/config
config2/*

tests/testing_config/deps
tests/testing_config/home-assistant.log*

# hass-release
data/
.token

# Translations
homeassistant/components/*/translations

# Hide sublime text stuff
*.sublime-project
*.sublime-workspace

# Hide some OS X stuff
.DS_Store
.AppleDouble
.LSOverride
Icon

# Thumbnails
._*

# IntelliJ IDEA
.idea
*.iml

# pytest
.pytest_cache
.cache

# GITHUB Proposed Python stuff:
*.py[cod]
__pycache__

# C extensions
*.so

# Packages
*.egg
*.egg-info
dist
build
eggs
.eggs
parts
bin
var
sdist
develop-eggs
.installed.cfg
lib
lib64
pip-wheel-metadata

# Logs
*.log
pip-log.txt

# Unit test / coverage reports
.coverage
coverage.xml
nosetests.xml
htmlcov/
test-reports/
test-results.xml
test-output.xml
pytest-*.txt
junit.xml

# Translations
*.mo

# Mr Developer
.mr.developer.cfg
.project
.pydevproject

.python-version
.tool-versions

# emacs auto backups
*~
*#
*.orig

# venv stuff
pyvenv.cfg
pip-selfcheck.json
venv
.venv
Pipfile*
share/*
/Scripts/

# vimmy stuff
*.swp
*.swo
tags
ctags.tmp

# vagrant stuff
virtualization/vagrant/setup_done
virtualization/vagrant/.vagrant
virtualization/vagrant/config

# Visual Studio Code
.vscode/*
!.vscode/cSpell.json
!.vscode/extensions.json
!.vscode/tasks.json
.env

# Windows Explorer
desktop.ini
/home-assistant.pyproj
/home-assistant.sln
/.vs/*

# mypy
/.mypy_cache/*
/.dmypy.json

# Secrets
.lokalise_token

# monkeytype
monkeytype.sqlite3

# This is left behind by Azure Restore Cache
tmp_cache

# python-language-server / Rope
.ropeproject

# Will be created from script/split_tests.py
pytest_buckets.txt

# AI tooling
.claude

<<<<<<< HEAD
.sonar/
=======
#Sonarqube log files
**/.sonar/
>>>>>>> dd16150b
<|MERGE_RESOLUTION|>--- conflicted
+++ resolved
@@ -142,9 +142,5 @@
 # AI tooling
 .claude
 
-<<<<<<< HEAD
-.sonar/
-=======
 #Sonarqube log files
-**/.sonar/
->>>>>>> dd16150b
+**/.sonar/