--- conflicted
+++ resolved
@@ -142,10 +142,5 @@
 # AI tooling
 .claude
 
-<<<<<<< HEAD
-# SonarQube
-.sonar/
-=======
 #Sonarqube log files
-**/.sonar/
->>>>>>> 35004524
+**/.sonar/