--- conflicted
+++ resolved
@@ -1090,25 +1090,9 @@
         if: needs.info.outputs.test_full_suite == 'true'
         uses: codecov/codecov-action@v4.3.0
         with:
-<<<<<<< HEAD
-          action: codecov/codecov-action@v4.3.0
-          with: |
-            fail_ci_if_error: true
-            flags: full-suite
-            token: ${{ env.CODECOV_TOKEN }}
-          attempt_limit: 5
-          attempt_delay: 30000
-=======
           fail_ci_if_error: true
           flags: full-suite
           token: ${{ secrets.CODECOV_TOKEN }}
-      - name: Upload coverage to Codecov (partial coverage)
-        if: needs.info.outputs.test_full_suite == 'false'
-        uses: codecov/codecov-action@v4.3.0
-        with:
-          fail_ci_if_error: true
-          token: ${{ secrets.CODECOV_TOKEN }}
->>>>>>> 9bf87329
 
   pytest-partial:
     runs-on: ubuntu-22.04
@@ -1234,18 +1218,7 @@
         uses: actions/download-artifact@v4.1.4
         with:
           pattern: coverage-*
-<<<<<<< HEAD
       - name: Upload coverage to Codecov
-=======
-      - name: Upload coverage to Codecov (full coverage)
-        if: needs.info.outputs.test_full_suite == 'true'
-        uses: codecov/codecov-action@v4.3.0
-        with:
-          fail_ci_if_error: true
-          flags: full-suite
-          token: ${{ secrets.CODECOV_TOKEN }}
-      - name: Upload coverage to Codecov (partial coverage)
->>>>>>> 9bf87329
         if: needs.info.outputs.test_full_suite == 'false'
         uses: codecov/codecov-action@v4.3.0
         with:
