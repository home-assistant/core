--- conflicted
+++ resolved
@@ -1187,15 +1187,8 @@
         with:
           pattern: coverage-*
       - name: Upload coverage to Codecov
-<<<<<<< HEAD
-        if: |
-          needs.info.outputs.test_full_suite == 'true'
-          && (github.event_name != 'pull_request' || !github.event.pull_request.head.repo.fork)
-        uses: codecov/codecov-action@5a1091511ad55cbe89839c7260b706298ca349f7 # v5.5.1
-=======
         if: needs.info.outputs.test_full_suite == 'true'
         uses: codecov/codecov-action@671740ac38dd9b0130fbe1cec585b89eea48d3de # v5.5.2
->>>>>>> 61768791
         with:
           fail_ci_if_error: true
           flags: full-suite
@@ -1319,15 +1312,8 @@
         with:
           pattern: coverage-*
       - name: Upload coverage to Codecov
-<<<<<<< HEAD
-        if: |
-          needs.info.outputs.test_full_suite == 'false'
-          && (github.event_name != 'pull_request' || !github.event.pull_request.head.repo.fork)
-        uses: codecov/codecov-action@5a1091511ad55cbe89839c7260b706298ca349f7 # v5.5.1
-=======
         if: needs.info.outputs.test_full_suite == 'false'
         uses: codecov/codecov-action@671740ac38dd9b0130fbe1cec585b89eea48d3de # v5.5.2
->>>>>>> 61768791
         with:
           fail_ci_if_error: true
           token: ${{ secrets.CODECOV_TOKEN }}
