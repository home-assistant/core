name: "CodeQL"

# yamllint disable-line rule:truthy
on:
  schedule:
    - cron: "30 18 * * 4"

concurrency:
  group: ${{ github.workflow }}-${{ github.ref }}
  cancel-in-progress: true

jobs:
  analyze:
    name: Analyze
    runs-on: ubuntu-latest
    timeout-minutes: 360
    permissions:
      actions: read
      contents: read
      security-events: write

    steps:
      - name: Check out code from GitHub
        uses: actions/checkout@08c6903cd8c0fde910a37f88322edcfb5dd907a8 # v5.0.0

      - name: Initialize CodeQL
<<<<<<< HEAD
        uses: github/codeql-action/init@f1f6e5f6af878fb37288ce1c627459e94dbf7d01 # v3.30.1
=======
        uses: github/codeql-action/init@v3.30.3
>>>>>>> 91e7a35a
        with:
          languages: python

      - name: Perform CodeQL Analysis
<<<<<<< HEAD
        uses: github/codeql-action/analyze@f1f6e5f6af878fb37288ce1c627459e94dbf7d01 # v3.30.1
=======
        uses: github/codeql-action/analyze@v3.30.3
>>>>>>> 91e7a35a
        with:
          category: "/language:python"<|MERGE_RESOLUTION|>--- conflicted
+++ resolved
@@ -24,19 +24,11 @@
         uses: actions/checkout@08c6903cd8c0fde910a37f88322edcfb5dd907a8 # v5.0.0
 
       - name: Initialize CodeQL
-<<<<<<< HEAD
-        uses: github/codeql-action/init@f1f6e5f6af878fb37288ce1c627459e94dbf7d01 # v3.30.1
-=======
-        uses: github/codeql-action/init@v3.30.3
->>>>>>> 91e7a35a
+        uses: github/codeql-action/init@192325c86100d080feab897ff886c34abd4c83a3 # v3.30.3
         with:
           languages: python
 
       - name: Perform CodeQL Analysis
-<<<<<<< HEAD
-        uses: github/codeql-action/analyze@f1f6e5f6af878fb37288ce1c627459e94dbf7d01 # v3.30.1
-=======
-        uses: github/codeql-action/analyze@v3.30.3
->>>>>>> 91e7a35a
+        uses: github/codeql-action/analyze@192325c86100d080feab897ff886c34abd4c83a3 # v3.30.3
         with:
           category: "/language:python"