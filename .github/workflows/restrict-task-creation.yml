--- conflicted
+++ resolved
@@ -12,11 +12,7 @@
     if: github.event.issue.type.name == 'Task'
     steps:
       - name: Check if user is authorized
-<<<<<<< HEAD
-        uses: actions/github-script@f28e40c7f34bde8b3046d885e986cb6290c5673b # v7.1.0
-=======
-        uses: actions/github-script@v8
->>>>>>> 72347645
+        uses: actions/github-script@ed597411d8f924073f98dfc5c65a23a2325f34cd # v8
         with:
           script: |
             const issueAuthor = context.payload.issue.user.login;
