--- conflicted
+++ resolved
@@ -85,12 +85,9 @@
     """
     integration = mock_integration(hass, MockModule("test"), built_in=True)
     assert integration.file_path == pathlib.Path("homeassistant/components/test")
-<<<<<<< HEAD
-=======
 
     integration = mock_integration(hass, MockModule("test"), built_in=False)
     assert integration.file_path == pathlib.Path("custom_components/test")
->>>>>>> b8b101d7
 
 
 async def test_evict_faked_translations(hass: HomeAssistant, translations_once) -> None:
