--- conflicted
+++ resolved
@@ -36,24 +36,14 @@
 ) -> None:
     """Test the get system info when supervisor is not available."""
     hass.config.components.add("hassio")
-<<<<<<< HEAD
     with (
         patch("platform.system", return_value="Linux"),
         patch("homeassistant.helpers.system_info.is_docker_env", return_value=True),
         patch("homeassistant.helpers.system_info.is_official_image", return_value=True),
-        patch("homeassistant.components.hassio.is_hassio", return_value=True),
-        patch("homeassistant.components.hassio.get_info", return_value=None),
+        patch.object(hassio, "is_hassio", return_value=True),
+        patch.object(hassio, "get_info", return_value=None),
         patch("homeassistant.helpers.system_info.cached_get_user", return_value="root"),
     ):
-=======
-    with patch("platform.system", return_value="Linux"), patch(
-        "homeassistant.helpers.system_info.is_docker_env", return_value=True
-    ), patch(
-        "homeassistant.helpers.system_info.is_official_image", return_value=True
-    ), patch.object(hassio, "is_hassio", return_value=True), patch.object(
-        hassio, "get_info", return_value=None
-    ), patch("homeassistant.helpers.system_info.cached_get_user", return_value="root"):
->>>>>>> 3ec9312f
         info = await async_get_system_info(hass)
         assert isinstance(info, dict)
         assert info["version"] == current_version
@@ -65,21 +55,12 @@
 
 async def test_get_system_info_supervisor_not_loaded(hass: HomeAssistant) -> None:
     """Test the get system info when supervisor is not loaded."""
-<<<<<<< HEAD
     with (
         patch("platform.system", return_value="Linux"),
         patch("homeassistant.helpers.system_info.is_docker_env", return_value=True),
         patch("homeassistant.helpers.system_info.is_official_image", return_value=True),
-        patch("homeassistant.components.hassio.get_info", return_value=None),
+        patch.object(hassio, "get_info", return_value=None),
         patch.dict(os.environ, {"SUPERVISOR": "127.0.0.1"}),
-=======
-    with patch("platform.system", return_value="Linux"), patch(
-        "homeassistant.helpers.system_info.is_docker_env", return_value=True
-    ), patch(
-        "homeassistant.helpers.system_info.is_official_image", return_value=True
-    ), patch.object(hassio, "get_info", return_value=None), patch.dict(
-        os.environ, {"SUPERVISOR": "127.0.0.1"}
->>>>>>> 3ec9312f
     ):
         info = await async_get_system_info(hass)
         assert isinstance(info, dict)
