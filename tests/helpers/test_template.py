--- conflicted
+++ resolved
@@ -772,23 +772,6 @@
     assert render(hass, "{{ 'no_number' | add(10, default=1) }}") == 1
 
 
-<<<<<<< HEAD
-def test_as_function(hass: HomeAssistant) -> None:
-    """Test as_function."""
-    assert (
-        template.Template(
-            """
-            {%- macro macro_double(num, returns) -%}
-            {%- do returns(num * 2) -%}
-            {%- endmacro -%}
-            {%- set double = macro_double | as_function -%}
-            {{ double(5) }}
-            """,
-            hass,
-        ).async_render()
-        == 10
-    )
-=======
 def test_apply(hass: HomeAssistant) -> None:
     """Test apply."""
     assert template.Template(
@@ -843,7 +826,23 @@
         """,
         hass,
     ).async_render() == ["Hey, Alice!", "Hey, Bob!"]
->>>>>>> b626204f
+
+
+def test_as_function(hass: HomeAssistant) -> None:
+    """Test as_function."""
+    assert (
+        template.Template(
+            """
+            {%- macro macro_double(num, returns) -%}
+            {%- do returns(num * 2) -%}
+            {%- endmacro -%}
+            {%- set double = macro_double | as_function -%}
+            {{ double(5) }}
+            """,
+            hass,
+        ).async_render()
+        == 10
+    )
 
 
 def test_logarithm(hass: HomeAssistant) -> None:
