--- conflicted
+++ resolved
@@ -110,11 +110,7 @@
 # ---
 # name: test_report_usage_find_issue_tracker_other_thread[custom integration]
   list([
-<<<<<<< HEAD
     "Detected that custom integration 'test_custom_integration' test_report_string at custom_components/test_custom_integration/light.py, line 23: self.light.is_on. Please create a bug report at https://blablabla.com",
-=======
-    "Detected that custom integration 'test_custom_integration' test_report_string at custom_components/test_custom_integration/light.py, line 23: self.light.is_on. Please report it to the author of the 'test_custom_integration' custom integration",
->>>>>>> cfaf18f9
   ])
 # ---
 # name: test_report_usage_find_issue_tracker_other_thread[unknown custom integration]
