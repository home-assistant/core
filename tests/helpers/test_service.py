--- conflicted
+++ resolved
@@ -1015,22 +1015,11 @@
     assert descriptions == {
         "test_domain": {
             "test_service": {
-<<<<<<< HEAD
-                "fields": {"test": {"selector": {"text": {}}}},
-=======
-                "description": "",
                 "fields": {
                     "test": {
-                        "selector": {
-                            "text": {
-                                "multiline": False,
-                                "multiple": False,
-                            }
-                        }
+                        "selector": {"text": {"multiline": False, "multiple": False}}
                     }
                 },
-                "name": "",
->>>>>>> 65ff4fe1
             }
         }
     }
