--- conflicted
+++ resolved
@@ -998,13 +998,7 @@
     assert descriptions == {
         "test_domain": {
             "test_service": {
-<<<<<<< HEAD
-                "fields": {"test": {"selector": {"text": None}}},
-=======
-                "description": "",
                 "fields": {"test": {"selector": {"text": {}}}},
-                "name": "",
->>>>>>> 48091e59
             }
         }
     }
