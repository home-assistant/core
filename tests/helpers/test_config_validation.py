"""Test config validators."""

from collections import OrderedDict
from datetime import date, datetime, timedelta
import enum
from functools import partial
import logging
import os
from socket import _GLOBAL_DEFAULT_TIMEOUT
import threading
from typing import Any
from unittest.mock import ANY, Mock, patch
import uuid

import py
import pytest
import voluptuous as vol

import homeassistant
from homeassistant.core import DOMAIN as HOMEASSISTANT_DOMAIN, HomeAssistant
from homeassistant.exceptions import HomeAssistantError
from homeassistant.helpers import (
    config_validation as cv,
    issue_registry as ir,
    selector,
    template,
)
from homeassistant.helpers.config_validation import TRIGGER_SCHEMA


def test_boolean() -> None:
    """Test boolean validation."""
    schema = vol.Schema(cv.boolean)

    for value in (
        None,
        "T",
        "negative",
        "lock",
        "tr  ue",  # codespell:ignore ue
        [],
        [1, 2],
        {"one": "two"},
        test_boolean,
    ):
        with pytest.raises(vol.MultipleInvalid):
            schema(value)

    for value in ("true", "On", "1", "YES", "   true  ", "enable", 1, 50, True, 0.1):
        assert schema(value)

    for value in ("false", "Off", "0", "NO", "disable", 0, False):
        assert not schema(value)


def test_latitude() -> None:
    """Test latitude validation."""
    schema = vol.Schema(cv.latitude)

    for value in ("invalid", None, -91, 91, "-91", "91", "123.01A"):
        with pytest.raises(vol.MultipleInvalid):
            schema(value)

    for value in ("-89", 89, "12.34"):
        schema(value)


def test_longitude() -> None:
    """Test longitude validation."""
    schema = vol.Schema(cv.longitude)

    for value in ("invalid", None, -181, 181, "-181", "181", "123.01A"):
        with pytest.raises(vol.MultipleInvalid):
            schema(value)

    for value in ("-179", 179, "12.34"):
        schema(value)


def test_port() -> None:
    """Test TCP/UDP network port."""
    schema = vol.Schema(cv.port)

    for value in ("invalid", None, -1, 0, 80000, "81000"):
        with pytest.raises(vol.MultipleInvalid):
            schema(value)

    for value in ("1000", 21, 24574):
        schema(value)


def test_isfile() -> None:
    """Validate that the value is an existing file."""
    schema = vol.Schema(cv.isfile)

    fake_file = "this-file-does-not.exist"
    assert not os.path.isfile(fake_file)

    for value in ("invalid", None, -1, 0, 80000, fake_file):
        with pytest.raises(vol.Invalid):
            schema(value)

    # patching methods that allow us to fake a file existing
    # with write access
    with (
        patch("os.path.isfile", Mock(return_value=True)),
        patch("os.access", Mock(return_value=True)),
    ):
        schema("test.txt")


def test_url() -> None:
    """Test URL."""
    schema = vol.Schema(cv.url)

    for value in (
        "invalid",
        None,
        100,
        "htp://ha.io",
        "http//ha.io",
        "http://??,**",
        "https://??,**",
    ):
        with pytest.raises(vol.MultipleInvalid):
            schema(value)

    for value in (
        "http://localhost",
        "https://localhost/test/index.html",
        "http://home-assistant.io",
        "http://home-assistant.io/test/",
        "https://community.home-assistant.io/",
    ):
        assert schema(value)


def test_configuration_url() -> None:
    """Test URL."""
    schema = vol.Schema(cv.configuration_url)

    for value in (
        "invalid",
        None,
        100,
        "htp://ha.io",
        "http//ha.io",
        "http://??,**",
        "https://??,**",
        "homeassistant://??,**",
    ):
        with pytest.raises(vol.MultipleInvalid):
            schema(value)

    for value in (
        "http://localhost",
        "https://localhost/test/index.html",
        "http://home-assistant.io",
        "http://home-assistant.io/test/",
        "https://community.home-assistant.io/",
        "homeassistant://api",
        "homeassistant://api/hassio_ingress/XXXXXXX",
    ):
        assert schema(value)


def test_url_no_path() -> None:
    """Test URL."""
    schema = vol.Schema(cv.url_no_path)

    for value in (
        "https://localhost/test/index.html",
        "http://home-assistant.io/test/",
    ):
        with pytest.raises(vol.MultipleInvalid):
            schema(value)

    for value in (
        "http://localhost",
        "http://home-assistant.io",
        "https://community.home-assistant.io/",
    ):
        assert schema(value)


def test_platform_config() -> None:
    """Test platform config validation."""
    options = ({}, {"hello": "world"})
    for value in options:
        with pytest.raises(vol.MultipleInvalid):
            cv.PLATFORM_SCHEMA(value)

    options = ({"platform": "mqtt"}, {"platform": "mqtt", "beer": "yes"})
    for value in options:
        cv.PLATFORM_SCHEMA_BASE(value)


def test_ensure_list() -> None:
    """Test ensure_list."""
    schema = vol.Schema(cv.ensure_list)
    assert schema(None) == []
    assert schema(1) == [1]
    assert schema([1]) == [1]
    assert schema("1") == ["1"]
    assert schema(["1"]) == ["1"]
    assert schema({"1": "2"}) == [{"1": "2"}]


def test_entity_id() -> None:
    """Test entity ID validation."""
    schema = vol.Schema(cv.entity_id)

    with pytest.raises(vol.MultipleInvalid):
        schema("invalid_entity")

    assert schema("sensor.LIGHT") == "sensor.light"


@pytest.mark.parametrize("validator", [cv.entity_ids, cv.entity_ids_or_uuids])
def test_entity_ids(validator) -> None:
    """Test entity ID validation."""
    schema = vol.Schema(validator)

    options = (
        "invalid_entity",
        "sensor.light,sensor_invalid",
        ["invalid_entity"],
        ["sensor.light", "sensor_invalid"],
        ["sensor.light,sensor_invalid"],
    )
    for value in options:
        with pytest.raises(vol.MultipleInvalid):
            schema(value)

    options = ([], ["sensor.light"], "sensor.light")
    for value in options:
        schema(value)

    assert schema("sensor.LIGHT, light.kitchen ") == ["sensor.light", "light.kitchen"]


def test_entity_ids_or_uuids() -> None:
    """Test entity ID validation."""
    schema = vol.Schema(cv.entity_ids_or_uuids)

    valid_uuid = "a266a680b608c32770e6c45bfe6b8411"
    valid_uuid2 = "a266a680b608c32770e6c45bfe6b8412"
    invalid_uuid_capital_letters = "A266A680B608C32770E6C45bfE6B8412"
    options = (
        "invalid_uuid",
        invalid_uuid_capital_letters,
        f"{valid_uuid},invalid_uuid",
        ["invalid_uuid"],
        [valid_uuid, "invalid_uuid"],
        [f"{valid_uuid},invalid_uuid"],
    )
    for value in options:
        with pytest.raises(vol.MultipleInvalid):
            schema(value)

    options = ([], [valid_uuid], valid_uuid)
    for value in options:
        schema(value)

    assert schema(f"{valid_uuid}, {valid_uuid2} ") == [valid_uuid, valid_uuid2]


def test_entity_domain() -> None:
    """Test entity domain validation."""
    schema = vol.Schema(cv.entity_domain("sensor"))

    for value in (
        "invalid_entity",
        "cover.demo",
        "cover.demo,sensor.another_entity",
        "",
    ):
        with pytest.raises(vol.MultipleInvalid):
            schema(value)

    assert schema("sensor.LIGHT") == "sensor.light"

    schema = vol.Schema(cv.entity_domain(("sensor", "binary_sensor")))

    for value in ("invalid_entity", "cover.demo"):
        with pytest.raises(vol.MultipleInvalid):
            schema(value)

    assert schema("sensor.LIGHT") == "sensor.light"
    assert schema("binary_sensor.LIGHT") == "binary_sensor.light"


def test_entities_domain() -> None:
    """Test entities domain validation."""
    schema = vol.Schema(cv.entities_domain("sensor"))

    options = (
        None,
        "",
        "invalid_entity",
        ["sensor.light", "cover.demo"],
        ["sensor.light", "sensor_invalid"],
    )

    for value in options:
        with pytest.raises(vol.MultipleInvalid):
            schema(value)

    options = ("sensor.light", ["SENSOR.light"], ["sensor.light", "sensor.demo"])
    for value in options:
        schema(value)

    assert schema("sensor.LIGHT, sensor.demo ") == ["sensor.light", "sensor.demo"]
    assert schema(["sensor.light", "SENSOR.demo"]) == ["sensor.light", "sensor.demo"]


def test_ensure_list_csv() -> None:
    """Test ensure_list_csv."""
    schema = vol.Schema(cv.ensure_list_csv)

    options = (None, 12, [], ["string"], "string1,string2")
    for value in options:
        schema(value)

    assert schema("string1, string2 ") == ["string1", "string2"]


def test_event_schema() -> None:
    """Test event_schema validation."""
    options = (
        {},
        None,
        {"event_data": {}},
        {"event": "state_changed", "event_data": 1},
    )
    for value in options:
        with pytest.raises(vol.MultipleInvalid):
            cv.EVENT_SCHEMA(value)

    options = (
        {"event": "state_changed"},
        {"event": "state_changed", "event_data": {"hello": "world"}},
    )
    for value in options:
        cv.EVENT_SCHEMA(value)


def test_icon() -> None:
    """Test icon validation."""
    schema = vol.Schema(cv.icon)

    for value in (False, "work"):
        with pytest.raises(vol.MultipleInvalid):
            schema(value)

    schema("mdi:work")
    schema("custom:prefix")


def test_time_period() -> None:
    """Test time_period validation."""
    schema = vol.Schema(cv.time_period)

    options = (
        None,
        "",
        "hello:world",
        "12:",
        "12:34:56:78",
        {},
        {"wrong_key": -10},
        "12.5:30",
        "12:30.5",
        "12.5:30:30",
        "12:30.5:30",
    )
    for value in options:
        with pytest.raises(vol.MultipleInvalid):
            schema(value)

    options = (
        ("8:20", timedelta(hours=8, minutes=20)),
        ("23:59", timedelta(hours=23, minutes=59)),
        ("-8:20", -1 * timedelta(hours=8, minutes=20)),
        ("-1:15", -1 * timedelta(hours=1, minutes=15)),
        ("-23:59:59", -1 * timedelta(hours=23, minutes=59, seconds=59)),
        ("-48:00", -1 * timedelta(days=2)),
        ({"minutes": 5}, timedelta(minutes=5)),
        (1, timedelta(seconds=1)),
        ("5", timedelta(seconds=5)),
        ("180", timedelta(seconds=180)),
        ("00:08:20.5", timedelta(minutes=8, seconds=20, milliseconds=500)),
        ("00:23:59.999", timedelta(minutes=23, seconds=59, milliseconds=999)),
        ("-00:08:20.5", -1 * timedelta(minutes=8, seconds=20, milliseconds=500)),
        (
            "-12:59:59.999",
            -1 * timedelta(hours=12, minutes=59, seconds=59, milliseconds=999),
        ),
        ({"milliseconds": 1.5}, timedelta(milliseconds=1, microseconds=500)),
        ({"seconds": "1.5"}, timedelta(seconds=1, milliseconds=500)),
        ({"minutes": "1.5"}, timedelta(minutes=1, seconds=30)),
        ({"hours": -1.5}, -1 * timedelta(hours=1, minutes=30)),
        ({"days": "-1.5"}, -1 * timedelta(days=1, hours=12)),
    )
    for value, result in options:
        assert schema(value) == result


def test_remove_falsy() -> None:
    """Test remove falsy."""
    assert cv.remove_falsy([0, None, 1, "1", {}, [], ""]) == [1, "1"]


def test_service() -> None:
    """Test service validation."""
    schema = vol.Schema(cv.service)

    with pytest.raises(vol.MultipleInvalid):
        schema("invalid_turn_on")

    schema("homeassistant.turn_on")


@pytest.mark.parametrize(
    "config",
    [
        {"service": "homeassistant.turn_on"},
        {"service": "homeassistant.turn_on", "entity_id": "light.kitchen"},
        {"service": "light.turn_on", "entity_id": "all"},
        {
            "service": "homeassistant.turn_on",
            "entity_id": ["light.kitchen", "light.ceiling"],
        },
        {
            "service": "light.turn_on",
            "entity_id": "all",
            "alias": "turn on kitchen lights",
        },
        {"service": "scene.turn_on", "metadata": {}},
        {"action": "homeassistant.turn_on"},
        {"action": "homeassistant.turn_on", "entity_id": "light.kitchen"},
        {"action": "light.turn_on", "entity_id": "all"},
        {
            "action": "homeassistant.turn_on",
            "entity_id": ["light.kitchen", "light.ceiling"],
        },
        {
            "action": "light.turn_on",
            "entity_id": "all",
            "alias": "turn on kitchen lights",
        },
        {"action": "scene.turn_on", "metadata": {}},
    ],
)
def test_service_schema(hass: HomeAssistant, config: dict[str, Any]) -> None:
    """Test service_schema validation."""
    validated = cv.SERVICE_SCHEMA(config)

    # Ensure metadata is removed from the validated output
    assert "metadata" not in validated

    # Ensure service is migrated to action
    assert "service" not in validated
    assert "action" in validated
    assert validated["action"] == config.get("service", config["action"])


@pytest.mark.parametrize(
    "config",
    [
        {},
        None,
        {"data": {"entity_id": "light.kitchen"}},
        {
            "service": "homeassistant.turn_on",
            "service_template": "homeassistant.turn_on",
        },
        {"service": "homeassistant.turn_on", "data": None},
        {
            "service": "homeassistant.turn_on",
            "data_template": {"brightness": "{{ no_end"},
        },
        {
            "service": "homeassistant.turn_on",
            "action": "homeassistant.turn_on",
        },
        {
            "action": "homeassistant.turn_on",
            "service_template": "homeassistant.turn_on",
        },
        {"action": "homeassistant.turn_on", "data": None},
        {
            "action": "homeassistant.turn_on",
            "data_template": {"brightness": "{{ no_end"},
        },
    ],
)
def test_invalid_service_schema(
    hass: HomeAssistant, config: dict[str, Any] | None
) -> None:
    """Test service_schema validation fails."""
    with pytest.raises(vol.MultipleInvalid):
        cv.SERVICE_SCHEMA(config)


def test_entity_service_schema() -> None:
    """Test make_entity_service_schema validation."""
    schema = cv.make_entity_service_schema(
        {vol.Required("required"): cv.positive_int, vol.Optional("optional"): cv.string}
    )

    options = (
        {},
        None,
        {"entity_id": "light.kitchen"},
        {"optional": "value", "entity_id": "light.kitchen"},
        {"required": 1},
        {"required": 2, "area_id": "kitchen", "foo": "bar"},
        {"required": "str", "area_id": "kitchen"},
    )
    for value in options:
        with pytest.raises(vol.MultipleInvalid):
            cv.SERVICE_SCHEMA(value)

    options = (
        {"required": 1, "entity_id": "light.kitchen"},
        {"required": 2, "optional": "value", "device_id": "a_device"},
        {"required": 3, "area_id": "kitchen"},
    )
    for value in options:
        schema(value)

    options = (
        {
            "required": 1,
            "entity_id": "light.kitchen",
            "metadata": {"some": "frontend_stuff"},
        },
    )
    for value in options:
        validated = schema(value)
        assert "metadata" not in validated


def test_entity_service_schema_with_metadata() -> None:
    """Test make_entity_service_schema with overridden metadata key."""
    schema = cv.make_entity_service_schema({vol.Required("metadata"): cv.positive_int})

    options = ({"metadata": {"some": "frontend_stuff"}, "entity_id": "light.kitchen"},)
    for value in options:
        with pytest.raises(vol.MultipleInvalid):
            cv.SERVICE_SCHEMA(value)

    options = ({"metadata": 1, "entity_id": "light.kitchen"},)
    for value in options:
        validated = schema(value)
        assert "metadata" in validated


def test_slug() -> None:
    """Test slug validation."""
    schema = vol.Schema(cv.slug)

    for value in (None, "hello world"):
        with pytest.raises(vol.MultipleInvalid):
            schema(value)

    for value in (12345, "hello"):
        schema(value)


def test_string(hass: HomeAssistant) -> None:
    """Test string validation."""
    schema = vol.Schema(cv.string)

    with pytest.raises(vol.Invalid):
        schema(None)

    with pytest.raises(vol.Invalid):
        schema([])

    with pytest.raises(vol.Invalid):
        schema({})

    for value in (True, 1, "hello"):
        schema(value)

    # Test subclasses of str are returned
    class MyString(str):
        __slots__ = ()

    my_string = MyString("hello")
    assert schema(my_string) is my_string

    # Test template support
    for text, native in (
        ("[1, 2]", [1, 2]),
        ("{1, 2}", {1, 2}),
        ("(1, 2)", (1, 2)),
        ('{"hello": True}', {"hello": True}),
    ):
        tpl = template.Template(text, hass)
        result = tpl.async_render()
        assert isinstance(result, template.ResultWrapper)
        assert result == native
        assert schema(result) == text


def test_string_with_no_html() -> None:
    """Test string with no html validation."""
    schema = vol.Schema(cv.string_with_no_html)

    with pytest.raises(vol.Invalid):
        schema("This has HTML in it <a>Link</a>")

    with pytest.raises(vol.Invalid):
        schema("<b>Bold</b>")

    with pytest.raises(vol.Invalid):
        schema("HTML element names are <EM>case-insensitive</eM>.")

    for value in (
        True,
        3,
        "Hello",
        "**Hello**",
        "This has no HTML [Link](https://home-assistant.io)",
    ):
        schema(value)


def test_temperature_unit() -> None:
    """Test temperature unit validation."""
    schema = vol.Schema(cv.temperature_unit)

    with pytest.raises(vol.MultipleInvalid):
        schema("K")

    schema("C")
    schema("F")


def test_x10_address() -> None:
    """Test x10 addr validator."""
    schema = vol.Schema(cv.x10_address)
    with pytest.raises(vol.Invalid):
        schema("Q1")
    with pytest.raises(vol.Invalid):
        schema("q55")
    with pytest.raises(vol.Invalid):
        schema("garbage_addr")

    schema("a1")
    schema("C11")


def test_template(hass: HomeAssistant) -> None:
    """Test template validator."""
    schema = vol.Schema(cv.template)

    for value in (
        None,
        "{{ partial_print }",
        "{% if True %}Hello",
        ["test"],
    ):
        with pytest.raises(vol.Invalid):
            schema(value)

    options = (
        1,
        "Hello",
        "{{ beer }}",
        "{% if 1 == 1 %}Hello{% else %}World{% endif %}",
        # Function 'expand' added as an extension by Home Assistant
        "{{ expand('group.foo')|map(attribute='entity_id')|list }}",
        # Filter 'expand' added as an extension by Home Assistant
        "{{ ['group.foo']|expand|map(attribute='entity_id')|list }}",
        # Non existing function 'no_such_function' is not detected by Jinja2
        "{{ no_such_function('group.foo')|map(attribute='entity_id')|list }}",
    )
    for value in options:
        schema(value)


async def test_template_no_hass(hass: HomeAssistant) -> None:
    """Test template validator."""
    schema = vol.Schema(cv.template)

    for value in (
        None,
        "{{ partial_print }",
        "{% if True %}Hello",
        ["test"],
        # Filter added as an extension by Home Assistant
        "{{ ['group.foo']|expand|map(attribute='entity_id')|list }}",
    ):
        with pytest.raises(vol.Invalid):
            await hass.async_add_executor_job(schema, value)

    options = (
        1,
        "Hello",
        "{{ beer }}",
        "{% if 1 == 1 %}Hello{% else %}World{% endif %}",
        # Function 'expand' added as an extension by Home Assistant, no error
        # because non existing functions are not detected by Jinja2
        "{{ expand('group.foo')|map(attribute='entity_id')|list }}",
        # Non existing function 'no_such_function' is not detected by Jinja2
        "{{ no_such_function('group.foo')|map(attribute='entity_id')|list }}",
    )
    for value in options:
        await hass.async_add_executor_job(schema, value)


def test_dynamic_template(hass: HomeAssistant) -> None:
    """Test dynamic template validator."""
    schema = vol.Schema(cv.dynamic_template)

    for value in (
        None,
        1,
        "{{ partial_print }",
        "{% if True %}Hello",
        ["test"],
        "just a string",
    ):
        with pytest.raises(vol.Invalid):
            schema(value)

    options = (
        "{{ beer }}",
        "{% if 1 == 1 %}Hello{% else %}World{% endif %}",
        # Function 'expand' added as an extension by Home Assistant
        "{{ expand('group.foo')|map(attribute='entity_id')|list }}",
        # Filter 'expand' added as an extension by Home Assistant
        "{{ ['group.foo']|expand|map(attribute='entity_id')|list }}",
        # Non existing function 'no_such_function' is not detected by Jinja2
        "{{ no_such_function('group.foo')|map(attribute='entity_id')|list }}",
    )
    for value in options:
        schema(value)


async def test_dynamic_template_no_hass(hass: HomeAssistant) -> None:
    """Test dynamic template validator."""
    schema = vol.Schema(cv.dynamic_template)

    for value in (
        None,
        1,
        "{{ partial_print }",
        "{% if True %}Hello",
        ["test"],
        "just a string",
        # Filter added as an extension by Home Assistant
        "{{ ['group.foo']|expand|map(attribute='entity_id')|list }}",
    ):
        with pytest.raises(vol.Invalid):
            await hass.async_add_executor_job(schema, value)

    options = (
        "{{ beer }}",
        "{% if 1 == 1 %}Hello{% else %}World{% endif %}",
        # Function 'expand' added as an extension by Home Assistant, no error
        # because non existing functions are not detected by Jinja2
        "{{ expand('group.foo')|map(attribute='entity_id')|list }}",
        # Non existing function 'no_such_function' is not detected by Jinja2
        "{{ no_such_function('group.foo')|map(attribute='entity_id')|list }}",
    )
    for value in options:
        await hass.async_add_executor_job(schema, value)


def test_template_complex() -> None:
    """Test template_complex validator."""
    schema = vol.Schema(cv.template_complex)

    for value in ("{{ partial_print }", "{% if True %}Hello"):
        with pytest.raises(vol.MultipleInvalid):
            schema(value)

    options = (
        1,
        "Hello",
        "{{ beer }}",
        "{% if 1 == 1 %}Hello{% else %}World{% endif %}",
        {"test": 1, "test2": "{{ beer }}"},
        ["{{ beer }}", 1],
    )
    for value in options:
        schema(value)

    # ensure the validator didn't mutate the input
    assert options == (
        1,
        "Hello",
        "{{ beer }}",
        "{% if 1 == 1 %}Hello{% else %}World{% endif %}",
        {"test": 1, "test2": "{{ beer }}"},
        ["{{ beer }}", 1],
    )

    # Ensure we don't mutate non-string types that cannot be templates.
    for value in (1, True, None):
        assert schema(value) == value


def test_time_zone() -> None:
    """Test time zone validation."""
    schema = vol.Schema(cv.time_zone)

    with pytest.raises(vol.MultipleInvalid):
        schema("America/Do_Not_Exist")

    schema("America/Los_Angeles")
    schema("UTC")


def test_date() -> None:
    """Test date validation."""
    schema = vol.Schema(cv.date)

    for value in ("Not a date", "23:42", "2016-11-23T18:59:08"):
        with pytest.raises(vol.Invalid):
            schema(value)

    schema(datetime.now().date())
    schema("2016-11-23")


def test_time() -> None:
    """Test date validation."""
    schema = vol.Schema(cv.time)

    for value in ("Not a time", "2016-11-23", "2016-11-23T18:59:08"):
        with pytest.raises(vol.Invalid):
            schema(value)

    schema(datetime.now().time())
    schema("23:42:00")
    schema("23:42")


def test_datetime() -> None:
    """Test date time validation."""
    schema = vol.Schema(cv.datetime)
    for value in (date.today(), "Wrong DateTime"):
        with pytest.raises(vol.MultipleInvalid):
            schema(value)

    schema(datetime.now())
    schema("2016-11-23T18:59:08")


def test_multi_select() -> None:
    """Test multi select validation.

    Expected behavior:
        - Will not accept any input but a list
        - Will not accept selections outside of configured scope
    """
    schema = vol.Schema(cv.multi_select({"paulus": "Paulus", "robban": "Robban"}))

    with pytest.raises(vol.Invalid):
        schema("robban")
    with pytest.raises(vol.Invalid):
        schema(["paulus", "martinhj"])

    schema(["robban", "paulus"])


def test_multi_select_in_serializer() -> None:
    """Test multi_select with custom_serializer."""
    assert cv.custom_serializer(cv.multi_select({"paulus": "Paulus"})) == {
        "type": "multi_select",
        "options": {"paulus": "Paulus"},
    }


def test_boolean_in_serializer() -> None:
    """Test boolean with custom_serializer."""
    assert cv.custom_serializer(cv.boolean) == {
        "type": "boolean",
    }


def test_string_in_serializer() -> None:
    """Test string with custom_serializer."""
    assert cv.custom_serializer(cv.string) == {
        "type": "string",
    }


def test_selector_in_serializer() -> None:
    """Test selector with custom_serializer."""
    assert cv.custom_serializer(selector.selector({"text": {}})) == {
        "selector": {
            "text": {
                "multiline": False,
                "multiple": False,
            }
        }
    }


def test_positive_time_period_dict_in_serializer() -> None:
    """Test positive_time_period_dict with custom_serializer."""
    assert cv.custom_serializer(cv.positive_time_period_dict) == {
        "type": "positive_time_period_dict",
    }


@pytest.fixture
def schema():
    """Create a schema used for testing deprecation."""
    return vol.Schema({"venus": cv.boolean, "mars": cv.boolean, "jupiter": cv.boolean})


@pytest.fixture
def version(monkeypatch: pytest.MonkeyPatch) -> None:
    """Patch the version used for testing to 0.5.0."""
    monkeypatch.setattr(homeassistant.const, "__version__", "0.5.0")


def test_deprecated_with_no_optionals(caplog: pytest.LogCaptureFixture, schema) -> None:
    """Test deprecation behaves correctly when optional params are None.

    Expected behavior:
        - Outputs the appropriate deprecation warning if key is detected
        - Processes schema without changing any values
        - No warning or difference in output if key is not provided
    """
    deprecated_schema = vol.All(cv.deprecated("mars"), schema)

    test_data = {"mars": True}
    output = deprecated_schema(test_data.copy())
    assert len(caplog.records) == 1
    assert caplog.records[0].name in [
        __name__,
        "homeassistant.helpers.config_validation",
    ]
    assert (
        "The 'mars' option is deprecated, please remove it from your configuration"
    ) in caplog.text
    assert test_data == output

    caplog.clear()
    assert len(caplog.records) == 0

    test_data = {"venus": True}
    output = deprecated_schema(test_data.copy())
    assert len(caplog.records) == 0
    assert test_data == output


def test_deprecated_or_removed_param_and_raise(
    caplog: pytest.LogCaptureFixture, schema
) -> None:
    """Test removed or deprecation options and fail the config validation by raising an exception.

    Expected behavior:
        - Outputs the appropriate deprecation or removed from support error if key is detected
    """
    removed_schema = vol.All(cv.deprecated("mars", raise_if_present=True), schema)

    test_data = {"mars": True}
    with pytest.raises(vol.Invalid) as excinfo:
        removed_schema(test_data)
    assert (
        "The 'mars' option is deprecated, please remove it from your configuration"
        in str(excinfo.value)
    )
    assert len(caplog.records) == 0

    test_data = {"venus": True}
    output = removed_schema(test_data.copy())
    assert len(caplog.records) == 0
    assert test_data == output

    deprecated_schema = vol.All(cv.removed("mars"), schema)

    test_data = {"mars": True}
    with pytest.raises(vol.Invalid) as excinfo:
        deprecated_schema(test_data)
    assert (
        "The 'mars' option has been removed, please remove it from your configuration"
        in str(excinfo.value)
    )
    assert len(caplog.records) == 0

    test_data = {"venus": True}
    output = deprecated_schema(test_data.copy())
    assert len(caplog.records) == 0
    assert test_data == output


def test_deprecated_with_replacement_key(
    caplog: pytest.LogCaptureFixture, schema
) -> None:
    """Test deprecation behaves correctly when only a replacement key is provided.

    Expected behavior:
        - Outputs the appropriate deprecation warning if key is detected
        - Processes schema moving the value from key to replacement_key
        - Processes schema changing nothing if only replacement_key provided
        - No warning if only replacement_key provided
        - No warning or difference in output if neither key nor
            replacement_key are provided
    """
    deprecated_schema = vol.All(
        cv.deprecated("mars", replacement_key="jupiter"), schema
    )

    test_data = {"mars": True}
    output = deprecated_schema(test_data.copy())
    assert len(caplog.records) == 1
    assert (
        "The 'mars' option is deprecated, please replace it with 'jupiter'"
    ) in caplog.text
    assert output == {"jupiter": True}

    caplog.clear()
    assert len(caplog.records) == 0

    test_data = {"jupiter": True}
    output = deprecated_schema(test_data.copy())
    assert len(caplog.records) == 0
    assert test_data == output

    test_data = {"venus": True}
    output = deprecated_schema(test_data.copy())
    assert len(caplog.records) == 0
    assert test_data == output


def test_deprecated_with_default(caplog: pytest.LogCaptureFixture, schema) -> None:
    """Test deprecation behaves correctly with a default value.

    This is likely a scenario that would never occur.

    Expected behavior:
        - Behaves identically as when the default value was not present
    """
    deprecated_schema = vol.All(cv.deprecated("mars", default=False), schema)

    test_data = {"mars": True}
    with patch(
        "homeassistant.helpers.config_validation.get_integration_logger",
        return_value=logging.getLogger(__name__),
    ):
        output = deprecated_schema(test_data.copy())
    assert len(caplog.records) == 1
    assert caplog.records[0].name == __name__
    assert (
        "The 'mars' option is deprecated, please remove it from your configuration"
    ) in caplog.text
    assert test_data == output

    caplog.clear()
    assert len(caplog.records) == 0

    test_data = {"venus": True}
    output = deprecated_schema(test_data.copy())
    assert len(caplog.records) == 0
    assert test_data == output


def test_deprecated_with_replacement_key_and_default(
    caplog: pytest.LogCaptureFixture, schema
) -> None:
    """Test deprecation with a replacement key and default.

    Expected behavior:
        - Outputs the appropriate deprecation warning if key is detected
        - Processes schema moving the value from key to replacement_key
        - Processes schema changing nothing if only replacement_key provided
        - No warning if only replacement_key provided
        - No warning if neither key nor replacement_key are provided
            - Adds replacement_key with default value in this case
    """
    deprecated_schema = vol.All(
        cv.deprecated("mars", replacement_key="jupiter", default=False), schema
    )

    test_data = {"mars": True}
    output = deprecated_schema(test_data.copy())
    assert len(caplog.records) == 1
    assert (
        "The 'mars' option is deprecated, please replace it with 'jupiter'"
    ) in caplog.text
    assert output == {"jupiter": True}

    caplog.clear()
    assert len(caplog.records) == 0

    test_data = {"jupiter": True}
    output = deprecated_schema(test_data.copy())
    assert len(caplog.records) == 0
    assert test_data == output

    test_data = {"venus": True}
    output = deprecated_schema(test_data.copy())
    assert len(caplog.records) == 0
    assert output == {"venus": True, "jupiter": False}

    deprecated_schema_with_default = vol.All(
        vol.Schema(
            {
                "venus": cv.boolean,
                vol.Optional("mars", default=False): cv.boolean,
                vol.Optional("jupiter", default=False): cv.boolean,
            }
        ),
        cv.deprecated("mars", replacement_key="jupiter", default=False),
    )

    test_data = {"mars": True}
    output = deprecated_schema_with_default(test_data.copy())
    assert len(caplog.records) == 1
    assert (
        "The 'mars' option is deprecated, please replace it with 'jupiter'"
    ) in caplog.text
    assert output == {"jupiter": True}


def test_deprecated_cant_find_module() -> None:
    """Test if the current module cannot be found."""
    # This used to raise.
    cv.deprecated(
        "mars",
        replacement_key="jupiter",
        default=False,
    )

    # This used to raise.
    cv.removed(
        "mars",
        default=False,
    )


def test_deprecated_or_removed_logger_with_config_attributes(
    caplog: pytest.LogCaptureFixture,
) -> None:
    """Test if the logger outputs the correct message if the line and file attribute is available in config."""
    file: str = "configuration.yaml"
    line: int = 54

    # test as deprecated option
    replacement_key = "jupiter"
    option_status = "is deprecated"
    replacement = f"'mars' option near {file}:{line} {option_status}, please replace it with '{replacement_key}'"
    config = OrderedDict([("mars", "blah")])
    setattr(config, "__config_file__", file)
    setattr(config, "__line__", line)

    validated = cv.deprecated("mars", replacement_key=replacement_key, default=False)(
        config
    )
    assert "mars" not in validated  # Removed because a replacement_key is defined

    assert len(caplog.records) == 1
    assert replacement in caplog.text

    caplog.clear()
    assert len(caplog.records) == 0

    # test as removed option
    option_status = "has been removed"
    replacement = f"'mars' option near {file}:{line} {option_status}, please remove it from your configuration"
    config = OrderedDict([("mars", "blah")])
    setattr(config, "__config_file__", file)
    setattr(config, "__line__", line)

    validated = cv.removed("mars", default=False, raise_if_present=False)(config)
    assert "mars" not in validated  # Removed because by cv.removed

    assert len(caplog.records) == 1
    assert replacement in caplog.text

    caplog.clear()
    assert len(caplog.records) == 0


def test_deprecated_logger_with_one_config_attribute(
    caplog: pytest.LogCaptureFixture,
) -> None:
    """Test if the logger outputs the correct message if only one of line and file attribute is available in config."""
    file: str = "configuration.yaml"
    line: int = 54
    replacement = f"'mars' option near {file}:{line} is deprecated"
    config = OrderedDict([("mars", "blah")])
    setattr(config, "__config_file__", file)

    cv.deprecated("mars", replacement_key="jupiter", default=False)(config)

    assert len(caplog.records) == 1
    assert replacement not in caplog.text
    assert (
        "The 'mars' option is deprecated, please replace it with 'jupiter'"
    ) in caplog.text

    caplog.clear()
    assert len(caplog.records) == 0

    config = OrderedDict([("mars", "blah")])
    setattr(config, "__line__", line)

    cv.deprecated("mars", replacement_key="jupiter", default=False)(config)

    assert len(caplog.records) == 1
    assert replacement not in caplog.text
    assert (
        "The 'mars' option is deprecated, please replace it with 'jupiter'"
    ) in caplog.text

    caplog.clear()
    assert len(caplog.records) == 0


def test_deprecated_logger_without_config_attributes(
    caplog: pytest.LogCaptureFixture,
) -> None:
    """Test if the logger outputs the correct message if the line and file attribute is not available in config."""
    file: str = "configuration.yaml"
    line: int = 54
    replacement = f"'mars' option near {file}:{line} is deprecated"
    config = OrderedDict([("mars", "blah")])

    cv.deprecated("mars", replacement_key="jupiter", default=False)(config)

    assert len(caplog.records) == 1
    assert replacement not in caplog.text
    assert (
        "The 'mars' option is deprecated, please replace it with 'jupiter'"
    ) in caplog.text

    caplog.clear()
    assert len(caplog.records) == 0


def test_key_dependency() -> None:
    """Test key_dependency validator."""
    schema = vol.Schema(cv.key_dependency("beer", "soda"))

    options = {"beer": None}
    for value in options:
        with pytest.raises(vol.MultipleInvalid):
            schema(value)

    options = ({"beer": None, "soda": None}, {"soda": None}, {})
    for value in options:
        schema(value)


def test_has_at_most_one_key() -> None:
    """Test has_at_most_one_key validator."""
    schema = vol.Schema(cv.has_at_most_one_key("beer", "soda"))

    for value in (None, [], {"beer": None, "soda": None}):
        with pytest.raises(vol.MultipleInvalid):
            schema(value)

    for value in ({}, {"beer": None}, {"soda": None}, {vol.Optional("soda"): None}):
        schema(value)


def test_has_at_least_one_key() -> None:
    """Test has_at_least_one_key validator."""
    schema = vol.Schema(cv.has_at_least_one_key("beer", "soda"))

    for value in (None, [], {}, {"wine": None}):
        with pytest.raises(vol.MultipleInvalid):
            schema(value)

    for value in ({"beer": None}, {"soda": None}, {vol.Required("soda"): None}):
        schema(value)


def test_enum() -> None:
    """Test enum validator."""

    class TestEnum(enum.Enum):
        """Test enum."""

        value1 = "Value 1"
        value2 = "Value 2"

    schema = vol.Schema(cv.enum(TestEnum))

    with pytest.raises(vol.Invalid):
        schema("value3")


def test_socket_timeout() -> None:
    """Test socket timeout validator."""
    schema = vol.Schema(cv.socket_timeout)

    with pytest.raises(vol.Invalid):
        schema(0.0)

    with pytest.raises(vol.Invalid):
        schema(-1)

    assert schema(None) == _GLOBAL_DEFAULT_TIMEOUT

    assert schema(1) == 1.0


def test_matches_regex() -> None:
    """Test matches_regex validator."""
    schema = vol.Schema(cv.matches_regex(".*uiae.*"))

    with pytest.raises(vol.Invalid):
        schema(1.0)

    with pytest.raises(vol.Invalid):
        schema("  nrtd   ")

    test_str = "This is a test including uiae."
    assert schema(test_str) == test_str


def test_is_regex() -> None:
    """Test the is_regex validator."""
    schema = vol.Schema(cv.is_regex)

    with pytest.raises(vol.Invalid):
        schema("(")

    with pytest.raises(vol.Invalid):
        schema({"a dict": "is not a regex"})

    valid_re = ".*"
    schema(valid_re)


def test_comp_entity_ids() -> None:
    """Test config validation for component entity IDs."""
    schema = vol.Schema(cv.comp_entity_ids)

    for valid in (
        "ALL",
        "all",
        "AlL",
        "light.kitchen",
        ["light.kitchen"],
        ["light.kitchen", "light.ceiling"],
        [],
    ):
        schema(valid)

    for invalid in (["light.kitchen", "not-entity-id"], "*", ""):
        with pytest.raises(vol.Invalid):
            schema(invalid)


def test_uuid4_hex(caplog: pytest.LogCaptureFixture) -> None:
    """Test uuid validation."""
    schema = vol.Schema(cv.uuid4_hex)

    for value in ("Not a hex string", "0", 0):
        with pytest.raises(vol.Invalid):
            schema(value)

    with pytest.raises(vol.Invalid):
        # the 13th char should be 4
        schema("a03d31b22eee1acc9b90eec40be6ed23")

    with pytest.raises(vol.Invalid):
        # the 17th char should be 8-a
        schema("a03d31b22eee4acc7b90eec40be6ed23")

    _hex = uuid.uuid4().hex
    assert schema(_hex) == _hex
    assert schema(_hex.upper()) == _hex


def test_key_value_schemas() -> None:
    """Test key value schemas."""
    schema = vol.Schema(
        cv.key_value_schemas(
            "mode",
            {
                "number": vol.Schema({"mode": "number", "data": int}),
                "string": vol.Schema({"mode": "string", "data": str}),
            },
        )
    )

    with pytest.raises(vol.Invalid) as excinfo:
        schema(True)
    assert str(excinfo.value) == "Expected a dictionary"

    for mode in None, {"a": "dict"}, "invalid":
        with pytest.raises(vol.Invalid) as excinfo:
            schema({"mode": mode})
        assert (
            str(excinfo.value)
            == f"Unexpected value for mode: '{mode}'. Expected number, string"
        )

    with pytest.raises(vol.Invalid) as excinfo:
        schema({"mode": "number", "data": "string-value"})
    assert str(excinfo.value) == "expected int for dictionary value @ data['data']"

    with pytest.raises(vol.Invalid) as excinfo:
        schema({"mode": "string", "data": 1})
    assert str(excinfo.value) == "expected str for dictionary value @ data['data']"

    for mode, data in (("number", 1), ("string", "hello")):
        schema({"mode": mode, "data": data})


def test_key_value_schemas_with_default() -> None:
    """Test key value schemas."""
    schema = vol.Schema(
        cv.key_value_schemas(
            "mode",
            {
                "number": vol.Schema({"mode": "number", "data": int}),
                "string": vol.Schema({"mode": "string", "data": str}),
            },
            vol.Schema({"mode": cv.dynamic_template}),
            "a cool template",
        )
    )

    with pytest.raises(vol.Invalid) as excinfo:
        schema(True)
    assert str(excinfo.value) == "Expected a dictionary"

    for mode in None, {"a": "dict"}, "invalid":
        with pytest.raises(vol.Invalid) as excinfo:
            schema({"mode": mode})
        assert (
            str(excinfo.value)
            == f"Unexpected value for mode: '{mode}'. Expected number, string, a cool template"
        )

    with pytest.raises(vol.Invalid) as excinfo:
        schema({"mode": "number", "data": "string-value"})
    assert str(excinfo.value) == "expected int for dictionary value @ data['data']"

    with pytest.raises(vol.Invalid) as excinfo:
        schema({"mode": "string", "data": 1})
    assert str(excinfo.value) == "expected str for dictionary value @ data['data']"

    for mode, data in (("number", 1), ("string", "hello")):
        schema({"mode": mode, "data": data})
    schema({"mode": "{{ 1 + 1}}"})


@pytest.mark.parametrize(
    ("config", "error"),
    [
        ({"delay": "{{ invalid"}, "should be format 'HH:MM'"),
        ({"wait_template": "{{ invalid"}, "invalid template"),
        ({"condition": "invalid"}, "Unexpected value for condition: 'invalid'"),
        (
            {"condition": "not", "conditions": {"condition": "invalid"}},
            "Unexpected value for condition: 'invalid'",
        ),
        # The validation error message could be improved to explain that this is not
        # a valid shorthand template
        (
            {"condition": "not", "conditions": "not a dynamic template"},
            "Expected a dictionary",
        ),
        (
            {"event": None},
            r"string value is None for dictionary value @ data\['event'\]",
        ),
        (
            {"device_id": None},
            r"string value is None for dictionary value @ data\['device_id'\]",
        ),
        (
            {"scene": "light.kitchen"},
            "Entity ID 'light.kitchen' does not belong to domain 'scene'",
        ),
        (
            {
                "alias": "stop step",
                "stop": "In the name of love",
                "error": True,
                "response_variable": "response-value",
            },
            "not allowed to add a response to an error stop action",
        ),
    ],
)
def test_script(caplog: pytest.LogCaptureFixture, config: dict, error: str) -> None:
    """Test script validation is user friendly."""
    with pytest.raises(vol.Invalid, match=error):
        cv.script_action(config)


def test_whitespace() -> None:
    """Test whitespace validation."""
    schema = vol.Schema(cv.whitespace)

    for value in (
        None,
        "T",
        "negative",
        "lock",
        "tr  ue",  # codespell:ignore ue
        [],
        [1, 2],
        {"one": "two"},
    ):
        with pytest.raises(vol.MultipleInvalid):
            schema(value)

    for value in ("  ", "   "):
        assert schema(value)


def test_currency() -> None:
    """Test currency validator."""
    schema = vol.Schema(cv.currency)

    for value in (
        None,
        "BTC",
    ):
        with pytest.raises(vol.MultipleInvalid):
            schema(value)

    for value in ("EUR", "USD"):
        assert schema(value)


def test_historic_currency() -> None:
    """Test historic currency validator."""
    schema = vol.Schema(cv.historic_currency)

    for value in (None, "BTC", "EUR"):
        with pytest.raises(vol.MultipleInvalid):
            schema(value)

    for value in ("DEM", "NLG"):
        assert schema(value)


def test_country() -> None:
    """Test country validator."""
    schema = vol.Schema(cv.country)

    for value in (None, "Candyland", "USA"):
        with pytest.raises(vol.MultipleInvalid):
            schema(value)

    for value in ("NL", "SE"):
        assert schema(value)


def test_language() -> None:
    """Test language validator."""
    schema = vol.Schema(cv.language)

    for value in (None, "Klingon", "english"):
        with pytest.raises(vol.MultipleInvalid):
            schema(value)

    for value in ("en", "sv"):
        assert schema(value)


def test_positive_time_period_template() -> None:
    """Test positive time period template validation."""
    schema = vol.Schema(cv.positive_time_period_template)

    with pytest.raises(vol.MultipleInvalid):
        schema({})
    with pytest.raises(vol.MultipleInvalid):
        schema({5: 5})
    with pytest.raises(vol.MultipleInvalid):
        schema({"invalid": 5})
    with pytest.raises(vol.MultipleInvalid):
        schema("invalid")

    # Time periods pass
    schema("00:01")
    schema("00:00:01")
    schema("00:00:00.500")
    schema({"minutes": 5})

    # Templates are not evaluated and will pass
    schema("{{ 'invalid' }}")
    schema({"{{ 'invalid' }}": 5})
    schema({"minutes": "{{ 'invalid' }}"})


def test_empty_schema(caplog: pytest.LogCaptureFixture) -> None:
    """Test empty_config_schema."""
    expected_message = (
        "The test_domain integration does not support any configuration parameters"
    )

    cv.empty_config_schema("test_domain")({})
    assert expected_message not in caplog.text

    cv.empty_config_schema("test_domain")({"test_domain": {}})
    assert expected_message not in caplog.text

    cv.empty_config_schema("test_domain")({"test_domain": {"foo": "bar"}})
    assert expected_message in caplog.text


def test_empty_schema_cant_find_module() -> None:
    """Test if the current module cannot be inspected."""
    cv.empty_config_schema("test_domain")({"test_domain": {"foo": "bar"}})


def test_config_entry_only_schema(
    hass: HomeAssistant,
    caplog: pytest.LogCaptureFixture,
    issue_registry: ir.IssueRegistry,
) -> None:
    """Test config_entry_only_config_schema."""
    expected_issue = "config_entry_only_test_domain"
    expected_message = (
        "The test_domain integration does not support YAML setup, please remove "
        "it from your configuration"
    )

    cv.config_entry_only_config_schema("test_domain")({})
    assert expected_message not in caplog.text
    assert not issue_registry.async_get_issue(HOMEASSISTANT_DOMAIN, expected_issue)

    cv.config_entry_only_config_schema("test_domain")({"test_domain": {}})
    assert expected_message in caplog.text
    assert issue_registry.async_get_issue(HOMEASSISTANT_DOMAIN, expected_issue)
    issue_registry.async_delete(HOMEASSISTANT_DOMAIN, expected_issue)

    cv.config_entry_only_config_schema("test_domain")({"test_domain": {"foo": "bar"}})
    assert expected_message in caplog.text
    assert issue_registry.async_get_issue(HOMEASSISTANT_DOMAIN, expected_issue)


def test_config_entry_only_schema_cant_find_module() -> None:
    """Test if the current module cannot be inspected."""
    cv.config_entry_only_config_schema("test_domain")({"test_domain": {"foo": "bar"}})


def test_config_entry_only_schema_no_hass(
    hass: HomeAssistant,
    caplog: pytest.LogCaptureFixture,
    issue_registry: ir.IssueRegistry,
) -> None:
    """Test if the hass context is not set in our context."""
    with patch(
        "homeassistant.helpers.config_validation.async_get_hass",
        side_effect=HomeAssistantError,
    ):
        cv.config_entry_only_config_schema("test_domain")(
            {"test_domain": {"foo": "bar"}}
        )
    expected_message = (
        "The test_domain integration does not support YAML setup, please remove "
        "it from your configuration"
    )
    assert expected_message in caplog.text
    assert not issue_registry.issues


def test_platform_only_schema(
    hass: HomeAssistant,
    caplog: pytest.LogCaptureFixture,
    issue_registry: ir.IssueRegistry,
) -> None:
    """Test config_entry_only_config_schema."""
    expected_issue = "platform_only_test_domain"
    expected_message = (
        "The test_domain integration does not support YAML setup, please remove "
        "it from your configuration"
    )
    cv.platform_only_config_schema("test_domain")({})
    assert expected_message not in caplog.text
    assert not issue_registry.async_get_issue(HOMEASSISTANT_DOMAIN, expected_issue)

    cv.platform_only_config_schema("test_domain")({"test_domain": {}})
    assert expected_message in caplog.text
    assert issue_registry.async_get_issue(HOMEASSISTANT_DOMAIN, expected_issue)
    issue_registry.async_delete(HOMEASSISTANT_DOMAIN, expected_issue)

    cv.platform_only_config_schema("test_domain")({"test_domain": {"foo": "bar"}})
    assert expected_message in caplog.text
    assert issue_registry.async_get_issue(HOMEASSISTANT_DOMAIN, expected_issue)


def test_domain() -> None:
    """Test domain."""
    with pytest.raises(vol.Invalid):
        cv.domain_key(5)
    with pytest.raises(vol.Invalid):
        cv.domain_key("")
    with pytest.raises(vol.Invalid):
        cv.domain_key("hue ")
    with pytest.raises(vol.Invalid):
        cv.domain_key("hue  ")
    assert cv.domain_key("hue") == "hue"
    assert cv.domain_key("hue1") == "hue1"
    assert cv.domain_key("hue 1") == "hue"
    assert cv.domain_key("hue  1") == "hue"


def test_color_hex() -> None:
    """Test color validation in hex format."""
    assert cv.color_hex("#123456") == "#123456"
    assert cv.color_hex("#FFaaFF") == "#FFaaFF"
    assert cv.color_hex("#FFFFFF") == "#FFFFFF"
    assert cv.color_hex("#000000") == "#000000"

    msg = r"Color should be in the format #RRGGBB"
    with pytest.raises(vol.Invalid, match=msg):
        cv.color_hex("#777")

    with pytest.raises(vol.Invalid, match=msg):
        cv.color_hex("FFFFF")

    with pytest.raises(vol.Invalid, match=msg):
        cv.color_hex("FFFFFF")

    with pytest.raises(vol.Invalid, match=msg):
        cv.color_hex("#FFFFFFF")

    with pytest.raises(vol.Invalid, match=msg):
        cv.color_hex(123456)


def test_determine_script_action_ambiguous() -> None:
    """Test determine script action with ambiguous actions."""
    assert (
        cv.determine_script_action(
            {
                "type": "is_power",
                "condition": "device",
                "device_id": "9c2bda81bc7997c981f811c32cafdb22",
                "entity_id": "2ee287ec70dd0c6db187b539bee429b7",
                "domain": "sensor",
                "below": "15",
            }
        )
        == "condition"
    )


def test_determine_script_action_non_ambiguous() -> None:
    """Test determine script action with a non ambiguous action."""
    assert cv.determine_script_action({"delay": "00:00:05"}) == "delay"


async def test_async_validate(hass: HomeAssistant, tmpdir: py.path.local) -> None:
    """Test the async_validate helper."""
    validator_calls: dict[str, list[int]] = {}

    def _mock_validator_schema(real_func, *args):
        calls = validator_calls.setdefault(real_func.__name__, [])
        calls.append(threading.get_ident())
        return real_func(*args)

    CV_PREFIX = "homeassistant.helpers.config_validation"
    with (
        patch(f"{CV_PREFIX}.isdir", wraps=partial(_mock_validator_schema, cv.isdir)),
        patch(f"{CV_PREFIX}.string", wraps=partial(_mock_validator_schema, cv.string)),
    ):
        # Assert validation in event loop when not decorated with not_async_friendly
        await cv.async_validate(hass, cv.string, "abcd")
        assert validator_calls == {"string": [hass.loop_thread_id]}
        validator_calls = {}

        # Assert validation in executor when decorated with not_async_friendly
        await cv.async_validate(hass, cv.isdir, tmpdir)
        assert validator_calls == {"isdir": [hass.loop_thread_id, ANY]}
        assert validator_calls["isdir"][1] != hass.loop_thread_id
        validator_calls = {}

        # Assert validation in executor when decorated with not_async_friendly
        await cv.async_validate(hass, vol.All(cv.isdir, cv.string), tmpdir)
        assert validator_calls == {"isdir": [hass.loop_thread_id, ANY], "string": [ANY]}
        assert validator_calls["isdir"][1] != hass.loop_thread_id
        assert validator_calls["string"][0] != hass.loop_thread_id
        validator_calls = {}

        # Assert validation in executor when decorated with not_async_friendly
        await cv.async_validate(hass, vol.All(cv.string, cv.isdir), tmpdir)
        assert validator_calls == {
            "isdir": [hass.loop_thread_id, ANY],
            "string": [hass.loop_thread_id, ANY],
        }
        assert validator_calls["isdir"][1] != hass.loop_thread_id
        assert validator_calls["string"][1] != hass.loop_thread_id
        validator_calls = {}

        # Assert validation in event loop when not using cv.async_validate
        cv.isdir(tmpdir)
        assert validator_calls == {"isdir": [hass.loop_thread_id]}
        validator_calls = {}

        # Assert validation in event loop when not using cv.async_validate
        vol.All(cv.isdir, cv.string)(tmpdir)
        assert validator_calls == {
            "isdir": [hass.loop_thread_id],
            "string": [hass.loop_thread_id],
        }
        validator_calls = {}

        # Assert validation in event loop when not using cv.async_validate
        vol.All(cv.string, cv.isdir)(tmpdir)
        assert validator_calls == {
            "isdir": [hass.loop_thread_id],
            "string": [hass.loop_thread_id],
        }
        validator_calls = {}


<<<<<<< HEAD
async def test_nested_trigger_list() -> None:
    """Test triggers within nested lists are flattened."""

    trigger_config = [
        {
            "triggers": {
                "platform": "event",
                "event_type": "trigger_1",
            },
        },
        {
            "platform": "event",
            "event_type": "trigger_2",
        },
        {"triggers": []},
        {"triggers": None},
        {
            "triggers": [
                {
                    "platform": "event",
                    "event_type": "trigger_3",
                },
                {
                    "platform": "event",
                    "event_type": "trigger_4",
                },
            ],
        },
    ]

    validated_triggers = TRIGGER_SCHEMA(trigger_config)

    assert validated_triggers == [
        {
            "platform": "event",
            "event_type": "trigger_1",
        },
        {
            "platform": "event",
            "event_type": "trigger_2",
        },
        {
            "platform": "event",
            "event_type": "trigger_3",
        },
        {
            "platform": "event",
            "event_type": "trigger_4",
        },
    ]


async def test_nested_trigger_list_extra() -> None:
    """Test triggers key with extra keys is not modified."""

    trigger_config = [
        {
            "platform": "other",
            "triggers": [
                {
                    "platform": "event",
                    "event_type": "trigger_1",
                },
                {
                    "platform": "event",
                    "event_type": "trigger_2",
                },
            ],
        },
    ]

    validated_triggers = TRIGGER_SCHEMA(trigger_config)

    assert validated_triggers == trigger_config
=======
async def test_is_entity_service_schema(
    hass: HomeAssistant,
) -> None:
    """Test cv.is_entity_service_schema."""
    for schema in (
        vol.Schema({"some": str}),
        vol.All(vol.Schema({"some": str})),
        vol.Any(vol.Schema({"some": str})),
        vol.Any(cv.make_entity_service_schema({"some": str})),
    ):
        assert cv.is_entity_service_schema(schema) is False

    for schema in (
        cv.make_entity_service_schema({"some": str}),
        vol.Schema(cv.make_entity_service_schema({"some": str})),
        vol.Schema(vol.All(cv.make_entity_service_schema({"some": str}))),
        vol.Schema(vol.Schema(cv.make_entity_service_schema({"some": str}))),
        vol.All(cv.make_entity_service_schema({"some": str})),
        vol.All(vol.All(cv.make_entity_service_schema({"some": str}))),
        vol.All(vol.Schema(cv.make_entity_service_schema({"some": str}))),
    ):
        assert cv.is_entity_service_schema(schema) is True
>>>>>>> 86ae7078
<|MERGE_RESOLUTION|>--- conflicted
+++ resolved
@@ -1818,7 +1818,6 @@
         validator_calls = {}
 
 
-<<<<<<< HEAD
 async def test_nested_trigger_list() -> None:
     """Test triggers within nested lists are flattened."""
 
@@ -1893,7 +1892,8 @@
     validated_triggers = TRIGGER_SCHEMA(trigger_config)
 
     assert validated_triggers == trigger_config
-=======
+
+
 async def test_is_entity_service_schema(
     hass: HomeAssistant,
 ) -> None:
@@ -1915,5 +1915,4 @@
         vol.All(vol.All(cv.make_entity_service_schema({"some": str}))),
         vol.All(vol.Schema(cv.make_entity_service_schema({"some": str}))),
     ):
-        assert cv.is_entity_service_schema(schema) is True
->>>>>>> 86ae7078
+        assert cv.is_entity_service_schema(schema) is True