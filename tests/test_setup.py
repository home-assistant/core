--- conflicted
+++ resolved
@@ -603,7 +603,6 @@
     assert disabled_reason in caplog.text
 
 
-<<<<<<< HEAD
 async def test_async_get_loaded_integrations(hass):
     """Test we can enumerate loaded integations."""
     hass.config.components.add("notbase")
@@ -620,7 +619,8 @@
         "myintegration",
         "device_tracker",
     }
-=======
+
+
 async def test_async_start_setup(hass):
     """Test setup started context manager keeps track of setup times."""
     with setup.async_start_setup(hass, ["august"]):
@@ -646,5 +646,4 @@
 
     assert "august" not in hass.data[setup.DATA_SETUP_STARTED]
     assert isinstance(hass.data[setup.DATA_SETUP_TIME]["august"], datetime.timedelta)
-    assert "sensor" not in hass.data[setup.DATA_SETUP_TIME]
->>>>>>> c4c058ce
+    assert "sensor" not in hass.data[setup.DATA_SETUP_TIME]