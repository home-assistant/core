"""Test loading of the Tibber config entry."""

from unittest.mock import ANY, AsyncMock, MagicMock, patch

import pytest

from homeassistant.components.recorder import Recorder
from homeassistant.components.tibber import DOMAIN, TibberRuntimeData, async_setup_entry
from homeassistant.config_entries import ConfigEntryState
from homeassistant.const import CONF_ACCESS_TOKEN
from homeassistant.core import HomeAssistant
from homeassistant.exceptions import ConfigEntryAuthFailed

from tests.common import MockConfigEntry


async def test_entry_unload(
    recorder_mock: Recorder, hass: HomeAssistant, mock_tibber_setup: MagicMock
) -> None:
    """Test unloading the entry."""
    entry = hass.config_entries.async_entry_for_domain_unique_id(DOMAIN, "tibber")
<<<<<<< HEAD
    assert entry is not None
    assert entry.state == ConfigEntryState.LOADED
=======
    assert entry.state is ConfigEntryState.LOADED
>>>>>>> 4d5b8c4b

    await hass.config_entries.async_unload(entry.entry_id)
    mock_tibber_setup.rt_disconnect.assert_called_once()
    await hass.async_block_till_done(wait_background_tasks=True)
<<<<<<< HEAD
    assert entry.state == ConfigEntryState.NOT_LOADED


@pytest.mark.usefixtures("recorder_mock")
async def test_data_api_runtime_creates_client(hass: HomeAssistant) -> None:
    """Ensure the data API runtime creates and caches the client."""
    session = MagicMock()
    session.async_ensure_token_valid = AsyncMock()
    session.token = {CONF_ACCESS_TOKEN: "access-token"}

    runtime = TibberRuntimeData(
        session=session,
        tibber_connection=MagicMock(),
    )

    with patch(
        "homeassistant.components.tibber.tibber_data_api.TibberDataAPI"
    ) as mock_client_cls:
        mock_client = MagicMock()
        mock_client.set_access_token = MagicMock()
        mock_client_cls.return_value = mock_client

        client = await runtime.async_get_client(hass)

        mock_client_cls.assert_called_once_with("access-token", websession=ANY)
        session.async_ensure_token_valid.assert_awaited_once()
        mock_client.set_access_token.assert_called_once_with("access-token")
        assert client is mock_client

        mock_client.set_access_token.reset_mock()
        session.async_ensure_token_valid.reset_mock()

        cached_client = await runtime.async_get_client(hass)

        mock_client_cls.assert_called_once()
        session.async_ensure_token_valid.assert_awaited_once()
        mock_client.set_access_token.assert_called_once_with("access-token")
        assert cached_client is client


@pytest.mark.usefixtures("recorder_mock")
async def test_data_api_runtime_missing_token_raises(hass: HomeAssistant) -> None:
    """Ensure missing tokens trigger reauthentication."""
    session = MagicMock()
    session.async_ensure_token_valid = AsyncMock()
    session.token = {}

    runtime = TibberRuntimeData(
        session=session,
        tibber_connection=MagicMock(),
    )

    with pytest.raises(ConfigEntryAuthFailed):
        await runtime.async_get_client(hass)
    session.async_ensure_token_valid.assert_awaited_once()


async def test_setup_requires_data_api_reauth(hass: HomeAssistant) -> None:
    """Ensure legacy entries trigger reauth to configure Data API."""
    entry = MockConfigEntry(
        domain=DOMAIN,
        data={CONF_ACCESS_TOKEN: "legacy-token"},
        unique_id="legacy",
    )

    with pytest.raises(ConfigEntryAuthFailed):
        await async_setup_entry(hass, entry)
=======
    assert entry.state is ConfigEntryState.NOT_LOADED
>>>>>>> 4d5b8c4b
<|MERGE_RESOLUTION|>--- conflicted
+++ resolved
@@ -19,18 +19,12 @@
 ) -> None:
     """Test unloading the entry."""
     entry = hass.config_entries.async_entry_for_domain_unique_id(DOMAIN, "tibber")
-<<<<<<< HEAD
-    assert entry is not None
-    assert entry.state == ConfigEntryState.LOADED
-=======
     assert entry.state is ConfigEntryState.LOADED
->>>>>>> 4d5b8c4b
 
     await hass.config_entries.async_unload(entry.entry_id)
     mock_tibber_setup.rt_disconnect.assert_called_once()
     await hass.async_block_till_done(wait_background_tasks=True)
-<<<<<<< HEAD
-    assert entry.state == ConfigEntryState.NOT_LOADED
+    assert entry.state is ConfigEntryState.NOT_LOADED
 
 
 @pytest.mark.usefixtures("recorder_mock")
@@ -96,7 +90,4 @@
     )
 
     with pytest.raises(ConfigEntryAuthFailed):
-        await async_setup_entry(hass, entry)
-=======
-    assert entry.state is ConfigEntryState.NOT_LOADED
->>>>>>> 4d5b8c4b
+        await async_setup_entry(hass, entry)