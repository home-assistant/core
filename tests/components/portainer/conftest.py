"""Common fixtures for the portainer tests."""

from collections.abc import Generator
from unittest.mock import AsyncMock, patch

from pyportainer.models.docker import DockerContainer
from pyportainer.models.portainer import Endpoint
import pytest

from homeassistant.components.portainer.const import DOMAIN
<<<<<<< HEAD
from homeassistant.const import CONF_API_TOKEN, CONF_URL
=======
from homeassistant.const import CONF_API_KEY, CONF_HOST, CONF_VERIFY_SSL
>>>>>>> fb93fed2

from tests.common import MockConfigEntry, load_json_array_fixture

MOCK_TEST_CONFIG = {
<<<<<<< HEAD
    CONF_URL: "https://127.0.0.1:9000/",
    CONF_API_TOKEN: "test_api_token",
=======
    CONF_HOST: "https://127.0.0.1:9000/",
    CONF_API_KEY: "test_api_key",
    CONF_VERIFY_SSL: True,
>>>>>>> fb93fed2
}


@pytest.fixture
def mock_setup_entry() -> Generator[AsyncMock]:
    """Override async_setup_entry."""
    with patch(
        "homeassistant.components.portainer.async_setup_entry", return_value=True
    ) as mock_setup_entry:
        yield mock_setup_entry


@pytest.fixture
def mock_portainer_client() -> Generator[AsyncMock]:
    """Mock Portainer client with dynamic exception injection support."""
    with (
        patch(
            "homeassistant.components.portainer.Portainer", autospec=True
        ) as mock_client,
        patch(
            "homeassistant.components.portainer.config_flow.Portainer", new=mock_client
        ),
    ):
        client = mock_client.return_value

        client.get_endpoints.return_value = [
            Endpoint.from_dict(endpoint)
            for endpoint in load_json_array_fixture("endpoints.json", DOMAIN)
        ]
        client.get_containers.return_value = [
            DockerContainer.from_dict(container)
            for container in load_json_array_fixture("containers.json", DOMAIN)
        ]

        yield client


@pytest.fixture
def mock_config_entry() -> MockConfigEntry:
    """Mock a config entry."""
    return MockConfigEntry(
        domain=DOMAIN,
        title="Portainer test",
        data=MOCK_TEST_CONFIG,
        entry_id="portainer_test_entry_123",
        version=2,
    )<|MERGE_RESOLUTION|>--- conflicted
+++ resolved
@@ -8,23 +8,22 @@
 import pytest
 
 from homeassistant.components.portainer.const import DOMAIN
-<<<<<<< HEAD
-from homeassistant.const import CONF_API_TOKEN, CONF_URL
-=======
-from homeassistant.const import CONF_API_KEY, CONF_HOST, CONF_VERIFY_SSL
->>>>>>> fb93fed2
+from homeassistant.const import (
+    CONF_API_KEY,
+    CONF_API_TOKEN,
+    CONF_HOST,
+    CONF_URL,
+    CONF_VERIFY_SSL,
+)
 
 from tests.common import MockConfigEntry, load_json_array_fixture
 
 MOCK_TEST_CONFIG = {
-<<<<<<< HEAD
-    CONF_URL: "https://127.0.0.1:9000/",
-    CONF_API_TOKEN: "test_api_token",
-=======
     CONF_HOST: "https://127.0.0.1:9000/",
     CONF_API_KEY: "test_api_key",
     CONF_VERIFY_SSL: True,
->>>>>>> fb93fed2
+    CONF_URL: "https://127.0.0.1:9000/",
+    CONF_API_TOKEN: "test_api_token",
 }
 
 
