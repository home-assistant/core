# serializer version: 1
# name: test_all_entities[climate.test_air_conditioner-entry]
  EntityRegistryEntrySnapshot({
    'aliases': set({
    }),
    'area_id': None,
    'capabilities': dict({
      'fan_modes': list([
        'low',
        'high',
        'mid',
      ]),
      'hvac_modes': list([
        <HVACMode.OFF: 'off'>,
        <HVACMode.COOL: 'cool'>,
        <HVACMode.DRY: 'dry'>,
      ]),
      'max_temp': 86,
      'min_temp': 64,
      'preset_modes': list([
        'air_clean',
      ]),
<<<<<<< HEAD
      'target_temp_step': 2,
=======
      'swing_horizontal_modes': list([
        'on',
        'off',
      ]),
      'swing_modes': list([
        'on',
        'off',
      ]),
      'target_temp_step': 1,
>>>>>>> 4e818649
    }),
    'config_entry_id': <ANY>,
    'config_subentry_id': <ANY>,
    'device_class': None,
    'device_id': <ANY>,
    'disabled_by': None,
    'domain': 'climate',
    'entity_category': None,
    'entity_id': 'climate.test_air_conditioner',
    'has_entity_name': True,
    'hidden_by': None,
    'icon': None,
    'id': <ANY>,
    'labels': set({
    }),
    'name': None,
    'options': dict({
    }),
    'original_device_class': None,
    'original_icon': None,
    'original_name': None,
    'platform': 'lg_thinq',
    'previous_unique_id': None,
    'supported_features': <ClimateEntityFeature: 955>,
    'translation_key': <ExtendedProperty.CLIMATE_AIR_CONDITIONER: 'climate_air_conditioner'>,
    'unique_id': 'MW2-2E247F93-B570-46A6-B827-920E9E10F966_climate_air_conditioner',
    'unit_of_measurement': None,
  })
# ---
# name: test_all_entities[climate.test_air_conditioner-state]
  StateSnapshot({
    'attributes': ReadOnlyDict({
      'current_humidity': 40,
      'current_temperature': 77,
      'fan_mode': 'mid',
      'fan_modes': list([
        'low',
        'high',
        'mid',
      ]),
      'friendly_name': 'Test air conditioner',
      'hvac_modes': list([
        <HVACMode.OFF: 'off'>,
        <HVACMode.COOL: 'cool'>,
        <HVACMode.DRY: 'dry'>,
      ]),
      'max_temp': 86,
      'min_temp': 64,
      'preset_mode': None,
      'preset_modes': list([
        'air_clean',
      ]),
      'supported_features': <ClimateEntityFeature: 955>,
      'swing_horizontal_mode': 'off',
      'swing_horizontal_modes': list([
        'on',
        'off',
      ]),
      'swing_mode': 'off',
      'swing_modes': list([
        'on',
        'off',
      ]),
      'target_temp_high': None,
      'target_temp_low': None,
      'target_temp_step': 2,
      'temperature': 66,
    }),
    'context': <ANY>,
    'entity_id': 'climate.test_air_conditioner',
    'last_changed': <ANY>,
    'last_reported': <ANY>,
    'last_updated': <ANY>,
    'state': 'cool',
  })
# ---<|MERGE_RESOLUTION|>--- conflicted
+++ resolved
@@ -20,9 +20,6 @@
       'preset_modes': list([
         'air_clean',
       ]),
-<<<<<<< HEAD
-      'target_temp_step': 2,
-=======
       'swing_horizontal_modes': list([
         'on',
         'off',
@@ -31,8 +28,7 @@
         'on',
         'off',
       ]),
-      'target_temp_step': 1,
->>>>>>> 4e818649
+      'target_temp_step': 2,
     }),
     'config_entry_id': <ANY>,
     'config_subentry_id': <ANY>,
