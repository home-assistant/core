--- conflicted
+++ resolved
@@ -4,11 +4,7 @@
 from typing import Any
 from unittest.mock import AsyncMock, patch
 
-<<<<<<< HEAD
-from bosch_alarm_mode2.panel import Area, Point
-=======
 from bosch_alarm_mode2.panel import Area, Door, Output, Point
->>>>>>> 7a9a4db8
 from bosch_alarm_mode2.utils import Observable
 import pytest
 
@@ -151,17 +147,13 @@
 @pytest.fixture
 def mock_panel(
     area: AsyncMock,
-<<<<<<< HEAD
     model_name: str,
     serial_number: str | None,
-    points: dict[int, AsyncMock],
-=======
     door: AsyncMock,
     output: AsyncMock,
     points: dict[int, AsyncMock],
     model_name: str,
     serial_number: str | None,
->>>>>>> 7a9a4db8
 ) -> Generator[AsyncMock]:
     """Define a fixture to set up Bosch Alarm."""
     with (
@@ -172,11 +164,8 @@
     ):
         client = mock_panel.return_value
         client.areas = {1: area}
-<<<<<<< HEAD
-=======
         client.doors = {1: door}
         client.outputs = {1: output}
->>>>>>> 7a9a4db8
         client.points = points
         client.model = model_name
         client.faults = []
