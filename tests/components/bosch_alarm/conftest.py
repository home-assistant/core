"""Define fixtures for Bosch Alarm tests."""

from collections.abc import Generator
from typing import Any
from unittest.mock import AsyncMock, patch

<<<<<<< HEAD
from bosch_alarm_mode2.panel import Area, Door
=======
from bosch_alarm_mode2.panel import Area, Door, Output, Point
>>>>>>> 7a9a4db8
from bosch_alarm_mode2.utils import Observable
import pytest

from homeassistant.components.bosch_alarm.const import (
    CONF_INSTALLER_CODE,
    CONF_USER_CODE,
    DOMAIN,
)
from homeassistant.const import CONF_HOST, CONF_MODEL, CONF_PASSWORD, CONF_PORT

from tests.common import MockConfigEntry


@pytest.fixture(
    params=[
        "solution_3000",
        "amax_3000",
        "b5512",
    ]
)
def model(request: pytest.FixtureRequest) -> Generator[str]:
    """Return every device."""
    return request.param


@pytest.fixture
def entity_id(model: str) -> str | None:
    """Return extra config entry data."""
    return {
        "solution_3000": "bosch_solution_3000",
        "amax_3000": "bosch_amax_3000",
        "b5512": "bosch_b5512_us1b",
    }.get(model)


@pytest.fixture
def extra_config_entry_data(
    model: str, model_name: str, config_flow_data: dict[str, Any]
) -> dict[str, Any]:
    """Return extra config entry data."""
    return {CONF_MODEL: model_name} | config_flow_data


@pytest.fixture
def config_flow_data(model: str) -> dict[str, Any]:
    """Return extra config entry data."""
    if model == "solution_3000":
        return {CONF_USER_CODE: "1234"}
    if model == "amax_3000":
        return {CONF_INSTALLER_CODE: "1234", CONF_PASSWORD: "1234567890"}
    if model == "b5512":
        return {CONF_PASSWORD: "1234567890"}
    pytest.fail("Invalid model")


@pytest.fixture
def model_name(model: str) -> str | None:
    """Return extra config entry data."""
    return {
        "solution_3000": "Solution 3000",
        "amax_3000": "AMAX 3000",
        "b5512": "B5512 (US1B)",
    }.get(model)


@pytest.fixture
def serial_number(model: str) -> str | None:
    """Return extra config entry data."""
    if model == "solution_3000":
        return "1234567890"
    return None


@pytest.fixture
def mock_setup_entry() -> Generator[AsyncMock]:
    """Override async_setup_entry."""
    with patch(
        "homeassistant.components.bosch_alarm.async_setup_entry",
        return_value=True,
    ) as mock_setup_entry:
        yield mock_setup_entry


@pytest.fixture
<<<<<<< HEAD
=======
def points() -> Generator[dict[int, Point]]:
    """Define a mocked door."""
    names = [
        "Window",
        "Door",
        "Motion Detector",
        "CO Detector",
        "Smoke Detector",
        "Glassbreak Sensor",
        "Bedroom",
    ]
    points = {}
    for i, name in enumerate(names):
        mock = AsyncMock(spec=Point)
        mock.name = name
        mock.status_observer = AsyncMock(spec=Observable)
        mock.is_open.return_value = False
        mock.is_normal.return_value = True
        points[i] = mock
    return points


@pytest.fixture
def output() -> Generator[Output]:
    """Define a mocked output."""
    mock = AsyncMock(spec=Output)
    mock.name = "Output A"
    mock.status_observer = AsyncMock(spec=Observable)
    mock.is_active.return_value = False
    return mock


@pytest.fixture
>>>>>>> 7a9a4db8
def door() -> Generator[Door]:
    """Define a mocked door."""
    mock = AsyncMock(spec=Door)
    mock.name = "Main Door"
    mock.status_observer = AsyncMock(spec=Observable)
    mock.is_open.return_value = False
    mock.is_locked.return_value = True
    return mock


@pytest.fixture
def area() -> Generator[Area]:
    """Define a mocked area."""
    mock = AsyncMock(spec=Area)
    mock.name = "Area1"
    mock.status_observer = AsyncMock(spec=Observable)
    mock.alarm_observer = AsyncMock(spec=Observable)
    mock.ready_observer = AsyncMock(spec=Observable)
    mock.alarms = []
    mock.faults = []
    mock.all_ready = True
    mock.part_ready = True
    mock.is_triggered.return_value = False
    mock.is_disarmed.return_value = True
    mock.is_armed.return_value = False
    mock.is_arming.return_value = False
    mock.is_pending.return_value = False
    mock.is_part_armed.return_value = False
    mock.is_all_armed.return_value = False
    return mock


@pytest.fixture
def mock_panel(
<<<<<<< HEAD
    area: AsyncMock, door: AsyncMock, model_name: str, serial_number: str | None
=======
    area: AsyncMock,
    door: AsyncMock,
    output: AsyncMock,
    points: dict[int, AsyncMock],
    model_name: str,
    serial_number: str | None,
>>>>>>> 7a9a4db8
) -> Generator[AsyncMock]:
    """Define a fixture to set up Bosch Alarm."""
    with (
        patch(
            "homeassistant.components.bosch_alarm.Panel", autospec=True
        ) as mock_panel,
        patch("homeassistant.components.bosch_alarm.config_flow.Panel", new=mock_panel),
    ):
        client = mock_panel.return_value
        client.areas = {1: area}
        client.doors = {1: door}
<<<<<<< HEAD
=======
        client.outputs = {1: output}
        client.points = points
>>>>>>> 7a9a4db8
        client.model = model_name
        client.faults = []
        client.events = []
        client.firmware_version = "1.0.0"
        client.protocol_version = "1.0.0"
        client.serial_number = serial_number
        client.connection_status_observer = AsyncMock(spec=Observable)
        client.faults_observer = AsyncMock(spec=Observable)
        client.history_observer = AsyncMock(spec=Observable)
        yield client


@pytest.fixture
def mock_config_entry(
    extra_config_entry_data: dict[str, Any], serial_number: str | None
) -> MockConfigEntry:
    """Mock config entry for bosch alarm."""
    return MockConfigEntry(
        domain=DOMAIN,
        unique_id=serial_number,
        entry_id="01JQ917ACKQ33HHM7YCFXYZX51",
        data={
            CONF_HOST: "0.0.0.0",
            CONF_PORT: 7700,
            CONF_MODEL: "bosch_alarm_test_data.model",
        }
        | extra_config_entry_data,
    )<|MERGE_RESOLUTION|>--- conflicted
+++ resolved
@@ -4,11 +4,7 @@
 from typing import Any
 from unittest.mock import AsyncMock, patch
 
-<<<<<<< HEAD
-from bosch_alarm_mode2.panel import Area, Door
-=======
 from bosch_alarm_mode2.panel import Area, Door, Output, Point
->>>>>>> 7a9a4db8
 from bosch_alarm_mode2.utils import Observable
 import pytest
 
@@ -93,8 +89,6 @@
 
 
 @pytest.fixture
-<<<<<<< HEAD
-=======
 def points() -> Generator[dict[int, Point]]:
     """Define a mocked door."""
     names = [
@@ -128,7 +122,6 @@
 
 
 @pytest.fixture
->>>>>>> 7a9a4db8
 def door() -> Generator[Door]:
     """Define a mocked door."""
     mock = AsyncMock(spec=Door)
@@ -163,16 +156,12 @@
 
 @pytest.fixture
 def mock_panel(
-<<<<<<< HEAD
-    area: AsyncMock, door: AsyncMock, model_name: str, serial_number: str | None
-=======
     area: AsyncMock,
     door: AsyncMock,
     output: AsyncMock,
     points: dict[int, AsyncMock],
     model_name: str,
     serial_number: str | None,
->>>>>>> 7a9a4db8
 ) -> Generator[AsyncMock]:
     """Define a fixture to set up Bosch Alarm."""
     with (
@@ -184,11 +173,8 @@
         client = mock_panel.return_value
         client.areas = {1: area}
         client.doors = {1: door}
-<<<<<<< HEAD
-=======
         client.outputs = {1: output}
         client.points = points
->>>>>>> 7a9a4db8
         client.model = model_name
         client.faults = []
         client.events = []
