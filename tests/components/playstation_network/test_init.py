"""Tests for PlayStation Network."""

from datetime import timedelta
from unittest.mock import MagicMock

from freezegun.api import FrozenDateTimeFactory
from psnawp_api.core import (
    PSNAWPAuthenticationError,
    PSNAWPClientError,
    PSNAWPForbiddenError,
    PSNAWPNotFoundError,
    PSNAWPServerError,
)
import pytest

from homeassistant.components.playstation_network.const import DOMAIN
from homeassistant.components.playstation_network.coordinator import (
    PlaystationNetworkRuntimeData,
)
from homeassistant.config_entries import SOURCE_REAUTH, ConfigEntryState
from homeassistant.core import HomeAssistant

from tests.common import MockConfigEntry, async_fire_time_changed


@pytest.mark.parametrize(
    "exception", [PSNAWPNotFoundError, PSNAWPServerError, PSNAWPClientError]
)
async def test_config_entry_not_ready(
    hass: HomeAssistant,
    config_entry: MockConfigEntry,
    mock_psnawpapi: MagicMock,
    exception: Exception,
) -> None:
    """Test config entry not ready."""

    mock_psnawpapi.user.side_effect = exception
    config_entry.add_to_hass(hass)
    await hass.config_entries.async_setup(config_entry.entry_id)
    await hass.async_block_till_done()

    assert config_entry.state is ConfigEntryState.SETUP_RETRY


async def test_config_entry_auth_failed(
    hass: HomeAssistant,
    config_entry: MockConfigEntry,
    mock_psnawpapi: MagicMock,
) -> None:
    """Test config entry auth failed setup error."""

    mock_psnawpapi.user.side_effect = PSNAWPAuthenticationError
    config_entry.add_to_hass(hass)
    await hass.config_entries.async_setup(config_entry.entry_id)
    await hass.async_block_till_done()

    assert config_entry.state is ConfigEntryState.SETUP_ERROR

    flows = hass.config_entries.flow.async_progress()
    assert len(flows) == 1

    flow = flows[0]
    assert flow.get("step_id") == "reauth_confirm"
    assert flow.get("handler") == DOMAIN

    assert "context" in flow
    assert flow["context"].get("source") == SOURCE_REAUTH
    assert flow["context"].get("entry_id") == config_entry.entry_id


@pytest.mark.parametrize(
    "exception", [PSNAWPNotFoundError, PSNAWPServerError, PSNAWPClientError]
)
async def test_coordinator_update_data_failed(
    hass: HomeAssistant,
    config_entry: MockConfigEntry,
    mock_psnawpapi: MagicMock,
    exception: Exception,
) -> None:
    """Test coordinator data update failed."""

    mock_psnawpapi.user.return_value.get_presence.side_effect = exception
    config_entry.add_to_hass(hass)
    await hass.config_entries.async_setup(config_entry.entry_id)
    await hass.async_block_till_done()

    assert config_entry.state is ConfigEntryState.SETUP_RETRY


async def test_coordinator_update_auth_failed(
    hass: HomeAssistant,
    config_entry: MockConfigEntry,
    mock_psnawpapi: MagicMock,
) -> None:
    """Test coordinator update auth failed setup error."""

    mock_psnawpapi.user.return_value.get_presence.side_effect = (
        PSNAWPAuthenticationError
    )
    config_entry.add_to_hass(hass)
    await hass.config_entries.async_setup(config_entry.entry_id)
    await hass.async_block_till_done()

    assert config_entry.state is ConfigEntryState.SETUP_ERROR

    flows = hass.config_entries.flow.async_progress()
    assert len(flows) == 1

    flow = flows[0]
    assert flow.get("step_id") == "reauth_confirm"
    assert flow.get("handler") == DOMAIN

    assert "context" in flow
    assert flow["context"].get("source") == SOURCE_REAUTH
    assert flow["context"].get("entry_id") == config_entry.entry_id


async def test_trophy_title_coordinator(
    hass: HomeAssistant,
    config_entry: MockConfigEntry,
    mock_psnawpapi: MagicMock,
    freezer: FrozenDateTimeFactory,
) -> None:
    """Test trophy title coordinator updates when PS Vita is registered."""

    config_entry.add_to_hass(hass)
    await hass.config_entries.async_setup(config_entry.entry_id)
    await hass.async_block_till_done()

    assert config_entry.state is ConfigEntryState.LOADED
    assert len(mock_psnawpapi.user.return_value.trophy_titles.mock_calls) == 1

    freezer.tick(timedelta(days=1, seconds=1))
    async_fire_time_changed(hass)
    await hass.async_block_till_done()

    assert len(mock_psnawpapi.user.return_value.trophy_titles.mock_calls) == 2


async def test_trophy_title_coordinator_auth_failed(
    hass: HomeAssistant,
    config_entry: MockConfigEntry,
    mock_psnawpapi: MagicMock,
    freezer: FrozenDateTimeFactory,
) -> None:
    """Test trophy title coordinator starts reauth on authentication error."""

    config_entry.add_to_hass(hass)
    await hass.config_entries.async_setup(config_entry.entry_id)
    await hass.async_block_till_done()

    assert config_entry.state is ConfigEntryState.LOADED

    mock_psnawpapi.user.return_value.trophy_titles.side_effect = (
        PSNAWPAuthenticationError
    )

    freezer.tick(timedelta(days=1, seconds=1))
    async_fire_time_changed(hass)
    await hass.async_block_till_done(wait_background_tasks=True)
    await hass.async_block_till_done(wait_background_tasks=True)

    flows = hass.config_entries.flow.async_progress()
    assert len(flows) == 1

    flow = flows[0]
    assert flow.get("step_id") == "reauth_confirm"
    assert flow.get("handler") == DOMAIN

    assert "context" in flow
    assert flow["context"].get("source") == SOURCE_REAUTH
    assert flow["context"].get("entry_id") == config_entry.entry_id


@pytest.mark.parametrize(
    "exception", [PSNAWPNotFoundError, PSNAWPServerError, PSNAWPClientError]
)
async def test_trophy_title_coordinator_update_data_failed(
    hass: HomeAssistant,
    config_entry: MockConfigEntry,
    mock_psnawpapi: MagicMock,
    exception: Exception,
    freezer: FrozenDateTimeFactory,
) -> None:
    """Test trophy title coordinator update failed."""

    config_entry.add_to_hass(hass)
    await hass.config_entries.async_setup(config_entry.entry_id)
    await hass.async_block_till_done()

    assert config_entry.state is ConfigEntryState.LOADED

    mock_psnawpapi.user.return_value.trophy_titles.side_effect = exception

    freezer.tick(timedelta(days=1, seconds=1))
    async_fire_time_changed(hass)
    await hass.async_block_till_done(wait_background_tasks=True)
    await hass.async_block_till_done(wait_background_tasks=True)

    runtime_data: PlaystationNetworkRuntimeData = config_entry.runtime_data
    assert runtime_data.trophy_titles.last_update_success is False


async def test_trophy_title_coordinator_doesnt_update(
    hass: HomeAssistant,
    config_entry: MockConfigEntry,
    mock_psnawpapi: MagicMock,
    freezer: FrozenDateTimeFactory,
) -> None:
    """Test trophy title coordinator does not update if no PS Vita is registered."""

    mock_psnawpapi.me.return_value.get_account_devices.return_value = [
        {"deviceType": "PS5"},
        {"deviceType": "PS3"},
    ]
    mock_psnawpapi.me.return_value.get_profile_legacy.return_value = {
        "profile": {"presences": []}
    }
    config_entry.add_to_hass(hass)
    await hass.config_entries.async_setup(config_entry.entry_id)
    await hass.async_block_till_done()

    assert config_entry.state is ConfigEntryState.LOADED
    assert len(mock_psnawpapi.user.return_value.trophy_titles.mock_calls) == 1

    freezer.tick(timedelta(days=1, seconds=1))
    async_fire_time_changed(hass)
    await hass.async_block_till_done()

    assert len(mock_psnawpapi.user.return_value.trophy_titles.mock_calls) == 1


async def test_trophy_title_coordinator_play_new_game(
    hass: HomeAssistant,
    config_entry: MockConfigEntry,
    mock_psnawpapi: MagicMock,
    freezer: FrozenDateTimeFactory,
) -> None:
    """Test we play a new game and get a title image on next trophy titles update."""

    _tmp = mock_psnawpapi.user.return_value.trophy_titles.return_value
    mock_psnawpapi.user.return_value.trophy_titles.return_value = []

    config_entry.add_to_hass(hass)
    await hass.config_entries.async_setup(config_entry.entry_id)
    await hass.async_block_till_done()

    assert config_entry.state is ConfigEntryState.LOADED

    assert len(mock_psnawpapi.user.return_value.trophy_titles.mock_calls) == 1

    assert (state := hass.states.get("media_player.playstation_vita"))
    assert state.attributes.get("entity_picture") is None

    mock_psnawpapi.user.return_value.trophy_titles.return_value = _tmp

<<<<<<< HEAD
    # Wait one day to trigger PlaystationNetworkTrophyTitlesCoordinator refresh
    freezer.tick(timedelta(days=1))
=======
    freezer.tick(timedelta(days=1, seconds=1))
>>>>>>> f210bb35
    async_fire_time_changed(hass)
    await hass.async_block_till_done(wait_background_tasks=True)

    # Wait another 30 seconds in case the PlaystationNetworkUserDataCoordinator,
    # which has a 30 second update interval, updated before the
    # PlaystationNetworkTrophyTitlesCoordinator.
    freezer.tick(timedelta(seconds=30))
    async_fire_time_changed(hass)
    await hass.async_block_till_done(wait_background_tasks=True)

    assert len(mock_psnawpapi.user.return_value.trophy_titles.mock_calls) == 2

    assert (state := hass.states.get("media_player.playstation_vita"))
    assert (
        state.attributes["entity_picture"]
        == "https://image.api.playstation.com/trophy/np/NPWR03134_00_0008206095F67FD3BB385E9E00A7C9CFE6F5A4AB96/5F87A6997DD23D1C4D4CC0D1F958ED79CB905331.PNG"
    )


@pytest.mark.parametrize(
    "exception",
    [PSNAWPNotFoundError, PSNAWPServerError, PSNAWPClientError, PSNAWPForbiddenError],
)
async def test_friends_coordinator_update_data_failed(
    hass: HomeAssistant,
    config_entry: MockConfigEntry,
    mock_psnawpapi: MagicMock,
    exception: Exception,
) -> None:
    """Test friends coordinator setup fails in _update_data."""

    mock = mock_psnawpapi.user.return_value.friends_list.return_value[0]
    mock.get_presence.side_effect = exception

    config_entry.add_to_hass(hass)
    await hass.config_entries.async_setup(config_entry.entry_id)
    await hass.async_block_till_done()

    assert config_entry.state is ConfigEntryState.SETUP_RETRY


@pytest.mark.parametrize(
    ("exception", "state"),
    [
        (PSNAWPNotFoundError, ConfigEntryState.SETUP_ERROR),
        (PSNAWPAuthenticationError, ConfigEntryState.SETUP_ERROR),
        (PSNAWPServerError, ConfigEntryState.SETUP_RETRY),
        (PSNAWPClientError, ConfigEntryState.SETUP_RETRY),
    ],
)
async def test_friends_coordinator_setup_failed(
    hass: HomeAssistant,
    config_entry: MockConfigEntry,
    mock_psnawpapi: MagicMock,
    exception: Exception,
    state: ConfigEntryState,
) -> None:
    """Test friends coordinator setup fails in _async_setup."""
    mock = mock_psnawpapi.user.return_value.friends_list.return_value[0]
    mock.profile.side_effect = exception

    config_entry.add_to_hass(hass)
    await hass.config_entries.async_setup(config_entry.entry_id)
    await hass.async_block_till_done()

    assert config_entry.state is state


async def test_friends_coordinator_auth_failed(
    hass: HomeAssistant,
    config_entry: MockConfigEntry,
    mock_psnawpapi: MagicMock,
) -> None:
    """Test friends coordinator starts reauth on authentication error."""

    mock = mock_psnawpapi.user.return_value.friends_list.return_value[0]
    mock.profile.side_effect = PSNAWPAuthenticationError

    config_entry.add_to_hass(hass)
    await hass.config_entries.async_setup(config_entry.entry_id)
    await hass.async_block_till_done()

    assert config_entry.state is ConfigEntryState.SETUP_ERROR

    flows = hass.config_entries.flow.async_progress()
    assert len(flows) == 1

    flow = flows[0]
    assert flow.get("step_id") == "reauth_confirm"
    assert flow.get("handler") == DOMAIN

    assert "context" in flow
    assert flow["context"].get("source") == SOURCE_REAUTH
    assert flow["context"].get("entry_id") == config_entry.entry_id<|MERGE_RESOLUTION|>--- conflicted
+++ resolved
@@ -254,19 +254,15 @@
 
     mock_psnawpapi.user.return_value.trophy_titles.return_value = _tmp
 
-<<<<<<< HEAD
     # Wait one day to trigger PlaystationNetworkTrophyTitlesCoordinator refresh
-    freezer.tick(timedelta(days=1))
-=======
-    freezer.tick(timedelta(days=1, seconds=1))
->>>>>>> f210bb35
+    freezer.tick(timedelta(days=1, seconds=1))
     async_fire_time_changed(hass)
     await hass.async_block_till_done(wait_background_tasks=True)
 
     # Wait another 30 seconds in case the PlaystationNetworkUserDataCoordinator,
     # which has a 30 second update interval, updated before the
     # PlaystationNetworkTrophyTitlesCoordinator.
-    freezer.tick(timedelta(seconds=30))
+    freezer.tick(timedelta(seconds=30, seconds=1))
     async_fire_time_changed(hass)
     await hass.async_block_till_done(wait_background_tasks=True)
 
