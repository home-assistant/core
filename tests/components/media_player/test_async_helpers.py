--- conflicted
+++ resolved
@@ -69,20 +69,6 @@
         """Put device in standby."""
         self._state = STATE_STANDBY
 
-<<<<<<< HEAD
-    def idle(self):
-        """Put device in idle."""
-        self._state = STATE_IDLE
-
-    def toggle(self):
-        """Toggle the power on the media player."""
-        if self._state in [STATE_OFF, STATE_STANDBY]:
-            self._state = STATE_ON
-        else:
-            self._state = STATE_OFF
-
-=======
->>>>>>> 1bd8ff88
 
 class ExtendedMediaPlayer(SimpleMediaPlayer):
     """Media player test class."""
@@ -104,9 +90,13 @@
         else:
             self._state = STATE_PLAYING
 
+    def idle(self):
+        """Put device in idle."""
+        self._state = STATE_IDLE
+
     def toggle(self):
         """Toggle the power on the media player."""
-        if self._state in [STATE_OFF, STATE_IDLE, STATE_STANDBY]:
+        if self._state in [STATE_OFF, STATE_STANDBY]:
             self._state = STATE_ON
         else:
             self._state = STATE_OFF
