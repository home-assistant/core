--- conflicted
+++ resolved
@@ -28,11 +28,7 @@
         test_devices=None, test_groups=None
     )
 
-<<<<<<< HEAD
-    assert len(mock_hap.hmip_device_by_entity_id) == 316
-=======
-    assert len(mock_hap.hmip_device_by_entity_id) == 325
->>>>>>> 93f4f14b
+    assert len(mock_hap.hmip_device_by_entity_id) == 331
 
 
 async def test_hmip_remove_device(
