--- conflicted
+++ resolved
@@ -22,11 +22,7 @@
         test_devices=None, test_groups=None
     )
 
-<<<<<<< HEAD
-    assert len(mock_hap.hmip_device_by_entity_id) == 329
-=======
-    assert len(mock_hap.hmip_device_by_entity_id) == 331
->>>>>>> 2dca78ef
+    assert len(mock_hap.hmip_device_by_entity_id) == 335
 
 
 async def test_hmip_remove_device(
