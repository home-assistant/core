--- conflicted
+++ resolved
@@ -49,7 +49,7 @@
 
 
 async def test_hmip_accesspoint_status(
-    hass: HomeAssistant, default_mock_hap_factory: HomematicipHAP
+    hass: HomeAssistant, default_mock_hap_factory
 ) -> None:
     """Test HomematicipSwitch."""
     entity_id = "sensor.home_control_access_point_duty_cycle"
@@ -68,7 +68,7 @@
 
 
 async def test_hmip_heating_thermostat(
-    hass: HomeAssistant, default_mock_hap_factory: HomematicipHAP
+    hass: HomeAssistant, default_mock_hap_factory
 ) -> None:
     """Test HomematicipHeatingThermostat."""
     entity_id = "sensor.heizkorperthermostat_heating"
@@ -104,7 +104,7 @@
 
 
 async def test_hmip_humidity_sensor(
-    hass: HomeAssistant, default_mock_hap_factory: HomematicipHAP
+    hass: HomeAssistant, default_mock_hap_factory
 ) -> None:
     """Test HomematicipHumiditySensor."""
     entity_id = "sensor.bwth_1_humidity"
@@ -129,7 +129,7 @@
 
 
 async def test_hmip_temperature_sensor1(
-    hass: HomeAssistant, default_mock_hap_factory: HomematicipHAP
+    hass: HomeAssistant, default_mock_hap_factory
 ) -> None:
     """Test HomematicipTemperatureSensor."""
     entity_id = "sensor.bwth_1_temperature"
@@ -156,7 +156,7 @@
 
 
 async def test_hmip_temperature_sensor2(
-    hass: HomeAssistant, default_mock_hap_factory: HomematicipHAP
+    hass: HomeAssistant, default_mock_hap_factory
 ) -> None:
     """Test HomematicipTemperatureSensor."""
     entity_id = "sensor.heizkorperthermostat_temperature"
@@ -183,7 +183,7 @@
 
 
 async def test_hmip_temperature_sensor3(
-    hass: HomeAssistant, default_mock_hap_factory: HomematicipHAP
+    hass: HomeAssistant, default_mock_hap_factory
 ) -> None:
     """Test HomematicipTemperatureSensor."""
     entity_id = "sensor.raumbediengerat_analog_temperature"
@@ -210,7 +210,7 @@
 
 
 async def test_hmip_thermostat_evo_heating(
-    hass: HomeAssistant, default_mock_hap_factory: HomematicipHAP
+    hass: HomeAssistant, default_mock_hap_factory
 ) -> None:
     """Test HomematicipHeatingThermostat for HmIP-eTRV-E."""
     entity_id = "sensor.thermostat_evo_heating"
@@ -232,7 +232,7 @@
 
 
 async def test_hmip_thermostat_evo_temperature(
-    hass: HomeAssistant, default_mock_hap_factory: HomematicipHAP
+    hass: HomeAssistant, default_mock_hap_factory
 ) -> None:
     """Test HomematicipTemperatureSensor."""
     entity_id = "sensor.thermostat_evo_temperature"
@@ -257,9 +257,7 @@
     assert ha_state.attributes[ATTR_TEMPERATURE_OFFSET] == 0.7
 
 
-async def test_hmip_power_sensor(
-    hass: HomeAssistant, default_mock_hap_factory: HomematicipHAP
-) -> None:
+async def test_hmip_power_sensor(hass: HomeAssistant, default_mock_hap_factory) -> None:
     """Test HomematicipPowerSensor."""
     entity_id = "sensor.flur_oben_power"
     entity_name = "Flur oben Power"
@@ -297,7 +295,7 @@
 
 
 async def test_hmip_illuminance_sensor1(
-    hass: HomeAssistant, default_mock_hap_factory: HomematicipHAP
+    hass: HomeAssistant, default_mock_hap_factory
 ) -> None:
     """Test HomematicipIlluminanceSensor."""
     entity_id = "sensor.wettersensor_illuminance"
@@ -319,7 +317,7 @@
 
 
 async def test_hmip_illuminance_sensor2(
-    hass: HomeAssistant, default_mock_hap_factory: HomematicipHAP
+    hass: HomeAssistant, default_mock_hap_factory
 ) -> None:
     """Test HomematicipIlluminanceSensor."""
     entity_id = "sensor.lichtsensor_nord_illuminance"
@@ -344,7 +342,7 @@
 
 
 async def test_hmip_windspeed_sensor(
-    hass: HomeAssistant, default_mock_hap_factory: HomematicipHAP
+    hass: HomeAssistant, default_mock_hap_factory
 ) -> None:
     """Test HomematicipWindspeedSensor."""
     entity_id = "sensor.wettersensor_pro_windspeed"
@@ -395,7 +393,7 @@
 
 
 async def test_hmip_today_rain_sensor(
-    hass: HomeAssistant, default_mock_hap_factory: HomematicipHAP
+    hass: HomeAssistant, default_mock_hap_factory
 ) -> None:
     """Test HomematicipTodayRainSensor."""
     entity_id = "sensor.weather_sensor_plus_today_rain"
@@ -417,7 +415,7 @@
 
 
 async def test_hmip_temperature_external_sensor_channel_1(
-    hass: HomeAssistant, default_mock_hap_factory: HomematicipHAP
+    hass: HomeAssistant, default_mock_hap_factory
 ) -> None:
     """Test HomematicipTemperatureDifferenceSensor Channel 1 HmIP-STE2-PCB."""
     entity_id = "sensor.ste2_channel_1_temperature"
@@ -442,7 +440,7 @@
 
 
 async def test_hmip_temperature_external_sensor_channel_2(
-    hass: HomeAssistant, default_mock_hap_factory: HomematicipHAP
+    hass: HomeAssistant, default_mock_hap_factory
 ) -> None:
     """Test HomematicipTemperatureDifferenceSensor Channel 2 HmIP-STE2-PCB."""
     entity_id = "sensor.ste2_channel_2_temperature"
@@ -457,6 +455,7 @@
     hmip_device = mock_hap.hmip_device_by_entity_id.get(entity_id)
 
     await async_manipulate_test_data(hass, hmip_device, "temperatureExternalTwo", 22.4)
+
     ha_state = hass.states.get(entity_id)
     assert ha_state.state == "22.4"
     assert ha_state.attributes[ATTR_UNIT_OF_MEASUREMENT] == UnitOfTemperature.CELSIUS
@@ -466,7 +465,7 @@
 
 
 async def test_hmip_temperature_external_sensor_delta(
-    hass: HomeAssistant, default_mock_hap_factory: HomematicipHAP
+    hass: HomeAssistant, default_mock_hap_factory
 ) -> None:
     """Test HomematicipTemperatureDifferenceSensor Delta HmIP-STE2-PCB."""
     entity_id = "sensor.ste2_delta_temperature"
@@ -493,7 +492,7 @@
 
 
 async def test_hmip_passage_detector_delta_counter(
-    hass: HomeAssistant, default_mock_hap_factory: HomematicipHAP
+    hass: HomeAssistant, default_mock_hap_factory
 ) -> None:
     """Test HomematicipPassageDetectorDeltaCounter."""
     entity_id = "sensor.spdr_1"
@@ -515,7 +514,38 @@
     assert ha_state.state == "190"
 
 
-<<<<<<< HEAD
+async def test_hmip_floor_terminal_block_mechanic_channel_1_valve_position(
+    hass: HomeAssistant, default_mock_hap_factory: HomematicipHAP
+) -> None:
+    """Test HomematicipFloorTerminalBlockMechanicChannelValve Channel 1 HmIP-FALMOT-C12."""
+    entity_id = "sensor.heizkreislauf_1_og_bad_r"
+    entity_name = "Heizkreislauf (1) OG Bad r"
+    device_model = "HmIP-FALMOT-C12"
+
+    mock_hap = await default_mock_hap_factory.async_get_mock_hap(
+        test_devices=["Fu\u00dfbodenheizungsaktor"]
+    )
+    ha_state, hmip_device = get_and_check_entity_basics(
+        hass, mock_hap, entity_id, entity_name, device_model
+    )
+
+    hmip_device = mock_hap.hmip_device_by_entity_id.get(entity_id)
+
+    assert ha_state.state == "48"
+    assert ha_state.attributes[ATTR_UNIT_OF_MEASUREMENT] == PERCENTAGE
+    await async_manipulate_test_data(hass, hmip_device, "valvePosition", 0.36)
+    ha_state = hass.states.get(entity_id)
+    assert ha_state.state == "36"
+
+    await async_manipulate_test_data(hass, hmip_device, "config_pending", True)
+    ha_state = hass.states.get(entity_id)
+    assert ha_state.attributes["icon"] == "mdi:alert-circle"
+
+    await async_manipulate_test_data(hass, hmip_device, "config_pending", False)
+    ha_state = hass.states.get(entity_id)
+    assert ha_state.attributes["icon"] == "mdi:heating-coil"
+
+
 async def test_hmip_esi_iec_current_power_consumption(
     hass: HomeAssistant, default_mock_hap_factory
 ) -> None:
@@ -650,24 +680,10 @@
         test_devices=["esi_led"]
     )
 
-=======
-async def test_hmip_floor_terminal_block_mechanic_channel_1_valve_position(
-    hass: HomeAssistant, default_mock_hap_factory: HomematicipHAP
-) -> None:
-    """Test HomematicipFloorTerminalBlockMechanicChannelValve Channel 1 HmIP-FALMOT-C12."""
-    entity_id = "sensor.heizkreislauf_1_og_bad_r"
-    entity_name = "Heizkreislauf (1) OG Bad r"
-    device_model = "HmIP-FALMOT-C12"
-
-    mock_hap = await default_mock_hap_factory.async_get_mock_hap(
-        test_devices=["Fu\u00dfbodenheizungsaktor"]
-    )
->>>>>>> 8b511c39
-    ha_state, hmip_device = get_and_check_entity_basics(
-        hass, mock_hap, entity_id, entity_name, device_model
-    )
-
-<<<<<<< HEAD
+    ha_state, hmip_device = get_and_check_entity_basics(
+        hass, mock_hap, entity_id, entity_name, device_model
+    )
+
     assert ha_state.state == "189.15"
 
 
@@ -686,21 +702,4 @@
         hass, mock_hap, entity_id, entity_name, device_model
     )
 
-    assert ha_state.state == "23825.748"
-=======
-    hmip_device = mock_hap.hmip_device_by_entity_id.get(entity_id)
-
-    assert ha_state.state == "48"
-    assert ha_state.attributes[ATTR_UNIT_OF_MEASUREMENT] == PERCENTAGE
-    await async_manipulate_test_data(hass, hmip_device, "valvePosition", 0.36)
-    ha_state = hass.states.get(entity_id)
-    assert ha_state.state == "36"
-
-    await async_manipulate_test_data(hass, hmip_device, "config_pending", True)
-    ha_state = hass.states.get(entity_id)
-    assert ha_state.attributes["icon"] == "mdi:alert-circle"
-
-    await async_manipulate_test_data(hass, hmip_device, "config_pending", False)
-    ha_state = hass.states.get(entity_id)
-    assert ha_state.attributes["icon"] == "mdi:heating-coil"
->>>>>>> 8b511c39
+    assert ha_state.state == "23825.748"