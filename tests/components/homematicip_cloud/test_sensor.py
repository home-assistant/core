"""Tests for HomematicIP Cloud sensor."""
from homematicip.base.enums import ValveState

from homeassistant.components.homematicip_cloud import DOMAIN as HMIPC_DOMAIN
from homeassistant.components.homematicip_cloud.device import (
    ATTR_CONFIG_PENDING,
    ATTR_DEVICE_OVERHEATED,
    ATTR_DEVICE_OVERLOADED,
    ATTR_DEVICE_UNTERVOLTAGE,
    ATTR_DUTY_CYCLE_REACHED,
    ATTR_RSSI_DEVICE,
    ATTR_RSSI_PEER,
)
from homeassistant.components.homematicip_cloud.sensor import (
    ATTR_CURRENT_ILLUMINATION,
    ATTR_HIGHEST_ILLUMINATION,
    ATTR_LEFT_COUNTER,
    ATTR_LOWEST_ILLUMINATION,
    ATTR_RIGHT_COUNTER,
    ATTR_TEMPERATURE_OFFSET,
    ATTR_WIND_DIRECTION,
    ATTR_WIND_DIRECTION_VARIATION,
)
from homeassistant.components.sensor import DOMAIN as SENSOR_DOMAIN
from homeassistant.const import (
    ATTR_UNIT_OF_MEASUREMENT,
    POWER_WATT,
<<<<<<< HEAD
    TEMP_CELSIUS,
    UNIT_PERCENTAGE,
=======
    SPEED_KILOMETERS_PER_HOUR,
    TEMP_CELSIUS,
>>>>>>> 54883892
)
from homeassistant.setup import async_setup_component

from .helper import async_manipulate_test_data, get_and_check_entity_basics


async def test_manually_configured_platform(hass):
    """Test that we do not set up an access point."""
    assert await async_setup_component(
        hass, SENSOR_DOMAIN, {SENSOR_DOMAIN: {"platform": HMIPC_DOMAIN}}
    )
    assert not hass.data.get(HMIPC_DOMAIN)


async def test_hmip_accesspoint_status(hass, default_mock_hap_factory):
    """Test HomematicipSwitch."""
    entity_id = "sensor.access_point"
    entity_name = "Access Point"
    device_model = None
    mock_hap = await default_mock_hap_factory.async_get_mock_hap(
        test_devices=[entity_name]
    )

    ha_state, hmip_device = get_and_check_entity_basics(
        hass, mock_hap, entity_id, entity_name, device_model
    )
    assert hmip_device
    assert ha_state.state == "8.0"
    assert ha_state.attributes[ATTR_UNIT_OF_MEASUREMENT] == UNIT_PERCENTAGE

    await async_manipulate_test_data(hass, hmip_device, "dutyCycle", 17.3)

    ha_state = hass.states.get(entity_id)
    assert ha_state.state == "17.3"


async def test_hmip_heating_thermostat(hass, default_mock_hap_factory):
    """Test HomematicipHeatingThermostat."""
    entity_id = "sensor.heizkorperthermostat_heating"
    entity_name = "Heizkörperthermostat Heating"
    device_model = "HMIP-eTRV"
    mock_hap = await default_mock_hap_factory.async_get_mock_hap(
        test_devices=["Heizkörperthermostat"]
    )

    ha_state, hmip_device = get_and_check_entity_basics(
        hass, mock_hap, entity_id, entity_name, device_model
    )

    assert ha_state.state == "0"
    assert ha_state.attributes[ATTR_UNIT_OF_MEASUREMENT] == UNIT_PERCENTAGE
    await async_manipulate_test_data(hass, hmip_device, "valvePosition", 0.37)
    ha_state = hass.states.get(entity_id)
    assert ha_state.state == "37"

    await async_manipulate_test_data(hass, hmip_device, "valveState", "nn")
    ha_state = hass.states.get(entity_id)
    assert ha_state.state == "nn"

    await async_manipulate_test_data(
        hass, hmip_device, "valveState", ValveState.ADAPTION_DONE
    )
    ha_state = hass.states.get(entity_id)
    assert ha_state.state == "37"

    await async_manipulate_test_data(hass, hmip_device, "lowBat", True)
    ha_state = hass.states.get(entity_id)
    assert ha_state.attributes["icon"] == "mdi:battery-outline"


async def test_hmip_humidity_sensor(hass, default_mock_hap_factory):
    """Test HomematicipHumiditySensor."""
    entity_id = "sensor.bwth_1_humidity"
    entity_name = "BWTH 1 Humidity"
    device_model = "HmIP-BWTH"
    mock_hap = await default_mock_hap_factory.async_get_mock_hap(
        test_devices=["BWTH 1"]
    )

    ha_state, hmip_device = get_and_check_entity_basics(
        hass, mock_hap, entity_id, entity_name, device_model
    )

    assert ha_state.state == "40"
    assert ha_state.attributes["unit_of_measurement"] == UNIT_PERCENTAGE
    await async_manipulate_test_data(hass, hmip_device, "humidity", 45)
    ha_state = hass.states.get(entity_id)
    assert ha_state.state == "45"
    # test common attributes
    assert ha_state.attributes[ATTR_RSSI_DEVICE] == -76
    assert ha_state.attributes[ATTR_RSSI_PEER] == -77


async def test_hmip_temperature_sensor1(hass, default_mock_hap_factory):
    """Test HomematicipTemperatureSensor."""
    entity_id = "sensor.bwth_1_temperature"
    entity_name = "BWTH 1 Temperature"
    device_model = "HmIP-BWTH"
    mock_hap = await default_mock_hap_factory.async_get_mock_hap(
        test_devices=["BWTH 1"]
    )

    ha_state, hmip_device = get_and_check_entity_basics(
        hass, mock_hap, entity_id, entity_name, device_model
    )

    assert ha_state.state == "21.0"
    assert ha_state.attributes["unit_of_measurement"] == TEMP_CELSIUS
    await async_manipulate_test_data(hass, hmip_device, "actualTemperature", 23.5)
    ha_state = hass.states.get(entity_id)
    assert ha_state.state == "23.5"

    assert not ha_state.attributes.get("temperature_offset")
    await async_manipulate_test_data(hass, hmip_device, "temperatureOffset", 10)
    ha_state = hass.states.get(entity_id)
    assert ha_state.attributes[ATTR_TEMPERATURE_OFFSET] == 10


async def test_hmip_temperature_sensor2(hass, default_mock_hap_factory):
    """Test HomematicipTemperatureSensor."""
    entity_id = "sensor.heizkorperthermostat_temperature"
    entity_name = "Heizkörperthermostat Temperature"
    device_model = "HMIP-eTRV"
    mock_hap = await default_mock_hap_factory.async_get_mock_hap(
        test_devices=["Heizkörperthermostat"]
    )

    ha_state, hmip_device = get_and_check_entity_basics(
        hass, mock_hap, entity_id, entity_name, device_model
    )

    assert ha_state.state == "20.0"
    assert ha_state.attributes[ATTR_UNIT_OF_MEASUREMENT] == TEMP_CELSIUS
    await async_manipulate_test_data(hass, hmip_device, "valveActualTemperature", 23.5)
    ha_state = hass.states.get(entity_id)
    assert ha_state.state == "23.5"

    assert not ha_state.attributes.get(ATTR_TEMPERATURE_OFFSET)
    await async_manipulate_test_data(hass, hmip_device, "temperatureOffset", 10)
    ha_state = hass.states.get(entity_id)
    assert ha_state.attributes[ATTR_TEMPERATURE_OFFSET] == 10


async def test_hmip_temperature_sensor3(hass, default_mock_hap_factory):
    """Test HomematicipTemperatureSensor."""
    entity_id = "sensor.raumbediengerat_analog_temperature"
    entity_name = "Raumbediengerät Analog Temperature"
    device_model = "ALPHA-IP-RBGa"
    mock_hap = await default_mock_hap_factory.async_get_mock_hap(
        test_devices=["Raumbediengerät Analog"]
    )

    ha_state, hmip_device = get_and_check_entity_basics(
        hass, mock_hap, entity_id, entity_name, device_model
    )

    assert ha_state.state == "23.3"
    assert ha_state.attributes[ATTR_UNIT_OF_MEASUREMENT] == TEMP_CELSIUS
    await async_manipulate_test_data(hass, hmip_device, "actualTemperature", 23.5)
    ha_state = hass.states.get(entity_id)
    assert ha_state.state == "23.5"

    assert not ha_state.attributes.get(ATTR_TEMPERATURE_OFFSET)
    await async_manipulate_test_data(hass, hmip_device, "temperatureOffset", 10)
    ha_state = hass.states.get(entity_id)
    assert ha_state.attributes[ATTR_TEMPERATURE_OFFSET] == 10


async def test_hmip_power_sensor(hass, default_mock_hap_factory):
    """Test HomematicipPowerSensor."""
    entity_id = "sensor.flur_oben_power"
    entity_name = "Flur oben Power"
    device_model = "HmIP-BSM"
    mock_hap = await default_mock_hap_factory.async_get_mock_hap(
        test_devices=["Flur oben"]
    )

    ha_state, hmip_device = get_and_check_entity_basics(
        hass, mock_hap, entity_id, entity_name, device_model
    )

    assert ha_state.state == "0.0"
    assert ha_state.attributes[ATTR_UNIT_OF_MEASUREMENT] == POWER_WATT
    await async_manipulate_test_data(hass, hmip_device, "currentPowerConsumption", 23.5)
    ha_state = hass.states.get(entity_id)
    assert ha_state.state == "23.5"
    # test common attributes
    assert not ha_state.attributes.get(ATTR_DEVICE_OVERHEATED)
    assert not ha_state.attributes.get(ATTR_DEVICE_OVERLOADED)
    assert not ha_state.attributes.get(ATTR_DEVICE_UNTERVOLTAGE)
    assert not ha_state.attributes.get(ATTR_DUTY_CYCLE_REACHED)
    assert not ha_state.attributes.get(ATTR_CONFIG_PENDING)
    await async_manipulate_test_data(hass, hmip_device, "deviceOverheated", True)
    await async_manipulate_test_data(hass, hmip_device, "deviceOverloaded", True)
    await async_manipulate_test_data(hass, hmip_device, "deviceUndervoltage", True)
    await async_manipulate_test_data(hass, hmip_device, "dutyCycle", True)
    await async_manipulate_test_data(hass, hmip_device, "configPending", True)
    ha_state = hass.states.get(entity_id)
    assert ha_state.attributes[ATTR_DEVICE_OVERHEATED]
    assert ha_state.attributes[ATTR_DEVICE_OVERLOADED]
    assert ha_state.attributes[ATTR_DEVICE_UNTERVOLTAGE]
    assert ha_state.attributes[ATTR_DUTY_CYCLE_REACHED]
    assert ha_state.attributes[ATTR_CONFIG_PENDING]


async def test_hmip_illuminance_sensor1(hass, default_mock_hap_factory):
    """Test HomematicipIlluminanceSensor."""
    entity_id = "sensor.wettersensor_illuminance"
    entity_name = "Wettersensor Illuminance"
    device_model = "HmIP-SWO-B"
    mock_hap = await default_mock_hap_factory.async_get_mock_hap(
        test_devices=["Wettersensor"]
    )

    ha_state, hmip_device = get_and_check_entity_basics(
        hass, mock_hap, entity_id, entity_name, device_model
    )

    assert ha_state.state == "4890.0"
    assert ha_state.attributes[ATTR_UNIT_OF_MEASUREMENT] == "lx"
    await async_manipulate_test_data(hass, hmip_device, "illumination", 231)
    ha_state = hass.states.get(entity_id)
    assert ha_state.state == "231"


async def test_hmip_illuminance_sensor2(hass, default_mock_hap_factory):
    """Test HomematicipIlluminanceSensor."""
    entity_id = "sensor.lichtsensor_nord_illuminance"
    entity_name = "Lichtsensor Nord Illuminance"
    device_model = "HmIP-SLO"
    mock_hap = await default_mock_hap_factory.async_get_mock_hap(
        test_devices=["Lichtsensor Nord"]
    )

    ha_state, hmip_device = get_and_check_entity_basics(
        hass, mock_hap, entity_id, entity_name, device_model
    )

    assert ha_state.state == "807.3"
    assert ha_state.attributes[ATTR_UNIT_OF_MEASUREMENT] == "lx"
    await async_manipulate_test_data(hass, hmip_device, "averageIllumination", 231)
    ha_state = hass.states.get(entity_id)
    assert ha_state.state == "231"
    assert ha_state.attributes[ATTR_CURRENT_ILLUMINATION] == 785.2
    assert ha_state.attributes[ATTR_HIGHEST_ILLUMINATION] == 837.1
    assert ha_state.attributes[ATTR_LOWEST_ILLUMINATION] == 785.2


async def test_hmip_windspeed_sensor(hass, default_mock_hap_factory):
    """Test HomematicipWindspeedSensor."""
    entity_id = "sensor.wettersensor_pro_windspeed"
    entity_name = "Wettersensor - pro Windspeed"
    device_model = "HmIP-SWO-PR"
    mock_hap = await default_mock_hap_factory.async_get_mock_hap(
        test_devices=["Wettersensor - pro"]
    )

    ha_state, hmip_device = get_and_check_entity_basics(
        hass, mock_hap, entity_id, entity_name, device_model
    )

    assert ha_state.state == "2.6"
    assert ha_state.attributes[ATTR_UNIT_OF_MEASUREMENT] == SPEED_KILOMETERS_PER_HOUR
    await async_manipulate_test_data(hass, hmip_device, "windSpeed", 9.4)
    ha_state = hass.states.get(entity_id)
    assert ha_state.state == "9.4"

    assert ha_state.attributes[ATTR_WIND_DIRECTION_VARIATION] == 56.25
    assert ha_state.attributes[ATTR_WIND_DIRECTION] == "WNW"

    wind_directions = {
        25: "NNE",
        37.5: "NE",
        70: "ENE",
        92.5: "E",
        115: "ESE",
        137.5: "SE",
        160: "SSE",
        182.5: "S",
        205: "SSW",
        227.5: "SW",
        250: "WSW",
        272.5: "W",
        295: "WNW",
        317.5: "NW",
        340: "NNW",
        0: "N",
    }

    for direction, txt in wind_directions.items():
        await async_manipulate_test_data(hass, hmip_device, "windDirection", direction)
        ha_state = hass.states.get(entity_id)
        assert ha_state.attributes[ATTR_WIND_DIRECTION] == txt


async def test_hmip_today_rain_sensor(hass, default_mock_hap_factory):
    """Test HomematicipTodayRainSensor."""
    entity_id = "sensor.weather_sensor_plus_today_rain"
    entity_name = "Weather Sensor – plus Today Rain"
    device_model = "HmIP-SWO-PL"
    mock_hap = await default_mock_hap_factory.async_get_mock_hap(
        test_devices=["Weather Sensor – plus"]
    )

    ha_state, hmip_device = get_and_check_entity_basics(
        hass, mock_hap, entity_id, entity_name, device_model
    )

    assert ha_state.state == "3.9"
    assert ha_state.attributes[ATTR_UNIT_OF_MEASUREMENT] == "mm"
    await async_manipulate_test_data(hass, hmip_device, "todayRainCounter", 14.2)
    ha_state = hass.states.get(entity_id)
    assert ha_state.state == "14.2"


async def test_hmip_passage_detector_delta_counter(hass, default_mock_hap_factory):
    """Test HomematicipPassageDetectorDeltaCounter."""
    entity_id = "sensor.spdr_1"
    entity_name = "SPDR_1"
    device_model = "HmIP-SPDR"
    mock_hap = await default_mock_hap_factory.async_get_mock_hap(
        test_devices=[entity_name]
    )

    ha_state, hmip_device = get_and_check_entity_basics(
        hass, mock_hap, entity_id, entity_name, device_model
    )

    assert ha_state.state == "164"
    assert ha_state.attributes[ATTR_LEFT_COUNTER] == 966
    assert ha_state.attributes[ATTR_RIGHT_COUNTER] == 802
    await async_manipulate_test_data(hass, hmip_device, "leftRightCounterDelta", 190)
    ha_state = hass.states.get(entity_id)
    assert ha_state.state == "190"<|MERGE_RESOLUTION|>--- conflicted
+++ resolved
@@ -25,13 +25,9 @@
 from homeassistant.const import (
     ATTR_UNIT_OF_MEASUREMENT,
     POWER_WATT,
-<<<<<<< HEAD
+    SPEED_KILOMETERS_PER_HOUR,
     TEMP_CELSIUS,
     UNIT_PERCENTAGE,
-=======
-    SPEED_KILOMETERS_PER_HOUR,
-    TEMP_CELSIUS,
->>>>>>> 54883892
 )
 from homeassistant.setup import async_setup_component
 
