--- conflicted
+++ resolved
@@ -19,15 +19,9 @@
 )
 from homeassistant.components.media_source import Unresolvable
 from homeassistant.components.tts.legacy import _valid_base_url
-<<<<<<< HEAD
-from homeassistant.config_entries import ConfigEntry, ConfigFlow
-from homeassistant.const import ATTR_ENTITY_ID
-from homeassistant.core import HomeAssistant
-=======
 from homeassistant.config_entries import ConfigEntryState
 from homeassistant.const import ATTR_ENTITY_ID, STATE_UNKNOWN
 from homeassistant.core import HomeAssistant, State
->>>>>>> 7fcf07c9
 from homeassistant.exceptions import HomeAssistantError
 from homeassistant.helpers.entity_platform import AddEntitiesCallback
 from homeassistant.setup import async_setup_component
@@ -36,23 +30,6 @@
 
 from .common import (
     DEFAULT_LANG,
-<<<<<<< HEAD
-    MockProvider,
-    MockTTS,
-    MockTTSEntity,
-    get_media_source_url,
-)
-
-from tests.common import (
-    MockConfigEntry,
-    MockModule,
-    MockPlatform,
-    assert_setup_component,
-    async_mock_service,
-    mock_config_flow,
-    mock_integration,
-    mock_platform,
-=======
     SUPPORT_LANGUAGES,
     TEST_DOMAIN,
     MockProvider,
@@ -60,7 +37,6 @@
     get_media_source_url,
     mock_config_entry_setup,
     mock_setup,
->>>>>>> 7fcf07c9
 )
 
 from tests.common import async_mock_service, mock_restore_cache
@@ -76,19 +52,6 @@
     assert await async_setup_component(hass, tts.DOMAIN, {"tts": {"platform": "test"}})
 
 
-<<<<<<< HEAD
-class TTSFlow(ConfigFlow):
-    """Test flow."""
-
-
-@pytest.fixture(autouse=True)
-def config_flow_fixture(hass: HomeAssistant) -> Generator[None, None, None]:
-    """Mock config flow."""
-    mock_platform(hass, f"{TEST_DOMAIN}.config_flow")
-
-    with mock_config_flow(TEST_DOMAIN, TTSFlow):
-        yield
-=======
 class DefaultEntity(tts.TextToSpeechEntity):
     """Test entity."""
 
@@ -160,7 +123,6 @@
     state = hass.states.get(entity_id)
     assert state is None
 
->>>>>>> 7fcf07c9
 
 async def test_restore_state(
     hass: HomeAssistant,
@@ -171,83 +133,6 @@
     timestamp = "2023-01-01T23:59:59+00:00"
     mock_restore_cache(hass, (State(entity_id, timestamp),))
 
-<<<<<<< HEAD
-@pytest.fixture(name="setup")
-async def setup_fixture(
-    hass: HomeAssistant,
-    request: pytest.FixtureRequest,
-    mock_provider: MockProvider,
-    mock_tts_entity: MockTTSEntity,
-) -> None:
-    """Set up the test environment."""
-    if request.param == "mock_setup":
-        await mock_setup(hass, mock_provider)
-    elif request.param == "mock_config_entry_setup":
-        await mock_config_entry_setup(hass, mock_tts_entity)
-    else:
-        raise RuntimeError("Invalid setup fixture")
-
-
-async def mock_setup(
-    hass: HomeAssistant,
-    mock_provider: MockProvider,
-) -> None:
-    """Set up a test provider."""
-    mock_integration(hass, MockModule(domain=TEST_DOMAIN))
-    mock_platform(hass, f"{TEST_DOMAIN}.{tts.DOMAIN}", MockTTS(mock_provider))
-
-    await async_setup_component(
-        hass, tts.DOMAIN, {tts.DOMAIN: {"platform": TEST_DOMAIN}}
-    )
-    await hass.async_block_till_done()
-
-
-async def mock_config_entry_setup(
-    hass: HomeAssistant, tts_entity: MockTTSEntity
-) -> MockConfigEntry:
-    """Set up a test tts platform via config entry."""
-
-    async def async_setup_entry_init(
-        hass: HomeAssistant, config_entry: ConfigEntry
-    ) -> bool:
-        """Set up test config entry."""
-        await hass.config_entries.async_forward_entry_setup(config_entry, tts.DOMAIN)
-        return True
-
-    async def async_unload_entry_init(
-        hass: HomeAssistant, config_entry: ConfigEntry
-    ) -> bool:
-        """Unload up test config entry."""
-        await hass.config_entries.async_forward_entry_unload(config_entry, tts.DOMAIN)
-        return True
-
-    mock_integration(
-        hass,
-        MockModule(
-            TEST_DOMAIN,
-            async_setup_entry=async_setup_entry_init,
-            async_unload_entry=async_unload_entry_init,
-        ),
-    )
-
-    async def async_setup_entry_platform(
-        hass: HomeAssistant,
-        config_entry: ConfigEntry,
-        async_add_entities: AddEntitiesCallback,
-    ) -> None:
-        """Set up test tts platform via config entry."""
-        async_add_entities([tts_entity])
-
-    loaded_platform = MockPlatform(async_setup_entry=async_setup_entry_platform)
-    mock_platform(hass, f"{TEST_DOMAIN}.{tts.DOMAIN}", loaded_platform)
-
-    config_entry = MockConfigEntry(domain=TEST_DOMAIN)
-    config_entry.add_to_hass(hass)
-    assert await hass.config_entries.async_setup(config_entry.entry_id)
-    await hass.async_block_till_done()
-
-    return config_entry
-=======
     config_entry = await mock_config_entry_setup(hass, mock_tts_entity)
     await hass.async_block_till_done()
 
@@ -255,7 +140,6 @@
     state = hass.states.get(entity_id)
     assert state
     assert state.state == timestamp
->>>>>>> 7fcf07c9
 
 
 @pytest.mark.parametrize(
@@ -688,7 +572,6 @@
 ) -> None:
     """Set up a TTS platform and call service with default options."""
     calls = async_mock_service(hass, DOMAIN_MP, SERVICE_PLAY_MEDIA)
-<<<<<<< HEAD
 
     await hass.services.async_call(
         tts.DOMAIN,
@@ -698,17 +581,6 @@
     )
     opt_hash = tts._hash_options({"voice": "alex"})
 
-=======
-
-    await hass.services.async_call(
-        tts.DOMAIN,
-        tts_service,
-        service_data,
-        blocking=True,
-    )
-    opt_hash = tts._hash_options({"voice": "alex"})
-
->>>>>>> 7fcf07c9
     assert len(calls) == 1
     assert calls[0].data[ATTR_MEDIA_CONTENT_TYPE] == MediaType.MUSIC
     assert await get_media_source_url(hass, calls[0].data[ATTR_MEDIA_CONTENT_ID]) == (
@@ -985,8 +857,6 @@
     assert tts_data == data
 
 
-<<<<<<< HEAD
-=======
 @pytest.mark.parametrize(
     ("mock_provider", "mock_tts_entity"), [(MockProvider("de"), MockTTSEntity("de"))]
 )
@@ -1015,7 +885,6 @@
     ],
     indirect=["setup"],
 )
->>>>>>> 7fcf07c9
 async def test_service_receive_voice_german(
     hass: HomeAssistant,
     hass_client: ClientSessionGenerator,
@@ -1030,16 +899,8 @@
 
     await hass.services.async_call(
         tts.DOMAIN,
-<<<<<<< HEAD
-        "test_say",
-        {
-            ATTR_ENTITY_ID: "media_player.something",
-            tts.ATTR_MESSAGE: "There is someone at the door.",
-        },
-=======
         tts_service,
         service_data,
->>>>>>> 7fcf07c9
         blocking=True,
     )
     assert len(calls) == 1
@@ -1060,10 +921,6 @@
     assert await req.read() == tts_data
 
 
-<<<<<<< HEAD
-async def test_web_view_wrong_file(
-    hass: HomeAssistant, hass_client: ClientSessionGenerator, mock_tts
-=======
 @pytest.mark.parametrize(
     ("setup", "expected_url_suffix"),
     [("mock_setup", "test"), ("mock_config_entry_setup", "tts.test")],
@@ -1074,7 +931,6 @@
     hass_client: ClientSessionGenerator,
     setup: str,
     expected_url_suffix: str,
->>>>>>> 7fcf07c9
 ) -> None:
     """Set up a TTS platform and receive wrong file from web."""
     client = await hass_client()
@@ -1088,10 +944,6 @@
     assert req.status == HTTPStatus.NOT_FOUND
 
 
-<<<<<<< HEAD
-async def test_web_view_wrong_filename(
-    hass: HomeAssistant, hass_client: ClientSessionGenerator, mock_tts
-=======
 @pytest.mark.parametrize(
     ("setup", "expected_url_suffix"),
     [("mock_setup", "test"), ("mock_config_entry_setup", "tts.test")],
@@ -1102,7 +954,6 @@
     hass_client: ClientSessionGenerator,
     setup: str,
     expected_url_suffix: str,
->>>>>>> 7fcf07c9
 ) -> None:
     """Set up a TTS platform and receive wrong filename from web."""
     client = await hass_client()
@@ -1116,10 +967,6 @@
     assert req.status == HTTPStatus.NOT_FOUND
 
 
-<<<<<<< HEAD
-async def test_service_without_cache_config(
-    hass: HomeAssistant, empty_cache_dir, mock_tts
-=======
 @pytest.mark.parametrize(
     ("setup", "tts_service", "service_data", "expected_url_suffix"),
     [
@@ -1154,23 +1001,14 @@
     tts_service: str,
     service_data: dict[str, Any],
     expected_url_suffix: str,
->>>>>>> 7fcf07c9
 ) -> None:
     """Set up a TTS platform with cache and call service without cache."""
     calls = async_mock_service(hass, DOMAIN_MP, SERVICE_PLAY_MEDIA)
 
     await hass.services.async_call(
         tts.DOMAIN,
-<<<<<<< HEAD
-        "test_say",
-        {
-            ATTR_ENTITY_ID: "media_player.something",
-            tts.ATTR_MESSAGE: "There is someone at the door.",
-        },
-=======
         tts_service,
         service_data,
->>>>>>> 7fcf07c9
         blocking=True,
     )
     await hass.async_block_till_done()
@@ -1181,10 +1019,6 @@
     ).is_file()
 
 
-<<<<<<< HEAD
-async def test_service_without_cache(
-    hass: HomeAssistant, empty_cache_dir, mock_tts
-=======
 class MockProviderBoom(MockProvider):
     """Mock provider that blows up."""
 
@@ -1212,7 +1046,6 @@
     hass: HomeAssistant,
     empty_cache_dir,
     mock_provider: MockProvider,
->>>>>>> 7fcf07c9
 ) -> None:
     """Set up a TTS platform with cache and call service without cache."""
     calls = async_mock_service(hass, DOMAIN_MP, SERVICE_PLAY_MEDIA)
@@ -1245,16 +1078,11 @@
     await hass.async_block_till_done()
 
 
-<<<<<<< HEAD
-async def test_setup_cache_dir(
-    hass: HomeAssistant, empty_cache_dir, mock_provider: MockProvider
-=======
 @pytest.mark.parametrize("mock_tts_entity", [MockEntityBoom(DEFAULT_LANG)])
 async def test_setup_cache_dir(
     hass: HomeAssistant,
     empty_cache_dir,
     mock_tts_entity: MockTTSEntity,
->>>>>>> 7fcf07c9
 ) -> None:
     """Set up a TTS platform with cache and call service without cache."""
     calls = async_mock_service(hass, DOMAIN_MP, SERVICE_PLAY_MEDIA)
@@ -1268,38 +1096,14 @@
     with open(cache_file, "wb") as voice_file:
         voice_file.write(tts_data)
 
-<<<<<<< HEAD
-    config = {tts.DOMAIN: {"platform": "test", "cache": True}}
-
-    class MockProviderBoom(MockProvider):
-        """Mock provider that blows up."""
-
-        def get_tts_audio(
-            self, message: str, language: str, options: dict[str, Any] | None = None
-        ) -> tts.TtsAudioType:
-            """Load TTS dat."""
-            # This should not be called, data should be fetched from cache
-            raise Exception("Boom!")  # pylint: disable=broad-exception-raised
-
-    mock_integration(hass, MockModule(domain="test"))
-    mock_platform(hass, "test.tts", MockTTS(MockProviderBoom(DEFAULT_LANG)))
-
-    with assert_setup_component(1, tts.DOMAIN):
-        assert await async_setup_component(hass, tts.DOMAIN, config)
-=======
     await mock_config_entry_setup(hass, mock_tts_entity)
->>>>>>> 7fcf07c9
 
     await hass.services.async_call(
         tts.DOMAIN,
         "speak",
         {
-<<<<<<< HEAD
-            ATTR_ENTITY_ID: "media_player.something",
-=======
             ATTR_ENTITY_ID: "tts.test",
             tts.ATTR_MEDIA_PLAYER_ENTITY_ID: "media_player.something",
->>>>>>> 7fcf07c9
             tts.ATTR_MESSAGE: "There is someone at the door.",
         },
         blocking=True,
@@ -1312,14 +1116,8 @@
     await hass.async_block_till_done()
 
 
-<<<<<<< HEAD
-async def test_service_get_tts_error(hass: HomeAssistant) -> None:
-    """Set up a TTS platform with wrong get_tts_audio."""
-    calls = async_mock_service(hass, DOMAIN_MP, SERVICE_PLAY_MEDIA)
-=======
 class MockProviderEmpty(MockProvider):
     """Mock provider with empty get_tts_audio."""
->>>>>>> 7fcf07c9
 
     def get_tts_audio(
         self, message: str, language: str, options: dict[str, Any] | None = None
@@ -1337,11 +1135,6 @@
         """Load TTS dat."""
         return (None, None)
 
-<<<<<<< HEAD
-    mock_integration(hass, MockModule(domain="test"))
-    mock_platform(hass, "test.tts", MockTTS(MockProviderEmpty(DEFAULT_LANG)))
-=======
->>>>>>> 7fcf07c9
 
 @pytest.mark.parametrize(
     ("mock_provider", "mock_tts_entity"),
@@ -1381,16 +1174,8 @@
 
     await hass.services.async_call(
         tts.DOMAIN,
-<<<<<<< HEAD
-        "test_say",
-        {
-            ATTR_ENTITY_ID: "media_player.something",
-            tts.ATTR_MESSAGE: "There is someone at the door.",
-        },
-=======
         tts_service,
         service_data,
->>>>>>> 7fcf07c9
         blocking=True,
     )
     assert len(calls) == 1
@@ -1398,11 +1183,7 @@
         await get_media_source_url(hass, calls[0].data[ATTR_MEDIA_CONTENT_ID])
 
 
-<<<<<<< HEAD
-async def test_load_cache_retrieve_without_mem_cache(
-=======
 async def test_load_cache_legacy_retrieve_without_mem_cache(
->>>>>>> 7fcf07c9
     hass: HomeAssistant,
     mock_provider: MockProvider,
     empty_cache_dir,
@@ -1429,16 +1210,11 @@
     assert await req.read() == tts_data
 
 
-<<<<<<< HEAD
-async def test_web_get_url(
-    hass: HomeAssistant, hass_client: ClientSessionGenerator, mock_tts
-=======
 async def test_load_cache_retrieve_without_mem_cache(
     hass: HomeAssistant,
     mock_tts_entity: MockTTSEntity,
     empty_cache_dir,
     hass_client: ClientSessionGenerator,
->>>>>>> 7fcf07c9
 ) -> None:
     """Set up component and load cache and get without mem cache."""
     # Language en is matched with en_US
@@ -1498,10 +1274,6 @@
     }
 
 
-<<<<<<< HEAD
-async def test_web_get_url_missing_data(
-    hass: HomeAssistant, hass_client: ClientSessionGenerator, mock_tts
-=======
 @pytest.mark.parametrize(
     ("setup", "data"),
     [
@@ -1518,7 +1290,6 @@
     hass_client: ClientSessionGenerator,
     setup: str,
     data: dict[str, Any],
->>>>>>> 7fcf07c9
 ) -> None:
     """Set up a TTS platform and receive wrong file from web."""
     client = await hass_client()
@@ -1669,15 +1440,10 @@
     assert tts.async_resolve_engine(hass, engine_id) == engine_id
     assert tts.async_resolve_engine(hass, "non-existing") is None
 
-<<<<<<< HEAD
-    with patch.dict(hass.data[tts.DATA_TTS_MANAGER].providers, {}, clear=True):
-        assert tts.async_resolve_engine(hass, "test") is None
-=======
     with patch.dict(
         hass.data[tts.DATA_TTS_MANAGER].providers, {}, clear=True
     ), patch.dict(hass.data[tts.DOMAIN]._platforms, {}, clear=True):
         assert tts.async_resolve_engine(hass, None) is None
->>>>>>> 7fcf07c9
 
     with patch.dict(hass.data[tts.DATA_TTS_MANAGER].providers, {"cloud": object()}):
         assert tts.async_resolve_engine(hass, None) == "cloud"
@@ -1729,13 +1495,7 @@
         ) -> tts.TtsAudioType:
             return ("mp3", await tts_audio)
 
-<<<<<<< HEAD
-    mock_integration(hass, MockModule(domain="test"))
-    mock_platform(hass, "test.tts", MockTTS(ProviderWithAsyncFetching(DEFAULT_LANG)))
-    assert await async_setup_component(hass, tts.DOMAIN, {"tts": {"platform": "test"}})
-=======
     await mock_setup(hass, ProviderWithAsyncFetching(DEFAULT_LANG))
->>>>>>> 7fcf07c9
 
     # Test async_get_media_source_audio
     media_source_id = tts.generate_media_source_id(
