--- conflicted
+++ resolved
@@ -84,10 +84,7 @@
 
     hass.data[DOMAIN][DATA_CONFIG_ENTRIES][config_entry.entry_id][DATA_DEVICE].update()
     await hass.async_block_till_done()
-<<<<<<< HEAD
-=======
-    await hass.async_block_till_done()
->>>>>>> 4cc27615
+    await hass.async_block_till_done()
 
     entity_registry = er.async_get(hass)
     assert entity_registry.async_get(binary_sensor_entity_id) is not None
