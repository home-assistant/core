"""Tests for the switchbot integration."""

from unittest.mock import patch

from homeassistant.components.bluetooth import BluetoothServiceInfoBleak
from homeassistant.const import CONF_ADDRESS
from homeassistant.core import HomeAssistant

from tests.common import MockConfigEntry
from tests.components.bluetooth import generate_advertisement_data, generate_ble_device

DOMAIN = "switchbot"

ENTRY_CONFIG = {
    CONF_ADDRESS: "e7:89:43:99:99:99",
}

USER_INPUT = {
    CONF_ADDRESS: "aa:bb:cc:dd:ee:ff",
}

USER_INPUT_UNSUPPORTED_DEVICE = {
    CONF_ADDRESS: "test",
}

USER_INPUT_INVALID = {
    CONF_ADDRESS: "invalid-mac",
}


def patch_async_setup_entry(return_value=True):
    """Patch async setup entry to return True."""
    return patch(
        "homeassistant.components.switchbot.async_setup_entry",
        return_value=return_value,
    )


async def init_integration(hass: HomeAssistant) -> MockConfigEntry:
    """Set up the Switchbot integration in Home Assistant."""
    entry = MockConfigEntry(domain=DOMAIN, data=ENTRY_CONFIG)
    entry.add_to_hass(hass)

    await hass.config_entries.async_setup(entry.entry_id)
    await hass.async_block_till_done()

    return entry


def patch_async_ble_device_from_address(return_value: BluetoothServiceInfoBleak | None):
    """Patch async ble device from address to return a given value."""
    return patch(
        "homeassistant.components.bluetooth.async_ble_device_from_address",
        return_value=return_value,
    )


WOHAND_SERVICE_INFO = BluetoothServiceInfoBleak(
    name="WoHand",
    manufacturer_data={89: b"\xfd`0U\x92W"},
    service_data={"00000d00-0000-1000-8000-00805f9b34fb": b"H\x90\xd9"},
    service_uuids=["cba20d00-224d-11e6-9fb8-0002a5d5c51b"],
    address="AA:BB:CC:DD:EE:FF",
    rssi=-60,
    source="local",
    advertisement=generate_advertisement_data(
        local_name="WoHand",
        manufacturer_data={89: b"\xfd`0U\x92W"},
        service_data={"00000d00-0000-1000-8000-00805f9b34fb": b"H\x90\xd9"},
        service_uuids=["cba20d00-224d-11e6-9fb8-0002a5d5c51b"],
    ),
    device=generate_ble_device("AA:BB:CC:DD:EE:FF", "WoHand"),
    time=0,
    connectable=True,
    tx_power=-127,
)


WOHAND_SERVICE_INFO_NOT_CONNECTABLE = BluetoothServiceInfoBleak(
    name="WoHand",
    manufacturer_data={89: b"\xfd`0U\x92W"},
    service_data={"00000d00-0000-1000-8000-00805f9b34fb": b"H\x90\xd9"},
    service_uuids=["cba20d00-224d-11e6-9fb8-0002a5d5c51b"],
    address="aa:bb:cc:dd:ee:ff",
    rssi=-60,
    source="local",
    advertisement=generate_advertisement_data(
        local_name="WoHand",
        manufacturer_data={89: b"\xfd`0U\x92W"},
        service_data={"00000d00-0000-1000-8000-00805f9b34fb": b"H\x90\xd9"},
        service_uuids=["cba20d00-224d-11e6-9fb8-0002a5d5c51b"],
    ),
    device=generate_ble_device("aa:bb:cc:dd:ee:ff", "WoHand"),
    time=0,
    connectable=False,
    tx_power=-127,
)


WOHAND_ENCRYPTED_SERVICE_INFO = BluetoothServiceInfoBleak(
    name="WoHand",
    manufacturer_data={89: b"\xd8.\xad\xcd\r\x85"},
    service_data={"00000d00-0000-1000-8000-00805f9b34fb": b"\xc8\x10\xcf"},
    service_uuids=["cba20d00-224d-11e6-9fb8-0002a5d5c51b"],
    address="798A8547-2A3D-C609-55FF-73FA824B923B",
    rssi=-60,
    source="local",
    advertisement=generate_advertisement_data(
        local_name="WoHand",
        manufacturer_data={89: b"\xd8.\xad\xcd\r\x85"},
        service_data={"00000d00-0000-1000-8000-00805f9b34fb": b"\xc8\x10\xcf"},
        service_uuids=["cba20d00-224d-11e6-9fb8-0002a5d5c51b"],
    ),
    device=generate_ble_device("798A8547-2A3D-C609-55FF-73FA824B923B", "WoHand"),
    time=0,
    connectable=True,
    tx_power=-127,
)


WOHAND_SERVICE_ALT_ADDRESS_INFO = BluetoothServiceInfoBleak(
    name="WoHand",
    manufacturer_data={89: b"\xfd`0U\x92W"},
    service_data={"00000d00-0000-1000-8000-00805f9b34fb": b"H\x90\xd9"},
    service_uuids=["cba20d00-224d-11e6-9fb8-0002a5d5c51b"],
    address="cc:cc:cc:cc:cc:cc",
    rssi=-60,
    source="local",
    advertisement=generate_advertisement_data(
        local_name="WoHand",
        manufacturer_data={89: b"\xfd`0U\x92W"},
        service_data={"00000d00-0000-1000-8000-00805f9b34fb": b"H\x90\xd9"},
        service_uuids=["cba20d00-224d-11e6-9fb8-0002a5d5c51b"],
    ),
    device=generate_ble_device("aa:bb:cc:dd:ee:ff", "WoHand"),
    time=0,
    connectable=True,
    tx_power=-127,
)
WOCURTAIN_SERVICE_INFO = BluetoothServiceInfoBleak(
    name="WoCurtain",
    address="aa:bb:cc:dd:ee:ff",
    manufacturer_data={89: b"\xc1\xc7'}U\xab"},
    service_data={"00000d00-0000-1000-8000-00805f9b34fb": b"c\xd0Y\x00\x11\x04"},
    service_uuids=["cba20d00-224d-11e6-9fb8-0002a5d5c51b"],
    rssi=-60,
    source="local",
    advertisement=generate_advertisement_data(
        local_name="WoCurtain",
        manufacturer_data={89: b"\xc1\xc7'}U\xab"},
        service_data={"00000d00-0000-1000-8000-00805f9b34fb": b"c\xd0Y\x00\x11\x04"},
        service_uuids=["cba20d00-224d-11e6-9fb8-0002a5d5c51b"],
    ),
    device=generate_ble_device("aa:bb:cc:dd:ee:ff", "WoCurtain"),
    time=0,
    connectable=True,
    tx_power=-127,
)

WOSENSORTH_SERVICE_INFO = BluetoothServiceInfoBleak(
    name="WoSensorTH",
    service_uuids=["cba20d00-224d-11e6-9fb8-0002a5d5c51b"],
    address="aa:bb:cc:dd:ee:ff",
    manufacturer_data={2409: b"\xda,\x1e\xb1\x86Au\x03\x00\x96\xac"},
    service_data={"0000fd3d-0000-1000-8000-00805f9b34fb": b"T\x00d\x00\x96\xac"},
    rssi=-60,
    source="local",
    advertisement=generate_advertisement_data(
        manufacturer_data={2409: b"\xda,\x1e\xb1\x86Au\x03\x00\x96\xac"},
        service_data={"0000fd3d-0000-1000-8000-00805f9b34fb": b"T\x00d\x00\x96\xac"},
    ),
    device=generate_ble_device("aa:bb:cc:dd:ee:ff", "WoSensorTH"),
    time=0,
    connectable=False,
    tx_power=-127,
)


WOLOCK_SERVICE_INFO = BluetoothServiceInfoBleak(
    name="WoLock",
    manufacturer_data={2409: b"\xf1\t\x9fE\x1a]\xda\x83\x00 "},
    service_data={"0000fd3d-0000-1000-8000-00805f9b34fb": b"o\x80d"},
    service_uuids=["cba20d00-224d-11e6-9fb8-0002a5d5c51b"],
    address="aa:bb:cc:dd:ee:ff",
    rssi=-60,
    source="local",
    advertisement=generate_advertisement_data(
        local_name="WoLock",
        manufacturer_data={2409: b"\xf1\t\x9fE\x1a]\xda\x83\x00 "},
        service_data={"0000fd3d-0000-1000-8000-00805f9b34fb": b"o\x80d"},
        service_uuids=["cba20d00-224d-11e6-9fb8-0002a5d5c51b"],
    ),
    device=generate_ble_device("aa:bb:cc:dd:ee:ff", "WoLock"),
    time=0,
    connectable=True,
    tx_power=-127,
)

NOT_SWITCHBOT_INFO = BluetoothServiceInfoBleak(
    name="unknown",
    service_uuids=[],
    address="aa:bb:cc:dd:ee:ff",
    manufacturer_data={},
    service_data={},
    rssi=-60,
    source="local",
    advertisement=generate_advertisement_data(
        manufacturer_data={},
        service_data={},
    ),
    device=generate_ble_device("aa:bb:cc:dd:ee:ff", "unknown"),
    time=0,
    connectable=True,
    tx_power=-127,
)


WOMETERTHPC_SERVICE_INFO = BluetoothServiceInfoBleak(
    name="WoTHPc",
    manufacturer_data={
        2409: b"\xb0\xe9\xfeT2\x15\xb7\xe4\x07\x9b\xa4\x007\x02\xd5\x00"
    },
    service_data={"0000fd3d-0000-1000-8000-00805f9b34fb": b"5\x00d"},
    service_uuids=["cba20d00-224d-11e6-9fb8-0002a5d5c51b"],
    address="AA:BB:CC:DD:EE:AA",
    rssi=-60,
    source="local",
    advertisement=generate_advertisement_data(
        local_name="WoTHPc",
        manufacturer_data={
            2409: b"\xb0\xe9\xfeT2\x15\xb7\xe4\x07\x9b\xa4\x007\x02\xd5\x00"
        },
        service_data={"0000fd3d-0000-1000-8000-00805f9b34fb": b"5\x00d"},
        service_uuids=["cba20d00-224d-11e6-9fb8-0002a5d5c51b"],
    ),
    device=generate_ble_device("AA:BB:CC:DD:EE:AA", "WoTHPc"),
    time=0,
    connectable=True,
    tx_power=-127,
)

WORELAY_SWITCH_1PM_SERVICE_INFO = BluetoothServiceInfoBleak(
    name="W1080000",
    manufacturer_data={2409: b"$X|\x0866G\x81\x00\x00\x001\x00\x00\x00\x00"},
    service_data={"0000fd3d-0000-1000-8000-00805f9b34fb": b"<\x00\x00\x00"},
    service_uuids=["cba20d00-224d-11e6-9fb8-0002a5d5c51b"],
    address="AA:BB:CC:DD:EE:FF",
    rssi=-60,
    source="local",
    advertisement=generate_advertisement_data(
        local_name="W1080000",
        manufacturer_data={2409: b"$X|\x0866G\x81\x00\x00\x001\x00\x00\x00\x00"},
        service_data={"0000fd3d-0000-1000-8000-00805f9b34fb": b"<\x00\x00\x00"},
        service_uuids=["cba20d00-224d-11e6-9fb8-0002a5d5c51b"],
    ),
    device=generate_ble_device("AA:BB:CC:DD:EE:FF", "W1080000"),
    time=0,
    connectable=True,
    tx_power=-127,
)

LEAK_SERVICE_INFO = BluetoothServiceInfoBleak(
    name="Any",
    manufacturer_data={
        2409: b"\xd6407D1\x02V\x90\x00\x00\x00\x00\x1e\x05\x00\x00\x00\x00"
    },
    service_data={"0000fd3d-0000-1000-8000-00805f9b34fb": b"&\\x00V"},
    service_uuids=["cba20d00-224d-11e6-9fb8-0002a5d5c51b"],
    address="AA:BB:CC:DD:EE:FF",
    rssi=-60,
    source="local",
    advertisement=generate_advertisement_data(
        local_name="Any",
        manufacturer_data={
            2409: b"\xd6407D1\x02V\x90\x00\x00\x00\x00\x1e\x05\x00\x00\x00\x00"
        },
        service_data={"0000fd3d-0000-1000-8000-00805f9b34fb": b"&\\x00V"},
        service_uuids=["cba20d00-224d-11e6-9fb8-0002a5d5c51b"],
    ),
    device=generate_ble_device("AA:BB:CC:DD:EE:FF", "Any"),
    time=0,
    connectable=False,
    tx_power=-127,
)

REMOTE_SERVICE_INFO = BluetoothServiceInfoBleak(
    name="Any",
    manufacturer_data={89: b"\xaa\xbb\xcc\xdd\xee\xff"},
    service_data={"00000d00-0000-1000-8000-00805f9b34fb": b"b V\x00"},
    service_uuids=["cba20d00-224d-11e6-9fb8-0002a5d5c51b"],
    address="AA:BB:CC:DD:EE:FF",
    rssi=-60,
    source="local",
    advertisement=generate_advertisement_data(
        local_name="Any",
        manufacturer_data={89: b"\xaa\xbb\xcc\xdd\xee\xff"},
        service_data={"00000d00-0000-1000-8000-00805f9b34fb": b"b V\x00"},
        service_uuids=["cba20d00-224d-11e6-9fb8-0002a5d5c51b"],
    ),
    device=generate_ble_device("AA:BB:CC:DD:EE:FF", "Any"),
    time=0,
    connectable=False,
    tx_power=-127,
)


WOHUB2_SERVICE_INFO = BluetoothServiceInfoBleak(
    name="WoHub2",
    manufacturer_data={
        2409: b"\xe7\x06\x1dx\x99y\x00\xffg\xe2\xbf]\x84\x04\x9a,\x00",
    },
    service_data={"0000fd3d-0000-1000-8000-00805f9b34fb": b"v\x00"},
    service_uuids=["cba20d00-224d-11e6-9fb8-0002a5d5c51b"],
    address="AA:BB:CC:DD:EE:FF",
    rssi=-60,
    source="local",
    advertisement=generate_advertisement_data(
        local_name="WoHub2",
        manufacturer_data={
            2409: b"\xe7\x06\x1dx\x99y\x00\xffg\xe2\xbf]\x84\x04\x9a,\x00",
        },
        service_data={"0000fd3d-0000-1000-8000-00805f9b34fb": b"v\x00"},
        service_uuids=["cba20d00-224d-11e6-9fb8-0002a5d5c51b"],
    ),
    device=generate_ble_device("AA:BB:CC:DD:EE:FF", "WoHub2"),
    time=0,
    connectable=True,
    tx_power=-127,
)


WOCURTAIN3_SERVICE_INFO = BluetoothServiceInfoBleak(
    name="WoCurtain3",
    address="AA:BB:CC:DD:EE:FF",
    manufacturer_data={2409: b"\xcf;Zwu\x0c\x19\x0b\x00\x11D\x006"},
    service_data={"00000d00-0000-1000-8000-00805f9b34fb": b"{\xc06\x00\x11D"},
    service_uuids=["cba20d00-224d-11e6-9fb8-0002a5d5c51b"],
    rssi=-60,
    source="local",
    advertisement=generate_advertisement_data(
        local_name="WoCurtain3",
        manufacturer_data={2409: b"\xcf;Zwu\x0c\x19\x0b\x00\x11D\x006"},
        service_data={"00000d00-0000-1000-8000-00805f9b34fb": b"{\xc06\x00\x11D"},
        service_uuids=["cba20d00-224d-11e6-9fb8-0002a5d5c51b"],
    ),
    device=generate_ble_device("AA:BB:CC:DD:EE:FF", "WoCurtain3"),
    time=0,
    connectable=True,
    tx_power=-127,
)


WOBLINDTILT_SERVICE_INFO = BluetoothServiceInfoBleak(
    name="WoBlindTilt",
    address="AA:BB:CC:DD:EE:FF",
    manufacturer_data={2409: b"\xfbgA`\x98\xe8\x1d%2\x11\x84"},
    service_data={"00000d00-0000-1000-8000-00805f9b34fb": b"x\x00*"},
    service_uuids=["cba20d00-224d-11e6-9fb8-0002a5d5c51b"],
    rssi=-60,
    source="local",
    advertisement=generate_advertisement_data(
        local_name="WoBlindTilt",
        manufacturer_data={2409: b"\xfbgA`\x98\xe8\x1d%2\x11\x84"},
        service_data={"00000d00-0000-1000-8000-00805f9b34fb": b"x\x00*"},
        service_uuids=["cba20d00-224d-11e6-9fb8-0002a5d5c51b"],
    ),
    device=generate_ble_device("AA:BB:CC:DD:EE:FF", "WoBlindTilt"),
    time=0,
    connectable=True,
    tx_power=-127,
)


def make_advertisement(
    address: str, manufacturer_data: bytes, service_data: bytes
) -> BluetoothServiceInfoBleak:
    """Make a dummy advertisement."""
    return BluetoothServiceInfoBleak(
        name="Test Device",
        address=address,
        manufacturer_data={2409: manufacturer_data},
        service_data={"00000d00-0000-1000-8000-00805f9b34fb": service_data},
        service_uuids=["cba20d00-224d-11e6-9fb8-0002a5d5c51b"],
        rssi=-60,
        source="local",
        advertisement=generate_advertisement_data(
            local_name="Test Device",
            manufacturer_data={2409: manufacturer_data},
            service_data={"00000d00-0000-1000-8000-00805f9b34fb": service_data},
            service_uuids=["cba20d00-224d-11e6-9fb8-0002a5d5c51b"],
        ),
        device=generate_ble_device(address, "Test Device"),
        time=0,
        connectable=True,
        tx_power=-127,
    )


HUBMINI_MATTER_SERVICE_INFO = BluetoothServiceInfoBleak(
    name="HubMini Matter",
    manufacturer_data={
        2409: b"\xe6\xa1\xcd\x1f[e\x00\x00\x00\x00\x00\x00\x14\x01\x985\x00",
    },
    service_data={"0000fd3d-0000-1000-8000-00805f9b34fb": b"%\x00"},
    service_uuids=["cba20d00-224d-11e6-9fb8-0002a5d5c51b"],
    address="AA:BB:CC:DD:EE:FF",
    rssi=-60,
    source="local",
    advertisement=generate_advertisement_data(
        local_name="HubMini Matter",
        manufacturer_data={
            2409: b"\xe6\xa1\xcd\x1f[e\x00\x00\x00\x00\x00\x00\x14\x01\x985\x00",
        },
        service_data={"0000fd3d-0000-1000-8000-00805f9b34fb": b"v\x00"},
        service_uuids=["cba20d00-224d-11e6-9fb8-0002a5d5c51b"],
    ),
    device=generate_ble_device("AA:BB:CC:DD:EE:FF", "HubMini Matter"),
    time=0,
    connectable=True,
    tx_power=-127,
)


ROLLER_SHADE_SERVICE_INFO = BluetoothServiceInfoBleak(
    name="RollerShade",
    manufacturer_data={
        2409: b"\xb0\xe9\xfeT\x90\x1b,\x08\x9f\x11\x04'\x00",
    },
    service_data={"0000fd3d-0000-1000-8000-00805f9b34fb": b",\x00'\x9f\x11\x04"},
    service_uuids=["cba20d00-224d-11e6-9fb8-0002a5d5c51b"],
    address="AA:BB:CC:DD:EE:FF",
    rssi=-60,
    source="local",
    advertisement=generate_advertisement_data(
        local_name="RollerShade",
        manufacturer_data={
            2409: b"\xb0\xe9\xfeT\x90\x1b,\x08\x9f\x11\x04'\x00",
        },
        service_data={"0000fd3d-0000-1000-8000-00805f9b34fb": b",\x00'\x9f\x11\x04"},
        service_uuids=["cba20d00-224d-11e6-9fb8-0002a5d5c51b"],
    ),
    device=generate_ble_device("AA:BB:CC:DD:EE:FF", "RollerShade"),
    time=0,
    connectable=True,
    tx_power=-127,
)


HUMIDIFIER_SERVICE_INFO = BluetoothServiceInfoBleak(
    name="Humidifier",
    manufacturer_data={
        741: b"\xacg\xb2\xcd\xfa\xbe",
    },
    service_data={"0000fd3d-0000-1000-8000-00805f9b34fb": b"e\x80\x00\xf9\x80Bc\x00"},
    service_uuids=["cba20d00-224d-11e6-9fb8-0002a5d5c51b"],
    address="AA:BB:CC:DD:EE:FF",
    rssi=-60,
    source="local",
    advertisement=generate_advertisement_data(
        local_name="Humidifier",
        manufacturer_data={
            741: b"\xacg\xb2\xcd\xfa\xbe",
        },
        service_data={
            "0000fd3d-0000-1000-8000-00805f9b34fb": b"e\x80\x00\xf9\x80Bc\x00"
        },
        service_uuids=["cba20d00-224d-11e6-9fb8-0002a5d5c51b"],
    ),
    device=generate_ble_device("AA:BB:CC:DD:EE:FF", "Humidifier"),
    time=0,
    connectable=True,
    tx_power=-127,
)


WOSTRIP_SERVICE_INFO = BluetoothServiceInfoBleak(
    name="WoStrip",
    address="AA:BB:CC:DD:EE:FF",
    manufacturer_data={
        2409: b'\x84\xf7\x03\xb3?\xde\x04\xe4"\x0c\x00\x00\x00\x00\x00\x00'
    },
    service_data={"00000d00-0000-1000-8000-00805f9b34fb": b"r\x00d"},
    service_uuids=["cba20d00-224d-11e6-9fb8-0002a5d5c51b"],
    rssi=-60,
    source="local",
    advertisement=generate_advertisement_data(
        local_name="WoStrip",
        manufacturer_data={
            2409: b'\x84\xf7\x03\xb3?\xde\x04\xe4"\x0c\x00\x00\x00\x00\x00\x00'
        },
        service_data={"00000d00-0000-1000-8000-00805f9b34fb": b"r\x00d"},
        service_uuids=["cba20d00-224d-11e6-9fb8-0002a5d5c51b"],
    ),
    device=generate_ble_device("AA:BB:CC:DD:EE:FF", "WoStrip"),
    time=0,
    connectable=True,
    tx_power=-127,
)


WOLOCKPRO_SERVICE_INFO = BluetoothServiceInfoBleak(
    name="WoLockPro",
    manufacturer_data={2409: b"\xf7a\x07H\xe6\xe8-\x80\x00d\x00\x08"},
    service_data={"0000fd3d-0000-1000-8000-00805f9b34fb": b"$\x80d"},
    service_uuids=["cba20d00-224d-11e6-9fb8-0002a5d5c51b"],
    address="AA:BB:CC:DD:EE:FF",
    rssi=-60,
    source="local",
    advertisement=generate_advertisement_data(
        local_name="WoLockPro",
        manufacturer_data={2409: b"\xf7a\x07H\xe6\xe8-\x80\x00d\x00\x08"},
        service_data={"0000fd3d-0000-1000-8000-00805f9b34fb": b"$\x80d"},
        service_uuids=["cba20d00-224d-11e6-9fb8-0002a5d5c51b"],
    ),
    device=generate_ble_device("AA:BB:CC:DD:EE:FF", "WoLockPro"),
    time=0,
    connectable=True,
    tx_power=-127,
)


LOCK_SERVICE_INFO = BluetoothServiceInfoBleak(
    name="WoLock",
    manufacturer_data={2409: b"\xca\xbaP\xddv;\x03\x03\x00 "},
    service_data={"0000fd3d-0000-1000-8000-00805f9b34fb": b"o\x80d"},
    service_uuids=["cba20d00-224d-11e6-9fb8-0002a5d5c51b"],
    address="AA:BB:CC:DD:EE:FF",
    rssi=-60,
    source="local",
    advertisement=generate_advertisement_data(
        local_name="WoLock",
        manufacturer_data={2409: b"\xca\xbaP\xddv;\x03\x03\x00 "},
        service_data={"0000fd3d-0000-1000-8000-00805f9b34fb": b"o\x80d"},
        service_uuids=["cba20d00-224d-11e6-9fb8-0002a5d5c51b"],
    ),
    device=generate_ble_device("AA:BB:CC:DD:EE:FF", "WoLock"),
    time=0,
    connectable=True,
    tx_power=-127,
)


CIRCULATOR_FAN_SERVICE_INFO = BluetoothServiceInfoBleak(
    name="CirculatorFan",
    manufacturer_data={
        2409: b"\xb0\xe9\xfeXY\xa8~LR9",
    },
    service_data={"0000fd3d-0000-1000-8000-00805f9b34fb": b"~\x00R"},
    service_uuids=["cba20d00-224d-11e6-9fb8-0002a5d5c51b"],
    address="AA:BB:CC:DD:EE:FF",
    rssi=-60,
    source="local",
    advertisement=generate_advertisement_data(
        local_name="CirculatorFan",
        manufacturer_data={
            2409: b"\xb0\xe9\xfeXY\xa8~LR9",
        },
        service_data={"0000fd3d-0000-1000-8000-00805f9b34fb": b"~\x00R"},
        service_uuids=["cba20d00-224d-11e6-9fb8-0002a5d5c51b"],
    ),
    device=generate_ble_device("AA:BB:CC:DD:EE:FF", "CirculatorFan"),
    time=0,
    connectable=True,
    tx_power=-127,
)


K20_VACUUM_SERVICE_INFO = BluetoothServiceInfoBleak(
    name="K20 Vacuum",
    manufacturer_data={
        2409: b"\xb0\xe9\xfe\x01\xf3\x8f'\x01\x11S\x00\x10d\x0f",
    },
    service_data={"0000fd3d-0000-1000-8000-00805f9b34fb": b".\x00d"},
    service_uuids=["cba20d00-224d-11e6-9fb8-0002a5d5c51b"],
    address="AA:BB:CC:DD:EE:FF",
    rssi=-60,
    source="local",
    advertisement=generate_advertisement_data(
        local_name="K20 Vacuum",
        manufacturer_data={
            2409: b"\xb0\xe9\xfe\x01\xf3\x8f'\x01\x11S\x00\x10d\x0f",
        },
        service_data={"0000fd3d-0000-1000-8000-00805f9b34fb": b".\x00d"},
        service_uuids=["cba20d00-224d-11e6-9fb8-0002a5d5c51b"],
    ),
    device=generate_ble_device("AA:BB:CC:DD:EE:FF", "K20 Vacuum"),
    time=0,
    connectable=True,
    tx_power=-127,
)


K10_PRO_VACUUM_SERVICE_INFO = BluetoothServiceInfoBleak(
    name="K10 Pro Vacuum",
    manufacturer_data={
        2409: b"\xb0\xe9\xfeP\x8d\x8d\x02 d",
    },
    service_data={"0000fd3d-0000-1000-8000-00805f9b34fb": b"(\x00"},
    service_uuids=["cba20d00-224d-11e6-9fb8-0002a5d5c51b"],
    address="AA:BB:CC:DD:EE:FF",
    rssi=-60,
    source="local",
    advertisement=generate_advertisement_data(
        local_name="K10 Pro Vacuum",
        manufacturer_data={
            2409: b"\xb0\xe9\xfeP\x8d\x8d\x02 d",
        },
        service_data={"0000fd3d-0000-1000-8000-00805f9b34fb": b"(\x00"},
        service_uuids=["cba20d00-224d-11e6-9fb8-0002a5d5c51b"],
    ),
    device=generate_ble_device("AA:BB:CC:DD:EE:FF", "K10 Pro Vacuum"),
    time=0,
    connectable=True,
    tx_power=-127,
)


K10_VACUUM_SERVICE_INFO = BluetoothServiceInfoBleak(
    name="K10 Vacuum",
    manufacturer_data={
        2409: b"\xca8\x06\xa9_\xf1\x02 d",
    },
    service_data={"0000fd3d-0000-1000-8000-00805f9b34fb": b"}\x00"},
    service_uuids=["cba20d00-224d-11e6-9fb8-0002a5d5c51b"],
    address="AA:BB:CC:DD:EE:FF",
    rssi=-60,
    source="local",
    advertisement=generate_advertisement_data(
        local_name="K10 Vacuum",
        manufacturer_data={
            2409: b"\xca8\x06\xa9_\xf1\x02 d",
        },
        service_data={"0000fd3d-0000-1000-8000-00805f9b34fb": b"}\x00"},
        service_uuids=["cba20d00-224d-11e6-9fb8-0002a5d5c51b"],
    ),
    device=generate_ble_device("AA:BB:CC:DD:EE:FF", "K10 Vacuum"),
    time=0,
    connectable=True,
    tx_power=-127,
)


K10_POR_COMBO_VACUUM_SERVICE_INFO = BluetoothServiceInfoBleak(
    name="K10 Pro Combo Vacuum",
    manufacturer_data={
        2409: b"\xb0\xe9\xfe\x01\xf4\x1d\x0b\x01\x01\xb1\x03\x118\x01",
    },
    service_data={"0000fd3d-0000-1000-8000-00805f9b34fb": b"3\x00\x00"},
    service_uuids=["cba20d00-224d-11e6-9fb8-0002a5d5c51b"],
    address="AA:BB:CC:DD:EE:FF",
    rssi=-60,
    source="local",
    advertisement=generate_advertisement_data(
        local_name="K10 Pro Combo Vacuum",
        manufacturer_data={
            2409: b"\xb0\xe9\xfe\x01\xf4\x1d\x0b\x01\x01\xb1\x03\x118\x01",
        },
        service_data={"0000fd3d-0000-1000-8000-00805f9b34fb": b"3\x00\x00"},
        service_uuids=["cba20d00-224d-11e6-9fb8-0002a5d5c51b"],
    ),
    device=generate_ble_device("AA:BB:CC:DD:EE:FF", "K10 Pro Combo Vacuum"),
    time=0,
    connectable=True,
    tx_power=-127,
)


S10_VACUUM_SERVICE_INFO = BluetoothServiceInfoBleak(
    name="S10 Vacuum",
    manufacturer_data={
        2409: b"\xb0\xe9\xfe\x00\x08|\n\x01\x11\x05\x00\x10M\x02",
    },
    service_data={"0000fd3d-0000-1000-8000-00805f9b34fb": b"z\x00\x00"},
    service_uuids=["cba20d00-224d-11e6-9fb8-0002a5d5c51b"],
    address="AA:BB:CC:DD:EE:FF",
    rssi=-60,
    source="local",
    advertisement=generate_advertisement_data(
        local_name="S10 Vacuum",
        manufacturer_data={
            2409: b"\xb0\xe9\xfe\x00\x08|\n\x01\x11\x05\x00\x10M\x02",
        },
        service_data={"0000fd3d-0000-1000-8000-00805f9b34fb": b"z\x00\x00"},
        service_uuids=["cba20d00-224d-11e6-9fb8-0002a5d5c51b"],
    ),
    device=generate_ble_device("AA:BB:CC:DD:EE:FF", "S10 Vacuum"),
    time=0,
    connectable=True,
    tx_power=-127,
)


HUB3_SERVICE_INFO = BluetoothServiceInfoBleak(
    name="Hub3",
    manufacturer_data={
        2409: b"\xb0\xe9\xfen^)\x00\xffh&\xd6d\x83\x03\x994\x80",
    },
    service_data={"0000fd3d-0000-1000-8000-00805f9b34fb": b"\x00\x00d\x00\x10\xb9@"},
    service_uuids=["cba20d00-224d-11e6-9fb8-0002a5d5c51b"],
    address="AA:BB:CC:DD:EE:FF",
    rssi=-60,
    source="local",
    advertisement=generate_advertisement_data(
        local_name="Hub3",
        manufacturer_data={
            2409: b"\xb0\xe9\xfen^)\x00\xffh&\xd6d\x83\x03\x994\x80",
        },
        service_data={
            "0000fd3d-0000-1000-8000-00805f9b34fb": b"\x00\x00d\x00\x10\xb9@"
        },
        service_uuids=["cba20d00-224d-11e6-9fb8-0002a5d5c51b"],
    ),
    device=generate_ble_device("AA:BB:CC:DD:EE:FF", "Hub3"),
    time=0,
    connectable=True,
    tx_power=-127,
)


LOCK_LITE_SERVICE_INFO = BluetoothServiceInfoBleak(
    name="Lock Lite",
    manufacturer_data={2409: b"\xe9\xd5\x11\xb2kS\x17\x93\x08 "},
    service_data={"0000fd3d-0000-1000-8000-00805f9b34fb": b"-\x80d"},
    service_uuids=["cba20d00-224d-11e6-9fb8-0002a5d5c51b"],
    address="AA:BB:CC:DD:EE:FF",
    rssi=-60,
    source="local",
    advertisement=generate_advertisement_data(
        local_name="Lock Lite",
        manufacturer_data={2409: b"\xe9\xd5\x11\xb2kS\x17\x93\x08 "},
        service_data={"0000fd3d-0000-1000-8000-00805f9b34fb": b"-\x80d"},
        service_uuids=["cba20d00-224d-11e6-9fb8-0002a5d5c51b"],
    ),
    device=generate_ble_device("AA:BB:CC:DD:EE:FF", "Lock Lite"),
    time=0,
    connectable=True,
    tx_power=-127,
)


LOCK_ULTRA_SERVICE_INFO = BluetoothServiceInfoBleak(
    name="Lock Ultra",
    manufacturer_data={2409: b"\xb0\xe9\xfe\xb6j=%\x8204\x00\x04"},
    service_data={"0000fd3d-0000-1000-8000-00805f9b34fb": b"\x00\x804\x00\x10\xa5\xb8"},
    service_uuids=["cba20d00-224d-11e6-9fb8-0002a5d5c51b"],
    address="AA:BB:CC:DD:EE:FF",
    rssi=-60,
    source="local",
    advertisement=generate_advertisement_data(
        local_name="Lock Ultra",
        manufacturer_data={2409: b"\xb0\xe9\xfe\xb6j=%\x8204\x00\x04"},
        service_data={
            "0000fd3d-0000-1000-8000-00805f9b34fb": b"\x00\x804\x00\x10\xa5\xb8"
        },
        service_uuids=["cba20d00-224d-11e6-9fb8-0002a5d5c51b"],
    ),
    device=generate_ble_device("AA:BB:CC:DD:EE:FF", "Lock Ultra"),
    time=0,
    connectable=True,
    tx_power=-127,
)


AIR_PURIFIER_TBALE_PM25_SERVICE_INFO = BluetoothServiceInfoBleak(
    name="Air Purifier Table PM25",
    manufacturer_data={
        2409: b"\xf0\x9e\x9e\x96j\xd6\xa1\x81\x88\xe4\x00\x01\x95\x00\x00",
    },
    service_data={"0000fd3d-0000-1000-8000-00805f9b34fb": b"7\x00\x00\x95-\x00"},
    service_uuids=["cba20d00-224d-11e6-9fb8-0002a5d5c51b"],
    address="AA:BB:CC:DD:EE:FF",
    rssi=-60,
    source="local",
    advertisement=generate_advertisement_data(
        local_name="Air Purifier Table PM25",
        manufacturer_data={
            2409: b"\xf0\x9e\x9e\x96j\xd6\xa1\x81\x88\xe4\x00\x01\x95\x00\x00",
        },
        service_data={"0000fd3d-0000-1000-8000-00805f9b34fb": b"7\x00\x00\x95-\x00"},
        service_uuids=["cba20d00-224d-11e6-9fb8-0002a5d5c51b"],
    ),
    device=generate_ble_device("AA:BB:CC:DD:EE:FF", "Air Purifier Table PM25"),
    time=0,
    connectable=True,
    tx_power=-127,
)


AIR_PURIFIER_PM25_SERVICE_INFO = BluetoothServiceInfoBleak(
    name="Air Purifier PM25",
    manufacturer_data={
        2409: b'\xcc\x8d\xa2\xa7\x92>\t"\x80\x000\x00\x0f\x00\x00',
    },
    service_data={"0000fd3d-0000-1000-8000-00805f9b34fb": b"*\x00\x00\x15\x04\x00"},
    service_uuids=["cba20d00-224d-11e6-9fb8-0002a5d5c51b"],
    address="AA:BB:CC:DD:EE:FF",
    rssi=-60,
    source="local",
    advertisement=generate_advertisement_data(
        local_name="Air Purifier PM25",
        manufacturer_data={
            2409: b'\xcc\x8d\xa2\xa7\x92>\t"\x80\x000\x00\x0f\x00\x00',
        },
        service_data={"0000fd3d-0000-1000-8000-00805f9b34fb": b"*\x00\x00\x15\x04\x00"},
        service_uuids=["cba20d00-224d-11e6-9fb8-0002a5d5c51b"],
    ),
    device=generate_ble_device("AA:BB:CC:DD:EE:FF", "Air Purifier PM25"),
    time=0,
    connectable=True,
    tx_power=-127,
)


AIR_PURIFIER_VOC_SERVICE_INFO = BluetoothServiceInfoBleak(
    name="Air Purifier VOC",
    manufacturer_data={
        2409: b"\xcc\x8d\xa2\xa7\xe4\xa6\x0b\x83\x88d\x00\xea`\x00\x00",
    },
    service_data={"0000fd3d-0000-1000-8000-00805f9b34fb": b"+\x00\x00\x15\x04\x00"},
    service_uuids=["cba20d00-224d-11e6-9fb8-0002a5d5c51b"],
    address="AA:BB:CC:DD:EE:FF",
    rssi=-60,
    source="local",
    advertisement=generate_advertisement_data(
        local_name="Air Purifier VOC",
        manufacturer_data={
            2409: b"\xcc\x8d\xa2\xa7\xe4\xa6\x0b\x83\x88d\x00\xea`\x00\x00",
        },
        service_data={"0000fd3d-0000-1000-8000-00805f9b34fb": b"+\x00\x00\x15\x04\x00"},
        service_uuids=["cba20d00-224d-11e6-9fb8-0002a5d5c51b"],
    ),
    device=generate_ble_device("AA:BB:CC:DD:EE:FF", "Air Purifier VOC"),
    time=0,
    connectable=True,
    tx_power=-127,
)


AIR_PURIFIER_TABLE_VOC_SERVICE_INFO = BluetoothServiceInfoBleak(
    name="Air Purifier Table VOC",
    manufacturer_data={
        2409: b"\xcc\x8d\xa2\xa7\xc1\xae\x9b\x81\x8c\xb2\x00\x01\x94\x00\x00",
    },
    service_data={"0000fd3d-0000-1000-8000-00805f9b34fb": b"8\x00\x00\x95-\x00"},
    service_uuids=["cba20d00-224d-11e6-9fb8-0002a5d5c51b"],
    address="AA:BB:CC:DD:EE:FF",
    rssi=-60,
    source="local",
    advertisement=generate_advertisement_data(
        local_name="Air Purifier Table VOC",
        manufacturer_data={
            2409: b"\xcc\x8d\xa2\xa7\xc1\xae\x9b\x81\x8c\xb2\x00\x01\x94\x00\x00",
        },
        service_data={"0000fd3d-0000-1000-8000-00805f9b34fb": b"8\x00\x00\x95-\x00"},
        service_uuids=["cba20d00-224d-11e6-9fb8-0002a5d5c51b"],
    ),
    device=generate_ble_device("AA:BB:CC:DD:EE:FF", "Air Purifier Table VOC"),
    time=0,
    connectable=True,
    tx_power=-127,
)

EVAPORATIVE_HUMIDIFIER_SERVICE_INFO = BluetoothServiceInfoBleak(
    name="Evaporative Humidifier",
    manufacturer_data={
        2409: b"\xa0\xa3\xb3,\x9c\xe68\x86\x88\xb5\x99\x12\x10\x1b\x00\x85]",
    },
    service_data={"0000fd3d-0000-1000-8000-00805f9b34fb": b"#\x00\x00\x15\x1c\x00"},
    service_uuids=["cba20d00-224d-11e6-9fb8-0002a5d5c51b"],
    address="AA:BB:CC:DD:EE:FF",
    rssi=-60,
    source="local",
    advertisement=generate_advertisement_data(
        local_name="Evaporative Humidifier",
        manufacturer_data={
            2409: b"\xa0\xa3\xb3,\x9c\xe68\x86\x88\xb5\x99\x12\x10\x1b\x00\x85]",
        },
        service_data={"0000fd3d-0000-1000-8000-00805f9b34fb": b"#\x00\x00\x15\x1c\x00"},
        service_uuids=["cba20d00-224d-11e6-9fb8-0002a5d5c51b"],
    ),
    device=generate_ble_device("AA:BB:CC:DD:EE:FF", "Evaporative Humidifier"),
    time=0,
    connectable=True,
    tx_power=-127,
)


BULB_SERVICE_INFO = BluetoothServiceInfoBleak(
    name="Bulb",
    manufacturer_data={
        2409: b"@L\xca\xa7_\x12\x02\x81\x12\x00\x00",
    },
    service_data={
        "0000fd3d-0000-1000-8000-00805f9b34fb": b"u\x00d",
    },
    service_uuids=["cba20d00-224d-11e6-9fb8-0002a5d5c51b"],
    address="AA:BB:CC:DD:EE:FF",
    rssi=-60,
    source="local",
    advertisement=generate_advertisement_data(
        local_name="Bulb",
        manufacturer_data={
            2409: b"@L\xca\xa7_\x12\x02\x81\x12\x00\x00",
        },
        service_data={
            "0000fd3d-0000-1000-8000-00805f9b34fb": b"u\x00d",
        },
        service_uuids=["cba20d00-224d-11e6-9fb8-0002a5d5c51b"],
    ),
    device=generate_ble_device("AA:BB:CC:DD:EE:FF", "Bulb"),
    time=0,
    connectable=True,
    tx_power=-127,
)


CEILING_LIGHT_SERVICE_INFO = BluetoothServiceInfoBleak(
    name="Ceiling Light",
    manufacturer_data={
        2409: b"\xef\xfe\xfb\x9d\x10\xfe\n\x01\x18\xf3\xa4",
    },
    service_data={
        "0000fd3d-0000-1000-8000-00805f9b34fb": b"q\x00",
    },
    service_uuids=["cba20d00-224d-11e6-9fb8-0002a5d5c51b"],
    address="AA:BB:CC:DD:EE:FF",
    rssi=-60,
    source="local",
    advertisement=generate_advertisement_data(
        local_name="Ceiling Light",
        manufacturer_data={
            2409: b"\xef\xfe\xfb\x9d\x10\xfe\n\x01\x18\xf3$",
        },
        service_data={
            "0000fd3d-0000-1000-8000-00805f9b34fb": b"q\x00",
        },
        service_uuids=["cba20d00-224d-11e6-9fb8-0002a5d5c51b"],
    ),
    device=generate_ble_device("AA:BB:CC:DD:EE:FF", "Ceiling Light"),
    time=0,
    connectable=True,
    tx_power=-127,
)


STRIP_LIGHT_3_SERVICE_INFO = BluetoothServiceInfoBleak(
    name="Strip Light 3",
    manufacturer_data={
        2409: b'\xc0N0\xe0U\x9a\x85\x9e"\xd0\x00\x00\x00\x00\x00\x00\x12\x91\x00',
    },
    service_data={
        "0000fd3d-0000-1000-8000-00805f9b34fb": b"\x00\x00\x00\x00\x10\xd0\xb1"
    },
    service_uuids=["cba20d00-224d-11e6-9fb8-0002a5d5c51b"],
    address="AA:BB:CC:DD:EE:FF",
    rssi=-60,
    source="local",
    advertisement=generate_advertisement_data(
        local_name="Strip Light 3",
        manufacturer_data={
            2409: b'\xc0N0\xe0U\x9a\x85\x9e"\xd0\x00\x00\x00\x00\x00\x00\x12\x91\x00',
        },
        service_data={
            "0000fd3d-0000-1000-8000-00805f9b34fb": b"\x00\x00\x00\x00\x10\xd0\xb1"
        },
        service_uuids=["cba20d00-224d-11e6-9fb8-0002a5d5c51b"],
    ),
    device=generate_ble_device("AA:BB:CC:DD:EE:FF", "Strip Light 3"),
    time=0,
    connectable=True,
    tx_power=-127,
)


FLOOR_LAMP_SERVICE_INFO = BluetoothServiceInfoBleak(
    name="Floor Lamp",
    manufacturer_data={
        2409: b'\xa0\x85\xe3e,\x06P\xaa"\xd4\x00\x00\x00\x00\x00\x00\r\x93\x00',
    },
    service_data={
        "0000fd3d-0000-1000-8000-00805f9b34fb": b"\x00\x00\x00\x00\x10\xd0\xb0"
    },
    service_uuids=["cba20d00-224d-11e6-9fb8-0002a5d5c51b"],
    address="AA:BB:CC:DD:EE:FF",
    rssi=-60,
    source="local",
    advertisement=generate_advertisement_data(
        local_name="Floor Lamp",
        manufacturer_data={
            2409: b'\xa0\x85\xe3e,\x06P\xaa"\xd4\x00\x00\x00\x00\x00\x00\r\x93\x00',
        },
        service_data={
            "0000fd3d-0000-1000-8000-00805f9b34fb": b"\x00\x00\x00\x00\x10\xd0\xb0"
        },
        service_uuids=["cba20d00-224d-11e6-9fb8-0002a5d5c51b"],
    ),
    device=generate_ble_device("AA:BB:CC:DD:EE:FF", "Floor Lamp"),
    time=0,
    connectable=True,
    tx_power=-127,
)

RGBICWW_STRIP_LIGHT_SERVICE_INFO = BluetoothServiceInfoBleak(
    name="RGBICWW Strip Light",
    manufacturer_data={
        2409: b'(7/L\x94\xb2\x0c\x9e"\x00\x11:\x00',
    },
    service_data={
        "0000fd3d-0000-1000-8000-00805f9b34fb": b"\x00\x00\x00\x00\x10\xd0\xb3"
    },
    service_uuids=["cba20d00-224d-11e6-9fb8-0002a5d5c51b"],
    address="AA:BB:CC:DD:EE:FF",
    rssi=-60,
    source="local",
    advertisement=generate_advertisement_data(
        local_name="RGBICWW Strip Light",
        manufacturer_data={
            2409: b'(7/L\x94\xb2\x0c\x9e"\x00\x11:\x00',
        },
        service_data={
            "0000fd3d-0000-1000-8000-00805f9b34fb": b"\x00\x00\x00\x00\x10\xd0\xb3"
        },
        service_uuids=["cba20d00-224d-11e6-9fb8-0002a5d5c51b"],
    ),
    device=generate_ble_device("AA:BB:CC:DD:EE:FF", "RGBICWW Strip Light"),
    time=0,
    connectable=True,
    tx_power=-127,
)


RGBICWW_FLOOR_LAMP_SERVICE_INFO = BluetoothServiceInfoBleak(
    name="RGBICWW Floor Lamp",
    manufacturer_data={
        2409: b'\xdc\x06u\xa6\xfb\xb2y\x9e"\x00\x11\xb8\x00',
    },
    service_data={
        "0000fd3d-0000-1000-8000-00805f9b34fb": b"\x00\x00\x00\x00\x10\xd0\xb4"
    },
    service_uuids=["cba20d00-224d-11e6-9fb8-0002a5d5c51b"],
    address="AA:BB:CC:DD:EE:FF",
    rssi=-60,
    source="local",
    advertisement=generate_advertisement_data(
        local_name="RGBICWW Floor Lamp",
        manufacturer_data={
            2409: b'\xdc\x06u\xa6\xfb\xb2y\x9e"\x00\x11\xb8\x00',
        },
        service_data={
            "0000fd3d-0000-1000-8000-00805f9b34fb": b"\x00\x00\x00\x00\x10\xd0\xb4"
        },
        service_uuids=["cba20d00-224d-11e6-9fb8-0002a5d5c51b"],
    ),
    device=generate_ble_device("AA:BB:CC:DD:EE:FF", "RGBICWW Floor Lamp"),
    time=0,
    connectable=True,
    tx_power=-127,
)

PLUG_MINI_EU_SERVICE_INFO = BluetoothServiceInfoBleak(
    name="Plug Mini (EU)",
    manufacturer_data={
        2409: b"\x94\xa9\x90T\x85^?\xa1\x00\x00\x04\xe6\x00\x00\x00\x00",
    },
    service_data={"0000fd3d-0000-1000-8000-00805f9b34fb": b"?\x00\x00\x00"},
    service_uuids=["cba20d00-224d-11e6-9fb8-0002a5d5c51b"],
    address="AA:BB:CC:DD:EE:FF",
    rssi=-60,
    source="local",
    advertisement=generate_advertisement_data(
        local_name="Plug Mini (EU)",
        manufacturer_data={
            2409: b"\x94\xa9\x90T\x85^?\xa1\x00\x00\x04\xe6\x00\x00\x00\x00",
        },
        service_data={"0000fd3d-0000-1000-8000-00805f9b34fb": b"?\x00\x00\x00"},
        service_uuids=["cba20d00-224d-11e6-9fb8-0002a5d5c51b"],
    ),
    device=generate_ble_device("AA:BB:CC:DD:EE:FF", "Plug Mini (EU)"),
    time=0,
    connectable=True,
    tx_power=-127,
)


RELAY_SWITCH_2PM_SERVICE_INFO = BluetoothServiceInfoBleak(
    name="Relay Switch 2PM",
    manufacturer_data={
        2409: b"\xc0N0\xdd\xb9\xf2\x8a\xc1\x00\x00\x00\x00\x00F\x00\x00"
    },
    service_data={"0000fd3d-0000-1000-8000-00805f9b34fb": b"=\x00\x00\x00"},
    service_uuids=["cba20d00-224d-11e6-9fb8-0002a5d5c51b"],
    address="AA:BB:CC:DD:EE:FF",
    rssi=-60,
    source="local",
    advertisement=generate_advertisement_data(
        local_name="Relay Switch 2PM",
        manufacturer_data={
            2409: b"\xc0N0\xdd\xb9\xf2\x8a\xc1\x00\x00\x00\x00\x00F\x00\x00"
        },
        service_data={"0000fd3d-0000-1000-8000-00805f9b34fb": b"=\x00\x00\x00"},
        service_uuids=["cba20d00-224d-11e6-9fb8-0002a5d5c51b"],
    ),
    device=generate_ble_device("AA:BB:CC:DD:EE:FF", "Relay Switch 2PM"),
    time=0,
    connectable=True,
    tx_power=-127,
)

<<<<<<< HEAD

RELAY_SWITCH_1_SERVICE_INFO = BluetoothServiceInfoBleak(
    name="Relay Switch 1",
    manufacturer_data={2409: b"$X|\x0866G\x81\x00\x00\x001\x00\x00\x00\x00"},
    service_data={"0000fd3d-0000-1000-8000-00805f9b34fb": b";\x00\x00\x00"},
    service_uuids=["cba20d00-224d-11e6-9fb8-0002a5d5c51b"],
    address="AA:BB:CC:DD:EE:FF",
    rssi=-60,
    source="local",
    advertisement=generate_advertisement_data(
        local_name="Relay Switch 1",
        manufacturer_data={2409: b"$X|\x0866G\x81\x00\x00\x001\x00\x00\x00\x00"},
        service_data={"0000fd3d-0000-1000-8000-00805f9b34fb": b"=\x00\x00\x00"},
        service_uuids=["cba20d00-224d-11e6-9fb8-0002a5d5c51b"],
    ),
    device=generate_ble_device("AA:BB:CC:DD:EE:FF", "Relay Switch 1"),
    time=0,
    connectable=True,
    tx_power=-127,
)


GARAGE_DOOR_OPENER_SERVICE_INFO = BluetoothServiceInfoBleak(
    name="Garage Door Opener",
    manufacturer_data={2409: b"$X|\x05BN\x0f\x00\x00\x03\x00\x00\x00\x00\x00\x00"},
    service_data={
        "0000fd3d-0000-1000-8000-00805f9b34fb": b">\x00\x00\x00",
    },
=======
K11_PLUS_VACUUM_SERVICE_INFO = BluetoothServiceInfoBleak(
    name="K11+ Vacuum",
    manufacturer_data={2409: b"\xb0\xe9\xfe\xe4\xbf\xd8\x0b\x01\x11f\x00\x16M\x15"},
    service_data={"0000fd3d-0000-1000-8000-00805f9b34fb": b"\x00\x00M\x00\x10\xfb\xa8"},
>>>>>>> 0c8d2594
    service_uuids=["cba20d00-224d-11e6-9fb8-0002a5d5c51b"],
    address="AA:BB:CC:DD:EE:FF",
    rssi=-60,
    source="local",
    advertisement=generate_advertisement_data(
<<<<<<< HEAD
        local_name="Garage Door Opener",
        manufacturer_data={2409: b"$X|\x05BN\x0f\x00\x00\x03\x00\x00\x00\x00\x00\x00"},
        service_data={"0000fd3d-0000-1000-8000-00805f9b34fb": b">\x00\x00\x00"},
        service_uuids=["cba20d00-224d-11e6-9fb8-0002a5d5c51b"],
    ),
    device=generate_ble_device("AA:BB:CC:DD:EE:FF", "Garage Door Opener"),
=======
        local_name="K11+ Vacuum",
        manufacturer_data={2409: b"\xb0\xe9\xfe\xe4\xbf\xd8\x0b\x01\x11f\x00\x16M\x15"},
        service_data={
            "0000fd3d-0000-1000-8000-00805f9b34fb": b"\x00\x00M\x00\x10\xfb\xa8"
        },
        service_uuids=["cba20d00-224d-11e6-9fb8-0002a5d5c51b"],
    ),
    device=generate_ble_device("AA:BB:CC:DD:EE:FF", "K11+ Vacuum"),
>>>>>>> 0c8d2594
    time=0,
    connectable=True,
    tx_power=-127,
)<|MERGE_RESOLUTION|>--- conflicted
+++ resolved
@@ -1106,7 +1106,28 @@
     tx_power=-127,
 )
 
-<<<<<<< HEAD
+K11_PLUS_VACUUM_SERVICE_INFO = BluetoothServiceInfoBleak(
+    name="K11+ Vacuum",
+    manufacturer_data={2409: b"\xb0\xe9\xfe\xe4\xbf\xd8\x0b\x01\x11f\x00\x16M\x15"},
+    service_data={"0000fd3d-0000-1000-8000-00805f9b34fb": b"\x00\x00M\x00\x10\xfb\xa8"},
+    service_uuids=["cba20d00-224d-11e6-9fb8-0002a5d5c51b"],
+    address="AA:BB:CC:DD:EE:FF",
+    rssi=-60,
+    source="local",
+    advertisement=generate_advertisement_data(
+        local_name="K11+ Vacuum",
+        manufacturer_data={2409: b"\xb0\xe9\xfe\xe4\xbf\xd8\x0b\x01\x11f\x00\x16M\x15"},
+        service_data={
+            "0000fd3d-0000-1000-8000-00805f9b34fb": b"\x00\x00M\x00\x10\xfb\xa8"
+        },
+        service_uuids=["cba20d00-224d-11e6-9fb8-0002a5d5c51b"],
+    ),
+    device=generate_ble_device("AA:BB:CC:DD:EE:FF", "K11+ Vacuum"),
+    time=0,
+    connectable=True,
+    tx_power=-127,
+)
+
 
 RELAY_SWITCH_1_SERVICE_INFO = BluetoothServiceInfoBleak(
     name="Relay Switch 1",
@@ -1135,34 +1156,17 @@
     service_data={
         "0000fd3d-0000-1000-8000-00805f9b34fb": b">\x00\x00\x00",
     },
-=======
-K11_PLUS_VACUUM_SERVICE_INFO = BluetoothServiceInfoBleak(
-    name="K11+ Vacuum",
-    manufacturer_data={2409: b"\xb0\xe9\xfe\xe4\xbf\xd8\x0b\x01\x11f\x00\x16M\x15"},
-    service_data={"0000fd3d-0000-1000-8000-00805f9b34fb": b"\x00\x00M\x00\x10\xfb\xa8"},
->>>>>>> 0c8d2594
-    service_uuids=["cba20d00-224d-11e6-9fb8-0002a5d5c51b"],
-    address="AA:BB:CC:DD:EE:FF",
-    rssi=-60,
-    source="local",
-    advertisement=generate_advertisement_data(
-<<<<<<< HEAD
+    service_uuids=["cba20d00-224d-11e6-9fb8-0002a5d5c51b"],
+    address="AA:BB:CC:DD:EE:FF",
+    rssi=-60,
+    source="local",
+    advertisement=generate_advertisement_data(
         local_name="Garage Door Opener",
         manufacturer_data={2409: b"$X|\x05BN\x0f\x00\x00\x03\x00\x00\x00\x00\x00\x00"},
         service_data={"0000fd3d-0000-1000-8000-00805f9b34fb": b">\x00\x00\x00"},
         service_uuids=["cba20d00-224d-11e6-9fb8-0002a5d5c51b"],
     ),
     device=generate_ble_device("AA:BB:CC:DD:EE:FF", "Garage Door Opener"),
-=======
-        local_name="K11+ Vacuum",
-        manufacturer_data={2409: b"\xb0\xe9\xfe\xe4\xbf\xd8\x0b\x01\x11f\x00\x16M\x15"},
-        service_data={
-            "0000fd3d-0000-1000-8000-00805f9b34fb": b"\x00\x00M\x00\x10\xfb\xa8"
-        },
-        service_uuids=["cba20d00-224d-11e6-9fb8-0002a5d5c51b"],
-    ),
-    device=generate_ble_device("AA:BB:CC:DD:EE:FF", "K11+ Vacuum"),
->>>>>>> 0c8d2594
     time=0,
     connectable=True,
     tx_power=-127,
