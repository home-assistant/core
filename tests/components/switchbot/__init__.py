--- conflicted
+++ resolved
@@ -1000,142 +1000,151 @@
     tx_power=-127,
 )
 
-<<<<<<< HEAD
+RGBICWW_STRIP_LIGHT_SERVICE_INFO = BluetoothServiceInfoBleak(
+    name="RGBICWW Strip Light",
+    manufacturer_data={
+        2409: b'(7/L\x94\xb2\x0c\x9e"\x00\x11:\x00',
+    },
+    service_data={
+        "0000fd3d-0000-1000-8000-00805f9b34fb": b"\x00\x00\x00\x00\x10\xd0\xb3"
+    },
+    service_uuids=["cba20d00-224d-11e6-9fb8-0002a5d5c51b"],
+    address="AA:BB:CC:DD:EE:FF",
+    rssi=-60,
+    source="local",
+    advertisement=generate_advertisement_data(
+        local_name="RGBICWW Strip Light",
+        manufacturer_data={
+            2409: b'(7/L\x94\xb2\x0c\x9e"\x00\x11:\x00',
+        },
+        service_data={
+            "0000fd3d-0000-1000-8000-00805f9b34fb": b"\x00\x00\x00\x00\x10\xd0\xb3"
+        },
+        service_uuids=["cba20d00-224d-11e6-9fb8-0002a5d5c51b"],
+    ),
+    device=generate_ble_device("AA:BB:CC:DD:EE:FF", "RGBICWW Strip Light"),
+    time=0,
+    connectable=True,
+    tx_power=-127,
+)
+
+
+RGBICWW_FLOOR_LAMP_SERVICE_INFO = BluetoothServiceInfoBleak(
+    name="RGBICWW Floor Lamp",
+    manufacturer_data={
+        2409: b'\xdc\x06u\xa6\xfb\xb2y\x9e"\x00\x11\xb8\x00',
+    },
+    service_data={
+        "0000fd3d-0000-1000-8000-00805f9b34fb": b"\x00\x00\x00\x00\x10\xd0\xb4"
+    },
+    service_uuids=["cba20d00-224d-11e6-9fb8-0002a5d5c51b"],
+    address="AA:BB:CC:DD:EE:FF",
+    rssi=-60,
+    source="local",
+    advertisement=generate_advertisement_data(
+        local_name="RGBICWW Floor Lamp",
+        manufacturer_data={
+            2409: b'\xdc\x06u\xa6\xfb\xb2y\x9e"\x00\x11\xb8\x00',
+        },
+        service_data={
+            "0000fd3d-0000-1000-8000-00805f9b34fb": b"\x00\x00\x00\x00\x10\xd0\xb4"
+        },
+        service_uuids=["cba20d00-224d-11e6-9fb8-0002a5d5c51b"],
+    ),
+    device=generate_ble_device("AA:BB:CC:DD:EE:FF", "RGBICWW Floor Lamp"),
+    time=0,
+    connectable=True,
+    tx_power=-127,
+)
+
+PLUG_MINI_EU_SERVICE_INFO = BluetoothServiceInfoBleak(
+    name="Plug Mini (EU)",
+    manufacturer_data={
+        2409: b"\x94\xa9\x90T\x85^?\xa1\x00\x00\x04\xe6\x00\x00\x00\x00",
+    },
+    service_data={"0000fd3d-0000-1000-8000-00805f9b34fb": b"?\x00\x00\x00"},
+    service_uuids=["cba20d00-224d-11e6-9fb8-0002a5d5c51b"],
+    address="AA:BB:CC:DD:EE:FF",
+    rssi=-60,
+    source="local",
+    advertisement=generate_advertisement_data(
+        local_name="Plug Mini (EU)",
+        manufacturer_data={
+            2409: b"\x94\xa9\x90T\x85^?\xa1\x00\x00\x04\xe6\x00\x00\x00\x00",
+        },
+        service_data={"0000fd3d-0000-1000-8000-00805f9b34fb": b"?\x00\x00\x00"},
+        service_uuids=["cba20d00-224d-11e6-9fb8-0002a5d5c51b"],
+    ),
+    device=generate_ble_device("AA:BB:CC:DD:EE:FF", "Plug Mini (EU)"),
+    time=0,
+    connectable=True,
+    tx_power=-127,
+)
+
+
+RELAY_SWITCH_2PM_SERVICE_INFO = BluetoothServiceInfoBleak(
+    name="Relay Switch 2PM",
+    manufacturer_data={
+        2409: b"\xc0N0\xdd\xb9\xf2\x8a\xc1\x00\x00\x00\x00\x00F\x00\x00"
+    },
+    service_data={"0000fd3d-0000-1000-8000-00805f9b34fb": b"=\x00\x00\x00"},
+    service_uuids=["cba20d00-224d-11e6-9fb8-0002a5d5c51b"],
+    address="AA:BB:CC:DD:EE:FF",
+    rssi=-60,
+    source="local",
+    advertisement=generate_advertisement_data(
+        local_name="Relay Switch 2PM",
+        manufacturer_data={
+            2409: b"\xc0N0\xdd\xb9\xf2\x8a\xc1\x00\x00\x00\x00\x00F\x00\x00"
+        },
+        service_data={"0000fd3d-0000-1000-8000-00805f9b34fb": b"=\x00\x00\x00"},
+        service_uuids=["cba20d00-224d-11e6-9fb8-0002a5d5c51b"],
+    ),
+    device=generate_ble_device("AA:BB:CC:DD:EE:FF", "Relay Switch 2PM"),
+    time=0,
+    connectable=True,
+    tx_power=-127,
+)
+
 
 RELAY_SWITCH_1_SERVICE_INFO = BluetoothServiceInfoBleak(
     name="Relay Switch 1",
     manufacturer_data={2409: b"$X|\x0866G\x81\x00\x00\x001\x00\x00\x00\x00"},
     service_data={"0000fd3d-0000-1000-8000-00805f9b34fb": b";\x00\x00\x00"},
-=======
-RGBICWW_STRIP_LIGHT_SERVICE_INFO = BluetoothServiceInfoBleak(
-    name="RGBICWW Strip Light",
-    manufacturer_data={
-        2409: b'(7/L\x94\xb2\x0c\x9e"\x00\x11:\x00',
-    },
-    service_data={
-        "0000fd3d-0000-1000-8000-00805f9b34fb": b"\x00\x00\x00\x00\x10\xd0\xb3"
-    },
->>>>>>> 1598c4eb
-    service_uuids=["cba20d00-224d-11e6-9fb8-0002a5d5c51b"],
-    address="AA:BB:CC:DD:EE:FF",
-    rssi=-60,
-    source="local",
-    advertisement=generate_advertisement_data(
-<<<<<<< HEAD
+    service_uuids=["cba20d00-224d-11e6-9fb8-0002a5d5c51b"],
+    address="AA:BB:CC:DD:EE:FF",
+    rssi=-60,
+    source="local",
+    advertisement=generate_advertisement_data(
         local_name="Relay Switch 1",
         manufacturer_data={2409: b"$X|\x0866G\x81\x00\x00\x001\x00\x00\x00\x00"},
         service_data={"0000fd3d-0000-1000-8000-00805f9b34fb": b"=\x00\x00\x00"},
         service_uuids=["cba20d00-224d-11e6-9fb8-0002a5d5c51b"],
     ),
     device=generate_ble_device("AA:BB:CC:DD:EE:FF", "Relay Switch 1"),
-=======
-        local_name="RGBICWW Strip Light",
-        manufacturer_data={
-            2409: b'(7/L\x94\xb2\x0c\x9e"\x00\x11:\x00',
-        },
-        service_data={
-            "0000fd3d-0000-1000-8000-00805f9b34fb": b"\x00\x00\x00\x00\x10\xd0\xb3"
-        },
-        service_uuids=["cba20d00-224d-11e6-9fb8-0002a5d5c51b"],
-    ),
-    device=generate_ble_device("AA:BB:CC:DD:EE:FF", "RGBICWW Strip Light"),
->>>>>>> 1598c4eb
-    time=0,
-    connectable=True,
-    tx_power=-127,
-)
-
-
-<<<<<<< HEAD
+    time=0,
+    connectable=True,
+    tx_power=-127,
+)
+
+
 GARAGE_DOOR_OPENER_SERVICE_INFO = BluetoothServiceInfoBleak(
     name="Garage Door Opener",
     manufacturer_data={2409: b"$X|\x05BN\x0f\x00\x00\x03\x00\x00\x00\x00\x00\x00"},
     service_data={
         "0000fd3d-0000-1000-8000-00805f9b34fb": b">\x00\x00\x00",
     },
-=======
-RGBICWW_FLOOR_LAMP_SERVICE_INFO = BluetoothServiceInfoBleak(
-    name="RGBICWW Floor Lamp",
-    manufacturer_data={
-        2409: b'\xdc\x06u\xa6\xfb\xb2y\x9e"\x00\x11\xb8\x00',
-    },
-    service_data={
-        "0000fd3d-0000-1000-8000-00805f9b34fb": b"\x00\x00\x00\x00\x10\xd0\xb4"
-    },
-    service_uuids=["cba20d00-224d-11e6-9fb8-0002a5d5c51b"],
-    address="AA:BB:CC:DD:EE:FF",
-    rssi=-60,
-    source="local",
-    advertisement=generate_advertisement_data(
-        local_name="RGBICWW Floor Lamp",
-        manufacturer_data={
-            2409: b'\xdc\x06u\xa6\xfb\xb2y\x9e"\x00\x11\xb8\x00',
-        },
-        service_data={
-            "0000fd3d-0000-1000-8000-00805f9b34fb": b"\x00\x00\x00\x00\x10\xd0\xb4"
-        },
-        service_uuids=["cba20d00-224d-11e6-9fb8-0002a5d5c51b"],
-    ),
-    device=generate_ble_device("AA:BB:CC:DD:EE:FF", "RGBICWW Floor Lamp"),
-    time=0,
-    connectable=True,
-    tx_power=-127,
-)
-
-PLUG_MINI_EU_SERVICE_INFO = BluetoothServiceInfoBleak(
-    name="Plug Mini (EU)",
-    manufacturer_data={
-        2409: b"\x94\xa9\x90T\x85^?\xa1\x00\x00\x04\xe6\x00\x00\x00\x00",
-    },
-    service_data={"0000fd3d-0000-1000-8000-00805f9b34fb": b"?\x00\x00\x00"},
->>>>>>> 1598c4eb
-    service_uuids=["cba20d00-224d-11e6-9fb8-0002a5d5c51b"],
-    address="AA:BB:CC:DD:EE:FF",
-    rssi=-60,
-    source="local",
-    advertisement=generate_advertisement_data(
-<<<<<<< HEAD
+    service_uuids=["cba20d00-224d-11e6-9fb8-0002a5d5c51b"],
+    address="AA:BB:CC:DD:EE:FF",
+    rssi=-60,
+    source="local",
+    advertisement=generate_advertisement_data(
         local_name="Garage Door Opener",
         manufacturer_data={2409: b"$X|\x05BN\x0f\x00\x00\x03\x00\x00\x00\x00\x00\x00"},
         service_data={"0000fd3d-0000-1000-8000-00805f9b34fb": b">\x00\x00\x00"},
         service_uuids=["cba20d00-224d-11e6-9fb8-0002a5d5c51b"],
     ),
     device=generate_ble_device("AA:BB:CC:DD:EE:FF", "Garage Door Opener"),
-=======
-        local_name="Plug Mini (EU)",
-        manufacturer_data={
-            2409: b"\x94\xa9\x90T\x85^?\xa1\x00\x00\x04\xe6\x00\x00\x00\x00",
-        },
-        service_data={"0000fd3d-0000-1000-8000-00805f9b34fb": b"?\x00\x00\x00"},
-        service_uuids=["cba20d00-224d-11e6-9fb8-0002a5d5c51b"],
-    ),
-    device=generate_ble_device("AA:BB:CC:DD:EE:FF", "Plug Mini (EU)"),
-    time=0,
-    connectable=True,
-    tx_power=-127,
-)
-
-
-RELAY_SWITCH_2PM_SERVICE_INFO = BluetoothServiceInfoBleak(
-    name="Relay Switch 2PM",
-    manufacturer_data={
-        2409: b"\xc0N0\xdd\xb9\xf2\x8a\xc1\x00\x00\x00\x00\x00F\x00\x00"
-    },
-    service_data={"0000fd3d-0000-1000-8000-00805f9b34fb": b"=\x00\x00\x00"},
-    service_uuids=["cba20d00-224d-11e6-9fb8-0002a5d5c51b"],
-    address="AA:BB:CC:DD:EE:FF",
-    rssi=-60,
-    source="local",
-    advertisement=generate_advertisement_data(
-        local_name="Relay Switch 2PM",
-        manufacturer_data={
-            2409: b"\xc0N0\xdd\xb9\xf2\x8a\xc1\x00\x00\x00\x00\x00F\x00\x00"
-        },
-        service_data={"0000fd3d-0000-1000-8000-00805f9b34fb": b"=\x00\x00\x00"},
-        service_uuids=["cba20d00-224d-11e6-9fb8-0002a5d5c51b"],
-    ),
-    device=generate_ble_device("AA:BB:CC:DD:EE:FF", "Relay Switch 2PM"),
->>>>>>> 1598c4eb
     time=0,
     connectable=True,
     tx_power=-127,
