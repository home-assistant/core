--- conflicted
+++ resolved
@@ -1,44 +1,18 @@
 """Test the switchbot lights."""
 
-from collections.abc import Callable
-from typing import Any
-from unittest.mock import AsyncMock, patch
+from unittest.mock import AsyncMock
 
 import pytest
-from switchbot.devices.device import SwitchbotOperationError
-from syrupy import SnapshotAssertion
-
-from homeassistant.components.bluetooth import BluetoothServiceInfoBleak
-from homeassistant.components.light import (
-    ATTR_BRIGHTNESS,
-    ATTR_COLOR_TEMP_KELVIN,
-    ATTR_EFFECT,
-    ATTR_RGB_COLOR,
-    DOMAIN as LIGHT_DOMAIN,
-    SERVICE_TURN_OFF,
-    SERVICE_TURN_ON,
-)
-from homeassistant.const import ATTR_ENTITY_ID, Platform
+from syrupy.assertion import SnapshotAssertion
+
+from homeassistant.const import Platform
 from homeassistant.core import HomeAssistant
-from homeassistant.exceptions import HomeAssistantError
 from homeassistant.helpers import entity_registry as er
 
-<<<<<<< HEAD
-from . import WOSTRIP_SERVICE_INFO, setup_integration, snapshot_switchbot_entities
-=======
-from . import (
-    BULB_SERVICE_INFO,
-    CEILING_LIGHT_SERVICE_INFO,
-    FLOOR_LAMP_SERVICE_INFO,
-    STRIP_LIGHT_3_SERVICE_INFO,
-    WOSTRIP_SERVICE_INFO,
-)
->>>>>>> a35299d9
+from . import setup_integration, snapshot_switchbot_entities
 
 from tests.common import MockConfigEntry
-from tests.components.bluetooth import inject_bluetooth_service_info
-
-<<<<<<< HEAD
+
 
 @pytest.mark.usefixtures("entity_registry_enabled_by_default")
 async def test_entities(
@@ -54,410 +28,448 @@
     snapshot_switchbot_entities(hass, entity_registry, snapshot, Platform.LIGHT)
 
 
-@pytest.mark.parametrize(
-    (
-        "service",
-        "service_data",
-        "mock_method",
-        "expected_args",
-        "color_modes",
-        "color_mode",
-    ),
-=======
-COMMON_PARAMETERS = (
-    "service",
-    "service_data",
-    "mock_method",
-    "expected_args",
-)
-TURN_ON_PARAMETERS = (
-    SERVICE_TURN_ON,
-    {},
-    "turn_on",
-    {},
-)
-TURN_OFF_PARAMETERS = (
-    SERVICE_TURN_OFF,
-    {},
-    "turn_off",
-    {},
-)
-SET_BRIGHTNESS_PARAMETERS = (
-    SERVICE_TURN_ON,
-    {ATTR_BRIGHTNESS: 128},
-    "set_brightness",
-    (round(128 / 255 * 100),),
-)
-SET_RGB_PARAMETERS = (
-    SERVICE_TURN_ON,
-    {ATTR_BRIGHTNESS: 128, ATTR_RGB_COLOR: (255, 0, 0)},
-    "set_rgb",
-    (round(128 / 255 * 100), 255, 0, 0),
-)
-SET_COLOR_TEMP_PARAMETERS = (
-    SERVICE_TURN_ON,
-    {ATTR_BRIGHTNESS: 128, ATTR_COLOR_TEMP_KELVIN: 4000},
-    "set_color_temp",
-    (round(128 / 255 * 100), 4000),
-)
-BULB_PARAMETERS = (
-    COMMON_PARAMETERS,
->>>>>>> a35299d9
-    [
-        TURN_ON_PARAMETERS,
-        TURN_OFF_PARAMETERS,
-        SET_BRIGHTNESS_PARAMETERS,
-        SET_RGB_PARAMETERS,
-        SET_COLOR_TEMP_PARAMETERS,
-        (
-            SERVICE_TURN_ON,
-            {ATTR_EFFECT: "breathing"},
-            "set_effect",
-            ("breathing",),
-        ),
-    ],
-)
-CEILING_LIGHT_PARAMETERS = (
-    COMMON_PARAMETERS,
-    [
-        TURN_ON_PARAMETERS,
-        TURN_OFF_PARAMETERS,
-        SET_BRIGHTNESS_PARAMETERS,
-        SET_COLOR_TEMP_PARAMETERS,
-    ],
-)
-STRIP_LIGHT_PARAMETERS = (
-    COMMON_PARAMETERS,
-    [
-        TURN_ON_PARAMETERS,
-        TURN_OFF_PARAMETERS,
-        SET_BRIGHTNESS_PARAMETERS,
-        SET_RGB_PARAMETERS,
-        (
-            SERVICE_TURN_ON,
-            {ATTR_EFFECT: "halloween"},
-            "set_effect",
-            ("halloween",),
-        ),
-    ],
-)
-FLOOR_LAMP_PARAMETERS = (
-    COMMON_PARAMETERS,
-    [
-        TURN_ON_PARAMETERS,
-        TURN_OFF_PARAMETERS,
-        SET_BRIGHTNESS_PARAMETERS,
-        SET_RGB_PARAMETERS,
-        SET_COLOR_TEMP_PARAMETERS,
-        (
-            SERVICE_TURN_ON,
-            {ATTR_EFFECT: "halloween"},
-            "set_effect",
-            ("halloween",),
-        ),
-    ],
-)
-
-
-@pytest.mark.parametrize(*BULB_PARAMETERS)
-async def test_bulb_services(
-    hass: HomeAssistant,
-    mock_entry_factory: Callable[[str], MockConfigEntry],
-    service: str,
-    service_data: dict,
-    mock_method: str,
-    expected_args: Any,
-) -> None:
-    """Test all SwitchBot bulb services."""
-    inject_bluetooth_service_info(hass, BULB_SERVICE_INFO)
-
-    entry = mock_entry_factory(sensor_type="bulb")
-    entry.add_to_hass(hass)
-    entity_id = "light.test_name"
-
-    mocked_instance = AsyncMock(return_value=True)
-
-    with patch.multiple(
-        "homeassistant.components.switchbot.light.switchbot.SwitchbotBulb",
-        **{mock_method: mocked_instance},
-        update=AsyncMock(return_value=None),
-    ):
-        assert await hass.config_entries.async_setup(entry.entry_id)
-        await hass.async_block_till_done()
-
-        await hass.services.async_call(
-            LIGHT_DOMAIN,
-            service,
-            {**service_data, ATTR_ENTITY_ID: entity_id},
-            blocking=True,
-        )
-
-        mocked_instance.assert_awaited_once_with(*expected_args)
-
-
-@pytest.mark.parametrize(*BULB_PARAMETERS)
-async def test_bulb_services_exception(
-    hass: HomeAssistant,
-    mock_entry_factory: Callable[[str], MockConfigEntry],
-    service: str,
-    service_data: dict,
-    mock_method: str,
-    expected_args: Any,
-) -> None:
-    """Test all SwitchBot bulb services with exception."""
-    inject_bluetooth_service_info(hass, BULB_SERVICE_INFO)
-
-    entry = mock_entry_factory(sensor_type="bulb")
-    entry.add_to_hass(hass)
-    entity_id = "light.test_name"
-
-    exception = SwitchbotOperationError("Operation failed")
-    error_message = "An error occurred while performing the action: Operation failed"
-
-    with patch.multiple(
-        "homeassistant.components.switchbot.light.switchbot.SwitchbotBulb",
-        **{mock_method: AsyncMock(side_effect=exception)},
-        update=AsyncMock(return_value=None),
-    ):
-        assert await hass.config_entries.async_setup(entry.entry_id)
-        await hass.async_block_till_done()
-
-        with pytest.raises(HomeAssistantError, match=error_message):
-            await hass.services.async_call(
-                LIGHT_DOMAIN,
-                service,
-                {**service_data, ATTR_ENTITY_ID: entity_id},
-                blocking=True,
-            )
-
-
-@pytest.mark.parametrize(*CEILING_LIGHT_PARAMETERS)
-async def test_ceiling_light_services(
-    hass: HomeAssistant,
-    mock_entry_factory: Callable[[str], MockConfigEntry],
-    service: str,
-    service_data: dict,
-    mock_method: str,
-    expected_args: Any,
-) -> None:
-    """Test all SwitchBot ceiling light services."""
-    inject_bluetooth_service_info(hass, CEILING_LIGHT_SERVICE_INFO)
-
-    entry = mock_entry_factory(sensor_type="ceiling_light")
-    entry.add_to_hass(hass)
-    entity_id = "light.test_name"
-
-    mocked_instance = AsyncMock(return_value=True)
-
-    with patch.multiple(
-        "homeassistant.components.switchbot.light.switchbot.SwitchbotCeilingLight",
-        **{mock_method: mocked_instance},
-        update=AsyncMock(return_value=None),
-    ):
-        assert await hass.config_entries.async_setup(entry.entry_id)
-        await hass.async_block_till_done()
-
-        await hass.services.async_call(
-            LIGHT_DOMAIN,
-            service,
-            {**service_data, ATTR_ENTITY_ID: entity_id},
-            blocking=True,
-        )
-
-        mocked_instance.assert_awaited_once_with(*expected_args)
-
-
-@pytest.mark.parametrize(*CEILING_LIGHT_PARAMETERS)
-async def test_ceiling_light_services_exception(
-    hass: HomeAssistant,
-    mock_entry_factory: Callable[[str], MockConfigEntry],
-    service: str,
-    service_data: dict,
-    mock_method: str,
-    expected_args: Any,
-) -> None:
-    """Test all SwitchBot ceiling light services with exception."""
-    inject_bluetooth_service_info(hass, CEILING_LIGHT_SERVICE_INFO)
-
-    entry = mock_entry_factory(sensor_type="ceiling_light")
-    entry.add_to_hass(hass)
-    entity_id = "light.test_name"
-
-    exception = SwitchbotOperationError("Operation failed")
-    error_message = "An error occurred while performing the action: Operation failed"
-
-    with patch.multiple(
-        "homeassistant.components.switchbot.light.switchbot.SwitchbotCeilingLight",
-        **{mock_method: AsyncMock(side_effect=exception)},
-        update=AsyncMock(return_value=None),
-    ):
-        assert await hass.config_entries.async_setup(entry.entry_id)
-        await hass.async_block_till_done()
-
-        with pytest.raises(HomeAssistantError, match=error_message):
-            await hass.services.async_call(
-                LIGHT_DOMAIN,
-                service,
-                {**service_data, ATTR_ENTITY_ID: entity_id},
-                blocking=True,
-            )
-
-
-@pytest.mark.parametrize(*STRIP_LIGHT_PARAMETERS)
-async def test_strip_light_services(
-    hass: HomeAssistant,
-    mock_entry_factory: Callable[[str], MockConfigEntry],
-    service: str,
-    service_data: dict,
-    mock_method: str,
-    expected_args: Any,
-) -> None:
-    """Test all SwitchBot strip light services."""
-    inject_bluetooth_service_info(hass, WOSTRIP_SERVICE_INFO)
-
-    entry = mock_entry_factory(sensor_type="light_strip")
-    entry.add_to_hass(hass)
-    entity_id = "light.test_name"
-
-    mocked_instance = AsyncMock(return_value=True)
-
-    with patch.multiple(
-        "homeassistant.components.switchbot.light.switchbot.SwitchbotLightStrip",
-        **{mock_method: mocked_instance},
-        update=AsyncMock(return_value=None),
-    ):
-        assert await hass.config_entries.async_setup(entry.entry_id)
-        await hass.async_block_till_done()
-
-        await hass.services.async_call(
-            LIGHT_DOMAIN,
-            service,
-            {**service_data, ATTR_ENTITY_ID: entity_id},
-            blocking=True,
-        )
-
-        mocked_instance.assert_awaited_once_with(*expected_args)
-
-
-@pytest.mark.parametrize(*STRIP_LIGHT_PARAMETERS)
-async def test_strip_light_services_exception(
-    hass: HomeAssistant,
-    mock_entry_factory: Callable[[str], MockConfigEntry],
-    service: str,
-    service_data: dict,
-    mock_method: str,
-    expected_args: Any,
-) -> None:
-    """Test all SwitchBot strip light services with exception."""
-    inject_bluetooth_service_info(hass, WOSTRIP_SERVICE_INFO)
-
-    entry = mock_entry_factory(sensor_type="light_strip")
-    entry.add_to_hass(hass)
-    entity_id = "light.test_name"
-
-    exception = SwitchbotOperationError("Operation failed")
-    error_message = "An error occurred while performing the action: Operation failed"
-
-    with patch.multiple(
-        "homeassistant.components.switchbot.light.switchbot.SwitchbotLightStrip",
-        **{mock_method: AsyncMock(side_effect=exception)},
-        update=AsyncMock(return_value=None),
-    ):
-        assert await hass.config_entries.async_setup(entry.entry_id)
-        await hass.async_block_till_done()
-
-        with pytest.raises(HomeAssistantError, match=error_message):
-            await hass.services.async_call(
-                LIGHT_DOMAIN,
-                service,
-                {**service_data, ATTR_ENTITY_ID: entity_id},
-                blocking=True,
-            )
-
-
-@pytest.mark.parametrize(
-    ("sensor_type", "service_info"),
-    [
-        ("strip_light_3", STRIP_LIGHT_3_SERVICE_INFO),
-        ("floor_lamp", FLOOR_LAMP_SERVICE_INFO),
-    ],
-)
-@pytest.mark.parametrize(*FLOOR_LAMP_PARAMETERS)
-async def test_floor_lamp_services(
-    hass: HomeAssistant,
-    mock_entry_encrypted_factory: Callable[[str], MockConfigEntry],
-    sensor_type: str,
-    service_info: BluetoothServiceInfoBleak,
-    service: str,
-    service_data: dict,
-    mock_method: str,
-    expected_args: Any,
-) -> None:
-    """Test all SwitchBot floor lamp services."""
-    inject_bluetooth_service_info(hass, service_info)
-
-    entry = mock_entry_encrypted_factory(sensor_type=sensor_type)
-    entry.add_to_hass(hass)
-    entity_id = "light.test_name"
-
-    mocked_instance = AsyncMock(return_value=True)
-
-    with patch.multiple(
-        "homeassistant.components.switchbot.light.switchbot.SwitchbotStripLight3",
-        **{mock_method: mocked_instance},
-        update=AsyncMock(return_value=None),
-    ):
-        assert await hass.config_entries.async_setup(entry.entry_id)
-        await hass.async_block_till_done()
-
-        await hass.services.async_call(
-            LIGHT_DOMAIN,
-            service,
-            {**service_data, ATTR_ENTITY_ID: entity_id},
-            blocking=True,
-        )
-
-        mocked_instance.assert_awaited_once_with(*expected_args)
-
-
-@pytest.mark.parametrize(
-    ("sensor_type", "service_info"),
-    [
-        ("strip_light_3", STRIP_LIGHT_3_SERVICE_INFO),
-        ("floor_lamp", FLOOR_LAMP_SERVICE_INFO),
-    ],
-)
-@pytest.mark.parametrize(*FLOOR_LAMP_PARAMETERS)
-async def test_floor_lamp_services_exception(
-    hass: HomeAssistant,
-    mock_entry_encrypted_factory: Callable[[str], MockConfigEntry],
-    sensor_type: str,
-    service_info: BluetoothServiceInfoBleak,
-    service: str,
-    service_data: dict,
-    mock_method: str,
-    expected_args: Any,
-) -> None:
-    """Test all SwitchBot floor lamp services with exception."""
-    inject_bluetooth_service_info(hass, service_info)
-
-    entry = mock_entry_encrypted_factory(sensor_type=sensor_type)
-    entry.add_to_hass(hass)
-    entity_id = "light.test_name"
-    exception = SwitchbotOperationError("Operation failed")
-    error_message = "An error occurred while performing the action: Operation failed"
-    with patch.multiple(
-        "homeassistant.components.switchbot.light.switchbot.SwitchbotStripLight3",
-        **{mock_method: AsyncMock(side_effect=exception)},
-        update=AsyncMock(return_value=None),
-    ):
-        assert await hass.config_entries.async_setup(entry.entry_id)
-        await hass.async_block_till_done()
-
-        with pytest.raises(HomeAssistantError, match=error_message):
-            await hass.services.async_call(
-                LIGHT_DOMAIN,
-                service,
-                {**service_data, ATTR_ENTITY_ID: entity_id},
-                blocking=True,
-            )+# @pytest.mark.parametrize(
+#     (
+#         "service",
+#         "service_data",
+#         "mock_method",
+#         "expected_args",
+#         "color_modes",
+#         "color_mode",
+#     ),
+#     [
+#         (
+#             SERVICE_TURN_OFF,
+#             {},
+#             "turn_off",
+#             (),
+#             {switchbotColorMode.RGB},
+#             switchbotColorMode.RGB,
+#         ),
+#         (
+#             SERVICE_TURN_ON,
+#             {},
+#             "turn_on",
+#             (),
+#             {switchbotColorMode.RGB},
+#             switchbotColorMode.RGB,
+#         ),
+#         (
+#             SERVICE_TURN_ON,
+#             {ATTR_BRIGHTNESS: 128},
+#             "set_brightness",
+#             (round(128 / 255 * 100),),
+#             {switchbotColorMode.RGB},
+#             switchbotColorMode.RGB,
+#         ),
+#         (
+#             SERVICE_TURN_ON,
+#             {ATTR_RGB_COLOR: (255, 0, 0)},
+#             "set_rgb",
+#             (round(255 / 255 * 100), 255, 0, 0),
+#             {switchbotColorMode.RGB},
+#             switchbotColorMode.RGB,
+#         ),
+#         (
+#             SERVICE_TURN_ON,
+#             {ATTR_COLOR_TEMP_KELVIN: 4000},
+#             "set_color_temp",
+#             (100, 4000),
+#             {switchbotColorMode.COLOR_TEMP},
+#             switchbotColorMode.COLOR_TEMP,
+# COMMON_PARAMETERS = (
+#     "service",
+#     "service_data",
+#     "mock_method",
+#     "expected_args",
+# )
+# TURN_ON_PARAMETERS = (
+#     SERVICE_TURN_ON,
+#     {},
+#     "turn_on",
+#     {},
+# )
+# TURN_OFF_PARAMETERS = (
+#     SERVICE_TURN_OFF,
+#     {},
+#     "turn_off",
+#     {},
+# )
+# SET_BRIGHTNESS_PARAMETERS = (
+#     SERVICE_TURN_ON,
+#     {ATTR_BRIGHTNESS: 128},
+#     "set_brightness",
+#     (round(128 / 255 * 100),),
+# )
+# SET_RGB_PARAMETERS = (
+#     SERVICE_TURN_ON,
+#     {ATTR_BRIGHTNESS: 128, ATTR_RGB_COLOR: (255, 0, 0)},
+#     "set_rgb",
+#     (round(128 / 255 * 100), 255, 0, 0),
+# )
+# SET_COLOR_TEMP_PARAMETERS = (
+#     SERVICE_TURN_ON,
+#     {ATTR_BRIGHTNESS: 128, ATTR_COLOR_TEMP_KELVIN: 4000},
+#     "set_color_temp",
+#     (round(128 / 255 * 100), 4000),
+# )
+# BULB_PARAMETERS = (
+#     COMMON_PARAMETERS,
+#     [
+#         TURN_ON_PARAMETERS,
+#         TURN_OFF_PARAMETERS,
+#         SET_BRIGHTNESS_PARAMETERS,
+#         SET_RGB_PARAMETERS,
+#         SET_COLOR_TEMP_PARAMETERS,
+#         (
+#             SERVICE_TURN_ON,
+#             {ATTR_EFFECT: "breathing"},
+#             "set_effect",
+#             ("breathing",),
+#         ),
+#     ],
+# )
+# CEILING_LIGHT_PARAMETERS = (
+#     COMMON_PARAMETERS,
+#     [
+#         TURN_ON_PARAMETERS,
+#         TURN_OFF_PARAMETERS,
+#         SET_BRIGHTNESS_PARAMETERS,
+#         SET_COLOR_TEMP_PARAMETERS,
+#     ],
+# )
+# STRIP_LIGHT_PARAMETERS = (
+#     COMMON_PARAMETERS,
+#     [
+#         TURN_ON_PARAMETERS,
+#         TURN_OFF_PARAMETERS,
+#         SET_BRIGHTNESS_PARAMETERS,
+#         SET_RGB_PARAMETERS,
+#         (
+#             SERVICE_TURN_ON,
+#             {ATTR_EFFECT: "halloween"},
+#             "set_effect",
+#             ("halloween",),
+#         ),
+#     ],
+# )
+# FLOOR_LAMP_PARAMETERS = (
+#     COMMON_PARAMETERS,
+#     [
+#         TURN_ON_PARAMETERS,
+#         TURN_OFF_PARAMETERS,
+#         SET_BRIGHTNESS_PARAMETERS,
+#         SET_RGB_PARAMETERS,
+#         SET_COLOR_TEMP_PARAMETERS,
+#         (
+#             SERVICE_TURN_ON,
+#             {ATTR_EFFECT: "halloween"},
+#             "set_effect",
+#             ("halloween",),
+#         ),
+#     ],
+# )
+#
+#
+# @pytest.mark.parametrize(*BULB_PARAMETERS)
+# async def test_bulb_services(
+#     hass: HomeAssistant,
+#     mock_entry_factory: Callable[[str], MockConfigEntry],
+#     service: str,
+#     service_data: dict,
+#     mock_method: str,
+#     expected_args: Any,
+# ) -> None:
+#     """Test all SwitchBot bulb services."""
+#     inject_bluetooth_service_info(hass, BULB_SERVICE_INFO)
+#
+#     entry = mock_entry_factory(sensor_type="bulb")
+#     entry.add_to_hass(hass)
+#     entity_id = "light.test_name"
+#
+#     mocked_instance = AsyncMock(return_value=True)
+#
+#     with patch.multiple(
+#         "homeassistant.components.switchbot.light.switchbot.SwitchbotBulb",
+#         **{mock_method: mocked_instance},
+#         update=AsyncMock(return_value=None),
+#     ):
+#         assert await hass.config_entries.async_setup(entry.entry_id)
+#         await hass.async_block_till_done()
+#
+#         await hass.services.async_call(
+#             LIGHT_DOMAIN,
+#             service,
+#             {**service_data, ATTR_ENTITY_ID: entity_id},
+#             blocking=True,
+#         )
+#
+#         mocked_instance.assert_awaited_once_with(*expected_args)
+#
+#
+# @pytest.mark.parametrize(*BULB_PARAMETERS)
+# async def test_bulb_services_exception(
+#     hass: HomeAssistant,
+#     mock_entry_factory: Callable[[str], MockConfigEntry],
+#     service: str,
+#     service_data: dict,
+#     mock_method: str,
+#     expected_args: Any,
+# ) -> None:
+#     """Test all SwitchBot bulb services with exception."""
+#     inject_bluetooth_service_info(hass, BULB_SERVICE_INFO)
+#
+#     entry = mock_entry_factory(sensor_type="bulb")
+#     entry.add_to_hass(hass)
+#     entity_id = "light.test_name"
+#
+#     exception = SwitchbotOperationError("Operation failed")
+#     error_message = "An error occurred while performing the action: Operation failed"
+#
+#     with patch.multiple(
+#         "homeassistant.components.switchbot.light.switchbot.SwitchbotBulb",
+#         **{mock_method: AsyncMock(side_effect=exception)},
+#         update=AsyncMock(return_value=None),
+#     ):
+#         assert await hass.config_entries.async_setup(entry.entry_id)
+#         await hass.async_block_till_done()
+#
+#         with pytest.raises(HomeAssistantError, match=error_message):
+#             await hass.services.async_call(
+#                 LIGHT_DOMAIN,
+#                 service,
+#                 {**service_data, ATTR_ENTITY_ID: entity_id},
+#                 blocking=True,
+#             )
+#
+#
+# @pytest.mark.parametrize(*CEILING_LIGHT_PARAMETERS)
+# async def test_ceiling_light_services(
+#     hass: HomeAssistant,
+#     mock_entry_factory: Callable[[str], MockConfigEntry],
+#     service: str,
+#     service_data: dict,
+#     mock_method: str,
+#     expected_args: Any,
+# ) -> None:
+#     """Test all SwitchBot ceiling light services."""
+#     inject_bluetooth_service_info(hass, CEILING_LIGHT_SERVICE_INFO)
+#
+#     entry = mock_entry_factory(sensor_type="ceiling_light")
+#     entry.add_to_hass(hass)
+#     entity_id = "light.test_name"
+#
+#     mocked_instance = AsyncMock(return_value=True)
+#
+#     with patch.multiple(
+#         "homeassistant.components.switchbot.light.switchbot.SwitchbotCeilingLight",
+#         **{mock_method: mocked_instance},
+#         update=AsyncMock(return_value=None),
+#     ):
+#         assert await hass.config_entries.async_setup(entry.entry_id)
+#         await hass.async_block_till_done()
+#
+#         await hass.services.async_call(
+#             LIGHT_DOMAIN,
+#             service,
+#             {**service_data, ATTR_ENTITY_ID: entity_id},
+#             blocking=True,
+#         )
+#
+#         mocked_instance.assert_awaited_once_with(*expected_args)
+#
+#
+# @pytest.mark.parametrize(*CEILING_LIGHT_PARAMETERS)
+# async def test_ceiling_light_services_exception(
+#     hass: HomeAssistant,
+#     mock_entry_factory: Callable[[str], MockConfigEntry],
+#     service: str,
+#     service_data: dict,
+#     mock_method: str,
+#     expected_args: Any,
+# ) -> None:
+#     """Test all SwitchBot ceiling light services with exception."""
+#     inject_bluetooth_service_info(hass, CEILING_LIGHT_SERVICE_INFO)
+#
+#     entry = mock_entry_factory(sensor_type="ceiling_light")
+#     entry.add_to_hass(hass)
+#     entity_id = "light.test_name"
+#
+#     exception = SwitchbotOperationError("Operation failed")
+#     error_message = "An error occurred while performing the action: Operation failed"
+#
+#     with patch.multiple(
+#         "homeassistant.components.switchbot.light.switchbot.SwitchbotCeilingLight",
+#         **{mock_method: AsyncMock(side_effect=exception)},
+#         update=AsyncMock(return_value=None),
+#     ):
+#         assert await hass.config_entries.async_setup(entry.entry_id)
+#         await hass.async_block_till_done()
+#
+#         with pytest.raises(HomeAssistantError, match=error_message):
+#             await hass.services.async_call(
+#                 LIGHT_DOMAIN,
+#                 service,
+#                 {**service_data, ATTR_ENTITY_ID: entity_id},
+#                 blocking=True,
+#             )
+#
+#
+# @pytest.mark.parametrize(*STRIP_LIGHT_PARAMETERS)
+# async def test_strip_light_services(
+#     hass: HomeAssistant,
+#     mock_entry_factory: Callable[[str], MockConfigEntry],
+#     service: str,
+#     service_data: dict,
+#     mock_method: str,
+#     expected_args: Any,
+# ) -> None:
+#     """Test all SwitchBot strip light services."""
+#     inject_bluetooth_service_info(hass, WOSTRIP_SERVICE_INFO)
+#
+#     entry = mock_entry_factory(sensor_type="light_strip")
+#     entry.add_to_hass(hass)
+#     entity_id = "light.test_name"
+#
+#     mocked_instance = AsyncMock(return_value=True)
+#
+#     with patch.multiple(
+#         "homeassistant.components.switchbot.light.switchbot.SwitchbotLightStrip",
+#         **{mock_method: mocked_instance},
+#         update=AsyncMock(return_value=None),
+#     ):
+#         assert await hass.config_entries.async_setup(entry.entry_id)
+#         await hass.async_block_till_done()
+#
+#         await hass.services.async_call(
+#             LIGHT_DOMAIN,
+#             service,
+#             {**service_data, ATTR_ENTITY_ID: entity_id},
+#             blocking=True,
+#         )
+#
+#         mocked_instance.assert_awaited_once_with(*expected_args)
+#
+#
+# @pytest.mark.parametrize(*STRIP_LIGHT_PARAMETERS)
+# async def test_strip_light_services_exception(
+#     hass: HomeAssistant,
+#     mock_entry_factory: Callable[[str], MockConfigEntry],
+#     service: str,
+#     service_data: dict,
+#     mock_method: str,
+#     expected_args: Any,
+# ) -> None:
+#     """Test all SwitchBot strip light services with exception."""
+#     inject_bluetooth_service_info(hass, WOSTRIP_SERVICE_INFO)
+#
+#     entry = mock_entry_factory(sensor_type="light_strip")
+#     entry.add_to_hass(hass)
+#     entity_id = "light.test_name"
+#
+#     exception = SwitchbotOperationError("Operation failed")
+#     error_message = "An error occurred while performing the action: Operation failed"
+#
+#     with patch.multiple(
+#         "homeassistant.components.switchbot.light.switchbot.SwitchbotLightStrip",
+#         **{mock_method: AsyncMock(side_effect=exception)},
+#         update=AsyncMock(return_value=None),
+#     ):
+#         assert await hass.config_entries.async_setup(entry.entry_id)
+#         await hass.async_block_till_done()
+#
+#         with pytest.raises(HomeAssistantError, match=error_message):
+#             await hass.services.async_call(
+#                 LIGHT_DOMAIN,
+#                 service,
+#                 {**service_data, ATTR_ENTITY_ID: entity_id},
+#                 blocking=True,
+#             )
+#
+#
+# @pytest.mark.parametrize(
+#     ("sensor_type", "service_info"),
+#     [
+#         ("strip_light_3", STRIP_LIGHT_3_SERVICE_INFO),
+#         ("floor_lamp", FLOOR_LAMP_SERVICE_INFO),
+#     ],
+# )
+# @pytest.mark.parametrize(*FLOOR_LAMP_PARAMETERS)
+# async def test_floor_lamp_services(
+#     hass: HomeAssistant,
+#     mock_entry_encrypted_factory: Callable[[str], MockConfigEntry],
+#     sensor_type: str,
+#     service_info: BluetoothServiceInfoBleak,
+#     service: str,
+#     service_data: dict,
+#     mock_method: str,
+#     expected_args: Any,
+# ) -> None:
+#     """Test all SwitchBot floor lamp services."""
+#     inject_bluetooth_service_info(hass, service_info)
+#
+#     entry = mock_entry_encrypted_factory(sensor_type=sensor_type)
+#     entry.add_to_hass(hass)
+#     entity_id = "light.test_name"
+#
+#     mocked_instance = AsyncMock(return_value=True)
+#
+#     with patch.multiple(
+#         "homeassistant.components.switchbot.light.switchbot.SwitchbotStripLight3",
+#         **{mock_method: mocked_instance},
+#         update=AsyncMock(return_value=None),
+#     ):
+#         assert await hass.config_entries.async_setup(entry.entry_id)
+#         await hass.async_block_till_done()
+#
+#         await hass.services.async_call(
+#             LIGHT_DOMAIN,
+#             service,
+#             {**service_data, ATTR_ENTITY_ID: entity_id},
+#             blocking=True,
+#         )
+#
+#         mocked_instance.assert_awaited_once_with(*expected_args)
+#
+#
+# @pytest.mark.parametrize(
+#     ("sensor_type", "service_info"),
+#     [
+#         ("strip_light_3", STRIP_LIGHT_3_SERVICE_INFO),
+#         ("floor_lamp", FLOOR_LAMP_SERVICE_INFO),
+#     ],
+# )
+# @pytest.mark.parametrize(*FLOOR_LAMP_PARAMETERS)
+# async def test_floor_lamp_services_exception(
+#     hass: HomeAssistant,
+#     mock_entry_encrypted_factory: Callable[[str], MockConfigEntry],
+#     sensor_type: str,
+#     service_info: BluetoothServiceInfoBleak,
+#     service: str,
+#     service_data: dict,
+#     mock_method: str,
+#     expected_args: Any,
+# ) -> None:
+#     """Test all SwitchBot floor lamp services with exception."""
+#     inject_bluetooth_service_info(hass, service_info)
+#
+#     entry = mock_entry_encrypted_factory(sensor_type=sensor_type)
+#     entry.add_to_hass(hass)
+#     entity_id = "light.test_name"
+#     exception = SwitchbotOperationError("Operation failed")
+#     error_message = "An error occurred while performing the action: Operation failed"
+#     with patch.multiple(
+#         "homeassistant.components.switchbot.light.switchbot.SwitchbotStripLight3",
+#         **{mock_method: AsyncMock(side_effect=exception)},
+#         update=AsyncMock(return_value=None),
+#     ):
+#         assert await hass.config_entries.async_setup(entry.entry_id)
+#         await hass.async_block_till_done()
+#
+#         with pytest.raises(HomeAssistantError, match=error_message):
+#             await hass.services.async_call(
+#                 LIGHT_DOMAIN,
+#                 service,
+#                 {**service_data, ATTR_ENTITY_ID: entity_id},
+#                 blocking=True,
+#             )