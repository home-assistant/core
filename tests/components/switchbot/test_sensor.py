--- conflicted
+++ resolved
@@ -28,11 +28,8 @@
     HUB3_SERVICE_INFO,
     HUBMINI_MATTER_SERVICE_INFO,
     LEAK_SERVICE_INFO,
-<<<<<<< HEAD
+    PLUG_MINI_EU_SERVICE_INFO,
     RELAY_SWITCH_2PM_SERVICE_INFO,
-=======
-    PLUG_MINI_EU_SERVICE_INFO,
->>>>>>> cbdc1dc5
     REMOTE_SERVICE_INFO,
     WOHAND_SERVICE_INFO,
     WOHUB2_SERVICE_INFO,
@@ -550,7 +547,80 @@
 
 
 @pytest.mark.usefixtures("entity_registry_enabled_by_default")
-<<<<<<< HEAD
+async def test_plug_mini_eu_sensor(hass: HomeAssistant) -> None:
+    """Test setting up creates the plug mini eu sensor."""
+    await async_setup_component(hass, DOMAIN, {})
+    inject_bluetooth_service_info(hass, PLUG_MINI_EU_SERVICE_INFO)
+
+    with patch(
+        "homeassistant.components.switchbot.switch.switchbot.SwitchbotRelaySwitch.get_basic_info",
+        new=AsyncMock(
+            return_value={
+                "power": 500,
+                "current": 0.5,
+                "voltage": 230,
+                "energy": 0.4,
+            }
+        ),
+    ):
+        entry = MockConfigEntry(
+            domain=DOMAIN,
+            data={
+                CONF_ADDRESS: "aa:bb:cc:dd:ee:ff",
+                CONF_NAME: "test-name",
+                CONF_SENSOR_TYPE: "plug_mini_eu",
+                CONF_KEY_ID: "ff",
+                CONF_ENCRYPTION_KEY: "ffffffffffffffffffffffffffffffff",
+            },
+            unique_id="aabbccddeeaa",
+        )
+        entry.add_to_hass(hass)
+
+        assert await hass.config_entries.async_setup(entry.entry_id)
+        await hass.async_block_till_done()
+
+    assert len(hass.states.async_all("sensor")) == 5
+
+    power_sensor = hass.states.get("sensor.test_name_power")
+    power_sensor_attrs = power_sensor.attributes
+    assert power_sensor.state == "500"
+    assert power_sensor_attrs[ATTR_FRIENDLY_NAME] == "test-name Power"
+    assert power_sensor_attrs[ATTR_UNIT_OF_MEASUREMENT] == "W"
+    assert power_sensor_attrs[ATTR_STATE_CLASS] == "measurement"
+
+    voltage_sensor = hass.states.get("sensor.test_name_voltage")
+    voltage_sensor_attrs = voltage_sensor.attributes
+    assert voltage_sensor.state == "230"
+    assert voltage_sensor_attrs[ATTR_FRIENDLY_NAME] == "test-name Voltage"
+    assert voltage_sensor_attrs[ATTR_UNIT_OF_MEASUREMENT] == "V"
+    assert voltage_sensor_attrs[ATTR_STATE_CLASS] == "measurement"
+
+    current_sensor = hass.states.get("sensor.test_name_current")
+    current_sensor_attrs = current_sensor.attributes
+    assert current_sensor.state == "0.5"
+    assert current_sensor_attrs[ATTR_FRIENDLY_NAME] == "test-name Current"
+    assert current_sensor_attrs[ATTR_UNIT_OF_MEASUREMENT] == "A"
+    assert current_sensor_attrs[ATTR_STATE_CLASS] == "measurement"
+
+    energy_sensor = hass.states.get("sensor.test_name_energy")
+    energy_sensor_attrs = energy_sensor.attributes
+    assert energy_sensor.state == "0.4"
+    assert energy_sensor_attrs[ATTR_FRIENDLY_NAME] == "test-name Energy"
+    assert energy_sensor_attrs[ATTR_UNIT_OF_MEASUREMENT] == "kWh"
+    assert energy_sensor_attrs[ATTR_STATE_CLASS] == "total_increasing"
+
+    rssi_sensor = hass.states.get("sensor.test_name_bluetooth_signal")
+    rssi_sensor_attrs = rssi_sensor.attributes
+    assert rssi_sensor.state == "-60"
+    assert rssi_sensor_attrs[ATTR_FRIENDLY_NAME] == "test-name Bluetooth signal"
+    assert rssi_sensor_attrs[ATTR_UNIT_OF_MEASUREMENT] == "dBm"
+    assert rssi_sensor_attrs[ATTR_STATE_CLASS] == "measurement"
+
+    assert await hass.config_entries.async_unload(entry.entry_id)
+    await hass.async_block_till_done()
+
+
+@pytest.mark.usefixtures("entity_registry_enabled_by_default")
 async def test_relay_switch_2pm_sensor(hass: HomeAssistant) -> None:
     """Test setting up creates the relay switch 2PM sensor."""
     await async_setup_component(hass, DOMAIN, {})
@@ -572,21 +642,6 @@
                     "voltage": 25,
                     "energy": 2.5,
                 },
-=======
-async def test_plug_mini_eu_sensor(hass: HomeAssistant) -> None:
-    """Test setting up creates the plug mini eu sensor."""
-    await async_setup_component(hass, DOMAIN, {})
-    inject_bluetooth_service_info(hass, PLUG_MINI_EU_SERVICE_INFO)
-
-    with patch(
-        "homeassistant.components.switchbot.switch.switchbot.SwitchbotRelaySwitch.get_basic_info",
-        new=AsyncMock(
-            return_value={
-                "power": 500,
-                "current": 0.5,
-                "voltage": 230,
-                "energy": 0.4,
->>>>>>> cbdc1dc5
             }
         ),
     ):
@@ -595,11 +650,7 @@
             data={
                 CONF_ADDRESS: "aa:bb:cc:dd:ee:ff",
                 CONF_NAME: "test-name",
-<<<<<<< HEAD
                 CONF_SENSOR_TYPE: "relay_switch_2pm",
-=======
-                CONF_SENSOR_TYPE: "plug_mini_eu",
->>>>>>> cbdc1dc5
                 CONF_KEY_ID: "ff",
                 CONF_ENCRYPTION_KEY: "ffffffffffffffffffffffffffffffff",
             },
@@ -610,7 +661,6 @@
         assert await hass.config_entries.async_setup(entry.entry_id)
         await hass.async_block_till_done()
 
-<<<<<<< HEAD
     assert len(hass.states.async_all("sensor")) == 9
 
     power_sensor_1 = hass.states.get("sensor.test_name_channel_1_power")
@@ -668,37 +718,6 @@
     assert energy_sensor_2_attrs[ATTR_FRIENDLY_NAME] == "test-name Channel 2 Energy"
     assert energy_sensor_2_attrs[ATTR_UNIT_OF_MEASUREMENT] == "kWh"
     assert energy_sensor_2_attrs[ATTR_STATE_CLASS] == "total_increasing"
-=======
-    assert len(hass.states.async_all("sensor")) == 5
-
-    power_sensor = hass.states.get("sensor.test_name_power")
-    power_sensor_attrs = power_sensor.attributes
-    assert power_sensor.state == "500"
-    assert power_sensor_attrs[ATTR_FRIENDLY_NAME] == "test-name Power"
-    assert power_sensor_attrs[ATTR_UNIT_OF_MEASUREMENT] == "W"
-    assert power_sensor_attrs[ATTR_STATE_CLASS] == "measurement"
-
-    voltage_sensor = hass.states.get("sensor.test_name_voltage")
-    voltage_sensor_attrs = voltage_sensor.attributes
-    assert voltage_sensor.state == "230"
-    assert voltage_sensor_attrs[ATTR_FRIENDLY_NAME] == "test-name Voltage"
-    assert voltage_sensor_attrs[ATTR_UNIT_OF_MEASUREMENT] == "V"
-    assert voltage_sensor_attrs[ATTR_STATE_CLASS] == "measurement"
-
-    current_sensor = hass.states.get("sensor.test_name_current")
-    current_sensor_attrs = current_sensor.attributes
-    assert current_sensor.state == "0.5"
-    assert current_sensor_attrs[ATTR_FRIENDLY_NAME] == "test-name Current"
-    assert current_sensor_attrs[ATTR_UNIT_OF_MEASUREMENT] == "A"
-    assert current_sensor_attrs[ATTR_STATE_CLASS] == "measurement"
-
-    energy_sensor = hass.states.get("sensor.test_name_energy")
-    energy_sensor_attrs = energy_sensor.attributes
-    assert energy_sensor.state == "0.4"
-    assert energy_sensor_attrs[ATTR_FRIENDLY_NAME] == "test-name Energy"
-    assert energy_sensor_attrs[ATTR_UNIT_OF_MEASUREMENT] == "kWh"
-    assert energy_sensor_attrs[ATTR_STATE_CLASS] == "total_increasing"
->>>>>>> cbdc1dc5
 
     rssi_sensor = hass.states.get("sensor.test_name_bluetooth_signal")
     rssi_sensor_attrs = rssi_sensor.attributes
