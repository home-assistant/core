"""Test the switchbot sensors."""

<<<<<<< HEAD
from unittest.mock import AsyncMock
=======
from unittest.mock import AsyncMock, patch
>>>>>>> a35299d9

import pytest
from syrupy import SnapshotAssertion

<<<<<<< HEAD
from homeassistant.const import Platform
=======
from homeassistant.components.sensor import ATTR_STATE_CLASS
from homeassistant.components.switchbot.const import (
    CONF_ENCRYPTION_KEY,
    CONF_KEY_ID,
    DOMAIN,
)
from homeassistant.const import (
    ATTR_DEVICE_CLASS,
    ATTR_FRIENDLY_NAME,
    ATTR_UNIT_OF_MEASUREMENT,
    CONF_ADDRESS,
    CONF_NAME,
    CONF_PASSWORD,
    CONF_SENSOR_TYPE,
)
>>>>>>> a35299d9
from homeassistant.core import HomeAssistant
from homeassistant.helpers import entity_registry as er

<<<<<<< HEAD
from . import setup_integration, snapshot_switchbot_entities
=======
from . import (
    CIRCULATOR_FAN_SERVICE_INFO,
    EVAPORATIVE_HUMIDIFIER_SERVICE_INFO,
    HUB3_SERVICE_INFO,
    HUBMINI_MATTER_SERVICE_INFO,
    LEAK_SERVICE_INFO,
    REMOTE_SERVICE_INFO,
    WOHAND_SERVICE_INFO,
    WOHUB2_SERVICE_INFO,
    WOMETERTHPC_SERVICE_INFO,
    WORELAY_SWITCH_1PM_SERVICE_INFO,
)
>>>>>>> a35299d9

from tests.common import MockConfigEntry


@pytest.mark.usefixtures("entity_registry_enabled_by_default")
async def test_entities(
    hass: HomeAssistant,
    switchbot_device: AsyncMock,
    mock_config_entry: MockConfigEntry,
    entity_registry: er.EntityRegistry,
    snapshot: SnapshotAssertion,
) -> None:
    """Test the Switchbot entities."""
    await setup_integration(hass, mock_config_entry)

<<<<<<< HEAD
    snapshot_switchbot_entities(hass, entity_registry, snapshot, Platform.SENSOR)
=======
    entry = MockConfigEntry(
        domain=DOMAIN,
        data={
            CONF_ADDRESS: "aa:bb:cc:dd:ee:ff",
            CONF_NAME: "test-name",
            CONF_PASSWORD: "test-password",
            CONF_SENSOR_TYPE: "bot",
        },
        unique_id="aabbccddeeff",
    )
    entry.add_to_hass(hass)

    assert await hass.config_entries.async_setup(entry.entry_id)
    await hass.async_block_till_done()

    assert len(hass.states.async_all("sensor")) == 2

    battery_sensor = hass.states.get("sensor.test_name_battery")
    battery_sensor_attrs = battery_sensor.attributes
    assert battery_sensor.state == "89"
    assert battery_sensor_attrs[ATTR_FRIENDLY_NAME] == "test-name Battery"
    assert battery_sensor_attrs[ATTR_UNIT_OF_MEASUREMENT] == "%"
    assert battery_sensor_attrs[ATTR_STATE_CLASS] == "measurement"

    rssi_sensor = hass.states.get("sensor.test_name_bluetooth_signal")
    rssi_sensor_attrs = rssi_sensor.attributes
    assert rssi_sensor.state == "-60"
    assert rssi_sensor_attrs[ATTR_FRIENDLY_NAME] == "test-name Bluetooth signal"
    assert rssi_sensor_attrs[ATTR_UNIT_OF_MEASUREMENT] == "dBm"

    assert await hass.config_entries.async_unload(entry.entry_id)
    await hass.async_block_till_done()


@pytest.mark.usefixtures("entity_registry_enabled_by_default")
async def test_co2_sensor(hass: HomeAssistant) -> None:
    """Test setting up creates the co2 sensor for a WoTHPc."""
    await async_setup_component(hass, DOMAIN, {})
    inject_bluetooth_service_info(hass, WOMETERTHPC_SERVICE_INFO)

    entry = MockConfigEntry(
        domain=DOMAIN,
        data={
            CONF_ADDRESS: "AA:BB:CC:DD:EE:AA",
            CONF_NAME: "test-name",
            CONF_PASSWORD: "test-password",
            CONF_SENSOR_TYPE: "hygrometer_co2",
        },
        unique_id="aabbccddeeaa",
    )
    entry.add_to_hass(hass)

    assert await hass.config_entries.async_setup(entry.entry_id)
    await hass.async_block_till_done()

    assert len(hass.states.async_all("sensor")) == 5

    battery_sensor = hass.states.get("sensor.test_name_battery")
    battery_sensor_attrs = battery_sensor.attributes
    assert battery_sensor.state == "100"
    assert battery_sensor_attrs[ATTR_FRIENDLY_NAME] == "test-name Battery"
    assert battery_sensor_attrs[ATTR_UNIT_OF_MEASUREMENT] == "%"
    assert battery_sensor_attrs[ATTR_STATE_CLASS] == "measurement"

    rssi_sensor = hass.states.get("sensor.test_name_bluetooth_signal")
    rssi_sensor_attrs = rssi_sensor.attributes
    assert rssi_sensor.state == "-60"
    assert rssi_sensor_attrs[ATTR_FRIENDLY_NAME] == "test-name Bluetooth signal"
    assert rssi_sensor_attrs[ATTR_UNIT_OF_MEASUREMENT] == "dBm"

    co2_sensor = hass.states.get("sensor.test_name_carbon_dioxide")
    co2_sensor_attrs = co2_sensor.attributes
    assert co2_sensor.state == "725"
    assert co2_sensor_attrs[ATTR_FRIENDLY_NAME] == "test-name Carbon dioxide"
    assert co2_sensor_attrs[ATTR_UNIT_OF_MEASUREMENT] == "ppm"

    assert await hass.config_entries.async_unload(entry.entry_id)
    await hass.async_block_till_done()


@pytest.mark.usefixtures("entity_registry_enabled_by_default")
async def test_relay_switch_1pm_sensor(hass: HomeAssistant) -> None:
    """Test setting up creates the relay switch 1PM sensor."""
    await async_setup_component(hass, DOMAIN, {})
    inject_bluetooth_service_info(hass, WORELAY_SWITCH_1PM_SERVICE_INFO)

    with patch(
        "homeassistant.components.switchbot.switch.switchbot.SwitchbotRelaySwitch.get_basic_info",
        new=AsyncMock(
            return_value={
                "power": 4.9,
                "current": 0.02,
                "voltage": 25,
                "energy": 0.2,
            }
        ),
    ):
        entry = MockConfigEntry(
            domain=DOMAIN,
            data={
                CONF_ADDRESS: "aa:bb:cc:dd:ee:ff",
                CONF_NAME: "test-name",
                CONF_SENSOR_TYPE: "relay_switch_1pm",
                CONF_KEY_ID: "ff",
                CONF_ENCRYPTION_KEY: "ffffffffffffffffffffffffffffffff",
            },
            unique_id="aabbccddeeaa",
        )
        entry.add_to_hass(hass)

        assert await hass.config_entries.async_setup(entry.entry_id)
        await hass.async_block_till_done()

    assert len(hass.states.async_all("sensor")) == 5

    power_sensor = hass.states.get("sensor.test_name_power")
    power_sensor_attrs = power_sensor.attributes
    assert power_sensor.state == "4.9"
    assert power_sensor_attrs[ATTR_FRIENDLY_NAME] == "test-name Power"
    assert power_sensor_attrs[ATTR_UNIT_OF_MEASUREMENT] == "W"
    assert power_sensor_attrs[ATTR_STATE_CLASS] == "measurement"

    voltage_sensor = hass.states.get("sensor.test_name_voltage")
    voltage_sensor_attrs = voltage_sensor.attributes
    assert voltage_sensor.state == "25"
    assert voltage_sensor_attrs[ATTR_FRIENDLY_NAME] == "test-name Voltage"
    assert voltage_sensor_attrs[ATTR_UNIT_OF_MEASUREMENT] == "V"
    assert voltage_sensor_attrs[ATTR_STATE_CLASS] == "measurement"

    current_sensor = hass.states.get("sensor.test_name_current")
    current_sensor_attrs = current_sensor.attributes
    assert current_sensor.state == "0.02"
    assert current_sensor_attrs[ATTR_FRIENDLY_NAME] == "test-name Current"
    assert current_sensor_attrs[ATTR_UNIT_OF_MEASUREMENT] == "A"
    assert current_sensor_attrs[ATTR_STATE_CLASS] == "measurement"

    energy_sensor = hass.states.get("sensor.test_name_energy")
    energy_sensor_attrs = energy_sensor.attributes
    assert energy_sensor.state == "0.2"
    assert energy_sensor_attrs[ATTR_FRIENDLY_NAME] == "test-name Energy"
    assert energy_sensor_attrs[ATTR_UNIT_OF_MEASUREMENT] == "kWh"
    assert energy_sensor_attrs[ATTR_STATE_CLASS] == "total_increasing"

    rssi_sensor = hass.states.get("sensor.test_name_bluetooth_signal")
    rssi_sensor_attrs = rssi_sensor.attributes
    assert rssi_sensor.state == "-60"
    assert rssi_sensor_attrs[ATTR_FRIENDLY_NAME] == "test-name Bluetooth signal"
    assert rssi_sensor_attrs[ATTR_UNIT_OF_MEASUREMENT] == "dBm"
    assert rssi_sensor_attrs[ATTR_STATE_CLASS] == "measurement"

    assert await hass.config_entries.async_unload(entry.entry_id)
    await hass.async_block_till_done()


@pytest.mark.usefixtures("entity_registry_enabled_by_default")
async def test_leak_sensor(hass: HomeAssistant) -> None:
    """Test setting up the leak detector."""
    await async_setup_component(hass, DOMAIN, {})
    inject_bluetooth_service_info(hass, LEAK_SERVICE_INFO)

    entry = MockConfigEntry(
        domain=DOMAIN,
        data={
            CONF_ADDRESS: "aa:bb:cc:dd:ee:ff",
            CONF_NAME: "test-name",
            CONF_SENSOR_TYPE: "leak",
        },
        unique_id="aabbccddeeaa",
    )
    entry.add_to_hass(hass)

    assert await hass.config_entries.async_setup(entry.entry_id)
    await hass.async_block_till_done()

    battery_sensor = hass.states.get("sensor.test_name_battery")
    battery_sensor_attrs = battery_sensor.attributes
    assert battery_sensor.state == "86"
    assert battery_sensor_attrs[ATTR_FRIENDLY_NAME] == "test-name Battery"
    assert battery_sensor_attrs[ATTR_UNIT_OF_MEASUREMENT] == "%"
    assert battery_sensor_attrs[ATTR_STATE_CLASS] == "measurement"

    rssi_sensor = hass.states.get("sensor.test_name_bluetooth_signal")
    rssi_sensor_attrs = rssi_sensor.attributes
    assert rssi_sensor.state == "-60"
    assert rssi_sensor_attrs[ATTR_FRIENDLY_NAME] == "test-name Bluetooth signal"
    assert rssi_sensor_attrs[ATTR_UNIT_OF_MEASUREMENT] == "dBm"

    leak_sensor = hass.states.get("binary_sensor.test_name")
    leak_sensor_attrs = leak_sensor.attributes
    assert leak_sensor.state == "off"
    assert leak_sensor_attrs[ATTR_FRIENDLY_NAME] == "test-name"

    assert await hass.config_entries.async_unload(entry.entry_id)
    await hass.async_block_till_done()


@pytest.mark.usefixtures("entity_registry_enabled_by_default")
async def test_remote(hass: HomeAssistant) -> None:
    """Test setting up the remote sensor."""
    await async_setup_component(hass, DOMAIN, {})
    inject_bluetooth_service_info(hass, REMOTE_SERVICE_INFO)

    entry = MockConfigEntry(
        domain=DOMAIN,
        data={
            CONF_ADDRESS: "aa:bb:cc:dd:ee:ff",
            CONF_NAME: "test-name",
            CONF_SENSOR_TYPE: "remote",
        },
        unique_id="aabbccddeeff",
    )
    entry.add_to_hass(hass)

    assert await hass.config_entries.async_setup(entry.entry_id)
    await hass.async_block_till_done()

    assert len(hass.states.async_all("sensor")) == 2

    battery_sensor = hass.states.get("sensor.test_name_battery")
    battery_sensor_attrs = battery_sensor.attributes
    assert battery_sensor.state == "86"
    assert battery_sensor_attrs[ATTR_FRIENDLY_NAME] == "test-name Battery"
    assert battery_sensor_attrs[ATTR_UNIT_OF_MEASUREMENT] == "%"
    assert battery_sensor_attrs[ATTR_STATE_CLASS] == "measurement"

    rssi_sensor = hass.states.get("sensor.test_name_bluetooth_signal")
    rssi_sensor_attrs = rssi_sensor.attributes
    assert rssi_sensor.state == "-60"
    assert rssi_sensor_attrs[ATTR_FRIENDLY_NAME] == "test-name Bluetooth signal"
    assert rssi_sensor_attrs[ATTR_UNIT_OF_MEASUREMENT] == "dBm"

    assert await hass.config_entries.async_unload(entry.entry_id)
    await hass.async_block_till_done()


@pytest.mark.usefixtures("entity_registry_enabled_by_default")
async def test_hub2_sensor(hass: HomeAssistant) -> None:
    """Test setting up creates the sensor for WoHub2."""
    await async_setup_component(hass, DOMAIN, {})
    inject_bluetooth_service_info(hass, WOHUB2_SERVICE_INFO)

    entry = MockConfigEntry(
        domain=DOMAIN,
        data={
            CONF_ADDRESS: "AA:BB:CC:DD:EE:FF",
            CONF_NAME: "test-name",
            CONF_SENSOR_TYPE: "hub2",
        },
        unique_id="aabbccddeeff",
    )
    entry.add_to_hass(hass)

    assert await hass.config_entries.async_setup(entry.entry_id)
    await hass.async_block_till_done()

    assert len(hass.states.async_all("sensor")) == 5

    temperature_sensor = hass.states.get("sensor.test_name_temperature")
    temperature_sensor_attrs = temperature_sensor.attributes
    assert temperature_sensor.state == "26.4"
    assert temperature_sensor_attrs[ATTR_FRIENDLY_NAME] == "test-name Temperature"
    assert temperature_sensor_attrs[ATTR_UNIT_OF_MEASUREMENT] == "°C"
    assert temperature_sensor_attrs[ATTR_STATE_CLASS] == "measurement"

    humidity_sensor = hass.states.get("sensor.test_name_humidity")
    humidity_sensor_attrs = humidity_sensor.attributes
    assert humidity_sensor.state == "44"
    assert humidity_sensor_attrs[ATTR_FRIENDLY_NAME] == "test-name Humidity"
    assert humidity_sensor_attrs[ATTR_UNIT_OF_MEASUREMENT] == "%"
    assert humidity_sensor_attrs[ATTR_STATE_CLASS] == "measurement"

    light_level_sensor = hass.states.get("sensor.test_name_light_level")
    light_level_sensor_attrs = light_level_sensor.attributes
    assert light_level_sensor.state == "4"
    assert light_level_sensor_attrs[ATTR_FRIENDLY_NAME] == "test-name Light level"
    assert light_level_sensor_attrs[ATTR_UNIT_OF_MEASUREMENT] == "Level"

    light_level_sensor = hass.states.get("sensor.test_name_illuminance")
    light_level_sensor_attrs = light_level_sensor.attributes
    assert light_level_sensor.state == "30"
    assert light_level_sensor_attrs[ATTR_FRIENDLY_NAME] == "test-name Illuminance"
    assert light_level_sensor_attrs[ATTR_UNIT_OF_MEASUREMENT] == "lx"

    rssi_sensor = hass.states.get("sensor.test_name_bluetooth_signal")
    rssi_sensor_attrs = rssi_sensor.attributes
    assert rssi_sensor.state == "-60"
    assert rssi_sensor_attrs[ATTR_FRIENDLY_NAME] == "test-name Bluetooth signal"
    assert rssi_sensor_attrs[ATTR_UNIT_OF_MEASUREMENT] == "dBm"

    assert await hass.config_entries.async_unload(entry.entry_id)
    await hass.async_block_till_done()


@pytest.mark.usefixtures("entity_registry_enabled_by_default")
async def test_hubmini_matter_sensor(hass: HomeAssistant) -> None:
    """Test setting up creates the sensor for HubMini Matter."""
    await async_setup_component(hass, DOMAIN, {})
    inject_bluetooth_service_info(hass, HUBMINI_MATTER_SERVICE_INFO)

    entry = MockConfigEntry(
        domain=DOMAIN,
        data={
            CONF_ADDRESS: "AA:BB:CC:DD:EE:FF",
            CONF_NAME: "test-name",
            CONF_SENSOR_TYPE: "hubmini_matter",
        },
        unique_id="aabbccddeeff",
    )
    entry.add_to_hass(hass)

    assert await hass.config_entries.async_setup(entry.entry_id)
    await hass.async_block_till_done()

    assert len(hass.states.async_all("sensor")) == 3

    temperature_sensor = hass.states.get("sensor.test_name_temperature")
    temperature_sensor_attrs = temperature_sensor.attributes
    assert temperature_sensor.state == "24.1"
    assert temperature_sensor_attrs[ATTR_FRIENDLY_NAME] == "test-name Temperature"
    assert temperature_sensor_attrs[ATTR_UNIT_OF_MEASUREMENT] == "°C"
    assert temperature_sensor_attrs[ATTR_STATE_CLASS] == "measurement"

    humidity_sensor = hass.states.get("sensor.test_name_humidity")
    humidity_sensor_attrs = humidity_sensor.attributes
    assert humidity_sensor.state == "53"
    assert humidity_sensor_attrs[ATTR_FRIENDLY_NAME] == "test-name Humidity"
    assert humidity_sensor_attrs[ATTR_UNIT_OF_MEASUREMENT] == "%"
    assert humidity_sensor_attrs[ATTR_STATE_CLASS] == "measurement"

    rssi_sensor = hass.states.get("sensor.test_name_bluetooth_signal")
    rssi_sensor_attrs = rssi_sensor.attributes
    assert rssi_sensor.state == "-60"
    assert rssi_sensor_attrs[ATTR_FRIENDLY_NAME] == "test-name Bluetooth signal"
    assert rssi_sensor_attrs[ATTR_UNIT_OF_MEASUREMENT] == "dBm"

    assert await hass.config_entries.async_unload(entry.entry_id)
    await hass.async_block_till_done()


@pytest.mark.usefixtures("entity_registry_enabled_by_default")
async def test_fan_sensors(hass: HomeAssistant) -> None:
    """Test setting up creates the sensors."""
    await async_setup_component(hass, DOMAIN, {})
    inject_bluetooth_service_info(hass, CIRCULATOR_FAN_SERVICE_INFO)

    entry = MockConfigEntry(
        domain=DOMAIN,
        data={
            CONF_ADDRESS: "aa:bb:cc:dd:ee:ff",
            CONF_NAME: "test-name",
            CONF_PASSWORD: "test-password",
            CONF_SENSOR_TYPE: "circulator_fan",
        },
        unique_id="aabbccddeeff",
    )
    entry.add_to_hass(hass)

    with patch(
        "homeassistant.components.switchbot.fan.switchbot.SwitchbotFan.update",
        return_value=True,
    ):
        assert await hass.config_entries.async_setup(entry.entry_id)
        await hass.async_block_till_done()

        assert len(hass.states.async_all("sensor")) == 2

        battery_sensor = hass.states.get("sensor.test_name_battery")
        battery_sensor_attrs = battery_sensor.attributes
        assert battery_sensor.state == "82"
        assert battery_sensor_attrs[ATTR_FRIENDLY_NAME] == "test-name Battery"
        assert battery_sensor_attrs[ATTR_UNIT_OF_MEASUREMENT] == "%"
        assert battery_sensor_attrs[ATTR_STATE_CLASS] == "measurement"

        rssi_sensor = hass.states.get("sensor.test_name_bluetooth_signal")
        rssi_sensor_attrs = rssi_sensor.attributes
        assert rssi_sensor.state == "-60"
        assert rssi_sensor_attrs[ATTR_FRIENDLY_NAME] == "test-name Bluetooth signal"
        assert rssi_sensor_attrs[ATTR_UNIT_OF_MEASUREMENT] == "dBm"

        assert await hass.config_entries.async_unload(entry.entry_id)
        await hass.async_block_till_done()


@pytest.mark.usefixtures("entity_registry_enabled_by_default")
async def test_hub3_sensor(hass: HomeAssistant) -> None:
    """Test setting up creates the sensor for Hub3."""
    await async_setup_component(hass, DOMAIN, {})
    inject_bluetooth_service_info(hass, HUB3_SERVICE_INFO)

    entry = MockConfigEntry(
        domain=DOMAIN,
        data={
            CONF_ADDRESS: "AA:BB:CC:DD:EE:FF",
            CONF_NAME: "test-name",
            CONF_SENSOR_TYPE: "hub3",
        },
        unique_id="aabbccddeeff",
    )
    entry.add_to_hass(hass)

    assert await hass.config_entries.async_setup(entry.entry_id)
    await hass.async_block_till_done()

    assert len(hass.states.async_all("sensor")) == 5

    temperature_sensor = hass.states.get("sensor.test_name_temperature")
    temperature_sensor_attrs = temperature_sensor.attributes
    assert temperature_sensor.state == "25.3"
    assert temperature_sensor_attrs[ATTR_FRIENDLY_NAME] == "test-name Temperature"
    assert temperature_sensor_attrs[ATTR_UNIT_OF_MEASUREMENT] == "°C"
    assert temperature_sensor_attrs[ATTR_STATE_CLASS] == "measurement"

    humidity_sensor = hass.states.get("sensor.test_name_humidity")
    humidity_sensor_attrs = humidity_sensor.attributes
    assert humidity_sensor.state == "52"
    assert humidity_sensor_attrs[ATTR_FRIENDLY_NAME] == "test-name Humidity"
    assert humidity_sensor_attrs[ATTR_UNIT_OF_MEASUREMENT] == "%"
    assert humidity_sensor_attrs[ATTR_STATE_CLASS] == "measurement"

    rssi_sensor = hass.states.get("sensor.test_name_bluetooth_signal")
    rssi_sensor_attrs = rssi_sensor.attributes
    assert rssi_sensor.state == "-60"
    assert rssi_sensor_attrs[ATTR_FRIENDLY_NAME] == "test-name Bluetooth signal"
    assert rssi_sensor_attrs[ATTR_UNIT_OF_MEASUREMENT] == "dBm"

    light_level_sensor = hass.states.get("sensor.test_name_light_level")
    light_level_sensor_attrs = light_level_sensor.attributes
    assert light_level_sensor.state == "3"
    assert light_level_sensor_attrs[ATTR_FRIENDLY_NAME] == "test-name Light level"
    assert light_level_sensor_attrs[ATTR_UNIT_OF_MEASUREMENT] == "Level"
    assert light_level_sensor_attrs[ATTR_STATE_CLASS] == "measurement"

    illuminance_sensor = hass.states.get("sensor.test_name_illuminance")
    illuminance_sensor_attrs = illuminance_sensor.attributes
    assert illuminance_sensor.state == "90"
    assert illuminance_sensor_attrs[ATTR_FRIENDLY_NAME] == "test-name Illuminance"
    assert illuminance_sensor_attrs[ATTR_UNIT_OF_MEASUREMENT] == "lx"
    assert illuminance_sensor_attrs[ATTR_STATE_CLASS] == "measurement"

    assert await hass.config_entries.async_unload(entry.entry_id)
    await hass.async_block_till_done()


@pytest.mark.usefixtures("entity_registry_enabled_by_default")
async def test_evaporative_humidifier_sensor(hass: HomeAssistant) -> None:
    """Test setting up creates the sensor for evaporative humidifier."""
    await async_setup_component(hass, DOMAIN, {})
    inject_bluetooth_service_info(hass, EVAPORATIVE_HUMIDIFIER_SERVICE_INFO)

    entry = MockConfigEntry(
        domain=DOMAIN,
        data={
            CONF_ADDRESS: "AA:BB:CC:DD:EE:FF",
            CONF_NAME: "test-name",
            CONF_SENSOR_TYPE: "evaporative_humidifier",
            CONF_KEY_ID: "ff",
            CONF_ENCRYPTION_KEY: "ffffffffffffffffffffffffffffffff",
        },
        unique_id="aabbccddeeff",
    )
    entry.add_to_hass(hass)

    with patch(
        "homeassistant.components.switchbot.humidifier.switchbot.SwitchbotEvaporativeHumidifier.update",
        return_value=True,
    ):
        assert await hass.config_entries.async_setup(entry.entry_id)
        await hass.async_block_till_done()

        assert len(hass.states.async_all("sensor")) == 4

        rssi_sensor = hass.states.get("sensor.test_name_bluetooth_signal")
        rssi_sensor_attrs = rssi_sensor.attributes
        assert rssi_sensor.state == "-60"
        assert rssi_sensor_attrs[ATTR_FRIENDLY_NAME] == "test-name Bluetooth signal"
        assert rssi_sensor_attrs[ATTR_UNIT_OF_MEASUREMENT] == "dBm"

        humidity_sensor = hass.states.get("sensor.test_name_humidity")
        humidity_sensor_attrs = humidity_sensor.attributes
        assert humidity_sensor.state == "53"
        assert humidity_sensor_attrs[ATTR_FRIENDLY_NAME] == "test-name Humidity"
        assert humidity_sensor_attrs[ATTR_UNIT_OF_MEASUREMENT] == "%"
        assert humidity_sensor_attrs[ATTR_STATE_CLASS] == "measurement"

        temperature_sensor = hass.states.get("sensor.test_name_temperature")
        temperature_sensor_attrs = temperature_sensor.attributes
        assert temperature_sensor.state == "25.1"
        assert temperature_sensor_attrs[ATTR_FRIENDLY_NAME] == "test-name Temperature"
        assert temperature_sensor_attrs[ATTR_UNIT_OF_MEASUREMENT] == "°C"
        assert temperature_sensor_attrs[ATTR_STATE_CLASS] == "measurement"

        water_level_sensor = hass.states.get("sensor.test_name_water_level")
        water_level_sensor_attrs = water_level_sensor.attributes
        assert water_level_sensor.state == "medium"
        assert water_level_sensor_attrs[ATTR_FRIENDLY_NAME] == "test-name Water level"
        assert water_level_sensor_attrs[ATTR_DEVICE_CLASS] == "enum"

        assert await hass.config_entries.async_unload(entry.entry_id)
        await hass.async_block_till_done()
>>>>>>> a35299d9
<|MERGE_RESOLUTION|>--- conflicted
+++ resolved
@@ -1,17 +1,10 @@
 """Test the switchbot sensors."""
 
-<<<<<<< HEAD
-from unittest.mock import AsyncMock
-=======
 from unittest.mock import AsyncMock, patch
->>>>>>> a35299d9
 
 import pytest
-from syrupy import SnapshotAssertion
-
-<<<<<<< HEAD
-from homeassistant.const import Platform
-=======
+from syrupy.assertion import SnapshotAssertion
+
 from homeassistant.components.sensor import ATTR_STATE_CLASS
 from homeassistant.components.switchbot.const import (
     CONF_ENCRYPTION_KEY,
@@ -26,45 +19,32 @@
     CONF_NAME,
     CONF_PASSWORD,
     CONF_SENSOR_TYPE,
+    Platform,
 )
->>>>>>> a35299d9
 from homeassistant.core import HomeAssistant
 from homeassistant.helpers import entity_registry as er
-
-<<<<<<< HEAD
-from . import setup_integration, snapshot_switchbot_entities
-=======
+from homeassistant.setup import async_setup_component
+
 from . import (
-    CIRCULATOR_FAN_SERVICE_INFO,
     EVAPORATIVE_HUMIDIFIER_SERVICE_INFO,
     HUB3_SERVICE_INFO,
-    HUBMINI_MATTER_SERVICE_INFO,
-    LEAK_SERVICE_INFO,
-    REMOTE_SERVICE_INFO,
     WOHAND_SERVICE_INFO,
-    WOHUB2_SERVICE_INFO,
     WOMETERTHPC_SERVICE_INFO,
     WORELAY_SWITCH_1PM_SERVICE_INFO,
+    setup_integration,
+    snapshot_switchbot_entities,
 )
->>>>>>> a35299d9
 
 from tests.common import MockConfigEntry
-
-
-@pytest.mark.usefixtures("entity_registry_enabled_by_default")
-async def test_entities(
-    hass: HomeAssistant,
-    switchbot_device: AsyncMock,
-    mock_config_entry: MockConfigEntry,
-    entity_registry: er.EntityRegistry,
-    snapshot: SnapshotAssertion,
-) -> None:
-    """Test the Switchbot entities."""
-    await setup_integration(hass, mock_config_entry)
-
-<<<<<<< HEAD
-    snapshot_switchbot_entities(hass, entity_registry, snapshot, Platform.SENSOR)
-=======
+from tests.components.bluetooth import inject_bluetooth_service_info
+
+
+@pytest.mark.usefixtures("entity_registry_enabled_by_default")
+async def test_sensors(hass: HomeAssistant) -> None:
+    """Test setting up creates the sensors."""
+    await async_setup_component(hass, DOMAIN, {})
+    inject_bluetooth_service_info(hass, WOHAND_SERVICE_INFO)
+
     entry = MockConfigEntry(
         domain=DOMAIN,
         data={
@@ -220,232 +200,17 @@
 
 
 @pytest.mark.usefixtures("entity_registry_enabled_by_default")
-async def test_leak_sensor(hass: HomeAssistant) -> None:
-    """Test setting up the leak detector."""
-    await async_setup_component(hass, DOMAIN, {})
-    inject_bluetooth_service_info(hass, LEAK_SERVICE_INFO)
-
-    entry = MockConfigEntry(
-        domain=DOMAIN,
-        data={
-            CONF_ADDRESS: "aa:bb:cc:dd:ee:ff",
-            CONF_NAME: "test-name",
-            CONF_SENSOR_TYPE: "leak",
-        },
-        unique_id="aabbccddeeaa",
-    )
-    entry.add_to_hass(hass)
-
-    assert await hass.config_entries.async_setup(entry.entry_id)
-    await hass.async_block_till_done()
-
-    battery_sensor = hass.states.get("sensor.test_name_battery")
-    battery_sensor_attrs = battery_sensor.attributes
-    assert battery_sensor.state == "86"
-    assert battery_sensor_attrs[ATTR_FRIENDLY_NAME] == "test-name Battery"
-    assert battery_sensor_attrs[ATTR_UNIT_OF_MEASUREMENT] == "%"
-    assert battery_sensor_attrs[ATTR_STATE_CLASS] == "measurement"
-
-    rssi_sensor = hass.states.get("sensor.test_name_bluetooth_signal")
-    rssi_sensor_attrs = rssi_sensor.attributes
-    assert rssi_sensor.state == "-60"
-    assert rssi_sensor_attrs[ATTR_FRIENDLY_NAME] == "test-name Bluetooth signal"
-    assert rssi_sensor_attrs[ATTR_UNIT_OF_MEASUREMENT] == "dBm"
-
-    leak_sensor = hass.states.get("binary_sensor.test_name")
-    leak_sensor_attrs = leak_sensor.attributes
-    assert leak_sensor.state == "off"
-    assert leak_sensor_attrs[ATTR_FRIENDLY_NAME] == "test-name"
-
-    assert await hass.config_entries.async_unload(entry.entry_id)
-    await hass.async_block_till_done()
-
-
-@pytest.mark.usefixtures("entity_registry_enabled_by_default")
-async def test_remote(hass: HomeAssistant) -> None:
-    """Test setting up the remote sensor."""
-    await async_setup_component(hass, DOMAIN, {})
-    inject_bluetooth_service_info(hass, REMOTE_SERVICE_INFO)
-
-    entry = MockConfigEntry(
-        domain=DOMAIN,
-        data={
-            CONF_ADDRESS: "aa:bb:cc:dd:ee:ff",
-            CONF_NAME: "test-name",
-            CONF_SENSOR_TYPE: "remote",
-        },
-        unique_id="aabbccddeeff",
-    )
-    entry.add_to_hass(hass)
-
-    assert await hass.config_entries.async_setup(entry.entry_id)
-    await hass.async_block_till_done()
-
-    assert len(hass.states.async_all("sensor")) == 2
-
-    battery_sensor = hass.states.get("sensor.test_name_battery")
-    battery_sensor_attrs = battery_sensor.attributes
-    assert battery_sensor.state == "86"
-    assert battery_sensor_attrs[ATTR_FRIENDLY_NAME] == "test-name Battery"
-    assert battery_sensor_attrs[ATTR_UNIT_OF_MEASUREMENT] == "%"
-    assert battery_sensor_attrs[ATTR_STATE_CLASS] == "measurement"
-
-    rssi_sensor = hass.states.get("sensor.test_name_bluetooth_signal")
-    rssi_sensor_attrs = rssi_sensor.attributes
-    assert rssi_sensor.state == "-60"
-    assert rssi_sensor_attrs[ATTR_FRIENDLY_NAME] == "test-name Bluetooth signal"
-    assert rssi_sensor_attrs[ATTR_UNIT_OF_MEASUREMENT] == "dBm"
-
-    assert await hass.config_entries.async_unload(entry.entry_id)
-    await hass.async_block_till_done()
-
-
-@pytest.mark.usefixtures("entity_registry_enabled_by_default")
-async def test_hub2_sensor(hass: HomeAssistant) -> None:
-    """Test setting up creates the sensor for WoHub2."""
-    await async_setup_component(hass, DOMAIN, {})
-    inject_bluetooth_service_info(hass, WOHUB2_SERVICE_INFO)
-
-    entry = MockConfigEntry(
-        domain=DOMAIN,
-        data={
-            CONF_ADDRESS: "AA:BB:CC:DD:EE:FF",
-            CONF_NAME: "test-name",
-            CONF_SENSOR_TYPE: "hub2",
-        },
-        unique_id="aabbccddeeff",
-    )
-    entry.add_to_hass(hass)
-
-    assert await hass.config_entries.async_setup(entry.entry_id)
-    await hass.async_block_till_done()
-
-    assert len(hass.states.async_all("sensor")) == 5
-
-    temperature_sensor = hass.states.get("sensor.test_name_temperature")
-    temperature_sensor_attrs = temperature_sensor.attributes
-    assert temperature_sensor.state == "26.4"
-    assert temperature_sensor_attrs[ATTR_FRIENDLY_NAME] == "test-name Temperature"
-    assert temperature_sensor_attrs[ATTR_UNIT_OF_MEASUREMENT] == "°C"
-    assert temperature_sensor_attrs[ATTR_STATE_CLASS] == "measurement"
-
-    humidity_sensor = hass.states.get("sensor.test_name_humidity")
-    humidity_sensor_attrs = humidity_sensor.attributes
-    assert humidity_sensor.state == "44"
-    assert humidity_sensor_attrs[ATTR_FRIENDLY_NAME] == "test-name Humidity"
-    assert humidity_sensor_attrs[ATTR_UNIT_OF_MEASUREMENT] == "%"
-    assert humidity_sensor_attrs[ATTR_STATE_CLASS] == "measurement"
-
-    light_level_sensor = hass.states.get("sensor.test_name_light_level")
-    light_level_sensor_attrs = light_level_sensor.attributes
-    assert light_level_sensor.state == "4"
-    assert light_level_sensor_attrs[ATTR_FRIENDLY_NAME] == "test-name Light level"
-    assert light_level_sensor_attrs[ATTR_UNIT_OF_MEASUREMENT] == "Level"
-
-    light_level_sensor = hass.states.get("sensor.test_name_illuminance")
-    light_level_sensor_attrs = light_level_sensor.attributes
-    assert light_level_sensor.state == "30"
-    assert light_level_sensor_attrs[ATTR_FRIENDLY_NAME] == "test-name Illuminance"
-    assert light_level_sensor_attrs[ATTR_UNIT_OF_MEASUREMENT] == "lx"
-
-    rssi_sensor = hass.states.get("sensor.test_name_bluetooth_signal")
-    rssi_sensor_attrs = rssi_sensor.attributes
-    assert rssi_sensor.state == "-60"
-    assert rssi_sensor_attrs[ATTR_FRIENDLY_NAME] == "test-name Bluetooth signal"
-    assert rssi_sensor_attrs[ATTR_UNIT_OF_MEASUREMENT] == "dBm"
-
-    assert await hass.config_entries.async_unload(entry.entry_id)
-    await hass.async_block_till_done()
-
-
-@pytest.mark.usefixtures("entity_registry_enabled_by_default")
-async def test_hubmini_matter_sensor(hass: HomeAssistant) -> None:
-    """Test setting up creates the sensor for HubMini Matter."""
-    await async_setup_component(hass, DOMAIN, {})
-    inject_bluetooth_service_info(hass, HUBMINI_MATTER_SERVICE_INFO)
-
-    entry = MockConfigEntry(
-        domain=DOMAIN,
-        data={
-            CONF_ADDRESS: "AA:BB:CC:DD:EE:FF",
-            CONF_NAME: "test-name",
-            CONF_SENSOR_TYPE: "hubmini_matter",
-        },
-        unique_id="aabbccddeeff",
-    )
-    entry.add_to_hass(hass)
-
-    assert await hass.config_entries.async_setup(entry.entry_id)
-    await hass.async_block_till_done()
-
-    assert len(hass.states.async_all("sensor")) == 3
-
-    temperature_sensor = hass.states.get("sensor.test_name_temperature")
-    temperature_sensor_attrs = temperature_sensor.attributes
-    assert temperature_sensor.state == "24.1"
-    assert temperature_sensor_attrs[ATTR_FRIENDLY_NAME] == "test-name Temperature"
-    assert temperature_sensor_attrs[ATTR_UNIT_OF_MEASUREMENT] == "°C"
-    assert temperature_sensor_attrs[ATTR_STATE_CLASS] == "measurement"
-
-    humidity_sensor = hass.states.get("sensor.test_name_humidity")
-    humidity_sensor_attrs = humidity_sensor.attributes
-    assert humidity_sensor.state == "53"
-    assert humidity_sensor_attrs[ATTR_FRIENDLY_NAME] == "test-name Humidity"
-    assert humidity_sensor_attrs[ATTR_UNIT_OF_MEASUREMENT] == "%"
-    assert humidity_sensor_attrs[ATTR_STATE_CLASS] == "measurement"
-
-    rssi_sensor = hass.states.get("sensor.test_name_bluetooth_signal")
-    rssi_sensor_attrs = rssi_sensor.attributes
-    assert rssi_sensor.state == "-60"
-    assert rssi_sensor_attrs[ATTR_FRIENDLY_NAME] == "test-name Bluetooth signal"
-    assert rssi_sensor_attrs[ATTR_UNIT_OF_MEASUREMENT] == "dBm"
-
-    assert await hass.config_entries.async_unload(entry.entry_id)
-    await hass.async_block_till_done()
-
-
-@pytest.mark.usefixtures("entity_registry_enabled_by_default")
-async def test_fan_sensors(hass: HomeAssistant) -> None:
-    """Test setting up creates the sensors."""
-    await async_setup_component(hass, DOMAIN, {})
-    inject_bluetooth_service_info(hass, CIRCULATOR_FAN_SERVICE_INFO)
-
-    entry = MockConfigEntry(
-        domain=DOMAIN,
-        data={
-            CONF_ADDRESS: "aa:bb:cc:dd:ee:ff",
-            CONF_NAME: "test-name",
-            CONF_PASSWORD: "test-password",
-            CONF_SENSOR_TYPE: "circulator_fan",
-        },
-        unique_id="aabbccddeeff",
-    )
-    entry.add_to_hass(hass)
-
-    with patch(
-        "homeassistant.components.switchbot.fan.switchbot.SwitchbotFan.update",
-        return_value=True,
-    ):
-        assert await hass.config_entries.async_setup(entry.entry_id)
-        await hass.async_block_till_done()
-
-        assert len(hass.states.async_all("sensor")) == 2
-
-        battery_sensor = hass.states.get("sensor.test_name_battery")
-        battery_sensor_attrs = battery_sensor.attributes
-        assert battery_sensor.state == "82"
-        assert battery_sensor_attrs[ATTR_FRIENDLY_NAME] == "test-name Battery"
-        assert battery_sensor_attrs[ATTR_UNIT_OF_MEASUREMENT] == "%"
-        assert battery_sensor_attrs[ATTR_STATE_CLASS] == "measurement"
-
-        rssi_sensor = hass.states.get("sensor.test_name_bluetooth_signal")
-        rssi_sensor_attrs = rssi_sensor.attributes
-        assert rssi_sensor.state == "-60"
-        assert rssi_sensor_attrs[ATTR_FRIENDLY_NAME] == "test-name Bluetooth signal"
-        assert rssi_sensor_attrs[ATTR_UNIT_OF_MEASUREMENT] == "dBm"
-
-        assert await hass.config_entries.async_unload(entry.entry_id)
-        await hass.async_block_till_done()
+async def test_entities(
+    hass: HomeAssistant,
+    switchbot_device: AsyncMock,
+    mock_config_entry: MockConfigEntry,
+    entity_registry: er.EntityRegistry,
+    snapshot: SnapshotAssertion,
+) -> None:
+    """Test the Switchbot entities."""
+    await setup_integration(hass, mock_config_entry)
+
+    snapshot_switchbot_entities(hass, entity_registry, snapshot, Platform.SENSOR)
 
 
 @pytest.mark.usefixtures("entity_registry_enabled_by_default")
@@ -563,5 +328,4 @@
         assert water_level_sensor_attrs[ATTR_DEVICE_CLASS] == "enum"
 
         assert await hass.config_entries.async_unload(entry.entry_id)
-        await hass.async_block_till_done()
->>>>>>> a35299d9
+        await hass.async_block_till_done()