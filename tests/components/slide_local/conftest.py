"""Test fixtures for Slide local."""

from collections.abc import Generator
from unittest.mock import AsyncMock, patch

import pytest

from homeassistant.components.slide_local.const import CONF_INVERT_POSITION, DOMAIN
<<<<<<< HEAD
from homeassistant.const import CONF_API_VERSION, CONF_HOST, CONF_PASSWORD
=======
from homeassistant.const import CONF_API_VERSION, CONF_HOST, CONF_MAC
>>>>>>> d2dfba31

from .const import HOST, SLIDE_INFO_DATA

from tests.common import MockConfigEntry


@pytest.fixture
def mock_config_entry() -> MockConfigEntry:
    """Mock a config entry."""
    return MockConfigEntry(
        domain=DOMAIN,
        title="slide",
        data={
            CONF_HOST: HOST,
            CONF_API_VERSION: 2,
<<<<<<< HEAD
            CONF_PASSWORD: "",
            "mac": "12:34:56:78:90:ab",
=======
            CONF_MAC: "12:34:56:78:90:ab",
>>>>>>> d2dfba31
        },
        options={
            CONF_INVERT_POSITION: False,
        },
        minor_version=1,
        unique_id="12:34:56:78:90:ab",
        entry_id="ce5f5431554d101905d31797e1232da8",
    )


@pytest.fixture
def mock_slide_api() -> Generator[AsyncMock]:
    """Build a fixture for the SlideLocalApi that connects successfully and returns one device."""

    with (
        patch(
            "homeassistant.components.slide_local.coordinator.SlideLocalApi",
            autospec=True,
        ) as mock_slide_local_api,
        patch(
            "homeassistant.components.slide_local.config_flow.SlideLocalApi",
            new=mock_slide_local_api,
        ),
    ):
        client = mock_slide_local_api.return_value
        client.slide_info.return_value = SLIDE_INFO_DATA
        yield client


@pytest.fixture
def mock_setup_entry() -> Generator[AsyncMock]:
    """Override async_setup_entry."""
    with patch(
        "homeassistant.components.slide_local.async_setup_entry", return_value=True
    ) as mock_setup_entry:
        yield mock_setup_entry<|MERGE_RESOLUTION|>--- conflicted
+++ resolved
@@ -6,11 +6,7 @@
 import pytest
 
 from homeassistant.components.slide_local.const import CONF_INVERT_POSITION, DOMAIN
-<<<<<<< HEAD
-from homeassistant.const import CONF_API_VERSION, CONF_HOST, CONF_PASSWORD
-=======
 from homeassistant.const import CONF_API_VERSION, CONF_HOST, CONF_MAC
->>>>>>> d2dfba31
 
 from .const import HOST, SLIDE_INFO_DATA
 
@@ -26,12 +22,8 @@
         data={
             CONF_HOST: HOST,
             CONF_API_VERSION: 2,
-<<<<<<< HEAD
-            CONF_PASSWORD: "",
             "mac": "12:34:56:78:90:ab",
-=======
             CONF_MAC: "12:34:56:78:90:ab",
->>>>>>> d2dfba31
         },
         options={
             CONF_INVERT_POSITION: False,
