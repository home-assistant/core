"""Common fixtures for smarttub tests."""

from unittest.mock import create_autospec, patch

import pytest
import smarttub

from homeassistant.components.smarttub.const import DOMAIN
from homeassistant.const import CONF_EMAIL, CONF_PASSWORD
from homeassistant.setup import async_setup_component

from tests.common import MockConfigEntry


@pytest.fixture
def config_data():
    """Provide configuration data for tests."""
    return {CONF_EMAIL: "test-email", CONF_PASSWORD: "test-password"}


@pytest.fixture
def config_entry(config_data):
    """Create a mock config entry."""
    return MockConfigEntry(
        domain=DOMAIN,
        data=config_data,
        options={},
    )


@pytest.fixture
async def setup_component(hass):
    """Set up the component."""
    assert await async_setup_component(hass, DOMAIN, {}) is True


@pytest.fixture(name="spa_state")
def mock_spa_state():
    """Create a smarttub.SpaState with mocks."""

<<<<<<< HEAD
    state = smarttub.SpaState(
=======
    mock_spa = create_autospec(smarttub.Spa, instance=True)
    mock_spa.id = "mockspa1"
    mock_spa.brand = "mockbrand1"
    mock_spa.model = "mockmodel1"
    full_status = smarttub.SpaStateFull(
>>>>>>> c753606a
        mock_spa,
        {
            "setTemperature": 39,
            "water": {"temperature": 38},
            "heater": "ON",
            "online": True,
            "heatMode": "AUTO",
            "state": "NORMAL",
            "primaryFiltration": {
                "cycle": 1,
                "duration": 4,
                "lastUpdated": "2021-01-20T11:38:57.014Z",
                "mode": "NORMAL",
                "startHour": 2,
                "status": "INACTIVE",
            },
            "secondaryFiltration": {
                "lastUpdated": "2020-07-09T19:39:52.961Z",
                "mode": "AWAY",
                "status": "INACTIVE",
            },
            "flowSwitch": "OPEN",
            "ozone": "OFF",
            "uv": "OFF",
            "blowoutCycle": "INACTIVE",
            "cleanupCycle": "INACTIVE",
            "lights": [],
            "pumps": [],
        },
    )
<<<<<<< HEAD
    state.primary_filtration.set = create_autospec(
        smarttub.SpaPrimaryFiltrationCycle, instance=True
    ).set
    state.secondary_filtration.set_mode = create_autospec(
        smarttub.SpaSecondaryFiltrationCycle, instance=True
    ).set_mode
    return state


@pytest.fixture(name="spa")
def mock_spa(spa_state):
    """Mock a smarttub.Spa."""

    mock_spa = create_autospec(smarttub.Spa, instance=True)
    mock_spa.id = "mockspa1"
    mock_spa.brand = "mockbrand1"
    mock_spa.model = "mockmodel1"

    mock_spa.get_status.return_value = spa_state
=======
    mock_spa.get_status_full.return_value = full_status
>>>>>>> c753606a

    mock_circulation_pump = create_autospec(smarttub.SpaPump, instance=True)
    mock_circulation_pump.id = "CP"
    mock_circulation_pump.spa = mock_spa
    mock_circulation_pump.state = smarttub.SpaPump.PumpState.OFF
    mock_circulation_pump.type = smarttub.SpaPump.PumpType.CIRCULATION

    mock_jet_off = create_autospec(smarttub.SpaPump, instance=True)
    mock_jet_off.id = "P1"
    mock_jet_off.spa = mock_spa
    mock_jet_off.state = smarttub.SpaPump.PumpState.OFF
    mock_jet_off.type = smarttub.SpaPump.PumpType.JET

    mock_jet_on = create_autospec(smarttub.SpaPump, instance=True)
    mock_jet_on.id = "P2"
    mock_jet_on.spa = mock_spa
    mock_jet_on.state = smarttub.SpaPump.PumpState.HIGH
    mock_jet_on.type = smarttub.SpaPump.PumpType.JET

    full_status.pumps = [mock_circulation_pump, mock_jet_off, mock_jet_on]

    mock_light_off = create_autospec(smarttub.SpaLight, instance=True)
    mock_light_off.spa = mock_spa
    mock_light_off.zone = 1
    mock_light_off.intensity = 0
    mock_light_off.mode = smarttub.SpaLight.LightMode.OFF

    mock_light_on = create_autospec(smarttub.SpaLight, instance=True)
    mock_light_on.spa = mock_spa
    mock_light_on.zone = 2
    mock_light_on.intensity = 50
    mock_light_on.mode = smarttub.SpaLight.LightMode.PURPLE

    full_status.lights = [mock_light_off, mock_light_on]

    mock_filter_reminder = create_autospec(smarttub.SpaReminder, instance=True)
    mock_filter_reminder.id = "FILTER01"
    mock_filter_reminder.name = "MyFilter"
    mock_filter_reminder.remaining_days = 2
    mock_filter_reminder.snoozed = False

    mock_spa.get_reminders.return_value = [mock_filter_reminder]

    return mock_spa


@pytest.fixture(name="account")
def mock_account(spa):
    """Mock a SmartTub.Account."""

    mock_account = create_autospec(smarttub.Account, instance=True)
    mock_account.id = "mockaccount1"
    mock_account.get_spas.return_value = [spa]
    return mock_account


@pytest.fixture(name="smarttub_api", autouse=True)
def mock_api(account, spa):
    """Mock the SmartTub API."""

    with patch(
        "homeassistant.components.smarttub.controller.SmartTub",
        autospec=True,
    ) as api_class_mock:
        api_mock = api_class_mock.return_value
        api_mock.get_account.return_value = account
        yield api_mock


@pytest.fixture
async def setup_entry(hass, config_entry):
    """Initialize the config entry."""
    config_entry.add_to_hass(hass)
    await hass.config_entries.async_setup(config_entry.entry_id)
    await hass.async_block_till_done()<|MERGE_RESOLUTION|>--- conflicted
+++ resolved
@@ -34,19 +34,67 @@
     assert await async_setup_component(hass, DOMAIN, {}) is True
 
 
-@pytest.fixture(name="spa_state")
-def mock_spa_state():
-    """Create a smarttub.SpaState with mocks."""
+@pytest.fixture(name="spa")
+def mock_spa(spa_state):
+    """Mock a smarttub.Spa."""
 
-<<<<<<< HEAD
-    state = smarttub.SpaState(
-=======
     mock_spa = create_autospec(smarttub.Spa, instance=True)
     mock_spa.id = "mockspa1"
     mock_spa.brand = "mockbrand1"
     mock_spa.model = "mockmodel1"
+
+    mock_spa.get_status_full.return_value = spa_state
+
+    mock_circulation_pump = create_autospec(smarttub.SpaPump, instance=True)
+    mock_circulation_pump.id = "CP"
+    mock_circulation_pump.spa = mock_spa
+    mock_circulation_pump.state = smarttub.SpaPump.PumpState.OFF
+    mock_circulation_pump.type = smarttub.SpaPump.PumpType.CIRCULATION
+
+    mock_jet_off = create_autospec(smarttub.SpaPump, instance=True)
+    mock_jet_off.id = "P1"
+    mock_jet_off.spa = mock_spa
+    mock_jet_off.state = smarttub.SpaPump.PumpState.OFF
+    mock_jet_off.type = smarttub.SpaPump.PumpType.JET
+
+    mock_jet_on = create_autospec(smarttub.SpaPump, instance=True)
+    mock_jet_on.id = "P2"
+    mock_jet_on.spa = mock_spa
+    mock_jet_on.state = smarttub.SpaPump.PumpState.HIGH
+    mock_jet_on.type = smarttub.SpaPump.PumpType.JET
+
+    spa_state.pumps = [mock_circulation_pump, mock_jet_off, mock_jet_on]
+
+    mock_light_off = create_autospec(smarttub.SpaLight, instance=True)
+    mock_light_off.spa = mock_spa
+    mock_light_off.zone = 1
+    mock_light_off.intensity = 0
+    mock_light_off.mode = smarttub.SpaLight.LightMode.OFF
+
+    mock_light_on = create_autospec(smarttub.SpaLight, instance=True)
+    mock_light_on.spa = mock_spa
+    mock_light_on.zone = 2
+    mock_light_on.intensity = 50
+    mock_light_on.mode = smarttub.SpaLight.LightMode.PURPLE
+
+    spa_state.lights = [mock_light_off, mock_light_on]
+
+    mock_filter_reminder = create_autospec(smarttub.SpaReminder, instance=True)
+    mock_filter_reminder.id = "FILTER01"
+    mock_filter_reminder.name = "MyFilter"
+    mock_filter_reminder.remaining_days = 2
+    mock_filter_reminder.snoozed = False
+
+    mock_spa.get_reminders.return_value = [mock_filter_reminder]
+
+    return mock_spa
+
+
+@pytest.fixture(name="spa_state")
+def mock_spa_state():
+    """Create a smarttub.SpaStateFull with mocks."""
+
     full_status = smarttub.SpaStateFull(
->>>>>>> c753606a
         mock_spa,
         {
             "setTemperature": 39,
@@ -77,73 +125,15 @@
             "pumps": [],
         },
     )
-<<<<<<< HEAD
-    state.primary_filtration.set = create_autospec(
+
+    full_status.primary_filtration.set = create_autospec(
         smarttub.SpaPrimaryFiltrationCycle, instance=True
     ).set
-    state.secondary_filtration.set_mode = create_autospec(
+    full_status.secondary_filtration.set_mode = create_autospec(
         smarttub.SpaSecondaryFiltrationCycle, instance=True
     ).set_mode
-    return state
 
-
-@pytest.fixture(name="spa")
-def mock_spa(spa_state):
-    """Mock a smarttub.Spa."""
-
-    mock_spa = create_autospec(smarttub.Spa, instance=True)
-    mock_spa.id = "mockspa1"
-    mock_spa.brand = "mockbrand1"
-    mock_spa.model = "mockmodel1"
-
-    mock_spa.get_status.return_value = spa_state
-=======
-    mock_spa.get_status_full.return_value = full_status
->>>>>>> c753606a
-
-    mock_circulation_pump = create_autospec(smarttub.SpaPump, instance=True)
-    mock_circulation_pump.id = "CP"
-    mock_circulation_pump.spa = mock_spa
-    mock_circulation_pump.state = smarttub.SpaPump.PumpState.OFF
-    mock_circulation_pump.type = smarttub.SpaPump.PumpType.CIRCULATION
-
-    mock_jet_off = create_autospec(smarttub.SpaPump, instance=True)
-    mock_jet_off.id = "P1"
-    mock_jet_off.spa = mock_spa
-    mock_jet_off.state = smarttub.SpaPump.PumpState.OFF
-    mock_jet_off.type = smarttub.SpaPump.PumpType.JET
-
-    mock_jet_on = create_autospec(smarttub.SpaPump, instance=True)
-    mock_jet_on.id = "P2"
-    mock_jet_on.spa = mock_spa
-    mock_jet_on.state = smarttub.SpaPump.PumpState.HIGH
-    mock_jet_on.type = smarttub.SpaPump.PumpType.JET
-
-    full_status.pumps = [mock_circulation_pump, mock_jet_off, mock_jet_on]
-
-    mock_light_off = create_autospec(smarttub.SpaLight, instance=True)
-    mock_light_off.spa = mock_spa
-    mock_light_off.zone = 1
-    mock_light_off.intensity = 0
-    mock_light_off.mode = smarttub.SpaLight.LightMode.OFF
-
-    mock_light_on = create_autospec(smarttub.SpaLight, instance=True)
-    mock_light_on.spa = mock_spa
-    mock_light_on.zone = 2
-    mock_light_on.intensity = 50
-    mock_light_on.mode = smarttub.SpaLight.LightMode.PURPLE
-
-    full_status.lights = [mock_light_off, mock_light_on]
-
-    mock_filter_reminder = create_autospec(smarttub.SpaReminder, instance=True)
-    mock_filter_reminder.id = "FILTER01"
-    mock_filter_reminder.name = "MyFilter"
-    mock_filter_reminder.remaining_days = 2
-    mock_filter_reminder.snoozed = False
-
-    mock_spa.get_reminders.return_value = [mock_filter_reminder]
-
-    return mock_spa
+    return full_status
 
 
 @pytest.fixture(name="account")
