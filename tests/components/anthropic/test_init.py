--- conflicted
+++ resolved
@@ -13,12 +13,8 @@
 import pytest
 
 from homeassistant.components.anthropic.const import DOMAIN
-<<<<<<< HEAD
-from homeassistant.config_entries import ConfigSubentryData
-=======
 from homeassistant.config_entries import ConfigEntryDisabler, ConfigSubentryData
 from homeassistant.const import CONF_API_KEY
->>>>>>> 6ceb4e68
 from homeassistant.core import HomeAssistant
 from homeassistant.helpers import device_registry as dr, entity_registry as er
 from homeassistant.helpers.device_registry import DeviceEntryDisabler
@@ -122,11 +118,7 @@
         await hass.async_block_till_done()
 
     assert mock_config_entry.version == 2
-<<<<<<< HEAD
-    assert mock_config_entry.minor_version == 2
-=======
     assert mock_config_entry.minor_version == 3
->>>>>>> 6ceb4e68
     assert mock_config_entry.data == {"api_key": "1234"}
     assert mock_config_entry.options == {}
 
@@ -439,11 +431,7 @@
 
     for idx, entry in enumerate(entries):
         assert entry.version == 2
-<<<<<<< HEAD
-        assert entry.minor_version == 2
-=======
         assert entry.minor_version == 3
->>>>>>> 6ceb4e68
         assert not entry.options
         assert len(entry.subentries) == 1
         subentry = list(entry.subentries.values())[0]
@@ -537,11 +525,7 @@
 
     entry = entries[0]
     assert entry.version == 2
-<<<<<<< HEAD
-    assert entry.minor_version == 2
-=======
     assert entry.minor_version == 3
->>>>>>> 6ceb4e68
     assert not entry.options
     assert len(entry.subentries) == 2  # Two subentries from the two original entries
 
@@ -664,11 +648,7 @@
     assert len(entries) == 1
     entry = entries[0]
     assert entry.version == 2
-<<<<<<< HEAD
-    assert entry.minor_version == 2
-=======
     assert entry.minor_version == 3
->>>>>>> 6ceb4e68
     assert not entry.options
     assert entry.title == "Claude"
     assert len(entry.subentries) == 2
@@ -724,9 +704,6 @@
     assert device.config_entries == {mock_config_entry.entry_id}
     assert device.config_entries_subentries == {
         mock_config_entry.entry_id: {subentry.subentry_id}
-<<<<<<< HEAD
-    }
-=======
     }
 
 
@@ -917,5 +894,4 @@
     conversation_entity = entity_registry.async_get(conversation_entity.entity_id)
     assert mock_config_entry.disabled_by == config_entry_disabled_by_after_migration
     assert conversation_device.disabled_by == device_disabled_by_after_migration
-    assert conversation_entity.disabled_by == entity_disabled_by_after_migration
->>>>>>> 6ceb4e68
+    assert conversation_entity.disabled_by == entity_disabled_by_after_migration