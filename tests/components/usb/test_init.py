--- conflicted
+++ resolved
@@ -423,8 +423,6 @@
     assert len(mock_config_flow.mock_calls) == 0
 
 
-<<<<<<< HEAD
-=======
 async def test_discovered_by_websocket_rejected_with_empty_serial_number_only(
     hass, hass_ws_client
 ):
@@ -464,7 +462,6 @@
     assert len(mock_config_flow.mock_calls) == 0
 
 
->>>>>>> 728ca757
 async def test_discovered_by_websocket_scan_match_vid_only(hass, hass_ws_client):
     """Test a device is discovered from websocket scan only matching vid."""
     new_usb = [{"domain": "test1", "vid": "3039"}]
