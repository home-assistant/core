# serializer version: 1
# name: test_async_get_config_entry_diagnostics
  dict({
    '123456789012345678': dict({
      'brand': 'BOSCH',
      'connected': True,
      'e_number': 'HCS000000/06',
      'ha_id': '123456789012345678',
      'name': 'CookProcessor',
      'programs': list([
      ]),
      'settings': dict({
      }),
      'status': dict({
        'BSH.Common.Status.DoorState': dict({
          'value': 'BSH.Common.EnumType.DoorState.Closed',
        }),
        'BSH.Common.Status.OperationState': dict({
          'value': 'BSH.Common.EnumType.OperationState.Ready',
        }),
        'BSH.Common.Status.RemoteControlActive': dict({
          'value': True,
        }),
        'BSH.Common.Status.RemoteControlStartAllowed': dict({
          'value': True,
        }),
        'Refrigeration.Common.Status.Door.Refrigerator': dict({
          'value': 'BSH.Common.EnumType.DoorState.Open',
        }),
      }),
      'type': 'CookProcessor',
      'vib': 'HCS000006',
    }),
<<<<<<< HEAD
=======
    '541513213246313789': dict({
      'brand': 'BOSCH',
      'connected': True,
      'e_number': 'HCS000000/08',
      'ha_id': '541513213246313789',
      'name': 'Microwave',
      'programs': list([
      ]),
      'settings': dict({
      }),
      'status': dict({
        'BSH.Common.Status.DoorState': dict({
          'value': 'BSH.Common.EnumType.DoorState.Closed',
        }),
        'BSH.Common.Status.OperationState': dict({
          'value': 'BSH.Common.EnumType.OperationState.Ready',
        }),
        'BSH.Common.Status.RemoteControlActive': dict({
          'value': True,
        }),
        'BSH.Common.Status.RemoteControlStartAllowed': dict({
          'value': True,
        }),
        'Refrigeration.Common.Status.Door.Refrigerator': dict({
          'value': 'BSH.Common.EnumType.DoorState.Open',
        }),
      }),
      'type': 'Microwave',
      'vib': 'HCS000006',
    }),
>>>>>>> 08baa996
    '8765432109876543210': dict({
      'brand': 'BOSCH',
      'connected': True,
      'e_number': 'HCS000000/07',
      'ha_id': '8765432109876543210',
<<<<<<< HEAD
      'name': 'Air conditioner',
=======
      'name': 'AirConditioner',
>>>>>>> 08baa996
      'programs': list([
        'HeatingVentilationAirConditioning.AirConditioner.Program.ActiveClean',
        'HeatingVentilationAirConditioning.AirConditioner.Program.Auto',
        'HeatingVentilationAirConditioning.AirConditioner.Program.Cool',
        'HeatingVentilationAirConditioning.AirConditioner.Program.Dry',
        'HeatingVentilationAirConditioning.AirConditioner.Program.Fan',
        'HeatingVentilationAirConditioning.AirConditioner.Program.Heat',
      ]),
      'settings': dict({
      }),
      'status': dict({
        'BSH.Common.Status.DoorState': dict({
          'value': 'BSH.Common.EnumType.DoorState.Closed',
        }),
        'BSH.Common.Status.OperationState': dict({
          'value': 'BSH.Common.EnumType.OperationState.Ready',
        }),
        'BSH.Common.Status.RemoteControlActive': dict({
          'value': True,
        }),
        'BSH.Common.Status.RemoteControlStartAllowed': dict({
          'value': True,
        }),
        'Refrigeration.Common.Status.Door.Refrigerator': dict({
          'value': 'BSH.Common.EnumType.DoorState.Open',
        }),
      }),
      'type': 'AirConditioner',
      'vib': 'HCS000006',
    }),
    'BOSCH-000000000-000000000000': dict({
      'brand': 'BOSCH',
      'connected': True,
      'e_number': 'HCS000000/00',
      'ha_id': 'BOSCH-000000000-000000000000',
      'name': 'DNE',
      'programs': list([
      ]),
      'settings': dict({
      }),
      'status': dict({
        'BSH.Common.Status.DoorState': dict({
          'value': 'BSH.Common.EnumType.DoorState.Closed',
        }),
        'BSH.Common.Status.OperationState': dict({
          'value': 'BSH.Common.EnumType.OperationState.Ready',
        }),
        'BSH.Common.Status.RemoteControlActive': dict({
          'value': True,
        }),
        'BSH.Common.Status.RemoteControlStartAllowed': dict({
          'value': True,
        }),
        'Refrigeration.Common.Status.Door.Refrigerator': dict({
          'value': 'BSH.Common.EnumType.DoorState.Open',
        }),
      }),
      'type': 'DNE',
      'vib': 'HCS000000',
    }),
    'BOSCH-HCS000000-68A40E000000': dict({
      'brand': 'BOSCH',
      'connected': True,
      'e_number': 'HCS000000/05',
      'ha_id': 'BOSCH-HCS000000-68A40E000000',
      'name': 'Hob',
      'programs': list([
      ]),
      'settings': dict({
      }),
      'status': dict({
        'BSH.Common.Status.DoorState': dict({
          'value': 'BSH.Common.EnumType.DoorState.Closed',
        }),
        'BSH.Common.Status.OperationState': dict({
          'value': 'BSH.Common.EnumType.OperationState.Ready',
        }),
        'BSH.Common.Status.RemoteControlActive': dict({
          'value': True,
        }),
        'BSH.Common.Status.RemoteControlStartAllowed': dict({
          'value': True,
        }),
        'Refrigeration.Common.Status.Door.Refrigerator': dict({
          'value': 'BSH.Common.EnumType.DoorState.Open',
        }),
      }),
      'type': 'Hob',
      'vib': 'HCS000005',
    }),
    'BOSCH-HCS000000-D00000000001': dict({
      'brand': 'BOSCH',
      'connected': True,
      'e_number': 'HCS000000/01',
      'ha_id': 'BOSCH-HCS000000-D00000000001',
      'name': 'WasherDryer',
      'programs': list([
        'LaundryCare.WasherDryer.Program.Mix',
        'LaundryCare.Washer.Option.Temperature',
      ]),
      'settings': dict({
      }),
      'status': dict({
        'BSH.Common.Status.DoorState': dict({
          'value': 'BSH.Common.EnumType.DoorState.Closed',
        }),
        'BSH.Common.Status.OperationState': dict({
          'value': 'BSH.Common.EnumType.OperationState.Ready',
        }),
        'BSH.Common.Status.RemoteControlActive': dict({
          'value': True,
        }),
        'BSH.Common.Status.RemoteControlStartAllowed': dict({
          'value': True,
        }),
        'Refrigeration.Common.Status.Door.Refrigerator': dict({
          'value': 'BSH.Common.EnumType.DoorState.Open',
        }),
      }),
      'type': 'WasherDryer',
      'vib': 'HCS000001',
    }),
    'BOSCH-HCS000000-D00000000002': dict({
      'brand': 'BOSCH',
      'connected': True,
      'e_number': 'HCS000000/02',
      'ha_id': 'BOSCH-HCS000000-D00000000002',
      'name': 'Refrigerator',
      'programs': list([
      ]),
      'settings': dict({
      }),
      'status': dict({
        'BSH.Common.Status.DoorState': dict({
          'value': 'BSH.Common.EnumType.DoorState.Closed',
        }),
        'BSH.Common.Status.OperationState': dict({
          'value': 'BSH.Common.EnumType.OperationState.Ready',
        }),
        'BSH.Common.Status.RemoteControlActive': dict({
          'value': True,
        }),
        'BSH.Common.Status.RemoteControlStartAllowed': dict({
          'value': True,
        }),
        'Refrigeration.Common.Status.Door.Refrigerator': dict({
          'value': 'BSH.Common.EnumType.DoorState.Open',
        }),
      }),
      'type': 'Refrigerator',
      'vib': 'HCS000002',
    }),
    'BOSCH-HCS000000-D00000000003': dict({
      'brand': 'BOSCH',
      'connected': True,
      'e_number': 'HCS000000/03',
      'ha_id': 'BOSCH-HCS000000-D00000000003',
      'name': 'Freezer',
      'programs': list([
      ]),
      'settings': dict({
      }),
      'status': dict({
        'BSH.Common.Status.DoorState': dict({
          'value': 'BSH.Common.EnumType.DoorState.Closed',
        }),
        'BSH.Common.Status.OperationState': dict({
          'value': 'BSH.Common.EnumType.OperationState.Ready',
        }),
        'BSH.Common.Status.RemoteControlActive': dict({
          'value': True,
        }),
        'BSH.Common.Status.RemoteControlStartAllowed': dict({
          'value': True,
        }),
        'Refrigeration.Common.Status.Door.Refrigerator': dict({
          'value': 'BSH.Common.EnumType.DoorState.Open',
        }),
      }),
      'type': 'Freezer',
      'vib': 'HCS000003',
    }),
    'BOSCH-HCS000000-D00000000004': dict({
      'brand': 'BOSCH',
      'connected': True,
      'e_number': 'HCS000000/04',
      'ha_id': 'BOSCH-HCS000000-D00000000004',
      'name': 'Hood',
      'programs': list([
        'Cooking.Common.Program.Hood.Automatic',
        'Cooking.Common.Program.Hood.Venting',
        'Cooking.Common.Program.Hood.DelayedShutOff',
      ]),
      'settings': dict({
        'BSH.Common.Setting.AmbientLightBrightness': dict({
          'unit': '%',
          'value': 70,
        }),
        'BSH.Common.Setting.AmbientLightColor': dict({
          'value': 'BSH.Common.EnumType.AmbientLightColor.Color43',
        }),
        'BSH.Common.Setting.AmbientLightCustomColor': dict({
          'value': '#4a88f8',
        }),
        'BSH.Common.Setting.AmbientLightEnabled': dict({
          'value': True,
        }),
        'Cooking.Common.Setting.Lighting': dict({
          'value': True,
        }),
        'Cooking.Common.Setting.LightingBrightness': dict({
          'unit': '%',
          'value': 70,
        }),
        'Cooking.Hood.Setting.ColorTemperature': dict({
          'constraints': dict({
            'allowed_values': list([
              'Cooking.Hood.EnumType.ColorTemperature.warm',
              'Cooking.Hood.EnumType.ColorTemperature.neutral',
              'Cooking.Hood.EnumType.ColorTemperature.cold',
            ]),
          }),
          'value': 'Cooking.Hood.EnumType.ColorTemperature.warmToNeutral',
        }),
        'Cooking.Hood.Setting.ColorTemperaturePercent': dict({
          'unit': '%',
          'value': 70,
        }),
      }),
      'status': dict({
        'BSH.Common.Status.DoorState': dict({
          'value': 'BSH.Common.EnumType.DoorState.Closed',
        }),
        'BSH.Common.Status.OperationState': dict({
          'value': 'BSH.Common.EnumType.OperationState.Ready',
        }),
        'BSH.Common.Status.RemoteControlActive': dict({
          'value': True,
        }),
        'BSH.Common.Status.RemoteControlStartAllowed': dict({
          'value': True,
        }),
        'Refrigeration.Common.Status.Door.Refrigerator': dict({
          'value': 'BSH.Common.EnumType.DoorState.Open',
        }),
      }),
      'type': 'Hood',
      'vib': 'HCS000004',
    }),
    'BOSCH-HCS01OVN1-43E0065FE245': dict({
      'brand': 'BOSCH',
      'connected': True,
      'e_number': 'HCS01OVN1/03',
      'ha_id': 'BOSCH-HCS01OVN1-43E0065FE245',
      'name': 'Oven',
      'programs': list([
        'Cooking.Oven.Program.HeatingMode.HotAir',
        'Cooking.Oven.Program.HeatingMode.TopBottomHeating',
        'Cooking.Oven.Program.HeatingMode.PizzaSetting',
      ]),
      'settings': dict({
        'BSH.Common.Setting.AlarmClock': dict({
          'value': 0,
        }),
        'BSH.Common.Setting.PowerState': dict({
          'value': 'BSH.Common.EnumType.PowerState.On',
        }),
      }),
      'status': dict({
        'BSH.Common.Status.DoorState': dict({
          'value': 'BSH.Common.EnumType.DoorState.Closed',
        }),
        'BSH.Common.Status.OperationState': dict({
          'value': 'BSH.Common.EnumType.OperationState.Ready',
        }),
        'BSH.Common.Status.RemoteControlActive': dict({
          'value': True,
        }),
        'BSH.Common.Status.RemoteControlStartAllowed': dict({
          'value': True,
        }),
        'Refrigeration.Common.Status.Door.Refrigerator': dict({
          'value': 'BSH.Common.EnumType.DoorState.Open',
        }),
      }),
      'type': 'Oven',
      'vib': 'HCS01OVN1',
    }),
    'BOSCH-HCS04DYR1-831694AE3C5A': dict({
      'brand': 'BOSCH',
      'connected': True,
      'e_number': 'HCS04DYR1/03',
      'ha_id': 'BOSCH-HCS04DYR1-831694AE3C5A',
      'name': 'Dryer',
      'programs': list([
        'LaundryCare.Dryer.Program.Cotton',
        'LaundryCare.Dryer.Program.Synthetic',
        'LaundryCare.Dryer.Program.Mix',
      ]),
      'settings': dict({
      }),
      'status': dict({
        'BSH.Common.Status.DoorState': dict({
          'value': 'BSH.Common.EnumType.DoorState.Closed',
        }),
        'BSH.Common.Status.OperationState': dict({
          'value': 'BSH.Common.EnumType.OperationState.Ready',
        }),
        'BSH.Common.Status.RemoteControlActive': dict({
          'value': True,
        }),
        'BSH.Common.Status.RemoteControlStartAllowed': dict({
          'value': True,
        }),
        'Refrigeration.Common.Status.Door.Refrigerator': dict({
          'value': 'BSH.Common.EnumType.DoorState.Open',
        }),
      }),
      'type': 'Dryer',
      'vib': 'HCS04DYR1',
    }),
    'BOSCH-HCS06COM1-D70390681C2C': dict({
      'brand': 'BOSCH',
      'connected': True,
      'e_number': 'HCS06COM1/03',
      'ha_id': 'BOSCH-HCS06COM1-D70390681C2C',
      'name': 'CoffeeMaker',
      'programs': list([
        'ConsumerProducts.CoffeeMaker.Program.Beverage.Espresso',
        'ConsumerProducts.CoffeeMaker.Program.Beverage.EspressoMacchiato',
        'ConsumerProducts.CoffeeMaker.Program.Beverage.Coffee',
        'ConsumerProducts.CoffeeMaker.Program.Beverage.Cappuccino',
        'ConsumerProducts.CoffeeMaker.Program.Beverage.LatteMacchiato',
        'ConsumerProducts.CoffeeMaker.Program.Beverage.CaffeLatte',
      ]),
      'settings': dict({
      }),
      'status': dict({
        'BSH.Common.Status.DoorState': dict({
          'value': 'BSH.Common.EnumType.DoorState.Closed',
        }),
        'BSH.Common.Status.OperationState': dict({
          'value': 'BSH.Common.EnumType.OperationState.Ready',
        }),
        'BSH.Common.Status.RemoteControlActive': dict({
          'value': True,
        }),
        'BSH.Common.Status.RemoteControlStartAllowed': dict({
          'value': True,
        }),
        'Refrigeration.Common.Status.Door.Refrigerator': dict({
          'value': 'BSH.Common.EnumType.DoorState.Open',
        }),
      }),
      'type': 'CoffeeMaker',
      'vib': 'HCS06COM1',
    }),
    'SIEMENS-HCS02DWH1-6BE58C26DCC1': dict({
      'brand': 'SIEMENS',
      'connected': True,
      'e_number': 'HCS02DWH1/03',
      'ha_id': 'SIEMENS-HCS02DWH1-6BE58C26DCC1',
      'name': 'Dishwasher',
      'programs': list([
        'Dishcare.Dishwasher.Program.Auto1',
        'Dishcare.Dishwasher.Program.Auto2',
        'Dishcare.Dishwasher.Program.Auto3',
        'Dishcare.Dishwasher.Program.Eco50',
        'Dishcare.Dishwasher.Program.Quick45',
      ]),
      'settings': dict({
        'BSH.Common.Setting.AmbientLightBrightness': dict({
          'unit': '%',
          'value': 70,
        }),
        'BSH.Common.Setting.AmbientLightColor': dict({
          'value': 'BSH.Common.EnumType.AmbientLightColor.Color43',
        }),
        'BSH.Common.Setting.AmbientLightCustomColor': dict({
          'value': '#4a88f8',
        }),
        'BSH.Common.Setting.AmbientLightEnabled': dict({
          'value': True,
        }),
        'BSH.Common.Setting.ChildLock': dict({
          'value': False,
        }),
        'BSH.Common.Setting.PowerState': dict({
          'constraints': dict({
            'allowed_values': list([
              'BSH.Common.EnumType.PowerState.On',
              'BSH.Common.EnumType.PowerState.Off',
            ]),
          }),
          'value': 'BSH.Common.EnumType.PowerState.On',
        }),
      }),
      'status': dict({
        'BSH.Common.Status.DoorState': dict({
          'value': 'BSH.Common.EnumType.DoorState.Closed',
        }),
        'BSH.Common.Status.OperationState': dict({
          'value': 'BSH.Common.EnumType.OperationState.Ready',
        }),
        'BSH.Common.Status.RemoteControlActive': dict({
          'value': True,
        }),
        'BSH.Common.Status.RemoteControlStartAllowed': dict({
          'value': True,
        }),
        'Refrigeration.Common.Status.Door.Refrigerator': dict({
          'value': 'BSH.Common.EnumType.DoorState.Open',
        }),
      }),
      'type': 'Dishwasher',
      'vib': 'HCS02DWH1',
    }),
    'SIEMENS-HCS03WCH1-7BC6383CF794': dict({
      'brand': 'SIEMENS',
      'connected': True,
      'e_number': 'HCS03WCH1/03',
      'ha_id': 'SIEMENS-HCS03WCH1-7BC6383CF794',
      'name': 'Washer',
      'programs': list([
        'LaundryCare.Washer.Program.Cotton',
        'LaundryCare.Washer.Program.EasyCare',
        'LaundryCare.Washer.Program.Mix',
        'LaundryCare.Washer.Program.DelicatesSilk',
        'LaundryCare.Washer.Program.Wool',
      ]),
      'settings': dict({
        'BSH.Common.Setting.ChildLock': dict({
          'value': False,
        }),
        'BSH.Common.Setting.PowerState': dict({
          'value': 'BSH.Common.EnumType.PowerState.On',
        }),
        'LaundryCare.Washer.Setting.IDos2BaseLevel': dict({
          'value': 0,
        }),
      }),
      'status': dict({
        'BSH.Common.Status.DoorState': dict({
          'value': 'BSH.Common.EnumType.DoorState.Closed',
        }),
        'BSH.Common.Status.OperationState': dict({
          'value': 'BSH.Common.EnumType.OperationState.Ready',
        }),
        'BSH.Common.Status.RemoteControlActive': dict({
          'value': True,
        }),
        'BSH.Common.Status.RemoteControlStartAllowed': dict({
          'value': True,
        }),
        'Refrigeration.Common.Status.Door.Refrigerator': dict({
          'value': 'BSH.Common.EnumType.DoorState.Open',
        }),
      }),
      'type': 'Washer',
      'vib': 'HCS03WCH1',
    }),
    'SIEMENS-HCS05FRF1-304F4F9E541D': dict({
      'brand': 'SIEMENS',
      'connected': True,
      'e_number': 'HCS05FRF1/03',
      'ha_id': 'SIEMENS-HCS05FRF1-304F4F9E541D',
      'name': 'FridgeFreezer',
      'programs': list([
      ]),
      'settings': dict({
        'Refrigeration.Common.Setting.Dispenser.Enabled': dict({
          'constraints': dict({
            'access': 'readWrite',
          }),
          'value': False,
        }),
        'Refrigeration.Common.Setting.Light.External.Brightness': dict({
          'constraints': dict({
            'access': 'readWrite',
            'max': 100,
            'min': 0,
          }),
          'unit': '%',
          'value': 70,
        }),
        'Refrigeration.Common.Setting.Light.External.Power': dict({
          'value': True,
        }),
        'Refrigeration.FridgeFreezer.Setting.SetpointTemperatureRefrigerator': dict({
          'unit': '°C',
          'value': 8,
        }),
        'Refrigeration.FridgeFreezer.Setting.SuperModeFreezer': dict({
          'constraints': dict({
            'access': 'readWrite',
          }),
          'value': False,
        }),
        'Refrigeration.FridgeFreezer.Setting.SuperModeRefrigerator': dict({
          'constraints': dict({
            'access': 'readWrite',
          }),
          'value': False,
        }),
      }),
      'status': dict({
        'BSH.Common.Status.DoorState': dict({
          'value': 'BSH.Common.EnumType.DoorState.Closed',
        }),
        'BSH.Common.Status.OperationState': dict({
          'value': 'BSH.Common.EnumType.OperationState.Ready',
        }),
        'BSH.Common.Status.RemoteControlActive': dict({
          'value': True,
        }),
        'BSH.Common.Status.RemoteControlStartAllowed': dict({
          'value': True,
        }),
        'Refrigeration.Common.Status.Door.Refrigerator': dict({
          'value': 'BSH.Common.EnumType.DoorState.Open',
        }),
      }),
      'type': 'FridgeFreezer',
      'vib': 'HCS05FRF1',
    }),
  })
# ---
# name: test_async_get_device_diagnostics
  dict({
    'brand': 'SIEMENS',
    'connected': True,
    'e_number': 'HCS02DWH1/03',
    'ha_id': 'SIEMENS-HCS02DWH1-6BE58C26DCC1',
    'name': 'Dishwasher',
    'programs': list([
      'Dishcare.Dishwasher.Program.Auto1',
      'Dishcare.Dishwasher.Program.Auto2',
      'Dishcare.Dishwasher.Program.Auto3',
      'Dishcare.Dishwasher.Program.Eco50',
      'Dishcare.Dishwasher.Program.Quick45',
    ]),
    'settings': dict({
      'BSH.Common.Setting.AmbientLightBrightness': dict({
        'unit': '%',
        'value': 70,
      }),
      'BSH.Common.Setting.AmbientLightColor': dict({
        'value': 'BSH.Common.EnumType.AmbientLightColor.Color43',
      }),
      'BSH.Common.Setting.AmbientLightCustomColor': dict({
        'value': '#4a88f8',
      }),
      'BSH.Common.Setting.AmbientLightEnabled': dict({
        'value': True,
      }),
      'BSH.Common.Setting.ChildLock': dict({
        'value': False,
      }),
      'BSH.Common.Setting.PowerState': dict({
        'constraints': dict({
          'allowed_values': list([
            'BSH.Common.EnumType.PowerState.On',
            'BSH.Common.EnumType.PowerState.Off',
          ]),
        }),
        'value': 'BSH.Common.EnumType.PowerState.On',
      }),
    }),
    'status': dict({
      'BSH.Common.Status.DoorState': dict({
        'value': 'BSH.Common.EnumType.DoorState.Closed',
      }),
      'BSH.Common.Status.OperationState': dict({
        'value': 'BSH.Common.EnumType.OperationState.Ready',
      }),
      'BSH.Common.Status.RemoteControlActive': dict({
        'value': True,
      }),
      'BSH.Common.Status.RemoteControlStartAllowed': dict({
        'value': True,
      }),
      'Refrigeration.Common.Status.Door.Refrigerator': dict({
        'value': 'BSH.Common.EnumType.DoorState.Open',
      }),
    }),
    'type': 'Dishwasher',
    'vib': 'HCS02DWH1',
  })
# ---<|MERGE_RESOLUTION|>--- conflicted
+++ resolved
@@ -31,8 +31,6 @@
       'type': 'CookProcessor',
       'vib': 'HCS000006',
     }),
-<<<<<<< HEAD
-=======
     '541513213246313789': dict({
       'brand': 'BOSCH',
       'connected': True,
@@ -63,17 +61,12 @@
       'type': 'Microwave',
       'vib': 'HCS000006',
     }),
->>>>>>> 08baa996
     '8765432109876543210': dict({
       'brand': 'BOSCH',
       'connected': True,
       'e_number': 'HCS000000/07',
       'ha_id': '8765432109876543210',
-<<<<<<< HEAD
       'name': 'Air conditioner',
-=======
-      'name': 'AirConditioner',
->>>>>>> 08baa996
       'programs': list([
         'HeatingVentilationAirConditioning.AirConditioner.Program.ActiveClean',
         'HeatingVentilationAirConditioning.AirConditioner.Program.Auto',
