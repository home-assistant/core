--- conflicted
+++ resolved
@@ -751,39 +751,18 @@
 
 
 @pytest.mark.parametrize("appliance", ["Dishwasher"], indirect=True)
-<<<<<<< HEAD
-async def test_restore_option_entity(
-    hass: HomeAssistant,
-    entity_registry: er.EntityRegistry,
-=======
 async def test_options_unavailable_when_option_is_missing(
     hass: HomeAssistant,
->>>>>>> f484b6df
     client: MagicMock,
     config_entry: MockConfigEntry,
     integration_setup: Callable[[MagicMock], Awaitable[bool]],
     appliance: HomeAppliance,
 ) -> None:
-<<<<<<< HEAD
-    """Test that option entities are restored if the available program does not include them but they existed once."""
-=======
     """Test that option entities become unavailable when the option is missing."""
->>>>>>> f484b6df
     entity_id = "switch.dishwasher_half_load"
     client.get_available_program = AsyncMock(
         return_value=ProgramDefinition(
             ProgramKey.UNKNOWN,
-<<<<<<< HEAD
-            options=[],
-        )
-    )
-
-    entity_registry.async_get_or_create(
-        Platform.SWITCH,
-        DOMAIN,
-        f"{appliance.ha_id}-{OptionKey.DISHCARE_DISHWASHER_HALF_LOAD}",
-        suggested_object_id="dishwasher_half_load",
-=======
             options=[
                 ProgramDefinitionOption(
                     OptionKey.DISHCARE_DISHWASHER_HALF_LOAD, "Boolean"
@@ -865,15 +844,11 @@
                 )
             ],
         )
->>>>>>> f484b6df
-    )
-
-    assert await integration_setup(client)
-    assert config_entry.state is ConfigEntryState.LOADED
-
-<<<<<<< HEAD
-    assert hass.states.is_state(entity_id, STATE_UNAVAILABLE)
-=======
+    )
+
+    assert await integration_setup(client)
+    assert config_entry.state is ConfigEntryState.LOADED
+
     state = hass.states.get(entity_id)
     assert state
     assert state.state != STATE_UNAVAILABLE
@@ -903,4 +878,34 @@
     state = hass.states.get(entity_id)
     assert state
     assert state.state != STATE_UNAVAILABLE
->>>>>>> f484b6df
+
+
+@pytest.mark.parametrize("appliance", ["Dishwasher"], indirect=True)
+async def test_restore_option_entity(
+    hass: HomeAssistant,
+    entity_registry: er.EntityRegistry,
+    client: MagicMock,
+    config_entry: MockConfigEntry,
+    integration_setup: Callable[[MagicMock], Awaitable[bool]],
+    appliance: HomeAppliance,
+) -> None:
+    """Test that option entities are restored if the available program does not include them but they existed once."""
+    entity_id = "switch.dishwasher_half_load"
+    client.get_available_program = AsyncMock(
+        return_value=ProgramDefinition(
+            ProgramKey.UNKNOWN,
+            options=[],
+        )
+    )
+
+    entity_registry.async_get_or_create(
+        Platform.SWITCH,
+        DOMAIN,
+        f"{appliance.ha_id}-{OptionKey.DISHCARE_DISHWASHER_HALF_LOAD}",
+        suggested_object_id="dishwasher_half_load",
+    )
+
+    assert await integration_setup(client)
+    assert config_entry.state is ConfigEntryState.LOADED
+
+    assert hass.states.is_state(entity_id, STATE_UNAVAILABLE)