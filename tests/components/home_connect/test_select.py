"""Tests for home_connect select entities."""

from collections.abc import Awaitable, Callable
from unittest.mock import MagicMock

from aiohomeconnect.model import (
    ArrayOfEvents,
    ArrayOfPrograms,
    Event,
    EventKey,
    EventMessage,
    EventType,
    ProgramKey,
)
from aiohomeconnect.model.error import HomeConnectError
<<<<<<< HEAD
from aiohomeconnect.model.program import (
    EnumerateAvailableProgram,
    EnumerateAvailableProgramConstraints,
    Execution,
)
=======
from aiohomeconnect.model.program import EnumerateProgram
>>>>>>> 4d4e11a0
import pytest

from homeassistant.components.select import (
    ATTR_OPTION,
    ATTR_OPTIONS,
    DOMAIN as SELECT_DOMAIN,
)
from homeassistant.config_entries import ConfigEntryState
from homeassistant.const import (
    ATTR_ENTITY_ID,
    SERVICE_SELECT_OPTION,
    STATE_UNKNOWN,
    Platform,
)
from homeassistant.core import HomeAssistant
from homeassistant.exceptions import HomeAssistantError
from homeassistant.helpers import entity_registry as er

from tests.common import MockConfigEntry


@pytest.fixture
def platforms() -> list[str]:
    """Fixture to specify platforms to test."""
    return [Platform.SELECT]


async def test_select(
    config_entry: MockConfigEntry,
    integration_setup: Callable[[MagicMock], Awaitable[bool]],
    setup_credentials: None,
    client: MagicMock,
) -> None:
    """Test select entity."""
    assert config_entry.state is ConfigEntryState.NOT_LOADED
    assert await integration_setup(client)
    assert config_entry.state is ConfigEntryState.LOADED


async def test_filter_programs(
    config_entry: MockConfigEntry,
    integration_setup: Callable[[MagicMock], Awaitable[bool]],
    setup_credentials: None,
    client: MagicMock,
    entity_registry: er.EntityRegistry,
) -> None:
<<<<<<< HEAD
    """Test select that only right programs are shown."""
    client.get_available_programs.side_effect = None
    client.get_available_programs.return_value = ArrayOfAvailablePrograms(
=======
    """Test select that only known programs are shown."""
    client.get_all_programs.side_effect = None
    client.get_all_programs.return_value = ArrayOfPrograms(
>>>>>>> 4d4e11a0
        [
            EnumerateProgram(
                key=ProgramKey.DISHCARE_DISHWASHER_ECO_50,
                raw_key=ProgramKey.DISHCARE_DISHWASHER_ECO_50.value,
                constraints=EnumerateAvailableProgramConstraints(
                    execution=Execution.SELECT_ONLY,
                ),
            ),
            EnumerateProgram(
                key=ProgramKey.UNKNOWN,
                raw_key="an unknown program",
            ),
            EnumerateAvailableProgram(
                key=ProgramKey.DISHCARE_DISHWASHER_QUICK_45,
                raw_key=ProgramKey.DISHCARE_DISHWASHER_QUICK_45.value,
                constraints=EnumerateAvailableProgramConstraints(
                    execution=Execution.START_ONLY,
                ),
            ),
            EnumerateAvailableProgram(
                key=ProgramKey.DISHCARE_DISHWASHER_AUTO_1,
                raw_key=ProgramKey.DISHCARE_DISHWASHER_AUTO_1.value,
                constraints=EnumerateAvailableProgramConstraints(
                    execution=Execution.SELECT_AND_START,
                ),
            ),
        ]
    )

    assert config_entry.state is ConfigEntryState.NOT_LOADED
    assert await integration_setup(client)
    assert config_entry.state is ConfigEntryState.LOADED

    entity = entity_registry.async_get("select.dishwasher_selected_program")
    assert entity
    assert entity.capabilities
    assert entity.capabilities[ATTR_OPTIONS] == [
        "dishcare_dishwasher_program_eco_50",
        "dishcare_dishwasher_program_auto_1",
    ]

    entity = entity_registry.async_get("select.dishwasher_active_program")
    assert entity
    assert entity.capabilities
    assert entity.capabilities[ATTR_OPTIONS] == [
        "dishcare_dishwasher_program_quick_45",
        "dishcare_dishwasher_program_auto_1",
    ]


@pytest.mark.parametrize(
    (
        "appliance_ha_id",
        "entity_id",
        "mock_method",
        "program_key",
        "program_to_set",
        "event_key",
    ),
    [
        (
            "Dishwasher",
            "select.dishwasher_selected_program",
            "set_selected_program",
            ProgramKey.DISHCARE_DISHWASHER_ECO_50,
            "dishcare_dishwasher_program_eco_50",
            EventKey.BSH_COMMON_ROOT_SELECTED_PROGRAM,
        ),
        (
            "Dishwasher",
            "select.dishwasher_active_program",
            "start_program",
            ProgramKey.DISHCARE_DISHWASHER_ECO_50,
            "dishcare_dishwasher_program_eco_50",
            EventKey.BSH_COMMON_ROOT_ACTIVE_PROGRAM,
        ),
    ],
    indirect=["appliance_ha_id"],
)
async def test_select_program_functionality(
    appliance_ha_id: str,
    entity_id: str,
    mock_method: str,
    program_key: ProgramKey,
    program_to_set: str,
    event_key: EventKey,
    hass: HomeAssistant,
    config_entry: MockConfigEntry,
    integration_setup: Callable[[MagicMock], Awaitable[bool]],
    setup_credentials: None,
    client: MagicMock,
) -> None:
    """Test select functionality."""
    assert config_entry.state is ConfigEntryState.NOT_LOADED
    assert await integration_setup(client)
    assert config_entry.state is ConfigEntryState.LOADED

    assert hass.states.is_state(entity_id, "unknown")
    await hass.services.async_call(
        SELECT_DOMAIN,
        SERVICE_SELECT_OPTION,
        {ATTR_ENTITY_ID: entity_id, ATTR_OPTION: program_to_set},
    )
    await hass.async_block_till_done()
    getattr(client, mock_method).assert_awaited_once_with(
        appliance_ha_id, program_key=program_key
    )
    assert hass.states.is_state(entity_id, program_to_set)

    await client.add_events(
        [
            EventMessage(
                appliance_ha_id,
                EventType.NOTIFY,
                ArrayOfEvents(
                    [
                        Event(
                            key=event_key,
                            raw_key=event_key.value,
                            timestamp=0,
                            level="",
                            handling="",
                            value="A not known program",
                        )
                    ]
                ),
            )
        ]
    )
    await hass.async_block_till_done()
    assert hass.states.is_state(entity_id, STATE_UNKNOWN)


@pytest.mark.parametrize(
    (
        "entity_id",
        "program_to_set",
        "mock_attr",
        "exception_match",
    ),
    [
        (
            "select.dishwasher_selected_program",
            "dishcare_dishwasher_program_eco_50",
            "set_selected_program",
            r"Error.*select.*program.*",
        ),
        (
            "select.dishwasher_active_program",
            "dishcare_dishwasher_program_eco_50",
            "start_program",
            r"Error.*start.*program.*",
        ),
    ],
)
async def test_select_exception_handling(
    entity_id: str,
    program_to_set: str,
    mock_attr: str,
    exception_match: str,
    hass: HomeAssistant,
    integration_setup: Callable[[MagicMock], Awaitable[bool]],
    config_entry: MockConfigEntry,
    setup_credentials: None,
    client_with_exception: MagicMock,
) -> None:
    """Test exception handling."""
    client_with_exception.get_all_programs.side_effect = None
    client_with_exception.get_all_programs.return_value = ArrayOfPrograms(
        [
            EnumerateProgram(
                key=ProgramKey.DISHCARE_DISHWASHER_ECO_50,
                raw_key=ProgramKey.DISHCARE_DISHWASHER_ECO_50.value,
            )
        ]
    )

    assert config_entry.state is ConfigEntryState.NOT_LOADED
    assert await integration_setup(client_with_exception)
    assert config_entry.state is ConfigEntryState.LOADED

    # Assert that an exception is called.
    with pytest.raises(HomeConnectError):
        await getattr(client_with_exception, mock_attr)()

    with pytest.raises(HomeAssistantError, match=exception_match):
        await hass.services.async_call(
            SELECT_DOMAIN,
            SERVICE_SELECT_OPTION,
            {"entity_id": entity_id, "option": program_to_set},
            blocking=True,
        )
    assert getattr(client_with_exception, mock_attr).call_count == 2<|MERGE_RESOLUTION|>--- conflicted
+++ resolved
@@ -13,15 +13,11 @@
     ProgramKey,
 )
 from aiohomeconnect.model.error import HomeConnectError
-<<<<<<< HEAD
 from aiohomeconnect.model.program import (
-    EnumerateAvailableProgram,
-    EnumerateAvailableProgramConstraints,
+    EnumerateProgram,
+    EnumerateProgramConstraints,
     Execution,
 )
-=======
-from aiohomeconnect.model.program import EnumerateProgram
->>>>>>> 4d4e11a0
 import pytest
 
 from homeassistant.components.select import (
@@ -68,20 +64,14 @@
     client: MagicMock,
     entity_registry: er.EntityRegistry,
 ) -> None:
-<<<<<<< HEAD
     """Test select that only right programs are shown."""
-    client.get_available_programs.side_effect = None
-    client.get_available_programs.return_value = ArrayOfAvailablePrograms(
-=======
-    """Test select that only known programs are shown."""
     client.get_all_programs.side_effect = None
     client.get_all_programs.return_value = ArrayOfPrograms(
->>>>>>> 4d4e11a0
         [
             EnumerateProgram(
                 key=ProgramKey.DISHCARE_DISHWASHER_ECO_50,
                 raw_key=ProgramKey.DISHCARE_DISHWASHER_ECO_50.value,
-                constraints=EnumerateAvailableProgramConstraints(
+                constraints=EnumerateProgramConstraints(
                     execution=Execution.SELECT_ONLY,
                 ),
             ),
@@ -89,17 +79,17 @@
                 key=ProgramKey.UNKNOWN,
                 raw_key="an unknown program",
             ),
-            EnumerateAvailableProgram(
+            EnumerateProgram(
                 key=ProgramKey.DISHCARE_DISHWASHER_QUICK_45,
                 raw_key=ProgramKey.DISHCARE_DISHWASHER_QUICK_45.value,
-                constraints=EnumerateAvailableProgramConstraints(
+                constraints=EnumerateProgramConstraints(
                     execution=Execution.START_ONLY,
                 ),
             ),
-            EnumerateAvailableProgram(
+            EnumerateProgram(
                 key=ProgramKey.DISHCARE_DISHWASHER_AUTO_1,
                 raw_key=ProgramKey.DISHCARE_DISHWASHER_AUTO_1.value,
-                constraints=EnumerateAvailableProgramConstraints(
+                constraints=EnumerateProgramConstraints(
                     execution=Execution.SELECT_AND_START,
                 ),
             ),
