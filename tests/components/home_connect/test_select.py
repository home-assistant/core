"""Tests for home_connect select entities."""

from collections.abc import Awaitable, Callable
from unittest.mock import MagicMock

from aiohomeconnect.model import (
    ArrayOfEvents,
    ArrayOfPrograms,
    Event,
    EventKey,
    EventMessage,
    EventType,
    ProgramKey,
)
from aiohomeconnect.model.error import HomeConnectError
from aiohomeconnect.model.program import (
    EnumerateProgram,
    EnumerateProgramConstraints,
    Execution,
)
import pytest

from homeassistant.components.select import (
    ATTR_OPTION,
    ATTR_OPTIONS,
    DOMAIN as SELECT_DOMAIN,
)
from homeassistant.config_entries import ConfigEntryState
from homeassistant.const import (
    ATTR_ENTITY_ID,
    SERVICE_SELECT_OPTION,
    STATE_UNAVAILABLE,
    STATE_UNKNOWN,
    Platform,
)
from homeassistant.core import HomeAssistant
from homeassistant.exceptions import HomeAssistantError
from homeassistant.helpers import entity_registry as er

from tests.common import MockConfigEntry


@pytest.fixture
def platforms() -> list[str]:
    """Fixture to specify platforms to test."""
    return [Platform.SELECT]


async def test_select(
    config_entry: MockConfigEntry,
    integration_setup: Callable[[MagicMock], Awaitable[bool]],
    setup_credentials: None,
    client: MagicMock,
) -> None:
    """Test select entity."""
    assert config_entry.state is ConfigEntryState.NOT_LOADED
    assert await integration_setup(client)
    assert config_entry.state is ConfigEntryState.LOADED


<<<<<<< HEAD
async def test_select_entity_availabilty(
    hass: HomeAssistant,
    config_entry: MockConfigEntry,
    integration_setup: Callable[[MagicMock], Awaitable[bool]],
    setup_credentials: None,
    client: MagicMock,
    appliance_ha_id: str,
) -> None:
    """Test if select entities availability are based on the appliance connection state."""
    entity_ids = [
        "select.washer_active_program",
    ]
    assert config_entry.state == ConfigEntryState.NOT_LOADED
    assert await integration_setup(client)
    assert config_entry.state == ConfigEntryState.LOADED

    for entity_id in entity_ids:
        state = hass.states.get(entity_id)
        assert state
        assert state.state != STATE_UNAVAILABLE

    await client.add_events(
        [
            EventMessage(
                appliance_ha_id,
                EventType.DISCONNECTED,
                ArrayOfEvents([]),
            )
        ]
    )
    await hass.async_block_till_done()

    for entity_id in entity_ids:
        assert hass.states.is_state(entity_id, STATE_UNAVAILABLE)

    await client.add_events(
        [
            EventMessage(
                appliance_ha_id,
                EventType.CONNECTED,
                ArrayOfEvents([]),
            )
        ]
    )
    await hass.async_block_till_done()

    for entity_id in entity_ids:
        state = hass.states.get(entity_id)
        assert state
        assert state.state != STATE_UNAVAILABLE


async def test_filter_unknown_programs(
=======
async def test_filter_programs(
>>>>>>> efcfd97d
    config_entry: MockConfigEntry,
    integration_setup: Callable[[MagicMock], Awaitable[bool]],
    setup_credentials: None,
    client: MagicMock,
    entity_registry: er.EntityRegistry,
) -> None:
    """Test select that only right programs are shown."""
    client.get_all_programs.side_effect = None
    client.get_all_programs.return_value = ArrayOfPrograms(
        [
            EnumerateProgram(
                key=ProgramKey.DISHCARE_DISHWASHER_ECO_50,
                raw_key=ProgramKey.DISHCARE_DISHWASHER_ECO_50.value,
                constraints=EnumerateProgramConstraints(
                    execution=Execution.SELECT_ONLY,
                ),
            ),
            EnumerateProgram(
                key=ProgramKey.UNKNOWN,
                raw_key="an unknown program",
            ),
            EnumerateProgram(
                key=ProgramKey.DISHCARE_DISHWASHER_QUICK_45,
                raw_key=ProgramKey.DISHCARE_DISHWASHER_QUICK_45.value,
                constraints=EnumerateProgramConstraints(
                    execution=Execution.START_ONLY,
                ),
            ),
            EnumerateProgram(
                key=ProgramKey.DISHCARE_DISHWASHER_AUTO_1,
                raw_key=ProgramKey.DISHCARE_DISHWASHER_AUTO_1.value,
                constraints=EnumerateProgramConstraints(
                    execution=Execution.SELECT_AND_START,
                ),
            ),
        ]
    )

    assert config_entry.state is ConfigEntryState.NOT_LOADED
    assert await integration_setup(client)
    assert config_entry.state is ConfigEntryState.LOADED

    entity = entity_registry.async_get("select.dishwasher_selected_program")
    assert entity
    assert entity.capabilities
    assert entity.capabilities[ATTR_OPTIONS] == [
        "dishcare_dishwasher_program_eco_50",
        "dishcare_dishwasher_program_auto_1",
    ]

    entity = entity_registry.async_get("select.dishwasher_active_program")
    assert entity
    assert entity.capabilities
    assert entity.capabilities[ATTR_OPTIONS] == [
        "dishcare_dishwasher_program_quick_45",
        "dishcare_dishwasher_program_auto_1",
    ]


@pytest.mark.parametrize(
    (
        "appliance_ha_id",
        "entity_id",
        "mock_method",
        "program_key",
        "program_to_set",
        "event_key",
    ),
    [
        (
            "Dishwasher",
            "select.dishwasher_selected_program",
            "set_selected_program",
            ProgramKey.DISHCARE_DISHWASHER_ECO_50,
            "dishcare_dishwasher_program_eco_50",
            EventKey.BSH_COMMON_ROOT_SELECTED_PROGRAM,
        ),
        (
            "Dishwasher",
            "select.dishwasher_active_program",
            "start_program",
            ProgramKey.DISHCARE_DISHWASHER_ECO_50,
            "dishcare_dishwasher_program_eco_50",
            EventKey.BSH_COMMON_ROOT_ACTIVE_PROGRAM,
        ),
    ],
    indirect=["appliance_ha_id"],
)
async def test_select_program_functionality(
    appliance_ha_id: str,
    entity_id: str,
    mock_method: str,
    program_key: ProgramKey,
    program_to_set: str,
    event_key: EventKey,
    hass: HomeAssistant,
    config_entry: MockConfigEntry,
    integration_setup: Callable[[MagicMock], Awaitable[bool]],
    setup_credentials: None,
    client: MagicMock,
) -> None:
    """Test select functionality."""
    assert config_entry.state is ConfigEntryState.NOT_LOADED
    assert await integration_setup(client)
    assert config_entry.state is ConfigEntryState.LOADED

    assert hass.states.is_state(entity_id, "unknown")
    await hass.services.async_call(
        SELECT_DOMAIN,
        SERVICE_SELECT_OPTION,
        {ATTR_ENTITY_ID: entity_id, ATTR_OPTION: program_to_set},
    )
    await hass.async_block_till_done()
    getattr(client, mock_method).assert_awaited_once_with(
        appliance_ha_id, program_key=program_key
    )
    assert hass.states.is_state(entity_id, program_to_set)

    await client.add_events(
        [
            EventMessage(
                appliance_ha_id,
                EventType.NOTIFY,
                ArrayOfEvents(
                    [
                        Event(
                            key=event_key,
                            raw_key=event_key.value,
                            timestamp=0,
                            level="",
                            handling="",
                            value="A not known program",
                        )
                    ]
                ),
            )
        ]
    )
    await hass.async_block_till_done()
    assert hass.states.is_state(entity_id, STATE_UNKNOWN)


@pytest.mark.parametrize(
    (
        "entity_id",
        "program_to_set",
        "mock_attr",
        "exception_match",
    ),
    [
        (
            "select.dishwasher_selected_program",
            "dishcare_dishwasher_program_eco_50",
            "set_selected_program",
            r"Error.*select.*program.*",
        ),
        (
            "select.dishwasher_active_program",
            "dishcare_dishwasher_program_eco_50",
            "start_program",
            r"Error.*start.*program.*",
        ),
    ],
)
async def test_select_exception_handling(
    entity_id: str,
    program_to_set: str,
    mock_attr: str,
    exception_match: str,
    hass: HomeAssistant,
    integration_setup: Callable[[MagicMock], Awaitable[bool]],
    config_entry: MockConfigEntry,
    setup_credentials: None,
    client_with_exception: MagicMock,
) -> None:
    """Test exception handling."""
    client_with_exception.get_all_programs.side_effect = None
    client_with_exception.get_all_programs.return_value = ArrayOfPrograms(
        [
            EnumerateProgram(
                key=ProgramKey.DISHCARE_DISHWASHER_ECO_50,
                raw_key=ProgramKey.DISHCARE_DISHWASHER_ECO_50.value,
            )
        ]
    )

    assert config_entry.state is ConfigEntryState.NOT_LOADED
    assert await integration_setup(client_with_exception)
    assert config_entry.state is ConfigEntryState.LOADED

    # Assert that an exception is called.
    with pytest.raises(HomeConnectError):
        await getattr(client_with_exception, mock_attr)()

    with pytest.raises(HomeAssistantError, match=exception_match):
        await hass.services.async_call(
            SELECT_DOMAIN,
            SERVICE_SELECT_OPTION,
            {"entity_id": entity_id, "option": program_to_set},
            blocking=True,
        )
    assert getattr(client_with_exception, mock_attr).call_count == 2<|MERGE_RESOLUTION|>--- conflicted
+++ resolved
@@ -58,7 +58,6 @@
     assert config_entry.state is ConfigEntryState.LOADED
 
 
-<<<<<<< HEAD
 async def test_select_entity_availabilty(
     hass: HomeAssistant,
     config_entry: MockConfigEntry,
@@ -111,10 +110,7 @@
         assert state.state != STATE_UNAVAILABLE
 
 
-async def test_filter_unknown_programs(
-=======
 async def test_filter_programs(
->>>>>>> efcfd97d
     config_entry: MockConfigEntry,
     integration_setup: Callable[[MagicMock], Awaitable[bool]],
     setup_credentials: None,
