--- conflicted
+++ resolved
@@ -11,6 +11,7 @@
 from aiohomeconnect.model import (
     ArrayOfEvents,
     ArrayOfHomeAppliances,
+    ArrayOfOptions,
     ArrayOfPrograms,
     ArrayOfSettings,
     ArrayOfStatus,
@@ -199,13 +200,13 @@
     return set_program_side_effect
 
 
-def _get_set_key_value_side_effect(
-    event_queue: asyncio.Queue[list[EventMessage]], parameter_key: str
+def _get_set_setting_side_effect(
+    event_queue: asyncio.Queue[list[EventMessage]],
 ):
-    """Set program options side effect."""
-
-    async def set_key_value_side_effect(ha_id: str, *_, **kwargs) -> None:
-        event_key = EventKey(kwargs[parameter_key])
+    """Set settings side effect."""
+
+    async def set_settings_side_effect(ha_id: str, *_, **kwargs) -> None:
+        event_key = EventKey(kwargs["setting_key"])
         await event_queue.put(
             [
                 EventMessage(
@@ -227,7 +228,40 @@
             ]
         )
 
-    return set_key_value_side_effect
+    return set_settings_side_effect
+
+
+def _get_set_program_options_side_effect(
+    event_queue: asyncio.Queue[list[EventMessage]],
+):
+    """Set programs side effect."""
+
+    async def set_program_options_side_effect(ha_id: str, *_, **kwargs) -> None:
+        await event_queue.put(
+            [
+                EventMessage(
+                    ha_id,
+                    EventType.NOTIFY,
+                    ArrayOfEvents(
+                        [
+                            Event(
+                                key=EventKey(option.key),
+                                raw_key=option.key.value,
+                                timestamp=0,
+                                level="",
+                                handling="",
+                                value=option.value,
+                            )
+                            for option in cast(
+                                ArrayOfOptions, kwargs["array_of_options"]
+                            ).options
+                        ]
+                    ),
+                ),
+            ]
+        )
+
+    return set_program_options_side_effect
 
 
 async def _get_all_programs_side_effect(ha_id: str) -> ArrayOfPrograms:
@@ -289,27 +323,6 @@
     mock = MagicMock(
         autospec=HomeConnectClient,
     )
-<<<<<<< HEAD
-    mock.name = app
-    type(mock).status = PropertyMock(return_value={})
-    mock.get.side_effect = HomeConnectError
-    mock.put.side_effect = HomeConnectError
-    mock.get_programs_active.side_effect = HomeConnectError
-    mock.get_programs_available.side_effect = HomeConnectError
-    mock.select_program.side_effect = HomeConnectError
-    mock.start_program.side_effect = HomeConnectError
-    mock.select_program.side_effect = HomeConnectError
-    mock.pause_program.side_effect = HomeConnectError
-    mock.stop_program.side_effect = HomeConnectError
-    mock.set_options_active_program.side_effect = HomeConnectError
-    mock.set_options_selected_program.side_effect = HomeConnectError
-    mock.get_status.side_effect = HomeConnectError
-    mock.get_settings.side_effect = HomeConnectError
-    mock.set_setting.side_effect = HomeConnectError
-    mock.set_setting.side_effect = HomeConnectError
-    mock.execute_command.side_effect = HomeConnectError
-=======
->>>>>>> 2ce58546
 
     event_queue: asyncio.Queue[list[EventMessage]] = asyncio.Queue()
 
@@ -339,14 +352,14 @@
             event_queue, EventKey.BSH_COMMON_ROOT_SELECTED_PROGRAM
         ),
     )
-    mock.set_active_program_option = AsyncMock(
-        side_effect=_get_set_key_value_side_effect(event_queue, "option_key"),
-    )
-    mock.set_selected_program_option = AsyncMock(
-        side_effect=_get_set_key_value_side_effect(event_queue, "option_key"),
+    mock.set_active_program_options = AsyncMock(
+        side_effect=_get_set_program_options_side_effect(event_queue),
+    )
+    mock.set_selected_program_options = AsyncMock(
+        side_effect=_get_set_program_options_side_effect(event_queue),
     )
     mock.set_setting = AsyncMock(
-        side_effect=_get_set_key_value_side_effect(event_queue, "setting_key"),
+        side_effect=_get_set_setting_side_effect(event_queue),
     )
     mock.get_settings = AsyncMock(side_effect=_get_settings_side_effect)
     mock.get_setting = AsyncMock(side_effect=_get_setting_side_effect)
@@ -383,8 +396,8 @@
     mock.start_program = AsyncMock(side_effect=exception)
     mock.stop_program = AsyncMock(side_effect=exception)
     mock.set_selected_program = AsyncMock(side_effect=exception)
-    mock.set_active_program_option = AsyncMock(side_effect=exception)
-    mock.set_selected_program_option = AsyncMock(side_effect=exception)
+    mock.set_active_program_options = AsyncMock(side_effect=exception)
+    mock.set_selected_program_options = AsyncMock(side_effect=exception)
     mock.set_setting = AsyncMock(side_effect=exception)
     mock.get_settings = AsyncMock(side_effect=exception)
     mock.get_setting = AsyncMock(side_effect=exception)
