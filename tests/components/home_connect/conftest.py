--- conflicted
+++ resolved
@@ -21,11 +21,8 @@
     GetSetting,
     HomeAppliance,
     Option,
-<<<<<<< HEAD
+    Program,
     SettingKey,
-=======
-    Program,
->>>>>>> 147b5f54
 )
 from aiohomeconnect.model.error import HomeConnectApiError, HomeConnectError
 from aiohomeconnect.model.program import EnumerateProgram
