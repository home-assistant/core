--- conflicted
+++ resolved
@@ -240,7 +240,7 @@
     """Get active program."""
     try:
         return Program.from_dict(
-            (await _get_available_programs_side_effect(ha_id)).programs[0].to_dict()
+            (await _get_all_programs_side_effect(ha_id)).programs[0].to_dict()
         )
     except KeyError as err:
         raise NoProgramActiveError("error.key", "error description") from err
@@ -250,7 +250,7 @@
     """Get selected program."""
     try:
         return Program.from_dict(
-            (await _get_available_programs_side_effect(ha_id)).programs[0].to_dict()
+            (await _get_all_programs_side_effect(ha_id)).programs[0].to_dict()
         )
     except KeyError as err:
         raise NoProgramSelectedError("error.key", "error description") from err
@@ -314,15 +314,9 @@
     )
     mock.get_settings = AsyncMock(side_effect=_get_settings_side_effect)
     mock.get_status = AsyncMock(return_value=copy.deepcopy(MOCK_STATUS))
-<<<<<<< HEAD
-    mock.get_available_programs = AsyncMock(
-        side_effect=_get_available_programs_side_effect
-    )
+    mock.get_all_programs = AsyncMock(side_effect=_get_all_programs_side_effect)
     mock.get_active_program = AsyncMock(side_effect=_get_active_program)
     mock.get_selected_program = AsyncMock(side_effect=_get_selected_program)
-=======
-    mock.get_all_programs = AsyncMock(side_effect=_get_all_programs_side_effect)
->>>>>>> 4d4e11a0
     mock.put_command = AsyncMock()
 
     mock.side_effect = mock
@@ -364,15 +358,11 @@
     mock.get_settings = AsyncMock(side_effect=exception)
     mock.get_setting = AsyncMock(side_effect=exception)
     mock.get_status = AsyncMock(side_effect=exception)
-<<<<<<< HEAD
-    mock.get_available_programs = AsyncMock(side_effect=exception)
+    mock.get_all_programs = AsyncMock(side_effect=exception)
     mock.get_active_program = AsyncMock(side_effect=NoProgramActiveError("error.key"))
     mock.get_selected_program = AsyncMock(
         side_effect=NoProgramSelectedError("error.key")
     )
-=======
-    mock.get_all_programs = AsyncMock(side_effect=exception)
->>>>>>> 4d4e11a0
     mock.put_command = AsyncMock(side_effect=exception)
 
     return mock
