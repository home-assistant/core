--- conflicted
+++ resolved
@@ -4,7 +4,6 @@
 from datetime import time
 from unittest.mock import AsyncMock, MagicMock
 
-<<<<<<< HEAD
 from aiohomeconnect.model import (
     ArrayOfEvents,
     ArrayOfSettings,
@@ -14,11 +13,6 @@
     SettingKey,
 )
 from aiohomeconnect.model.error import HomeConnectApiError, HomeConnectError
-=======
-from aiohomeconnect.model import ArrayOfSettings, EventMessage, GetSetting, SettingKey
-from aiohomeconnect.model.error import HomeConnectError
-from aiohomeconnect.model.event import ArrayOfEvents, EventType
->>>>>>> 63ab1368
 import pytest
 
 from homeassistant.components.home_connect.const import DOMAIN
@@ -51,150 +45,162 @@
 
 
 @pytest.mark.parametrize("appliance_ha_id", ["Oven"], indirect=True)
-<<<<<<< HEAD
 async def test_paired_depaired_devices_flow(
     appliance_ha_id: str,
-=======
-async def test_time_entity_availabilty(
->>>>>>> 63ab1368
-    hass: HomeAssistant,
-    config_entry: MockConfigEntry,
-    integration_setup: Callable[[MagicMock], Awaitable[bool]],
-    setup_credentials: None,
-    client: MagicMock,
-<<<<<<< HEAD
+    hass: HomeAssistant,
+    config_entry: MockConfigEntry,
+    integration_setup: Callable[[MagicMock], Awaitable[bool]],
+    setup_credentials: None,
+    client: MagicMock,
     device_registry: dr.DeviceRegistry,
     entity_registry: er.EntityRegistry,
 ) -> None:
     """Test that removed devices are correctly removed from and added to hass on API events."""
-=======
+    assert config_entry.state == ConfigEntryState.NOT_LOADED
+    assert await integration_setup(client)
+    assert config_entry.state == ConfigEntryState.LOADED
+
+    device = device_registry.async_get_device(identifiers={(DOMAIN, appliance_ha_id)})
+    assert device
+    entity_entries = entity_registry.entities.get_entries_for_device_id(device.id)
+    assert entity_entries
+
+    await client.add_events(
+        [
+            EventMessage(
+                appliance_ha_id,
+                EventType.DEPAIRED,
+                data=ArrayOfEvents([]),
+            )
+        ]
+    )
+    await hass.async_block_till_done()
+
+    device = device_registry.async_get_device(identifiers={(DOMAIN, appliance_ha_id)})
+    assert not device
+    for entity_entry in entity_entries:
+        assert not entity_registry.async_get(entity_entry.entity_id)
+
+    # Now that all everything related to the device is removed, pair it again
+    await client.add_events(
+        [
+            EventMessage(
+                appliance_ha_id,
+                EventType.PAIRED,
+                data=ArrayOfEvents([]),
+            )
+        ]
+    )
+    await hass.async_block_till_done()
+
+    assert device_registry.async_get_device(identifiers={(DOMAIN, appliance_ha_id)})
+    for entity_entry in entity_entries:
+        assert entity_registry.async_get(entity_entry.entity_id)
+
+
+@pytest.mark.parametrize("appliance_ha_id", ["Oven"], indirect=True)
+async def test_connected_devices(
+    appliance_ha_id: str,
+    hass: HomeAssistant,
+    config_entry: MockConfigEntry,
+    integration_setup: Callable[[MagicMock], Awaitable[bool]],
+    setup_credentials: None,
+    client: MagicMock,
+    device_registry: dr.DeviceRegistry,
+    entity_registry: er.EntityRegistry,
+) -> None:
+    """Test that devices reconnected.
+
+    Specifically those devices whose settings, status, etc. could
+    not be obtained while disconnected and once connected, the entities are added.
+    """
+    get_settings_original_mock = client.get_settings
+
+    async def get_settings_side_effect(ha_id: str):
+        if ha_id == appliance_ha_id:
+            raise HomeConnectApiError(
+                "SDK.Error.HomeAppliance.Connection.Initialization.Failed"
+            )
+        return await get_settings_original_mock.side_effect(ha_id)
+
+    client.get_settings = AsyncMock(side_effect=get_settings_side_effect)
+    assert config_entry.state == ConfigEntryState.NOT_LOADED
+    assert await integration_setup(client)
+    assert config_entry.state == ConfigEntryState.LOADED
+    client.get_settings = get_settings_original_mock
+
+    device = device_registry.async_get_device(identifiers={(DOMAIN, appliance_ha_id)})
+    assert device
+    entity_entries = entity_registry.entities.get_entries_for_device_id(device.id)
+
+    await client.add_events(
+        [
+            EventMessage(
+                appliance_ha_id,
+                EventType.CONNECTED,
+                data=ArrayOfEvents([]),
+            )
+        ]
+    )
+    await hass.async_block_till_done()
+
+    device = device_registry.async_get_device(identifiers={(DOMAIN, appliance_ha_id)})
+    assert device
+    new_entity_entries = entity_registry.entities.get_entries_for_device_id(device.id)
+    assert len(new_entity_entries) > len(entity_entries)
+
+
+@pytest.mark.parametrize("appliance_ha_id", ["Oven"], indirect=True)
+async def test_time_entity_availabilty(
+    hass: HomeAssistant,
+    config_entry: MockConfigEntry,
+    integration_setup: Callable[[MagicMock], Awaitable[bool]],
+    setup_credentials: None,
+    client: MagicMock,
     appliance_ha_id: str,
 ) -> None:
     """Test if time entities availability are based on the appliance connection state."""
     entity_ids = [
         "time.oven_alarm_clock",
     ]
->>>>>>> 63ab1368
     assert config_entry.state == ConfigEntryState.NOT_LOADED
     assert await integration_setup(client)
     assert config_entry.state == ConfigEntryState.LOADED
 
-<<<<<<< HEAD
-    device = device_registry.async_get_device(identifiers={(DOMAIN, appliance_ha_id)})
-    assert device
-    entity_entries = entity_registry.entities.get_entries_for_device_id(device.id)
-    assert entity_entries
-=======
     for entity_id in entity_ids:
         state = hass.states.get(entity_id)
         assert state
         assert state.state != STATE_UNAVAILABLE
->>>>>>> 63ab1368
-
-    await client.add_events(
-        [
-            EventMessage(
-                appliance_ha_id,
-<<<<<<< HEAD
-                EventType.DEPAIRED,
-                data=ArrayOfEvents([]),
-=======
+
+    await client.add_events(
+        [
+            EventMessage(
+                appliance_ha_id,
                 EventType.DISCONNECTED,
                 ArrayOfEvents([]),
->>>>>>> 63ab1368
-            )
-        ]
-    )
-    await hass.async_block_till_done()
-
-<<<<<<< HEAD
-    device = device_registry.async_get_device(identifiers={(DOMAIN, appliance_ha_id)})
-    assert not device
-    for entity_entry in entity_entries:
-        assert not entity_registry.async_get(entity_entry.entity_id)
-
-    # Now that all everything related to the device is removed, pair it again
-    await client.add_events(
-        [
-            EventMessage(
-                appliance_ha_id,
-                EventType.PAIRED,
-                data=ArrayOfEvents([]),
-            )
-        ]
-    )
-    await hass.async_block_till_done()
-
-    assert device_registry.async_get_device(identifiers={(DOMAIN, appliance_ha_id)})
-    for entity_entry in entity_entries:
-        assert entity_registry.async_get(entity_entry.entity_id)
-
-
-@pytest.mark.parametrize("appliance_ha_id", ["Oven"], indirect=True)
-async def test_connected_devices(
-    appliance_ha_id: str,
-    hass: HomeAssistant,
-    config_entry: MockConfigEntry,
-    integration_setup: Callable[[MagicMock], Awaitable[bool]],
-    setup_credentials: None,
-    client: MagicMock,
-    device_registry: dr.DeviceRegistry,
-    entity_registry: er.EntityRegistry,
-) -> None:
-    """Test that devices reconnected.
-
-    Specifically those devices whose settings, status, etc. could
-    not be obtained while disconnected and once connected, the entities are added.
-    """
-    get_settings_original_mock = client.get_settings
-
-    async def get_settings_side_effect(ha_id: str):
-        if ha_id == appliance_ha_id:
-            raise HomeConnectApiError(
-                "SDK.Error.HomeAppliance.Connection.Initialization.Failed"
-            )
-        return await get_settings_original_mock.side_effect(ha_id)
-
-    client.get_settings = AsyncMock(side_effect=get_settings_side_effect)
-    assert config_entry.state == ConfigEntryState.NOT_LOADED
-    assert await integration_setup(client)
-    assert config_entry.state == ConfigEntryState.LOADED
-    client.get_settings = get_settings_original_mock
-
-    device = device_registry.async_get_device(identifiers={(DOMAIN, appliance_ha_id)})
-    assert device
-    entity_entries = entity_registry.entities.get_entries_for_device_id(device.id)
-=======
+            )
+        ]
+    )
+    await hass.async_block_till_done()
+
     for entity_id in entity_ids:
         assert hass.states.is_state(entity_id, STATE_UNAVAILABLE)
->>>>>>> 63ab1368
 
     await client.add_events(
         [
             EventMessage(
                 appliance_ha_id,
                 EventType.CONNECTED,
-<<<<<<< HEAD
-                data=ArrayOfEvents([]),
-=======
                 ArrayOfEvents([]),
->>>>>>> 63ab1368
-            )
-        ]
-    )
-    await hass.async_block_till_done()
-
-<<<<<<< HEAD
-    device = device_registry.async_get_device(identifiers={(DOMAIN, appliance_ha_id)})
-    assert device
-    new_entity_entries = entity_registry.entities.get_entries_for_device_id(device.id)
-    assert len(new_entity_entries) > len(entity_entries)
-=======
+            )
+        ]
+    )
+    await hass.async_block_till_done()
+
     for entity_id in entity_ids:
         state = hass.states.get(entity_id)
         assert state
         assert state.state != STATE_UNAVAILABLE
->>>>>>> 63ab1368
 
 
 @pytest.mark.parametrize("appliance_ha_id", ["Oven"], indirect=True)
