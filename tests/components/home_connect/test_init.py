"""Test the integration init functionality."""

from collections.abc import Awaitable, Callable
from typing import Any
from unittest.mock import MagicMock, Mock, patch

from freezegun.api import FrozenDateTimeFactory
import pytest
from requests import HTTPError
import requests_mock

from homeassistant.components.binary_sensor import DOMAIN as BINARY_SENSOR_DOMAIN
from homeassistant.components.home_connect import (
    SCAN_INTERVAL,
    bsh_key_to_translation_key,
)
from homeassistant.components.home_connect.const import (
    BSH_CHILD_LOCK_STATE,
    BSH_OPERATION_STATE,
    BSH_POWER_STATE,
    BSH_REMOTE_START_ALLOWANCE_STATE,
    COOKING_LIGHTING,
    DOMAIN,
    OAUTH2_TOKEN,
)
from homeassistant.components.light import DOMAIN as LIGHT_DOMAIN
from homeassistant.components.sensor import DOMAIN as SENSOR_DOMAIN
from homeassistant.components.switch import DOMAIN as SWITCH_DOMAIN
from homeassistant.config_entries import ConfigEntryState
from homeassistant.const import Platform
from homeassistant.core import HomeAssistant
<<<<<<< HEAD
from homeassistant.exceptions import ServiceValidationError
=======
from homeassistant.exceptions import HomeAssistantError, ServiceValidationError
>>>>>>> bd0da03e
from homeassistant.helpers import device_registry as dr, entity_registry as er
import homeassistant.helpers.issue_registry as ir

from .conftest import (
    CLIENT_ID,
    CLIENT_SECRET,
    FAKE_ACCESS_TOKEN,
    FAKE_REFRESH_TOKEN,
    SERVER_ACCESS_TOKEN,
    get_all_appliances,
)

from tests.common import MockConfigEntry
from tests.test_util.aiohttp import AiohttpClientMocker

DEPRECATED_KEYS_SERVICE_KV_CALL_PARAMS = [
    {
        "domain": DOMAIN,
        "service": "set_option_active",
        "service_data": {
            "device_id": "DEVICE_ID",
            "key": "",
            "value": "",
            "unit": "",
        },
        "blocking": True,
    },
    {
        "domain": DOMAIN,
        "service": "set_option_selected",
        "service_data": {
            "device_id": "DEVICE_ID",
            "key": "",
            "value": "",
        },
        "blocking": True,
    },
]

SERVICE_KV_CALL_PARAMS = [
    {
        "domain": DOMAIN,
        "service": "set_option_active",
        "service_data": {
            "device_id": "DEVICE_ID",
            "custom_options": [
                {
                    "key": "",
                    "value": "",
                    "unit": "",
                },
            ],
        },
        "blocking": True,
    },
    {
        "domain": DOMAIN,
        "service": "set_option_selected",
        "service_data": {
            "device_id": "DEVICE_ID",
            "custom_options": [
                {
                    "key": "",
                    "value": "",
                },
            ],
        },
        "blocking": True,
    },
    {
        "domain": DOMAIN,
        "service": "change_setting",
        "service_data": {
            "device_id": "DEVICE_ID",
            "key": "",
            "value": "",
        },
        "blocking": True,
    },
    *DEPRECATED_KEYS_SERVICE_KV_CALL_PARAMS,
]

SERVICE_COMMAND_CALL_PARAMS = [
    {
        "domain": DOMAIN,
        "service": "pause_program",
        "service_data": {
            "device_id": "DEVICE_ID",
        },
        "blocking": True,
    },
    {
        "domain": DOMAIN,
        "service": "resume_program",
        "service_data": {
            "device_id": "DEVICE_ID",
        },
        "blocking": True,
    },
]


DEPRECATED_KEYS_SERVICE_PROGRAM_CALL_PARAMS = [
    {
        "domain": DOMAIN,
        "service": "select_program",
        "service_data": {
            "device_id": "DEVICE_ID",
            "program": "",
            "key": "",
            "value": "",
        },
        "blocking": True,
    },
    {
        "domain": DOMAIN,
        "service": "start_program",
        "service_data": {
            "device_id": "DEVICE_ID",
            "program": "",
            "key": "",
            "value": "",
            "unit": "C",
        },
        "blocking": True,
    },
]

SERVICE_PROGRAM_CALL_PARAMS = [
    {
        "domain": DOMAIN,
        "service": "select_program",
        "service_data": {
            "device_id": "DEVICE_ID",
            "program": "",
            "custom_options": [
                {
                    "key": "",
                    "value": "",
                },
            ],
        },
        "blocking": True,
    },
    {
        "domain": DOMAIN,
        "service": "start_program",
        "service_data": {
            "device_id": "DEVICE_ID",
            "program": "",
            "custom_options": [
                {
                    "key": "",
                    "value": "",
                    "unit": "C",
                }
            ],
        },
        "blocking": True,
    },
    *DEPRECATED_KEYS_SERVICE_PROGRAM_CALL_PARAMS,
]

SERVICE_APPLIANCE_METHOD_MAPPING = {
    "set_option_active": "put",
    "set_option_selected": "put",
    "change_setting": "set_setting",
    "pause_program": "execute_command",
    "resume_program": "execute_command",
    "select_program": "select_program",
    "start_program": "start_program",
}

SERVICE_VALIDATION_ERROR_MAPPING = {
    "set_option_active": r"Error.*set.*program.*options.*",
    "set_option_selected": r"Error.*set.*program.*options.*",
    "change_setting": r"Error.*assign.*value.*setting.*",
    "pause_program": r"Error.*execute.*command.*",
    "resume_program": r"Error.*execute.*command.*",
    "select_program": r"Error.*select.*program.*",
    "start_program": r"Error.*start.*program.*",
}


@pytest.mark.usefixtures("bypass_throttle")
async def test_api_setup(
    hass: HomeAssistant,
    config_entry: MockConfigEntry,
    integration_setup: Callable[[], Awaitable[bool]],
    setup_credentials: None,
    get_appliances: MagicMock,
) -> None:
    """Test setup and unload."""
    get_appliances.side_effect = get_all_appliances
    assert config_entry.state == ConfigEntryState.NOT_LOADED
    assert await integration_setup()
    assert config_entry.state == ConfigEntryState.LOADED

    assert await hass.config_entries.async_unload(config_entry.entry_id)
    await hass.async_block_till_done()

    assert config_entry.state == ConfigEntryState.NOT_LOADED


async def test_update_throttle(
    appliance: Mock,
    freezer: FrozenDateTimeFactory,
    hass: HomeAssistant,
    config_entry: MockConfigEntry,
    integration_setup: Callable[[], Awaitable[bool]],
    setup_credentials: None,
    get_appliances: MagicMock,
) -> None:
    """Test to check Throttle functionality."""
    assert config_entry.state == ConfigEntryState.NOT_LOADED
    assert await integration_setup()
    assert config_entry.state == ConfigEntryState.LOADED
    get_appliances_call_count = get_appliances.call_count

    # First re-load after 1 minute is not blocked.
    assert await hass.config_entries.async_unload(config_entry.entry_id)
    assert config_entry.state == ConfigEntryState.NOT_LOADED
    freezer.tick(SCAN_INTERVAL.seconds + 0.1)
    assert await hass.config_entries.async_setup(config_entry.entry_id)
    assert get_appliances.call_count == get_appliances_call_count + 1

    # Second re-load is blocked by Throttle.
    assert await hass.config_entries.async_unload(config_entry.entry_id)
    assert config_entry.state == ConfigEntryState.NOT_LOADED
    freezer.tick(SCAN_INTERVAL.seconds - 0.1)
    assert await hass.config_entries.async_setup(config_entry.entry_id)
    assert get_appliances.call_count == get_appliances_call_count + 1


@pytest.mark.usefixtures("bypass_throttle")
async def test_exception_handling(
    integration_setup: Callable[[], Awaitable[bool]],
    config_entry: MockConfigEntry,
    setup_credentials: None,
    get_appliances: MagicMock,
    problematic_appliance: Mock,
) -> None:
    """Test exception handling."""
    get_appliances.return_value = [problematic_appliance]
    assert config_entry.state == ConfigEntryState.NOT_LOADED
    assert await integration_setup()
    assert config_entry.state == ConfigEntryState.LOADED


@pytest.mark.parametrize("token_expiration_time", [12345])
@pytest.mark.usefixtures("bypass_throttle")
async def test_token_refresh_success(
    integration_setup: Callable[[], Awaitable[bool]],
    config_entry: MockConfigEntry,
    aioclient_mock: AiohttpClientMocker,
    requests_mock: requests_mock.Mocker,
    setup_credentials: None,
) -> None:
    """Test where token is expired and the refresh attempt succeeds."""

    assert config_entry.data["token"]["access_token"] == FAKE_ACCESS_TOKEN

    requests_mock.post(OAUTH2_TOKEN, json=SERVER_ACCESS_TOKEN)
    requests_mock.get("/api/homeappliances", json={"data": {"homeappliances": []}})

    aioclient_mock.post(
        OAUTH2_TOKEN,
        json=SERVER_ACCESS_TOKEN,
    )
    assert await integration_setup()
    assert config_entry.state == ConfigEntryState.LOADED

    # Verify token request
    assert aioclient_mock.call_count == 1
    assert aioclient_mock.mock_calls[0][2] == {
        "client_id": CLIENT_ID,
        "client_secret": CLIENT_SECRET,
        "grant_type": "refresh_token",
        "refresh_token": FAKE_REFRESH_TOKEN,
    }

    # Verify updated token
    assert (
        config_entry.data["token"]["access_token"]
        == SERVER_ACCESS_TOKEN["access_token"]
    )


@pytest.mark.usefixtures("bypass_throttle")
async def test_http_error(
    config_entry: MockConfigEntry,
    integration_setup: Callable[[], Awaitable[bool]],
    setup_credentials: None,
    get_appliances: MagicMock,
) -> None:
    """Test HTTP errors during setup integration."""
    get_appliances.side_effect = HTTPError(response=MagicMock())
    assert config_entry.state == ConfigEntryState.NOT_LOADED
    assert await integration_setup()
    assert config_entry.state == ConfigEntryState.LOADED
    assert get_appliances.call_count == 1


@pytest.mark.parametrize(
    "service_call",
    SERVICE_KV_CALL_PARAMS + SERVICE_COMMAND_CALL_PARAMS + SERVICE_PROGRAM_CALL_PARAMS,
)
@pytest.mark.usefixtures("bypass_throttle")
async def test_services(
    service_call: list[dict[str, Any]],
    hass: HomeAssistant,
    device_registry: dr.DeviceRegistry,
    config_entry: MockConfigEntry,
    integration_setup: Callable[[], Awaitable[bool]],
    setup_credentials: None,
    get_appliances: MagicMock,
    appliance: Mock,
) -> None:
    """Create and test services."""
    get_appliances.return_value = [appliance]
    assert config_entry.state == ConfigEntryState.NOT_LOADED
    assert await integration_setup()
    assert config_entry.state == ConfigEntryState.LOADED

    device_entry = device_registry.async_get_or_create(
        config_entry_id=config_entry.entry_id,
        identifiers={(DOMAIN, appliance.haId)},
    )

    service_name = service_call["service"]
    service_call["service_data"]["device_id"] = device_entry.id
    await hass.services.async_call(**service_call)
    await hass.async_block_till_done()
    assert (
        getattr(appliance, SERVICE_APPLIANCE_METHOD_MAPPING[service_name]).call_count
        == 1
    )


@pytest.mark.parametrize(
    "service_call",
<<<<<<< HEAD
    DEPRECATED_KEYS_SERVICE_KV_CALL_PARAMS
    + DEPRECATED_KEYS_SERVICE_PROGRAM_CALL_PARAMS,
)
@pytest.mark.usefixtures("bypass_throttle")
async def test_service_keys_deprecation(
    service_call: list[dict[str, Any]],
    hass: HomeAssistant,
    device_registry: dr.DeviceRegistry,
=======
    SERVICE_KV_CALL_PARAMS + SERVICE_COMMAND_CALL_PARAMS + SERVICE_PROGRAM_CALL_PARAMS,
)
@pytest.mark.usefixtures("bypass_throttle")
async def test_services_exception(
    service_call: list[dict[str, Any]],
    hass: HomeAssistant,
>>>>>>> bd0da03e
    config_entry: MockConfigEntry,
    integration_setup: Callable[[], Awaitable[bool]],
    setup_credentials: None,
    get_appliances: MagicMock,
<<<<<<< HEAD
    appliance: Mock,
    issue_registry: ir.IssueRegistry,
) -> None:
    """Test deprecated service keys."""
    get_appliances.return_value = [appliance]
    assert config_entry.state == ConfigEntryState.NOT_LOADED
    assert await integration_setup()
    assert config_entry.state == ConfigEntryState.LOADED

    device_entry = device_registry.async_get_or_create(
        config_entry_id=config_entry.entry_id,
        identifiers={(DOMAIN, appliance.haId)},
    )

    service_call["service_data"]["device_id"] = device_entry.id
    await hass.services.async_call(**service_call)
    await hass.async_block_till_done()

    assert len(issue_registry.issues) == 1
    assert issue_registry.async_get_issue(DOMAIN, "moved_program_options_keys")


@pytest.mark.parametrize(
    ("service_call", "method_called", "expected_args"),
    [
        (
            {
                "domain": DOMAIN,
                "service": "select_program",
                "service_data": {
                    "device_id": "DEVICE_ID",
                    "program": "dishcare_dishwasher_program_eco50",
                    "b_s_h_common_option_start_in_relative": "00:30:00",
                },
            },
            "select_program",
            (
                "Dishcare.Dishwasher.Program.Eco50",
                [{"key": "BSH.Common.Option.StartInRelative", "value": 1800}],
            ),
        ),
        (
            {
                "domain": DOMAIN,
                "service": "start_program",
                "service_data": {
                    "device_id": "DEVICE_ID",
                    "program": "ConsumerProducts.Coffee.Maker.Program.Beverage.Coffee",
                    "consumer_products_coffee_maker_option_bean_amount": "consumer_products_coffee_maker_enum_type_bean_amount_normal",
                },
            },
            "start_program",
            (
                "ConsumerProducts.Coffee.Maker.Program.Beverage.Coffee",
                [
                    {
                        "key": "ConsumerProducts.CoffeeMaker.Option.BeanAmount",
                        "value": "ConsumerProducts.CoffeeMaker.EnumType.BeanAmount.Normal",
                    }
                ],
            ),
        ),
        (
            {
                "domain": DOMAIN,
                "service": "set_option_active",
                "service_data": {
                    "device_id": "DEVICE_ID",
                    "consumer_products_coffee_maker_option_bean_amount": "consumer_products_coffee_maker_enum_type_bean_amount_normal",
                },
            },
            "put",
            (
                "/programs/active/options",
                {
                    "data": {
                        "options": [
                            {
                                "key": "ConsumerProducts.CoffeeMaker.Option.BeanAmount",
                                "value": "ConsumerProducts.CoffeeMaker.EnumType.BeanAmount.Normal",
                            },
                        ]
                    },
                },
            ),
        ),
        (
            {
                "domain": DOMAIN,
                "service": "set_option_selected",
                "service_data": {
                    "device_id": "DEVICE_ID",
                    "consumer_products_coffee_maker_option_bean_amount": "consumer_products_coffee_maker_enum_type_bean_amount_normal",
                },
            },
            "put",
            (
                "/programs/selected/options",
                {
                    "data": {
                        "options": [
                            {
                                "key": "ConsumerProducts.CoffeeMaker.Option.BeanAmount",
                                "value": "ConsumerProducts.CoffeeMaker.EnumType.BeanAmount.Normal",
                            }
                        ],
                    },
                },
            ),
        ),
    ],
)
@pytest.mark.usefixtures("bypass_throttle")
async def test_recognized_options(
    hass: HomeAssistant,
    service_call: list[dict[str, Any]],
    method_called: str,
    expected_args: str,
    device_registry: dr.DeviceRegistry,
    config_entry: MockConfigEntry,
    integration_setup: Callable[[], Awaitable[bool]],
    setup_credentials: None,
    get_appliances: MagicMock,
    appliance: Mock,
) -> None:
    """Test recognized options."""
    get_appliances.return_value = [appliance]
=======
    problematic_appliance: Mock,
    device_registry: dr.DeviceRegistry,
) -> None:
    """Raise a HomeAssistantError when there is an API error."""
    get_appliances.return_value = [problematic_appliance]
>>>>>>> bd0da03e
    assert config_entry.state == ConfigEntryState.NOT_LOADED
    assert await integration_setup()
    assert config_entry.state == ConfigEntryState.LOADED

    device_entry = device_registry.async_get_or_create(
        config_entry_id=config_entry.entry_id,
<<<<<<< HEAD
        identifiers={(DOMAIN, appliance.haId)},
    )

    service_call["service_data"]["device_id"] = device_entry.id
    await hass.services.async_call(**service_call)
    await hass.async_block_till_done()
    method_mock: MagicMock = getattr(appliance, method_called)
    assert method_mock.call_count == 1
    assert method_mock.call_args[0] == expected_args


@pytest.mark.usefixtures("bypass_throttle")
async def test_services_exception_device_id(
=======
        identifiers={(DOMAIN, problematic_appliance.haId)},
    )

    service_call["service_data"]["device_id"] = device_entry.id

    with pytest.raises(HomeAssistantError):
        await hass.services.async_call(**service_call)


@pytest.mark.usefixtures("bypass_throttle")
async def test_services_appliance_not_found(
>>>>>>> bd0da03e
    hass: HomeAssistant,
    config_entry: MockConfigEntry,
    integration_setup: Callable[[], Awaitable[bool]],
    setup_credentials: None,
    get_appliances: MagicMock,
    appliance: Mock,
) -> None:
    """Raise a ServiceValidationError when device id does not match."""
    get_appliances.return_value = [appliance]
    assert config_entry.state == ConfigEntryState.NOT_LOADED
    assert await integration_setup()
    assert config_entry.state == ConfigEntryState.LOADED

    service_call = SERVICE_KV_CALL_PARAMS[0]

    service_call["service_data"]["device_id"] = "DOES_NOT_EXISTS"

    with pytest.raises(ServiceValidationError, match=r"Appliance.*not found"):
        await hass.services.async_call(**service_call)


@pytest.mark.parametrize(
    "service_call",
    SERVICE_KV_CALL_PARAMS + SERVICE_COMMAND_CALL_PARAMS + SERVICE_PROGRAM_CALL_PARAMS,
)
@pytest.mark.usefixtures("bypass_throttle")
async def test_services_exception(
    service_call: list[dict[str, Any]],
    hass: HomeAssistant,
    device_registry: dr.DeviceRegistry,
    config_entry: MockConfigEntry,
    integration_setup: Callable[[], Awaitable[bool]],
    setup_credentials: None,
    get_appliances: MagicMock,
    problematic_appliance: Mock,
) -> None:
    """Raise a ValueError when device id does not match."""
    get_appliances.return_value = [problematic_appliance]
    assert config_entry.state == ConfigEntryState.NOT_LOADED
    assert await integration_setup()
    assert config_entry.state == ConfigEntryState.LOADED

    device_entry = device_registry.async_get_or_create(
        config_entry_id=config_entry.entry_id,
        identifiers={(DOMAIN, problematic_appliance.haId)},
    )

    service_call["service_data"]["device_id"] = device_entry.id

    service_name = service_call["service"]
    with pytest.raises(
        ServiceValidationError,
        match=SERVICE_VALIDATION_ERROR_MAPPING[service_name],
    ):
        await hass.services.async_call(**service_call)


async def test_entity_migration(
    hass: HomeAssistant,
    device_registry: dr.DeviceRegistry,
    entity_registry: er.EntityRegistry,
    config_entry_v1_1: MockConfigEntry,
    appliance: Mock,
    platforms: list[Platform],
) -> None:
    """Test entity migration."""

    config_entry_v1_1.add_to_hass(hass)

    device_entry = device_registry.async_get_or_create(
        config_entry_id=config_entry_v1_1.entry_id,
        identifiers={(DOMAIN, appliance.haId)},
    )

    test_entities = [
        (
            SENSOR_DOMAIN,
            "Operation State",
            BSH_OPERATION_STATE,
        ),
        (
            SWITCH_DOMAIN,
            "ChildLock",
            BSH_CHILD_LOCK_STATE,
        ),
        (
            SWITCH_DOMAIN,
            "Power",
            BSH_POWER_STATE,
        ),
        (
            BINARY_SENSOR_DOMAIN,
            "Remote Start",
            BSH_REMOTE_START_ALLOWANCE_STATE,
        ),
        (
            LIGHT_DOMAIN,
            "Light",
            COOKING_LIGHTING,
        ),
    ]

    for domain, old_unique_id_suffix, _ in test_entities:
        entity_registry.async_get_or_create(
            domain,
            DOMAIN,
            f"{appliance.haId}-{old_unique_id_suffix}",
            device_id=device_entry.id,
            config_entry=config_entry_v1_1,
        )

    with patch("homeassistant.components.home_connect.PLATFORMS", platforms):
        await hass.config_entries.async_setup(config_entry_v1_1.entry_id)
        await hass.async_block_till_done()

    for domain, _, expected_unique_id_suffix in test_entities:
        assert entity_registry.async_get_entity_id(
            domain, DOMAIN, f"{appliance.haId}-{expected_unique_id_suffix}"
        )
    assert config_entry_v1_1.minor_version == 2


async def test_bsh_key_transformations() -> None:
    """Test that the key transformations are compatible valid translations keys and can be reversed."""
    program = "Dishcare.Dishwasher.Program.Eco50"
    translation_key = bsh_key_to_translation_key(program)
    assert translation_key == "dishcare_dishwasher_program_eco_50"<|MERGE_RESOLUTION|>--- conflicted
+++ resolved
@@ -29,11 +29,7 @@
 from homeassistant.config_entries import ConfigEntryState
 from homeassistant.const import Platform
 from homeassistant.core import HomeAssistant
-<<<<<<< HEAD
-from homeassistant.exceptions import ServiceValidationError
-=======
 from homeassistant.exceptions import HomeAssistantError, ServiceValidationError
->>>>>>> bd0da03e
 from homeassistant.helpers import device_registry as dr, entity_registry as er
 import homeassistant.helpers.issue_registry as ir
 
@@ -208,13 +204,13 @@
 }
 
 SERVICE_VALIDATION_ERROR_MAPPING = {
-    "set_option_active": r"Error.*set.*program.*options.*",
-    "set_option_selected": r"Error.*set.*program.*options.*",
-    "change_setting": r"Error.*assign.*value.*setting.*",
-    "pause_program": r"Error.*execute.*command.*",
-    "resume_program": r"Error.*execute.*command.*",
-    "select_program": r"Error.*select.*program.*",
-    "start_program": r"Error.*start.*program.*",
+    "set_option_active": r"Error.*setting.*program.*options.*",
+    "set_option_selected": r"Error.*setting.*program.*options.*",
+    "change_setting": r"Error.*assigning.*value.*setting.*",
+    "pause_program": r"Error.*executing.*command.*",
+    "resume_program": r"Error.*executing.*command.*",
+    "select_program": r"Error.*selecting.*program.*",
+    "start_program": r"Error.*starting.*program.*",
 }
 
 
@@ -375,7 +371,6 @@
 
 @pytest.mark.parametrize(
     "service_call",
-<<<<<<< HEAD
     DEPRECATED_KEYS_SERVICE_KV_CALL_PARAMS
     + DEPRECATED_KEYS_SERVICE_PROGRAM_CALL_PARAMS,
 )
@@ -384,19 +379,10 @@
     service_call: list[dict[str, Any]],
     hass: HomeAssistant,
     device_registry: dr.DeviceRegistry,
-=======
-    SERVICE_KV_CALL_PARAMS + SERVICE_COMMAND_CALL_PARAMS + SERVICE_PROGRAM_CALL_PARAMS,
-)
-@pytest.mark.usefixtures("bypass_throttle")
-async def test_services_exception(
-    service_call: list[dict[str, Any]],
-    hass: HomeAssistant,
->>>>>>> bd0da03e
-    config_entry: MockConfigEntry,
-    integration_setup: Callable[[], Awaitable[bool]],
-    setup_credentials: None,
-    get_appliances: MagicMock,
-<<<<<<< HEAD
+    config_entry: MockConfigEntry,
+    integration_setup: Callable[[], Awaitable[bool]],
+    setup_credentials: None,
+    get_appliances: MagicMock,
     appliance: Mock,
     issue_registry: ir.IssueRegistry,
 ) -> None:
@@ -428,7 +414,7 @@
                 "service": "select_program",
                 "service_data": {
                     "device_id": "DEVICE_ID",
-                    "program": "dishcare_dishwasher_program_eco50",
+                    "program": "dishcare_dishwasher_program_eco_50",
                     "b_s_h_common_option_start_in_relative": "00:30:00",
                 },
             },
@@ -524,20 +510,12 @@
 ) -> None:
     """Test recognized options."""
     get_appliances.return_value = [appliance]
-=======
-    problematic_appliance: Mock,
-    device_registry: dr.DeviceRegistry,
-) -> None:
-    """Raise a HomeAssistantError when there is an API error."""
-    get_appliances.return_value = [problematic_appliance]
->>>>>>> bd0da03e
     assert config_entry.state == ConfigEntryState.NOT_LOADED
     assert await integration_setup()
     assert config_entry.state == ConfigEntryState.LOADED
 
     device_entry = device_registry.async_get_or_create(
         config_entry_id=config_entry.entry_id,
-<<<<<<< HEAD
         identifiers={(DOMAIN, appliance.haId)},
     )
 
@@ -549,58 +527,22 @@
     assert method_mock.call_args[0] == expected_args
 
 
-@pytest.mark.usefixtures("bypass_throttle")
-async def test_services_exception_device_id(
-=======
-        identifiers={(DOMAIN, problematic_appliance.haId)},
-    )
-
-    service_call["service_data"]["device_id"] = device_entry.id
-
-    with pytest.raises(HomeAssistantError):
-        await hass.services.async_call(**service_call)
-
-
-@pytest.mark.usefixtures("bypass_throttle")
-async def test_services_appliance_not_found(
->>>>>>> bd0da03e
-    hass: HomeAssistant,
-    config_entry: MockConfigEntry,
-    integration_setup: Callable[[], Awaitable[bool]],
-    setup_credentials: None,
-    get_appliances: MagicMock,
-    appliance: Mock,
-) -> None:
-    """Raise a ServiceValidationError when device id does not match."""
-    get_appliances.return_value = [appliance]
-    assert config_entry.state == ConfigEntryState.NOT_LOADED
-    assert await integration_setup()
-    assert config_entry.state == ConfigEntryState.LOADED
-
-    service_call = SERVICE_KV_CALL_PARAMS[0]
-
-    service_call["service_data"]["device_id"] = "DOES_NOT_EXISTS"
-
-    with pytest.raises(ServiceValidationError, match=r"Appliance.*not found"):
-        await hass.services.async_call(**service_call)
-
-
 @pytest.mark.parametrize(
     "service_call",
     SERVICE_KV_CALL_PARAMS + SERVICE_COMMAND_CALL_PARAMS + SERVICE_PROGRAM_CALL_PARAMS,
 )
 @pytest.mark.usefixtures("bypass_throttle")
-async def test_services_exception(
+async def test_services_exception_device_id(
     service_call: list[dict[str, Any]],
     hass: HomeAssistant,
+    config_entry: MockConfigEntry,
+    integration_setup: Callable[[], Awaitable[bool]],
+    setup_credentials: None,
+    get_appliances: MagicMock,
+    problematic_appliance: Mock,
     device_registry: dr.DeviceRegistry,
-    config_entry: MockConfigEntry,
-    integration_setup: Callable[[], Awaitable[bool]],
-    setup_credentials: None,
-    get_appliances: MagicMock,
-    problematic_appliance: Mock,
-) -> None:
-    """Raise a ValueError when device id does not match."""
+) -> None:
+    """Raise a HomeAssistantError when there is an API error."""
     get_appliances.return_value = [problematic_appliance]
     assert config_entry.state == ConfigEntryState.NOT_LOADED
     assert await integration_setup()
@@ -613,9 +555,64 @@
 
     service_call["service_data"]["device_id"] = device_entry.id
 
+    with pytest.raises(HomeAssistantError):
+        await hass.services.async_call(**service_call)
+
+
+@pytest.mark.usefixtures("bypass_throttle")
+async def test_services_appliance_not_found(
+    hass: HomeAssistant,
+    config_entry: MockConfigEntry,
+    integration_setup: Callable[[], Awaitable[bool]],
+    setup_credentials: None,
+    get_appliances: MagicMock,
+    appliance: Mock,
+) -> None:
+    """Raise a ServiceValidationError when device id does not match."""
+    get_appliances.return_value = [appliance]
+    assert config_entry.state == ConfigEntryState.NOT_LOADED
+    assert await integration_setup()
+    assert config_entry.state == ConfigEntryState.LOADED
+
+    service_call = SERVICE_KV_CALL_PARAMS[0]
+
+    service_call["service_data"]["device_id"] = "DOES_NOT_EXISTS"
+
+    with pytest.raises(ServiceValidationError, match=r"Appliance.*not found"):
+        await hass.services.async_call(**service_call)
+
+
+@pytest.mark.parametrize(
+    "service_call",
+    SERVICE_KV_CALL_PARAMS + SERVICE_COMMAND_CALL_PARAMS + SERVICE_PROGRAM_CALL_PARAMS,
+)
+@pytest.mark.usefixtures("bypass_throttle")
+async def test_services_exception(
+    service_call: list[dict[str, Any]],
+    hass: HomeAssistant,
+    device_registry: dr.DeviceRegistry,
+    config_entry: MockConfigEntry,
+    integration_setup: Callable[[], Awaitable[bool]],
+    setup_credentials: None,
+    get_appliances: MagicMock,
+    problematic_appliance: Mock,
+) -> None:
+    """Raise a ValueError when device id does not match."""
+    get_appliances.return_value = [problematic_appliance]
+    assert config_entry.state == ConfigEntryState.NOT_LOADED
+    assert await integration_setup()
+    assert config_entry.state == ConfigEntryState.LOADED
+
+    device_entry = device_registry.async_get_or_create(
+        config_entry_id=config_entry.entry_id,
+        identifiers={(DOMAIN, problematic_appliance.haId)},
+    )
+
+    service_call["service_data"]["device_id"] = device_entry.id
+
     service_name = service_call["service"]
     with pytest.raises(
-        ServiceValidationError,
+        HomeAssistantError,
         match=SERVICE_VALIDATION_ERROR_MAPPING[service_name],
     ):
         await hass.services.async_call(**service_call)
