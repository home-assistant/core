"""Test the integration init functionality."""

from collections.abc import Awaitable, Callable
from typing import Any
from unittest.mock import MagicMock, Mock, patch

from freezegun.api import FrozenDateTimeFactory
import pytest
from requests import HTTPError
import requests_mock

from homeassistant.components.binary_sensor import DOMAIN as BINARY_SENSOR_DOMAIN
from homeassistant.components.home_connect import (
    SCAN_INTERVAL,
    bsh_key_to_translation_key,
)
from homeassistant.components.home_connect.const import (
    BSH_CHILD_LOCK_STATE,
    BSH_OPERATION_STATE,
    BSH_POWER_STATE,
    BSH_REMOTE_START_ALLOWANCE_STATE,
    COOKING_LIGHTING,
    DOMAIN,
    OAUTH2_TOKEN,
)
from homeassistant.components.light import DOMAIN as LIGHT_DOMAIN
from homeassistant.components.sensor import DOMAIN as SENSOR_DOMAIN
from homeassistant.components.switch import DOMAIN as SWITCH_DOMAIN
from homeassistant.config_entries import ConfigEntryState
from homeassistant.const import Platform
from homeassistant.core import HomeAssistant
from homeassistant.exceptions import ServiceValidationError
from homeassistant.helpers import device_registry as dr, entity_registry as er
<<<<<<< HEAD
import homeassistant.helpers.issue_registry as ir
=======
from script.hassfest.translations import RE_TRANSLATION_KEY
>>>>>>> c2d65997

from .conftest import (
    CLIENT_ID,
    CLIENT_SECRET,
    FAKE_ACCESS_TOKEN,
    FAKE_REFRESH_TOKEN,
    SERVER_ACCESS_TOKEN,
    get_all_appliances,
)

from tests.common import MockConfigEntry
from tests.test_util.aiohttp import AiohttpClientMocker

DEPRECATED_KEYS_SERVICE_KV_CALL_PARAMS = [
    {
        "domain": DOMAIN,
        "service": "set_option_active",
        "service_data": {
            "device_id": "DEVICE_ID",
            "key": "",
            "value": "",
            "unit": "",
        },
        "blocking": True,
    },
    {
        "domain": DOMAIN,
        "service": "set_option_selected",
        "service_data": {
            "device_id": "DEVICE_ID",
            "key": "",
            "value": "",
        },
        "blocking": True,
    },
]

SERVICE_KV_CALL_PARAMS = [
    {
        "domain": DOMAIN,
        "service": "set_option_active",
        "service_data": {
            "device_id": "DEVICE_ID",
            "custom_options": [
                {
                    "key": "",
                    "value": "",
                    "unit": "",
                },
            ],
        },
        "blocking": True,
    },
    {
        "domain": DOMAIN,
        "service": "set_option_selected",
        "service_data": {
            "device_id": "DEVICE_ID",
            "custom_options": [
                {
                    "key": "",
                    "value": "",
                },
            ],
        },
        "blocking": True,
    },
    {
        "domain": DOMAIN,
        "service": "change_setting",
        "service_data": {
            "device_id": "DEVICE_ID",
            "key": "",
            "value": "",
        },
        "blocking": True,
    },
    *DEPRECATED_KEYS_SERVICE_KV_CALL_PARAMS,
]

SERVICE_COMMAND_CALL_PARAMS = [
    {
        "domain": DOMAIN,
        "service": "pause_program",
        "service_data": {
            "device_id": "DEVICE_ID",
        },
        "blocking": True,
    },
    {
        "domain": DOMAIN,
        "service": "resume_program",
        "service_data": {
            "device_id": "DEVICE_ID",
        },
        "blocking": True,
    },
]


DEPRECATED_KEYS_SERVICE_PROGRAM_CALL_PARAMS = [
    {
        "domain": DOMAIN,
        "service": "select_program",
        "service_data": {
            "device_id": "DEVICE_ID",
            "program": "",
            "key": "",
            "value": "",
        },
        "blocking": True,
    },
    {
        "domain": DOMAIN,
        "service": "start_program",
        "service_data": {
            "device_id": "DEVICE_ID",
            "program": "",
            "key": "",
            "value": "",
            "unit": "C",
        },
        "blocking": True,
    },
]

SERVICE_PROGRAM_CALL_PARAMS = [
    {
        "domain": DOMAIN,
        "service": "select_program",
        "service_data": {
            "device_id": "DEVICE_ID",
            "program": "",
            "custom_options": [
                {
                    "key": "",
                    "value": "",
                },
            ],
        },
        "blocking": True,
    },
    {
        "domain": DOMAIN,
        "service": "start_program",
        "service_data": {
            "device_id": "DEVICE_ID",
            "program": "",
            "custom_options": [
                {
                    "key": "",
                    "value": "",
                    "unit": "C",
                }
            ],
        },
        "blocking": True,
    },
    *DEPRECATED_KEYS_SERVICE_PROGRAM_CALL_PARAMS,
]

SERVICE_APPLIANCE_METHOD_MAPPING = {
    "set_option_active": "put",
    "set_option_selected": "put",
    "change_setting": "set_setting",
    "pause_program": "execute_command",
    "resume_program": "execute_command",
    "select_program": "select_program",
    "start_program": "start_program",
}

SERVICE_VALIDATION_ERROR_MAPPING = {
    "set_option_active": r"Error.*set.*program.*options.*",
    "set_option_selected": r"Error.*set.*program.*options.*",
    "change_setting": r"Error.*assign.*value.*setting.*",
    "pause_program": r"Error.*execute.*command.*",
    "resume_program": r"Error.*execute.*command.*",
    "select_program": r"Error.*select.*program.*",
    "start_program": r"Error.*start.*program.*",
}


@pytest.mark.usefixtures("bypass_throttle")
async def test_api_setup(
    hass: HomeAssistant,
    config_entry: MockConfigEntry,
    integration_setup: Callable[[], Awaitable[bool]],
    setup_credentials: None,
    get_appliances: MagicMock,
) -> None:
    """Test setup and unload."""
    get_appliances.side_effect = get_all_appliances
    assert config_entry.state == ConfigEntryState.NOT_LOADED
    assert await integration_setup()
    assert config_entry.state == ConfigEntryState.LOADED

    assert await hass.config_entries.async_unload(config_entry.entry_id)
    await hass.async_block_till_done()

    assert config_entry.state == ConfigEntryState.NOT_LOADED


async def test_update_throttle(
    appliance: Mock,
    freezer: FrozenDateTimeFactory,
    hass: HomeAssistant,
    config_entry: MockConfigEntry,
    integration_setup: Callable[[], Awaitable[bool]],
    setup_credentials: None,
    get_appliances: MagicMock,
) -> None:
    """Test to check Throttle functionality."""
    assert config_entry.state == ConfigEntryState.NOT_LOADED
    assert await integration_setup()
    assert config_entry.state == ConfigEntryState.LOADED
    get_appliances_call_count = get_appliances.call_count

    # First re-load after 1 minute is not blocked.
    assert await hass.config_entries.async_unload(config_entry.entry_id)
    assert config_entry.state == ConfigEntryState.NOT_LOADED
    freezer.tick(SCAN_INTERVAL.seconds + 0.1)
    assert await hass.config_entries.async_setup(config_entry.entry_id)
    assert get_appliances.call_count == get_appliances_call_count + 1

    # Second re-load is blocked by Throttle.
    assert await hass.config_entries.async_unload(config_entry.entry_id)
    assert config_entry.state == ConfigEntryState.NOT_LOADED
    freezer.tick(SCAN_INTERVAL.seconds - 0.1)
    assert await hass.config_entries.async_setup(config_entry.entry_id)
    assert get_appliances.call_count == get_appliances_call_count + 1


@pytest.mark.usefixtures("bypass_throttle")
async def test_exception_handling(
    integration_setup: Callable[[], Awaitable[bool]],
    config_entry: MockConfigEntry,
    setup_credentials: None,
    get_appliances: MagicMock,
    problematic_appliance: Mock,
) -> None:
    """Test exception handling."""
    get_appliances.return_value = [problematic_appliance]
    assert config_entry.state == ConfigEntryState.NOT_LOADED
    assert await integration_setup()
    assert config_entry.state == ConfigEntryState.LOADED


@pytest.mark.parametrize("token_expiration_time", [12345])
@pytest.mark.usefixtures("bypass_throttle")
async def test_token_refresh_success(
    integration_setup: Callable[[], Awaitable[bool]],
    config_entry: MockConfigEntry,
    aioclient_mock: AiohttpClientMocker,
    requests_mock: requests_mock.Mocker,
    setup_credentials: None,
) -> None:
    """Test where token is expired and the refresh attempt succeeds."""

    assert config_entry.data["token"]["access_token"] == FAKE_ACCESS_TOKEN

    requests_mock.post(OAUTH2_TOKEN, json=SERVER_ACCESS_TOKEN)
    requests_mock.get("/api/homeappliances", json={"data": {"homeappliances": []}})

    aioclient_mock.post(
        OAUTH2_TOKEN,
        json=SERVER_ACCESS_TOKEN,
    )
    assert await integration_setup()
    assert config_entry.state == ConfigEntryState.LOADED

    # Verify token request
    assert aioclient_mock.call_count == 1
    assert aioclient_mock.mock_calls[0][2] == {
        "client_id": CLIENT_ID,
        "client_secret": CLIENT_SECRET,
        "grant_type": "refresh_token",
        "refresh_token": FAKE_REFRESH_TOKEN,
    }

    # Verify updated token
    assert (
        config_entry.data["token"]["access_token"]
        == SERVER_ACCESS_TOKEN["access_token"]
    )


@pytest.mark.usefixtures("bypass_throttle")
async def test_http_error(
    config_entry: MockConfigEntry,
    integration_setup: Callable[[], Awaitable[bool]],
    setup_credentials: None,
    get_appliances: MagicMock,
) -> None:
    """Test HTTP errors during setup integration."""
    get_appliances.side_effect = HTTPError(response=MagicMock())
    assert config_entry.state == ConfigEntryState.NOT_LOADED
    assert await integration_setup()
    assert config_entry.state == ConfigEntryState.LOADED
    assert get_appliances.call_count == 1


@pytest.mark.parametrize(
    "service_call",
    SERVICE_KV_CALL_PARAMS + SERVICE_COMMAND_CALL_PARAMS + SERVICE_PROGRAM_CALL_PARAMS,
)
@pytest.mark.usefixtures("bypass_throttle")
async def test_services(
    service_call: list[dict[str, Any]],
    hass: HomeAssistant,
    device_registry: dr.DeviceRegistry,
    config_entry: MockConfigEntry,
    integration_setup: Callable[[], Awaitable[bool]],
    setup_credentials: None,
    get_appliances: MagicMock,
    appliance: Mock,
) -> None:
    """Create and test services."""
    get_appliances.return_value = [appliance]
    assert config_entry.state == ConfigEntryState.NOT_LOADED
    assert await integration_setup()
    assert config_entry.state == ConfigEntryState.LOADED

    device_entry = device_registry.async_get_or_create(
        config_entry_id=config_entry.entry_id,
        identifiers={(DOMAIN, appliance.haId)},
    )

    service_name = service_call["service"]
    service_call["service_data"]["device_id"] = device_entry.id
    await hass.services.async_call(**service_call)
    await hass.async_block_till_done()
    assert (
        getattr(appliance, SERVICE_APPLIANCE_METHOD_MAPPING[service_name]).call_count
        == 1
    )


@pytest.mark.parametrize(
    "service_call",
    DEPRECATED_KEYS_SERVICE_KV_CALL_PARAMS
    + DEPRECATED_KEYS_SERVICE_PROGRAM_CALL_PARAMS,
)
@pytest.mark.usefixtures("bypass_throttle")
async def test_service_keys_deprecation(
    service_call: list[dict[str, Any]],
    hass: HomeAssistant,
    device_registry: dr.DeviceRegistry,
    config_entry: MockConfigEntry,
    integration_setup: Callable[[], Awaitable[bool]],
    setup_credentials: None,
    get_appliances: MagicMock,
    appliance: Mock,
    issue_registry: ir.IssueRegistry,
) -> None:
    """Test deprecated service keys."""
    get_appliances.return_value = [appliance]
    assert config_entry.state == ConfigEntryState.NOT_LOADED
    assert await integration_setup()
    assert config_entry.state == ConfigEntryState.LOADED

    device_entry = device_registry.async_get_or_create(
        config_entry_id=config_entry.entry_id,
        identifiers={(DOMAIN, appliance.haId)},
    )

    service_call["service_data"]["device_id"] = device_entry.id
    await hass.services.async_call(**service_call)
    await hass.async_block_till_done()

    assert len(issue_registry.issues) == 1
    assert issue_registry.async_get_issue(DOMAIN, "moved_program_options_keys")


@pytest.mark.parametrize(
    ("service_call", "method_called", "expected_args"),
    [
        (
            {
                "domain": DOMAIN,
                "service": "select_program",
                "service_data": {
                    "device_id": "DEVICE_ID",
                    "program": "dishcare_dishwasher_program_eco50",
                    "b_s_h_common_option_start_in_relative": "00:30:00",
                },
            },
            "select_program",
            (
                "Dishcare.Dishwasher.Program.Eco50",
                [{"key": "BSH.Common.Option.StartInRelative", "value": 1800}],
            ),
        ),
        (
            {
                "domain": DOMAIN,
                "service": "start_program",
                "service_data": {
                    "device_id": "DEVICE_ID",
                    "program": "ConsumerProducts.Coffee.Maker.Program.Beverage.Coffee",
                    "consumer_products_coffee_maker_option_bean_amount": "consumer_products_coffee_maker_enum_type_bean_amount_normal",
                },
            },
            "start_program",
            (
                "ConsumerProducts.Coffee.Maker.Program.Beverage.Coffee",
                [
                    {
                        "key": "ConsumerProducts.CoffeeMaker.Option.BeanAmount",
                        "value": "ConsumerProducts.CoffeeMaker.EnumType.BeanAmount.Normal",
                    }
                ],
            ),
        ),
        (
            {
                "domain": DOMAIN,
                "service": "set_option_active",
                "service_data": {
                    "device_id": "DEVICE_ID",
                    "consumer_products_coffee_maker_option_bean_amount": "consumer_products_coffee_maker_enum_type_bean_amount_normal",
                },
            },
            "put",
            (
                "/programs/active/options",
                {
                    "data": {
                        "options": [
                            {
                                "key": "ConsumerProducts.CoffeeMaker.Option.BeanAmount",
                                "value": "ConsumerProducts.CoffeeMaker.EnumType.BeanAmount.Normal",
                            },
                        ]
                    },
                },
            ),
        ),
        (
            {
                "domain": DOMAIN,
                "service": "set_option_selected",
                "service_data": {
                    "device_id": "DEVICE_ID",
                    "consumer_products_coffee_maker_option_bean_amount": "consumer_products_coffee_maker_enum_type_bean_amount_normal",
                },
            },
            "put",
            (
                "/programs/selected/options",
                {
                    "data": {
                        "options": [
                            {
                                "key": "ConsumerProducts.CoffeeMaker.Option.BeanAmount",
                                "value": "ConsumerProducts.CoffeeMaker.EnumType.BeanAmount.Normal",
                            }
                        ],
                    },
                },
            ),
        ),
    ],
)
@pytest.mark.usefixtures("bypass_throttle")
async def test_recognized_options(
    hass: HomeAssistant,
    service_call: list[dict[str, Any]],
    method_called: str,
    expected_args: str,
    device_registry: dr.DeviceRegistry,
    config_entry: MockConfigEntry,
    integration_setup: Callable[[], Awaitable[bool]],
    setup_credentials: None,
    get_appliances: MagicMock,
    appliance: Mock,
) -> None:
    """Test recognized options."""
    get_appliances.return_value = [appliance]
    assert config_entry.state == ConfigEntryState.NOT_LOADED
    assert await integration_setup()
    assert config_entry.state == ConfigEntryState.LOADED

    device_entry = device_registry.async_get_or_create(
        config_entry_id=config_entry.entry_id,
        identifiers={(DOMAIN, appliance.haId)},
    )

    service_call["service_data"]["device_id"] = device_entry.id
    await hass.services.async_call(**service_call)
    await hass.async_block_till_done()
    method_mock: MagicMock = getattr(appliance, method_called)
    assert method_mock.call_count == 1
    assert method_mock.call_args[0] == expected_args


@pytest.mark.usefixtures("bypass_throttle")
async def test_services_exception_device_id(
    hass: HomeAssistant,
    config_entry: MockConfigEntry,
    integration_setup: Callable[[], Awaitable[bool]],
    setup_credentials: None,
    get_appliances: MagicMock,
    appliance: Mock,
) -> None:
    """Raise a ValueError when device id does not match."""
    get_appliances.return_value = [appliance]
    assert config_entry.state == ConfigEntryState.NOT_LOADED
    assert await integration_setup()
    assert config_entry.state == ConfigEntryState.LOADED

    service_call = SERVICE_KV_CALL_PARAMS[0]

    service_call["service_data"]["device_id"] = "DOES_NOT_EXISTS"

    with pytest.raises(AssertionError):
        await hass.services.async_call(**service_call)


@pytest.mark.parametrize(
    "service_call",
    SERVICE_KV_CALL_PARAMS + SERVICE_COMMAND_CALL_PARAMS + SERVICE_PROGRAM_CALL_PARAMS,
)
@pytest.mark.usefixtures("bypass_throttle")
async def test_services_exception(
    service_call: list[dict[str, Any]],
    hass: HomeAssistant,
    device_registry: dr.DeviceRegistry,
    config_entry: MockConfigEntry,
    integration_setup: Callable[[], Awaitable[bool]],
    setup_credentials: None,
    get_appliances: MagicMock,
    problematic_appliance: Mock,
) -> None:
    """Raise a ValueError when device id does not match."""
    get_appliances.return_value = [problematic_appliance]
    assert config_entry.state == ConfigEntryState.NOT_LOADED
    assert await integration_setup()
    assert config_entry.state == ConfigEntryState.LOADED

    device_entry = device_registry.async_get_or_create(
        config_entry_id=config_entry.entry_id,
        identifiers={(DOMAIN, problematic_appliance.haId)},
    )

    service_call["service_data"]["device_id"] = device_entry.id

    service_name = service_call["service"]
    with pytest.raises(
        ServiceValidationError,
        match=SERVICE_VALIDATION_ERROR_MAPPING[service_name],
    ):
        await hass.services.async_call(**service_call)


async def test_entity_migration(
    hass: HomeAssistant,
    device_registry: dr.DeviceRegistry,
    entity_registry: er.EntityRegistry,
    config_entry_v1_1: MockConfigEntry,
    appliance: Mock,
    platforms: list[Platform],
) -> None:
    """Test entity migration."""

    config_entry_v1_1.add_to_hass(hass)

    device_entry = device_registry.async_get_or_create(
        config_entry_id=config_entry_v1_1.entry_id,
        identifiers={(DOMAIN, appliance.haId)},
    )

    test_entities = [
        (
            SENSOR_DOMAIN,
            "Operation State",
            BSH_OPERATION_STATE,
        ),
        (
            SWITCH_DOMAIN,
            "ChildLock",
            BSH_CHILD_LOCK_STATE,
        ),
        (
            SWITCH_DOMAIN,
            "Power",
            BSH_POWER_STATE,
        ),
        (
            BINARY_SENSOR_DOMAIN,
            "Remote Start",
            BSH_REMOTE_START_ALLOWANCE_STATE,
        ),
        (
            LIGHT_DOMAIN,
            "Light",
            COOKING_LIGHTING,
        ),
    ]

    for domain, old_unique_id_suffix, _ in test_entities:
        entity_registry.async_get_or_create(
            domain,
            DOMAIN,
            f"{appliance.haId}-{old_unique_id_suffix}",
            device_id=device_entry.id,
            config_entry=config_entry_v1_1,
        )

    with patch("homeassistant.components.home_connect.PLATFORMS", platforms):
        await hass.config_entries.async_setup(config_entry_v1_1.entry_id)
        await hass.async_block_till_done()

    for domain, _, expected_unique_id_suffix in test_entities:
        assert entity_registry.async_get_entity_id(
            domain, DOMAIN, f"{appliance.haId}-{expected_unique_id_suffix}"
        )
    assert config_entry_v1_1.minor_version == 2


async def test_bsh_key_transformations() -> None:
    """Test that the key transformations are compatible valid translations keys and can be reversed."""
    program = "Dishcare.Dishwasher.Program.Eco50"
    translation_key = bsh_key_to_translation_key(program)
    assert RE_TRANSLATION_KEY.match(translation_key)<|MERGE_RESOLUTION|>--- conflicted
+++ resolved
@@ -31,11 +31,8 @@
 from homeassistant.core import HomeAssistant
 from homeassistant.exceptions import ServiceValidationError
 from homeassistant.helpers import device_registry as dr, entity_registry as er
-<<<<<<< HEAD
 import homeassistant.helpers.issue_registry as ir
-=======
 from script.hassfest.translations import RE_TRANSLATION_KEY
->>>>>>> c2d65997
 
 from .conftest import (
     CLIENT_ID,
