--- conflicted
+++ resolved
@@ -619,11 +619,7 @@
         "id": "rs_A",
         "summary": [],
         "type": "reasoning",
-<<<<<<< HEAD
         "encrypted_content": "AAABBB",
-=======
-        "encrypted_content": None,
->>>>>>> de849b92
     }
     assert result.response.response_type == intent.IntentResponseType.ACTION_DONE
     # Don't test the prompt, as it's not deterministic
