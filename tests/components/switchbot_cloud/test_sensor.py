--- conflicted
+++ resolved
@@ -46,7 +46,6 @@
 ) -> None:
     """Test all sensors."""
 
-<<<<<<< HEAD
 async def test_plug_mini_eu(
     hass: HomeAssistant,
     entity_registry: er.EntityRegistry,
@@ -103,9 +102,6 @@
             hubDeviceId="test-hub-id",
         ),
     ]
-=======
-    mock_list_devices.return_value = [device_info]
->>>>>>> 9f8f7d2f
 
     json_data = await async_load_json_array_fixture(hass, "status.json", DOMAIN)
     mock_get_status.return_value = json_data[index]
