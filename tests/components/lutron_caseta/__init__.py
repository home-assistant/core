"""Tests for the Lutron Caseta integration."""

<<<<<<< HEAD
from datetime import timedelta
import logging
=======
import asyncio
from collections.abc import Callable
from typing import Any
>>>>>>> a1e6f596
from unittest.mock import patch

from homeassistant.components.light import ColorMode
from homeassistant.components.lutron_caseta import DOMAIN
from homeassistant.components.lutron_caseta.const import (
    CONF_CA_CERTS,
    CONF_CERTFILE,
    CONF_KEYFILE,
)
from homeassistant.const import CONF_HOST
from homeassistant.core import HomeAssistant

from tests.common import MockConfigEntry

_LOGGER = logging.getLogger(__name__)

ENTRY_MOCK_DATA = {
    CONF_HOST: "1.1.1.1",
    CONF_KEYFILE: "",
    CONF_CERTFILE: "",
    CONF_CA_CERTS: "",
}

_LEAP_DEVICE_TYPES = {
    "light": [
        "WallDimmer",
        "PlugInDimmer",
        "InLineDimmer",
        "SunnataDimmer",
        "TempInWallPaddleDimmer",
        "WallDimmerWithPreset",
        "Dimmed",
    ],
    "switch": [
        "WallSwitch",
        "OutdoorPlugInSwitch",
        "PlugInSwitch",
        "InLineSwitch",
        "PowPakSwitch",
        "SunnataSwitch",
        "TempInWallPaddleSwitch",
        "Switched",
    ],
    "fan": [
        "CasetaFanSpeedController",
        "MaestroFanSpeedController",
        "FanSpeed",
    ],
    "cover": [
        "SerenaHoneycombShade",
        "SerenaRollerShade",
        "TriathlonHoneycombShade",
        "TriathlonRollerShade",
        "QsWirelessShade",
        "QsWirelessHorizontalSheerBlind",
        "QsWirelessWoodBlind",
        "RightDrawDrape",
        "Shade",
        "SerenaTiltOnlyWoodBlind",
    ],
    "sensor": [
        "Pico1Button",
        "Pico2Button",
        "Pico2ButtonRaiseLower",
        "Pico3Button",
        "Pico3ButtonRaiseLower",
        "Pico4Button",
        "Pico4ButtonScene",
        "Pico4ButtonZone",
        "Pico4Button2Group",
        "FourGroupRemote",
        "SeeTouchTabletopKeypad",
        "SunnataKeypad",
        "SunnataKeypad_2Button",
        "SunnataKeypad_3ButtonRaiseLower",
        "SunnataKeypad_4Button",
        "SeeTouchHybridKeypad",
        "SeeTouchInternational",
        "SeeTouchKeypad",
        "HomeownerKeypad",
        "GrafikTHybridKeypad",
        "AlisseKeypad",
        "PalladiomKeypad",
    ],
}


class MockBridge:
    """Mock Lutron bridge that emulates configured connected status."""

<<<<<<< HEAD
    _subscribers = {}

    def __init__(self, can_connect=True) -> None:
=======
    def __init__(self, can_connect=True, timeout_on_connect=False) -> None:
>>>>>>> a1e6f596
        """Initialize MockBridge instance with configured mock connectivity."""
        self.timeout_on_connect = timeout_on_connect
        self.can_connect = can_connect
        self.is_currently_connected = False
        self.areas = self.load_areas()
        self.occupancy_groups = {}
        self.scenes = self.get_scenes()
        self.devices = self.load_devices()
        self.buttons = self.load_buttons()

    async def connect(self):
        """Connect the mock bridge."""
        if self.timeout_on_connect:
            await asyncio.Event().wait()  # wait forever
        if self.can_connect:
            self.is_currently_connected = True

    def add_subscriber(self, device_id: str, callback_):
        """Mock a listener to be notified of state changes."""
        self._subscribers[device_id] = callback_

    def add_button_subscriber(self, button_id: str, callback_):
        """Mock a listener for button presses."""

    def is_connected(self):
        """Return whether the mock bridge is connected."""
        return self.is_currently_connected

    def load_areas(self):
        """Loak mock areas into self.areas."""
        return {
            "3": {"id": "3", "name": "House", "parent_id": None},
            "898": {"id": "898", "name": "Basement", "parent_id": "3"},
            "822": {"id": "822", "name": "Bedroom", "parent_id": "898"},
            "910": {"id": "910", "name": "Bathroom", "parent_id": "898"},
            "1024": {"id": "1024", "name": "Master Bedroom", "parent_id": "3"},
            "1025": {"id": "1025", "name": "Kitchen", "parent_id": "3"},
            "1026": {"id": "1026", "name": "Dining Room", "parent_id": "3"},
            "1205": {"id": "1205", "name": "Hallway", "parent_id": "3"},
        }

    async def set_value(
        self,
        device_id: str,
        value: int | None = None,
        fade_time: timedelta | None = None,
        color_value: ColorMode | None = None,
    ):
        """Mock changing device state and invoke callback."""
        self._subscribers[device_id]()

    def load_devices(self):
        """Load mock devices into self.devices."""
        return {
            "1": {
                "serial": 1234,
                "name": "bridge",
                "model": "model",
                "type": "type",
                "area": "1205",
            },
            "801": {
                "device_id": "801",
                "current_state": 100,
                "fan_speed": None,
                "zone": "801",
                "name": "Basement Bedroom_Main Lights",
                "button_groups": None,
                "type": "Dimmed",
                "model": None,
                "serial": None,
                "tilt": None,
                "area": "822",
            },
            "802": {
                "device_id": "802",
                "current_state": 100,
                "fan_speed": None,
                "zone": "802",
                "name": "Basement Bedroom_Left Shade",
                "button_groups": None,
                "type": "SerenaRollerShade",
                "model": None,
                "serial": None,
                "tilt": None,
                "area": "822",
            },
            "803": {
                "device_id": "803",
                "current_state": 100,
                "fan_speed": None,
                "zone": "803",
                "name": "Basement Bathroom_Exhaust Fan",
                "button_groups": None,
                "type": "Switched",
                "model": None,
                "serial": None,
                "tilt": None,
                "area": "910",
            },
            "804": {
                "device_id": "804",
                "current_state": 100,
                "fan_speed": None,
                "zone": "804",
                "name": "Master Bedroom_Ceiling Fan",
                "button_groups": None,
                "type": "FanSpeed",
                "model": None,
                "serial": None,
                "tilt": None,
                "area": "1024",
            },
            "901": {
                "device_id": "901",
                "current_state": 100,
                "fan_speed": None,
                "zone": "901",
                "name": "Kitchen_Main Lights",
                "button_groups": None,
                "type": "WallDimmer",
                "model": None,
                "serial": 5442321,
                "tilt": None,
                "area": "1025",
            },
            "902": {
                "device_id": "902",
                "current_state": 000,
                "fan_speed": None,
                "zone": "901",
                "name": "Kitchen_Other Lights",
                "button_groups": None,
                "type": "WallDimmer",
                "model": None,
                "serial": 5442322,
                "tilt": None,
                "area": "1025",
            },
            "9": {
                "device_id": "9",
                "current_state": -1,
                "fan_speed": None,
                "tilt": None,
                "zone": None,
                "name": "Dining Room_Pico",
                "button_groups": ["4"],
                "occupancy_sensors": None,
                "type": "Pico3ButtonRaiseLower",
                "model": "PJ2-3BRL-GXX-X01",
                "serial": 68551522,
                "device_name": "Pico",
                "area": "1026",
            },
            "1355": {
                "device_id": "1355",
                "current_state": -1,
                "fan_speed": None,
                "zone": None,
                "name": "Hallway_Main Stairs Position 1 Keypad",
                "button_groups": ["1363"],
                "type": "SunnataKeypad",
                "model": "RRST-W3RL-XX",
                "serial": 66286451,
                "control_station_name": "Main Stairs",
                "device_name": "Position 1",
                "area": "1205",
            },
        }

    def load_buttons(self):
        """Load mock buttons into self.buttons."""
        return {
            "111": {
                "device_id": "111",
                "current_state": "Release",
                "button_number": 1,
                "name": "Dining Room_Pico",
                "type": "Pico3ButtonRaiseLower",
                "model": "PJ2-3BRL-GXX-X01",
                "serial": 68551522,
                "parent_device": "9",
            },
            "1372": {
                "device_id": "1372",
                "current_state": "Release",
                "button_number": 3,
                "button_group": "1363",
                "name": "Hallway_Main Stairs Position 1 Keypad",
                "type": "SunnataKeypad",
                "model": "RRST-W3RL-XX",
                "serial": 66286451,
                "button_name": "Kitchen Pendants",
                "button_led": "1362",
                "device_name": "Kitchen Pendants",
                "parent_device": "1355",
            },
        }

    def get_devices(self) -> dict[str, dict]:
        """Will return all known devices connected to the Smart Bridge."""
        return self.devices

    def get_devices_by_domain(self, domain: str) -> list[dict]:
        """Return a list of devices for the given domain.

        :param domain: one of 'light', 'switch', 'cover', 'fan' or 'sensor'
        :returns list of zero or more of the devices
        """
        types = _LEAP_DEVICE_TYPES.get(domain)

        # return immediately if not a supported domain
        if types is None:
            return []

        return self.get_devices_by_types(types)

    def get_devices_by_type(self, type_: str) -> list[dict]:
        """Will return all devices of a given device type.

        :param type_: LEAP device type, e.g. WallSwitch
        """
        return [device for device in self.devices.values() if device["type"] == type_]

    def get_devices_by_types(self, types: list[str]) -> list[dict]:
        """Will return all devices for a list of given device types.

        :param types: list of LEAP device types such as WallSwitch, WallDimmer
        """
        return [device for device in self.devices.values() if device["type"] in types]

    def get_scenes(self):
        """Return scenes on the bridge."""
        return {}

    def get_buttons(self):
        """Will return all known buttons connected to the bridge/processor."""
        return self.buttons

    def tap_button(self, button_id: str):
        """Mock a button press and release message for the given button ID."""

    async def close(self):
        """Close the mock bridge connection."""
        self.is_currently_connected = False


def make_mock_entry() -> MockConfigEntry:
    """Create a mock config entry."""
    return MockConfigEntry(domain=DOMAIN, data=ENTRY_MOCK_DATA)


async def async_setup_integration(
    hass: HomeAssistant,
    mock_bridge: MockBridge,
    config_entry_id: str | None = None,
    can_connect: bool = True,
    timeout_during_connect: bool = False,
    timeout_during_configure: bool = False,
) -> MockConfigEntry:
    """Set up a mock bridge."""
    if config_entry_id is None:
        mock_entry = make_mock_entry()
        mock_entry.add_to_hass(hass)
        config_entry_id = mock_entry.entry_id
    else:
        mock_entry = hass.config_entries.async_get_entry(config_entry_id)

    def create_tls_factory(
        *args: Any, on_connect_callback: Callable[[], None], **kwargs: Any
    ) -> None:
        """Return a mock bridge."""
        if not timeout_during_connect:
            on_connect_callback()
        return mock_bridge(
            can_connect=can_connect, timeout_on_connect=timeout_during_configure
        )

    with patch(
        "homeassistant.components.lutron_caseta.Smartbridge.create_tls",
        create_tls_factory,
    ):
        await hass.config_entries.async_setup(config_entry_id)
        await hass.async_block_till_done()
    return mock_entry<|MERGE_RESOLUTION|>--- conflicted
+++ resolved
@@ -1,13 +1,11 @@
 """Tests for the Lutron Caseta integration."""
 
-<<<<<<< HEAD
 from datetime import timedelta
 import logging
-=======
 import asyncio
 from collections.abc import Callable
 from typing import Any
->>>>>>> a1e6f596
+
 from unittest.mock import patch
 
 from homeassistant.components.light import ColorMode
@@ -98,13 +96,9 @@
 class MockBridge:
     """Mock Lutron bridge that emulates configured connected status."""
 
-<<<<<<< HEAD
     _subscribers = {}
 
-    def __init__(self, can_connect=True) -> None:
-=======
     def __init__(self, can_connect=True, timeout_on_connect=False) -> None:
->>>>>>> a1e6f596
         """Initialize MockBridge instance with configured mock connectivity."""
         self.timeout_on_connect = timeout_on_connect
         self.can_connect = can_connect
