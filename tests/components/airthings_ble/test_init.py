--- conflicted
+++ resolved
@@ -2,6 +2,7 @@
 
 from copy import deepcopy
 
+from airthings_ble import AirthingsDeviceType
 from freezegun.api import FrozenDateTimeFactory
 import pytest
 
@@ -110,7 +111,6 @@
         await hass.config_entries.async_setup(entry.entry_id)
         await hass.async_block_till_done()
 
-<<<<<<< HEAD
         assert (
             hass.states.get("sensor.airthings_corentium_home_2_123456_battery").state
             == "90"
@@ -129,7 +129,12 @@
             == "90"
         )
 
-        freezer.tick(RADON_SCAN_INTERVAL - DEFAULT_SCAN_INTERVAL)
+        freezer.tick(
+            DEVICE_SPECIFIC_SCAN_INTERVAL.get(
+                AirthingsDeviceType.CORENTIUM_HOME_2.value
+            )
+            - DEFAULT_SCAN_INTERVAL
+        )
         async_fire_time_changed(hass)
         await hass.async_block_till_done()
 
@@ -137,15 +142,6 @@
             hass.states.get("sensor.airthings_corentium_home_2_123456_battery").state
             == "89"
         )
-=======
-    # Coordinator should have radon scan interval
-    coordinator = entry.runtime_data
-    assert coordinator.update_interval == timedelta(
-        seconds=DEVICE_SPECIFIC_SCAN_INTERVAL.get(
-            CORENTIUM_HOME_2_DEVICE_INFO.model.value, DEFAULT_SCAN_INTERVAL
-        )
-    )
->>>>>>> 028d48d4
 
 
 @pytest.mark.parametrize(
