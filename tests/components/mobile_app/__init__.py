"""Tests for mobile_app component."""
# pylint: disable=redefined-outer-name,unused-import
import pytest

from tests.common import mock_device_registry

from homeassistant.setup import async_setup_component

<<<<<<< HEAD
from homeassistant.components.mobile_app.const import (DATA_BINARY_SENSOR,
                                                       DATA_DELETED_IDS,
                                                       DATA_REGISTRATIONS,
                                                       DATA_SENSOR,
                                                       CONF_SECRET,
                                                       CONF_USER_ID, DOMAIN,
=======
from homeassistant.components.mobile_app.const import (DATA_CONFIG_ENTRIES,
                                                       DATA_DELETED_IDS,
                                                       DATA_DEVICES,
                                                       DOMAIN,
>>>>>>> 3769f589
                                                       STORAGE_KEY,
                                                       STORAGE_VERSION)

from .const import REGISTER, REGISTER_CLEARTEXT


@pytest.fixture
def registry(hass):
    """Return a configured device registry."""
    return mock_device_registry(hass)


@pytest.fixture
async def create_registrations(authed_api_client):
    """Return two new registrations."""
    enc_reg = await authed_api_client.post(
        '/api/mobile_app/registrations', json=REGISTER
    )

    assert enc_reg.status == 201
    enc_reg_json = await enc_reg.json()

    clear_reg = await authed_api_client.post(
        '/api/mobile_app/registrations', json=REGISTER_CLEARTEXT
    )

    assert clear_reg.status == 201
    clear_reg_json = await clear_reg.json()

    return (enc_reg_json, clear_reg_json)


@pytest.fixture
async def webhook_client(hass, aiohttp_client, hass_storage, hass_admin_user):
    """mobile_app mock client."""
    hass_storage[STORAGE_KEY] = {
        'version': STORAGE_VERSION,
        'data': {
<<<<<<< HEAD
            DATA_BINARY_SENSOR: {},
            DATA_DELETED_IDS: [],
            DATA_REGISTRATIONS: {
                'mobile_app_test': {
                    CONF_SECRET: '58eb127991594dad934d1584bdee5f27',
                    'supports_encryption': True,
                    CONF_WEBHOOK_ID: 'mobile_app_test',
                    'device_name': 'Test Device',
                    CONF_USER_ID: hass_admin_user.id,
                },
                'mobile_app_test_cleartext': {
                    'supports_encryption': False,
                    CONF_WEBHOOK_ID: 'mobile_app_test_cleartext',
                    'device_name': 'Test Device (Cleartext)',
                    CONF_USER_ID: hass_admin_user.id,
                }
            },
            DATA_SENSOR: {},
=======
            DATA_CONFIG_ENTRIES: {}, DATA_DELETED_IDS: [], DATA_DEVICES: {},
>>>>>>> 3769f589
        }
    }

    await async_setup_component(hass, DOMAIN, {DOMAIN: {}})

    return await aiohttp_client(hass.http.app)


@pytest.fixture
async def authed_api_client(hass, hass_client):
    """Provide an authenticated client for mobile_app to use."""
    await async_setup_component(hass, DOMAIN, {DOMAIN: {}})
    return await hass_client()


@pytest.fixture(autouse=True)
async def setup_ws(hass):
    """Configure the websocket_api component."""
    assert await async_setup_component(hass, 'websocket_api', {})<|MERGE_RESOLUTION|>--- conflicted
+++ resolved
@@ -6,19 +6,12 @@
 
 from homeassistant.setup import async_setup_component
 
-<<<<<<< HEAD
 from homeassistant.components.mobile_app.const import (DATA_BINARY_SENSOR,
-                                                       DATA_DELETED_IDS,
-                                                       DATA_REGISTRATIONS,
-                                                       DATA_SENSOR,
-                                                       CONF_SECRET,
-                                                       CONF_USER_ID, DOMAIN,
-=======
-from homeassistant.components.mobile_app.const import (DATA_CONFIG_ENTRIES,
+                                                       DATA_CONFIG_ENTRIES,
                                                        DATA_DELETED_IDS,
                                                        DATA_DEVICES,
+                                                       DATA_SENSOR,
                                                        DOMAIN,
->>>>>>> 3769f589
                                                        STORAGE_KEY,
                                                        STORAGE_VERSION)
 
@@ -57,28 +50,11 @@
     hass_storage[STORAGE_KEY] = {
         'version': STORAGE_VERSION,
         'data': {
-<<<<<<< HEAD
             DATA_BINARY_SENSOR: {},
+            DATA_CONFIG_ENTRIES: {},
             DATA_DELETED_IDS: [],
-            DATA_REGISTRATIONS: {
-                'mobile_app_test': {
-                    CONF_SECRET: '58eb127991594dad934d1584bdee5f27',
-                    'supports_encryption': True,
-                    CONF_WEBHOOK_ID: 'mobile_app_test',
-                    'device_name': 'Test Device',
-                    CONF_USER_ID: hass_admin_user.id,
-                },
-                'mobile_app_test_cleartext': {
-                    'supports_encryption': False,
-                    CONF_WEBHOOK_ID: 'mobile_app_test_cleartext',
-                    'device_name': 'Test Device (Cleartext)',
-                    CONF_USER_ID: hass_admin_user.id,
-                }
-            },
-            DATA_SENSOR: {},
-=======
-            DATA_CONFIG_ENTRIES: {}, DATA_DELETED_IDS: [], DATA_DEVICES: {},
->>>>>>> 3769f589
+            DATA_DEVICES: {},
+            DATA_SENSOR: {}
         }
     }
 
