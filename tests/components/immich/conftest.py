"""Common fixtures for the Immich tests."""

from collections.abc import AsyncGenerator, Generator
from pathlib import Path
from unittest.mock import AsyncMock, MagicMock, patch

<<<<<<< HEAD
from aioimmich import (
    ImmichAlbums,
    ImmichAssests,
    ImmichPeople,
    ImmichSearch,
    ImmichServer,
    ImmichTags,
    ImmichUsers,
)
from aioimmich.people.models import ImmichPerson
=======
from aioimmich import ImmichAlbums, ImmichAssests, ImmichServer, ImmichUsers
from aioimmich.albums.models import ImmichAddAssetsToAlbumResponse
from aioimmich.assets.models import ImmichAssetUploadResponse
>>>>>>> 4ad35e84
from aioimmich.server.models import (
    ImmichServerAbout,
    ImmichServerStatistics,
    ImmichServerStorage,
    ImmichServerVersionCheck,
)
from aioimmich.tags.models import ImmichTag
from aioimmich.users.models import ImmichUserObject
import pytest

from homeassistant.components.immich.const import DOMAIN
from homeassistant.components.media_source import PlayMedia
from homeassistant.const import (
    CONF_API_KEY,
    CONF_HOST,
    CONF_PORT,
    CONF_SSL,
    CONF_VERIFY_SSL,
)
from homeassistant.core import HomeAssistant
from homeassistant.setup import async_setup_component
from homeassistant.util.aiohttp import MockStreamReaderChunked

from .const import (
    MOCK_ALBUM_WITH_ASSETS,
    MOCK_ALBUM_WITHOUT_ASSETS,
    MOCK_PEOPLE_ASSETS,
    MOCK_TAGS_ASSETS,
)

from tests.common import MockConfigEntry


@pytest.fixture
def mock_setup_entry() -> Generator[AsyncMock]:
    """Override async_setup_entry."""
    with patch(
        "homeassistant.components.immich.async_setup_entry", return_value=True
    ) as mock_setup_entry:
        yield mock_setup_entry


@pytest.fixture
def mock_config_entry() -> MockConfigEntry:
    """Mock a config entry."""
    return MockConfigEntry(
        domain=DOMAIN,
        data={
            CONF_HOST: "localhost",
            CONF_PORT: 80,
            CONF_SSL: False,
            CONF_API_KEY: "api_key",
            CONF_VERIFY_SSL: True,
        },
        unique_id="e7ef5713-9dab-4bd4-b899-715b0ca4379e",
        title="Someone",
    )


@pytest.fixture
def mock_immich_albums() -> AsyncMock:
    """Mock the Immich server."""
    mock = AsyncMock(spec=ImmichAlbums)
    mock.async_get_all_albums.return_value = [MOCK_ALBUM_WITHOUT_ASSETS]
    mock.async_get_album_info.return_value = MOCK_ALBUM_WITH_ASSETS
    mock.async_add_assets_to_album.return_value = [
        ImmichAddAssetsToAlbumResponse.from_dict(
            {"id": "abcdef-0123456789", "success": True}
        )
    ]

    return mock


@pytest.fixture
def mock_immich_assets() -> AsyncMock:
    """Mock the Immich server."""
    mock = AsyncMock(spec=ImmichAssests)
    mock.async_view_asset.return_value = b"xxxx"
    mock.async_play_video_stream.return_value = MockStreamReaderChunked(b"xxxx")
    mock.async_upload_asset.return_value = ImmichAssetUploadResponse.from_dict(
        {"id": "abcdef-0123456789", "status": "created"}
    )
    return mock


@pytest.fixture
def mock_immich_people() -> AsyncMock:
    """Mock the Immich server."""
    mock = AsyncMock(spec=ImmichPeople)
    mock.async_get_all_people.return_value = [
        ImmichPerson.from_dict(
            {
                "id": "6176838a-ac5a-4d1f-9a35-91c591d962d8",
                "name": "Me",
                "birthDate": None,
                "thumbnailPath": "upload/thumbs/e7ef5713-9dab-4bd4-b899-715b0ca4379e/61/76/6176838a-ac5a-4d1f-9a35-91c591d962d8.jpeg",
                "isHidden": False,
                "isFavorite": False,
                "updatedAt": "2025-05-11T11:07:41.651Z",
            }
        ),
        ImmichPerson.from_dict(
            {
                "id": "3e66aa4a-a4a8-41a4-86fe-2ae5e490078f",
                "name": "I",
                "birthDate": None,
                "thumbnailPath": "upload/thumbs/e7ef5713-9dab-4bd4-b899-715b0ca4379e/3e/66/3e66aa4a-a4a8-41a4-86fe-2ae5e490078f.jpeg",
                "isHidden": False,
                "isFavorite": False,
                "updatedAt": "2025-05-19T22:10:21.953Z",
            }
        ),
        ImmichPerson.from_dict(
            {
                "id": "a3c83297-684a-4576-82dc-b07432e8a18f",
                "name": "Myself",
                "birthDate": None,
                "thumbnailPath": "upload/thumbs/e7ef5713-9dab-4bd4-b899-715b0ca4379e/a3/c8/a3c83297-684a-4576-82dc-b07432e8a18f.jpeg",
                "isHidden": False,
                "isFavorite": False,
                "updatedAt": "2025-05-12T21:07:04.044Z",
            }
        ),
    ]
    mock.async_get_person_thumbnail.return_value = b"yyyy"
    return mock


@pytest.fixture
def mock_immich_search() -> AsyncMock:
    """Mock the Immich server."""
    mock = AsyncMock(spec=ImmichSearch)
    mock.async_get_all_by_person_ids.return_value = MOCK_PEOPLE_ASSETS
    mock.async_get_all_by_tag_ids.return_value = MOCK_TAGS_ASSETS
    return mock


@pytest.fixture
def mock_immich_server() -> AsyncMock:
    """Mock the Immich server."""
    mock = AsyncMock(spec=ImmichServer)
    mock.async_get_about_info.return_value = ImmichServerAbout.from_dict(
        {
            "version": "v1.134.0",
            "versionUrl": "https://github.com/immich-app/immich/releases/tag/v1.134.0",
            "licensed": False,
            "build": "15281783550",
            "buildUrl": "https://github.com/immich-app/immich/actions/runs/15281783550",
            "buildImage": "v1.134.0",
            "buildImageUrl": "https://github.com/immich-app/immich/pkgs/container/immich-server",
            "repository": "immich-app/immich",
            "repositoryUrl": "https://github.com/immich-app/immich",
            "sourceRef": "v1.134.0",
            "sourceCommit": "58ae77ec9204a2e43a8cb2f1fd27482af40d0891",
            "sourceUrl": "https://github.com/immich-app/immich/commit/58ae77ec9204a2e43a8cb2f1fd27482af40d0891",
            "nodejs": "v22.14.0",
            "exiftool": "13.00",
            "ffmpeg": "7.0.2-9",
            "libvips": "8.16.1",
            "imagemagick": "7.1.1-47",
        }
    )
    mock.async_get_storage_info.return_value = ImmichServerStorage.from_dict(
        {
            "diskSize": "294.2 GiB",
            "diskUse": "142.9 GiB",
            "diskAvailable": "136.3 GiB",
            "diskSizeRaw": 315926315008,
            "diskUseRaw": 153400406016,
            "diskAvailableRaw": 146403004416,
            "diskUsagePercentage": 48.56,
        }
    )
    mock.async_get_server_statistics.return_value = ImmichServerStatistics.from_dict(
        {
            "photos": 27038,
            "videos": 1836,
            "usage": 119525451912,
            "usagePhotos": 54291170551,
            "usageVideos": 65234281361,
            "usageByUser": [
                {
                    "userId": "e7ef5713-9dab-4bd4-b899-715b0ca4379e",
                    "userName": "admin",
                    "photos": 27038,
                    "videos": 1836,
                    "usage": 119525451912,
                    "usagePhotos": 54291170551,
                    "usageVideos": 65234281361,
                    "quotaSizeInBytes": None,
                }
            ],
        }
    )
    mock.async_get_version_check.return_value = ImmichServerVersionCheck.from_dict(
        {
            "checkedAt": "2025-06-21T16:35:10.352Z",
            "releaseVersion": "v1.135.3",
        }
    )
    return mock


@pytest.fixture
def mock_immich_tags() -> AsyncMock:
    """Mock the Immich server."""
    mock = AsyncMock(spec=ImmichTags)
    mock.async_get_all_tags.return_value = [
        ImmichTag.from_dict(
            {
                "id": "67301cb8-cb73-4e8a-99e9-475cb3f7e7b5",
                "name": "Halloween",
                "value": "Halloween",
                "createdAt": "2025-05-12T20:00:45.220Z",
                "updatedAt": "2025-05-12T20:00:47.224Z",
            },
        ),
        ImmichTag.from_dict(
            {
                "id": "69bd487f-dc1e-4420-94c6-656f0515773d",
                "name": "Holidays",
                "value": "Holidays",
                "createdAt": "2025-05-12T20:00:49.967Z",
                "updatedAt": "2025-05-12T20:00:55.575Z",
            },
        ),
    ]
    return mock


@pytest.fixture
def mock_immich_user() -> AsyncMock:
    """Mock the Immich server."""
    mock = AsyncMock(spec=ImmichUsers)
    mock.async_get_my_user.return_value = ImmichUserObject.from_dict(
        {
            "id": "e7ef5713-9dab-4bd4-b899-715b0ca4379e",
            "email": "user@immich.local",
            "name": "user",
            "profileImagePath": "",
            "avatarColor": "primary",
            "profileChangedAt": "2025-05-11T10:07:46.866Z",
            "storageLabel": "user",
            "shouldChangePassword": True,
            "isAdmin": True,
            "createdAt": "2025-05-11T10:07:46.866Z",
            "deletedAt": None,
            "updatedAt": "2025-05-18T00:59:55.547Z",
            "oauthId": "",
            "quotaSizeInBytes": None,
            "quotaUsageInBytes": 119526467534,
            "status": "active",
            "license": None,
        }
    )
    return mock


@pytest.fixture
async def mock_immich(
    mock_immich_albums: AsyncMock,
    mock_immich_assets: AsyncMock,
    mock_immich_people: AsyncMock,
    mock_immich_search: AsyncMock,
    mock_immich_server: AsyncMock,
    mock_immich_tags: AsyncMock,
    mock_immich_user: AsyncMock,
) -> AsyncGenerator[AsyncMock]:
    """Mock the Immich API."""
    with (
        patch("homeassistant.components.immich.Immich", autospec=True) as mock_immich,
        patch("homeassistant.components.immich.config_flow.Immich", new=mock_immich),
    ):
        client = mock_immich.return_value
        client.albums = mock_immich_albums
        client.assets = mock_immich_assets
        client.people = mock_immich_people
        client.search = mock_immich_search
        client.server = mock_immich_server
        client.tags = mock_immich_tags
        client.users = mock_immich_user
        yield client


@pytest.fixture
async def mock_non_admin_immich(mock_immich: AsyncMock) -> AsyncMock:
    """Mock the Immich API."""
    mock_immich.users.async_get_my_user.return_value.is_admin = False
    return mock_immich


@pytest.fixture
def mock_media_source() -> Generator[MagicMock]:
    """Mock the media source."""
    with patch(
        "homeassistant.components.immich.services.async_resolve_media",
        return_value=PlayMedia(
            url="media-source://media_source/local/screenshot.jpg",
            mime_type="image/jpeg",
            path=Path("/media/screenshot.jpg"),
        ),
    ) as mock_media:
        yield mock_media


@pytest.fixture
async def setup_media_source(hass: HomeAssistant) -> None:
    """Set up media source."""
    assert await async_setup_component(hass, "media_source", {})<|MERGE_RESOLUTION|>--- conflicted
+++ resolved
@@ -4,7 +4,6 @@
 from pathlib import Path
 from unittest.mock import AsyncMock, MagicMock, patch
 
-<<<<<<< HEAD
 from aioimmich import (
     ImmichAlbums,
     ImmichAssests,
@@ -14,12 +13,9 @@
     ImmichTags,
     ImmichUsers,
 )
-from aioimmich.people.models import ImmichPerson
-=======
-from aioimmich import ImmichAlbums, ImmichAssests, ImmichServer, ImmichUsers
 from aioimmich.albums.models import ImmichAddAssetsToAlbumResponse
 from aioimmich.assets.models import ImmichAssetUploadResponse
->>>>>>> 4ad35e84
+from aioimmich.people.models import ImmichPerson
 from aioimmich.server.models import (
     ImmichServerAbout,
     ImmichServerStatistics,
