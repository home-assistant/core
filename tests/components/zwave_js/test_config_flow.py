--- conflicted
+++ resolved
@@ -415,10 +415,6 @@
     hass, supervisor, addon_options
 ):
     """Test hassio discovery flow is aborted when another discovery has happened."""
-<<<<<<< HEAD
-    await setup.async_setup_component(hass, "persistent_notification", {})
-=======
->>>>>>> a7d8e2b8
     result = await hass.config_entries.flow.async_init(
         DOMAIN,
         context={"source": config_entries.SOURCE_USB},
@@ -447,10 +443,6 @@
     start_addon,
 ):
     """Test usb discovery success path."""
-<<<<<<< HEAD
-    await setup.async_setup_component(hass, "persistent_notification", {})
-=======
->>>>>>> a7d8e2b8
     result = await hass.config_entries.flow.async_init(
         DOMAIN,
         context={"source": config_entries.SOURCE_USB},
@@ -638,11 +630,6 @@
 
 async def test_abort_usb_discovery_with_existing_flow(hass, supervisor, addon_options):
     """Test usb discovery flow is aborted when another discovery has happened."""
-<<<<<<< HEAD
-    await setup.async_setup_component(hass, "persistent_notification", {})
-
-=======
->>>>>>> a7d8e2b8
     result = await hass.config_entries.flow.async_init(
         DOMAIN,
         context={"source": config_entries.SOURCE_HASSIO},
@@ -663,11 +650,6 @@
 
 async def test_abort_usb_discovery_already_configured(hass, supervisor, addon_options):
     """Test usb discovery flow is aborted when there is an existing entry."""
-<<<<<<< HEAD
-    await setup.async_setup_component(hass, "persistent_notification", {})
-
-=======
->>>>>>> a7d8e2b8
     entry = MockConfigEntry(
         domain=DOMAIN, data={"url": "ws://localhost:3000"}, title=TITLE, unique_id=1234
     )
@@ -684,11 +666,6 @@
 
 async def test_usb_discovery_requires_supervisor(hass):
     """Test usb discovery flow is aborted when there is no supervisor."""
-<<<<<<< HEAD
-    await setup.async_setup_component(hass, "persistent_notification", {})
-
-=======
->>>>>>> a7d8e2b8
     result = await hass.config_entries.flow.async_init(
         DOMAIN,
         context={"source": config_entries.SOURCE_USB},
@@ -700,11 +677,6 @@
 
 async def test_usb_discovery_already_running(hass, supervisor, addon_running):
     """Test usb discovery flow is aborted when the addon is running."""
-<<<<<<< HEAD
-    await setup.async_setup_component(hass, "persistent_notification", {})
-
-=======
->>>>>>> a7d8e2b8
     result = await hass.config_entries.flow.async_init(
         DOMAIN,
         context={"source": config_entries.SOURCE_USB},
@@ -725,11 +697,6 @@
     hass, supervisor, addon_options, discovery_info
 ):
     """Test usb discovery flow is aborted on specific devices."""
-<<<<<<< HEAD
-    await setup.async_setup_component(hass, "persistent_notification", {})
-
-=======
->>>>>>> a7d8e2b8
     result = await hass.config_entries.flow.async_init(
         DOMAIN,
         context={"source": config_entries.SOURCE_USB},
