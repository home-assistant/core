"""Test the Z-Wave JS config flow."""

import asyncio
from collections.abc import Generator
from copy import copy
from ipaddress import ip_address
from typing import Any
from unittest.mock import AsyncMock, MagicMock, call, patch
from uuid import uuid4

from aiohasupervisor import SupervisorError
from aiohasupervisor.models import AddonsOptions, Discovery
import aiohttp
import pytest
from serial.tools.list_ports_common import ListPortInfo
from voluptuous import InInvalid
from zwave_js_server.exceptions import FailedCommand
from zwave_js_server.model.node import Node
from zwave_js_server.version import VersionInfo

from homeassistant import config_entries, data_entry_flow
from homeassistant.components.zwave_js.config_flow import TITLE, get_usb_ports
from homeassistant.components.zwave_js.const import (
    ADDON_SLUG,
    CONF_ADDON_DEVICE,
    CONF_ADDON_LR_S2_ACCESS_CONTROL_KEY,
    CONF_ADDON_LR_S2_AUTHENTICATED_KEY,
    CONF_ADDON_S0_LEGACY_KEY,
    CONF_ADDON_S2_ACCESS_CONTROL_KEY,
    CONF_ADDON_S2_AUTHENTICATED_KEY,
    CONF_ADDON_S2_UNAUTHENTICATED_KEY,
    CONF_LR_S2_ACCESS_CONTROL_KEY,
    CONF_LR_S2_AUTHENTICATED_KEY,
    CONF_S0_LEGACY_KEY,
    CONF_S2_ACCESS_CONTROL_KEY,
    CONF_S2_AUTHENTICATED_KEY,
    CONF_S2_UNAUTHENTICATED_KEY,
    CONF_USB_PATH,
    DOMAIN,
)
from homeassistant.components.zwave_js.helpers import SERVER_VERSION_TIMEOUT
from homeassistant.core import HomeAssistant
from homeassistant.data_entry_flow import FlowResultType
from homeassistant.helpers import device_registry as dr
from homeassistant.helpers.service_info.hassio import HassioServiceInfo
from homeassistant.helpers.service_info.usb import UsbServiceInfo
from homeassistant.helpers.service_info.zeroconf import ZeroconfServiceInfo

from tests.common import MockConfigEntry, async_capture_events

ADDON_DISCOVERY_INFO = {
    "addon": "Z-Wave JS",
    "host": "host1",
    "port": 3001,
}


USB_DISCOVERY_INFO = UsbServiceInfo(
    device="/dev/zwave",
    pid="AAAA",
    vid="AAAA",
    serial_number="1234",
    description="zwave radio",
    manufacturer="test",
)

NORTEK_ZIGBEE_DISCOVERY_INFO = UsbServiceInfo(
    device="/dev/zigbee",
    pid="8A2A",
    vid="10C4",
    serial_number="1234",
    description="nortek zigbee radio",
    manufacturer="nortek",
)

CP2652_ZIGBEE_DISCOVERY_INFO = UsbServiceInfo(
    device="/dev/zigbee",
    pid="EA60",
    vid="10C4",
    serial_number="",
    description="cp2652",
    manufacturer="generic",
)


@pytest.fixture
def platforms() -> list[str]:
    """Fixture to specify platforms to test."""
    return []


@pytest.fixture(name="discovery_info", autouse=True)
def discovery_info_fixture() -> list[Discovery]:
    """Fixture to set up discovery info."""
    return [
        Discovery(
            addon="core_zwave_js",
            service="zwave_js",
            uuid=uuid4(),
            config=ADDON_DISCOVERY_INFO,
        )
    ]


@pytest.fixture(name="discovery_info_side_effect", autouse=True)
def discovery_info_side_effect_fixture() -> Any | None:
    """Return the discovery info from the supervisor."""
    return None


@pytest.fixture(name="get_addon_discovery_info", autouse=True)
def get_addon_discovery_info_fixture(get_addon_discovery_info: AsyncMock) -> AsyncMock:
    """Get add-on discovery info."""
    return get_addon_discovery_info


@pytest.fixture(name="setup_entry")
def setup_entry_fixture() -> Generator[AsyncMock]:
    """Mock entry setup."""
    with patch(
        "homeassistant.components.zwave_js.async_setup_entry", return_value=True
    ) as mock_setup_entry:
        yield mock_setup_entry


@pytest.fixture(name="unload_entry")
def unload_entry_fixture() -> Generator[AsyncMock]:
    """Mock entry unload."""
    with patch(
        "homeassistant.components.zwave_js.async_unload_entry", return_value=True
    ) as mock_unload_entry:
        yield mock_unload_entry


@pytest.fixture(name="supervisor")
def mock_supervisor_fixture() -> Generator[None]:
    """Mock Supervisor."""
    with patch(
        "homeassistant.components.zwave_js.config_flow.is_hassio", return_value=True
    ):
        yield


@pytest.fixture(name="addon_setup_time", autouse=True)
def mock_addon_setup_time() -> Generator[None]:
    """Mock add-on setup sleep time."""
    with patch(
        "homeassistant.components.zwave_js.config_flow.ADDON_SETUP_TIMEOUT", new=0
    ):
        yield


@pytest.fixture(name="serial_port")
def serial_port_fixture() -> ListPortInfo:
    """Return a mock serial port."""
    port = ListPortInfo("/test", skip_link_detection=True)
    port.serial_number = "1234"
    port.manufacturer = "Virtual serial port"
    port.device = "/test"
    port.description = "Some serial port"
    port.pid = 9876
    port.vid = 5678

    return port


@pytest.fixture(name="mock_list_ports", autouse=True)
def mock_list_ports_fixture(serial_port) -> Generator[MagicMock]:
    """Mock list ports."""
    with patch(
        "homeassistant.components.zwave_js.config_flow.list_ports.comports"
    ) as mock_list_ports:
        another_port = copy(serial_port)
        another_port.device = "/new"
        another_port.description = "New serial port"
        another_port.serial_number = "5678"
        another_port.pid = 8765
        no_vid_port = copy(serial_port)
        no_vid_port.device = "/no_vid"
        no_vid_port.description = "Port without vid"
        no_vid_port.serial_number = "9123"
        no_vid_port.vid = None
        mock_list_ports.return_value = [serial_port, another_port, no_vid_port]
        yield mock_list_ports


@pytest.fixture(name="mock_usb_serial_by_id", autouse=True)
def mock_usb_serial_by_id_fixture() -> Generator[MagicMock]:
    """Mock usb serial by id."""
    with patch(
        "homeassistant.components.zwave_js.config_flow.usb.get_serial_by_id"
    ) as mock_usb_serial_by_id:
        mock_usb_serial_by_id.side_effect = lambda x: x
        yield mock_usb_serial_by_id


@pytest.fixture
def mock_sdk_version(client: MagicMock) -> Generator[None]:
    """Mock the SDK version of the controller."""
    original_sdk_version = client.driver.controller.data.get("sdkVersion")
    client.driver.controller.data["sdkVersion"] = "6.60"
    yield
    if original_sdk_version is not None:
        client.driver.controller.data["sdkVersion"] = original_sdk_version


async def test_manual(hass: HomeAssistant) -> None:
    """Test we create an entry with manual step."""

    result = await hass.config_entries.flow.async_init(
        DOMAIN, context={"source": config_entries.SOURCE_USER}
    )
    assert result["type"] is FlowResultType.FORM

    with (
        patch(
            "homeassistant.components.zwave_js.async_setup", return_value=True
        ) as mock_setup,
        patch(
            "homeassistant.components.zwave_js.async_setup_entry",
            return_value=True,
        ) as mock_setup_entry,
    ):
        result2 = await hass.config_entries.flow.async_configure(
            result["flow_id"],
            {
                "url": "ws://localhost:3000",
            },
        )
        await hass.async_block_till_done()

    assert result2["type"] is FlowResultType.CREATE_ENTRY
    assert result2["title"] == "Z-Wave JS"
    assert result2["data"] == {
        "url": "ws://localhost:3000",
        "usb_path": None,
        "s0_legacy_key": None,
        "s2_access_control_key": None,
        "s2_authenticated_key": None,
        "s2_unauthenticated_key": None,
        "lr_s2_access_control_key": None,
        "lr_s2_authenticated_key": None,
        "use_addon": False,
        "integration_created_addon": False,
    }
    assert len(mock_setup.mock_calls) == 1
    assert len(mock_setup_entry.mock_calls) == 1
    assert result2["result"].unique_id == "1234"


async def slow_server_version(*args: Any) -> Any:
    """Simulate a slow server version."""
    await asyncio.sleep(0.1)


@pytest.mark.usefixtures("integration")
@pytest.mark.parametrize(
    ("url", "server_version_side_effect", "server_version_timeout", "error"),
    [
        (
            "not-ws-url",
            None,
            SERVER_VERSION_TIMEOUT,
            "invalid_ws_url",
        ),
        (
            "ws://localhost:3000",
            slow_server_version,
            0,
            "cannot_connect",
        ),
        (
            "ws://localhost:3000",
            Exception("Boom"),
            SERVER_VERSION_TIMEOUT,
            "unknown",
        ),
    ],
)
async def test_manual_errors(hass: HomeAssistant, url: str, error: str) -> None:
    """Test all errors with a manual set up."""
    result = await hass.config_entries.flow.async_init(
        DOMAIN, context={"source": config_entries.SOURCE_USER}
    )

    assert result["type"] is FlowResultType.FORM
    assert result["step_id"] == "manual"

    result = await hass.config_entries.flow.async_configure(
        result["flow_id"],
        {
            "url": url,
        },
    )

    assert result["step_id"] == "manual"
    assert result["errors"] == {"base": error}


@pytest.mark.parametrize(
    ("url", "server_version_side_effect", "server_version_timeout", "error"),
    [
        (
            "not-ws-url",
            None,
            SERVER_VERSION_TIMEOUT,
            "invalid_ws_url",
        ),
        (
            "ws://localhost:3000",
            slow_server_version,
            0,
            "cannot_connect",
        ),
        (
            "ws://localhost:3000",
            Exception("Boom"),
            SERVER_VERSION_TIMEOUT,
            "unknown",
        ),
    ],
)
async def test_reconfigure_manual_errors(
    hass: HomeAssistant,
    integration: MockConfigEntry,
    url: str,
    error: str,
) -> None:
    """Test all errors with a manual set up in a reconfigure flow."""
    entry = integration
    result = await entry.start_reconfigure_flow(hass)

    assert result["type"] is FlowResultType.MENU
    assert result["step_id"] == "reconfigure"
    result = await hass.config_entries.flow.async_configure(
        result["flow_id"], {"next_step_id": "intent_reconfigure"}
    )

    assert result["type"] is FlowResultType.FORM
    assert result["step_id"] == "manual_reconfigure"

    result = await hass.config_entries.flow.async_configure(
        result["flow_id"],
        {
            "url": url,
        },
    )

    assert result["step_id"] == "manual_reconfigure"
    assert result["errors"] == {"base": error}


async def test_manual_already_configured(hass: HomeAssistant) -> None:
    """Test that only one unique instance is allowed."""
    entry = MockConfigEntry(
        domain=DOMAIN,
        data={
            "url": "ws://localhost:3000",
            "use_addon": True,
            "integration_created_addon": True,
        },
        title=TITLE,
        unique_id="1234",
    )
    entry.add_to_hass(hass)

    result = await hass.config_entries.flow.async_init(
        DOMAIN, context={"source": config_entries.SOURCE_USER}
    )

    assert result["type"] is FlowResultType.FORM
    assert result["step_id"] == "manual"

    result = await hass.config_entries.flow.async_configure(
        result["flow_id"],
        {
            "url": "ws://1.1.1.1:3001",
        },
    )

    assert result["type"] is FlowResultType.ABORT
    assert result["reason"] == "already_configured"
    assert entry.data["url"] == "ws://1.1.1.1:3001"
    assert entry.data["use_addon"] is False
    assert entry.data["integration_created_addon"] is False


@pytest.mark.usefixtures("supervisor", "addon_running")
async def test_supervisor_discovery(
    hass: HomeAssistant,
    addon_options: dict[str, Any],
) -> None:
    """Test flow started from Supervisor discovery."""

    addon_options["device"] = "/test"
    addon_options["s0_legacy_key"] = "new123"
    addon_options["s2_access_control_key"] = "new456"
    addon_options["s2_authenticated_key"] = "new789"
    addon_options["s2_unauthenticated_key"] = "new987"
    addon_options["lr_s2_access_control_key"] = "new654"
    addon_options["lr_s2_authenticated_key"] = "new321"

    result = await hass.config_entries.flow.async_init(
        DOMAIN,
        context={"source": config_entries.SOURCE_HASSIO},
        data=HassioServiceInfo(
            config=ADDON_DISCOVERY_INFO,
            name="Z-Wave JS",
            slug=ADDON_SLUG,
            uuid="1234",
        ),
    )

    with (
        patch(
            "homeassistant.components.zwave_js.async_setup", return_value=True
        ) as mock_setup,
        patch(
            "homeassistant.components.zwave_js.async_setup_entry",
            return_value=True,
        ) as mock_setup_entry,
    ):
        result = await hass.config_entries.flow.async_configure(result["flow_id"], {})
        await hass.async_block_till_done()

    assert result["type"] is FlowResultType.CREATE_ENTRY
    assert result["title"] == TITLE
    assert result["data"] == {
        "url": "ws://host1:3001",
        "usb_path": "/test",
        "s0_legacy_key": "new123",
        "s2_access_control_key": "new456",
        "s2_authenticated_key": "new789",
        "s2_unauthenticated_key": "new987",
        "lr_s2_access_control_key": "new654",
        "lr_s2_authenticated_key": "new321",
        "use_addon": True,
        "integration_created_addon": False,
    }
    assert len(mock_setup.mock_calls) == 1
    assert len(mock_setup_entry.mock_calls) == 1


@pytest.mark.usefixtures("supervisor")
@pytest.mark.parametrize("server_version_side_effect", [TimeoutError()])
async def test_supervisor_discovery_cannot_connect(hass: HomeAssistant) -> None:
    """Test Supervisor discovery and cannot connect."""

    result = await hass.config_entries.flow.async_init(
        DOMAIN,
        context={"source": config_entries.SOURCE_HASSIO},
        data=HassioServiceInfo(
            config=ADDON_DISCOVERY_INFO,
            name="Z-Wave JS",
            slug=ADDON_SLUG,
            uuid="1234",
        ),
    )

    assert result["type"] is FlowResultType.ABORT
    assert result["reason"] == "cannot_connect"


async def test_clean_discovery_on_user_create(
    hass: HomeAssistant,
    supervisor,
    addon_running,
    addon_options,
) -> None:
    """Test discovery flow is cleaned up when a user flow is finished."""

    addon_options["device"] = "/test"
    addon_options["s0_legacy_key"] = "new123"
    addon_options["s2_access_control_key"] = "new456"
    addon_options["s2_authenticated_key"] = "new789"
    addon_options["s2_unauthenticated_key"] = "new987"
    addon_options["lr_s2_access_control_key"] = "new654"
    addon_options["lr_s2_authenticated_key"] = "new321"

    result = await hass.config_entries.flow.async_init(
        DOMAIN,
        context={"source": config_entries.SOURCE_HASSIO},
        data=HassioServiceInfo(
            config=ADDON_DISCOVERY_INFO,
            name="Z-Wave JS",
            slug=ADDON_SLUG,
            uuid="1234",
        ),
    )

    assert result["type"] is FlowResultType.FORM

    result = await hass.config_entries.flow.async_init(
        DOMAIN, context={"source": config_entries.SOURCE_USER}
    )

    assert result["type"] is FlowResultType.MENU
    assert result["step_id"] == "installation_type"

    result = await hass.config_entries.flow.async_configure(
        result["flow_id"], {"next_step_id": "intent_custom"}
    )

    assert result["type"] is FlowResultType.FORM
    assert result["step_id"] == "on_supervisor"

    result = await hass.config_entries.flow.async_configure(
        result["flow_id"], {"use_addon": False}
    )

    assert result["type"] is FlowResultType.FORM
    assert result["step_id"] == "manual"

    with (
        patch(
            "homeassistant.components.zwave_js.async_setup", return_value=True
        ) as mock_setup,
        patch(
            "homeassistant.components.zwave_js.async_setup_entry",
            return_value=True,
        ) as mock_setup_entry,
    ):
        result = await hass.config_entries.flow.async_configure(
            result["flow_id"],
            {
                "url": "ws://localhost:3000",
            },
        )
        await hass.async_block_till_done()

    assert len(hass.config_entries.flow.async_progress()) == 0
    assert result["type"] is FlowResultType.CREATE_ENTRY
    assert result["title"] == TITLE
    assert result["data"] == {
        "url": "ws://localhost:3000",
        "usb_path": None,
        "s0_legacy_key": None,
        "s2_access_control_key": None,
        "s2_authenticated_key": None,
        "s2_unauthenticated_key": None,
        "lr_s2_access_control_key": None,
        "lr_s2_authenticated_key": None,
        "use_addon": False,
        "integration_created_addon": False,
    }
    assert len(mock_setup.mock_calls) == 1
    assert len(mock_setup_entry.mock_calls) == 1


@pytest.mark.usefixtures("supervisor", "addon_running")
async def test_abort_discovery_with_existing_entry(
    hass: HomeAssistant,
    addon_options: dict[str, Any],
) -> None:
    """Test discovery flow is aborted if an entry already exists."""

    entry = MockConfigEntry(
        domain=DOMAIN,
        data={"url": "ws://localhost:3000"},
        title=TITLE,
        unique_id="1234",
    )
    entry.add_to_hass(hass)

    result = await hass.config_entries.flow.async_init(
        DOMAIN,
        context={"source": config_entries.SOURCE_HASSIO},
        data=HassioServiceInfo(
            config=ADDON_DISCOVERY_INFO,
            name="Z-Wave JS",
            slug=ADDON_SLUG,
            uuid="1234",
        ),
    )

    assert result["type"] is FlowResultType.ABORT
    assert result["reason"] == "already_configured"
    # Assert that the entry data is updated with discovery info.
    assert entry.data["url"] == "ws://host1:3001"


@pytest.mark.usefixtures("supervisor", "addon_installed", "addon_info")
async def test_abort_hassio_discovery_with_existing_flow(hass: HomeAssistant) -> None:
    """Test hassio discovery flow is aborted when another discovery has happened."""
    result = await hass.config_entries.flow.async_init(
        DOMAIN,
        context={"source": config_entries.SOURCE_USB},
        data=USB_DISCOVERY_INFO,
    )
    assert result["type"] is FlowResultType.MENU
    assert result["step_id"] == "installation_type"

    result2 = await hass.config_entries.flow.async_init(
        DOMAIN,
        context={"source": config_entries.SOURCE_HASSIO},
        data=HassioServiceInfo(
            config=ADDON_DISCOVERY_INFO,
            name="Z-Wave JS",
            slug=ADDON_SLUG,
            uuid="1234",
        ),
    )

    assert result2["type"] is FlowResultType.ABORT
    assert result2["reason"] == "already_in_progress"


@pytest.mark.usefixtures("supervisor", "addon_installed", "addon_info")
async def test_abort_hassio_discovery_for_other_addon(hass: HomeAssistant) -> None:
    """Test hassio discovery flow is aborted for a non official add-on discovery."""
    result2 = await hass.config_entries.flow.async_init(
        DOMAIN,
        context={"source": config_entries.SOURCE_HASSIO},
        data=HassioServiceInfo(
            config={
                "addon": "Other Z-Wave JS",
                "host": "host1",
                "port": 3001,
            },
            name="Other Z-Wave JS",
            slug="other_addon",
            uuid="1234",
        ),
    )

    assert result2["type"] is FlowResultType.ABORT
    assert result2["reason"] == "not_zwave_js_addon"


@pytest.mark.usefixtures("supervisor", "addon_not_installed", "addon_info")
@pytest.mark.parametrize(
    ("usb_discovery_info", "device", "discovery_name"),
    [
        (
            USB_DISCOVERY_INFO,
            USB_DISCOVERY_INFO.device,
            "zwave radio",
        ),
        (
            UsbServiceInfo(
                device="/dev/zwa2",
                pid="303A",
                vid="4001",
                serial_number="1234",
                description="ZWA-2 - Nabu Casa ZWA-2",
                manufacturer="Nabu Casa",
            ),
            "/dev/zwa2",
            "Home Assistant Connect ZWA-2",
        ),
    ],
)
async def test_usb_discovery(
    hass: HomeAssistant,
    install_addon: AsyncMock,
    mock_usb_serial_by_id: MagicMock,
    set_addon_options: AsyncMock,
    start_addon: AsyncMock,
    usb_discovery_info: UsbServiceInfo,
    device: str,
    discovery_name: str,
) -> None:
    """Test usb discovery success path."""
    result = await hass.config_entries.flow.async_init(
        DOMAIN,
        context={"source": config_entries.SOURCE_USB},
        data=usb_discovery_info,
    )

    assert mock_usb_serial_by_id.call_count == 1
    assert result["type"] is FlowResultType.MENU
    assert result["step_id"] == "installation_type"
    assert result["menu_options"] == ["intent_recommended", "intent_custom"]

    result = await hass.config_entries.flow.async_configure(
        result["flow_id"], {"next_step_id": "intent_custom"}
    )

    assert result["type"] is FlowResultType.SHOW_PROGRESS
    assert result["step_id"] == "install_addon"

    # Make sure the flow continues when the progress task is done.
    await hass.async_block_till_done()

    result = await hass.config_entries.flow.async_configure(result["flow_id"])

    assert install_addon.call_args == call("core_zwave_js")

    assert result["type"] is FlowResultType.FORM
    assert result["step_id"] == "configure_addon_user"

    result = await hass.config_entries.flow.async_configure(
        result["flow_id"],
        {
            "s0_legacy_key": "new123",
            "s2_access_control_key": "new456",
            "s2_authenticated_key": "new789",
            "s2_unauthenticated_key": "new987",
            "lr_s2_access_control_key": "new654",
            "lr_s2_authenticated_key": "new321",
        },
    )

    assert set_addon_options.call_args == call(
        "core_zwave_js",
        AddonsOptions(
            config={
                "device": device,
                "s0_legacy_key": "new123",
                "s2_access_control_key": "new456",
                "s2_authenticated_key": "new789",
                "s2_unauthenticated_key": "new987",
                "lr_s2_access_control_key": "new654",
                "lr_s2_authenticated_key": "new321",
            }
        ),
    )

    assert result["type"] is FlowResultType.SHOW_PROGRESS
    assert result["step_id"] == "start_addon"

    with (
        patch(
            "homeassistant.components.zwave_js.async_setup", return_value=True
        ) as mock_setup,
        patch(
            "homeassistant.components.zwave_js.async_setup_entry",
            return_value=True,
        ) as mock_setup_entry,
    ):
        await hass.async_block_till_done()
        result = await hass.config_entries.flow.async_configure(result["flow_id"])
        await hass.async_block_till_done()

    assert start_addon.call_args == call("core_zwave_js")

    assert result["type"] is FlowResultType.CREATE_ENTRY
    assert result["title"] == TITLE
    assert result["data"] == {
        "url": "ws://host1:3001",
        "usb_path": device,
        "s0_legacy_key": "new123",
        "s2_access_control_key": "new456",
        "s2_authenticated_key": "new789",
        "s2_unauthenticated_key": "new987",
        "lr_s2_access_control_key": "new654",
        "lr_s2_authenticated_key": "new321",
        "use_addon": True,
        "integration_created_addon": True,
    }
    assert len(mock_setup.mock_calls) == 1
    assert len(mock_setup_entry.mock_calls) == 1


@pytest.mark.usefixtures("supervisor", "addon_installed")
async def test_usb_discovery_addon_not_running(
    hass: HomeAssistant,
    addon_options: dict[str, Any],
    mock_usb_serial_by_id: MagicMock,
    set_addon_options: AsyncMock,
    start_addon: AsyncMock,
) -> None:
    """Test usb discovery when add-on is installed but not running."""
    addon_options["device"] = "/dev/incorrect_device"

    result = await hass.config_entries.flow.async_init(
        DOMAIN,
        context={"source": config_entries.SOURCE_USB},
        data=USB_DISCOVERY_INFO,
    )

    assert mock_usb_serial_by_id.call_count == 2
    assert result["type"] is FlowResultType.MENU
    assert result["step_id"] == "installation_type"

    result = await hass.config_entries.flow.async_configure(
        result["flow_id"], {"next_step_id": "intent_custom"}
    )

    assert result["type"] is FlowResultType.FORM
    assert result["step_id"] == "configure_addon_user"

    # Make sure the discovered usb device is preferred.
    data_schema = result["data_schema"]
    assert data_schema is not None
    assert data_schema({}) == {
        "s0_legacy_key": "",
        "s2_access_control_key": "",
        "s2_authenticated_key": "",
        "s2_unauthenticated_key": "",
        "lr_s2_access_control_key": "",
        "lr_s2_authenticated_key": "",
    }

    result = await hass.config_entries.flow.async_configure(
        result["flow_id"],
        {
            "s0_legacy_key": "new123",
            "s2_access_control_key": "new456",
            "s2_authenticated_key": "new789",
            "s2_unauthenticated_key": "new987",
            "lr_s2_access_control_key": "new654",
            "lr_s2_authenticated_key": "new321",
        },
    )

    assert set_addon_options.call_args == call(
        "core_zwave_js",
        AddonsOptions(
            config={
                "device": USB_DISCOVERY_INFO.device,
                "s0_legacy_key": "new123",
                "s2_access_control_key": "new456",
                "s2_authenticated_key": "new789",
                "s2_unauthenticated_key": "new987",
                "lr_s2_access_control_key": "new654",
                "lr_s2_authenticated_key": "new321",
            }
        ),
    )

    assert result["type"] is FlowResultType.SHOW_PROGRESS
    assert result["step_id"] == "start_addon"

    with (
        patch(
            "homeassistant.components.zwave_js.async_setup", return_value=True
        ) as mock_setup,
        patch(
            "homeassistant.components.zwave_js.async_setup_entry",
            return_value=True,
        ) as mock_setup_entry,
    ):
        await hass.async_block_till_done()
        result = await hass.config_entries.flow.async_configure(result["flow_id"])
        await hass.async_block_till_done()

    assert start_addon.call_args == call("core_zwave_js")

    assert result["type"] is FlowResultType.CREATE_ENTRY
    assert result["title"] == TITLE
    assert result["data"] == {
        "url": "ws://host1:3001",
        "usb_path": USB_DISCOVERY_INFO.device,
        "s0_legacy_key": "new123",
        "s2_access_control_key": "new456",
        "s2_authenticated_key": "new789",
        "s2_unauthenticated_key": "new987",
        "lr_s2_access_control_key": "new654",
        "lr_s2_authenticated_key": "new321",
        "use_addon": True,
        "integration_created_addon": False,
    }
    assert len(mock_setup.mock_calls) == 1
    assert len(mock_setup_entry.mock_calls) == 1


@pytest.mark.usefixtures("supervisor", "addon_running")
async def test_usb_discovery_migration(
    hass: HomeAssistant,
    addon_options: dict[str, Any],
    mock_usb_serial_by_id: MagicMock,
    set_addon_options: AsyncMock,
    restart_addon: AsyncMock,
    client: MagicMock,
    integration: MockConfigEntry,
    get_server_version: AsyncMock,
) -> None:
    """Test usb discovery migration."""
    addon_options["device"] = "/dev/ttyUSB0"
    entry = integration
    assert client.connect.call_count == 1
    hass.config_entries.async_update_entry(
        entry,
        unique_id="1234",
        data={
            "url": "ws://localhost:3000",
            "use_addon": True,
            "usb_path": "/dev/ttyUSB0",
        },
    )

    async def mock_backup_nvm_raw():
        await asyncio.sleep(0)
        client.driver.controller.emit(
            "nvm backup progress", {"bytesRead": 100, "total": 200}
        )
        return b"test_nvm_data"

    client.driver.controller.async_backup_nvm_raw = AsyncMock(
        side_effect=mock_backup_nvm_raw
    )

<<<<<<< HEAD
    async def mock_restore_nvm(data: bytes):
=======
    async def mock_reset_controller():
        client.driver.emit(
            "driver ready", {"event": "driver ready", "source": "driver"}
        )

    client.driver.async_hard_reset = AsyncMock(side_effect=mock_reset_controller)

    async def mock_restore_nvm(data: bytes, options: dict[str, bool] | None = None):
>>>>>>> 6f4615f0
        client.driver.controller.emit(
            "nvm convert progress",
            {"event": "nvm convert progress", "bytesRead": 100, "total": 200},
        )
        await asyncio.sleep(0)
        client.driver.controller.emit(
            "nvm restore progress",
            {"event": "nvm restore progress", "bytesWritten": 100, "total": 200},
        )
        client.driver.emit(
            "driver ready", {"event": "driver ready", "source": "driver"}
        )

    client.driver.controller.async_restore_nvm = AsyncMock(side_effect=mock_restore_nvm)

    events = async_capture_events(
        hass, data_entry_flow.EVENT_DATA_ENTRY_FLOW_PROGRESS_UPDATE
    )

    result = await hass.config_entries.flow.async_init(
        DOMAIN,
        context={"source": config_entries.SOURCE_USB},
        data=USB_DISCOVERY_INFO,
    )

    assert mock_usb_serial_by_id.call_count == 2

    assert result["type"] is FlowResultType.SHOW_PROGRESS
    assert result["step_id"] == "backup_nvm"

    with patch("pathlib.Path.write_bytes") as mock_file:
        await hass.async_block_till_done()
        assert client.driver.controller.async_backup_nvm_raw.call_count == 1
        assert mock_file.call_count == 1
        assert len(events) == 1
        assert events[0].data["progress"] == 0.5
        events.clear()

    result = await hass.config_entries.flow.async_configure(result["flow_id"])

    assert result["type"] is FlowResultType.FORM
    assert result["step_id"] == "instruct_unplug"

    result = await hass.config_entries.flow.async_configure(result["flow_id"], {})

    assert entry.state is config_entries.ConfigEntryState.NOT_LOADED
    assert result["type"] is FlowResultType.SHOW_PROGRESS
    assert result["step_id"] == "start_addon"
    assert set_addon_options.call_args == call(
        "core_zwave_js", AddonsOptions(config={"device": USB_DISCOVERY_INFO.device})
    )

    await hass.async_block_till_done()

    assert restart_addon.call_args == call("core_zwave_js")

    version_info = get_server_version.return_value
    version_info.home_id = 5678

    result = await hass.config_entries.flow.async_configure(result["flow_id"])

    assert result["type"] is FlowResultType.SHOW_PROGRESS
    assert result["step_id"] == "restore_nvm"
    assert client.connect.call_count == 2

    await hass.async_block_till_done()
    assert client.connect.call_count == 4
    assert entry.state is config_entries.ConfigEntryState.LOADED
    assert client.driver.controller.async_restore_nvm.call_count == 1
    assert len(events) == 2
    assert events[0].data["progress"] == 0.25
    assert events[1].data["progress"] == 0.75

    result = await hass.config_entries.flow.async_configure(result["flow_id"])

    assert result["type"] is FlowResultType.ABORT
    assert result["reason"] == "migration_successful"
    assert entry.data["url"] == "ws://host1:3001"
    assert entry.data["usb_path"] == USB_DISCOVERY_INFO.device
    assert entry.data["use_addon"] is True
    assert "keep_old_devices" not in entry.data
    assert entry.unique_id == "5678"


@pytest.mark.usefixtures("supervisor", "addon_running")
async def test_usb_discovery_migration_restore_driver_ready_timeout(
    hass: HomeAssistant,
    addon_options: dict[str, Any],
    mock_usb_serial_by_id: MagicMock,
    set_addon_options: AsyncMock,
    restart_addon: AsyncMock,
    client: MagicMock,
    integration: MockConfigEntry,
) -> None:
    """Test driver ready timeout after nvm restore during usb discovery migration."""
    addon_options["device"] = "/dev/ttyUSB0"
    entry = integration
    assert client.connect.call_count == 1
    hass.config_entries.async_update_entry(
        entry,
        unique_id="1234",
        data={
            "url": "ws://localhost:3000",
            "use_addon": True,
            "usb_path": "/dev/ttyUSB0",
        },
    )

    async def mock_backup_nvm_raw():
        await asyncio.sleep(0)
        client.driver.controller.emit(
            "nvm backup progress", {"bytesRead": 100, "total": 200}
        )
        return b"test_nvm_data"

    client.driver.controller.async_backup_nvm_raw = AsyncMock(
        side_effect=mock_backup_nvm_raw
    )

<<<<<<< HEAD
    async def mock_restore_nvm(data: bytes):
=======
    async def mock_reset_controller():
        client.driver.emit(
            "driver ready", {"event": "driver ready", "source": "driver"}
        )

    client.driver.async_hard_reset = AsyncMock(side_effect=mock_reset_controller)

    async def mock_restore_nvm(data: bytes, options: dict[str, bool] | None = None):
>>>>>>> 6f4615f0
        client.driver.controller.emit(
            "nvm convert progress",
            {"event": "nvm convert progress", "bytesRead": 100, "total": 200},
        )
        await asyncio.sleep(0)
        client.driver.controller.emit(
            "nvm restore progress",
            {"event": "nvm restore progress", "bytesWritten": 100, "total": 200},
        )

    client.driver.controller.async_restore_nvm = AsyncMock(side_effect=mock_restore_nvm)

    events = async_capture_events(
        hass, data_entry_flow.EVENT_DATA_ENTRY_FLOW_PROGRESS_UPDATE
    )

    result = await hass.config_entries.flow.async_init(
        DOMAIN,
        context={"source": config_entries.SOURCE_USB},
        data=USB_DISCOVERY_INFO,
    )

    assert mock_usb_serial_by_id.call_count == 2

    assert result["type"] is FlowResultType.SHOW_PROGRESS
    assert result["step_id"] == "backup_nvm"

    with patch("pathlib.Path.write_bytes") as mock_file:
        await hass.async_block_till_done()
        assert client.driver.controller.async_backup_nvm_raw.call_count == 1
        assert mock_file.call_count == 1
        assert len(events) == 1
        assert events[0].data["progress"] == 0.5
        events.clear()

    result = await hass.config_entries.flow.async_configure(result["flow_id"])

    assert result["type"] is FlowResultType.FORM
    assert result["step_id"] == "instruct_unplug"
    assert entry.state is config_entries.ConfigEntryState.NOT_LOADED

    result = await hass.config_entries.flow.async_configure(result["flow_id"], {})

    assert result["type"] is FlowResultType.SHOW_PROGRESS
    assert result["step_id"] == "start_addon"
    assert set_addon_options.call_args == call(
        "core_zwave_js", AddonsOptions(config={"device": USB_DISCOVERY_INFO.device})
    )

    await hass.async_block_till_done()

    assert restart_addon.call_args == call("core_zwave_js")

    with patch(
        ("homeassistant.components.zwave_js.config_flow.DRIVER_READY_TIMEOUT"),
        new=0,
    ):
        result = await hass.config_entries.flow.async_configure(result["flow_id"])

        assert result["type"] is FlowResultType.SHOW_PROGRESS
        assert result["step_id"] == "restore_nvm"
        assert client.connect.call_count == 2

        await hass.async_block_till_done()
        assert client.connect.call_count == 4
        assert entry.state is config_entries.ConfigEntryState.LOADED
        assert client.driver.controller.async_restore_nvm.call_count == 1
        assert len(events) == 2
        assert events[0].data["progress"] == 0.25
        assert events[1].data["progress"] == 0.75

        result = await hass.config_entries.flow.async_configure(result["flow_id"])

    assert result["type"] is FlowResultType.ABORT
    assert result["reason"] == "migration_successful"
    assert entry.data["url"] == "ws://host1:3001"
    assert entry.data["usb_path"] == USB_DISCOVERY_INFO.device
    assert entry.data["use_addon"] is True
    assert "keep_old_devices" not in entry.data


@pytest.mark.usefixtures("supervisor", "addon_installed")
async def test_discovery_addon_not_running(
    hass: HomeAssistant,
    addon_options: dict[str, Any],
    set_addon_options: AsyncMock,
    start_addon: AsyncMock,
) -> None:
    """Test discovery with add-on already installed but not running."""
    addon_options["device"] = None

    result = await hass.config_entries.flow.async_init(
        DOMAIN,
        context={"source": config_entries.SOURCE_HASSIO},
        data=HassioServiceInfo(
            config=ADDON_DISCOVERY_INFO,
            name="Z-Wave JS",
            slug=ADDON_SLUG,
            uuid="1234",
        ),
    )

    assert result["step_id"] == "hassio_confirm"
    assert result["type"] is FlowResultType.FORM

    result = await hass.config_entries.flow.async_configure(result["flow_id"], {})

    assert result["type"] is FlowResultType.FORM
    assert result["step_id"] == "configure_addon_user"

    result = await hass.config_entries.flow.async_configure(
        result["flow_id"],
        {
            "usb_path": "/test",
            "s0_legacy_key": "new123",
            "s2_access_control_key": "new456",
            "s2_authenticated_key": "new789",
            "s2_unauthenticated_key": "new987",
            "lr_s2_access_control_key": "new654",
            "lr_s2_authenticated_key": "new321",
        },
    )

    assert set_addon_options.call_args == call(
        "core_zwave_js",
        AddonsOptions(
            config={
                "device": "/test",
                "s0_legacy_key": "new123",
                "s2_access_control_key": "new456",
                "s2_authenticated_key": "new789",
                "s2_unauthenticated_key": "new987",
                "lr_s2_access_control_key": "new654",
                "lr_s2_authenticated_key": "new321",
            }
        ),
    )

    assert result["type"] is FlowResultType.SHOW_PROGRESS
    assert result["step_id"] == "start_addon"

    with (
        patch(
            "homeassistant.components.zwave_js.async_setup", return_value=True
        ) as mock_setup,
        patch(
            "homeassistant.components.zwave_js.async_setup_entry",
            return_value=True,
        ) as mock_setup_entry,
    ):
        await hass.async_block_till_done()
        result = await hass.config_entries.flow.async_configure(result["flow_id"])
        await hass.async_block_till_done()

    assert start_addon.call_args == call("core_zwave_js")

    assert result["type"] is FlowResultType.CREATE_ENTRY
    assert result["title"] == TITLE
    assert result["data"] == {
        "url": "ws://host1:3001",
        "usb_path": "/test",
        "s0_legacy_key": "new123",
        "s2_access_control_key": "new456",
        "s2_authenticated_key": "new789",
        "s2_unauthenticated_key": "new987",
        "lr_s2_access_control_key": "new654",
        "lr_s2_authenticated_key": "new321",
        "use_addon": True,
        "integration_created_addon": False,
    }
    assert len(mock_setup.mock_calls) == 1
    assert len(mock_setup_entry.mock_calls) == 1


@pytest.mark.usefixtures("supervisor", "addon_not_installed", "addon_info")
async def test_discovery_addon_not_installed(
    hass: HomeAssistant,
    install_addon: AsyncMock,
    set_addon_options: AsyncMock,
    start_addon: AsyncMock,
) -> None:
    """Test discovery with add-on not installed."""
    result = await hass.config_entries.flow.async_init(
        DOMAIN,
        context={"source": config_entries.SOURCE_HASSIO},
        data=HassioServiceInfo(
            config=ADDON_DISCOVERY_INFO,
            name="Z-Wave JS",
            slug=ADDON_SLUG,
            uuid="1234",
        ),
    )

    assert result["step_id"] == "hassio_confirm"
    assert result["type"] is FlowResultType.FORM

    result = await hass.config_entries.flow.async_configure(result["flow_id"], {})

    assert result["step_id"] == "install_addon"
    assert result["type"] is FlowResultType.SHOW_PROGRESS

    await hass.async_block_till_done()

    result = await hass.config_entries.flow.async_configure(result["flow_id"])

    assert install_addon.call_args == call("core_zwave_js")

    assert result["type"] is FlowResultType.FORM
    assert result["step_id"] == "configure_addon_user"

    result = await hass.config_entries.flow.async_configure(
        result["flow_id"],
        {
            "usb_path": "/test",
            "s0_legacy_key": "new123",
            "s2_access_control_key": "new456",
            "s2_authenticated_key": "new789",
            "s2_unauthenticated_key": "new987",
            "lr_s2_access_control_key": "new654",
            "lr_s2_authenticated_key": "new321",
        },
    )

    assert set_addon_options.call_args == call(
        "core_zwave_js",
        AddonsOptions(
            config={
                "device": "/test",
                "s0_legacy_key": "new123",
                "s2_access_control_key": "new456",
                "s2_authenticated_key": "new789",
                "s2_unauthenticated_key": "new987",
                "lr_s2_access_control_key": "new654",
                "lr_s2_authenticated_key": "new321",
            }
        ),
    )

    assert result["type"] is FlowResultType.SHOW_PROGRESS
    assert result["step_id"] == "start_addon"

    with (
        patch(
            "homeassistant.components.zwave_js.async_setup", return_value=True
        ) as mock_setup,
        patch(
            "homeassistant.components.zwave_js.async_setup_entry",
            return_value=True,
        ) as mock_setup_entry,
    ):
        await hass.async_block_till_done()
        result = await hass.config_entries.flow.async_configure(result["flow_id"])
        await hass.async_block_till_done()

    assert start_addon.call_args == call("core_zwave_js")

    assert result["type"] is FlowResultType.CREATE_ENTRY
    assert result["title"] == TITLE
    assert result["data"] == {
        "url": "ws://host1:3001",
        "usb_path": "/test",
        "s0_legacy_key": "new123",
        "s2_access_control_key": "new456",
        "s2_authenticated_key": "new789",
        "s2_unauthenticated_key": "new987",
        "lr_s2_access_control_key": "new654",
        "lr_s2_authenticated_key": "new321",
        "use_addon": True,
        "integration_created_addon": True,
    }
    assert len(mock_setup.mock_calls) == 1
    assert len(mock_setup_entry.mock_calls) == 1


@pytest.mark.usefixtures("supervisor", "addon_info")
async def test_abort_usb_discovery_with_existing_flow(hass: HomeAssistant) -> None:
    """Test usb discovery flow is aborted when another discovery has happened."""
    result = await hass.config_entries.flow.async_init(
        DOMAIN,
        context={"source": config_entries.SOURCE_HASSIO},
        data=HassioServiceInfo(
            config=ADDON_DISCOVERY_INFO,
            name="Z-Wave JS",
            slug=ADDON_SLUG,
            uuid="1234",
        ),
    )

    assert result["type"] is FlowResultType.FORM
    assert result["step_id"] == "hassio_confirm"

    result2 = await hass.config_entries.flow.async_init(
        DOMAIN,
        context={"source": config_entries.SOURCE_USB},
        data=USB_DISCOVERY_INFO,
    )
    assert result2["type"] is FlowResultType.ABORT
    assert result2["reason"] == "already_in_progress"


@pytest.mark.usefixtures("supervisor", "addon_installed")
async def test_usb_discovery_with_existing_usb_flow(hass: HomeAssistant) -> None:
    """Test usb discovery allows more than one USB flow in progress."""
    first_usb_info = UsbServiceInfo(
        device="/dev/other_device",
        pid="AAAA",
        vid="AAAA",
        serial_number="5678",
        description="zwave radio",
        manufacturer="test",
    )
    result = await hass.config_entries.flow.async_init(
        DOMAIN,
        context={"source": config_entries.SOURCE_USB},
        data=first_usb_info,
    )

    assert result["type"] is FlowResultType.MENU
    assert result["step_id"] == "installation_type"

    result2 = await hass.config_entries.flow.async_init(
        DOMAIN,
        context={"source": config_entries.SOURCE_USB},
        data=USB_DISCOVERY_INFO,
    )
    assert result2["type"] is FlowResultType.MENU
    assert result2["step_id"] == "installation_type"

    usb_flows_in_progress = hass.config_entries.flow.async_progress_by_handler(
        DOMAIN, match_context={"source": config_entries.SOURCE_USB}
    )

    assert len(usb_flows_in_progress) == 2

    for flow in (result, result2):
        hass.config_entries.flow.async_abort(flow["flow_id"])

    assert len(hass.config_entries.flow.async_progress()) == 0


@pytest.mark.usefixtures("supervisor", "addon_info")
async def test_abort_usb_discovery_addon_required(hass: HomeAssistant) -> None:
    """Test usb discovery aborted when existing entry not using add-on."""
    entry = MockConfigEntry(
        domain=DOMAIN,
        data={"url": "ws://localhost:3000"},
        title=TITLE,
        unique_id="1234",
    )
    entry.add_to_hass(hass)

    result = await hass.config_entries.flow.async_init(
        DOMAIN,
        context={"source": config_entries.SOURCE_USB},
        data=USB_DISCOVERY_INFO,
    )
    assert result["type"] is FlowResultType.ABORT
    assert result["reason"] == "addon_required"


async def test_usb_discovery_requires_supervisor(hass: HomeAssistant) -> None:
    """Test usb discovery flow is aborted when there is no supervisor."""
    result = await hass.config_entries.flow.async_init(
        DOMAIN,
        context={"source": config_entries.SOURCE_USB},
        data=USB_DISCOVERY_INFO,
    )
    assert result["type"] is FlowResultType.ABORT
    assert result["reason"] == "discovery_requires_supervisor"


@pytest.mark.usefixtures("supervisor", "addon_running")
async def test_usb_discovery_same_device(
    hass: HomeAssistant,
    addon_options: dict[str, Any],
    mock_usb_serial_by_id: MagicMock,
) -> None:
    """Test usb discovery flow is aborted when the add-on device is discovered."""
    addon_options["device"] = USB_DISCOVERY_INFO.device
    result = await hass.config_entries.flow.async_init(
        DOMAIN,
        context={"source": config_entries.SOURCE_USB},
        data=USB_DISCOVERY_INFO,
    )
    assert result["type"] is FlowResultType.ABORT
    assert result["reason"] == "already_configured"
    assert mock_usb_serial_by_id.call_count == 2


@pytest.mark.usefixtures("supervisor", "addon_info")
@pytest.mark.parametrize(
    "usb_discovery_info",
    [CP2652_ZIGBEE_DISCOVERY_INFO],
)
async def test_abort_usb_discovery_aborts_specific_devices(
    hass: HomeAssistant,
    usb_discovery_info: UsbServiceInfo,
) -> None:
    """Test usb discovery flow is aborted on specific devices."""
    result = await hass.config_entries.flow.async_init(
        DOMAIN,
        context={"source": config_entries.SOURCE_USB},
        data=usb_discovery_info,
    )
    assert result["type"] is FlowResultType.ABORT
    assert result["reason"] == "not_zwave_device"


@pytest.mark.usefixtures("supervisor")
async def test_not_addon(hass: HomeAssistant) -> None:
    """Test opting out of add-on on Supervisor."""

    result = await hass.config_entries.flow.async_init(
        DOMAIN, context={"source": config_entries.SOURCE_USER}
    )

    assert result["type"] is FlowResultType.MENU
    assert result["step_id"] == "installation_type"

    result = await hass.config_entries.flow.async_configure(
        result["flow_id"], {"next_step_id": "intent_custom"}
    )

    assert result["type"] is FlowResultType.FORM
    assert result["step_id"] == "on_supervisor"

    result = await hass.config_entries.flow.async_configure(
        result["flow_id"], {"use_addon": False}
    )

    assert result["type"] is FlowResultType.FORM
    assert result["step_id"] == "manual"

    with (
        patch(
            "homeassistant.components.zwave_js.async_setup", return_value=True
        ) as mock_setup,
        patch(
            "homeassistant.components.zwave_js.async_setup_entry",
            return_value=True,
        ) as mock_setup_entry,
    ):
        result = await hass.config_entries.flow.async_configure(
            result["flow_id"],
            {
                "url": "ws://localhost:3000",
            },
        )
        await hass.async_block_till_done()

    assert result["type"] is FlowResultType.CREATE_ENTRY
    assert result["title"] == TITLE
    assert result["data"] == {
        "url": "ws://localhost:3000",
        "usb_path": None,
        "s0_legacy_key": None,
        "s2_access_control_key": None,
        "s2_authenticated_key": None,
        "s2_unauthenticated_key": None,
        "lr_s2_access_control_key": None,
        "lr_s2_authenticated_key": None,
        "use_addon": False,
        "integration_created_addon": False,
    }
    assert len(mock_setup.mock_calls) == 1
    assert len(mock_setup_entry.mock_calls) == 1


@pytest.mark.usefixtures("supervisor", "addon_running")
async def test_addon_running(
    hass: HomeAssistant,
    addon_options: dict[str, Any],
) -> None:
    """Test add-on already running on Supervisor."""
    addon_options["device"] = "/test"
    addon_options["s0_legacy_key"] = "new123"
    addon_options["s2_access_control_key"] = "new456"
    addon_options["s2_authenticated_key"] = "new789"
    addon_options["s2_unauthenticated_key"] = "new987"
    addon_options["lr_s2_access_control_key"] = "new654"
    addon_options["lr_s2_authenticated_key"] = "new321"

    result = await hass.config_entries.flow.async_init(
        DOMAIN, context={"source": config_entries.SOURCE_USER}
    )

    assert result["type"] is FlowResultType.MENU
    assert result["step_id"] == "installation_type"

    result = await hass.config_entries.flow.async_configure(
        result["flow_id"], {"next_step_id": "intent_custom"}
    )

    assert result["type"] is FlowResultType.FORM
    assert result["step_id"] == "on_supervisor"

    with (
        patch(
            "homeassistant.components.zwave_js.async_setup", return_value=True
        ) as mock_setup,
        patch(
            "homeassistant.components.zwave_js.async_setup_entry",
            return_value=True,
        ) as mock_setup_entry,
    ):
        result = await hass.config_entries.flow.async_configure(
            result["flow_id"], {"use_addon": True}
        )
        await hass.async_block_till_done()

    assert result["type"] is FlowResultType.CREATE_ENTRY
    assert result["title"] == TITLE
    assert result["data"] == {
        "url": "ws://host1:3001",
        "usb_path": "/test",
        "s0_legacy_key": "new123",
        "s2_access_control_key": "new456",
        "s2_authenticated_key": "new789",
        "s2_unauthenticated_key": "new987",
        "lr_s2_access_control_key": "new654",
        "lr_s2_authenticated_key": "new321",
        "use_addon": True,
        "integration_created_addon": False,
    }
    assert len(mock_setup.mock_calls) == 1
    assert len(mock_setup_entry.mock_calls) == 1


@pytest.mark.usefixtures("supervisor", "addon_running")
@pytest.mark.parametrize(
    (
        "discovery_info",
        "discovery_info_side_effect",
        "server_version_side_effect",
        "addon_info_side_effect",
        "abort_reason",
    ),
    [
        (
            [
                Discovery(
                    addon="core_zwave_js",
                    service="zwave_js",
                    uuid=uuid4(),
                    config=ADDON_DISCOVERY_INFO,
                )
            ],
            SupervisorError(),
            None,
            None,
            "addon_get_discovery_info_failed",
        ),
        (
            [
                Discovery(
                    addon="core_zwave_js",
                    service="zwave_js",
                    uuid=uuid4(),
                    config=ADDON_DISCOVERY_INFO,
                )
            ],
            None,
            TimeoutError,
            None,
            "cannot_connect",
        ),
        (
            [],
            None,
            None,
            None,
            "addon_get_discovery_info_failed",
        ),
        (
            [
                Discovery(
                    addon="core_zwave_js",
                    service="zwave_js",
                    uuid=uuid4(),
                    config=ADDON_DISCOVERY_INFO,
                )
            ],
            None,
            None,
            SupervisorError(),
            "addon_info_failed",
        ),
    ],
)
async def test_addon_running_failures(
    hass: HomeAssistant,
    addon_options: dict[str, Any],
    abort_reason: str,
) -> None:
    """Test all failures when add-on is running."""
    addon_options["device"] = "/test"
    addon_options["network_key"] = "abc123"

    result = await hass.config_entries.flow.async_init(
        DOMAIN, context={"source": config_entries.SOURCE_USER}
    )

    assert result["type"] is FlowResultType.MENU
    assert result["step_id"] == "installation_type"

    result = await hass.config_entries.flow.async_configure(
        result["flow_id"], {"next_step_id": "intent_custom"}
    )

    assert result["type"] is FlowResultType.FORM
    assert result["step_id"] == "on_supervisor"

    result = await hass.config_entries.flow.async_configure(
        result["flow_id"], {"use_addon": True}
    )

    assert result["type"] is FlowResultType.ABORT
    assert result["reason"] == abort_reason


@pytest.mark.usefixtures("supervisor", "addon_running")
async def test_addon_running_already_configured(
    hass: HomeAssistant,
    addon_options: dict[str, Any],
) -> None:
    """Test that only one unique instance is allowed when add-on is running."""
    addon_options["device"] = "/test_new"
    addon_options["s0_legacy_key"] = "new123"
    addon_options["s2_access_control_key"] = "new456"
    addon_options["s2_authenticated_key"] = "new789"
    addon_options["s2_unauthenticated_key"] = "new987"
    addon_options["lr_s2_access_control_key"] = "new654"
    addon_options["lr_s2_authenticated_key"] = "new321"

    entry = MockConfigEntry(
        domain=DOMAIN,
        data={
            "url": "ws://localhost:3000",
            "usb_path": "/test",
            "network_key": "old123",
            "s0_legacy_key": "old123",
            "s2_access_control_key": "old456",
            "s2_authenticated_key": "old789",
            "s2_unauthenticated_key": "old987",
            "lr_s2_access_control_key": "old654",
            "lr_s2_authenticated_key": "old321",
        },
        title=TITLE,
        unique_id=1234,  # Unique ID is purposely set to int to test migration logic
    )
    entry.add_to_hass(hass)
    await hass.config_entries.async_setup(entry.entry_id)

    result = await hass.config_entries.flow.async_init(
        DOMAIN, context={"source": config_entries.SOURCE_USER}
    )

    assert result["type"] is FlowResultType.MENU
    assert result["step_id"] == "installation_type"

    result = await hass.config_entries.flow.async_configure(
        result["flow_id"], {"next_step_id": "intent_custom"}
    )

    assert result["type"] is FlowResultType.FORM
    assert result["step_id"] == "on_supervisor"

    result = await hass.config_entries.flow.async_configure(
        result["flow_id"], {"use_addon": True}
    )

    assert result["type"] is FlowResultType.ABORT
    assert result["reason"] == "already_configured"
    assert entry.data["url"] == "ws://host1:3001"
    assert entry.data["usb_path"] == "/test_new"
    assert entry.data["s0_legacy_key"] == "new123"
    assert entry.data["s2_access_control_key"] == "new456"
    assert entry.data["s2_authenticated_key"] == "new789"
    assert entry.data["s2_unauthenticated_key"] == "new987"
    assert entry.data["lr_s2_access_control_key"] == "new654"
    assert entry.data["lr_s2_authenticated_key"] == "new321"


@pytest.mark.usefixtures("supervisor", "addon_installed", "addon_info")
async def test_addon_installed(
    hass: HomeAssistant,
    set_addon_options: AsyncMock,
    start_addon: AsyncMock,
) -> None:
    """Test add-on already installed but not running on Supervisor."""

    result = await hass.config_entries.flow.async_init(
        DOMAIN, context={"source": config_entries.SOURCE_USER}
    )

    assert result["type"] is FlowResultType.MENU
    assert result["step_id"] == "installation_type"

    result = await hass.config_entries.flow.async_configure(
        result["flow_id"], {"next_step_id": "intent_custom"}
    )

    assert result["type"] is FlowResultType.FORM
    assert result["step_id"] == "on_supervisor"

    result = await hass.config_entries.flow.async_configure(
        result["flow_id"], {"use_addon": True}
    )

    assert result["type"] is FlowResultType.FORM
    assert result["step_id"] == "configure_addon_user"

    result = await hass.config_entries.flow.async_configure(
        result["flow_id"],
        {
            "usb_path": "/test",
            "s0_legacy_key": "new123",
            "s2_access_control_key": "new456",
            "s2_authenticated_key": "new789",
            "s2_unauthenticated_key": "new987",
            "lr_s2_access_control_key": "new654",
            "lr_s2_authenticated_key": "new321",
        },
    )

    assert set_addon_options.call_args == call(
        "core_zwave_js",
        AddonsOptions(
            config={
                "device": "/test",
                "s0_legacy_key": "new123",
                "s2_access_control_key": "new456",
                "s2_authenticated_key": "new789",
                "s2_unauthenticated_key": "new987",
                "lr_s2_access_control_key": "new654",
                "lr_s2_authenticated_key": "new321",
            }
        ),
    )

    assert result["type"] is FlowResultType.SHOW_PROGRESS
    assert result["step_id"] == "start_addon"

    with (
        patch(
            "homeassistant.components.zwave_js.async_setup", return_value=True
        ) as mock_setup,
        patch(
            "homeassistant.components.zwave_js.async_setup_entry",
            return_value=True,
        ) as mock_setup_entry,
    ):
        await hass.async_block_till_done()
        result = await hass.config_entries.flow.async_configure(result["flow_id"])
        await hass.async_block_till_done()

    assert start_addon.call_args == call("core_zwave_js")

    assert result["type"] is FlowResultType.CREATE_ENTRY
    assert result["title"] == TITLE
    assert result["data"] == {
        "url": "ws://host1:3001",
        "usb_path": "/test",
        "s0_legacy_key": "new123",
        "s2_access_control_key": "new456",
        "s2_authenticated_key": "new789",
        "s2_unauthenticated_key": "new987",
        "lr_s2_access_control_key": "new654",
        "lr_s2_authenticated_key": "new321",
        "use_addon": True,
        "integration_created_addon": False,
    }
    assert len(mock_setup.mock_calls) == 1
    assert len(mock_setup_entry.mock_calls) == 1


@pytest.mark.usefixtures("supervisor", "addon_installed", "addon_info")
@pytest.mark.parametrize("start_addon_side_effect", [SupervisorError()])
async def test_addon_installed_start_failure(
    hass: HomeAssistant,
    set_addon_options: AsyncMock,
    start_addon: AsyncMock,
) -> None:
    """Test add-on start failure when add-on is installed."""

    result = await hass.config_entries.flow.async_init(
        DOMAIN, context={"source": config_entries.SOURCE_USER}
    )

    assert result["type"] is FlowResultType.MENU
    assert result["step_id"] == "installation_type"

    result = await hass.config_entries.flow.async_configure(
        result["flow_id"], {"next_step_id": "intent_custom"}
    )

    assert result["type"] is FlowResultType.FORM
    assert result["step_id"] == "on_supervisor"

    result = await hass.config_entries.flow.async_configure(
        result["flow_id"], {"use_addon": True}
    )

    assert result["type"] is FlowResultType.FORM
    assert result["step_id"] == "configure_addon_user"

    result = await hass.config_entries.flow.async_configure(
        result["flow_id"],
        {
            "usb_path": "/test",
            "s0_legacy_key": "new123",
            "s2_access_control_key": "new456",
            "s2_authenticated_key": "new789",
            "s2_unauthenticated_key": "new987",
            "lr_s2_access_control_key": "new654",
            "lr_s2_authenticated_key": "new321",
        },
    )

    assert set_addon_options.call_args == call(
        "core_zwave_js",
        AddonsOptions(
            config={
                "device": "/test",
                "s0_legacy_key": "new123",
                "s2_access_control_key": "new456",
                "s2_authenticated_key": "new789",
                "s2_unauthenticated_key": "new987",
                "lr_s2_access_control_key": "new654",
                "lr_s2_authenticated_key": "new321",
            }
        ),
    )

    assert result["type"] is FlowResultType.SHOW_PROGRESS
    assert result["step_id"] == "start_addon"

    await hass.async_block_till_done()
    result = await hass.config_entries.flow.async_configure(result["flow_id"])

    assert start_addon.call_args == call("core_zwave_js")

    assert result["type"] is FlowResultType.ABORT
    assert result["reason"] == "addon_start_failed"


@pytest.mark.usefixtures("supervisor", "addon_installed", "addon_info")
@pytest.mark.parametrize(
    ("discovery_info", "server_version_side_effect"),
    [
        (
            [
                Discovery(
                    addon="core_zwave_js",
                    service="zwave_js",
                    uuid=uuid4(),
                    config=ADDON_DISCOVERY_INFO,
                )
            ],
            TimeoutError,
        ),
        (
            [],
            None,
        ),
    ],
)
async def test_addon_installed_failures(
    hass: HomeAssistant,
    set_addon_options: AsyncMock,
    start_addon: AsyncMock,
) -> None:
    """Test all failures when add-on is installed."""

    result = await hass.config_entries.flow.async_init(
        DOMAIN, context={"source": config_entries.SOURCE_USER}
    )

    assert result["type"] is FlowResultType.MENU
    assert result["step_id"] == "installation_type"

    result = await hass.config_entries.flow.async_configure(
        result["flow_id"], {"next_step_id": "intent_custom"}
    )

    assert result["type"] is FlowResultType.FORM
    assert result["step_id"] == "on_supervisor"

    result = await hass.config_entries.flow.async_configure(
        result["flow_id"], {"use_addon": True}
    )

    assert result["type"] is FlowResultType.FORM
    assert result["step_id"] == "configure_addon_user"

    result = await hass.config_entries.flow.async_configure(
        result["flow_id"],
        {
            "usb_path": "/test",
            "s0_legacy_key": "new123",
            "s2_access_control_key": "new456",
            "s2_authenticated_key": "new789",
            "s2_unauthenticated_key": "new987",
            "lr_s2_access_control_key": "new654",
            "lr_s2_authenticated_key": "new321",
        },
    )

    assert set_addon_options.call_args == call(
        "core_zwave_js",
        AddonsOptions(
            config={
                "device": "/test",
                "s0_legacy_key": "new123",
                "s2_access_control_key": "new456",
                "s2_authenticated_key": "new789",
                "s2_unauthenticated_key": "new987",
                "lr_s2_access_control_key": "new654",
                "lr_s2_authenticated_key": "new321",
            }
        ),
    )

    assert result["type"] is FlowResultType.SHOW_PROGRESS
    assert result["step_id"] == "start_addon"

    await hass.async_block_till_done()
    result = await hass.config_entries.flow.async_configure(result["flow_id"])

    assert start_addon.call_args == call("core_zwave_js")

    assert result["type"] is FlowResultType.ABORT
    assert result["reason"] == "addon_start_failed"


@pytest.mark.usefixtures("supervisor", "addon_installed", "addon_info")
@pytest.mark.parametrize("set_addon_options_side_effect", [SupervisorError()])
async def test_addon_installed_set_options_failure(
    hass: HomeAssistant,
    set_addon_options: AsyncMock,
    start_addon: AsyncMock,
) -> None:
    """Test all failures when add-on is installed."""

    result = await hass.config_entries.flow.async_init(
        DOMAIN, context={"source": config_entries.SOURCE_USER}
    )

    assert result["type"] is FlowResultType.MENU
    assert result["step_id"] == "installation_type"

    result = await hass.config_entries.flow.async_configure(
        result["flow_id"], {"next_step_id": "intent_custom"}
    )

    assert result["type"] is FlowResultType.FORM
    assert result["step_id"] == "on_supervisor"

    result = await hass.config_entries.flow.async_configure(
        result["flow_id"], {"use_addon": True}
    )

    assert result["type"] is FlowResultType.FORM
    assert result["step_id"] == "configure_addon_user"

    result = await hass.config_entries.flow.async_configure(
        result["flow_id"],
        {
            "usb_path": "/test",
            "s0_legacy_key": "new123",
            "s2_access_control_key": "new456",
            "s2_authenticated_key": "new789",
            "s2_unauthenticated_key": "new987",
            "lr_s2_access_control_key": "new654",
            "lr_s2_authenticated_key": "new321",
        },
    )

    assert set_addon_options.call_args == call(
        "core_zwave_js",
        AddonsOptions(
            config={
                "device": "/test",
                "s0_legacy_key": "new123",
                "s2_access_control_key": "new456",
                "s2_authenticated_key": "new789",
                "s2_unauthenticated_key": "new987",
                "lr_s2_access_control_key": "new654",
                "lr_s2_authenticated_key": "new321",
            }
        ),
    )

    assert result["type"] is FlowResultType.ABORT
    assert result["reason"] == "addon_set_config_failed"

    assert start_addon.call_count == 0


@pytest.mark.usefixtures("supervisor", "addon_installed")
async def test_addon_installed_usb_ports_failure(hass: HomeAssistant) -> None:
    """Test usb ports failure when add-on is installed."""

    result = await hass.config_entries.flow.async_init(
        DOMAIN, context={"source": config_entries.SOURCE_USER}
    )

    assert result["type"] is FlowResultType.MENU
    assert result["step_id"] == "installation_type"

    result = await hass.config_entries.flow.async_configure(
        result["flow_id"], {"next_step_id": "intent_custom"}
    )

    assert result["type"] is FlowResultType.FORM
    assert result["step_id"] == "on_supervisor"

    with patch(
        "homeassistant.components.zwave_js.config_flow.async_get_usb_ports",
        side_effect=OSError("test_error"),
    ):
        result = await hass.config_entries.flow.async_configure(
            result["flow_id"], {"use_addon": True}
        )

        assert result["type"] is FlowResultType.ABORT
        assert result["reason"] == "usb_ports_failed"


@pytest.mark.usefixtures("supervisor", "addon_installed", "addon_info")
async def test_addon_installed_already_configured(
    hass: HomeAssistant,
    set_addon_options: AsyncMock,
    start_addon: AsyncMock,
) -> None:
    """Test that only one unique instance is allowed when add-on is installed."""
    entry = MockConfigEntry(
        domain=DOMAIN,
        data={
            "url": "ws://localhost:3000",
            "usb_path": "/test",
            "network_key": "old123",
            "s0_legacy_key": "old123",
            "s2_access_control_key": "old456",
            "s2_authenticated_key": "old789",
            "s2_unauthenticated_key": "old987",
            "lr_s2_access_control_key": "old654",
            "lr_s2_authenticated_key": "old321",
        },
        title=TITLE,
        unique_id="1234",
    )
    entry.add_to_hass(hass)

    result = await hass.config_entries.flow.async_init(
        DOMAIN, context={"source": config_entries.SOURCE_USER}
    )

    assert result["type"] is FlowResultType.MENU
    assert result["step_id"] == "installation_type"

    result = await hass.config_entries.flow.async_configure(
        result["flow_id"], {"next_step_id": "intent_custom"}
    )

    assert result["type"] is FlowResultType.FORM
    assert result["step_id"] == "on_supervisor"

    result = await hass.config_entries.flow.async_configure(
        result["flow_id"], {"use_addon": True}
    )

    assert result["type"] is FlowResultType.FORM
    assert result["step_id"] == "configure_addon_user"

    result = await hass.config_entries.flow.async_configure(
        result["flow_id"],
        {
            "usb_path": "/new",
            "s0_legacy_key": "new123",
            "s2_access_control_key": "new456",
            "s2_authenticated_key": "new789",
            "s2_unauthenticated_key": "new987",
            "lr_s2_access_control_key": "new654",
            "lr_s2_authenticated_key": "new321",
        },
    )

    assert set_addon_options.call_args == call(
        "core_zwave_js",
        AddonsOptions(
            config={
                "device": "/new",
                "s0_legacy_key": "new123",
                "s2_access_control_key": "new456",
                "s2_authenticated_key": "new789",
                "s2_unauthenticated_key": "new987",
                "lr_s2_access_control_key": "new654",
                "lr_s2_authenticated_key": "new321",
            }
        ),
    )

    assert result["type"] is FlowResultType.SHOW_PROGRESS
    assert result["step_id"] == "start_addon"

    await hass.async_block_till_done()
    result = await hass.config_entries.flow.async_configure(result["flow_id"])

    assert start_addon.call_args == call("core_zwave_js")

    assert result["type"] is FlowResultType.ABORT
    assert result["reason"] == "already_configured"
    assert entry.data["url"] == "ws://host1:3001"
    assert entry.data["usb_path"] == "/new"
    assert entry.data["s0_legacy_key"] == "new123"
    assert entry.data["s2_access_control_key"] == "new456"
    assert entry.data["s2_authenticated_key"] == "new789"
    assert entry.data["s2_unauthenticated_key"] == "new987"
    assert entry.data["lr_s2_access_control_key"] == "new654"
    assert entry.data["lr_s2_authenticated_key"] == "new321"


@pytest.mark.usefixtures("supervisor", "addon_not_installed", "addon_info")
async def test_addon_not_installed(
    hass: HomeAssistant,
    install_addon: AsyncMock,
    set_addon_options: AsyncMock,
    start_addon: AsyncMock,
) -> None:
    """Test add-on not installed."""
    result = await hass.config_entries.flow.async_init(
        DOMAIN, context={"source": config_entries.SOURCE_USER}
    )

    assert result["type"] is FlowResultType.MENU
    assert result["step_id"] == "installation_type"

    result = await hass.config_entries.flow.async_configure(
        result["flow_id"], {"next_step_id": "intent_custom"}
    )

    assert result["type"] is FlowResultType.FORM
    assert result["step_id"] == "on_supervisor"

    result = await hass.config_entries.flow.async_configure(
        result["flow_id"], {"use_addon": True}
    )

    assert result["type"] is FlowResultType.SHOW_PROGRESS
    assert result["step_id"] == "install_addon"

    # Make sure the flow continues when the progress task is done.
    await hass.async_block_till_done()

    result = await hass.config_entries.flow.async_configure(result["flow_id"])

    assert install_addon.call_args == call("core_zwave_js")

    assert result["type"] is FlowResultType.FORM
    assert result["step_id"] == "configure_addon_user"

    result = await hass.config_entries.flow.async_configure(
        result["flow_id"],
        {
            "usb_path": "/test",
            "s0_legacy_key": "new123",
            "s2_access_control_key": "new456",
            "s2_authenticated_key": "new789",
            "s2_unauthenticated_key": "new987",
            "lr_s2_access_control_key": "new654",
            "lr_s2_authenticated_key": "new321",
        },
    )

    assert set_addon_options.call_args == call(
        "core_zwave_js",
        AddonsOptions(
            config={
                "device": "/test",
                "s0_legacy_key": "new123",
                "s2_access_control_key": "new456",
                "s2_authenticated_key": "new789",
                "s2_unauthenticated_key": "new987",
                "lr_s2_access_control_key": "new654",
                "lr_s2_authenticated_key": "new321",
            }
        ),
    )

    assert result["type"] is FlowResultType.SHOW_PROGRESS
    assert result["step_id"] == "start_addon"

    with (
        patch(
            "homeassistant.components.zwave_js.async_setup", return_value=True
        ) as mock_setup,
        patch(
            "homeassistant.components.zwave_js.async_setup_entry",
            return_value=True,
        ) as mock_setup_entry,
    ):
        await hass.async_block_till_done()
        result = await hass.config_entries.flow.async_configure(result["flow_id"])
        await hass.async_block_till_done()

    assert start_addon.call_args == call("core_zwave_js")

    assert result["type"] is FlowResultType.CREATE_ENTRY
    assert result["title"] == TITLE
    assert result["data"] == {
        "url": "ws://host1:3001",
        "usb_path": "/test",
        "s0_legacy_key": "new123",
        "s2_access_control_key": "new456",
        "s2_authenticated_key": "new789",
        "s2_unauthenticated_key": "new987",
        "lr_s2_access_control_key": "new654",
        "lr_s2_authenticated_key": "new321",
        "use_addon": True,
        "integration_created_addon": True,
    }
    assert len(mock_setup.mock_calls) == 1
    assert len(mock_setup_entry.mock_calls) == 1


@pytest.mark.usefixtures("supervisor", "addon_not_installed")
async def test_install_addon_failure(
    hass: HomeAssistant,
    install_addon: AsyncMock,
) -> None:
    """Test add-on install failure."""
    install_addon.side_effect = SupervisorError()

    result = await hass.config_entries.flow.async_init(
        DOMAIN, context={"source": config_entries.SOURCE_USER}
    )

    assert result["type"] is FlowResultType.MENU
    assert result["step_id"] == "installation_type"

    result = await hass.config_entries.flow.async_configure(
        result["flow_id"], {"next_step_id": "intent_custom"}
    )

    assert result["type"] is FlowResultType.FORM
    assert result["step_id"] == "on_supervisor"

    result = await hass.config_entries.flow.async_configure(
        result["flow_id"], {"use_addon": True}
    )

    assert result["type"] is FlowResultType.SHOW_PROGRESS

    # Make sure the flow continues when the progress task is done.
    await hass.async_block_till_done()

    result = await hass.config_entries.flow.async_configure(result["flow_id"])

    assert install_addon.call_args == call("core_zwave_js")

    assert result["type"] is FlowResultType.ABORT
    assert result["reason"] == "addon_install_failed"


async def test_reconfigure_manual(
    hass: HomeAssistant,
    client: MagicMock,
    integration: MockConfigEntry,
) -> None:
    """Test manual settings in reconfigure flow."""
    entry = integration
    hass.config_entries.async_update_entry(entry, unique_id="1234")

    assert client.connect.call_count == 1
    assert client.disconnect.call_count == 0

    result = await entry.start_reconfigure_flow(hass)

    assert result["type"] is FlowResultType.MENU
    assert result["step_id"] == "reconfigure"

    result = await hass.config_entries.flow.async_configure(
        result["flow_id"], {"next_step_id": "intent_reconfigure"}
    )

    assert result["type"] is FlowResultType.FORM
    assert result["step_id"] == "manual_reconfigure"

    result = await hass.config_entries.flow.async_configure(
        result["flow_id"], {"url": "ws://1.1.1.1:3001"}
    )
    await hass.async_block_till_done()

    assert result["type"] is FlowResultType.ABORT
    assert result["reason"] == "reconfigure_successful"
    assert entry.data["url"] == "ws://1.1.1.1:3001"
    assert entry.data["use_addon"] is False
    assert entry.data["integration_created_addon"] is False
    assert client.connect.call_count == 2
    assert client.disconnect.call_count == 1


async def test_reconfigure_manual_different_device(
    hass: HomeAssistant,
    integration: MockConfigEntry,
) -> None:
    """Test reconfigure flow manual step connecting to different device."""
    entry = integration
    hass.config_entries.async_update_entry(entry, unique_id="5678")

    result = await entry.start_reconfigure_flow(hass)

    assert result["type"] is FlowResultType.MENU
    assert result["step_id"] == "reconfigure"

    result = await hass.config_entries.flow.async_configure(
        result["flow_id"], {"next_step_id": "intent_reconfigure"}
    )

    assert result["type"] is FlowResultType.FORM
    assert result["step_id"] == "manual_reconfigure"

    result = await hass.config_entries.flow.async_configure(
        result["flow_id"], {"url": "ws://1.1.1.1:3001"}
    )
    await hass.async_block_till_done()

    assert result["type"] is FlowResultType.ABORT
    assert result["reason"] == "different_device"


@pytest.mark.usefixtures("supervisor")
async def test_reconfigure_not_addon(
    hass: HomeAssistant,
    client: MagicMock,
    integration: MockConfigEntry,
) -> None:
    """Test reconfigure flow and opting out of add-on on Supervisor."""
    entry = integration
    hass.config_entries.async_update_entry(entry, unique_id="1234")

    assert client.connect.call_count == 1
    assert client.disconnect.call_count == 0

    result = await entry.start_reconfigure_flow(hass)

    assert result["type"] is FlowResultType.MENU
    assert result["step_id"] == "reconfigure"

    result = await hass.config_entries.flow.async_configure(
        result["flow_id"], {"next_step_id": "intent_reconfigure"}
    )

    assert result["type"] is FlowResultType.FORM
    assert result["step_id"] == "on_supervisor_reconfigure"

    result = await hass.config_entries.flow.async_configure(
        result["flow_id"], {"use_addon": False}
    )

    assert result["type"] is FlowResultType.FORM
    assert result["step_id"] == "manual_reconfigure"

    result = await hass.config_entries.flow.async_configure(
        result["flow_id"],
        {
            "url": "ws://localhost:3000",
        },
    )
    await hass.async_block_till_done()

    assert result["type"] is FlowResultType.ABORT
    assert result["reason"] == "reconfigure_successful"
    assert entry.data["url"] == "ws://localhost:3000"
    assert entry.data["use_addon"] is False
    assert entry.data["integration_created_addon"] is False
    assert client.connect.call_count == 2
    assert client.disconnect.call_count == 1


@pytest.mark.usefixtures("supervisor")
async def test_reconfigure_not_addon_with_addon(
    hass: HomeAssistant,
    setup_entry: AsyncMock,
    unload_entry: AsyncMock,
    integration: MockConfigEntry,
    stop_addon: AsyncMock,
) -> None:
    """Test reconfigure flow opting out of add-on on Supervisor with add-on."""
    entry = integration
    hass.config_entries.async_update_entry(
        entry,
        data={**entry.data, "url": "ws://host1:3001", "use_addon": True},
        unique_id="1234",
    )

    assert entry.state is config_entries.ConfigEntryState.LOADED
    assert unload_entry.call_count == 0
    setup_entry.reset_mock()

    result = await entry.start_reconfigure_flow(hass)

    assert result["type"] is FlowResultType.MENU
    assert result["step_id"] == "reconfigure"

    result = await hass.config_entries.flow.async_configure(
        result["flow_id"], {"next_step_id": "intent_reconfigure"}
    )

    assert result["type"] is FlowResultType.FORM
    assert result["step_id"] == "on_supervisor_reconfigure"

    result = await hass.config_entries.flow.async_configure(
        result["flow_id"], {"use_addon": False}
    )

    assert entry.state is config_entries.ConfigEntryState.NOT_LOADED
    assert setup_entry.call_count == 0
    assert unload_entry.call_count == 1
    assert stop_addon.call_count == 1
    assert stop_addon.call_args == call("core_zwave_js")

    assert result["type"] is FlowResultType.FORM
    assert result["step_id"] == "manual_reconfigure"

    result = await hass.config_entries.flow.async_configure(
        result["flow_id"],
        {
            "url": "ws://localhost:3000",
        },
    )
    await hass.async_block_till_done()

    assert result["type"] is FlowResultType.ABORT
    assert result["reason"] == "reconfigure_successful"
    assert entry.data["url"] == "ws://localhost:3000"
    assert entry.data["use_addon"] is False
    assert entry.data["integration_created_addon"] is False
    assert entry.state is config_entries.ConfigEntryState.LOADED
    assert setup_entry.call_count == 1
    assert unload_entry.call_count == 1

    # avoid unload entry in teardown
    await hass.config_entries.async_unload(entry.entry_id)
    assert entry.state is config_entries.ConfigEntryState.NOT_LOADED


@pytest.mark.usefixtures("supervisor")
async def test_reconfigure_not_addon_with_addon_stop_fail(
    hass: HomeAssistant,
    setup_entry: AsyncMock,
    unload_entry: AsyncMock,
    integration: MockConfigEntry,
    stop_addon: AsyncMock,
) -> None:
    """Test reconfigure flow opting out of add-on and add-on stop error."""
    stop_addon.side_effect = SupervisorError("Boom!")
    entry = integration
    hass.config_entries.async_update_entry(
        entry,
        data={**entry.data, "url": "ws://host1:3001", "use_addon": True},
        unique_id="1234",
    )

    assert entry.state is config_entries.ConfigEntryState.LOADED
    assert unload_entry.call_count == 0
    setup_entry.reset_mock()

    result = await entry.start_reconfigure_flow(hass)

    assert result["type"] is FlowResultType.MENU
    assert result["step_id"] == "reconfigure"

    result = await hass.config_entries.flow.async_configure(
        result["flow_id"], {"next_step_id": "intent_reconfigure"}
    )

    assert result["type"] is FlowResultType.FORM
    assert result["step_id"] == "on_supervisor_reconfigure"

    result = await hass.config_entries.flow.async_configure(
        result["flow_id"], {"use_addon": False}
    )
    await hass.async_block_till_done()

    assert stop_addon.call_count == 1
    assert stop_addon.call_args == call("core_zwave_js")

    assert result["type"] is FlowResultType.ABORT
    assert result["reason"] == "addon_stop_failed"
    assert entry.data["url"] == "ws://host1:3001"
    assert entry.data["use_addon"] is True
    assert entry.state is config_entries.ConfigEntryState.LOADED
    assert setup_entry.call_count == 1
    assert unload_entry.call_count == 1
    # avoid unload entry in teardown
    await hass.config_entries.async_unload(entry.entry_id)
    assert entry.state is config_entries.ConfigEntryState.NOT_LOADED


@pytest.mark.usefixtures("supervisor", "addon_running")
@pytest.mark.parametrize(
    (
        "entry_data",
        "old_addon_options",
        "new_addon_options",
        "disconnect_calls",
    ),
    [
        (
            {},
            {
                "device": "/test",
                "network_key": "old123",
                "s0_legacy_key": "old123",
                "s2_access_control_key": "old456",
                "s2_authenticated_key": "old789",
                "s2_unauthenticated_key": "old987",
                "lr_s2_access_control_key": "old654",
                "lr_s2_authenticated_key": "old321",
            },
            {
                "usb_path": "/new",
                "s0_legacy_key": "new123",
                "s2_access_control_key": "new456",
                "s2_authenticated_key": "new789",
                "s2_unauthenticated_key": "new987",
                "lr_s2_access_control_key": "new654",
                "lr_s2_authenticated_key": "new321",
            },
            0,
        ),
        (
            {"use_addon": True},
            {
                "device": "/test",
                "network_key": "old123",
                "s0_legacy_key": "old123",
                "s2_access_control_key": "old456",
                "s2_authenticated_key": "old789",
                "s2_unauthenticated_key": "old987",
                "lr_s2_access_control_key": "old654",
                "lr_s2_authenticated_key": "old321",
            },
            {
                "usb_path": "/new",
                "s0_legacy_key": "new123",
                "s2_access_control_key": "new456",
                "s2_authenticated_key": "new789",
                "s2_unauthenticated_key": "new987",
                "lr_s2_access_control_key": "new654",
                "lr_s2_authenticated_key": "new321",
            },
            1,
        ),
    ],
)
async def test_reconfigure_addon_running(
    hass: HomeAssistant,
    client: MagicMock,
    integration: MockConfigEntry,
    addon_options: dict[str, Any],
    set_addon_options: AsyncMock,
    restart_addon: AsyncMock,
    entry_data: dict[str, Any],
    old_addon_options: dict[str, Any],
    new_addon_options: dict[str, Any],
    disconnect_calls: int,
) -> None:
    """Test reconfigure flow and add-on already running on Supervisor."""
    addon_options.update(old_addon_options)
    entry = integration
    data = {**entry.data, **entry_data}
    hass.config_entries.async_update_entry(entry, data=data, unique_id="1234")

    assert entry.data["url"] == "ws://test.org"

    assert client.connect.call_count == 1
    assert client.disconnect.call_count == 0

    result = await entry.start_reconfigure_flow(hass)

    assert result["type"] is FlowResultType.MENU
    assert result["step_id"] == "reconfigure"

    result = await hass.config_entries.flow.async_configure(
        result["flow_id"], {"next_step_id": "intent_reconfigure"}
    )

    assert result["type"] is FlowResultType.FORM
    assert result["step_id"] == "on_supervisor_reconfigure"

    result = await hass.config_entries.flow.async_configure(
        result["flow_id"], {"use_addon": True}
    )

    assert result["type"] is FlowResultType.FORM
    assert result["step_id"] == "configure_addon_reconfigure"

    result = await hass.config_entries.flow.async_configure(
        result["flow_id"],
        new_addon_options,
    )

    new_addon_options["device"] = new_addon_options.pop("usb_path")
    assert set_addon_options.call_args == call(
        "core_zwave_js",
        AddonsOptions(config=new_addon_options),
    )
    assert client.disconnect.call_count == disconnect_calls

    assert result["type"] is FlowResultType.SHOW_PROGRESS
    assert result["step_id"] == "start_addon"

    await hass.async_block_till_done()
    result = await hass.config_entries.flow.async_configure(result["flow_id"])
    await hass.async_block_till_done()

    assert restart_addon.call_args == call("core_zwave_js")

    assert result["type"] is FlowResultType.ABORT
    assert result["reason"] == "reconfigure_successful"
    assert entry.data["url"] == "ws://host1:3001"
    assert entry.data["usb_path"] == new_addon_options["device"]
    assert entry.data["s0_legacy_key"] == new_addon_options["s0_legacy_key"]
    assert (
        entry.data["s2_access_control_key"]
        == new_addon_options["s2_access_control_key"]
    )
    assert (
        entry.data["s2_authenticated_key"] == new_addon_options["s2_authenticated_key"]
    )
    assert (
        entry.data["s2_unauthenticated_key"]
        == new_addon_options["s2_unauthenticated_key"]
    )
    assert (
        entry.data["lr_s2_access_control_key"]
        == new_addon_options["lr_s2_access_control_key"]
    )
    assert (
        entry.data["lr_s2_authenticated_key"]
        == new_addon_options["lr_s2_authenticated_key"]
    )
    assert entry.data["use_addon"] is True
    assert entry.data["integration_created_addon"] is False
    assert client.connect.call_count == 2
    assert client.disconnect.call_count == 1


@pytest.mark.usefixtures("supervisor", "addon_running")
@pytest.mark.parametrize(
    ("entry_data", "old_addon_options", "new_addon_options"),
    [
        (
            {},
            {
                "device": "/test",
                "network_key": "old123",
                "s0_legacy_key": "old123",
                "s2_access_control_key": "old456",
                "s2_authenticated_key": "old789",
                "s2_unauthenticated_key": "old987",
                "lr_s2_access_control_key": "old654",
                "lr_s2_authenticated_key": "old321",
            },
            {
                "usb_path": "/test",
                "s0_legacy_key": "old123",
                "s2_access_control_key": "old456",
                "s2_authenticated_key": "old789",
                "s2_unauthenticated_key": "old987",
                "lr_s2_access_control_key": "old654",
                "lr_s2_authenticated_key": "old321",
            },
        ),
    ],
)
async def test_reconfigure_addon_running_no_changes(
    hass: HomeAssistant,
    client: MagicMock,
    integration: MockConfigEntry,
    addon_options: dict[str, Any],
    set_addon_options: AsyncMock,
    restart_addon: AsyncMock,
    entry_data: dict[str, Any],
    old_addon_options: dict[str, Any],
    new_addon_options: dict[str, Any],
) -> None:
    """Test reconfigure flow without changes, and add-on already running on Supervisor."""
    addon_options.update(old_addon_options)
    entry = integration
    data = {**entry.data, **entry_data}
    hass.config_entries.async_update_entry(entry, data=data, unique_id="1234")

    assert entry.data["url"] == "ws://test.org"

    assert client.connect.call_count == 1
    assert client.disconnect.call_count == 0

    result = await entry.start_reconfigure_flow(hass)

    assert result["type"] is FlowResultType.MENU
    assert result["step_id"] == "reconfigure"

    result = await hass.config_entries.flow.async_configure(
        result["flow_id"], {"next_step_id": "intent_reconfigure"}
    )

    assert result["type"] is FlowResultType.FORM
    assert result["step_id"] == "on_supervisor_reconfigure"

    result = await hass.config_entries.flow.async_configure(
        result["flow_id"], {"use_addon": True}
    )

    assert result["type"] is FlowResultType.FORM
    assert result["step_id"] == "configure_addon_reconfigure"

    result = await hass.config_entries.flow.async_configure(
        result["flow_id"],
        new_addon_options,
    )
    await hass.async_block_till_done()

    new_addon_options["device"] = new_addon_options.pop("usb_path")
    assert set_addon_options.call_count == 0
    assert restart_addon.call_count == 0

    assert result["type"] is FlowResultType.ABORT
    assert result["reason"] == "reconfigure_successful"
    assert entry.data["url"] == "ws://host1:3001"
    assert entry.data["usb_path"] == new_addon_options["device"]
    assert entry.data["s0_legacy_key"] == new_addon_options["s0_legacy_key"]
    assert (
        entry.data["s2_access_control_key"]
        == new_addon_options["s2_access_control_key"]
    )
    assert (
        entry.data["s2_authenticated_key"] == new_addon_options["s2_authenticated_key"]
    )
    assert (
        entry.data["s2_unauthenticated_key"]
        == new_addon_options["s2_unauthenticated_key"]
    )
    assert (
        entry.data["lr_s2_access_control_key"]
        == new_addon_options["lr_s2_access_control_key"]
    )
    assert (
        entry.data["lr_s2_authenticated_key"]
        == new_addon_options["lr_s2_authenticated_key"]
    )
    assert entry.data["use_addon"] is True
    assert entry.data["integration_created_addon"] is False
    assert client.connect.call_count == 2
    assert client.disconnect.call_count == 1


async def different_device_server_version(*args):
    """Return server version for a device with different home id."""
    return VersionInfo(
        driver_version="mock-driver-version",
        server_version="mock-server-version",
        home_id=5678,
        min_schema_version=0,
        max_schema_version=1,
    )


@pytest.mark.usefixtures("supervisor", "addon_running")
@pytest.mark.parametrize(
    (
        "entry_data",
        "old_addon_options",
        "new_addon_options",
        "disconnect_calls",
        "server_version_side_effect",
    ),
    [
        (
            {},
            {
                "device": "/test",
                "network_key": "old123",
                "s0_legacy_key": "old123",
                "s2_access_control_key": "old456",
                "s2_authenticated_key": "old789",
                "s2_unauthenticated_key": "old987",
                "lr_s2_access_control_key": "old654",
                "lr_s2_authenticated_key": "old321",
            },
            {
                "usb_path": "/new",
                "s0_legacy_key": "new123",
                "s2_access_control_key": "new456",
                "s2_authenticated_key": "new789",
                "s2_unauthenticated_key": "new987",
                "lr_s2_access_control_key": "new654",
                "lr_s2_authenticated_key": "new321",
            },
            0,
            different_device_server_version,
        ),
    ],
)
async def test_reconfigure_different_device(
    hass: HomeAssistant,
    client: MagicMock,
    integration: MockConfigEntry,
    addon_options: dict[str, Any],
    set_addon_options: AsyncMock,
    restart_addon: AsyncMock,
    entry_data: dict[str, Any],
    old_addon_options: dict[str, Any],
    new_addon_options: dict[str, Any],
    disconnect_calls: int,
) -> None:
    """Test reconfigure flow and configuring a different device."""
    addon_options.update(old_addon_options)
    entry = integration
    data = {**entry.data, **entry_data}
    hass.config_entries.async_update_entry(entry, data=data, unique_id="1234")

    assert entry.data["url"] == "ws://test.org"

    assert client.connect.call_count == 1
    assert client.disconnect.call_count == 0

    result = await entry.start_reconfigure_flow(hass)

    assert result["type"] is FlowResultType.MENU
    assert result["step_id"] == "reconfigure"

    result = await hass.config_entries.flow.async_configure(
        result["flow_id"], {"next_step_id": "intent_reconfigure"}
    )

    assert result["type"] is FlowResultType.FORM
    assert result["step_id"] == "on_supervisor_reconfigure"

    result = await hass.config_entries.flow.async_configure(
        result["flow_id"], {"use_addon": True}
    )

    assert result["type"] is FlowResultType.FORM
    assert result["step_id"] == "configure_addon_reconfigure"

    result = await hass.config_entries.flow.async_configure(
        result["flow_id"],
        new_addon_options,
    )

    assert set_addon_options.call_count == 1
    new_addon_options["device"] = new_addon_options.pop("usb_path")
    assert set_addon_options.call_args == call(
        "core_zwave_js", AddonsOptions(config=new_addon_options)
    )
    assert client.disconnect.call_count == disconnect_calls
    assert result["type"] is FlowResultType.SHOW_PROGRESS
    assert result["step_id"] == "start_addon"

    await hass.async_block_till_done()

    assert restart_addon.call_count == 1
    assert restart_addon.call_args == call("core_zwave_js")

    result = await hass.config_entries.flow.async_configure(result["flow_id"])
    await hass.async_block_till_done()

    addon_options = {} | old_addon_options
    # Legacy network key is not reset.
    addon_options.pop("network_key")

    assert set_addon_options.call_count == 2
    assert set_addon_options.call_args == call(
        "core_zwave_js", AddonsOptions(config=addon_options)
    )
    assert result["type"] is FlowResultType.SHOW_PROGRESS
    assert result["step_id"] == "start_addon"

    await hass.async_block_till_done()

    assert restart_addon.call_count == 2
    assert restart_addon.call_args == call("core_zwave_js")

    result = await hass.config_entries.flow.async_configure(result["flow_id"])
    await hass.async_block_till_done()

    assert result["type"] is FlowResultType.ABORT
    assert result["reason"] == "different_device"
    assert entry.data == data
    assert client.connect.call_count == 2
    assert client.disconnect.call_count == 1


@pytest.mark.usefixtures("supervisor", "addon_running")
@pytest.mark.parametrize(
    (
        "entry_data",
        "old_addon_options",
        "new_addon_options",
        "disconnect_calls",
        "restart_addon_side_effect",
    ),
    [
        (
            {},
            {
                "device": "/test",
                "network_key": "old123",
                "s0_legacy_key": "old123",
                "s2_access_control_key": "old456",
                "s2_authenticated_key": "old789",
                "s2_unauthenticated_key": "old987",
                "lr_s2_access_control_key": "old654",
                "lr_s2_authenticated_key": "old321",
            },
            {
                "usb_path": "/new",
                "s0_legacy_key": "new123",
                "s2_access_control_key": "new456",
                "s2_authenticated_key": "new789",
                "s2_unauthenticated_key": "new987",
                "lr_s2_access_control_key": "new654",
                "lr_s2_authenticated_key": "new321",
            },
            0,
            [SupervisorError(), None],
        ),
        (
            {},
            {
                "device": "/test",
                "network_key": "old123",
                "s0_legacy_key": "old123",
                "s2_access_control_key": "old456",
                "s2_authenticated_key": "old789",
                "s2_unauthenticated_key": "old987",
                "lr_s2_access_control_key": "old654",
                "lr_s2_authenticated_key": "old321",
            },
            {
                "usb_path": "/new",
                "s0_legacy_key": "new123",
                "s2_access_control_key": "new456",
                "s2_authenticated_key": "new789",
                "s2_unauthenticated_key": "new987",
                "lr_s2_access_control_key": "new654",
                "lr_s2_authenticated_key": "new321",
            },
            0,
            [
                SupervisorError(),
                SupervisorError(),
            ],
        ),
    ],
)
async def test_reconfigure_addon_restart_failed(
    hass: HomeAssistant,
    client: MagicMock,
    integration: MockConfigEntry,
    addon_options: dict[str, Any],
    set_addon_options: AsyncMock,
    restart_addon: AsyncMock,
    entry_data: dict[str, Any],
    old_addon_options: dict[str, Any],
    new_addon_options: dict[str, Any],
    disconnect_calls: int,
) -> None:
    """Test reconfigure flow and add-on restart failure."""
    addon_options.update(old_addon_options)
    entry = integration
    data = {**entry.data, **entry_data}
    hass.config_entries.async_update_entry(entry, data=data, unique_id="1234")

    assert entry.data["url"] == "ws://test.org"

    assert client.connect.call_count == 1
    assert client.disconnect.call_count == 0

    result = await entry.start_reconfigure_flow(hass)

    assert result["type"] is FlowResultType.MENU
    assert result["step_id"] == "reconfigure"

    result = await hass.config_entries.flow.async_configure(
        result["flow_id"], {"next_step_id": "intent_reconfigure"}
    )

    assert result["type"] is FlowResultType.FORM
    assert result["step_id"] == "on_supervisor_reconfigure"

    result = await hass.config_entries.flow.async_configure(
        result["flow_id"], {"use_addon": True}
    )

    assert result["type"] is FlowResultType.FORM
    assert result["step_id"] == "configure_addon_reconfigure"

    result = await hass.config_entries.flow.async_configure(
        result["flow_id"],
        new_addon_options,
    )

    assert set_addon_options.call_count == 1
    new_addon_options["device"] = new_addon_options.pop("usb_path")
    assert set_addon_options.call_args == call(
        "core_zwave_js", AddonsOptions(config=new_addon_options)
    )
    assert client.disconnect.call_count == disconnect_calls
    assert result["type"] is FlowResultType.SHOW_PROGRESS
    assert result["step_id"] == "start_addon"

    await hass.async_block_till_done()

    assert restart_addon.call_count == 1
    assert restart_addon.call_args == call("core_zwave_js")

    result = await hass.config_entries.flow.async_configure(result["flow_id"])
    await hass.async_block_till_done()

    # The legacy network key should not be reset.
    old_addon_options.pop("network_key")
    assert set_addon_options.call_count == 2
    assert set_addon_options.call_args == call(
        "core_zwave_js", AddonsOptions(config=old_addon_options)
    )
    assert result["type"] is FlowResultType.SHOW_PROGRESS
    assert result["step_id"] == "start_addon"

    await hass.async_block_till_done()

    assert restart_addon.call_count == 2
    assert restart_addon.call_args == call("core_zwave_js")

    result = await hass.config_entries.flow.async_configure(result["flow_id"])
    await hass.async_block_till_done()

    assert result["type"] is FlowResultType.ABORT
    assert result["reason"] == "addon_start_failed"
    assert entry.data == data
    assert client.connect.call_count == 2
    assert client.disconnect.call_count == 1


@pytest.mark.usefixtures("supervisor", "addon_running", "restart_addon")
@pytest.mark.parametrize("server_version_side_effect", [aiohttp.ClientError("Boom")])
async def test_reconfigure_addon_running_server_info_failure(
    hass: HomeAssistant,
    client: MagicMock,
    integration: MockConfigEntry,
    addon_options: dict[str, Any],
    set_addon_options: AsyncMock,
) -> None:
    """Test reconfigure flow and add-on already running with server info failure."""
    old_addon_options = {
        "device": "/test",
        "network_key": "abc123",
        "s0_legacy_key": "abc123",
        "s2_access_control_key": "old456",
        "s2_authenticated_key": "old789",
        "s2_unauthenticated_key": "old987",
        "lr_s2_access_control_key": "old654",
        "lr_s2_authenticated_key": "old321",
    }
    new_addon_options = {
        "usb_path": "/test",
        "s0_legacy_key": "abc123",
        "s2_access_control_key": "old456",
        "s2_authenticated_key": "old789",
        "s2_unauthenticated_key": "old987",
        "lr_s2_access_control_key": "old654",
        "lr_s2_authenticated_key": "old321",
    }
    addon_options.update(old_addon_options)
    entry = integration
    hass.config_entries.async_update_entry(entry, unique_id="1234")

    assert entry.data["url"] == "ws://test.org"

    assert client.connect.call_count == 1
    assert client.disconnect.call_count == 0

    result = await entry.start_reconfigure_flow(hass)

    assert result["type"] is FlowResultType.MENU
    assert result["step_id"] == "reconfigure"

    result = await hass.config_entries.flow.async_configure(
        result["flow_id"], {"next_step_id": "intent_reconfigure"}
    )

    assert result["type"] is FlowResultType.FORM
    assert result["step_id"] == "on_supervisor_reconfigure"

    result = await hass.config_entries.flow.async_configure(
        result["flow_id"], {"use_addon": True}
    )

    assert result["type"] is FlowResultType.FORM
    assert result["step_id"] == "configure_addon_reconfigure"

    result = await hass.config_entries.flow.async_configure(
        result["flow_id"],
        new_addon_options,
    )
    await hass.async_block_till_done()

    assert result["type"] is FlowResultType.ABORT
    assert result["reason"] == "cannot_connect"
    assert entry.data["url"] == "ws://test.org"
    assert set_addon_options.call_count == 0
    assert client.connect.call_count == 2
    assert client.disconnect.call_count == 1


@pytest.mark.usefixtures("supervisor", "addon_not_installed")
@pytest.mark.parametrize(
    (
        "entry_data",
        "old_addon_options",
        "new_addon_options",
        "disconnect_calls",
    ),
    [
        (
            {},
            {
                "device": "/test",
                "network_key": "abc123",
                "s0_legacy_key": "abc123",
                "s2_access_control_key": "old456",
                "s2_authenticated_key": "old789",
                "s2_unauthenticated_key": "old987",
                "lr_s2_access_control_key": "old654",
                "lr_s2_authenticated_key": "old321",
            },
            {
                "usb_path": "/new",
                "s0_legacy_key": "new123",
                "s2_access_control_key": "new456",
                "s2_authenticated_key": "new789",
                "s2_unauthenticated_key": "new987",
                "lr_s2_access_control_key": "new654",
                "lr_s2_authenticated_key": "new321",
            },
            0,
        ),
        (
            {"use_addon": True},
            {
                "device": "/test",
                "network_key": "abc123",
                "s0_legacy_key": "abc123",
                "s2_access_control_key": "old456",
                "s2_authenticated_key": "old789",
                "s2_unauthenticated_key": "old987",
                "lr_s2_access_control_key": "old654",
                "lr_s2_authenticated_key": "old321",
            },
            {
                "usb_path": "/new",
                "s0_legacy_key": "new123",
                "s2_access_control_key": "new456",
                "s2_authenticated_key": "new789",
                "s2_unauthenticated_key": "new987",
                "lr_s2_access_control_key": "new654",
                "lr_s2_authenticated_key": "new321",
            },
            1,
        ),
    ],
)
async def test_reconfigure_addon_not_installed(
    hass: HomeAssistant,
    client: MagicMock,
    install_addon: AsyncMock,
    integration: MockConfigEntry,
    addon_options: dict[str, Any],
    set_addon_options: AsyncMock,
    start_addon: AsyncMock,
    entry_data: dict[str, Any],
    old_addon_options: dict[str, Any],
    new_addon_options: dict[str, Any],
    disconnect_calls: int,
) -> None:
    """Test reconfigure flow and add-on not installed on Supervisor."""
    addon_options.update(old_addon_options)
    entry = integration
    data = {**entry.data, **entry_data}
    hass.config_entries.async_update_entry(entry, data=data, unique_id="1234")

    assert entry.data["url"] == "ws://test.org"

    assert client.connect.call_count == 1
    assert client.disconnect.call_count == 0

    result = await entry.start_reconfigure_flow(hass)

    assert result["type"] is FlowResultType.MENU
    assert result["step_id"] == "reconfigure"

    result = await hass.config_entries.flow.async_configure(
        result["flow_id"], {"next_step_id": "intent_reconfigure"}
    )

    assert result["type"] is FlowResultType.FORM
    assert result["step_id"] == "on_supervisor_reconfigure"

    result = await hass.config_entries.flow.async_configure(
        result["flow_id"], {"use_addon": True}
    )

    assert result["type"] is FlowResultType.SHOW_PROGRESS
    assert result["step_id"] == "install_addon"

    # Make sure the flow continues when the progress task is done.
    await hass.async_block_till_done()

    result = await hass.config_entries.flow.async_configure(result["flow_id"])

    assert install_addon.call_args == call("core_zwave_js")

    assert result["type"] is FlowResultType.FORM
    assert result["step_id"] == "configure_addon_reconfigure"

    result = await hass.config_entries.flow.async_configure(
        result["flow_id"],
        new_addon_options,
    )

    new_addon_options["device"] = new_addon_options.pop("usb_path")
    assert set_addon_options.call_args == call(
        "core_zwave_js", AddonsOptions(config=new_addon_options)
    )
    assert client.disconnect.call_count == disconnect_calls

    assert result["type"] is FlowResultType.SHOW_PROGRESS
    assert result["step_id"] == "start_addon"

    await hass.async_block_till_done()

    assert start_addon.call_count == 1
    assert start_addon.call_args == call("core_zwave_js")

    result = await hass.config_entries.flow.async_configure(result["flow_id"])
    await hass.async_block_till_done()
    await hass.async_block_till_done()

    assert result["type"] is FlowResultType.ABORT
    assert result["reason"] == "reconfigure_successful"
    assert entry.data["url"] == "ws://host1:3001"
    assert entry.data["usb_path"] == new_addon_options["device"]
    assert entry.data["s0_legacy_key"] == new_addon_options["s0_legacy_key"]
    assert entry.data["use_addon"] is True
    assert entry.data["integration_created_addon"] is True
    assert client.connect.call_count == 2
    assert client.disconnect.call_count == 1


async def test_zeroconf(hass: HomeAssistant) -> None:
    """Test zeroconf discovery."""

    result = await hass.config_entries.flow.async_init(
        DOMAIN,
        context={"source": config_entries.SOURCE_ZEROCONF},
        data=ZeroconfServiceInfo(
            ip_address=ip_address("127.0.0.1"),
            ip_addresses=[ip_address("127.0.0.1")],
            hostname="mock_hostname",
            name="mock_name",
            port=3000,
            type="_zwave-js-server._tcp.local.",
            properties={"homeId": "1234"},
        ),
    )

    assert result["type"] is FlowResultType.FORM
    assert result["step_id"] == "zeroconf_confirm"

    with (
        patch(
            "homeassistant.components.zwave_js.async_setup", return_value=True
        ) as mock_setup,
        patch(
            "homeassistant.components.zwave_js.async_setup_entry",
            return_value=True,
        ) as mock_setup_entry,
    ):
        result = await hass.config_entries.flow.async_configure(result["flow_id"], {})
        await hass.async_block_till_done()

    assert result["type"] is FlowResultType.CREATE_ENTRY
    assert result["title"] == TITLE
    assert result["data"] == {
        "url": "ws://127.0.0.1:3000",
        "usb_path": None,
        "s0_legacy_key": None,
        "s2_access_control_key": None,
        "s2_authenticated_key": None,
        "s2_unauthenticated_key": None,
        "lr_s2_access_control_key": None,
        "lr_s2_authenticated_key": None,
        "use_addon": False,
        "integration_created_addon": False,
    }
    assert len(mock_setup.mock_calls) == 1
    assert len(mock_setup_entry.mock_calls) == 1


async def test_reconfigure_migrate_no_addon(
    hass: HomeAssistant,
    integration: MockConfigEntry,
) -> None:
    """Test migration flow fails when not using add-on."""
    entry = integration
    hass.config_entries.async_update_entry(
        entry, unique_id="1234", data={**entry.data, "use_addon": False}
    )

    result = await entry.start_reconfigure_flow(hass)

    assert result["type"] is FlowResultType.MENU
    assert result["step_id"] == "reconfigure"

    result = await hass.config_entries.flow.async_configure(
        result["flow_id"], {"next_step_id": "intent_migrate"}
    )

    assert result["type"] is FlowResultType.ABORT
    assert result["reason"] == "addon_required"
    assert "keep_old_devices" not in entry.data


@pytest.mark.usefixtures("mock_sdk_version")
async def test_reconfigure_migrate_low_sdk_version(
    hass: HomeAssistant,
    integration: MockConfigEntry,
) -> None:
    """Test migration flow fails with too low controller SDK version."""
    entry = integration
    hass.config_entries.async_update_entry(
        entry, unique_id="1234", data={**entry.data, "use_addon": True}
    )

    result = await entry.start_reconfigure_flow(hass)

    assert result["type"] is FlowResultType.MENU
    assert result["step_id"] == "reconfigure"

    result = await hass.config_entries.flow.async_configure(
        result["flow_id"], {"next_step_id": "intent_migrate"}
    )

    assert result["type"] is FlowResultType.ABORT
    assert result["reason"] == "migration_low_sdk_version"
    assert "keep_old_devices" not in entry.data


@pytest.mark.usefixtures("supervisor", "addon_running")
@pytest.mark.parametrize(
    (
        "restore_server_version_side_effect",
        "final_unique_id",
    ),
    [
        (None, "3245146787"),
        (aiohttp.ClientError("Boom"), "5678"),
    ],
)
async def test_reconfigure_migrate_with_addon(
    hass: HomeAssistant,
    client: MagicMock,
    device_registry: dr.DeviceRegistry,
    multisensor_6: Node,
    integration: MockConfigEntry,
    restart_addon: AsyncMock,
    addon_options: dict[str, Any],
    set_addon_options: AsyncMock,
    get_server_version: AsyncMock,
    restore_server_version_side_effect: Exception | None,
    final_unique_id: str,
) -> None:
    """Test migration flow with add-on."""
    version_info = get_server_version.return_value
    entry = integration
    assert client.connect.call_count == 1
    assert client.driver.controller.home_id == 3245146787
    hass.config_entries.async_update_entry(
        entry,
        data={
            "url": "ws://localhost:3000",
            "use_addon": True,
            "usb_path": "/dev/ttyUSB0",
        },
    )
    addon_options["device"] = "/dev/ttyUSB0"

    controller_node = client.driver.controller.own_node
    controller_device_id = (
        f"{client.driver.controller.home_id}-{controller_node.node_id}"
    )
    controller_device_id_ext = (
        f"{controller_device_id}-{controller_node.manufacturer_id}:"
        f"{controller_node.product_type}:{controller_node.product_id}"
    )

    assert len(device_registry.devices) == 2
    # Verify there's a device entry for the controller.
    device = device_registry.async_get_device(
        identifiers={(DOMAIN, controller_device_id)}
    )
    assert device
    assert device == device_registry.async_get_device(
        identifiers={(DOMAIN, controller_device_id_ext)}
    )
    assert device.manufacturer == "AEON Labs"
    assert device.model == "ZW090"
    assert device.name == "Z‐Stick Gen5 USB Controller"
    # Verify there's a device entry for the multisensor.
    sensor_device_id = f"{client.driver.controller.home_id}-{multisensor_6.node_id}"
    device = device_registry.async_get_device(identifiers={(DOMAIN, sensor_device_id)})
    assert device
    assert device.manufacturer == "AEON Labs"
    assert device.model == "ZW100"
    assert device.name == "Multisensor 6"
    # Customize the sensor device name.
    device_registry.async_update_device(
        device.id, name_by_user="Custom Sensor Device Name"
    )

    async def mock_backup_nvm_raw():
        await asyncio.sleep(0)
        client.driver.controller.emit(
            "nvm backup progress", {"bytesRead": 100, "total": 200}
        )
        return b"test_nvm_data"

    client.driver.controller.async_backup_nvm_raw = AsyncMock(
        side_effect=mock_backup_nvm_raw
    )

<<<<<<< HEAD
    async def mock_restore_nvm(data: bytes):
=======
    async def mock_reset_controller():
        client.driver.emit(
            "driver ready", {"event": "driver ready", "source": "driver"}
        )

    client.driver.async_hard_reset = AsyncMock(side_effect=mock_reset_controller)

    async def mock_restore_nvm(data: bytes, options: dict[str, bool] | None = None):
>>>>>>> 6f4615f0
        client.driver.controller.emit(
            "nvm convert progress",
            {"event": "nvm convert progress", "bytesRead": 100, "total": 200},
        )
        await asyncio.sleep(0)
        client.driver.controller.emit(
            "nvm restore progress",
            {"event": "nvm restore progress", "bytesWritten": 100, "total": 200},
        )
        client.driver.controller.data["homeId"] = 3245146787
        client.driver.emit(
            "driver ready", {"event": "driver ready", "source": "driver"}
        )

    client.driver.controller.async_restore_nvm = AsyncMock(side_effect=mock_restore_nvm)

    events = async_capture_events(
        hass, data_entry_flow.EVENT_DATA_ENTRY_FLOW_PROGRESS_UPDATE
    )

    result = await entry.start_reconfigure_flow(hass)

    assert result["type"] is FlowResultType.MENU
    assert result["step_id"] == "reconfigure"

    result = await hass.config_entries.flow.async_configure(
        result["flow_id"], {"next_step_id": "intent_migrate"}
    )

    assert result["type"] is FlowResultType.SHOW_PROGRESS
    assert result["step_id"] == "backup_nvm"

    with patch("pathlib.Path.write_bytes") as mock_file:
        await hass.async_block_till_done()
        assert client.driver.controller.async_backup_nvm_raw.call_count == 1
        assert mock_file.call_count == 1
        assert len(events) == 1
        assert events[0].data["progress"] == 0.5
        events.clear()

    result = await hass.config_entries.flow.async_configure(result["flow_id"])

    assert result["type"] is FlowResultType.FORM
    assert result["step_id"] == "instruct_unplug"
    assert entry.state is config_entries.ConfigEntryState.NOT_LOADED

    result = await hass.config_entries.flow.async_configure(result["flow_id"], {})

    assert result["type"] is FlowResultType.FORM
    assert result["step_id"] == "choose_serial_port"
    data_schema = result["data_schema"]
    assert data_schema is not None
    assert data_schema.schema[CONF_USB_PATH]
    # Ensure the old usb path is not in the list of options
    with pytest.raises(InInvalid):
        data_schema.schema[CONF_USB_PATH](addon_options["device"])

    version_info.home_id = 5678

    result = await hass.config_entries.flow.async_configure(
        result["flow_id"],
        user_input={
            CONF_USB_PATH: "/test",
        },
    )

    assert result["type"] is FlowResultType.SHOW_PROGRESS
    assert result["step_id"] == "start_addon"
    assert set_addon_options.call_args == call(
        "core_zwave_js", AddonsOptions(config={"device": "/test"})
    )

    # Simulate the new connected controller hardware labels.
    # This will cause a new device entry to be created
    # when the config entry is loaded before restoring NVM.
    controller_node = client.driver.controller.own_node
    controller_node.data["manufacturerId"] = 999
    controller_node.data["productId"] = 999
    controller_node.device_config.data["description"] = "New Device Name"
    controller_node.device_config.data["label"] = "New Device Model"
    controller_node.device_config.data["manufacturer"] = "New Device Manufacturer"
    client.driver.controller.data["homeId"] = 5678

    await hass.async_block_till_done()

    assert restart_addon.call_args == call("core_zwave_js")

    result = await hass.config_entries.flow.async_configure(result["flow_id"])

    assert entry.unique_id == "5678"
    get_server_version.side_effect = restore_server_version_side_effect
    version_info.home_id = 3245146787

    assert result["type"] is FlowResultType.SHOW_PROGRESS
    assert result["step_id"] == "restore_nvm"
    assert client.connect.call_count == 2

    await hass.async_block_till_done()
    assert client.connect.call_count == 4
    assert entry.state is config_entries.ConfigEntryState.LOADED
    assert client.driver.controller.async_restore_nvm.call_count == 1
    assert len(events) == 2
    assert events[0].data["progress"] == 0.25
    assert events[1].data["progress"] == 0.75

    result = await hass.config_entries.flow.async_configure(result["flow_id"])

    assert result["type"] is FlowResultType.ABORT
    assert result["reason"] == "migration_successful"
    assert entry.data["url"] == "ws://host1:3001"
    assert entry.data["usb_path"] == "/test"
    assert entry.data["use_addon"] is True
    assert "keep_old_devices" not in entry.data
    assert entry.unique_id == final_unique_id

    assert len(device_registry.devices) == 2
    controller_device_id_ext = (
        f"{controller_device_id}-{controller_node.manufacturer_id}:"
        f"{controller_node.product_type}:{controller_node.product_id}"
    )
    device = device_registry.async_get_device(
        identifiers={(DOMAIN, controller_device_id_ext)}
    )
    assert device
    assert device.manufacturer == "New Device Manufacturer"
    assert device.model == "New Device Model"
    assert device.name == "New Device Name"
    device = device_registry.async_get_device(identifiers={(DOMAIN, sensor_device_id)})
    assert device
    assert device.manufacturer == "AEON Labs"
    assert device.model == "ZW100"
    assert device.name == "Multisensor 6"
    assert device.name_by_user == "Custom Sensor Device Name"
    assert client.driver.controller.home_id == 3245146787


@pytest.mark.usefixtures("supervisor", "addon_running")
async def test_reconfigure_migrate_reset_driver_ready_timeout(
    hass: HomeAssistant,
    client: MagicMock,
    integration: MockConfigEntry,
    restart_addon: AsyncMock,
    set_addon_options: AsyncMock,
) -> None:
    """Test migration flow with driver ready timeout after controller reset."""
    entry = integration
    assert client.connect.call_count == 1
    hass.config_entries.async_update_entry(
        entry,
        unique_id="1234",
        data={
            "url": "ws://localhost:3000",
            "use_addon": True,
            "usb_path": "/dev/ttyUSB0",
        },
    )

    async def mock_backup_nvm_raw():
        await asyncio.sleep(0)
        client.driver.controller.emit(
            "nvm backup progress", {"bytesRead": 100, "total": 200}
        )
        return b"test_nvm_data"

    client.driver.controller.async_backup_nvm_raw = AsyncMock(
        side_effect=mock_backup_nvm_raw
    )

<<<<<<< HEAD
    async def mock_restore_nvm(data: bytes):
=======
    async def mock_reset_controller():
        await asyncio.sleep(0)

    client.driver.async_hard_reset = AsyncMock(side_effect=mock_reset_controller)

    async def mock_restore_nvm(data: bytes, options: dict[str, bool] | None = None):
>>>>>>> 6f4615f0
        client.driver.controller.emit(
            "nvm convert progress",
            {"event": "nvm convert progress", "bytesRead": 100, "total": 200},
        )
        await asyncio.sleep(0)
        client.driver.controller.emit(
            "nvm restore progress",
            {"event": "nvm restore progress", "bytesWritten": 100, "total": 200},
        )
        client.driver.emit(
            "driver ready", {"event": "driver ready", "source": "driver"}
        )

    client.driver.controller.async_restore_nvm = AsyncMock(side_effect=mock_restore_nvm)

    events = async_capture_events(
        hass, data_entry_flow.EVENT_DATA_ENTRY_FLOW_PROGRESS_UPDATE
    )

    result = await entry.start_reconfigure_flow(hass)

    assert result["type"] is FlowResultType.MENU
    assert result["step_id"] == "reconfigure"

    result = await hass.config_entries.flow.async_configure(
        result["flow_id"], {"next_step_id": "intent_migrate"}
    )

    with (
        patch(
            ("homeassistant.components.zwave_js.config_flow.DRIVER_READY_TIMEOUT"),
            new=0,
        ),
        patch("pathlib.Path.write_bytes") as mock_file,
    ):
        result = await hass.config_entries.flow.async_configure(result["flow_id"], {})

        assert result["type"] is FlowResultType.SHOW_PROGRESS
        assert result["step_id"] == "backup_nvm"

        await hass.async_block_till_done()
        assert client.driver.controller.async_backup_nvm_raw.call_count == 1
        assert mock_file.call_count == 1
        assert len(events) == 1
        assert events[0].data["progress"] == 0.5
        events.clear()

        result = await hass.config_entries.flow.async_configure(result["flow_id"])

    assert result["type"] is FlowResultType.FORM
    assert result["step_id"] == "instruct_unplug"
    assert entry.state is config_entries.ConfigEntryState.NOT_LOADED

    result = await hass.config_entries.flow.async_configure(result["flow_id"], {})

    assert result["type"] is FlowResultType.FORM
    assert result["step_id"] == "choose_serial_port"
    data_schema = result["data_schema"]
    assert data_schema is not None
    assert data_schema.schema[CONF_USB_PATH]

    result = await hass.config_entries.flow.async_configure(
        result["flow_id"],
        user_input={
            CONF_USB_PATH: "/test",
        },
    )

    assert result["type"] is FlowResultType.SHOW_PROGRESS
    assert result["step_id"] == "start_addon"
    assert set_addon_options.call_args == call(
        "core_zwave_js", AddonsOptions(config={"device": "/test"})
    )

    await hass.async_block_till_done()

    assert restart_addon.call_args == call("core_zwave_js")

    result = await hass.config_entries.flow.async_configure(result["flow_id"])

    assert result["type"] is FlowResultType.SHOW_PROGRESS
    assert result["step_id"] == "restore_nvm"
    assert client.connect.call_count == 2

    await hass.async_block_till_done()
    assert client.connect.call_count == 4
    assert entry.state is config_entries.ConfigEntryState.LOADED
    assert client.driver.controller.async_restore_nvm.call_count == 1
    assert len(events) == 2
    assert events[0].data["progress"] == 0.25
    assert events[1].data["progress"] == 0.75

    result = await hass.config_entries.flow.async_configure(result["flow_id"])

    assert result["type"] is FlowResultType.ABORT
    assert result["reason"] == "migration_successful"
    assert entry.data["url"] == "ws://host1:3001"
    assert entry.data["usb_path"] == "/test"
    assert entry.data["use_addon"] is True
    assert "keep_old_devices" not in entry.data


@pytest.mark.usefixtures("supervisor", "addon_running")
async def test_reconfigure_migrate_restore_driver_ready_timeout(
    hass: HomeAssistant,
    client: MagicMock,
    integration: MockConfigEntry,
    restart_addon: AsyncMock,
    set_addon_options: AsyncMock,
) -> None:
    """Test migration flow with driver ready timeout after nvm restore."""
    entry = integration
    assert client.connect.call_count == 1
    hass.config_entries.async_update_entry(
        entry,
        unique_id="1234",
        data={
            "url": "ws://localhost:3000",
            "use_addon": True,
            "usb_path": "/dev/ttyUSB0",
        },
    )

    async def mock_backup_nvm_raw():
        await asyncio.sleep(0)
        client.driver.controller.emit(
            "nvm backup progress", {"bytesRead": 100, "total": 200}
        )
        return b"test_nvm_data"

    client.driver.controller.async_backup_nvm_raw = AsyncMock(
        side_effect=mock_backup_nvm_raw
    )

<<<<<<< HEAD
    async def mock_restore_nvm(data: bytes):
=======
    async def mock_reset_controller():
        client.driver.emit(
            "driver ready", {"event": "driver ready", "source": "driver"}
        )

    client.driver.async_hard_reset = AsyncMock(side_effect=mock_reset_controller)

    async def mock_restore_nvm(data: bytes, options: dict[str, bool] | None = None):
>>>>>>> 6f4615f0
        client.driver.controller.emit(
            "nvm convert progress",
            {"event": "nvm convert progress", "bytesRead": 100, "total": 200},
        )
        await asyncio.sleep(0)
        client.driver.controller.emit(
            "nvm restore progress",
            {"event": "nvm restore progress", "bytesWritten": 100, "total": 200},
        )

    client.driver.controller.async_restore_nvm = AsyncMock(side_effect=mock_restore_nvm)

    events = async_capture_events(
        hass, data_entry_flow.EVENT_DATA_ENTRY_FLOW_PROGRESS_UPDATE
    )

    result = await entry.start_reconfigure_flow(hass)

    assert result["type"] is FlowResultType.MENU
    assert result["step_id"] == "reconfigure"

    result = await hass.config_entries.flow.async_configure(
        result["flow_id"], {"next_step_id": "intent_migrate"}
    )

    assert result["type"] is FlowResultType.SHOW_PROGRESS
    assert result["step_id"] == "backup_nvm"

    with patch("pathlib.Path.write_bytes") as mock_file:
        await hass.async_block_till_done()
        assert client.driver.controller.async_backup_nvm_raw.call_count == 1
        assert mock_file.call_count == 1
        assert len(events) == 1
        assert events[0].data["progress"] == 0.5
        events.clear()

    result = await hass.config_entries.flow.async_configure(result["flow_id"])

    assert result["type"] is FlowResultType.FORM
    assert result["step_id"] == "instruct_unplug"
    assert entry.state is config_entries.ConfigEntryState.NOT_LOADED

    result = await hass.config_entries.flow.async_configure(result["flow_id"], {})

    assert result["type"] is FlowResultType.FORM
    assert result["step_id"] == "choose_serial_port"
    data_schema = result["data_schema"]
    assert data_schema is not None
    assert data_schema.schema[CONF_USB_PATH]

    result = await hass.config_entries.flow.async_configure(
        result["flow_id"],
        user_input={
            CONF_USB_PATH: "/test",
        },
    )

    assert result["type"] is FlowResultType.SHOW_PROGRESS
    assert result["step_id"] == "start_addon"
    assert set_addon_options.call_args == call(
        "core_zwave_js", AddonsOptions(config={"device": "/test"})
    )

    await hass.async_block_till_done()

    assert restart_addon.call_args == call("core_zwave_js")

    with patch(
        ("homeassistant.components.zwave_js.config_flow.DRIVER_READY_TIMEOUT"),
        new=0,
    ):
        result = await hass.config_entries.flow.async_configure(result["flow_id"])

        assert result["type"] is FlowResultType.SHOW_PROGRESS
        assert result["step_id"] == "restore_nvm"
        assert client.connect.call_count == 2

        await hass.async_block_till_done()
        assert client.connect.call_count == 4
        assert entry.state is config_entries.ConfigEntryState.LOADED
        assert client.driver.controller.async_restore_nvm.call_count == 1
        assert len(events) == 2
        assert events[0].data["progress"] == 0.25
        assert events[1].data["progress"] == 0.75

        result = await hass.config_entries.flow.async_configure(result["flow_id"])

    assert result["type"] is FlowResultType.ABORT
    assert result["reason"] == "migration_successful"
    assert entry.data["url"] == "ws://host1:3001"
    assert entry.data["usb_path"] == "/test"
    assert entry.data["use_addon"] is True
    assert "keep_old_devices" not in entry.data


async def test_reconfigure_migrate_backup_failure(
    hass: HomeAssistant,
    integration: MockConfigEntry,
    client: MagicMock,
) -> None:
    """Test backup failure."""
    entry = integration
    hass.config_entries.async_update_entry(
        entry, unique_id="1234", data={**entry.data, "use_addon": True}
    )

    client.driver.controller.async_backup_nvm_raw = AsyncMock(
        side_effect=FailedCommand("test_error", "unknown_error")
    )

    result = await entry.start_reconfigure_flow(hass)

    assert result["type"] is FlowResultType.MENU
    assert result["step_id"] == "reconfigure"

    result = await hass.config_entries.flow.async_configure(
        result["flow_id"], {"next_step_id": "intent_migrate"}
    )

    assert result["type"] is FlowResultType.ABORT
    assert result["reason"] == "backup_failed"
    assert "keep_old_devices" not in entry.data


async def test_reconfigure_migrate_backup_file_failure(
    hass: HomeAssistant,
    integration: MockConfigEntry,
    client: MagicMock,
) -> None:
    """Test backup file failure."""
    entry = integration
    hass.config_entries.async_update_entry(
        entry, unique_id="1234", data={**entry.data, "use_addon": True}
    )

    async def mock_backup_nvm_raw():
        await asyncio.sleep(0)
        return b"test_nvm_data"

    client.driver.controller.async_backup_nvm_raw = AsyncMock(
        side_effect=mock_backup_nvm_raw
    )

    result = await entry.start_reconfigure_flow(hass)

    assert result["type"] is FlowResultType.MENU
    assert result["step_id"] == "reconfigure"

    result = await hass.config_entries.flow.async_configure(
        result["flow_id"], {"next_step_id": "intent_migrate"}
    )

    assert result["type"] is FlowResultType.SHOW_PROGRESS
    assert result["step_id"] == "backup_nvm"

    with patch("pathlib.Path.write_bytes", side_effect=OSError("test_error")):
        await hass.async_block_till_done()
        assert client.driver.controller.async_backup_nvm_raw.call_count == 1

    result = await hass.config_entries.flow.async_configure(result["flow_id"])

    assert result["type"] is FlowResultType.ABORT
    assert result["reason"] == "backup_failed"
    assert "keep_old_devices" not in entry.data


@pytest.mark.usefixtures("supervisor", "addon_running")
async def test_reconfigure_migrate_start_addon_failure(
    hass: HomeAssistant,
    client: MagicMock,
    integration: MockConfigEntry,
    restart_addon: AsyncMock,
    set_addon_options: AsyncMock,
) -> None:
    """Test add-on start failure during migration."""
    restart_addon.side_effect = SupervisorError("Boom!")
    entry = integration
    hass.config_entries.async_update_entry(
        entry, unique_id="1234", data={**entry.data, "use_addon": True}
    )

    async def mock_backup_nvm_raw():
        await asyncio.sleep(0)
        return b"test_nvm_data"

    client.driver.controller.async_backup_nvm_raw = AsyncMock(
        side_effect=mock_backup_nvm_raw
    )

    result = await entry.start_reconfigure_flow(hass)

    assert result["type"] is FlowResultType.MENU
    assert result["step_id"] == "reconfigure"

    result = await hass.config_entries.flow.async_configure(
        result["flow_id"], {"next_step_id": "intent_migrate"}
    )

    assert result["type"] is FlowResultType.SHOW_PROGRESS
    assert result["step_id"] == "backup_nvm"

    with patch("pathlib.Path.write_bytes") as mock_file:
        await hass.async_block_till_done()
        assert client.driver.controller.async_backup_nvm_raw.call_count == 1
        assert mock_file.call_count == 1

    result = await hass.config_entries.flow.async_configure(result["flow_id"])

    assert result["type"] is FlowResultType.FORM
    assert result["step_id"] == "instruct_unplug"
    assert entry.state is config_entries.ConfigEntryState.NOT_LOADED

    result = await hass.config_entries.flow.async_configure(result["flow_id"], {})

    assert result["type"] is FlowResultType.FORM
    assert result["step_id"] == "choose_serial_port"

    result = await hass.config_entries.flow.async_configure(
        result["flow_id"],
        user_input={
            CONF_USB_PATH: "/test",
        },
    )

    assert set_addon_options.call_count == 1
    assert set_addon_options.call_args == call(
        "core_zwave_js", AddonsOptions(config={"device": "/test"})
    )

    assert result["type"] is FlowResultType.SHOW_PROGRESS
    assert result["step_id"] == "start_addon"

    await hass.async_block_till_done()
    result = await hass.config_entries.flow.async_configure(result["flow_id"])

    assert result["type"] is FlowResultType.ABORT
    assert result["reason"] == "addon_start_failed"
    assert "keep_old_devices" not in entry.data


@pytest.mark.usefixtures("supervisor", "addon_running", "restart_addon")
async def test_reconfigure_migrate_restore_failure(
    hass: HomeAssistant,
    client: MagicMock,
    integration: MockConfigEntry,
    set_addon_options: AsyncMock,
) -> None:
    """Test restore failure."""
    entry = integration
    hass.config_entries.async_update_entry(
        entry, unique_id="1234", data={**entry.data, "use_addon": True}
    )

    async def mock_backup_nvm_raw():
        await asyncio.sleep(0)
        return b"test_nvm_data"

    client.driver.controller.async_backup_nvm_raw = AsyncMock(
        side_effect=mock_backup_nvm_raw
    )

    client.driver.controller.async_restore_nvm = AsyncMock(
        side_effect=FailedCommand("test_error", "unknown_error")
    )

    result = await entry.start_reconfigure_flow(hass)

    assert result["type"] is FlowResultType.MENU
    assert result["step_id"] == "reconfigure"

    result = await hass.config_entries.flow.async_configure(
        result["flow_id"], {"next_step_id": "intent_migrate"}
    )

    assert result["type"] is FlowResultType.SHOW_PROGRESS
    assert result["step_id"] == "backup_nvm"

    with patch("pathlib.Path.write_bytes") as mock_file:
        await hass.async_block_till_done()
        assert client.driver.controller.async_backup_nvm_raw.call_count == 1
        assert mock_file.call_count == 1

    result = await hass.config_entries.flow.async_configure(result["flow_id"])

    assert result["type"] is FlowResultType.FORM
    assert result["step_id"] == "instruct_unplug"
    assert entry.state is config_entries.ConfigEntryState.NOT_LOADED

    result = await hass.config_entries.flow.async_configure(result["flow_id"], {})

    assert result["type"] is FlowResultType.FORM
    assert result["step_id"] == "choose_serial_port"

    result = await hass.config_entries.flow.async_configure(
        result["flow_id"],
        user_input={
            CONF_USB_PATH: "/test",
        },
    )

    assert set_addon_options.call_count == 1
    assert result["type"] is FlowResultType.SHOW_PROGRESS
    assert result["step_id"] == "start_addon"

    await hass.async_block_till_done()
    result = await hass.config_entries.flow.async_configure(result["flow_id"])

    assert result["type"] is FlowResultType.SHOW_PROGRESS
    assert result["step_id"] == "restore_nvm"

    await hass.async_block_till_done()

    assert client.driver.controller.async_restore_nvm.call_count == 1

    result = await hass.config_entries.flow.async_configure(result["flow_id"])

    assert result["type"] is FlowResultType.FORM
    assert result["step_id"] == "restore_failed"
    description_placeholders = result["description_placeholders"]
    assert description_placeholders is not None
    assert description_placeholders["file_path"]
    assert description_placeholders["file_url"]
    assert description_placeholders["file_name"]

    result = await hass.config_entries.flow.async_configure(result["flow_id"], {})

    assert result["type"] is FlowResultType.SHOW_PROGRESS
    assert result["step_id"] == "restore_nvm"

    await hass.async_block_till_done()

    assert client.driver.controller.async_restore_nvm.call_count == 2

    result = await hass.config_entries.flow.async_configure(result["flow_id"])

    assert result["type"] is FlowResultType.FORM
    assert result["step_id"] == "restore_failed"

    hass.config_entries.flow.async_abort(result["flow_id"])

    assert len(hass.config_entries.flow.async_progress()) == 0
    assert "keep_old_devices" not in entry.data


async def test_get_driver_failure_intent_migrate(
    hass: HomeAssistant,
    integration: MockConfigEntry,
) -> None:
    """Test get driver failure in intent migrate step."""
    entry = integration
    hass.config_entries.async_update_entry(
        entry, unique_id="1234", data={**entry.data, "use_addon": True}
    )
    result = await entry.start_reconfigure_flow(hass)
    assert result["type"] is FlowResultType.MENU
    assert result["step_id"] == "reconfigure"

    await hass.config_entries.async_unload(entry.entry_id)

    result = await hass.config_entries.flow.async_configure(
        result["flow_id"], {"next_step_id": "intent_migrate"}
    )

    assert result["type"] is FlowResultType.ABORT
    assert result["reason"] == "config_entry_not_loaded"
    assert "keep_old_devices" not in entry.data


async def test_choose_serial_port_usb_ports_failure(
    hass: HomeAssistant,
    integration: MockConfigEntry,
    client: MagicMock,
) -> None:
    """Test choose serial port usb ports failure."""
    entry = integration
    hass.config_entries.async_update_entry(
        entry, unique_id="1234", data={**entry.data, "use_addon": True}
    )

    async def mock_backup_nvm_raw():
        await asyncio.sleep(0)
        return b"test_nvm_data"

    client.driver.controller.async_backup_nvm_raw = AsyncMock(
        side_effect=mock_backup_nvm_raw
    )

    result = await entry.start_reconfigure_flow(hass)

    assert result["type"] is FlowResultType.MENU
    assert result["step_id"] == "reconfigure"

    result = await hass.config_entries.flow.async_configure(
        result["flow_id"], {"next_step_id": "intent_migrate"}
    )

    assert result["type"] is FlowResultType.SHOW_PROGRESS
    assert result["step_id"] == "backup_nvm"

    with patch("pathlib.Path.write_bytes") as mock_file:
        await hass.async_block_till_done()
        assert client.driver.controller.async_backup_nvm_raw.call_count == 1
        assert mock_file.call_count == 1

    result = await hass.config_entries.flow.async_configure(result["flow_id"])

    assert result["type"] is FlowResultType.FORM
    assert result["step_id"] == "instruct_unplug"
    assert entry.state is config_entries.ConfigEntryState.NOT_LOADED

    with patch(
        "homeassistant.components.zwave_js.config_flow.async_get_usb_ports",
        side_effect=OSError("test_error"),
    ):
        result = await hass.config_entries.flow.async_configure(result["flow_id"], {})
        assert result["type"] is FlowResultType.ABORT
        assert result["reason"] == "usb_ports_failed"


@pytest.mark.usefixtures("supervisor", "addon_installed")
async def test_configure_addon_usb_ports_failure(
    hass: HomeAssistant,
    integration: MockConfigEntry,
) -> None:
    """Test configure addon usb ports failure."""
    entry = integration
    result = await entry.start_reconfigure_flow(hass)

    assert result["type"] is FlowResultType.MENU
    assert result["step_id"] == "reconfigure"

    result = await hass.config_entries.flow.async_configure(
        result["flow_id"], {"next_step_id": "intent_reconfigure"}
    )

    assert result["type"] is FlowResultType.FORM
    assert result["step_id"] == "on_supervisor_reconfigure"

    with patch(
        "homeassistant.components.zwave_js.config_flow.async_get_usb_ports",
        side_effect=OSError("test_error"),
    ):
        result = await hass.config_entries.flow.async_configure(
            result["flow_id"], {"use_addon": True}
        )
        assert result["type"] is FlowResultType.ABORT
        assert result["reason"] == "usb_ports_failed"


async def test_get_usb_ports_filtering() -> None:
    """Test that get_usb_ports filters out 'n/a' descriptions when other ports are available."""
    mock_ports = [
        ListPortInfo("/dev/ttyUSB0"),
        ListPortInfo("/dev/ttyUSB1"),
        ListPortInfo("/dev/ttyUSB2"),
        ListPortInfo("/dev/ttyUSB3"),
    ]
    mock_ports[0].description = "n/a"
    mock_ports[1].description = "Device A"
    mock_ports[2].description = "N/A"
    mock_ports[3].description = "Device B"

    with patch("serial.tools.list_ports.comports", return_value=mock_ports):
        result = get_usb_ports()

        descriptions = list(result.values())

        # Verify that only non-"n/a" descriptions are returned
        assert descriptions == [
            "Device A - /dev/ttyUSB1, s/n: n/a",
            "Device B - /dev/ttyUSB3, s/n: n/a",
        ]


async def test_get_usb_ports_all_na() -> None:
    """Test that get_usb_ports returns all ports as-is when only 'n/a' descriptions exist."""
    mock_ports = [
        ListPortInfo("/dev/ttyUSB0"),
        ListPortInfo("/dev/ttyUSB1"),
        ListPortInfo("/dev/ttyUSB2"),
    ]
    mock_ports[0].description = "n/a"
    mock_ports[1].description = "N/A"
    mock_ports[2].description = "n/a"

    with patch("serial.tools.list_ports.comports", return_value=mock_ports):
        result = get_usb_ports()

        descriptions = list(result.values())

        # Verify that all ports are returned since they all have "n/a" descriptions
        assert len(descriptions) == 3
        # Verify that all descriptions contain "n/a" (case-insensitive)
        assert all("n/a" in desc.lower() for desc in descriptions)
        # Verify that all expected device paths are present
        device_paths = [desc.split(" - ")[1].split(",")[0] for desc in descriptions]
        assert "/dev/ttyUSB0" in device_paths
        assert "/dev/ttyUSB1" in device_paths
        assert "/dev/ttyUSB2" in device_paths


async def test_get_usb_ports_mixed_case_filtering() -> None:
    """Test that get_usb_ports filters out 'n/a' descriptions with different case variations."""
    mock_ports = [
        ListPortInfo("/dev/ttyUSB0"),
        ListPortInfo("/dev/ttyUSB1"),
        ListPortInfo("/dev/ttyUSB2"),
        ListPortInfo("/dev/ttyUSB3"),
        ListPortInfo("/dev/ttyUSB4"),
    ]
    mock_ports[0].description = "n/a"
    mock_ports[1].description = "Device A"
    mock_ports[2].description = "N/A"
    mock_ports[3].description = "n/A"
    mock_ports[4].description = "Device B"

    with patch("serial.tools.list_ports.comports", return_value=mock_ports):
        result = get_usb_ports()

        descriptions = list(result.values())

        # Verify that only non-"n/a" descriptions are returned (case-insensitive filtering)
        assert descriptions == [
            "Device A - /dev/ttyUSB1, s/n: n/a",
            "Device B - /dev/ttyUSB4, s/n: n/a",
        ]


async def test_get_usb_ports_empty_list() -> None:
    """Test that get_usb_ports handles empty port list."""
    with patch("serial.tools.list_ports.comports", return_value=[]):
        result = get_usb_ports()

        # Verify that empty dict is returned
        assert result == {}


async def test_get_usb_ports_single_na_port() -> None:
    """Test that get_usb_ports returns single 'n/a' port when it's the only one available."""
    mock_ports = [ListPortInfo("/dev/ttyUSB0")]
    mock_ports[0].description = "n/a"

    with patch("serial.tools.list_ports.comports", return_value=mock_ports):
        result = get_usb_ports()

        descriptions = list(result.values())

        # Verify that the single "n/a" port is returned
        assert descriptions == [
            "n/a - /dev/ttyUSB0, s/n: n/a",
        ]


async def test_get_usb_ports_single_valid_port() -> None:
    """Test that get_usb_ports returns single valid port."""
    mock_ports = [ListPortInfo("/dev/ttyUSB0")]
    mock_ports[0].description = "Device A"

    with patch("serial.tools.list_ports.comports", return_value=mock_ports):
        result = get_usb_ports()

        descriptions = list(result.values())

        # Verify that the single valid port is returned
        assert descriptions == [
            "Device A - /dev/ttyUSB0, s/n: n/a",
        ]


@pytest.mark.usefixtures("supervisor", "addon_not_installed", "addon_info")
async def test_intent_recommended_user(
    hass: HomeAssistant,
    install_addon: AsyncMock,
    start_addon: AsyncMock,
    set_addon_options: AsyncMock,
) -> None:
    """Test the intent_recommended step."""
    result = await hass.config_entries.flow.async_init(
        DOMAIN, context={"source": config_entries.SOURCE_USER}
    )

    assert result["type"] is FlowResultType.MENU
    assert result["step_id"] == "installation_type"

    result = await hass.config_entries.flow.async_configure(
        result["flow_id"], {"next_step_id": "intent_recommended"}
    )

    assert result["type"] is FlowResultType.SHOW_PROGRESS
    assert result["step_id"] == "install_addon"

    # Make sure the flow continues when the progress task is done.
    await hass.async_block_till_done()

    result = await hass.config_entries.flow.async_configure(result["flow_id"])

    assert install_addon.call_args == call("core_zwave_js")

    assert result["type"] is FlowResultType.FORM
    assert result["step_id"] == "configure_addon_user"
    data_schema = result["data_schema"]
    assert data_schema is not None
    assert data_schema.schema[CONF_USB_PATH] is not None
    assert data_schema.schema.get(CONF_S0_LEGACY_KEY) is None
    assert data_schema.schema.get(CONF_S2_ACCESS_CONTROL_KEY) is None
    assert data_schema.schema.get(CONF_S2_AUTHENTICATED_KEY) is None
    assert data_schema.schema.get(CONF_S2_UNAUTHENTICATED_KEY) is None
    assert data_schema.schema.get(CONF_LR_S2_ACCESS_CONTROL_KEY) is None
    assert data_schema.schema.get(CONF_LR_S2_AUTHENTICATED_KEY) is None

    result = await hass.config_entries.flow.async_configure(
        result["flow_id"],
        user_input={
            CONF_USB_PATH: "/test",
        },
    )

    assert set_addon_options.call_args == call(
        "core_zwave_js",
        AddonsOptions(
            config={
                CONF_ADDON_DEVICE: "/test",
                CONF_ADDON_S0_LEGACY_KEY: "",
                CONF_ADDON_S2_ACCESS_CONTROL_KEY: "",
                CONF_ADDON_S2_AUTHENTICATED_KEY: "",
                CONF_ADDON_S2_UNAUTHENTICATED_KEY: "",
                CONF_ADDON_LR_S2_ACCESS_CONTROL_KEY: "",
                CONF_ADDON_LR_S2_AUTHENTICATED_KEY: "",
            }
        ),
    )

    assert result["type"] is FlowResultType.SHOW_PROGRESS
    assert result["step_id"] == "start_addon"

    with (
        patch(
            "homeassistant.components.zwave_js.async_setup", return_value=True
        ) as mock_setup,
        patch(
            "homeassistant.components.zwave_js.async_setup_entry",
            return_value=True,
        ) as mock_setup_entry,
    ):
        await hass.async_block_till_done()
        result = await hass.config_entries.flow.async_configure(result["flow_id"])
        await hass.async_block_till_done()

    assert start_addon.call_args == call("core_zwave_js")

    assert result["type"] is FlowResultType.CREATE_ENTRY
    assert result["title"] == TITLE
    assert result["data"] == {
        "url": "ws://host1:3001",
        "usb_path": "/test",
        "s0_legacy_key": "",
        "s2_access_control_key": "",
        "s2_authenticated_key": "",
        "s2_unauthenticated_key": "",
        "lr_s2_access_control_key": "",
        "lr_s2_authenticated_key": "",
        "use_addon": True,
        "integration_created_addon": True,
    }
    assert len(mock_setup.mock_calls) == 1
    assert len(mock_setup_entry.mock_calls) == 1


@pytest.mark.usefixtures("supervisor", "addon_not_installed", "addon_info")
@pytest.mark.parametrize(
    ("usb_discovery_info", "device", "discovery_name"),
    [
        (
            USB_DISCOVERY_INFO,
            USB_DISCOVERY_INFO.device,
            "zwave radio",
        ),
        (
            UsbServiceInfo(
                device="/dev/zwa2",
                pid="303A",
                vid="4001",
                serial_number="1234",
                description="ZWA-2 - Nabu Casa ZWA-2",
                manufacturer="Nabu Casa",
            ),
            "/dev/zwa2",
            "Home Assistant Connect ZWA-2",
        ),
    ],
)
async def test_recommended_usb_discovery(
    hass: HomeAssistant,
    install_addon: AsyncMock,
    mock_usb_serial_by_id: MagicMock,
    set_addon_options: AsyncMock,
    start_addon: AsyncMock,
    usb_discovery_info: UsbServiceInfo,
    device: str,
    discovery_name: str,
) -> None:
    """Test usb discovery success path."""
    result = await hass.config_entries.flow.async_init(
        DOMAIN,
        context={"source": config_entries.SOURCE_USB},
        data=usb_discovery_info,
    )

    assert mock_usb_serial_by_id.call_count == 1
    assert result["type"] is FlowResultType.MENU
    assert result["step_id"] == "installation_type"
    assert result["menu_options"] == ["intent_recommended", "intent_custom"]

    result = await hass.config_entries.flow.async_configure(
        result["flow_id"], {"next_step_id": "intent_recommended"}
    )

    assert result["type"] is FlowResultType.SHOW_PROGRESS
    assert result["step_id"] == "install_addon"

    # Make sure the flow continues when the progress task is done.
    await hass.async_block_till_done()

    result = await hass.config_entries.flow.async_configure(result["flow_id"])

    assert install_addon.call_args == call("core_zwave_js")

    assert result["type"] is FlowResultType.SHOW_PROGRESS
    assert result["step_id"] == "start_addon"

    assert set_addon_options.call_args == call(
        "core_zwave_js",
        AddonsOptions(
            config={
                "device": device,
                "s0_legacy_key": "",
                "s2_access_control_key": "",
                "s2_authenticated_key": "",
                "s2_unauthenticated_key": "",
                "lr_s2_access_control_key": "",
                "lr_s2_authenticated_key": "",
            }
        ),
    )

    with (
        patch(
            "homeassistant.components.zwave_js.async_setup", return_value=True
        ) as mock_setup,
        patch(
            "homeassistant.components.zwave_js.async_setup_entry",
            return_value=True,
        ) as mock_setup_entry,
    ):
        await hass.async_block_till_done()
        result = await hass.config_entries.flow.async_configure(result["flow_id"])
        await hass.async_block_till_done()

    assert start_addon.call_args == call("core_zwave_js")

    assert result["type"] is FlowResultType.CREATE_ENTRY
    assert result["title"] == TITLE
    assert result["data"] == {
        "url": "ws://host1:3001",
        "usb_path": device,
        "s0_legacy_key": "",
        "s2_access_control_key": "",
        "s2_authenticated_key": "",
        "s2_unauthenticated_key": "",
        "lr_s2_access_control_key": "",
        "lr_s2_authenticated_key": "",
        "use_addon": True,
        "integration_created_addon": True,
    }
    assert len(mock_setup.mock_calls) == 1
    assert len(mock_setup_entry.mock_calls) == 1<|MERGE_RESOLUTION|>--- conflicted
+++ resolved
@@ -891,18 +891,7 @@
         side_effect=mock_backup_nvm_raw
     )
 
-<<<<<<< HEAD
-    async def mock_restore_nvm(data: bytes):
-=======
-    async def mock_reset_controller():
-        client.driver.emit(
-            "driver ready", {"event": "driver ready", "source": "driver"}
-        )
-
-    client.driver.async_hard_reset = AsyncMock(side_effect=mock_reset_controller)
-
     async def mock_restore_nvm(data: bytes, options: dict[str, bool] | None = None):
->>>>>>> 6f4615f0
         client.driver.controller.emit(
             "nvm convert progress",
             {"event": "nvm convert progress", "bytesRead": 100, "total": 200},
@@ -1022,18 +1011,7 @@
         side_effect=mock_backup_nvm_raw
     )
 
-<<<<<<< HEAD
-    async def mock_restore_nvm(data: bytes):
-=======
-    async def mock_reset_controller():
-        client.driver.emit(
-            "driver ready", {"event": "driver ready", "source": "driver"}
-        )
-
-    client.driver.async_hard_reset = AsyncMock(side_effect=mock_reset_controller)
-
     async def mock_restore_nvm(data: bytes, options: dict[str, bool] | None = None):
->>>>>>> 6f4615f0
         client.driver.controller.emit(
             "nvm convert progress",
             {"event": "nvm convert progress", "bytesRead": 100, "total": 200},
@@ -3479,18 +3457,7 @@
         side_effect=mock_backup_nvm_raw
     )
 
-<<<<<<< HEAD
-    async def mock_restore_nvm(data: bytes):
-=======
-    async def mock_reset_controller():
-        client.driver.emit(
-            "driver ready", {"event": "driver ready", "source": "driver"}
-        )
-
-    client.driver.async_hard_reset = AsyncMock(side_effect=mock_reset_controller)
-
     async def mock_restore_nvm(data: bytes, options: dict[str, bool] | None = None):
->>>>>>> 6f4615f0
         client.driver.controller.emit(
             "nvm convert progress",
             {"event": "nvm convert progress", "bytesRead": 100, "total": 200},
@@ -3659,16 +3626,7 @@
         side_effect=mock_backup_nvm_raw
     )
 
-<<<<<<< HEAD
-    async def mock_restore_nvm(data: bytes):
-=======
-    async def mock_reset_controller():
-        await asyncio.sleep(0)
-
-    client.driver.async_hard_reset = AsyncMock(side_effect=mock_reset_controller)
-
     async def mock_restore_nvm(data: bytes, options: dict[str, bool] | None = None):
->>>>>>> 6f4615f0
         client.driver.controller.emit(
             "nvm convert progress",
             {"event": "nvm convert progress", "bytesRead": 100, "total": 200},
@@ -3803,18 +3761,7 @@
         side_effect=mock_backup_nvm_raw
     )
 
-<<<<<<< HEAD
-    async def mock_restore_nvm(data: bytes):
-=======
-    async def mock_reset_controller():
-        client.driver.emit(
-            "driver ready", {"event": "driver ready", "source": "driver"}
-        )
-
-    client.driver.async_hard_reset = AsyncMock(side_effect=mock_reset_controller)
-
     async def mock_restore_nvm(data: bytes, options: dict[str, bool] | None = None):
->>>>>>> 6f4615f0
         client.driver.controller.emit(
             "nvm convert progress",
             {"event": "nvm convert progress", "bytesRead": 100, "total": 200},
