"""Test the Z-Wave JS init module."""

import asyncio
from collections.abc import Generator
from copy import deepcopy
import logging
from typing import Any
from unittest.mock import AsyncMock, MagicMock, call, patch

from aiohasupervisor import SupervisorError
from aiohasupervisor.models import AddonsOptions
import pytest
from zwave_js_server.client import Client
from zwave_js_server.const import SecurityClass
from zwave_js_server.event import Event
from zwave_js_server.exceptions import (
    BaseZwaveJSServerError,
    InvalidServerVersion,
    NotConnected,
)
<<<<<<< HEAD
from zwave_js_server.model.controller import ProvisioningEntry
from zwave_js_server.model.node import Node
=======
from zwave_js_server.model.node import Node, NodeDataType
>>>>>>> 759d8a3f
from zwave_js_server.model.version import VersionInfo

from homeassistant.components.hassio import HassioAPIError
from homeassistant.components.logger import DOMAIN as LOGGER_DOMAIN, SERVICE_SET_LEVEL
from homeassistant.components.persistent_notification import async_dismiss
from homeassistant.components.zwave_js import DOMAIN
from homeassistant.components.zwave_js.helpers import get_device_id, get_device_id_ext
from homeassistant.config_entries import ConfigEntryDisabler, ConfigEntryState
from homeassistant.const import STATE_UNAVAILABLE
from homeassistant.core import CoreState, HomeAssistant
from homeassistant.helpers import (
    area_registry as ar,
    device_registry as dr,
    entity_registry as er,
    issue_registry as ir,
)
from homeassistant.setup import async_setup_component

from .common import AIR_TEMPERATURE_SENSOR, EATON_RF9640_ENTITY

from tests.common import (
    MockConfigEntry,
    async_fire_time_changed,
    async_get_persistent_notifications,
)
from tests.typing import WebSocketGenerator

CONTROLLER_PATCH_PREFIX = "zwave_js_server.model.controller.Controller"


@pytest.fixture(name="connect_timeout")
def connect_timeout_fixture() -> Generator[int]:
    """Mock the connect timeout."""
    with patch("homeassistant.components.zwave_js.CONNECT_TIMEOUT", new=0) as timeout:
        yield timeout


async def test_entry_setup_unload(
    hass: HomeAssistant,
    client: MagicMock,
    integration: MockConfigEntry,
) -> None:
    """Test the integration set up and unload."""
    entry = integration

    assert client.connect.call_count == 1
    assert entry.state is ConfigEntryState.LOADED

    await hass.config_entries.async_unload(entry.entry_id)

    assert client.disconnect.call_count == 1
    assert entry.state is ConfigEntryState.NOT_LOADED


@pytest.mark.usefixtures("integration")
async def test_home_assistant_stop(
    hass: HomeAssistant,
    client: MagicMock,
) -> None:
    """Test we clean up on home assistant stop."""
    await hass.async_stop()

    assert client.disconnect.call_count == 1


@pytest.mark.usefixtures("client", "connect_timeout")
async def test_initialized_timeout(hass: HomeAssistant) -> None:
    """Test we handle a timeout during client initialization."""
    entry = MockConfigEntry(domain="zwave_js", data={"url": "ws://test.org"})
    entry.add_to_hass(hass)

    await hass.config_entries.async_setup(entry.entry_id)
    await hass.async_block_till_done()

    assert entry.state is ConfigEntryState.SETUP_RETRY


@pytest.mark.usefixtures("client")
async def test_enabled_statistics(hass: HomeAssistant) -> None:
    """Test that we enabled statistics if the entry is opted in."""
    entry = MockConfigEntry(
        domain="zwave_js",
        data={"url": "ws://test.org", "data_collection_opted_in": True},
    )
    entry.add_to_hass(hass)

    with patch(
        "zwave_js_server.model.driver.Driver.async_enable_statistics"
    ) as mock_cmd:
        await hass.config_entries.async_setup(entry.entry_id)
        await hass.async_block_till_done()
        assert mock_cmd.called


@pytest.mark.usefixtures("client")
async def test_disabled_statistics(hass: HomeAssistant) -> None:
    """Test that we disabled statistics if the entry is opted out."""
    entry = MockConfigEntry(
        domain="zwave_js",
        data={"url": "ws://test.org", "data_collection_opted_in": False},
    )
    entry.add_to_hass(hass)

    with patch(
        "zwave_js_server.model.driver.Driver.async_disable_statistics"
    ) as mock_cmd:
        await hass.config_entries.async_setup(entry.entry_id)
        await hass.async_block_till_done()
        assert mock_cmd.called


@pytest.mark.usefixtures("client")
async def test_noop_statistics(hass: HomeAssistant) -> None:
    """Test that we don't make statistics calls if user hasn't set preference."""
    entry = MockConfigEntry(domain="zwave_js", data={"url": "ws://test.org"})
    entry.add_to_hass(hass)

    with (
        patch(
            "zwave_js_server.model.driver.Driver.async_enable_statistics"
        ) as mock_cmd1,
        patch(
            "zwave_js_server.model.driver.Driver.async_disable_statistics"
        ) as mock_cmd2,
    ):
        await hass.config_entries.async_setup(entry.entry_id)
        await hass.async_block_till_done()
        assert not mock_cmd1.called
        assert not mock_cmd2.called


async def test_driver_ready_timeout_during_setup(
    hass: HomeAssistant,
    client: MagicMock,
    listen_block: asyncio.Event,
) -> None:
    """Test we handle driver ready timeout during setup."""

    async def listen(driver_ready: asyncio.Event) -> None:
        """Mock listen."""
        await listen_block.wait()

    client.listen.side_effect = listen

    entry = MockConfigEntry(
        domain="zwave_js",
        data={"url": "ws://test.org", "data_collection_opted_in": True},
    )
    entry.add_to_hass(hass)
    assert client.disconnect.call_count == 0

    with patch("homeassistant.components.zwave_js.DRIVER_READY_TIMEOUT", new=0):
        await hass.config_entries.async_setup(entry.entry_id)
        await hass.async_block_till_done()

    assert entry.state is ConfigEntryState.SETUP_RETRY
    assert client.disconnect.call_count == 1


@pytest.mark.parametrize("core_state", [CoreState.running, CoreState.stopping])
@pytest.mark.parametrize(
    ("listen_future_result_method", "listen_future_result"),
    [
        ("set_exception", BaseZwaveJSServerError("Boom")),
        ("set_exception", Exception("Boom")),
        ("set_result", None),
    ],
)
async def test_listen_done_during_setup_before_forward_entry(
    hass: HomeAssistant,
    client: MagicMock,
    listen_block: asyncio.Event,
    listen_result: asyncio.Future[None],
    core_state: CoreState,
    listen_future_result_method: str,
    listen_future_result: Exception | None,
) -> None:
    """Test listen task finishing during setup before forward entry."""
    assert hass.state is CoreState.running

    async def listen(driver_ready: asyncio.Event) -> None:
        await listen_block.wait()
        await listen_result
        async_fire_time_changed(hass, fire_all=True)

    client.listen.side_effect = listen
    hass.set_state(core_state)
    listen_block.set()
    getattr(listen_result, listen_future_result_method)(listen_future_result)

    entry = MockConfigEntry(domain="zwave_js", data={"url": "ws://test.org"})
    entry.add_to_hass(hass)
    assert client.disconnect.call_count == 0

    await hass.config_entries.async_setup(entry.entry_id)
    await hass.async_block_till_done()

    assert entry.state is ConfigEntryState.SETUP_RETRY
    assert client.disconnect.call_count == 1


async def test_not_connected_during_setup_after_forward_entry(
    hass: HomeAssistant,
    client: MagicMock,
    listen_block: asyncio.Event,
    listen_result: asyncio.Future[None],
) -> None:
    """Test we handle not connected client during setup after forward entry."""

    async def send_command_side_effect(*args: Any, **kwargs: Any) -> None:
        """Mock send command."""
        listen_block.set()
        listen_result.set_result(None)
        # Yield to allow the listen task to run
        await asyncio.sleep(0)
        raise NotConnected("Boom")

    async def listen(driver_ready: asyncio.Event) -> None:
        """Mock listen."""
        driver_ready.set()
        client.async_send_command.side_effect = send_command_side_effect
        await listen_block.wait()
        await listen_result

    client.listen.side_effect = listen

    entry = MockConfigEntry(
        domain="zwave_js",
        data={"url": "ws://test.org", "data_collection_opted_in": True},
    )
    entry.add_to_hass(hass)
    assert client.disconnect.call_count == 0

    await hass.config_entries.async_setup(entry.entry_id)
    await hass.async_block_till_done()

    assert entry.state is ConfigEntryState.SETUP_RETRY
    assert client.disconnect.call_count == 1


@pytest.mark.parametrize("core_state", [CoreState.running, CoreState.stopping])
@pytest.mark.parametrize(
    ("listen_future_result_method", "listen_future_result"),
    [
        ("set_exception", BaseZwaveJSServerError("Boom")),
        ("set_exception", Exception("Boom")),
        ("set_result", None),
    ],
)
async def test_listen_done_during_setup_after_forward_entry(
    hass: HomeAssistant,
    client: MagicMock,
    listen_block: asyncio.Event,
    listen_result: asyncio.Future[None],
    core_state: CoreState,
    listen_future_result_method: str,
    listen_future_result: Exception | None,
) -> None:
    """Test listen task finishing during setup after forward entry."""
    assert hass.state is CoreState.running

    original_send_command_side_effect = client.async_send_command.side_effect

    async def send_command_side_effect(*args: Any, **kwargs: Any) -> None:
        """Mock send command."""
        listen_block.set()
        getattr(listen_result, listen_future_result_method)(listen_future_result)
        client.async_send_command.side_effect = original_send_command_side_effect
        # Yield to allow the listen task to run
        await asyncio.sleep(0)

    async def listen(driver_ready: asyncio.Event) -> None:
        """Mock listen."""
        driver_ready.set()
        client.async_send_command.side_effect = send_command_side_effect
        await listen_block.wait()
        await listen_result

    client.listen.side_effect = listen
    hass.set_state(core_state)

    entry = MockConfigEntry(
        domain="zwave_js",
        data={"url": "ws://test.org", "data_collection_opted_in": True},
    )
    entry.add_to_hass(hass)
    assert client.disconnect.call_count == 0

    await hass.config_entries.async_setup(entry.entry_id)
    await hass.async_block_till_done()

    assert entry.state is ConfigEntryState.SETUP_RETRY
    assert client.disconnect.call_count == 1


@pytest.mark.parametrize(
    ("core_state", "final_config_entry_state", "disconnect_call_count"),
    [
        (
            CoreState.running,
            ConfigEntryState.SETUP_RETRY,
            2,
        ),  # the reload will cause a disconnect call too
        (
            CoreState.stopping,
            ConfigEntryState.LOADED,
            0,
        ),  # the home assistant stop event will handle the disconnect
    ],
)
@pytest.mark.parametrize(
    ("listen_future_result_method", "listen_future_result"),
    [
        ("set_exception", BaseZwaveJSServerError("Boom")),
        ("set_exception", Exception("Boom")),
        ("set_result", None),
    ],
)
async def test_listen_done_after_setup(
    hass: HomeAssistant,
    client: MagicMock,
    integration: MockConfigEntry,
    listen_block: asyncio.Event,
    listen_result: asyncio.Future[None],
    core_state: CoreState,
    listen_future_result_method: str,
    listen_future_result: Exception | None,
    final_config_entry_state: ConfigEntryState,
    disconnect_call_count: int,
) -> None:
    """Test listen task finishing after setup."""
    config_entry = integration
    assert config_entry.state is ConfigEntryState.LOADED
    assert hass.state is CoreState.running
    assert client.disconnect.call_count == 0

    hass.set_state(core_state)
    listen_block.set()
    getattr(listen_result, listen_future_result_method)(listen_future_result)
    await hass.async_block_till_done()

    assert config_entry.state is final_config_entry_state
    assert client.disconnect.call_count == disconnect_call_count


@pytest.mark.usefixtures("client")
async def test_new_entity_on_value_added(
    hass: HomeAssistant,
    multisensor_6: Node,
    integration: MockConfigEntry,
) -> None:
    """Test we create a new entity if a value is added after the fact."""
    node: Node = multisensor_6

    # Add a value on a random endpoint so we can be sure we should get a new entity
    event = Event(
        type="value added",
        data={
            "source": "node",
            "event": "value added",
            "nodeId": node.node_id,
            "args": {
                "commandClassName": "Multilevel Sensor",
                "commandClass": 49,
                "endpoint": 10,
                "property": "Ultraviolet",
                "propertyName": "Ultraviolet",
                "metadata": {
                    "type": "number",
                    "readable": True,
                    "writeable": False,
                    "label": "Ultraviolet",
                    "ccSpecific": {"sensorType": 27, "scale": 0},
                },
                "value": 0,
            },
        },
    )
    node.receive_event(event)
    await hass.async_block_till_done()
    assert hass.states.get("sensor.multisensor_6_ultraviolet_10") is not None


@pytest.mark.usefixtures("integration")
async def test_on_node_added_ready(
    hass: HomeAssistant,
    device_registry: dr.DeviceRegistry,
    multisensor_6_state: NodeDataType,
    client: MagicMock,
) -> None:
    """Test we handle a node added event with a ready node."""
    node = Node(client, deepcopy(multisensor_6_state))
    event = {"node": node}
    air_temperature_device_id = f"{client.driver.controller.home_id}-{node.node_id}"

    state = hass.states.get(AIR_TEMPERATURE_SENSOR)

    assert not state  # entity and device not yet added
    assert not device_registry.async_get_device(
        identifiers={(DOMAIN, air_temperature_device_id)}
    )

    client.driver.controller.emit("node added", event)
    await hass.async_block_till_done()

    state = hass.states.get(AIR_TEMPERATURE_SENSOR)

    assert state  # entity and device added
    assert state.state != STATE_UNAVAILABLE
    assert device_registry.async_get_device(
        identifiers={(DOMAIN, air_temperature_device_id)}
    )


<<<<<<< HEAD
async def test_on_node_added_preprovisioned(
    hass: HomeAssistant,
    device_registry: dr.DeviceRegistry,
    multisensor_6_state,
    client,
    integration,
) -> None:
    """Test node added event with a preprovisioned device."""
    dsk = "test"
    node = Node(client, deepcopy(multisensor_6_state))
    device = device_registry.async_get_or_create(
        config_entry_id=integration.entry_id,
        identifiers={(DOMAIN, f"provision_{dsk}")},
    )
    provisioning_entry = ProvisioningEntry.from_dict(
        {
            "dsk": dsk,
            "securityClasses": [SecurityClass.S2_UNAUTHENTICATED],
            "device_id": device.id,
        }
    )
    with patch(
        f"{CONTROLLER_PATCH_PREFIX}.async_get_provisioning_entry",
        side_effect=lambda id: provisioning_entry if id == node.node_id else None,
    ):
        event = {"node": node}
        client.driver.controller.emit("node added", event)
        await hass.async_block_till_done()

        device = device_registry.async_get(device.id)
        assert device
        assert device.identifiers == {
            get_device_id(client.driver, node),
            get_device_id_ext(client.driver, node),
        }
        assert device.sw_version == node.firmware_version
        # There should only be the controller and the preprovisioned device
        assert len(device_registry.devices) == 2


=======
@pytest.mark.usefixtures("integration")
>>>>>>> 759d8a3f
async def test_on_node_added_not_ready(
    hass: HomeAssistant,
    device_registry: dr.DeviceRegistry,
    entity_registry: er.EntityRegistry,
    zp3111_not_ready_state: NodeDataType,
    client: MagicMock,
) -> None:
    """Test we handle a node added event with a non-ready node."""
    device_id = f"{client.driver.controller.home_id}-{zp3111_not_ready_state['nodeId']}"

    assert len(hass.states.async_all()) == 1
    assert len(device_registry.devices) == 1

    node_state = deepcopy(zp3111_not_ready_state)
    node_state["isSecure"] = False

    event = Event(
        type="node added",
        data={
            "source": "controller",
            "event": "node added",
            "node": node_state,
            "result": {},
        },
    )
    client.driver.receive_event(event)
    await hass.async_block_till_done()

    device = device_registry.async_get_device(identifiers={(DOMAIN, device_id)})
    assert device
    # no extended device identifier yet
    assert len(device.identifiers) == 1

    entities = er.async_entries_for_device(entity_registry, device.id)
    # the only entities are the node status sensor, last_seen sensor, and ping button
    assert len(entities) == 3


async def test_existing_node_ready(
    hass: HomeAssistant,
    device_registry: dr.DeviceRegistry,
    client: MagicMock,
    multisensor_6: Node,
    integration: MockConfigEntry,
) -> None:
    """Test we handle a ready node that exists during integration setup."""
    node = multisensor_6
    air_temperature_device_id = f"{client.driver.controller.home_id}-{node.node_id}"
    air_temperature_device_id_ext = (
        f"{air_temperature_device_id}-{node.manufacturer_id}:"
        f"{node.product_type}:{node.product_id}"
    )

    state = hass.states.get(AIR_TEMPERATURE_SENSOR)

    assert state  # entity and device added
    assert state.state != STATE_UNAVAILABLE

    device = device_registry.async_get_device(
        identifiers={(DOMAIN, air_temperature_device_id)}
    )
    assert device
    assert device == device_registry.async_get_device(
        identifiers={(DOMAIN, air_temperature_device_id_ext)}
    )


async def test_existing_node_reinterview(
    hass: HomeAssistant,
    device_registry: dr.DeviceRegistry,
    client: Client,
    multisensor_6_state: NodeDataType,
    multisensor_6: Node,
    integration: MockConfigEntry,
) -> None:
    """Test we handle a node re-interview firing a node ready event."""
    node = multisensor_6
    assert client.driver is not None
    air_temperature_device_id = f"{client.driver.controller.home_id}-{node.node_id}"
    air_temperature_device_id_ext = (
        f"{air_temperature_device_id}-{node.manufacturer_id}:"
        f"{node.product_type}:{node.product_id}"
    )

    state = hass.states.get(AIR_TEMPERATURE_SENSOR)

    assert state  # entity and device added
    assert state.state != STATE_UNAVAILABLE

    device = device_registry.async_get_device(
        identifiers={(DOMAIN, air_temperature_device_id)}
    )
    assert device
    assert device == device_registry.async_get_device(
        identifiers={(DOMAIN, air_temperature_device_id_ext)}
    )
    assert device.sw_version == "1.12"

    node_state = deepcopy(multisensor_6_state)
    node_state["firmwareVersion"] = "1.13"
    event = Event(
        type="ready",
        data={
            "source": "node",
            "event": "ready",
            "nodeId": node.node_id,
            "nodeState": node_state,
        },
    )
    client.driver.receive_event(event)
    await hass.async_block_till_done()

    state = hass.states.get(AIR_TEMPERATURE_SENSOR)

    assert state
    assert state.state != STATE_UNAVAILABLE
    device = device_registry.async_get_device(
        identifiers={(DOMAIN, air_temperature_device_id)}
    )
    assert device
    assert device == device_registry.async_get_device(
        identifiers={(DOMAIN, air_temperature_device_id_ext)}
    )
    assert device.sw_version == "1.13"


async def test_existing_node_not_ready(
    hass: HomeAssistant,
    device_registry: dr.DeviceRegistry,
    entity_registry: er.EntityRegistry,
    client: MagicMock,
    zp3111_not_ready: Node,
    integration: MockConfigEntry,
) -> None:
    """Test we handle a non-ready node that exists during integration setup."""
    node = zp3111_not_ready
    device_id = f"{client.driver.controller.home_id}-{node.node_id}"

    device = device_registry.async_get_device(identifiers={(DOMAIN, device_id)})
    assert device
    assert device.name == f"Node {node.node_id}"
    assert not device.manufacturer
    assert not device.model
    assert not device.sw_version

    device = device_registry.async_get_device(identifiers={(DOMAIN, device_id)})
    assert device
    # no extended device identifier yet
    assert len(device.identifiers) == 1

    entities = er.async_entries_for_device(entity_registry, device.id)
    # the only entities are the node status sensor, last_seen sensor, and ping button
    assert len(entities) == 3


async def test_existing_node_not_replaced_when_not_ready(
    hass: HomeAssistant,
    area_registry: ar.AreaRegistry,
    device_registry: dr.DeviceRegistry,
    entity_registry: er.EntityRegistry,
    client: MagicMock,
    zp3111: Node,
    zp3111_not_ready_state: NodeDataType,
    zp3111_state: NodeDataType,
    integration: MockConfigEntry,
) -> None:
    """Test when a node added event with a non-ready node is received.

    The existing node should not be replaced, and no customization should be lost.
    """
    kitchen_area = area_registry.async_create("Kitchen")

    device_id = f"{client.driver.controller.home_id}-{zp3111.node_id}"
    device_id_ext = (
        f"{device_id}-{zp3111.manufacturer_id}:"
        f"{zp3111.product_type}:{zp3111.product_id}"
    )

    device = device_registry.async_get_device(identifiers={(DOMAIN, device_id)})
    assert device
    assert device.name == "4-in-1 Sensor"
    assert not device.name_by_user
    assert device.manufacturer == "Vision Security"
    assert device.model == "ZP3111-5"
    assert device.sw_version == "5.1"
    assert not device.area_id
    assert device == device_registry.async_get_device(
        identifiers={(DOMAIN, device_id_ext)}
    )

    motion_entity = "binary_sensor.4_in_1_sensor_motion_detection"
    state = hass.states.get(motion_entity)
    assert state
    assert state.name == "4-in-1 Sensor Motion detection"

    device_registry.async_update_device(
        device.id, name_by_user="Custom Device Name", area_id=kitchen_area.id
    )

    custom_device = device_registry.async_get_device(identifiers={(DOMAIN, device_id)})
    assert custom_device
    assert custom_device.name == "4-in-1 Sensor"
    assert custom_device.name_by_user == "Custom Device Name"
    assert custom_device.manufacturer == "Vision Security"
    assert custom_device.model == "ZP3111-5"
    assert device.sw_version == "5.1"
    assert custom_device.area_id == kitchen_area.id
    assert custom_device == device_registry.async_get_device(
        identifiers={(DOMAIN, device_id_ext)}
    )

    custom_entity = "binary_sensor.custom_motion_sensor"
    entity_registry.async_update_entity(
        motion_entity, new_entity_id=custom_entity, name="Custom Entity Name"
    )
    await hass.async_block_till_done()
    state = hass.states.get(custom_entity)
    assert state
    assert state.name == "Custom Entity Name"
    assert not hass.states.get(motion_entity)

    node_state = deepcopy(zp3111_not_ready_state)
    node_state["isSecure"] = False

    event = Event(
        type="node added",
        data={
            "source": "controller",
            "event": "node added",
            "node": node_state,
            "result": {},
        },
    )
    client.driver.receive_event(event)
    await hass.async_block_till_done()

    device = device_registry.async_get_device(identifiers={(DOMAIN, device_id)})
    assert device
    assert device == device_registry.async_get_device(
        identifiers={(DOMAIN, device_id_ext)}
    )
    assert device.id == custom_device.id
    assert device.identifiers == custom_device.identifiers
    assert device.name == f"Node {zp3111.node_id}"
    assert device.name_by_user == "Custom Device Name"
    assert not device.manufacturer
    assert not device.model
    assert not device.sw_version
    assert device.area_id == kitchen_area.id

    state = hass.states.get(custom_entity)
    assert state
    assert state.name == "Custom Entity Name"

    event = Event(
        type="ready",
        data={
            "source": "node",
            "event": "ready",
            "nodeId": zp3111_state["nodeId"],
            "nodeState": deepcopy(zp3111_state),
        },
    )
    client.driver.receive_event(event)
    await hass.async_block_till_done()

    device = device_registry.async_get_device(identifiers={(DOMAIN, device_id)})
    assert device
    assert device == device_registry.async_get_device(
        identifiers={(DOMAIN, device_id_ext)}
    )
    assert device.id == custom_device.id
    assert device.identifiers == custom_device.identifiers
    assert device.name == "4-in-1 Sensor"
    assert device.name_by_user == "Custom Device Name"
    assert device.manufacturer == "Vision Security"
    assert device.model == "ZP3111-5"
    assert device.area_id == kitchen_area.id
    assert device.sw_version == "5.1"

    state = hass.states.get(custom_entity)
    assert state
    assert state.state != STATE_UNAVAILABLE
    assert state.name == "Custom Entity Name"


@pytest.mark.usefixtures("client")
async def test_null_name(
    hass: HomeAssistant,
    null_name_check: Node,
    integration: MockConfigEntry,
) -> None:
    """Test that node without a name gets a generic node name."""
    node = null_name_check
    assert hass.states.get(f"switch.node_{node.node_id}")


@pytest.mark.usefixtures("addon_installed", "addon_info")
async def test_start_addon(
    hass: HomeAssistant,
    install_addon: AsyncMock,
    set_addon_options: AsyncMock,
    start_addon: AsyncMock,
) -> None:
    """Test start the Z-Wave JS add-on during entry setup."""
    device = "/test"
    s0_legacy_key = "s0_legacy"
    s2_access_control_key = "s2_access_control"
    s2_authenticated_key = "s2_authenticated"
    s2_unauthenticated_key = "s2_unauthenticated"
    lr_s2_access_control_key = "lr_s2_access_control"
    lr_s2_authenticated_key = "lr_s2_authenticated"
    addon_options = {
        "device": device,
        "s0_legacy_key": s0_legacy_key,
        "s2_access_control_key": s2_access_control_key,
        "s2_authenticated_key": s2_authenticated_key,
        "s2_unauthenticated_key": s2_unauthenticated_key,
        "lr_s2_access_control_key": lr_s2_access_control_key,
        "lr_s2_authenticated_key": lr_s2_authenticated_key,
    }
    entry = MockConfigEntry(
        domain=DOMAIN,
        title="Z-Wave JS",
        data={
            "use_addon": True,
            "usb_path": device,
            "s0_legacy_key": s0_legacy_key,
            "s2_access_control_key": s2_access_control_key,
            "s2_authenticated_key": s2_authenticated_key,
            "s2_unauthenticated_key": s2_unauthenticated_key,
            "lr_s2_access_control_key": lr_s2_access_control_key,
            "lr_s2_authenticated_key": lr_s2_authenticated_key,
        },
    )
    entry.add_to_hass(hass)

    await hass.config_entries.async_setup(entry.entry_id)
    await hass.async_block_till_done()

    assert entry.state is ConfigEntryState.SETUP_RETRY
    assert install_addon.call_count == 0
    assert set_addon_options.call_count == 1
    assert set_addon_options.call_args == call(
        "core_zwave_js", AddonsOptions(config=addon_options)
    )
    assert start_addon.call_count == 1
    assert start_addon.call_args == call("core_zwave_js")


@pytest.mark.usefixtures("addon_not_installed", "addon_info")
async def test_install_addon(
    hass: HomeAssistant,
    install_addon: AsyncMock,
    set_addon_options: AsyncMock,
    start_addon: AsyncMock,
) -> None:
    """Test install and start the Z-Wave JS add-on during entry setup."""
    device = "/test"
    s0_legacy_key = "s0_legacy"
    s2_access_control_key = "s2_access_control"
    s2_authenticated_key = "s2_authenticated"
    s2_unauthenticated_key = "s2_unauthenticated"
    addon_options = {
        "device": device,
        "s0_legacy_key": s0_legacy_key,
        "s2_access_control_key": s2_access_control_key,
        "s2_authenticated_key": s2_authenticated_key,
        "s2_unauthenticated_key": s2_unauthenticated_key,
    }
    entry = MockConfigEntry(
        domain=DOMAIN,
        title="Z-Wave JS",
        data={
            "use_addon": True,
            "usb_path": device,
            "s0_legacy_key": s0_legacy_key,
            "s2_access_control_key": s2_access_control_key,
            "s2_authenticated_key": s2_authenticated_key,
            "s2_unauthenticated_key": s2_unauthenticated_key,
        },
    )
    entry.add_to_hass(hass)

    await hass.config_entries.async_setup(entry.entry_id)
    await hass.async_block_till_done()

    assert entry.state is ConfigEntryState.SETUP_RETRY
    assert install_addon.call_count == 1
    assert install_addon.call_args == call("core_zwave_js")
    assert set_addon_options.call_count == 1
    assert set_addon_options.call_args == call(
        "core_zwave_js", AddonsOptions(config=addon_options)
    )
    assert start_addon.call_count == 1
    assert start_addon.call_args == call("core_zwave_js")


@pytest.mark.usefixtures("addon_installed", "addon_info", "set_addon_options")
@pytest.mark.parametrize("addon_info_side_effect", [SupervisorError("Boom")])
async def test_addon_info_failure(
    hass: HomeAssistant,
    install_addon: AsyncMock,
    start_addon: AsyncMock,
) -> None:
    """Test failure to get add-on info for Z-Wave JS add-on during entry setup."""
    device = "/test"
    network_key = "abc123"
    entry = MockConfigEntry(
        domain=DOMAIN,
        title="Z-Wave JS",
        data={"use_addon": True, "usb_path": device, "network_key": network_key},
    )
    entry.add_to_hass(hass)

    await hass.config_entries.async_setup(entry.entry_id)
    await hass.async_block_till_done()

    assert entry.state is ConfigEntryState.SETUP_RETRY
    assert install_addon.call_count == 0
    assert start_addon.call_count == 0


@pytest.mark.usefixtures("addon_running", "addon_info", "client")
@pytest.mark.parametrize(
    (
        "old_device",
        "new_device",
        "old_s0_legacy_key",
        "new_s0_legacy_key",
        "old_s2_access_control_key",
        "new_s2_access_control_key",
        "old_s2_authenticated_key",
        "new_s2_authenticated_key",
        "old_s2_unauthenticated_key",
        "new_s2_unauthenticated_key",
        "old_lr_s2_access_control_key",
        "new_lr_s2_access_control_key",
        "old_lr_s2_authenticated_key",
        "new_lr_s2_authenticated_key",
    ),
    [
        (
            "/old_test",
            "/new_test",
            "old123",
            "new123",
            "old456",
            "new456",
            "old789",
            "new789",
            "old987",
            "new987",
            "old654",
            "new654",
            "old321",
            "new321",
        )
    ],
)
async def test_addon_options_changed(
    hass: HomeAssistant,
    install_addon: AsyncMock,
    addon_options: dict[str, Any],
    start_addon: AsyncMock,
    old_device: str,
    new_device: str,
    old_s0_legacy_key: str,
    new_s0_legacy_key: str,
    old_s2_access_control_key: str,
    new_s2_access_control_key: str,
    old_s2_authenticated_key: str,
    new_s2_authenticated_key: str,
    old_s2_unauthenticated_key: str,
    new_s2_unauthenticated_key: str,
    old_lr_s2_access_control_key: str,
    new_lr_s2_access_control_key: str,
    old_lr_s2_authenticated_key: str,
    new_lr_s2_authenticated_key: str,
) -> None:
    """Test update config entry data on entry setup if add-on options changed."""
    addon_options["device"] = new_device
    addon_options["s0_legacy_key"] = new_s0_legacy_key
    addon_options["s2_access_control_key"] = new_s2_access_control_key
    addon_options["s2_authenticated_key"] = new_s2_authenticated_key
    addon_options["s2_unauthenticated_key"] = new_s2_unauthenticated_key
    addon_options["lr_s2_access_control_key"] = new_lr_s2_access_control_key
    addon_options["lr_s2_authenticated_key"] = new_lr_s2_authenticated_key
    entry = MockConfigEntry(
        domain=DOMAIN,
        title="Z-Wave JS",
        data={
            "url": "ws://host1:3001",
            "use_addon": True,
            "usb_path": old_device,
            "s0_legacy_key": old_s0_legacy_key,
            "s2_access_control_key": old_s2_access_control_key,
            "s2_authenticated_key": old_s2_authenticated_key,
            "s2_unauthenticated_key": old_s2_unauthenticated_key,
            "lr_s2_access_control_key": old_lr_s2_access_control_key,
            "lr_s2_authenticated_key": old_lr_s2_authenticated_key,
        },
    )
    entry.add_to_hass(hass)

    await hass.config_entries.async_setup(entry.entry_id)
    await hass.async_block_till_done()

    assert entry.state is ConfigEntryState.LOADED
    assert entry.data["usb_path"] == new_device
    assert entry.data["s0_legacy_key"] == new_s0_legacy_key
    assert entry.data["s2_access_control_key"] == new_s2_access_control_key
    assert entry.data["s2_authenticated_key"] == new_s2_authenticated_key
    assert entry.data["s2_unauthenticated_key"] == new_s2_unauthenticated_key
    assert entry.data["lr_s2_access_control_key"] == new_lr_s2_access_control_key
    assert entry.data["lr_s2_authenticated_key"] == new_lr_s2_authenticated_key
    assert install_addon.call_count == 0
    assert start_addon.call_count == 0


@pytest.mark.usefixtures("addon_running")
@pytest.mark.parametrize(
    (
        "addon_version",
        "update_available",
        "update_calls",
        "backup_calls",
        "update_addon_side_effect",
        "create_backup_side_effect",
    ),
    [
        ("1.0.0", True, 1, 1, None, None),
        ("1.0.0", False, 0, 0, None, None),
        ("1.0.0", True, 1, 1, SupervisorError("Boom"), None),
        ("1.0.0", True, 0, 1, None, HassioAPIError("Boom")),
    ],
)
async def test_update_addon(
    hass: HomeAssistant,
    client: MagicMock,
    addon_info: AsyncMock,
    create_backup: AsyncMock,
    update_addon: AsyncMock,
    addon_options: dict[str, Any],
    addon_version: str,
    update_available: bool,
    update_calls: int,
    backup_calls: int,
    update_addon_side_effect: Exception | None,
    create_backup_side_effect: Exception | None,
) -> None:
    """Test update the Z-Wave JS add-on during entry setup."""
    device = "/test"
    network_key = "abc123"
    addon_options["device"] = device
    addon_options["network_key"] = network_key
    addon_info.return_value.version = addon_version
    addon_info.return_value.update_available = update_available
    create_backup.side_effect = create_backup_side_effect
    update_addon.side_effect = update_addon_side_effect
    client.connect.side_effect = InvalidServerVersion(
        VersionInfo("a", "b", 1, 1, 1), 1, "Invalid version"
    )
    entry = MockConfigEntry(
        domain=DOMAIN,
        title="Z-Wave JS",
        data={
            "url": "ws://host1:3001",
            "use_addon": True,
            "usb_path": device,
            "network_key": network_key,
        },
    )
    entry.add_to_hass(hass)

    await hass.config_entries.async_setup(entry.entry_id)
    await hass.async_block_till_done()

    assert entry.state is ConfigEntryState.SETUP_RETRY
    assert create_backup.call_count == backup_calls
    assert update_addon.call_count == update_calls


async def test_issue_registry(
    hass: HomeAssistant,
    client: MagicMock,
    issue_registry: ir.IssueRegistry,
) -> None:
    """Test issue registry."""
    device = "/test"
    network_key = "abc123"

    client.connect.side_effect = InvalidServerVersion(
        VersionInfo("a", "b", 1, 1, 1), 1, "Invalid version"
    )

    entry = MockConfigEntry(
        domain=DOMAIN,
        title="Z-Wave JS",
        data={
            "url": "ws://host1:3001",
            "use_addon": False,
            "usb_path": device,
            "network_key": network_key,
        },
    )
    entry.add_to_hass(hass)

    await hass.config_entries.async_setup(entry.entry_id)
    await hass.async_block_till_done()

    assert entry.state is ConfigEntryState.SETUP_RETRY

    assert issue_registry.async_get_issue(DOMAIN, "invalid_server_version")

    async def connect():
        await asyncio.sleep(0)
        client.connected = True

    client.connect = AsyncMock(side_effect=connect)

    await hass.config_entries.async_reload(entry.entry_id)
    await hass.async_block_till_done()
    assert entry.state is ConfigEntryState.LOADED
    assert not issue_registry.async_get_issue(DOMAIN, "invalid_server_version")


@pytest.mark.usefixtures("addon_running", "client")
@pytest.mark.parametrize(
    ("stop_addon_side_effect", "entry_state"),
    [
        (None, ConfigEntryState.NOT_LOADED),
        (SupervisorError("Boom"), ConfigEntryState.FAILED_UNLOAD),
    ],
)
async def test_stop_addon(
    hass: HomeAssistant,
    addon_options: dict[str, Any],
    stop_addon: AsyncMock,
    stop_addon_side_effect: Exception | None,
    entry_state: ConfigEntryState,
) -> None:
    """Test stop the Z-Wave JS add-on on entry unload if entry is disabled."""
    stop_addon.side_effect = stop_addon_side_effect
    device = "/test"
    network_key = "abc123"
    addon_options["device"] = device
    addon_options["network_key"] = network_key
    entry = MockConfigEntry(
        domain=DOMAIN,
        title="Z-Wave JS",
        data={
            "url": "ws://host1:3001",
            "use_addon": True,
            "usb_path": device,
            "network_key": network_key,
        },
    )
    entry.add_to_hass(hass)

    await hass.config_entries.async_setup(entry.entry_id)
    await hass.async_block_till_done()

    assert entry.state is ConfigEntryState.LOADED

    await hass.config_entries.async_set_disabled_by(
        entry.entry_id, ConfigEntryDisabler.USER
    )
    await hass.async_block_till_done()

    assert entry.state == entry_state
    assert stop_addon.call_count == 1
    assert stop_addon.call_args == call("core_zwave_js")


@pytest.mark.usefixtures("addon_installed")
async def test_remove_entry(
    hass: HomeAssistant,
    stop_addon: AsyncMock,
    create_backup: AsyncMock,
    uninstall_addon: AsyncMock,
    caplog: pytest.LogCaptureFixture,
) -> None:
    """Test remove the config entry."""
    # test successful remove without created add-on
    entry = MockConfigEntry(
        domain=DOMAIN,
        title="Z-Wave JS",
        data={"integration_created_addon": False},
    )
    entry.add_to_hass(hass)
    assert entry.state is ConfigEntryState.NOT_LOADED
    assert len(hass.config_entries.async_entries(DOMAIN)) == 1

    await hass.config_entries.async_remove(entry.entry_id)

    assert entry.state is ConfigEntryState.NOT_LOADED
    assert len(hass.config_entries.async_entries(DOMAIN)) == 0

    # test successful remove with created add-on
    entry = MockConfigEntry(
        domain=DOMAIN,
        title="Z-Wave JS",
        data={"integration_created_addon": True},
    )
    entry.add_to_hass(hass)
    assert len(hass.config_entries.async_entries(DOMAIN)) == 1

    await hass.config_entries.async_remove(entry.entry_id)

    assert stop_addon.call_count == 1
    assert stop_addon.call_args == call("core_zwave_js")
    assert create_backup.call_count == 1
    assert create_backup.call_args == call(
        hass,
        {"name": "addon_core_zwave_js_1.0.0", "addons": ["core_zwave_js"]},
        partial=True,
    )
    assert uninstall_addon.call_count == 1
    assert uninstall_addon.call_args == call("core_zwave_js")
    assert entry.state is ConfigEntryState.NOT_LOADED
    assert len(hass.config_entries.async_entries(DOMAIN)) == 0
    stop_addon.reset_mock()
    create_backup.reset_mock()
    uninstall_addon.reset_mock()

    # test add-on stop failure
    entry.add_to_hass(hass)
    assert len(hass.config_entries.async_entries(DOMAIN)) == 1
    stop_addon.side_effect = SupervisorError()

    await hass.config_entries.async_remove(entry.entry_id)

    assert stop_addon.call_count == 1
    assert stop_addon.call_args == call("core_zwave_js")
    assert create_backup.call_count == 0
    assert uninstall_addon.call_count == 0
    assert entry.state is ConfigEntryState.NOT_LOADED
    assert len(hass.config_entries.async_entries(DOMAIN)) == 0
    assert "Failed to stop the Z-Wave JS add-on" in caplog.text
    stop_addon.side_effect = None
    stop_addon.reset_mock()
    create_backup.reset_mock()
    uninstall_addon.reset_mock()

    # test create backup failure
    entry.add_to_hass(hass)
    assert len(hass.config_entries.async_entries(DOMAIN)) == 1
    create_backup.side_effect = HassioAPIError()

    await hass.config_entries.async_remove(entry.entry_id)

    assert stop_addon.call_count == 1
    assert stop_addon.call_args == call("core_zwave_js")
    assert create_backup.call_count == 1
    assert create_backup.call_args == call(
        hass,
        {"name": "addon_core_zwave_js_1.0.0", "addons": ["core_zwave_js"]},
        partial=True,
    )
    assert uninstall_addon.call_count == 0
    assert entry.state is ConfigEntryState.NOT_LOADED
    assert len(hass.config_entries.async_entries(DOMAIN)) == 0
    assert "Failed to create a backup of the Z-Wave JS add-on" in caplog.text
    create_backup.side_effect = None
    stop_addon.reset_mock()
    create_backup.reset_mock()
    uninstall_addon.reset_mock()

    # test add-on uninstall failure
    entry.add_to_hass(hass)
    assert len(hass.config_entries.async_entries(DOMAIN)) == 1
    uninstall_addon.side_effect = SupervisorError()

    await hass.config_entries.async_remove(entry.entry_id)

    assert stop_addon.call_count == 1
    assert stop_addon.call_args == call("core_zwave_js")
    assert create_backup.call_count == 1
    assert create_backup.call_args == call(
        hass,
        {"name": "addon_core_zwave_js_1.0.0", "addons": ["core_zwave_js"]},
        partial=True,
    )
    assert uninstall_addon.call_count == 1
    assert uninstall_addon.call_args == call("core_zwave_js")
    assert entry.state is ConfigEntryState.NOT_LOADED
    assert len(hass.config_entries.async_entries(DOMAIN)) == 0
    assert "Failed to uninstall the Z-Wave JS add-on" in caplog.text


@pytest.mark.usefixtures("climate_radio_thermostat_ct100_plus", "lock_schlage_be469")
async def test_removed_device(
    hass: HomeAssistant,
    device_registry: dr.DeviceRegistry,
    client: MagicMock,
    integration: MockConfigEntry,
) -> None:
    """Test that the device registry gets updated when a device gets removed."""
    driver = client.driver
    assert driver
    # Verify how many nodes are available
    assert len(driver.controller.nodes) == 3

    # Make sure there are the same number of devices
    device_entries = dr.async_entries_for_config_entry(
        device_registry, integration.entry_id
    )
    assert len(device_entries) == 3

    # Remove a node and reload the entry
    old_node = driver.controller.nodes.pop(13)
    await hass.config_entries.async_reload(integration.entry_id)
    await hass.async_block_till_done()

    # Assert that the node was removed from the device registry
    device_entries = dr.async_entries_for_config_entry(
        device_registry, integration.entry_id
    )
    assert len(device_entries) == 2
    assert (
        device_registry.async_get_device(identifiers={get_device_id(driver, old_node)})
        is None
    )


@pytest.mark.usefixtures("client", "eaton_rf9640_dimmer")
async def test_suggested_area(
    hass: HomeAssistant,
    device_registry: dr.DeviceRegistry,
    entity_registry: er.EntityRegistry,
) -> None:
    """Test that suggested area works."""
    entry = MockConfigEntry(domain="zwave_js", data={"url": "ws://test.org"})
    entry.add_to_hass(hass)
    await hass.config_entries.async_setup(entry.entry_id)
    await hass.async_block_till_done()

    entity_entry = entity_registry.async_get(EATON_RF9640_ENTITY)
    assert entity_entry
    assert entity_entry.device_id is not None
    device = device_registry.async_get(entity_entry.device_id)
    assert device
    assert device.area_id is not None


async def test_node_removed(
    hass: HomeAssistant,
    device_registry: dr.DeviceRegistry,
    multisensor_6_state,
    client: MagicMock,
    integration: MockConfigEntry,
) -> None:
    """Test that device gets removed when node gets removed."""
    node = Node(client, deepcopy(multisensor_6_state))
    device_id = f"{client.driver.controller.home_id}-{node.node_id}"
    event = {
        "source": "controller",
        "event": "node added",
        "node": multisensor_6_state,
        "result": {},
    }

    client.driver.controller.receive_event(Event("node added", event))
    await hass.async_block_till_done()
    old_device = device_registry.async_get_device(identifiers={(DOMAIN, device_id)})
    assert old_device
    assert old_device.id

    event = {"node": node, "reason": 0}

    client.driver.controller.emit("node removed", event)
    await hass.async_block_till_done()
    # Assert device has been removed
    assert not device_registry.async_get(old_device.id)


async def test_replace_same_node(
    hass: HomeAssistant,
    device_registry: dr.DeviceRegistry,
    multisensor_6: Node,
    multisensor_6_state: NodeDataType,
    client: MagicMock,
    integration: MockConfigEntry,
) -> None:
    """Test when a node is replaced with itself that the device remains."""
    node_id = multisensor_6.node_id
    multisensor_6_state = deepcopy(multisensor_6_state)

    device_id = f"{client.driver.controller.home_id}-{node_id}"
    multisensor_6_device_id = (
        f"{device_id}-{multisensor_6.manufacturer_id}:"
        f"{multisensor_6.product_type}:{multisensor_6.product_id}"
    )

    device = device_registry.async_get_device(identifiers={(DOMAIN, device_id)})
    assert device
    assert device == device_registry.async_get_device(
        identifiers={(DOMAIN, multisensor_6_device_id)}
    )
    assert device.manufacturer == "AEON Labs"
    assert device.model == "ZW100"
    dev_id = device.id

    assert hass.states.get(AIR_TEMPERATURE_SENSOR)

    # A replace node event has the extra field "reason"
    # to distinguish it from an exclusion
    event = Event(
        type="node removed",
        data={
            "source": "controller",
            "event": "node removed",
            "reason": 3,
            "node": multisensor_6_state,
        },
    )
    client.driver.receive_event(event)
    await hass.async_block_till_done()

    # Device should still be there after the node was removed
    device = device_registry.async_get(dev_id)
    assert device

    # When the node is replaced, a non-ready node added event is emitted
    event = Event(
        type="node added",
        data={
            "source": "controller",
            "event": "node added",
            "node": {
                "nodeId": node_id,
                "index": 0,
                "status": 4,
                "ready": False,
                "isSecure": False,
                "interviewAttempts": 1,
                "endpoints": [{"nodeId": node_id, "index": 0, "deviceClass": None}],
                "values": [],
                "deviceClass": None,
                "commandClasses": [],
                "interviewStage": "None",
                "statistics": {
                    "commandsTX": 0,
                    "commandsRX": 0,
                    "commandsDroppedRX": 0,
                    "commandsDroppedTX": 0,
                    "timeoutResponse": 0,
                },
                "isControllerNode": False,
            },
            "result": {},
        },
    )

    # Device is still not removed
    client.driver.receive_event(event)
    await hass.async_block_till_done()

    device = device_registry.async_get(dev_id)
    assert device

    event = Event(
        type="ready",
        data={
            "source": "node",
            "event": "ready",
            "nodeId": node_id,
            "nodeState": multisensor_6_state,
        },
    )
    client.driver.receive_event(event)
    await hass.async_block_till_done()

    # Device is the same
    device = device_registry.async_get(dev_id)
    assert device
    assert device == device_registry.async_get_device(identifiers={(DOMAIN, device_id)})
    assert device == device_registry.async_get_device(
        identifiers={(DOMAIN, multisensor_6_device_id)}
    )
    assert device.manufacturer == "AEON Labs"
    assert device.model == "ZW100"

    assert hass.states.get(AIR_TEMPERATURE_SENSOR)


async def test_replace_different_node(
    hass: HomeAssistant,
    device_registry: dr.DeviceRegistry,
    multisensor_6: Node,
    multisensor_6_state: NodeDataType,
    hank_binary_switch_state: NodeDataType,
    client: MagicMock,
    integration: MockConfigEntry,
    hass_ws_client: WebSocketGenerator,
) -> None:
    """Test when a node is replaced with a different node."""
    node_id = multisensor_6.node_id
    state = deepcopy(hank_binary_switch_state)
    state["nodeId"] = node_id

    device_id = f"{client.driver.controller.home_id}-{node_id}"
    multisensor_6_device_id_ext = (
        f"{device_id}-{multisensor_6.manufacturer_id}:"
        f"{multisensor_6.product_type}:{multisensor_6.product_id}"
    )
    hank_device_id_ext = (
        f"{device_id}-{state['manufacturerId']}:"
        f"{state['productType']}:"
        f"{state['productId']}"
    )

    device = device_registry.async_get_device(identifiers={(DOMAIN, device_id)})
    assert device
    assert device == device_registry.async_get_device(
        identifiers={(DOMAIN, multisensor_6_device_id_ext)}
    )
    assert device.manufacturer == "AEON Labs"
    assert device.model == "ZW100"
    dev_id = device.id

    assert hass.states.get(AIR_TEMPERATURE_SENSOR)

    # Remove existing node
    event = Event(
        type="node removed",
        data={
            "source": "controller",
            "event": "node removed",
            "reason": 3,
            "node": multisensor_6_state,
        },
    )
    client.driver.receive_event(event)
    await hass.async_block_till_done()

    # Device should still be there after the node was removed
    device = device_registry.async_get_device(
        identifiers={(DOMAIN, multisensor_6_device_id_ext)}
    )
    assert device
    assert len(device.identifiers) == 2

    # When the node is replaced, a non-ready node added event is emitted
    event = Event(
        type="node added",
        data={
            "source": "controller",
            "event": "node added",
            "node": {
                "nodeId": multisensor_6.node_id,
                "index": 0,
                "status": 4,
                "ready": False,
                "isSecure": False,
                "interviewAttempts": 1,
                "endpoints": [
                    {"nodeId": multisensor_6.node_id, "index": 0, "deviceClass": None}
                ],
                "values": [],
                "deviceClass": None,
                "commandClasses": [],
                "interviewStage": "None",
                "statistics": {
                    "commandsTX": 0,
                    "commandsRX": 0,
                    "commandsDroppedRX": 0,
                    "commandsDroppedTX": 0,
                    "timeoutResponse": 0,
                },
                "isControllerNode": False,
            },
            "result": {},
        },
    )

    # Device is still not removed
    client.driver.receive_event(event)
    await hass.async_block_till_done()

    device = device_registry.async_get(dev_id)
    assert device

    event = Event(
        type="ready",
        data={
            "source": "node",
            "event": "ready",
            "nodeId": node_id,
            "nodeState": state,
        },
    )
    client.driver.receive_event(event)
    await hass.async_block_till_done()

    # node ID based device identifier should be moved from the old multisensor device
    # to the new hank device and both the old and new devices should exist.
    new_device = device_registry.async_get_device(identifiers={(DOMAIN, device_id)})
    assert new_device
    hank_device = device_registry.async_get_device(
        identifiers={(DOMAIN, hank_device_id_ext)}
    )
    assert hank_device
    assert hank_device == new_device
    assert hank_device.identifiers == {
        (DOMAIN, device_id),
        (DOMAIN, hank_device_id_ext),
    }
    multisensor_6_device = device_registry.async_get_device(
        identifiers={(DOMAIN, multisensor_6_device_id_ext)}
    )
    assert multisensor_6_device
    assert multisensor_6_device != new_device
    assert multisensor_6_device.identifiers == {(DOMAIN, multisensor_6_device_id_ext)}

    assert new_device.manufacturer == "HANK Electronics Ltd."
    assert new_device.model == "HKZW-SO01"

    # We keep the old entities in case there are customizations that a user wants to
    # keep. They can always delete the device and that will remove the entities as well.
    assert hass.states.get(AIR_TEMPERATURE_SENSOR)
    assert hass.states.get("switch.smart_plug_with_two_usb_ports")

    # Try to add back the first node to see if the device IDs are correct

    # Remove existing node
    event = Event(
        type="node removed",
        data={
            "source": "controller",
            "event": "node removed",
            "reason": 3,
            "node": state,
        },
    )
    client.driver.receive_event(event)
    await hass.async_block_till_done()

    # Device should still be there after the node was removed
    device = device_registry.async_get_device(
        identifiers={(DOMAIN, hank_device_id_ext)}
    )
    assert device
    assert len(device.identifiers) == 2

    # When the node is replaced, a non-ready node added event is emitted
    event = Event(
        type="node added",
        data={
            "source": "controller",
            "event": "node added",
            "node": {
                "nodeId": multisensor_6.node_id,
                "index": 0,
                "status": 4,
                "ready": False,
                "isSecure": False,
                "interviewAttempts": 1,
                "endpoints": [
                    {"nodeId": multisensor_6.node_id, "index": 0, "deviceClass": None}
                ],
                "values": [],
                "deviceClass": None,
                "commandClasses": [],
                "interviewStage": "None",
                "statistics": {
                    "commandsTX": 0,
                    "commandsRX": 0,
                    "commandsDroppedRX": 0,
                    "commandsDroppedTX": 0,
                    "timeoutResponse": 0,
                },
                "isControllerNode": False,
            },
            "result": {},
        },
    )

    client.driver.receive_event(event)
    await hass.async_block_till_done()

    # Mark node as ready
    event = Event(
        type="ready",
        data={
            "source": "node",
            "event": "ready",
            "nodeId": node_id,
            "nodeState": multisensor_6_state,
        },
    )
    client.driver.receive_event(event)
    await hass.async_block_till_done()

    assert await async_setup_component(hass, "config", {})

    # node ID based device identifier should be moved from the new hank device
    # to the old multisensor device and both the old and new devices should exist.
    old_device = device_registry.async_get_device(identifiers={(DOMAIN, device_id)})
    assert old_device
    hank_device = device_registry.async_get_device(
        identifiers={(DOMAIN, hank_device_id_ext)}
    )
    assert hank_device
    assert hank_device != old_device
    assert hank_device.identifiers == {(DOMAIN, hank_device_id_ext)}
    multisensor_6_device = device_registry.async_get_device(
        identifiers={(DOMAIN, multisensor_6_device_id_ext)}
    )
    assert multisensor_6_device
    assert multisensor_6_device == old_device
    assert multisensor_6_device.identifiers == {
        (DOMAIN, device_id),
        (DOMAIN, multisensor_6_device_id_ext),
    }

    ws_client = await hass_ws_client(hass)

    # Simulate the driver not being ready to ensure that the device removal handler
    # does not crash
    driver = client.driver
    client.driver = None

    response = await ws_client.remove_device(hank_device.id, integration.entry_id)
    assert not response["success"]

    client.driver = driver

    # Attempting to remove the hank device should pass, but removing the multisensor should not
    response = await ws_client.remove_device(hank_device.id, integration.entry_id)
    assert response["success"]

    response = await ws_client.remove_device(
        multisensor_6_device.id, integration.entry_id
    )
    assert not response["success"]


async def test_node_model_change(
    hass: HomeAssistant,
    device_registry: dr.DeviceRegistry,
    entity_registry: er.EntityRegistry,
    zp3111: Node,
    client: MagicMock,
    integration: MockConfigEntry,
) -> None:
    """Test when a node's model is changed due to an updated device config file.

    The device and entities should not be removed.
    """
    device_id = f"{client.driver.controller.home_id}-{zp3111.node_id}"
    device_id_ext = (
        f"{device_id}-{zp3111.manufacturer_id}:"
        f"{zp3111.product_type}:{zp3111.product_id}"
    )

    # Verify device and entities have default names/ids
    device = device_registry.async_get_device(identifiers={(DOMAIN, device_id)})
    assert device
    assert device == device_registry.async_get_device(
        identifiers={(DOMAIN, device_id_ext)}
    )
    assert device.manufacturer == "Vision Security"
    assert device.model == "ZP3111-5"
    assert device.name == "4-in-1 Sensor"
    assert not device.name_by_user

    dev_id = device.id

    motion_entity = "binary_sensor.4_in_1_sensor_motion_detection"
    state = hass.states.get(motion_entity)
    assert state
    assert state.name == "4-in-1 Sensor Motion detection"

    # Customize device and entity names/ids
    device_registry.async_update_device(device.id, name_by_user="Custom Device Name")
    device = device_registry.async_get_device(identifiers={(DOMAIN, device_id)})
    assert device
    assert device.id == dev_id
    assert device == device_registry.async_get_device(
        identifiers={(DOMAIN, device_id_ext)}
    )
    assert device.manufacturer == "Vision Security"
    assert device.model == "ZP3111-5"
    assert device.name == "4-in-1 Sensor"
    assert device.name_by_user == "Custom Device Name"

    custom_entity = "binary_sensor.custom_motion_sensor"
    entity_registry.async_update_entity(
        motion_entity, new_entity_id=custom_entity, name="Custom Entity Name"
    )
    await hass.async_block_till_done()
    assert not hass.states.get(motion_entity)
    state = hass.states.get(custom_entity)
    assert state
    assert state.name == "Custom Entity Name"

    # Unload the integration
    assert await hass.config_entries.async_unload(integration.entry_id)
    await hass.async_block_till_done()
    assert integration.state is ConfigEntryState.NOT_LOADED
    assert not hass.data.get(DOMAIN)

    # Simulate changes to the node labels
    zp3111.device_config.data["description"] = "New Device Name"
    zp3111.device_config.data["label"] = "New Device Model"
    zp3111.device_config.data["manufacturer"] = "New Device Manufacturer"

    # Reload integration, it will re-add the nodes
    integration.add_to_hass(hass)
    await hass.config_entries.async_setup(integration.entry_id)
    await hass.async_block_till_done()

    # Device name changes, but the customization is the same
    device = device_registry.async_get(dev_id)
    assert device
    assert device.id == dev_id
    assert device.manufacturer == "New Device Manufacturer"
    assert device.model == "New Device Model"
    assert device.name == "New Device Name"
    assert device.name_by_user == "Custom Device Name"

    assert not hass.states.get(motion_entity)
    state = hass.states.get(custom_entity)
    assert state
    assert state.name == "Custom Entity Name"


@pytest.mark.usefixtures("zp3111", "integration")
async def test_disabled_node_status_entity_on_node_replaced(
    hass: HomeAssistant,
    zp3111_state: NodeDataType,
    client: MagicMock,
) -> None:
    """Test when node replacement event is received, node status sensor is removed."""
    node_status_entity = "sensor.4_in_1_sensor_node_status"
    state = hass.states.get(node_status_entity)
    assert state
    assert state.state != STATE_UNAVAILABLE

    event = Event(
        type="node removed",
        data={
            "source": "controller",
            "event": "node removed",
            "reason": 3,
            "node": zp3111_state,
        },
    )
    client.driver.receive_event(event)
    await hass.async_block_till_done()

    state = hass.states.get(node_status_entity)
    assert state
    assert state.state == STATE_UNAVAILABLE


async def test_disabled_entity_on_value_removed(
    hass: HomeAssistant,
    zp3111: Node,
    client: MagicMock,
    integration: MockConfigEntry,
) -> None:
    """Test that when entity primary values are removed the entity is removed."""
    idle_cover_status_button_entity = (
        "button.4_in_1_sensor_idle_home_security_cover_status"
    )

    # must reload the integration when enabling an entity
    await hass.config_entries.async_unload(integration.entry_id)
    await hass.async_block_till_done()
    assert integration.state is ConfigEntryState.NOT_LOADED
    integration.add_to_hass(hass)
    await hass.config_entries.async_setup(integration.entry_id)
    await hass.async_block_till_done()
    assert integration.state is ConfigEntryState.LOADED

    state = hass.states.get(idle_cover_status_button_entity)
    assert state
    assert state.state != STATE_UNAVAILABLE

    # check for expected entities
    binary_cover_entity = "binary_sensor.4_in_1_sensor_tampering_product_cover_removed"
    state = hass.states.get(binary_cover_entity)
    assert state
    assert state.state != STATE_UNAVAILABLE

    battery_level_entity = "sensor.4_in_1_sensor_battery_level"
    state = hass.states.get(battery_level_entity)
    assert state
    assert state.state != STATE_UNAVAILABLE

    unavailable_entities = {
        state.entity_id
        for state in hass.states.async_all()
        if state.state == STATE_UNAVAILABLE
    }

    # This value ID removal does not remove any entity
    event = Event(
        type="value removed",
        data={
            "source": "node",
            "event": "value removed",
            "nodeId": zp3111.node_id,
            "args": {
                "commandClassName": "Wake Up",
                "commandClass": 132,
                "endpoint": 0,
                "property": "wakeUpInterval",
                "prevValue": 3600,
                "propertyName": "wakeUpInterval",
            },
        },
    )
    client.driver.receive_event(event)
    await hass.async_block_till_done()

    assert all(state != STATE_UNAVAILABLE for state in hass.states.async_all())

    # This value ID removal only affects the battery level entity
    event = Event(
        type="value removed",
        data={
            "source": "node",
            "event": "value removed",
            "nodeId": zp3111.node_id,
            "args": {
                "commandClassName": "Battery",
                "commandClass": 128,
                "endpoint": 0,
                "property": "level",
                "prevValue": 100,
                "propertyName": "level",
            },
        },
    )
    client.driver.receive_event(event)
    await hass.async_block_till_done()

    state = hass.states.get(battery_level_entity)
    assert state
    assert state.state == STATE_UNAVAILABLE

    # This value ID removal affects its multiple notification sensors
    event = Event(
        type="value removed",
        data={
            "source": "node",
            "event": "value removed",
            "nodeId": zp3111.node_id,
            "args": {
                "commandClassName": "Notification",
                "commandClass": 113,
                "endpoint": 0,
                "property": "Home Security",
                "propertyKey": "Cover status",
                "prevValue": 0,
                "propertyName": "Home Security",
                "propertyKeyName": "Cover status",
            },
        },
    )
    client.driver.receive_event(event)
    await hass.async_block_till_done()

    state = hass.states.get(binary_cover_entity)
    assert state
    assert state.state == STATE_UNAVAILABLE

    state = hass.states.get(idle_cover_status_button_entity)
    assert state
    assert state.state == STATE_UNAVAILABLE

    # existing entities and the entities with removed values should be unavailable
    new_unavailable_entities = {
        state.entity_id
        for state in hass.states.async_all()
        if state.state == STATE_UNAVAILABLE
    }
    assert (
        unavailable_entities
        | {
            battery_level_entity,
            binary_cover_entity,
            idle_cover_status_button_entity,
        }
        == new_unavailable_entities
    )


async def test_identify_event(
    hass: HomeAssistant,
    client: MagicMock,
    multisensor_6: Node,
    integration: MockConfigEntry,
) -> None:
    """Test controller identify event."""
    # One config entry scenario
    event = Event(
        type="identify",
        data={
            "source": "controller",
            "event": "identify",
            "nodeId": multisensor_6.node_id,
        },
    )
    dev_id = get_device_id(client.driver, multisensor_6)
    msg_id = f"{DOMAIN}.identify_controller.{dev_id[1]}"

    client.driver.controller.receive_event(event)
    notifications = async_get_persistent_notifications(hass)
    assert len(notifications) == 1
    assert list(notifications)[0] == msg_id
    assert notifications[msg_id]["message"].startswith("`Multisensor 6`")
    assert "with the home ID" not in notifications[msg_id]["message"]
    async_dismiss(hass, msg_id)

    # Add mock config entry to simulate having multiple entries
    new_entry = MockConfigEntry(domain=DOMAIN)
    new_entry.add_to_hass(hass)

    # Test case where config entry title and home ID don't match
    client.driver.controller.receive_event(event)
    notifications = async_get_persistent_notifications(hass)
    assert len(notifications) == 1
    assert list(notifications)[0] == msg_id
    assert (
        "network `Mock Title`, with the home ID `3245146787`"
        in notifications[msg_id]["message"]
    )
    async_dismiss(hass, msg_id)

    # Test case where config entry title and home ID do match
    hass.config_entries.async_update_entry(integration, title="3245146787")
    client.driver.controller.receive_event(event)
    notifications = async_get_persistent_notifications(hass)
    assert len(notifications) == 1
    assert list(notifications)[0] == msg_id
    assert "network with the home ID `3245146787`" in notifications[msg_id]["message"]


async def test_server_logging(hass: HomeAssistant, client: MagicMock) -> None:
    """Test automatic server logging functionality."""

    def _reset_mocks():
        client.async_send_command.reset_mock()
        client.enable_server_logging.reset_mock()
        client.disable_server_logging.reset_mock()

    # Set server logging to disabled
    client.server_logging_enabled = False

    entry = MockConfigEntry(domain="zwave_js", data={"url": "ws://test.org"})
    entry.add_to_hass(hass)

    await hass.config_entries.async_setup(entry.entry_id)
    await hass.async_block_till_done()

    # Setup logger and set log level to debug to trigger event listener
    assert await async_setup_component(hass, "logger", {"logger": {}})
    assert logging.getLogger("zwave_js_server").getEffectiveLevel() == logging.INFO
    client.async_send_command.reset_mock()
    await hass.services.async_call(
        LOGGER_DOMAIN, SERVICE_SET_LEVEL, {"zwave_js_server": "debug"}, blocking=True
    )
    await hass.async_block_till_done()
    assert logging.getLogger("zwave_js_server").getEffectiveLevel() == logging.DEBUG

    # Validate that the server logging was enabled
    assert len(client.async_send_command.call_args_list) == 1
    assert client.async_send_command.call_args[0][0] == {
        "command": "driver.update_log_config",
        "config": {"level": "debug"},
    }
    assert client.enable_server_logging.called
    assert not client.disable_server_logging.called

    _reset_mocks()

    # Emulate server by setting log level to debug
    event = Event(
        type="log config updated",
        data={
            "source": "driver",
            "event": "log config updated",
            "config": {
                "enabled": False,
                "level": "debug",
                "logToFile": True,
                "filename": "test",
                "forceConsole": True,
            },
        },
    )
    client.driver.receive_event(event)

    # "Enable" server logging and unload the entry
    client.server_logging_enabled = True
    await hass.config_entries.async_unload(entry.entry_id)

    # Validate that the server logging was disabled
    assert len(client.async_send_command.call_args_list) == 1
    assert client.async_send_command.call_args[0][0] == {
        "command": "driver.update_log_config",
        "config": {"level": "info"},
    }
    assert not client.enable_server_logging.called
    assert client.disable_server_logging.called

    _reset_mocks()

    # Validate that the server logging doesn't get enabled because HA thinks it already
    # is enabled
    await hass.config_entries.async_setup(entry.entry_id)
    await hass.async_block_till_done()
    assert len(client.async_send_command.call_args_list) == 2
    assert client.async_send_command.call_args_list[0][0][0] == {
        "command": "controller.get_provisioning_entries",
    }
    assert client.async_send_command.call_args_list[1][0][0] == {
        "command": "controller.get_provisioning_entry",
        "dskOrNodeId": 1,
    }
    assert not client.enable_server_logging.called
    assert not client.disable_server_logging.called

    _reset_mocks()

    # "Disable" server logging and unload the entry
    client.server_logging_enabled = False
    await hass.config_entries.async_unload(entry.entry_id)

    # Validate that the server logging was not disabled because HA thinks it is already
    # is disabled
    assert len(client.async_send_command.call_args_list) == 0
    assert not client.enable_server_logging.called
    assert not client.disable_server_logging.called


async def test_factory_reset_node(
    hass: HomeAssistant,
    device_registry: dr.DeviceRegistry,
    client: MagicMock,
    multisensor_6: Node,
    multisensor_6_state: NodeDataType,
    integration: MockConfigEntry,
) -> None:
    """Test when a node is removed because it was reset."""
    # One config entry scenario
    remove_event = Event(
        type="node removed",
        data={
            "source": "controller",
            "event": "node removed",
            "reason": 5,
            "node": deepcopy(multisensor_6_state),
        },
    )
    dev_id = get_device_id(client.driver, multisensor_6)
    msg_id = f"{DOMAIN}.node_reset_and_removed.{dev_id[1]}"

    client.driver.controller.receive_event(remove_event)
    notifications = async_get_persistent_notifications(hass)
    assert len(notifications) == 1
    assert list(notifications)[0] == msg_id
    assert notifications[msg_id]["message"].startswith("`Multisensor 6`")
    assert "with the home ID" not in notifications[msg_id]["message"]
    async_dismiss(hass, msg_id)
    await hass.async_block_till_done()
    assert not device_registry.async_get_device(identifiers={dev_id})

    # Add mock config entry to simulate having multiple entries
    new_entry = MockConfigEntry(domain=DOMAIN)
    new_entry.add_to_hass(hass)

    # Re-add the node then remove it again
    add_event = Event(
        type="node added",
        data={
            "source": "controller",
            "event": "node added",
            "node": deepcopy(multisensor_6_state),
            "result": {},
        },
    )
    client.driver.controller.receive_event(add_event)
    await hass.async_block_till_done()
    remove_event.data["node"] = deepcopy(multisensor_6_state)
    client.driver.controller.receive_event(remove_event)
    # Test case where config entry title and home ID don't match
    notifications = async_get_persistent_notifications(hass)
    assert len(notifications) == 1
    assert list(notifications)[0] == msg_id
    assert (
        "network `Mock Title`, with the home ID `3245146787`"
        in notifications[msg_id]["message"]
    )
    async_dismiss(hass, msg_id)

    # Test case where config entry title and home ID do match
    hass.config_entries.async_update_entry(integration, title="3245146787")
    add_event = Event(
        type="node added",
        data={
            "source": "controller",
            "event": "node added",
            "node": deepcopy(multisensor_6_state),
            "result": {},
        },
    )
    client.driver.controller.receive_event(add_event)
    await hass.async_block_till_done()
    remove_event.data["node"] = deepcopy(multisensor_6_state)
    client.driver.controller.receive_event(remove_event)
    notifications = async_get_persistent_notifications(hass)
    assert len(notifications) == 1
    assert list(notifications)[0] == msg_id
    assert "network with the home ID `3245146787`" in notifications[msg_id]["message"]<|MERGE_RESOLUTION|>--- conflicted
+++ resolved
@@ -18,12 +18,8 @@
     InvalidServerVersion,
     NotConnected,
 )
-<<<<<<< HEAD
 from zwave_js_server.model.controller import ProvisioningEntry
-from zwave_js_server.model.node import Node
-=======
 from zwave_js_server.model.node import Node, NodeDataType
->>>>>>> 759d8a3f
 from zwave_js_server.model.version import VersionInfo
 
 from homeassistant.components.hassio import HassioAPIError
@@ -438,7 +434,6 @@
     )
 
 
-<<<<<<< HEAD
 async def test_on_node_added_preprovisioned(
     hass: HomeAssistant,
     device_registry: dr.DeviceRegistry,
@@ -479,9 +474,7 @@
         assert len(device_registry.devices) == 2
 
 
-=======
 @pytest.mark.usefixtures("integration")
->>>>>>> 759d8a3f
 async def test_on_node_added_not_ready(
     hass: HomeAssistant,
     device_registry: dr.DeviceRegistry,
