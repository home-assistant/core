"""Test the Z-Wave JS Websocket API."""

from copy import deepcopy
from http import HTTPStatus
from io import BytesIO
import json
from typing import Any
from unittest.mock import MagicMock, PropertyMock, patch

import pytest
from zwave_js_server.const import (
    ExclusionStrategy,
    InclusionState,
    InclusionStrategy,
    LogLevel,
    Protocols,
    ProvisioningEntryStatus,
    QRCodeVersion,
    SecurityClass,
    ZwaveFeature,
)
from zwave_js_server.event import Event
from zwave_js_server.exceptions import (
    FailedCommand,
    FailedZWaveCommand,
    InvalidNewValue,
    NotFoundError,
    SetValueFailed,
)
from zwave_js_server.model.controller import (
    ProvisioningEntry,
    QRProvisioningInformation,
)
from zwave_js_server.model.controller.firmware import ControllerFirmwareUpdateData
from zwave_js_server.model.node import Node
from zwave_js_server.model.node.firmware import NodeFirmwareUpdateData
from zwave_js_server.model.value import ConfigurationValue, get_value_id_str

from homeassistant.components.websocket_api import ERR_INVALID_FORMAT, ERR_NOT_FOUND
from homeassistant.components.zwave_js.api import (
    APPLICATION_VERSION,
    CLIENT_SIDE_AUTH,
    COMMAND_CLASS_ID,
    CONFIG,
    DEVICE_ID,
    DSK,
    ENABLED,
    ENDPOINT,
    ENTRY_ID,
    ERR_NOT_LOADED,
    FEATURE,
    FILENAME,
    FORCE_CONSOLE,
    GENERIC_DEVICE_CLASS,
    ID,
    INCLUSION_STRATEGY,
    INSTALLER_ICON_TYPE,
    LEVEL,
    LOG_TO_FILE,
    MANUFACTURER_ID,
    MAX_INCLUSION_REQUEST_INTERVAL,
    NODE_ID,
    OPTED_IN,
    PIN,
    PLANNED_PROVISIONING_ENTRY,
    PRODUCT_ID,
    PRODUCT_TYPE,
    PROPERTY,
    PROPERTY_KEY,
    QR_CODE_STRING,
    QR_PROVISIONING_INFORMATION,
    REQUESTED_SECURITY_CLASSES,
    SECURITY_CLASSES,
    SPECIFIC_DEVICE_CLASS,
    STATUS,
    STRATEGY,
    SUPPORTED_PROTOCOLS,
    TYPE,
    UUID,
    VALUE,
    VALUE_FORMAT,
    VALUE_SIZE,
    VERSION,
)
from homeassistant.components.zwave_js.const import (
    ATTR_COMMAND_CLASS,
    ATTR_ENDPOINT,
    ATTR_METHOD_NAME,
    ATTR_PARAMETERS,
    ATTR_WAIT_FOR_RESULT,
    CONF_DATA_COLLECTION_OPTED_IN,
    CONF_INSTALLER_MODE,
    DOMAIN,
)
from homeassistant.components.zwave_js.helpers import get_device_id
from homeassistant.core import HomeAssistant
from homeassistant.helpers import device_registry as dr
from homeassistant.setup import async_setup_component

from tests.common import MockConfigEntry, MockUser
from tests.typing import ClientSessionGenerator, WebSocketGenerator

CONTROLLER_PATCH_PREFIX = "zwave_js_server.model.controller.Controller"


def get_device(hass: HomeAssistant, node):
    """Get device ID for a node."""
    dev_reg = dr.async_get(hass)
    device_id = get_device_id(node.client.driver, node)
    return dev_reg.async_get_device(identifiers={device_id})


async def test_no_driver(
    hass: HomeAssistant,
    client,
    multisensor_6,
    controller_state,
    integration,
    hass_ws_client: WebSocketGenerator,
) -> None:
    """Test driver missing results in error."""
    entry = integration
    ws_client = await hass_ws_client(hass)
    client.driver = None

    # Try API call with entry ID
    await ws_client.send_json(
        {
            ID: 1,
            TYPE: "zwave_js/network_status",
            ENTRY_ID: entry.entry_id,
        }
    )
    msg = await ws_client.receive_json()
    assert not msg["success"]


async def test_network_status(
    hass: HomeAssistant,
    device_registry: dr.DeviceRegistry,
    multisensor_6,
    controller_state,
    client,
    integration,
    hass_ws_client: WebSocketGenerator,
) -> None:
    """Test the network status websocket command."""
    entry = integration
    ws_client = await hass_ws_client(hass)
    client.server_logging_enabled = False

    # Try API call with entry ID
    with patch(
        f"{CONTROLLER_PATCH_PREFIX}.async_get_state",
        return_value=controller_state["controller"],
    ):
        await ws_client.send_json(
            {
                ID: 1,
                TYPE: "zwave_js/network_status",
                ENTRY_ID: entry.entry_id,
            }
        )
        msg = await ws_client.receive_json()
        result = msg["result"]

    assert result["client"]["ws_server_url"] == "ws://test:3000/zjs"
    assert result["client"]["server_version"] == "1.0.0"
    assert not result["client"]["server_logging_enabled"]
    assert result["controller"]["inclusion_state"] == InclusionState.IDLE

    # Try API call with device ID
    device = device_registry.async_get_device(
        identifiers={(DOMAIN, "3245146787-52")},
    )
    assert device
    with patch(
        f"{CONTROLLER_PATCH_PREFIX}.async_get_state",
        return_value=controller_state["controller"],
    ):
        await ws_client.send_json(
            {
                ID: 2,
                TYPE: "zwave_js/network_status",
                DEVICE_ID: device.id,
            }
        )
        msg = await ws_client.receive_json()
        result = msg["result"]

    assert result["client"]["ws_server_url"] == "ws://test:3000/zjs"
    assert result["client"]["server_version"] == "1.0.0"
    assert result["controller"]["inclusion_state"] == InclusionState.IDLE

    # Test sending command with invalid config entry ID fails
    await ws_client.send_json(
        {
            ID: 3,
            TYPE: "zwave_js/network_status",
            ENTRY_ID: "fake_id",
        }
    )
    msg = await ws_client.receive_json()

    assert not msg["success"]
    assert msg["error"]["code"] == ERR_NOT_FOUND

    # Test sending command with invalid device ID fails
    await ws_client.send_json(
        {
            ID: 4,
            TYPE: "zwave_js/network_status",
            DEVICE_ID: "fake_id",
        }
    )
    msg = await ws_client.receive_json()

    assert not msg["success"]
    assert msg["error"]["code"] == ERR_NOT_FOUND

    # Test sending command with not loaded entry fails with config entry ID
    await hass.config_entries.async_unload(entry.entry_id)
    await hass.async_block_till_done()

    await ws_client.send_json(
        {
            ID: 5,
            TYPE: "zwave_js/network_status",
            ENTRY_ID: entry.entry_id,
        }
    )
    msg = await ws_client.receive_json()

    assert not msg["success"]
    assert msg["error"]["code"] == ERR_NOT_LOADED

    # Test sending command with not loaded entry fails with device ID
    await ws_client.send_json(
        {
            ID: 6,
            TYPE: "zwave_js/network_status",
            DEVICE_ID: device.id,
        }
    )
    msg = await ws_client.receive_json()

    assert not msg["success"]
    assert msg["error"]["code"] == ERR_NOT_LOADED

    # Test sending command with no device ID or entry ID fails
    await ws_client.send_json(
        {
            ID: 7,
            TYPE: "zwave_js/network_status",
        }
    )
    msg = await ws_client.receive_json()

    assert not msg["success"]
    assert msg["error"]["code"] == ERR_INVALID_FORMAT


async def test_subscribe_node_status(
    hass: HomeAssistant,
    device_registry: dr.DeviceRegistry,
    multisensor_6_state,
    client,
    integration,
    hass_ws_client: WebSocketGenerator,
) -> None:
    """Test the subscribe node status websocket command."""
    entry = integration
    ws_client = await hass_ws_client(hass)
    node_data = deepcopy(multisensor_6_state)  # Copy to allow modification in tests.
    node = Node(client, node_data)
    node.data["ready"] = False
    driver = client.driver
    driver.controller.nodes[node.node_id] = node

    device = device_registry.async_get_or_create(
        config_entry_id=entry.entry_id, identifiers={get_device_id(driver, node)}
    )

    await ws_client.send_json(
        {
            ID: 3,
            TYPE: "zwave_js/subscribe_node_status",
            DEVICE_ID: device.id,
        }
    )

    msg = await ws_client.receive_json()
    assert msg["success"]

    new_node_data = deepcopy(multisensor_6_state)
    new_node_data["ready"] = True

    event = Event(
        "ready",
        {
            "source": "node",
            "event": "ready",
            "nodeId": node.node_id,
            "nodeState": new_node_data,
        },
    )
    node.receive_event(event)
    await hass.async_block_till_done()

    msg = await ws_client.receive_json()

    assert msg["event"]["event"] == "ready"
    assert msg["event"]["status"] == 1
    assert msg["event"]["ready"]

    event = Event(
        "wake up",
        {
            "source": "node",
            "event": "wake up",
            "nodeId": node.node_id,
        },
    )
    node.receive_event(event)
    await hass.async_block_till_done()

    msg = await ws_client.receive_json()

    assert msg["event"]["event"] == "wake up"
    assert msg["event"]["status"] == 2
    assert msg["event"]["ready"]


async def test_node_status(
    hass: HomeAssistant, multisensor_6, integration, hass_ws_client: WebSocketGenerator
) -> None:
    """Test the node status websocket command."""
    entry = integration
    ws_client = await hass_ws_client(hass)

    node = multisensor_6
    device = get_device(hass, node)
    await ws_client.send_json(
        {
            ID: 3,
            TYPE: "zwave_js/node_status",
            DEVICE_ID: device.id,
        }
    )
    msg = await ws_client.receive_json()
    result = msg["result"]

    assert result[NODE_ID] == 52
    assert result["ready"]
    assert result["is_routing"]
    assert not result["is_secure"]
    assert result["status"] == 1
    assert result["zwave_plus_version"] == 1
    assert result["highest_security_class"] == SecurityClass.S0_LEGACY
    assert not result["is_controller_node"]
    assert not result["has_firmware_update_cc"]

    # Test getting non-existent node fails
    await ws_client.send_json(
        {
            ID: 4,
            TYPE: "zwave_js/node_status",
            DEVICE_ID: "fake_device",
        }
    )
    msg = await ws_client.receive_json()
    assert not msg["success"]
    assert msg["error"]["code"] == ERR_NOT_FOUND

    # Test sending command with not loaded entry fails
    await hass.config_entries.async_unload(entry.entry_id)
    await hass.async_block_till_done()

    await ws_client.send_json(
        {
            ID: 5,
            TYPE: "zwave_js/node_status",
            DEVICE_ID: device.id,
        }
    )
    msg = await ws_client.receive_json()

    assert not msg["success"]
    assert msg["error"]["code"] == ERR_NOT_LOADED


async def test_node_metadata(
    hass: HomeAssistant,
    wallmote_central_scene,
    integration,
    hass_ws_client: WebSocketGenerator,
) -> None:
    """Test the node metadata websocket command."""
    entry = integration
    ws_client = await hass_ws_client(hass)

    node = wallmote_central_scene
    device = get_device(hass, node)
    await ws_client.send_json(
        {
            ID: 3,
            TYPE: "zwave_js/node_metadata",
            DEVICE_ID: device.id,
        }
    )
    msg = await ws_client.receive_json()
    result = msg["result"]

    assert result[NODE_ID] == 35
    assert result["inclusion"] == (
        "To add the ZP3111 to the Z-Wave network (inclusion), place the Z-Wave "
        "primary controller into inclusion mode. Press the Program Switch of ZP3111 "
        "for sending the NIF. After sending NIF, Z-Wave will send the auto inclusion, "
        "otherwise, ZP3111 will go to sleep after 20 seconds."
    )
    assert result["exclusion"] == (
        "To remove the ZP3111 from the Z-Wave network (exclusion), place the Z-Wave "
        "primary controller into \u201cexclusion\u201d mode, and following its "
        "instruction to delete the ZP3111 to the controller. Press the Program Switch "
        "of ZP3111 once to be excluded."
    )
    assert result["reset"] == (
        "Remove cover to triggered tamper switch, LED flash once & send out Alarm "
        "Report. Press Program Switch 10 times within 10 seconds, ZP3111 will send "
        "the \u201cDevice Reset Locally Notification\u201d command and reset to the "
        "factory default. (Remark: This is to be used only in the case of primary "
        "controller being inoperable or otherwise unavailable.)"
    )
    assert result["manual"] == (
        "https://products.z-wavealliance.org/ProductManual/File?folder=&filename="
        "MarketCertificationFiles/2479/ZP3111-5_R2_20170316.pdf"
    )
    assert not result["wakeup"]
    assert (
        result["device_database_url"]
        == "https://devices.zwave-js.io/?jumpTo=0x0086:0x0002:0x0082:0.0"
    )

    # Test getting non-existent node fails
    await ws_client.send_json(
        {
            ID: 4,
            TYPE: "zwave_js/node_metadata",
            DEVICE_ID: "fake_device",
        }
    )
    msg = await ws_client.receive_json()
    assert not msg["success"]
    assert msg["error"]["code"] == ERR_NOT_FOUND

    # Test sending command with not loaded entry fails
    await hass.config_entries.async_unload(entry.entry_id)
    await hass.async_block_till_done()

    await ws_client.send_json(
        {
            ID: 5,
            TYPE: "zwave_js/node_metadata",
            DEVICE_ID: device.id,
        }
    )
    msg = await ws_client.receive_json()

    assert not msg["success"]
    assert msg["error"]["code"] == ERR_NOT_LOADED


async def test_node_alerts(
    hass: HomeAssistant,
    device_registry: dr.DeviceRegistry,
    wallmote_central_scene,
    integration,
    hass_ws_client: WebSocketGenerator,
) -> None:
    """Test the node comments websocket command."""
    ws_client = await hass_ws_client(hass)

    device = device_registry.async_get_device(identifiers={(DOMAIN, "3245146787-35")})
    assert device

    await ws_client.send_json(
        {
            ID: 3,
            TYPE: "zwave_js/node_alerts",
            DEVICE_ID: device.id,
        }
    )
    msg = await ws_client.receive_json()
    result = msg["result"]
    assert result["comments"] == [{"level": "info", "text": "test"}]
    assert result["is_embedded"]


async def test_add_node(
    hass: HomeAssistant,
    nortek_thermostat,
    nortek_thermostat_added_event,
    integration,
    client,
    hass_ws_client: WebSocketGenerator,
) -> None:
    """Test the add_node websocket command."""
    entry = integration
    ws_client = await hass_ws_client(hass)

    client.async_send_command.return_value = {"success": True}

    # Test inclusion with no provisioning input
    await ws_client.send_json(
        {
            ID: 1,
            TYPE: "zwave_js/add_node",
            ENTRY_ID: entry.entry_id,
            INCLUSION_STRATEGY: InclusionStrategy.DEFAULT.value,
        }
    )

    msg = await ws_client.receive_json()
    assert msg["success"]

    assert len(client.async_send_command.call_args_list) == 1
    assert client.async_send_command.call_args[0][0] == {
        "command": "controller.begin_inclusion",
        "options": {"strategy": InclusionStrategy.DEFAULT},
    }

    event = Event(
        type="inclusion started",
        data={
            "source": "controller",
            "event": "inclusion started",
            "strategy": 2,
        },
    )
    client.driver.receive_event(event)

    msg = await ws_client.receive_json()
    assert msg["event"]["event"] == "inclusion started"

    event = Event(
        type="node found",
        data={
            "source": "controller",
            "event": "node found",
            "node": {
                "nodeId": 67,
            },
        },
    )
    client.driver.receive_event(event)

    msg = await ws_client.receive_json()
    assert msg["event"]["event"] == "node found"
    node_details = {
        "node_id": 67,
    }
    assert msg["event"]["node"] == node_details

    event = Event(
        type="grant security classes",
        data={
            "source": "controller",
            "event": "grant security classes",
            "requested": {"securityClasses": [0, 1, 2, 7], "clientSideAuth": False},
        },
    )
    client.driver.receive_event(event)

    msg = await ws_client.receive_json()
    assert msg["event"]["event"] == "grant security classes"
    assert msg["event"]["requested_grant"] == {
        "securityClasses": [0, 1, 2, 7],
        "clientSideAuth": False,
    }

    event = Event(
        type="validate dsk and enter pin",
        data={
            "source": "controller",
            "event": "validate dsk and enter pin",
            "dsk": "test",
        },
    )
    client.driver.receive_event(event)

    msg = await ws_client.receive_json()
    assert msg["event"]["event"] == "validate dsk and enter pin"
    assert msg["event"]["dsk"] == "test"

    client.driver.receive_event(nortek_thermostat_added_event)
    msg = await ws_client.receive_json()
    assert msg["event"]["event"] == "node added"
    node_details = {
        "node_id": 67,
        "status": 0,
        "ready": False,
        "low_security": False,
        "low_security_reason": None,
    }
    assert msg["event"]["node"] == node_details

    msg = await ws_client.receive_json()
    assert msg["event"]["event"] == "device registered"
    # Check the keys of the device item
    assert list(msg["event"]["device"]) == ["name", "id", "manufacturer", "model"]

    # Test receiving interview events
    event = Event(
        type="interview started",
        data={"source": "node", "event": "interview started", "nodeId": 67},
    )
    client.driver.receive_event(event)

    msg = await ws_client.receive_json()
    assert msg["event"]["event"] == "interview started"

    event = Event(
        type="interview stage completed",
        data={
            "source": "node",
            "event": "interview stage completed",
            "stageName": "NodeInfo",
            "nodeId": 67,
        },
    )
    client.driver.receive_event(event)

    msg = await ws_client.receive_json()
    assert msg["event"]["event"] == "interview stage completed"
    assert msg["event"]["stage"] == "NodeInfo"

    event = Event(
        type="interview completed",
        data={"source": "node", "event": "interview completed", "nodeId": 67},
    )
    client.driver.receive_event(event)

    msg = await ws_client.receive_json()
    assert msg["event"]["event"] == "interview completed"

    event = Event(
        type="interview failed",
        data={
            "source": "node",
            "event": "interview failed",
            "nodeId": 67,
            "args": {
                "errorMessage": "error",
                "isFinal": True,
            },
        },
    )
    client.driver.receive_event(event)

    msg = await ws_client.receive_json()
    assert msg["event"]["event"] == "interview failed"

    client.async_send_command.reset_mock()
    client.async_send_command.return_value = {"success": True}

    # Test S2 planned provisioning entry
    await ws_client.send_json(
        {
            ID: 2,
            TYPE: "zwave_js/add_node",
            ENTRY_ID: entry.entry_id,
            INCLUSION_STRATEGY: InclusionStrategy.SECURITY_S2.value,
            PLANNED_PROVISIONING_ENTRY: {
                DSK: "test",
                SECURITY_CLASSES: [0],
            },
        }
    )

    msg = await ws_client.receive_json()
    assert msg["success"]

    assert len(client.async_send_command.call_args_list) == 1
    assert client.async_send_command.call_args[0][0] == {
        "command": "controller.begin_inclusion",
        "options": {
            "strategy": InclusionStrategy.SECURITY_S2,
            "provisioning": ProvisioningEntry(
                "test", [SecurityClass.S2_UNAUTHENTICATED]
            ).to_dict(),
        },
    }

    client.async_send_command.reset_mock()
    client.async_send_command.return_value = {"success": True}

    # Test S2 QR provisioning information
    await ws_client.send_json(
        {
            ID: 3,
            TYPE: "zwave_js/add_node",
            ENTRY_ID: entry.entry_id,
            INCLUSION_STRATEGY: InclusionStrategy.SECURITY_S2.value,
            QR_PROVISIONING_INFORMATION: {
                VERSION: 0,
                SECURITY_CLASSES: [0],
                DSK: "test",
                GENERIC_DEVICE_CLASS: 1,
                SPECIFIC_DEVICE_CLASS: 1,
                INSTALLER_ICON_TYPE: 1,
                MANUFACTURER_ID: 1,
                PRODUCT_TYPE: 1,
                PRODUCT_ID: 1,
                APPLICATION_VERSION: "test",
            },
        }
    )

    msg = await ws_client.receive_json()
    assert msg["success"]

    assert len(client.async_send_command.call_args_list) == 1
    assert client.async_send_command.call_args[0][0] == {
        "command": "controller.begin_inclusion",
        "options": {
            "strategy": InclusionStrategy.SECURITY_S2,
            "provisioning": QRProvisioningInformation(
                version=QRCodeVersion.S2,
                security_classes=[SecurityClass.S2_UNAUTHENTICATED],
                dsk="test",
                generic_device_class=1,
                specific_device_class=1,
                installer_icon_type=1,
                manufacturer_id=1,
                product_type=1,
                product_id=1,
                application_version="test",
                max_inclusion_request_interval=None,
                uuid=None,
                supported_protocols=None,
            ).to_dict(),
        },
    }

    client.async_send_command.reset_mock()
    client.async_send_command.return_value = {"success": True}

    # Test S2 QR provisioning information
    await ws_client.send_json(
        {
            ID: 4,
            TYPE: "zwave_js/add_node",
            ENTRY_ID: entry.entry_id,
            INCLUSION_STRATEGY: InclusionStrategy.SECURITY_S2.value,
            QR_PROVISIONING_INFORMATION: {
                VERSION: 0,
                SECURITY_CLASSES: [0],
                DSK: "test",
                GENERIC_DEVICE_CLASS: 1,
                SPECIFIC_DEVICE_CLASS: 1,
                INSTALLER_ICON_TYPE: 1,
                MANUFACTURER_ID: 1,
                PRODUCT_TYPE: 1,
                PRODUCT_ID: 1,
                APPLICATION_VERSION: "test",
                STATUS: 1,
                REQUESTED_SECURITY_CLASSES: [0],
            },
        }
    )

    msg = await ws_client.receive_json()
    assert msg["success"]

    assert len(client.async_send_command.call_args_list) == 1
    assert client.async_send_command.call_args[0][0] == {
        "command": "controller.begin_inclusion",
        "options": {
            "strategy": InclusionStrategy.SECURITY_S2,
            "provisioning": QRProvisioningInformation(
                version=QRCodeVersion.S2,
                security_classes=[SecurityClass.S2_UNAUTHENTICATED],
                dsk="test",
                generic_device_class=1,
                specific_device_class=1,
                installer_icon_type=1,
                manufacturer_id=1,
                product_type=1,
                product_id=1,
                application_version="test",
                max_inclusion_request_interval=None,
                uuid=None,
                supported_protocols=None,
                status=ProvisioningEntryStatus.INACTIVE,
                requested_security_classes=[SecurityClass.S2_UNAUTHENTICATED],
            ).to_dict(),
        },
    }

    client.async_send_command.reset_mock()
    client.async_send_command.return_value = {"success": True}

    # Test S2 QR code string
    await ws_client.send_json(
        {
            ID: 5,
            TYPE: "zwave_js/add_node",
            ENTRY_ID: entry.entry_id,
            INCLUSION_STRATEGY: InclusionStrategy.SECURITY_S2.value,
            QR_CODE_STRING: "90testtesttesttesttesttesttesttesttesttesttesttesttest",
        }
    )

    msg = await ws_client.receive_json()
    assert msg["success"]

    assert len(client.async_send_command.call_args_list) == 1
    assert client.async_send_command.call_args[0][0] == {
        "command": "controller.begin_inclusion",
        "options": {
            "strategy": InclusionStrategy.SECURITY_S2,
            "provisioning": "90testtesttesttesttesttesttesttesttesttesttesttesttest",
        },
    }

    client.async_send_command.reset_mock()
    client.async_send_command.return_value = {"success": True}

    # Test S2 DSK string string
    await ws_client.send_json(
        {
            ID: 6,
            TYPE: "zwave_js/add_node",
            ENTRY_ID: entry.entry_id,
            INCLUSION_STRATEGY: InclusionStrategy.SECURITY_S2.value,
            DSK: "test_dsk",
        }
    )

    msg = await ws_client.receive_json()
    assert msg["success"]

    assert len(client.async_send_command.call_args_list) == 1
    assert client.async_send_command.call_args[0][0] == {
        "command": "controller.begin_inclusion",
        "options": {
            "strategy": InclusionStrategy.SECURITY_S2,
            "dsk": "test_dsk",
        },
    }

    client.async_send_command.reset_mock()
    client.async_send_command.return_value = {"success": True}

    # Test Smart Start QR provisioning information with S2 inclusion strategy fails
    await ws_client.send_json(
        {
            ID: 7,
            TYPE: "zwave_js/add_node",
            ENTRY_ID: entry.entry_id,
            INCLUSION_STRATEGY: InclusionStrategy.SECURITY_S2.value,
            QR_PROVISIONING_INFORMATION: {
                VERSION: 1,
                SECURITY_CLASSES: [0],
                DSK: "test",
                GENERIC_DEVICE_CLASS: 1,
                SPECIFIC_DEVICE_CLASS: 1,
                INSTALLER_ICON_TYPE: 1,
                MANUFACTURER_ID: 1,
                PRODUCT_TYPE: 1,
                PRODUCT_ID: 1,
                APPLICATION_VERSION: "test",
            },
        }
    )

    msg = await ws_client.receive_json()
    assert not msg["success"]

    assert len(client.async_send_command.call_args_list) == 0

    client.async_send_command.reset_mock()
    client.async_send_command.return_value = {"success": True}

    # Test QR provisioning information with S0 inclusion strategy fails
    await ws_client.send_json(
        {
            ID: 8,
            TYPE: "zwave_js/add_node",
            ENTRY_ID: entry.entry_id,
            INCLUSION_STRATEGY: InclusionStrategy.SECURITY_S0,
            QR_PROVISIONING_INFORMATION: {
                VERSION: 1,
                SECURITY_CLASSES: [0],
                DSK: "test",
                GENERIC_DEVICE_CLASS: 1,
                SPECIFIC_DEVICE_CLASS: 1,
                INSTALLER_ICON_TYPE: 1,
                MANUFACTURER_ID: 1,
                PRODUCT_TYPE: 1,
                PRODUCT_ID: 1,
                APPLICATION_VERSION: "test",
            },
        }
    )

    msg = await ws_client.receive_json()
    assert not msg["success"]

    assert len(client.async_send_command.call_args_list) == 0

    client.async_send_command.reset_mock()
    client.async_send_command.return_value = {" success": True}

    # Test ValueError is caught as failure
    await ws_client.send_json(
        {
            ID: 9,
            TYPE: "zwave_js/add_node",
            ENTRY_ID: entry.entry_id,
            INCLUSION_STRATEGY: InclusionStrategy.DEFAULT.value,
            QR_CODE_STRING: "90testtesttesttesttesttesttesttesttesttesttesttesttest",
        }
    )

    msg = await ws_client.receive_json()
    assert not msg["success"]

    assert len(client.async_send_command.call_args_list) == 0

    # Test FailedZWaveCommand is caught
    with patch(
        f"{CONTROLLER_PATCH_PREFIX}.async_begin_inclusion",
        side_effect=FailedZWaveCommand("failed_command", 1, "error message"),
    ):
        await ws_client.send_json(
            {
                ID: 10,
                TYPE: "zwave_js/add_node",
                ENTRY_ID: entry.entry_id,
            }
        )
        msg = await ws_client.receive_json()

        assert not msg["success"]
        assert msg["error"]["code"] == "zwave_error"
        assert msg["error"]["message"] == "zwave_error: Z-Wave error 1 - error message"

    # Test inclusion already in progress
    client.async_send_command.reset_mock()
    type(client.driver.controller).inclusion_state = PropertyMock(
        return_value=InclusionState.INCLUDING
    )

    # Create a node that's not ready
    node_data = deepcopy(nortek_thermostat.data)  # Copy to allow modification in tests.
    node_data["ready"] = False
    node_data["values"] = {}
    node_data["endpoints"] = {}
    node = Node(client, node_data)
    client.driver.controller.nodes[node.node_id] = node

    await ws_client.send_json(
        {
            ID: 11,
            TYPE: "zwave_js/add_node",
            ENTRY_ID: entry.entry_id,
            INCLUSION_STRATEGY: InclusionStrategy.DEFAULT.value,
        }
    )

    msg = await ws_client.receive_json()
    assert msg["success"]

    # Verify no command was sent since inclusion is already in progress
    assert len(client.async_send_command.call_args_list) == 0

    # Verify we got a node added event
    msg = await ws_client.receive_json()
    assert msg["event"]["event"] == "node added"
    assert msg["event"]["node"]["node_id"] == node.node_id

    # Test sending command with not loaded entry fails
    await hass.config_entries.async_unload(entry.entry_id)
    await hass.async_block_till_done()

    await ws_client.send_json(
        {ID: 12, TYPE: "zwave_js/add_node", ENTRY_ID: entry.entry_id}
    )
    msg = await ws_client.receive_json()

    assert not msg["success"]
    assert msg["error"]["code"] == ERR_NOT_LOADED


async def test_grant_security_classes(
    hass: HomeAssistant, integration, client, hass_ws_client: WebSocketGenerator
) -> None:
    """Test the grant_security_classes websocket command."""
    entry = integration
    ws_client = await hass_ws_client(hass)

    client.async_send_command.return_value = {}

    await ws_client.send_json(
        {
            ID: 1,
            TYPE: "zwave_js/grant_security_classes",
            ENTRY_ID: entry.entry_id,
            SECURITY_CLASSES: [SecurityClass.S2_UNAUTHENTICATED],
            CLIENT_SIDE_AUTH: False,
        }
    )

    msg = await ws_client.receive_json()
    assert msg["success"]

    assert len(client.async_send_command.call_args_list) == 1
    assert client.async_send_command.call_args[0][0] == {
        "command": "controller.grant_security_classes",
        "inclusionGrant": {"securityClasses": [0], "clientSideAuth": False},
    }

    # Test sending command with not loaded entry fails
    await hass.config_entries.async_unload(entry.entry_id)
    await hass.async_block_till_done()

    await ws_client.send_json(
        {
            ID: 4,
            TYPE: "zwave_js/grant_security_classes",
            ENTRY_ID: entry.entry_id,
            SECURITY_CLASSES: [SecurityClass.S2_UNAUTHENTICATED],
            CLIENT_SIDE_AUTH: False,
        }
    )
    msg = await ws_client.receive_json()

    assert not msg["success"]
    assert msg["error"]["code"] == ERR_NOT_LOADED


async def test_validate_dsk_and_enter_pin(
    hass: HomeAssistant, integration, client, hass_ws_client: WebSocketGenerator
) -> None:
    """Test the validate_dsk_and_enter_pin websocket command."""
    entry = integration
    ws_client = await hass_ws_client(hass)

    client.async_send_command.return_value = {}

    await ws_client.send_json(
        {
            ID: 1,
            TYPE: "zwave_js/validate_dsk_and_enter_pin",
            ENTRY_ID: entry.entry_id,
            PIN: "test",
        }
    )

    msg = await ws_client.receive_json()
    assert msg["success"]

    assert len(client.async_send_command.call_args_list) == 1
    assert client.async_send_command.call_args[0][0] == {
        "command": "controller.validate_dsk_and_enter_pin",
        "pin": "test",
    }

    # Test sending command with not loaded entry fails
    await hass.config_entries.async_unload(entry.entry_id)
    await hass.async_block_till_done()

    await ws_client.send_json(
        {
            ID: 4,
            TYPE: "zwave_js/validate_dsk_and_enter_pin",
            ENTRY_ID: entry.entry_id,
            PIN: "test",
        }
    )
    msg = await ws_client.receive_json()

    assert not msg["success"]
    assert msg["error"]["code"] == ERR_NOT_LOADED


async def test_provision_smart_start_node(
    hass: HomeAssistant, integration, client, hass_ws_client: WebSocketGenerator
) -> None:
    """Test provision_smart_start_node websocket command."""
    entry = integration
    ws_client = await hass_ws_client(hass)

    client.async_send_command.return_value = {"success": True}

    # Test provisioning entry
    await ws_client.send_json(
        {
            ID: 2,
            TYPE: "zwave_js/provision_smart_start_node",
            ENTRY_ID: entry.entry_id,
            PLANNED_PROVISIONING_ENTRY: {
                DSK: "test",
                SECURITY_CLASSES: [0],
            },
        }
    )

    msg = await ws_client.receive_json()
    assert msg["success"]

    assert len(client.async_send_command.call_args_list) == 1
    assert client.async_send_command.call_args[0][0] == {
        "command": "controller.provision_smart_start_node",
        "entry": ProvisioningEntry(
            "test", [SecurityClass.S2_UNAUTHENTICATED]
        ).to_dict(),
    }

    client.async_send_command.reset_mock()
    client.async_send_command.return_value = {"success": True}

    # Test QR provisioning information
    await ws_client.send_json(
        {
            ID: 3,
            TYPE: "zwave_js/provision_smart_start_node",
            ENTRY_ID: entry.entry_id,
            QR_PROVISIONING_INFORMATION: {
                VERSION: 1,
                SECURITY_CLASSES: [0],
                DSK: "test",
                GENERIC_DEVICE_CLASS: 1,
                SPECIFIC_DEVICE_CLASS: 1,
                INSTALLER_ICON_TYPE: 1,
                MANUFACTURER_ID: 1,
                PRODUCT_TYPE: 1,
                PRODUCT_ID: 1,
                APPLICATION_VERSION: "test",
                "name": "test",
            },
        }
    )

    msg = await ws_client.receive_json()
    assert msg["success"]

    assert len(client.async_send_command.call_args_list) == 1
    assert client.async_send_command.call_args[0][0] == {
        "command": "controller.provision_smart_start_node",
        "entry": QRProvisioningInformation(
            version=QRCodeVersion.SMART_START,
            security_classes=[SecurityClass.S2_UNAUTHENTICATED],
            dsk="test",
            generic_device_class=1,
            specific_device_class=1,
            installer_icon_type=1,
            manufacturer_id=1,
            product_type=1,
            product_id=1,
            application_version="test",
            max_inclusion_request_interval=None,
            uuid=None,
            supported_protocols=None,
            additional_properties={"name": "test"},
        ).to_dict(),
    }

    client.async_send_command.reset_mock()
    client.async_send_command.return_value = {"success": True}

    # Test QR code string
    await ws_client.send_json(
        {
            ID: 4,
            TYPE: "zwave_js/provision_smart_start_node",
            ENTRY_ID: entry.entry_id,
            QR_CODE_STRING: "90testtesttesttesttesttesttesttesttesttesttesttesttest",
        }
    )

    msg = await ws_client.receive_json()
    assert msg["success"]

    assert len(client.async_send_command.call_args_list) == 1
    assert client.async_send_command.call_args[0][0] == {
        "command": "controller.provision_smart_start_node",
        "entry": "90testtesttesttesttesttesttesttesttesttesttesttesttest",
    }

    client.async_send_command.reset_mock()
    client.async_send_command.return_value = {"success": True}

    # Test QR provisioning information with S2 version throws error
    await ws_client.send_json(
        {
            ID: 5,
            TYPE: "zwave_js/provision_smart_start_node",
            ENTRY_ID: entry.entry_id,
            QR_PROVISIONING_INFORMATION: {
                VERSION: 0,
                SECURITY_CLASSES: [0],
                DSK: "test",
                GENERIC_DEVICE_CLASS: 1,
                SPECIFIC_DEVICE_CLASS: 1,
                INSTALLER_ICON_TYPE: 1,
                MANUFACTURER_ID: 1,
                PRODUCT_TYPE: 1,
                PRODUCT_ID: 1,
                APPLICATION_VERSION: "test",
            },
        }
    )

    msg = await ws_client.receive_json()
    assert not msg["success"]

    client.async_send_command.reset_mock()
    client.async_send_command.return_value = {"success": True}
    assert len(client.async_send_command.call_args_list) == 0

    # Test no provisioning parameter provided causes failure
    await ws_client.send_json(
        {
            ID: 6,
            TYPE: "zwave_js/provision_smart_start_node",
            ENTRY_ID: entry.entry_id,
        }
    )
    msg = await ws_client.receive_json()

    assert not msg["success"]

    # Test FailedZWaveCommand is caught
    with patch(
        f"{CONTROLLER_PATCH_PREFIX}.async_provision_smart_start_node",
        side_effect=FailedZWaveCommand("failed_command", 1, "error message"),
    ):
        await ws_client.send_json(
            {
                ID: 7,
                TYPE: "zwave_js/provision_smart_start_node",
                ENTRY_ID: entry.entry_id,
                QR_CODE_STRING: (
                    "90testtesttesttesttesttesttesttesttesttesttesttesttest"
                ),
            }
        )
        msg = await ws_client.receive_json()

        assert not msg["success"]
        assert msg["error"]["code"] == "zwave_error"
        assert msg["error"]["message"] == "zwave_error: Z-Wave error 1 - error message"

    # Test sending command with not loaded entry fails
    await hass.config_entries.async_unload(entry.entry_id)
    await hass.async_block_till_done()

    await ws_client.send_json(
        {
            ID: 8,
            TYPE: "zwave_js/provision_smart_start_node",
            ENTRY_ID: entry.entry_id,
            QR_CODE_STRING: "90testtesttesttesttesttesttesttesttesttesttesttesttest",
        }
    )
    msg = await ws_client.receive_json()

    assert not msg["success"]
    assert msg["error"]["code"] == ERR_NOT_LOADED


async def test_unprovision_smart_start_node(
    hass: HomeAssistant, integration, client, hass_ws_client: WebSocketGenerator
) -> None:
    """Test unprovision_smart_start_node websocket command."""
    entry = integration
    ws_client = await hass_ws_client(hass)

    client.async_send_command.return_value = {}

    # Test node ID as input
    await ws_client.send_json(
        {
            ID: 1,
            TYPE: "zwave_js/unprovision_smart_start_node",
            ENTRY_ID: entry.entry_id,
            NODE_ID: 1,
        }
    )

    msg = await ws_client.receive_json()
    assert msg["success"]

    assert len(client.async_send_command.call_args_list) == 1
    assert client.async_send_command.call_args[0][0] == {
        "command": "controller.unprovision_smart_start_node",
        "dskOrNodeId": 1,
    }

    client.async_send_command.reset_mock()
    client.async_send_command.return_value = {}

    # Test DSK as input
    await ws_client.send_json(
        {
            ID: 2,
            TYPE: "zwave_js/unprovision_smart_start_node",
            ENTRY_ID: entry.entry_id,
            DSK: "test",
        }
    )

    msg = await ws_client.receive_json()
    assert msg["success"]

    assert len(client.async_send_command.call_args_list) == 1
    assert client.async_send_command.call_args[0][0] == {
        "command": "controller.unprovision_smart_start_node",
        "dskOrNodeId": "test",
    }

    client.async_send_command.reset_mock()
    client.async_send_command.return_value = {}

    # Test not including DSK or node ID as input fails
    await ws_client.send_json(
        {
            ID: 3,
            TYPE: "zwave_js/unprovision_smart_start_node",
            ENTRY_ID: entry.entry_id,
        }
    )

    msg = await ws_client.receive_json()
    assert not msg["success"]

    assert len(client.async_send_command.call_args_list) == 0

    # Test FailedZWaveCommand is caught
    with patch(
        f"{CONTROLLER_PATCH_PREFIX}.async_unprovision_smart_start_node",
        side_effect=FailedZWaveCommand("failed_command", 1, "error message"),
    ):
        await ws_client.send_json(
            {
                ID: 6,
                TYPE: "zwave_js/unprovision_smart_start_node",
                ENTRY_ID: entry.entry_id,
                DSK: "test",
            }
        )
        msg = await ws_client.receive_json()

        assert not msg["success"]
        assert msg["error"]["code"] == "zwave_error"
        assert msg["error"]["message"] == "zwave_error: Z-Wave error 1 - error message"

    # Test sending command with not loaded entry fails
    await hass.config_entries.async_unload(entry.entry_id)
    await hass.async_block_till_done()

    await ws_client.send_json(
        {
            ID: 7,
            TYPE: "zwave_js/unprovision_smart_start_node",
            ENTRY_ID: entry.entry_id,
            DSK: "test",
        }
    )
    msg = await ws_client.receive_json()

    assert not msg["success"]
    assert msg["error"]["code"] == ERR_NOT_LOADED


async def test_get_provisioning_entries(
    hass: HomeAssistant, integration, client, hass_ws_client: WebSocketGenerator
) -> None:
    """Test get_provisioning_entries websocket command."""
    entry = integration
    ws_client = await hass_ws_client(hass)

    client.async_send_command.return_value = {
        "entries": [{"dsk": "test", "securityClasses": [0], "fake": "test"}]
    }

    await ws_client.send_json(
        {
            ID: 1,
            TYPE: "zwave_js/get_provisioning_entries",
            ENTRY_ID: entry.entry_id,
        }
    )

    msg = await ws_client.receive_json()
    assert msg["success"]
    assert msg["result"] == [
        {DSK: "test", SECURITY_CLASSES: [0], STATUS: 0, "fake": "test"}
    ]

    assert len(client.async_send_command.call_args_list) == 1
    assert client.async_send_command.call_args[0][0] == {
        "command": "controller.get_provisioning_entries",
    }

    # Test FailedZWaveCommand is caught
    with patch(
        f"{CONTROLLER_PATCH_PREFIX}.async_get_provisioning_entries",
        side_effect=FailedZWaveCommand("failed_command", 1, "error message"),
    ):
        await ws_client.send_json(
            {
                ID: 6,
                TYPE: "zwave_js/get_provisioning_entries",
                ENTRY_ID: entry.entry_id,
            }
        )
        msg = await ws_client.receive_json()

        assert not msg["success"]
        assert msg["error"]["code"] == "zwave_error"
        assert msg["error"]["message"] == "zwave_error: Z-Wave error 1 - error message"

    # Test sending command with not loaded entry fails
    await hass.config_entries.async_unload(entry.entry_id)
    await hass.async_block_till_done()

    await ws_client.send_json(
        {ID: 7, TYPE: "zwave_js/get_provisioning_entries", ENTRY_ID: entry.entry_id}
    )
    msg = await ws_client.receive_json()

    assert not msg["success"]
    assert msg["error"]["code"] == ERR_NOT_LOADED


async def test_parse_qr_code_string(
    hass: HomeAssistant, integration, client, hass_ws_client: WebSocketGenerator
) -> None:
    """Test parse_qr_code_string websocket command."""
    entry = integration
    ws_client = await hass_ws_client(hass)

    client.async_send_command.return_value = {
        "qrProvisioningInformation": {
            "version": 0,
            "securityClasses": [0],
            "dsk": "test",
            "genericDeviceClass": 1,
            "specificDeviceClass": 1,
            "installerIconType": 1,
            "manufacturerId": 1,
            "productType": 1,
            "productId": 1,
            "applicationVersion": "test",
            "maxInclusionRequestInterval": 1,
            "uuid": "test",
            "supportedProtocols": [0],
        }
    }

    await ws_client.send_json(
        {
            ID: 1,
            TYPE: "zwave_js/parse_qr_code_string",
            ENTRY_ID: entry.entry_id,
            QR_CODE_STRING: "90testtesttesttesttesttesttesttesttesttesttesttesttest",
        }
    )

    msg = await ws_client.receive_json()
    assert msg["success"]
    assert msg["result"] == {
        VERSION: 0,
        SECURITY_CLASSES: [0],
        DSK: "test",
        GENERIC_DEVICE_CLASS: 1,
        SPECIFIC_DEVICE_CLASS: 1,
        INSTALLER_ICON_TYPE: 1,
        MANUFACTURER_ID: 1,
        PRODUCT_TYPE: 1,
        PRODUCT_ID: 1,
        APPLICATION_VERSION: "test",
        MAX_INCLUSION_REQUEST_INTERVAL: 1,
        UUID: "test",
        SUPPORTED_PROTOCOLS: [Protocols.ZWAVE],
        STATUS: 0,
    }

    assert len(client.async_send_command.call_args_list) == 1
    assert client.async_send_command.call_args[0][0] == {
        "command": "utils.parse_qr_code_string",
        "qr": "90testtesttesttesttesttesttesttesttesttesttesttesttest",
    }

    # Test FailedZWaveCommand is caught
    with patch(
        "homeassistant.components.zwave_js.api.async_parse_qr_code_string",
        side_effect=FailedZWaveCommand("failed_command", 1, "error message"),
    ):
        await ws_client.send_json(
            {
                ID: 6,
                TYPE: "zwave_js/parse_qr_code_string",
                ENTRY_ID: entry.entry_id,
                QR_CODE_STRING: (
                    "90testtesttesttesttesttesttesttesttesttesttesttesttest"
                ),
            }
        )
        msg = await ws_client.receive_json()

        assert not msg["success"]
        assert msg["error"]["code"] == "zwave_error"
        assert msg["error"]["message"] == "zwave_error: Z-Wave error 1 - error message"

    # Test sending command with not loaded entry fails
    await hass.config_entries.async_unload(entry.entry_id)
    await hass.async_block_till_done()

    await ws_client.send_json(
        {
            ID: 7,
            TYPE: "zwave_js/parse_qr_code_string",
            ENTRY_ID: entry.entry_id,
            QR_CODE_STRING: "90testtesttesttesttesttesttesttesttesttesttesttesttest",
        }
    )
    msg = await ws_client.receive_json()

    assert not msg["success"]
    assert msg["error"]["code"] == ERR_NOT_LOADED


async def test_try_parse_dsk_from_qr_code_string(
    hass: HomeAssistant, integration, client, hass_ws_client: WebSocketGenerator
) -> None:
    """Test try_parse_dsk_from_qr_code_string websocket command."""
    entry = integration
    ws_client = await hass_ws_client(hass)

    client.async_send_command.return_value = {"dsk": "a"}

    await ws_client.send_json(
        {
            ID: 1,
            TYPE: "zwave_js/try_parse_dsk_from_qr_code_string",
            ENTRY_ID: entry.entry_id,
            QR_CODE_STRING: "90testtesttesttesttesttesttesttesttesttesttesttesttest",
        }
    )

    msg = await ws_client.receive_json()
    assert msg["success"]
    assert msg["result"] == "a"

    assert len(client.async_send_command.call_args_list) == 1
    assert client.async_send_command.call_args[0][0] == {
        "command": "utils.try_parse_dsk_from_qr_code_string",
        "qr": "90testtesttesttesttesttesttesttesttesttesttesttesttest",
    }

    # Test FailedZWaveCommand is caught
    with patch(
        "homeassistant.components.zwave_js.api.async_try_parse_dsk_from_qr_code_string",
        side_effect=FailedZWaveCommand("failed_command", 1, "error message"),
    ):
        await ws_client.send_json(
            {
                ID: 6,
                TYPE: "zwave_js/try_parse_dsk_from_qr_code_string",
                ENTRY_ID: entry.entry_id,
                QR_CODE_STRING: (
                    "90testtesttesttesttesttesttesttesttesttesttesttesttest"
                ),
            }
        )
        msg = await ws_client.receive_json()

        assert not msg["success"]
        assert msg["error"]["code"] == "zwave_error"
        assert msg["error"]["message"] == "zwave_error: Z-Wave error 1 - error message"

    # Test sending command with not loaded entry fails
    await hass.config_entries.async_unload(entry.entry_id)
    await hass.async_block_till_done()

    await ws_client.send_json(
        {
            ID: 7,
            TYPE: "zwave_js/try_parse_dsk_from_qr_code_string",
            ENTRY_ID: entry.entry_id,
            QR_CODE_STRING: "90testtesttesttesttesttesttesttesttesttesttesttesttest",
        }
    )
    msg = await ws_client.receive_json()

    assert not msg["success"]
    assert msg["error"]["code"] == ERR_NOT_LOADED


async def test_supports_feature(
    hass: HomeAssistant, integration, client, hass_ws_client: WebSocketGenerator
) -> None:
    """Test supports_feature websocket command."""
    entry = integration
    ws_client = await hass_ws_client(hass)

    client.async_send_command.return_value = {"supported": True}

    await ws_client.send_json(
        {
            ID: 1,
            TYPE: "zwave_js/supports_feature",
            ENTRY_ID: entry.entry_id,
            FEATURE: ZwaveFeature.SMART_START,
        }
    )

    msg = await ws_client.receive_json()
    assert msg["success"]
    assert msg["result"] == {"supported": True}


async def test_cancel_inclusion_exclusion(
    hass: HomeAssistant, integration, client, hass_ws_client: WebSocketGenerator
) -> None:
    """Test cancelling the inclusion and exclusion process."""
    entry = integration
    ws_client = await hass_ws_client(hass)

    client.async_send_command.return_value = {"success": True}

    await ws_client.send_json(
        {ID: 4, TYPE: "zwave_js/stop_inclusion", ENTRY_ID: entry.entry_id}
    )

    msg = await ws_client.receive_json()
    assert msg["success"]

    await ws_client.send_json(
        {ID: 5, TYPE: "zwave_js/stop_exclusion", ENTRY_ID: entry.entry_id}
    )

    msg = await ws_client.receive_json()
    assert msg["success"]

    # Test FailedZWaveCommand is caught
    with patch(
        f"{CONTROLLER_PATCH_PREFIX}.async_stop_inclusion",
        side_effect=FailedZWaveCommand("failed_command", 1, "error message"),
    ):
        await ws_client.send_json(
            {
                ID: 6,
                TYPE: "zwave_js/stop_inclusion",
                ENTRY_ID: entry.entry_id,
            }
        )
        msg = await ws_client.receive_json()

        assert not msg["success"]
        assert msg["error"]["code"] == "zwave_error"
        assert msg["error"]["message"] == "zwave_error: Z-Wave error 1 - error message"

    # Test FailedZWaveCommand is caught
    with patch(
        f"{CONTROLLER_PATCH_PREFIX}.async_stop_exclusion",
        side_effect=FailedZWaveCommand("failed_command", 1, "error message"),
    ):
        await ws_client.send_json(
            {
                ID: 7,
                TYPE: "zwave_js/stop_exclusion",
                ENTRY_ID: entry.entry_id,
            }
        )
        msg = await ws_client.receive_json()

        assert not msg["success"]
        assert msg["error"]["code"] == "zwave_error"
        assert msg["error"]["message"] == "zwave_error: Z-Wave error 1 - error message"

    # Test sending command with not loaded entry fails
    await hass.config_entries.async_unload(entry.entry_id)
    await hass.async_block_till_done()

    await ws_client.send_json(
        {ID: 8, TYPE: "zwave_js/stop_inclusion", ENTRY_ID: entry.entry_id}
    )
    msg = await ws_client.receive_json()

    assert not msg["success"]
    assert msg["error"]["code"] == ERR_NOT_LOADED

    await ws_client.send_json(
        {ID: 9, TYPE: "zwave_js/stop_exclusion", ENTRY_ID: entry.entry_id}
    )
    msg = await ws_client.receive_json()

    assert not msg["success"]
    assert msg["error"]["code"] == ERR_NOT_LOADED


async def test_remove_node(
    hass: HomeAssistant,
    device_registry: dr.DeviceRegistry,
    integration,
    client,
    hass_ws_client: WebSocketGenerator,
    nortek_thermostat,
    nortek_thermostat_removed_event,
) -> None:
    """Test the remove_node websocket command."""
    entry = integration
    ws_client = await hass_ws_client(hass)

    client.async_send_command.return_value = {"success": True}

    await ws_client.send_json(
        {ID: 1, TYPE: "zwave_js/remove_node", ENTRY_ID: entry.entry_id}
    )

    msg = await ws_client.receive_json()
    assert msg["success"]

    assert len(client.async_send_command.call_args_list) == 1
    assert client.async_send_command.call_args[0][0] == {
        "command": "controller.begin_exclusion",
    }

    event = Event(
        type="exclusion started",
        data={
            "source": "controller",
            "event": "exclusion started",
        },
    )
    client.driver.receive_event(event)

    msg = await ws_client.receive_json()
    assert msg["event"]["event"] == "exclusion started"

    # Create device registry entry for mock node
    device = device_registry.async_get_or_create(
        config_entry_id=entry.entry_id,
        identifiers={(DOMAIN, "3245146787-67")},
        name="Node 67",
    )

    # Fire node removed event
    client.driver.receive_event(nortek_thermostat_removed_event)
    msg = await ws_client.receive_json()
    assert msg["event"]["event"] == "node removed"

    # Verify device was removed from device registry
    device = device_registry.async_get_device(
        identifiers={(DOMAIN, "3245146787-67")},
    )
    assert device is None

    # Test unprovision parameter
    client.async_send_command.reset_mock()
    client.async_send_command.return_value = {"success": True}

    await ws_client.send_json(
        {
            ID: 2,
            TYPE: "zwave_js/remove_node",
            ENTRY_ID: entry.entry_id,
            STRATEGY: ExclusionStrategy.EXCLUDE_ONLY,
        }
    )

    msg = await ws_client.receive_json()
    assert msg["success"]

    assert len(client.async_send_command.call_args_list) == 1
    assert client.async_send_command.call_args[0][0] == {
        "command": "controller.begin_exclusion",
        "options": {"strategy": 0},
    }

    # Test FailedZWaveCommand is caught
    with patch(
        f"{CONTROLLER_PATCH_PREFIX}.async_begin_exclusion",
        side_effect=FailedZWaveCommand("failed_command", 1, "error message"),
    ):
        await ws_client.send_json(
            {
                ID: 4,
                TYPE: "zwave_js/remove_node",
                ENTRY_ID: entry.entry_id,
            }
        )
        msg = await ws_client.receive_json()

        assert not msg["success"]
        assert msg["error"]["code"] == "zwave_error"
        assert msg["error"]["message"] == "zwave_error: Z-Wave error 1 - error message"

    # Test sending command with not loaded entry fails
    await hass.config_entries.async_unload(entry.entry_id)
    await hass.async_block_till_done()

    await ws_client.send_json(
        {ID: 5, TYPE: "zwave_js/remove_node", ENTRY_ID: entry.entry_id}
    )
    msg = await ws_client.receive_json()

    assert not msg["success"]
    assert msg["error"]["code"] == ERR_NOT_LOADED


async def test_replace_failed_node(
    hass: HomeAssistant,
    device_registry: dr.DeviceRegistry,
    nortek_thermostat,
    integration,
    client,
    hass_ws_client: WebSocketGenerator,
    nortek_thermostat_added_event,
    nortek_thermostat_removed_event,
) -> None:
    """Test the replace_failed_node websocket command."""
    entry = integration
    ws_client = await hass_ws_client(hass)

    # Create device registry entry for mock node
    device = device_registry.async_get_or_create(
        config_entry_id=entry.entry_id,
        identifiers={(DOMAIN, "3245146787-67")},
        name="Node 67",
    )

    client.async_send_command.return_value = {"success": True}

    # Test replace failed node with no provisioning information
    # Order of events we receive for a successful replacement is `inclusion started`,
    # `inclusion stopped`, `node removed`, `node added`, then interview stages.
    await ws_client.send_json(
        {
            ID: 1,
            TYPE: "zwave_js/replace_failed_node",
            DEVICE_ID: device.id,
            INCLUSION_STRATEGY: InclusionStrategy.DEFAULT.value,
        }
    )

    msg = await ws_client.receive_json()
    assert msg["success"]
    assert msg["result"]

    assert len(client.async_send_command.call_args_list) == 1
    assert client.async_send_command.call_args[0][0] == {
        "command": "controller.replace_failed_node",
        "nodeId": nortek_thermostat.node_id,
        "options": {"strategy": InclusionStrategy.DEFAULT},
    }

    client.async_send_command.reset_mock()

    event = Event(
        type="inclusion started",
        data={
            "source": "controller",
            "event": "inclusion started",
            "strategy": 2,
        },
    )
    client.driver.receive_event(event)

    msg = await ws_client.receive_json()
    assert msg["event"]["event"] == "inclusion started"

    event = Event(
        type="node found",
        data={
            "source": "controller",
            "event": "node found",
            "node": {
                "nodeId": 67,
            },
        },
    )
    client.driver.receive_event(event)

    msg = await ws_client.receive_json()
    assert msg["event"]["event"] == "node found"
    node_details = {
        "node_id": 67,
    }
    assert msg["event"]["node"] == node_details

    event = Event(
        type="grant security classes",
        data={
            "source": "controller",
            "event": "grant security classes",
            "requested": {"securityClasses": [0, 1, 2, 7], "clientSideAuth": False},
        },
    )
    client.driver.receive_event(event)

    msg = await ws_client.receive_json()
    assert msg["event"]["event"] == "grant security classes"
    assert msg["event"]["requested_grant"] == {
        "securityClasses": [0, 1, 2, 7],
        "clientSideAuth": False,
    }

    event = Event(
        type="validate dsk and enter pin",
        data={
            "source": "controller",
            "event": "validate dsk and enter pin",
            "dsk": "test",
        },
    )
    client.driver.receive_event(event)

    msg = await ws_client.receive_json()
    assert msg["event"]["event"] == "validate dsk and enter pin"
    assert msg["event"]["dsk"] == "test"

    event = Event(
        type="inclusion stopped",
        data={
            "source": "controller",
            "event": "inclusion stopped",
        },
    )
    client.driver.receive_event(event)

    msg = await ws_client.receive_json()
    assert msg["event"]["event"] == "inclusion stopped"

    # Fire node removed event
    client.driver.receive_event(nortek_thermostat_removed_event)
    msg = await ws_client.receive_json()
    assert msg["event"]["event"] == "node removed"

    # Verify device was removed from device registry
    assert (
        device_registry.async_get_device(
            identifiers={(DOMAIN, "3245146787-67")},
        )
        is None
    )

    client.driver.receive_event(nortek_thermostat_added_event)
    msg = await ws_client.receive_json()
    assert msg["event"]["event"] == "node added"
    node_details = {
        "node_id": 67,
        "status": 0,
        "ready": False,
    }
    assert msg["event"]["node"] == node_details

    msg = await ws_client.receive_json()
    assert msg["event"]["event"] == "device registered"
    # Check the keys of the device item
    assert list(msg["event"]["device"]) == ["name", "id", "manufacturer", "model"]

    # Test receiving interview events
    event = Event(
        type="interview started",
        data={"source": "node", "event": "interview started", "nodeId": 67},
    )
    client.driver.receive_event(event)

    msg = await ws_client.receive_json()
    assert msg["event"]["event"] == "interview started"

    event = Event(
        type="interview stage completed",
        data={
            "source": "node",
            "event": "interview stage completed",
            "stageName": "NodeInfo",
            "nodeId": 67,
        },
    )
    client.driver.receive_event(event)

    msg = await ws_client.receive_json()
    assert msg["event"]["event"] == "interview stage completed"
    assert msg["event"]["stage"] == "NodeInfo"

    event = Event(
        type="interview completed",
        data={"source": "node", "event": "interview completed", "nodeId": 67},
    )
    client.driver.receive_event(event)

    msg = await ws_client.receive_json()
    assert msg["event"]["event"] == "interview completed"

    event = Event(
        type="interview failed",
        data={
            "source": "node",
            "event": "interview failed",
            "nodeId": 67,
            "args": {
                "errorMessage": "error",
                "isFinal": True,
            },
        },
    )
    client.driver.receive_event(event)

    msg = await ws_client.receive_json()
    assert msg["event"]["event"] == "interview failed"

    client.async_send_command.reset_mock()
    client.async_send_command.return_value = {"success": True}

    # Test S2 planned provisioning entry
    await ws_client.send_json(
        {
            ID: 2,
            TYPE: "zwave_js/replace_failed_node",
            DEVICE_ID: device.id,
            INCLUSION_STRATEGY: InclusionStrategy.SECURITY_S2.value,
            PLANNED_PROVISIONING_ENTRY: {
                DSK: "test",
                SECURITY_CLASSES: [0],
            },
        }
    )

    msg = await ws_client.receive_json()
    assert msg["success"]

    assert len(client.async_send_command.call_args_list) == 1
    assert client.async_send_command.call_args[0][0] == {
        "command": "controller.replace_failed_node",
        "nodeId": 67,
        "options": {
            "strategy": InclusionStrategy.SECURITY_S2,
            "provisioning": ProvisioningEntry(
                "test", [SecurityClass.S2_UNAUTHENTICATED]
            ).to_dict(),
        },
    }

    client.async_send_command.reset_mock()
    client.async_send_command.return_value = {"success": True}

    # Test S2 QR provisioning information
    await ws_client.send_json(
        {
            ID: 3,
            TYPE: "zwave_js/replace_failed_node",
            DEVICE_ID: device.id,
            INCLUSION_STRATEGY: InclusionStrategy.SECURITY_S2.value,
            QR_PROVISIONING_INFORMATION: {
                VERSION: 0,
                SECURITY_CLASSES: [0],
                DSK: "test",
                GENERIC_DEVICE_CLASS: 1,
                SPECIFIC_DEVICE_CLASS: 1,
                INSTALLER_ICON_TYPE: 1,
                MANUFACTURER_ID: 1,
                PRODUCT_TYPE: 1,
                PRODUCT_ID: 1,
                APPLICATION_VERSION: "test",
            },
        }
    )

    msg = await ws_client.receive_json()
    assert msg["success"]

    assert len(client.async_send_command.call_args_list) == 1
    assert client.async_send_command.call_args[0][0] == {
        "command": "controller.replace_failed_node",
        "nodeId": 67,
        "options": {
            "strategy": InclusionStrategy.SECURITY_S2,
            "provisioning": QRProvisioningInformation(
                version=QRCodeVersion.S2,
                security_classes=[SecurityClass.S2_UNAUTHENTICATED],
                dsk="test",
                generic_device_class=1,
                specific_device_class=1,
                installer_icon_type=1,
                manufacturer_id=1,
                product_type=1,
                product_id=1,
                application_version="test",
                max_inclusion_request_interval=None,
                uuid=None,
                supported_protocols=None,
            ).to_dict(),
        },
    }

    client.async_send_command.reset_mock()
    client.async_send_command.return_value = {"success": True}

    # Test S2 QR code string
    await ws_client.send_json(
        {
            ID: 4,
            TYPE: "zwave_js/replace_failed_node",
            DEVICE_ID: device.id,
            INCLUSION_STRATEGY: InclusionStrategy.SECURITY_S2.value,
            QR_CODE_STRING: "90testtesttesttesttesttesttesttesttesttesttesttesttest",
        }
    )

    msg = await ws_client.receive_json()
    assert msg["success"]

    assert len(client.async_send_command.call_args_list) == 1
    assert client.async_send_command.call_args[0][0] == {
        "command": "controller.replace_failed_node",
        "nodeId": 67,
        "options": {
            "strategy": InclusionStrategy.SECURITY_S2,
            "provisioning": "90testtesttesttesttesttesttesttesttesttesttesttesttest",
        },
    }

    client.async_send_command.reset_mock()
    client.async_send_command.return_value = {"success": True}

    # Test ValueError is caught as failure
    await ws_client.send_json(
        {
            ID: 6,
            TYPE: "zwave_js/replace_failed_node",
            DEVICE_ID: device.id,
            INCLUSION_STRATEGY: InclusionStrategy.DEFAULT.value,
            QR_CODE_STRING: "90testtesttesttesttesttesttesttesttesttesttesttesttest",
        }
    )

    msg = await ws_client.receive_json()
    assert not msg["success"]

    assert len(client.async_send_command.call_args_list) == 0

    # Test FailedZWaveCommand is caught
    with patch(
        f"{CONTROLLER_PATCH_PREFIX}.async_replace_failed_node",
        side_effect=FailedZWaveCommand("failed_command", 1, "error message"),
    ):
        await ws_client.send_json(
            {
                ID: 7,
                TYPE: "zwave_js/replace_failed_node",
                DEVICE_ID: device.id,
            }
        )
        msg = await ws_client.receive_json()

        assert not msg["success"]
        assert msg["error"]["code"] == "zwave_error"
        assert msg["error"]["message"] == "zwave_error: Z-Wave error 1 - error message"

    # Test sending command with not loaded entry fails
    await hass.config_entries.async_unload(entry.entry_id)
    await hass.async_block_till_done()

    await ws_client.send_json(
        {
            ID: 8,
            TYPE: "zwave_js/replace_failed_node",
            DEVICE_ID: device.id,
        }
    )
    msg = await ws_client.receive_json()

    assert not msg["success"]
    assert msg["error"]["code"] == ERR_NOT_LOADED


async def test_remove_failed_node(
    hass: HomeAssistant,
    device_registry: dr.DeviceRegistry,
    nortek_thermostat,
    integration,
    client,
    hass_ws_client: WebSocketGenerator,
    nortek_thermostat_removed_event,
    nortek_thermostat_added_event,
) -> None:
    """Test the remove_failed_node websocket command."""
    entry = integration
    ws_client = await hass_ws_client(hass)
    device = get_device(hass, nortek_thermostat)

    client.async_send_command.return_value = {"success": True}

    # Test FailedZWaveCommand is caught
    with patch(
        f"{CONTROLLER_PATCH_PREFIX}.async_remove_failed_node",
        side_effect=FailedZWaveCommand("failed_command", 1, "error message"),
    ):
        await ws_client.send_json(
            {
                ID: 1,
                TYPE: "zwave_js/remove_failed_node",
                DEVICE_ID: device.id,
            }
        )
        msg = await ws_client.receive_json()

        assert not msg["success"]
        assert msg["error"]["code"] == "zwave_error"
        assert msg["error"]["message"] == "zwave_error: Z-Wave error 1 - error message"

    await ws_client.send_json(
        {
            ID: 2,
            TYPE: "zwave_js/remove_failed_node",
            DEVICE_ID: device.id,
        }
    )

    msg = await ws_client.receive_json()
    assert msg["success"]

    # Create device registry entry for mock node
    device = device_registry.async_get_or_create(
        config_entry_id=entry.entry_id,
        identifiers={(DOMAIN, "3245146787-67")},
        name="Node 67",
    )

    # Fire node removed event
    client.driver.receive_event(nortek_thermostat_removed_event)
    msg = await ws_client.receive_json()
    assert msg["event"]["event"] == "node removed"

    # Verify device was removed from device registry
    assert (
        device_registry.async_get_device(
            identifiers={(DOMAIN, "3245146787-67")},
        )
        is None
    )

    # Re-add node so we can test config entry not loaded
    client.driver.receive_event(nortek_thermostat_added_event)

    # Test sending command with not loaded entry fails
    await hass.config_entries.async_unload(entry.entry_id)
    await hass.async_block_till_done()

    await ws_client.send_json(
        {
            ID: 3,
            TYPE: "zwave_js/remove_failed_node",
            DEVICE_ID: device.id,
        }
    )
    msg = await ws_client.receive_json()

    assert not msg["success"]
    assert msg["error"]["code"] == ERR_NOT_LOADED


async def test_begin_rebuilding_routes(
    hass: HomeAssistant,
    integration,
    client,
    hass_ws_client: WebSocketGenerator,
) -> None:
    """Test the begin_rebuilding_routes websocket command."""
    entry = integration
    ws_client = await hass_ws_client(hass)

    client.async_send_command.return_value = {"success": True}

    await ws_client.send_json(
        {
            ID: 3,
            TYPE: "zwave_js/begin_rebuilding_routes",
            ENTRY_ID: entry.entry_id,
        }
    )

    msg = await ws_client.receive_json()
    assert msg["success"]
    assert msg["result"]

    # Test FailedZWaveCommand is caught
    with patch(
        f"{CONTROLLER_PATCH_PREFIX}.async_begin_rebuilding_routes",
        side_effect=FailedZWaveCommand("failed_command", 1, "error message"),
    ):
        await ws_client.send_json(
            {
                ID: 4,
                TYPE: "zwave_js/begin_rebuilding_routes",
                ENTRY_ID: entry.entry_id,
            }
        )
        msg = await ws_client.receive_json()

        assert not msg["success"]
        assert msg["error"]["code"] == "zwave_error"
        assert msg["error"]["message"] == "zwave_error: Z-Wave error 1 - error message"

    # Test sending command with not loaded entry fails
    await hass.config_entries.async_unload(entry.entry_id)
    await hass.async_block_till_done()

    await ws_client.send_json(
        {
            ID: 5,
            TYPE: "zwave_js/begin_rebuilding_routes",
            ENTRY_ID: entry.entry_id,
        }
    )
    msg = await ws_client.receive_json()

    assert not msg["success"]
    assert msg["error"]["code"] == ERR_NOT_LOADED


async def test_subscribe_rebuild_routes_progress(
    hass: HomeAssistant,
    integration,
    client,
    nortek_thermostat,
    hass_ws_client: WebSocketGenerator,
) -> None:
    """Test the subscribe_rebuild_routes_progress command."""
    entry = integration
    ws_client = await hass_ws_client(hass)

    await ws_client.send_json(
        {
            ID: 3,
            TYPE: "zwave_js/subscribe_rebuild_routes_progress",
            ENTRY_ID: entry.entry_id,
        }
    )

    msg = await ws_client.receive_json()
    assert msg["success"]
    assert msg["result"] is None

    # Fire rebuild routes progress
    event = Event(
        "rebuild routes progress",
        {
            "source": "controller",
            "event": "rebuild routes progress",
            "progress": {67: "pending"},
        },
    )
    client.driver.controller.receive_event(event)
    msg = await ws_client.receive_json()
    assert msg["event"]["event"] == "rebuild routes progress"
    assert msg["event"]["rebuild_routes_status"] == {"67": "pending"}

    # Test sending command with not loaded entry fails
    await hass.config_entries.async_unload(entry.entry_id)
    await hass.async_block_till_done()

    await ws_client.send_json(
        {
            ID: 4,
            TYPE: "zwave_js/subscribe_rebuild_routes_progress",
            ENTRY_ID: entry.entry_id,
        }
    )
    msg = await ws_client.receive_json()

    assert not msg["success"]
    assert msg["error"]["code"] == ERR_NOT_LOADED


async def test_subscribe_rebuild_routes_progress_initial_value(
    hass: HomeAssistant,
    integration,
    client,
    nortek_thermostat,
    hass_ws_client: WebSocketGenerator,
) -> None:
    """Test subscribe_rebuild_routes_progress command when rebuild routes in progress."""
    entry = integration
    ws_client = await hass_ws_client(hass)

    assert not client.driver.controller.rebuild_routes_progress

    # Fire rebuild routes progress before sending rebuild routes progress command
    event = Event(
        "rebuild routes progress",
        {
            "source": "controller",
            "event": "rebuild routes progress",
            "progress": {67: "pending"},
        },
    )
    client.driver.controller.receive_event(event)

    await ws_client.send_json(
        {
            ID: 3,
            TYPE: "zwave_js/subscribe_rebuild_routes_progress",
            ENTRY_ID: entry.entry_id,
        }
    )

    msg = await ws_client.receive_json()
    assert msg["success"]
    assert msg["result"] == {"67": "pending"}


async def test_stop_rebuilding_routes(
    hass: HomeAssistant,
    integration,
    client,
    hass_ws_client: WebSocketGenerator,
) -> None:
    """Test the stop_rebuilding_routes websocket command."""
    entry = integration
    ws_client = await hass_ws_client(hass)

    client.async_send_command.return_value = {"success": True}

    await ws_client.send_json(
        {
            ID: 3,
            TYPE: "zwave_js/stop_rebuilding_routes",
            ENTRY_ID: entry.entry_id,
        }
    )

    msg = await ws_client.receive_json()
    assert msg["success"]
    assert msg["result"]

    # Test FailedZWaveCommand is caught
    with patch(
        f"{CONTROLLER_PATCH_PREFIX}.async_stop_rebuilding_routes",
        side_effect=FailedZWaveCommand("failed_command", 1, "error message"),
    ):
        await ws_client.send_json(
            {
                ID: 4,
                TYPE: "zwave_js/stop_rebuilding_routes",
                ENTRY_ID: entry.entry_id,
            }
        )
        msg = await ws_client.receive_json()

        assert not msg["success"]
        assert msg["error"]["code"] == "zwave_error"
        assert msg["error"]["message"] == "zwave_error: Z-Wave error 1 - error message"

    # Test sending command with not loaded entry fails
    await hass.config_entries.async_unload(entry.entry_id)
    await hass.async_block_till_done()

    await ws_client.send_json(
        {
            ID: 5,
            TYPE: "zwave_js/stop_rebuilding_routes",
            ENTRY_ID: entry.entry_id,
        }
    )
    msg = await ws_client.receive_json()

    assert not msg["success"]
    assert msg["error"]["code"] == ERR_NOT_LOADED


async def test_rebuild_node_routes(
    hass: HomeAssistant,
    multisensor_6,
    integration,
    client,
    hass_ws_client: WebSocketGenerator,
) -> None:
    """Test the rebuild_node_routes websocket command."""
    entry = integration
    ws_client = await hass_ws_client(hass)
    device = get_device(hass, multisensor_6)

    client.async_send_command.return_value = {"success": True}

    await ws_client.send_json(
        {
            ID: 3,
            TYPE: "zwave_js/rebuild_node_routes",
            DEVICE_ID: device.id,
        }
    )

    msg = await ws_client.receive_json()
    assert msg["success"]
    assert msg["result"]

    # Test FailedZWaveCommand is caught
    with patch(
        f"{CONTROLLER_PATCH_PREFIX}.async_rebuild_node_routes",
        side_effect=FailedZWaveCommand("failed_command", 1, "error message"),
    ):
        await ws_client.send_json(
            {
                ID: 4,
                TYPE: "zwave_js/rebuild_node_routes",
                DEVICE_ID: device.id,
            }
        )
        msg = await ws_client.receive_json()

        assert not msg["success"]
        assert msg["error"]["code"] == "zwave_error"
        assert msg["error"]["message"] == "zwave_error: Z-Wave error 1 - error message"

    # Test sending command with not loaded entry fails
    await hass.config_entries.async_unload(entry.entry_id)
    await hass.async_block_till_done()

    await ws_client.send_json(
        {
            ID: 5,
            TYPE: "zwave_js/rebuild_node_routes",
            DEVICE_ID: device.id,
        }
    )
    msg = await ws_client.receive_json()

    assert not msg["success"]
    assert msg["error"]["code"] == ERR_NOT_LOADED


async def test_refresh_node_info(
    hass: HomeAssistant,
    client,
    multisensor_6,
    integration,
    hass_ws_client: WebSocketGenerator,
) -> None:
    """Test that the refresh_node_info WS API call works."""
    entry = integration
    ws_client = await hass_ws_client(hass)

    device = get_device(hass, multisensor_6)

    client.async_send_command_no_wait.return_value = None
    await ws_client.send_json(
        {
            ID: 1,
            TYPE: "zwave_js/refresh_node_info",
            DEVICE_ID: device.id,
        }
    )
    msg = await ws_client.receive_json()
    assert msg["success"]

    assert len(client.async_send_command_no_wait.call_args_list) == 1
    args = client.async_send_command_no_wait.call_args[0][0]
    assert args["command"] == "node.refresh_info"
    assert args["nodeId"] == 52

    event = Event(
        type="interview started",
        data={"source": "node", "event": "interview started", "nodeId": 52},
    )
    client.driver.receive_event(event)

    msg = await ws_client.receive_json()
    assert msg["event"]["event"] == "interview started"

    event = Event(
        type="interview stage completed",
        data={
            "source": "node",
            "event": "interview stage completed",
            "stageName": "NodeInfo",
            "nodeId": 52,
        },
    )
    client.driver.receive_event(event)

    msg = await ws_client.receive_json()
    assert msg["event"]["event"] == "interview stage completed"
    assert msg["event"]["stage"] == "NodeInfo"

    event = Event(
        type="interview completed",
        data={"source": "node", "event": "interview completed", "nodeId": 52},
    )
    client.driver.receive_event(event)

    msg = await ws_client.receive_json()
    assert msg["event"]["event"] == "interview completed"

    event = Event(
        type="interview failed",
        data={
            "source": "node",
            "event": "interview failed",
            "nodeId": 52,
            "args": {
                "errorMessage": "error",
                "isFinal": True,
            },
        },
    )
    client.driver.receive_event(event)

    msg = await ws_client.receive_json()
    assert msg["event"]["event"] == "interview failed"

    client.async_send_command_no_wait.reset_mock()

    # Test getting non-existent node fails
    await ws_client.send_json(
        {
            ID: 2,
            TYPE: "zwave_js/refresh_node_info",
            DEVICE_ID: "fake_device",
        }
    )
    msg = await ws_client.receive_json()
    assert not msg["success"]
    assert msg["error"]["code"] == ERR_NOT_FOUND

    # Test FailedZWaveCommand is caught
    with patch(
        "zwave_js_server.model.node.Node.async_refresh_info",
        side_effect=FailedZWaveCommand("failed_command", 1, "error message"),
    ):
        await ws_client.send_json(
            {
                ID: 3,
                TYPE: "zwave_js/refresh_node_info",
                DEVICE_ID: device.id,
            }
        )
        msg = await ws_client.receive_json()

        assert not msg["success"]
        assert msg["error"]["code"] == "zwave_error"
        assert msg["error"]["message"] == "zwave_error: Z-Wave error 1 - error message"

    # Test sending command with not loaded entry fails
    await hass.config_entries.async_unload(entry.entry_id)
    await hass.async_block_till_done()

    await ws_client.send_json(
        {
            ID: 4,
            TYPE: "zwave_js/refresh_node_info",
            DEVICE_ID: device.id,
        }
    )
    msg = await ws_client.receive_json()

    assert not msg["success"]
    assert msg["error"]["code"] == ERR_NOT_LOADED


async def test_refresh_node_values(
    hass: HomeAssistant,
    client,
    multisensor_6,
    integration,
    hass_ws_client: WebSocketGenerator,
) -> None:
    """Test that the refresh_node_values WS API call works."""
    entry = integration
    ws_client = await hass_ws_client(hass)
    device = get_device(hass, multisensor_6)

    client.async_send_command_no_wait.return_value = None
    await ws_client.send_json(
        {
            ID: 1,
            TYPE: "zwave_js/refresh_node_values",
            DEVICE_ID: device.id,
        }
    )
    msg = await ws_client.receive_json()
    assert msg["success"]

    assert len(client.async_send_command_no_wait.call_args_list) == 1
    args = client.async_send_command_no_wait.call_args[0][0]
    assert args["command"] == "node.refresh_values"
    assert args["nodeId"] == 52

    client.async_send_command_no_wait.reset_mock()

    # Test getting non-existent device fails
    await ws_client.send_json(
        {
            ID: 2,
            TYPE: "zwave_js/refresh_node_values",
            DEVICE_ID: "fake_device",
        }
    )
    msg = await ws_client.receive_json()
    assert not msg["success"]
    assert msg["error"]["code"] == ERR_NOT_FOUND

    # Test FailedZWaveCommand is caught
    with patch(
        "zwave_js_server.model.node.Node.async_refresh_values",
        side_effect=FailedZWaveCommand("failed_command", 1, "error message"),
    ):
        await ws_client.send_json(
            {
                ID: 4,
                TYPE: "zwave_js/refresh_node_values",
                DEVICE_ID: device.id,
            }
        )
        msg = await ws_client.receive_json()

        assert not msg["success"]
        assert msg["error"]["code"] == "zwave_error"
        assert msg["error"]["message"] == "zwave_error: Z-Wave error 1 - error message"

    # Test sending command with not loaded entry fails
    await hass.config_entries.async_unload(entry.entry_id)
    await hass.async_block_till_done()

    await ws_client.send_json(
        {
            ID: 5,
            TYPE: "zwave_js/refresh_node_values",
            DEVICE_ID: device.id,
        }
    )
    msg = await ws_client.receive_json()

    assert not msg["success"]
    assert msg["error"]["code"] == ERR_NOT_LOADED


async def test_refresh_node_cc_values(
    hass: HomeAssistant,
    multisensor_6,
    client,
    integration,
    hass_ws_client: WebSocketGenerator,
) -> None:
    """Test that the refresh_node_cc_values WS API call works."""
    entry = integration
    ws_client = await hass_ws_client(hass)
    device = get_device(hass, multisensor_6)

    client.async_send_command_no_wait.return_value = None
    await ws_client.send_json(
        {
            ID: 1,
            TYPE: "zwave_js/refresh_node_cc_values",
            DEVICE_ID: device.id,
            COMMAND_CLASS_ID: 112,
        }
    )
    msg = await ws_client.receive_json()
    assert msg["success"]

    assert len(client.async_send_command_no_wait.call_args_list) == 1
    args = client.async_send_command_no_wait.call_args[0][0]
    assert args["command"] == "node.refresh_cc_values"
    assert args["nodeId"] == 52
    assert args["commandClass"] == 112

    client.async_send_command_no_wait.reset_mock()

    # Test using invalid CC ID fails
    await ws_client.send_json(
        {
            ID: 2,
            TYPE: "zwave_js/refresh_node_cc_values",
            DEVICE_ID: device.id,
            COMMAND_CLASS_ID: 9999,
        }
    )
    msg = await ws_client.receive_json()
    assert not msg["success"]
    assert msg["error"]["code"] == ERR_NOT_FOUND

    # Test getting non-existent device fails
    await ws_client.send_json(
        {
            ID: 3,
            TYPE: "zwave_js/refresh_node_cc_values",
            DEVICE_ID: "fake_device",
            COMMAND_CLASS_ID: 112,
        }
    )
    msg = await ws_client.receive_json()
    assert not msg["success"]
    assert msg["error"]["code"] == ERR_NOT_FOUND

    # Test FailedZWaveCommand is caught
    with patch(
        "zwave_js_server.model.node.Node.async_refresh_cc_values",
        side_effect=FailedZWaveCommand("failed_command", 1, "error message"),
    ):
        await ws_client.send_json(
            {
                ID: 4,
                TYPE: "zwave_js/refresh_node_cc_values",
                DEVICE_ID: device.id,
                COMMAND_CLASS_ID: 112,
            }
        )
        msg = await ws_client.receive_json()

        assert not msg["success"]
        assert msg["error"]["code"] == "zwave_error"
        assert msg["error"]["message"] == "zwave_error: Z-Wave error 1 - error message"

    # Test sending command with not loaded entry fails
    await hass.config_entries.async_unload(entry.entry_id)
    await hass.async_block_till_done()

    await ws_client.send_json(
        {
            ID: 5,
            TYPE: "zwave_js/refresh_node_cc_values",
            DEVICE_ID: device.id,
            COMMAND_CLASS_ID: 112,
        }
    )
    msg = await ws_client.receive_json()

    assert not msg["success"]
    assert msg["error"]["code"] == ERR_NOT_LOADED


async def test_set_config_parameter(
    hass: HomeAssistant,
    multisensor_6,
    client,
    hass_ws_client: WebSocketGenerator,
    integration,
) -> None:
    """Test the set_config_parameter service."""
    entry = integration
    ws_client = await hass_ws_client(hass)
    device = get_device(hass, multisensor_6)
    new_value_data = multisensor_6.values[
        get_value_id_str(multisensor_6, 112, 102, 0, 1)
    ].data.copy()
    new_value_data["endpoint"] = 1
    new_value = ConfigurationValue(multisensor_6, new_value_data)
    multisensor_6.values[get_value_id_str(multisensor_6, 112, 102, 1, 1)] = new_value

    client.async_send_command_no_wait.return_value = None

    await ws_client.send_json(
        {
            ID: 1,
            TYPE: "zwave_js/set_config_parameter",
            DEVICE_ID: device.id,
            PROPERTY: 102,
            PROPERTY_KEY: 1,
            VALUE: 1,
        }
    )

    msg = await ws_client.receive_json()
    assert msg["success"]
    assert msg["result"]["status"] == "queued"

    assert len(client.async_send_command_no_wait.call_args_list) == 1
    args = client.async_send_command_no_wait.call_args[0][0]
    assert args["command"] == "node.set_value"
    assert args["nodeId"] == 52
    assert args["valueId"] == {
        "commandClass": 112,
        "endpoint": 0,
        "property": 102,
        "propertyKey": 1,
    }
    assert args["value"] == 1

    client.async_send_command_no_wait.reset_mock()

    client.async_send_command_no_wait.return_value = None

    # Test using a different endpoint
    await ws_client.send_json(
        {
            ID: 2,
            TYPE: "zwave_js/set_config_parameter",
            DEVICE_ID: device.id,
            ENDPOINT: 1,
            PROPERTY: 102,
            PROPERTY_KEY: 1,
            VALUE: 1,
        }
    )

    msg = await ws_client.receive_json()
    assert msg["success"]
    assert msg["result"]["status"] == "queued"

    assert len(client.async_send_command_no_wait.call_args_list) == 1
    args = client.async_send_command_no_wait.call_args[0][0]
    assert args["command"] == "node.set_value"
    assert args["nodeId"] == 52
    assert args["valueId"] == {
        "commandClass": 112,
        "endpoint": 1,
        "property": 102,
        "propertyKey": 1,
    }
    assert args["value"] == 1

    client.async_send_command_no_wait.reset_mock()

    # Test that hex strings are accepted and converted as expected
    client.async_send_command_no_wait.return_value = None

    await ws_client.send_json(
        {
            ID: 3,
            TYPE: "zwave_js/set_config_parameter",
            DEVICE_ID: device.id,
            PROPERTY: 102,
            PROPERTY_KEY: 1,
            VALUE: "0x1",
        }
    )

    msg = await ws_client.receive_json()
    assert msg["success"]
    assert msg["result"]["status"] == "queued"

    assert len(client.async_send_command_no_wait.call_args_list) == 1
    args = client.async_send_command_no_wait.call_args[0][0]
    assert args["command"] == "node.set_value"
    assert args["nodeId"] == 52
    assert args["valueId"] == {
        "commandClass": 112,
        "endpoint": 0,
        "property": 102,
        "propertyKey": 1,
    }
    assert args["value"] == 1

    client.async_send_command_no_wait.reset_mock()

    with patch(
        "homeassistant.components.zwave_js.api.async_set_config_parameter",
    ) as set_param_mock:
        set_param_mock.side_effect = InvalidNewValue("test")
        await ws_client.send_json(
            {
                ID: 4,
                TYPE: "zwave_js/set_config_parameter",
                DEVICE_ID: device.id,
                PROPERTY: 102,
                PROPERTY_KEY: 1,
                VALUE: 1,
            }
        )

        msg = await ws_client.receive_json()

        assert len(client.async_send_command_no_wait.call_args_list) == 0
        assert not msg["success"]
        assert msg["error"]["code"] == "not_supported"
        assert msg["error"]["message"] == "test"

        set_param_mock.side_effect = NotFoundError("test")
        await ws_client.send_json(
            {
                ID: 5,
                TYPE: "zwave_js/set_config_parameter",
                DEVICE_ID: device.id,
                PROPERTY: 102,
                PROPERTY_KEY: 1,
                VALUE: 1,
            }
        )

        msg = await ws_client.receive_json()

        assert len(client.async_send_command_no_wait.call_args_list) == 0
        assert not msg["success"]
        assert msg["error"]["code"] == "not_found"
        assert msg["error"]["message"] == "test"

        set_param_mock.side_effect = SetValueFailed("test")
        await ws_client.send_json(
            {
                ID: 6,
                TYPE: "zwave_js/set_config_parameter",
                DEVICE_ID: device.id,
                PROPERTY: 102,
                PROPERTY_KEY: 1,
                VALUE: 1,
            }
        )

        msg = await ws_client.receive_json()

        assert len(client.async_send_command_no_wait.call_args_list) == 0
        assert not msg["success"]
        assert msg["error"]["code"] == "unknown_error"
        assert msg["error"]["message"] == "test"

    # Test getting non-existent node fails
    await ws_client.send_json(
        {
            ID: 7,
            TYPE: "zwave_js/set_config_parameter",
            DEVICE_ID: "fake_device",
            PROPERTY: 102,
            PROPERTY_KEY: 1,
            VALUE: 1,
        }
    )
    msg = await ws_client.receive_json()
    assert not msg["success"]
    assert msg["error"]["code"] == ERR_NOT_FOUND

    # Test FailedZWaveCommand is caught
    with patch(
        "homeassistant.components.zwave_js.api.async_set_config_parameter",
        side_effect=FailedZWaveCommand("failed_command", 1, "error message"),
    ):
        await ws_client.send_json(
            {
                ID: 8,
                TYPE: "zwave_js/set_config_parameter",
                DEVICE_ID: device.id,
                PROPERTY: 102,
                PROPERTY_KEY: 1,
                VALUE: 1,
            }
        )
        msg = await ws_client.receive_json()

        assert not msg["success"]
        assert msg["error"]["code"] == "zwave_error"
        assert msg["error"]["message"] == "zwave_error: Z-Wave error 1 - error message"

    # Test sending command with not loaded entry fails
    await hass.config_entries.async_unload(entry.entry_id)
    await hass.async_block_till_done()

    await ws_client.send_json(
        {
            ID: 9,
            TYPE: "zwave_js/set_config_parameter",
            DEVICE_ID: device.id,
            PROPERTY: 102,
            PROPERTY_KEY: 1,
            VALUE: 1,
        }
    )

    msg = await ws_client.receive_json()

    assert not msg["success"]
    assert msg["error"]["code"] == ERR_NOT_LOADED


async def test_get_config_parameters(
    hass: HomeAssistant, multisensor_6, integration, hass_ws_client: WebSocketGenerator
) -> None:
    """Test the get config parameters websocket command."""
    entry = integration
    ws_client = await hass_ws_client(hass)
    node = multisensor_6
    device = get_device(hass, node)

    # Test getting configuration parameter values
    await ws_client.send_json(
        {
            ID: 4,
            TYPE: "zwave_js/get_config_parameters",
            DEVICE_ID: device.id,
        }
    )
    msg = await ws_client.receive_json()
    result = msg["result"]

    assert len(result) == 61
    key = "52-112-0-2"
    assert result[key]["property"] == 2
    assert result[key]["property_key"] is None
    assert result[key]["endpoint"] == 0
    assert result[key]["configuration_value_type"] == "enumerated"
    assert result[key]["metadata"]["states"]
    assert (
        result[key]["metadata"]["description"]
        == "Stay awake for 10 minutes at power on"
    )
    assert result[key]["metadata"]["label"] == "Stay Awake in Battery Mode"
    assert result[key]["metadata"]["type"] == "number"
    assert result[key]["metadata"]["min"] == 0
    assert result[key]["metadata"]["max"] == 1
    assert result[key]["metadata"]["unit"] is None
    assert result[key]["metadata"]["writeable"] is True
    assert result[key]["metadata"]["readable"] is True
    assert result[key]["metadata"]["default"] == 0
    assert result[key]["value"] == 0

    key = "52-112-0-201-255"
    assert result[key]["property_key"] == 255

    # Test getting non-existent node config params fails
    await ws_client.send_json(
        {
            ID: 5,
            TYPE: "zwave_js/get_config_parameters",
            DEVICE_ID: "fake_device",
        }
    )
    msg = await ws_client.receive_json()
    assert not msg["success"]
    assert msg["error"]["code"] == ERR_NOT_FOUND

    # Test sending command with not loaded entry fails
    await hass.config_entries.async_unload(entry.entry_id)
    await hass.async_block_till_done()

    await ws_client.send_json(
        {
            ID: 6,
            TYPE: "zwave_js/get_config_parameters",
            DEVICE_ID: device.id,
        }
    )
    msg = await ws_client.receive_json()

    assert not msg["success"]
    assert msg["error"]["code"] == ERR_NOT_LOADED


async def test_set_raw_config_parameter(
    hass: HomeAssistant,
    client,
    multisensor_6,
    integration,
    hass_ws_client: WebSocketGenerator,
) -> None:
    """Test that the set_raw_config_parameter WS API call works."""
    entry = integration
    ws_client = await hass_ws_client(hass)
    device = get_device(hass, multisensor_6)

    # Change from async_send_command to async_send_command_no_wait
    client.async_send_command_no_wait.return_value = None

    # Test setting a raw config parameter value
    await ws_client.send_json_auto_id(
        {
            TYPE: "zwave_js/set_raw_config_parameter",
            DEVICE_ID: device.id,
            PROPERTY: 102,
            VALUE: 1,
            VALUE_SIZE: 2,
            VALUE_FORMAT: 1,
        }
    )

    msg = await ws_client.receive_json()
    assert msg["success"]
    assert msg["result"]["status"] == "queued"

    assert len(client.async_send_command_no_wait.call_args_list) == 1
    args = client.async_send_command_no_wait.call_args[0][0]
    assert args["command"] == "endpoint.set_raw_config_parameter_value"
    assert args["nodeId"] == multisensor_6.node_id
    assert args["parameter"] == 102
    assert args["value"] == 1
    assert args["valueSize"] == 2
    assert args["valueFormat"] == 1

    # Reset the mock for async_send_command_no_wait instead
    client.async_send_command_no_wait.reset_mock()

    # Test getting non-existent node fails
    await ws_client.send_json_auto_id(
        {
            TYPE: "zwave_js/set_raw_config_parameter",
            DEVICE_ID: "fake_device",
            PROPERTY: 102,
            VALUE: 1,
            VALUE_SIZE: 2,
            VALUE_FORMAT: 1,
        }
    )
    msg = await ws_client.receive_json()
    assert not msg["success"]
    assert msg["error"]["code"] == ERR_NOT_FOUND

    # Test sending command with not loaded entry fails
    await hass.config_entries.async_unload(entry.entry_id)
    await hass.async_block_till_done()

    await ws_client.send_json_auto_id(
        {
            TYPE: "zwave_js/set_raw_config_parameter",
            DEVICE_ID: device.id,
            PROPERTY: 102,
            VALUE: 1,
            VALUE_SIZE: 2,
            VALUE_FORMAT: 1,
        }
    )
    msg = await ws_client.receive_json()

    assert not msg["success"]
    assert msg["error"]["code"] == ERR_NOT_LOADED


async def test_get_raw_config_parameter(
    hass: HomeAssistant,
    multisensor_6,
    integration,
    client,
    hass_ws_client: WebSocketGenerator,
) -> None:
    """Test the get_raw_config_parameter websocket command."""
    entry = integration
    ws_client = await hass_ws_client(hass)
    device = get_device(hass, multisensor_6)

    client.async_send_command.return_value = {"value": 1}

    # Test getting a raw config parameter value
    await ws_client.send_json_auto_id(
        {
            TYPE: "zwave_js/get_raw_config_parameter",
            DEVICE_ID: device.id,
            PROPERTY: 102,
        }
    )

    msg = await ws_client.receive_json()
    assert msg["success"]
    assert msg["result"]["value"] == 1

    assert len(client.async_send_command.call_args_list) == 1
    args = client.async_send_command.call_args[0][0]
    assert args["command"] == "endpoint.get_raw_config_parameter_value"
    assert args["nodeId"] == multisensor_6.node_id
    assert args["parameter"] == 102

    client.async_send_command.reset_mock()

    # Test FailedZWaveCommand is caught
    with patch(
        "zwave_js_server.model.node.Node.async_get_raw_config_parameter_value",
        side_effect=FailedZWaveCommand("failed_command", 1, "error message"),
    ):
        await ws_client.send_json_auto_id(
            {
                TYPE: "zwave_js/get_raw_config_parameter",
                DEVICE_ID: device.id,
                PROPERTY: 102,
            }
        )
        msg = await ws_client.receive_json()

        assert not msg["success"]
        assert msg["error"]["code"] == "zwave_error"
        assert msg["error"]["message"] == "zwave_error: Z-Wave error 1 - error message"

    # Test getting non-existent node fails
    await ws_client.send_json_auto_id(
        {
            TYPE: "zwave_js/get_raw_config_parameter",
            DEVICE_ID: "fake_device",
            PROPERTY: 102,
        }
    )
    msg = await ws_client.receive_json()
    assert not msg["success"]
    assert msg["error"]["code"] == ERR_NOT_FOUND

    # Test FailedCommand exception
    client.async_send_command.side_effect = FailedCommand("test", "test")
    await ws_client.send_json_auto_id(
        {
            TYPE: "zwave_js/get_raw_config_parameter",
            DEVICE_ID: device.id,
            PROPERTY: 102,
        }
    )
    msg = await ws_client.receive_json()
    assert not msg["success"]
    assert msg["error"]["code"] == "test"
    assert msg["error"]["message"] == "Command failed: test"

    # Test sending command with not loaded entry fails
    await hass.config_entries.async_unload(entry.entry_id)
    await hass.async_block_till_done()

    await ws_client.send_json_auto_id(
        {
            TYPE: "zwave_js/get_raw_config_parameter",
            DEVICE_ID: device.id,
            PROPERTY: 102,
        }
    )
    msg = await ws_client.receive_json()

    assert not msg["success"]
    assert msg["error"]["code"] == ERR_NOT_LOADED


@pytest.mark.parametrize(
    ("firmware_data", "expected_data"),
    [({"target": "1"}, {"firmware_target": 1}), ({}, {})],
)
async def test_firmware_upload_view(
    hass: HomeAssistant,
    multisensor_6,
    integration,
    hass_client: ClientSessionGenerator,
    firmware_file,
    firmware_data: dict[str, Any],
    expected_data: dict[str, Any],
) -> None:
    """Test the HTTP firmware upload view."""
    client = await hass_client()
    device = get_device(hass, multisensor_6)
    with (
        patch(
            "homeassistant.components.zwave_js.api.update_firmware",
        ) as mock_node_cmd,
        patch(
            "homeassistant.components.zwave_js.api.controller_firmware_update_otw",
        ) as mock_controller_cmd,
        patch.dict(
            "homeassistant.components.zwave_js.api.USER_AGENT",
            {"HomeAssistant": "0.0.0"},
        ),
    ):
        data = {"file": firmware_file}
        data.update(firmware_data)

        resp = await client.post(
            f"/api/zwave_js/firmware/upload/{device.id}", data=data
        )

        update_data = NodeFirmwareUpdateData(
            "file", b"\x00\x00\x00\x00\x00\x00\x00\x00\x00\x00"
        )
        for attr, value in expected_data.items():
            setattr(update_data, attr, value)

        mock_controller_cmd.assert_not_called()
        assert mock_node_cmd.call_args[0][1:3] == (multisensor_6, [update_data])
        assert mock_node_cmd.call_args[1] == {
            "additional_user_agent_components": {"HomeAssistant": "0.0.0"},
        }
        assert json.loads(await resp.text()) is None


async def test_firmware_upload_view_controller(
    hass: HomeAssistant,
    client,
    integration,
    hass_client: ClientSessionGenerator,
    firmware_file,
) -> None:
    """Test the HTTP firmware upload view for a controller."""
    hass_client = await hass_client()
    device = get_device(hass, client.driver.controller.nodes[1])
    with (
        patch(
            "homeassistant.components.zwave_js.api.update_firmware",
        ) as mock_node_cmd,
        patch(
            "homeassistant.components.zwave_js.api.controller_firmware_update_otw",
        ) as mock_controller_cmd,
        patch.dict(
            "homeassistant.components.zwave_js.api.USER_AGENT",
            {"HomeAssistant": "0.0.0"},
        ),
    ):
        resp = await hass_client.post(
            f"/api/zwave_js/firmware/upload/{device.id}",
            data={"file": firmware_file},
        )
        mock_node_cmd.assert_not_called()
        assert mock_controller_cmd.call_args[0][1:2] == (
            ControllerFirmwareUpdateData(
                "file", b"\x00\x00\x00\x00\x00\x00\x00\x00\x00\x00"
            ),
        )
        assert mock_controller_cmd.call_args[1] == {
            "additional_user_agent_components": {"HomeAssistant": "0.0.0"},
        }
        assert json.loads(await resp.text()) is None


async def test_firmware_upload_view_failed_command(
    hass: HomeAssistant,
    multisensor_6,
    integration,
    hass_client: ClientSessionGenerator,
    firmware_file,
) -> None:
    """Test failed command for the HTTP firmware upload view."""
    client = await hass_client()
    device = get_device(hass, multisensor_6)
    with patch(
        "homeassistant.components.zwave_js.api.update_firmware",
        side_effect=FailedCommand("test", "test"),
    ):
        resp = await client.post(
            f"/api/zwave_js/firmware/upload/{device.id}",
            data={"file": firmware_file},
        )
        assert resp.status == HTTPStatus.BAD_REQUEST


async def test_firmware_upload_view_invalid_payload(
    hass: HomeAssistant, multisensor_6, integration, hass_client: ClientSessionGenerator
) -> None:
    """Test an invalid payload for the HTTP firmware upload view."""
    device = get_device(hass, multisensor_6)
    client = await hass_client()
    resp = await client.post(
        f"/api/zwave_js/firmware/upload/{device.id}",
        data={"wrong_key": BytesIO(bytes(10))},
    )
    assert resp.status == HTTPStatus.BAD_REQUEST


async def test_firmware_upload_view_no_driver(
    hass: HomeAssistant,
    client,
    multisensor_6,
    integration,
    hass_client: ClientSessionGenerator,
) -> None:
    """Test the HTTP firmware upload view when the driver doesn't exist."""
    device = get_device(hass, multisensor_6)
    client.driver = None
    aiohttp_client = await hass_client()
    resp = await aiohttp_client.post(
        f"/api/zwave_js/firmware/upload/{device.id}",
        data={"wrong_key": BytesIO(bytes(10))},
    )
    assert resp.status == HTTPStatus.NOT_FOUND


@pytest.mark.parametrize(
    ("method", "url"),
    [("post", "/api/zwave_js/firmware/upload/{}")],
)
async def test_node_view_non_admin_user(
    hass: HomeAssistant,
    multisensor_6,
    integration,
    hass_client: ClientSessionGenerator,
    hass_admin_user: MockUser,
    method,
    url,
) -> None:
    """Test node level views for non-admin users."""
    client = await hass_client()
    device = get_device(hass, multisensor_6)
    # Verify we require admin user
    hass_admin_user.groups = []
    resp = await client.request(method, url.format(device.id))
    assert resp.status == HTTPStatus.UNAUTHORIZED


@pytest.mark.parametrize(
    ("method", "url"),
    [
        ("post", "/api/zwave_js/firmware/upload/{}"),
    ],
)
async def test_view_unloaded_config_entry(
    hass: HomeAssistant,
    multisensor_6,
    integration,
    hass_client: ClientSessionGenerator,
    method,
    url,
) -> None:
    """Test an unloaded config entry raises Bad Request."""
    client = await hass_client()
    device = get_device(hass, multisensor_6)
    await hass.config_entries.async_unload(integration.entry_id)
    resp = await client.request(method, url.format(device.id))
    assert resp.status == HTTPStatus.BAD_REQUEST


@pytest.mark.parametrize(
    ("method", "url"),
    [("post", "/api/zwave_js/firmware/upload/INVALID")],
)
async def test_view_invalid_device_id(
    integration, hass_client: ClientSessionGenerator, method, url
) -> None:
    """Test an invalid device id parameter."""
    client = await hass_client()
    resp = await client.request(method, url.format(integration.entry_id))
    assert resp.status == HTTPStatus.NOT_FOUND


async def test_subscribe_log_updates(
    hass: HomeAssistant, integration, client, hass_ws_client: WebSocketGenerator
) -> None:
    """Test the subscribe_log_updates websocket command."""
    entry = integration
    ws_client = await hass_ws_client(hass)

    client.async_send_command.return_value = {}

    await ws_client.send_json(
        {ID: 1, TYPE: "zwave_js/subscribe_log_updates", ENTRY_ID: entry.entry_id}
    )

    msg = await ws_client.receive_json()
    assert msg["success"]

    event = Event(
        type="logging",
        data={
            "source": "driver",
            "event": "logging",
            "message": "test",
            "formattedMessage": "test",
            "direction": ">",
            "level": "debug",
            "primaryTags": "tag",
            "secondaryTags": "tag2",
            "secondaryTagPadding": 0,
            "multiline": False,
            "timestamp": "time",
            "label": "label",
            "context": {"source": "config"},
        },
    )
    client.driver.receive_event(event)

    msg = await ws_client.receive_json()
    assert msg["event"] == {
        "type": "log_message",
        "log_message": {
            "message": ["test"],
            "level": "debug",
            "primary_tags": "tag",
            "timestamp": "time",
        },
    }

    event = Event(
        type="log config updated",
        data={
            "source": "driver",
            "event": "log config updated",
            "config": {
                "enabled": False,
                "level": "error",
                "logToFile": True,
                "filename": "test",
                "forceConsole": True,
            },
        },
    )
    client.driver.receive_event(event)

    msg = await ws_client.receive_json()
    assert msg["event"] == {
        "type": "log_config",
        "log_config": {
            "enabled": False,
            "level": "error",
            "log_to_file": True,
            "filename": "test",
            "force_console": True,
        },
    }

    # Test FailedZWaveCommand is caught
    client.async_start_listening_logs.side_effect = FailedZWaveCommand(
        "failed_command", 1, "error message"
    )
    await ws_client.send_json(
        {
            ID: 2,
            TYPE: "zwave_js/subscribe_log_updates",
            ENTRY_ID: entry.entry_id,
        }
    )
    msg = await ws_client.receive_json()

    assert not msg["success"]
    assert msg["error"]["code"] == "zwave_error"
    assert msg["error"]["message"] == "zwave_error: Z-Wave error 1 - error message"

    # Test sending command with not loaded entry fails
    await hass.config_entries.async_unload(entry.entry_id)
    await hass.async_block_till_done()

    await ws_client.send_json(
        {ID: 3, TYPE: "zwave_js/subscribe_log_updates", ENTRY_ID: entry.entry_id}
    )
    msg = await ws_client.receive_json()

    assert not msg["success"]
    assert msg["error"]["code"] == ERR_NOT_LOADED


async def test_update_log_config(
    hass: HomeAssistant, client, integration, hass_ws_client: WebSocketGenerator
) -> None:
    """Test that update_log_config WS API call and schema validation works."""
    entry = integration
    ws_client = await hass_ws_client(hass)

    # Test we can set log level
    client.async_send_command.return_value = {"success": True}
    await ws_client.send_json(
        {
            ID: 1,
            TYPE: "zwave_js/update_log_config",
            ENTRY_ID: entry.entry_id,
            CONFIG: {LEVEL: "Error"},
        }
    )
    msg = await ws_client.receive_json()
    assert msg["success"]

    assert len(client.async_send_command.call_args_list) == 1
    args = client.async_send_command.call_args[0][0]
    assert args["command"] == "driver.update_log_config"
    assert args["config"] == {"level": "error"}

    client.async_send_command.reset_mock()

    # Test we can set logToFile to True
    client.async_send_command.return_value = {"success": True}
    await ws_client.send_json(
        {
            ID: 2,
            TYPE: "zwave_js/update_log_config",
            ENTRY_ID: entry.entry_id,
            CONFIG: {LOG_TO_FILE: True, FILENAME: "/test"},
        }
    )
    msg = await ws_client.receive_json()
    assert msg["success"]

    assert len(client.async_send_command.call_args_list) == 1
    args = client.async_send_command.call_args[0][0]
    assert args["command"] == "driver.update_log_config"
    assert args["config"] == {"logToFile": True, "filename": "/test"}

    client.async_send_command.reset_mock()

    # Test all parameters
    client.async_send_command.return_value = {"success": True}
    await ws_client.send_json(
        {
            ID: 3,
            TYPE: "zwave_js/update_log_config",
            ENTRY_ID: entry.entry_id,
            CONFIG: {
                LEVEL: "Error",
                LOG_TO_FILE: True,
                FILENAME: "/test",
                FORCE_CONSOLE: True,
                ENABLED: True,
            },
        }
    )
    msg = await ws_client.receive_json()
    assert msg["success"]

    assert len(client.async_send_command.call_args_list) == 1
    args = client.async_send_command.call_args[0][0]
    assert args["command"] == "driver.update_log_config"
    assert args["config"] == {
        "level": "error",
        "logToFile": True,
        "filename": "/test",
        "forceConsole": True,
        "enabled": True,
    }

    client.async_send_command.reset_mock()

    # Test error when setting unrecognized log level
    await ws_client.send_json(
        {
            ID: 4,
            TYPE: "zwave_js/update_log_config",
            ENTRY_ID: entry.entry_id,
            CONFIG: {LEVEL: "bad_log_level"},
        }
    )
    msg = await ws_client.receive_json()
    assert not msg["success"]
    assert "error" in msg and msg["error"]["code"] == "invalid_format"

    # Test error without service data
    await ws_client.send_json(
        {
            ID: 5,
            TYPE: "zwave_js/update_log_config",
            ENTRY_ID: entry.entry_id,
            CONFIG: {},
        }
    )
    msg = await ws_client.receive_json()
    assert not msg["success"]
    assert "error" in msg and "must contain at least one of" in msg["error"]["message"]

    # Test error if we set logToFile to True without providing filename
    await ws_client.send_json(
        {
            ID: 6,
            TYPE: "zwave_js/update_log_config",
            ENTRY_ID: entry.entry_id,
            CONFIG: {LOG_TO_FILE: True},
        }
    )
    msg = await ws_client.receive_json()
    assert not msg["success"]
    assert (
        "error" in msg
        and "must be provided if logging to file" in msg["error"]["message"]
    )

    # Test FailedZWaveCommand is caught
    with patch(
        "zwave_js_server.model.driver.Driver.async_update_log_config",
        side_effect=FailedZWaveCommand("failed_command", 1, "error message"),
    ):
        await ws_client.send_json(
            {
                ID: 7,
                TYPE: "zwave_js/update_log_config",
                ENTRY_ID: entry.entry_id,
                CONFIG: {LEVEL: "Error"},
            }
        )
        msg = await ws_client.receive_json()

        assert not msg["success"]
        assert msg["error"]["code"] == "zwave_error"
        assert msg["error"]["message"] == "zwave_error: Z-Wave error 1 - error message"

    # Test sending command with not loaded entry fails
    await hass.config_entries.async_unload(entry.entry_id)
    await hass.async_block_till_done()

    await ws_client.send_json(
        {
            ID: 8,
            TYPE: "zwave_js/update_log_config",
            ENTRY_ID: entry.entry_id,
            CONFIG: {LEVEL: "Error"},
        }
    )
    msg = await ws_client.receive_json()

    assert not msg["success"]
    assert msg["error"]["code"] == ERR_NOT_LOADED


async def test_get_log_config(
    hass: HomeAssistant, client, integration, hass_ws_client: WebSocketGenerator
) -> None:
    """Test that the get_log_config WS API call works."""
    entry = integration
    ws_client = await hass_ws_client(hass)

    # Test we can get log configuration
    await ws_client.send_json(
        {
            ID: 1,
            TYPE: "zwave_js/get_log_config",
            ENTRY_ID: entry.entry_id,
        }
    )
    msg = await ws_client.receive_json()
    assert msg["result"]
    assert msg["success"]

    log_config = msg["result"]
    assert log_config["enabled"]
    assert log_config["level"] == LogLevel.INFO
    assert log_config["log_to_file"] is False
    assert log_config["filename"] == ""
    assert log_config["force_console"] is False

    # Test sending command with not loaded entry fails
    await hass.config_entries.async_unload(entry.entry_id)
    await hass.async_block_till_done()

    await ws_client.send_json(
        {
            ID: 2,
            TYPE: "zwave_js/get_log_config",
            ENTRY_ID: entry.entry_id,
        }
    )
    msg = await ws_client.receive_json()

    assert not msg["success"]
    assert msg["error"]["code"] == ERR_NOT_LOADED


async def test_data_collection(
    hass: HomeAssistant, client, integration, hass_ws_client: WebSocketGenerator
) -> None:
    """Test that the data collection WS API commands work."""
    entry = integration
    ws_client = await hass_ws_client(hass)

    client.async_send_command.return_value = {"statisticsEnabled": False}
    await ws_client.send_json(
        {
            ID: 1,
            TYPE: "zwave_js/data_collection_status",
            ENTRY_ID: entry.entry_id,
        }
    )
    msg = await ws_client.receive_json()
    result = msg["result"]
    assert result == {"opted_in": None, "enabled": False}

    assert len(client.async_send_command.call_args_list) == 1
    assert client.async_send_command.call_args[0][0] == {
        "command": "driver.is_statistics_enabled"
    }

    assert CONF_DATA_COLLECTION_OPTED_IN not in entry.data

    client.async_send_command.reset_mock()

    client.async_send_command.return_value = {}
    await ws_client.send_json(
        {
            ID: 2,
            TYPE: "zwave_js/update_data_collection_preference",
            ENTRY_ID: entry.entry_id,
            OPTED_IN: True,
        }
    )
    msg = await ws_client.receive_json()
    result = msg["result"]
    assert result is None

    assert len(client.async_send_command.call_args_list) == 1
    args = client.async_send_command.call_args_list[0][0][0]
    assert args["command"] == "driver.enable_statistics"
    assert args["applicationName"] == "Home Assistant"

    client.async_send_command.reset_mock()

    client.async_send_command.return_value = {}
    await ws_client.send_json(
        {
            ID: 3,
            TYPE: "zwave_js/update_data_collection_preference",
            ENTRY_ID: entry.entry_id,
            OPTED_IN: False,
        }
    )
    msg = await ws_client.receive_json()
    result = msg["result"]
    assert result is None

    assert len(client.async_send_command.call_args_list) == 1
    assert client.async_send_command.call_args[0][0] == {
        "command": "driver.disable_statistics"
    }
    assert not entry.data[CONF_DATA_COLLECTION_OPTED_IN]

    client.async_send_command.reset_mock()

    # Test FailedZWaveCommand is caught
    with patch(
        "zwave_js_server.model.driver.Driver.async_is_statistics_enabled",
        side_effect=FailedZWaveCommand("failed_command", 1, "error message"),
    ):
        await ws_client.send_json(
            {
                ID: 4,
                TYPE: "zwave_js/data_collection_status",
                ENTRY_ID: entry.entry_id,
            }
        )
        msg = await ws_client.receive_json()

        assert not msg["success"]
        assert msg["error"]["code"] == "zwave_error"
        assert msg["error"]["message"] == "zwave_error: Z-Wave error 1 - error message"

    # Test FailedZWaveCommand is caught
    with patch(
        "zwave_js_server.model.driver.Driver.async_enable_statistics",
        side_effect=FailedZWaveCommand("failed_command", 1, "error message"),
    ):
        await ws_client.send_json(
            {
                ID: 5,
                TYPE: "zwave_js/update_data_collection_preference",
                ENTRY_ID: entry.entry_id,
                OPTED_IN: True,
            }
        )
        msg = await ws_client.receive_json()

        assert not msg["success"]
        assert msg["error"]["code"] == "zwave_error"
        assert msg["error"]["message"] == "zwave_error: Z-Wave error 1 - error message"

    # Test sending command with not loaded entry fails
    await hass.config_entries.async_unload(entry.entry_id)
    await hass.async_block_till_done()

    await ws_client.send_json(
        {
            ID: 6,
            TYPE: "zwave_js/data_collection_status",
            ENTRY_ID: entry.entry_id,
        }
    )
    msg = await ws_client.receive_json()

    assert not msg["success"]
    assert msg["error"]["code"] == ERR_NOT_LOADED

    await ws_client.send_json(
        {
            ID: 7,
            TYPE: "zwave_js/update_data_collection_preference",
            ENTRY_ID: entry.entry_id,
            OPTED_IN: True,
        }
    )
    msg = await ws_client.receive_json()

    assert not msg["success"]
    assert msg["error"]["code"] == ERR_NOT_LOADED


async def test_abort_firmware_update(
    hass: HomeAssistant,
    client,
    multisensor_6,
    integration,
    hass_ws_client: WebSocketGenerator,
) -> None:
    """Test that the abort_firmware_update WS API call works."""
    entry = integration
    ws_client = await hass_ws_client(hass)
    device = get_device(hass, multisensor_6)

    await ws_client.send_json(
        {
            ID: 1,
            TYPE: "zwave_js/abort_firmware_update",
            DEVICE_ID: device.id,
        }
    )
    msg = await ws_client.receive_json()
    assert msg["success"]

    assert len(client.async_send_command_no_wait.call_args_list) == 1
    args = client.async_send_command_no_wait.call_args[0][0]
    assert args["command"] == "node.abort_firmware_update"
    assert args["nodeId"] == multisensor_6.node_id

    # Test FailedZWaveCommand is caught
    with patch(
        "zwave_js_server.model.node.Node.async_abort_firmware_update",
        side_effect=FailedZWaveCommand("failed_command", 1, "error message"),
    ):
        await ws_client.send_json(
            {
                ID: 2,
                TYPE: "zwave_js/abort_firmware_update",
                DEVICE_ID: device.id,
            }
        )
        msg = await ws_client.receive_json()

        assert not msg["success"]
        assert msg["error"]["code"] == "zwave_error"
        assert msg["error"]["message"] == "zwave_error: Z-Wave error 1 - error message"

    # Test sending command with not loaded entry fails
    await hass.config_entries.async_unload(entry.entry_id)
    await hass.async_block_till_done()

    await ws_client.send_json(
        {
            ID: 3,
            TYPE: "zwave_js/abort_firmware_update",
            DEVICE_ID: device.id,
        }
    )
    msg = await ws_client.receive_json()

    assert not msg["success"]
    assert msg["error"]["code"] == ERR_NOT_LOADED

    # Test sending command with improper device ID fails
    await ws_client.send_json(
        {
            ID: 4,
            TYPE: "zwave_js/abort_firmware_update",
            DEVICE_ID: "fake_device",
        }
    )
    msg = await ws_client.receive_json()

    assert not msg["success"]
    assert msg["error"]["code"] == ERR_NOT_FOUND


async def test_is_node_firmware_update_in_progress(
    hass: HomeAssistant,
    client,
    multisensor_6,
    integration,
    hass_ws_client: WebSocketGenerator,
) -> None:
    """Test that the is_firmware_update_in_progress WS API call works."""
    entry = integration
    ws_client = await hass_ws_client(hass)
    device = get_device(hass, multisensor_6)

    client.async_send_command.return_value = {"progress": True}
    await ws_client.send_json(
        {
            ID: 1,
            TYPE: "zwave_js/is_node_firmware_update_in_progress",
            DEVICE_ID: device.id,
        }
    )
    msg = await ws_client.receive_json()
    assert msg["success"]
    assert msg["result"]

    assert len(client.async_send_command.call_args_list) == 1
    args = client.async_send_command.call_args[0][0]
    assert args["command"] == "node.is_firmware_update_in_progress"
    assert args["nodeId"] == multisensor_6.node_id

    # Test FailedZWaveCommand is caught
    with patch(
        "zwave_js_server.model.node.Node.async_is_firmware_update_in_progress",
        side_effect=FailedZWaveCommand("failed_command", 1, "error message"),
    ):
        await ws_client.send_json(
            {
                ID: 2,
                TYPE: "zwave_js/is_node_firmware_update_in_progress",
                DEVICE_ID: device.id,
            }
        )
        msg = await ws_client.receive_json()

        assert not msg["success"]
        assert msg["error"]["code"] == "zwave_error"
        assert msg["error"]["message"] == "zwave_error: Z-Wave error 1 - error message"

    # Test sending command with not loaded entry fails
    await hass.config_entries.async_unload(entry.entry_id)
    await hass.async_block_till_done()

    await ws_client.send_json(
        {
            ID: 3,
            TYPE: "zwave_js/is_node_firmware_update_in_progress",
            DEVICE_ID: device.id,
        }
    )
    msg = await ws_client.receive_json()

    assert not msg["success"]
    assert msg["error"]["code"] == ERR_NOT_LOADED


async def test_subscribe_firmware_update_status(
    hass: HomeAssistant,
    multisensor_6,
    integration,
    client,
    hass_ws_client: WebSocketGenerator,
) -> None:
    """Test the subscribe_firmware_update_status websocket command."""
    ws_client = await hass_ws_client(hass)
    device = get_device(hass, multisensor_6)

    client.async_send_command_no_wait.return_value = {}

    await ws_client.send_json(
        {
            ID: 1,
            TYPE: "zwave_js/subscribe_firmware_update_status",
            DEVICE_ID: device.id,
        }
    )

    msg = await ws_client.receive_json()
    assert msg["success"]
    assert msg["result"] is None

    event = Event(
        type="firmware update progress",
        data={
            "source": "node",
            "event": "firmware update progress",
            "nodeId": multisensor_6.node_id,
            "progress": {
                "currentFile": 1,
                "totalFiles": 1,
                "sentFragments": 1,
                "totalFragments": 10,
                "progress": 10.0,
            },
        },
    )
    multisensor_6.receive_event(event)

    msg = await ws_client.receive_json()
    assert msg["event"] == {
        "event": "firmware update progress",
        "current_file": 1,
        "total_files": 1,
        "sent_fragments": 1,
        "total_fragments": 10,
        "progress": 10.0,
    }

    event = Event(
        type="firmware update finished",
        data={
            "source": "node",
            "event": "firmware update finished",
            "nodeId": multisensor_6.node_id,
            "result": {
                "status": 255,
                "success": True,
                "waitTime": 10,
                "reInterview": False,
            },
        },
    )
    multisensor_6.receive_event(event)

    msg = await ws_client.receive_json()
    assert msg["event"] == {
        "event": "firmware update finished",
        "status": 255,
        "success": True,
        "wait_time": 10,
        "reinterview": False,
    }


async def test_subscribe_firmware_update_status_initial_value(
    hass: HomeAssistant,
    multisensor_6,
    client,
    integration,
    hass_ws_client: WebSocketGenerator,
) -> None:
    """Test subscribe_firmware_update_status WS command with in progress update."""
    ws_client = await hass_ws_client(hass)
    device = get_device(hass, multisensor_6)

    assert multisensor_6.firmware_update_progress is None

    # Send a firmware update progress event before the WS command
    event = Event(
        type="firmware update progress",
        data={
            "source": "node",
            "event": "firmware update progress",
            "nodeId": multisensor_6.node_id,
            "progress": {
                "currentFile": 1,
                "totalFiles": 1,
                "sentFragments": 1,
                "totalFragments": 10,
                "progress": 10.0,
            },
        },
    )
    multisensor_6.receive_event(event)

    client.async_send_command_no_wait.return_value = {}

    await ws_client.send_json(
        {
            ID: 1,
            TYPE: "zwave_js/subscribe_firmware_update_status",
            DEVICE_ID: device.id,
        }
    )

    msg = await ws_client.receive_json()
    assert msg["success"]
    assert msg["result"] is None

    msg = await ws_client.receive_json()
    assert msg["event"] == {
        "event": "firmware update progress",
        "current_file": 1,
        "total_files": 1,
        "sent_fragments": 1,
        "total_fragments": 10,
        "progress": 10.0,
    }


async def test_subscribe_controller_firmware_update_status(
    hass: HomeAssistant, integration, client, hass_ws_client: WebSocketGenerator
) -> None:
    """Test the subscribe_firmware_update_status websocket command for a node."""
    ws_client = await hass_ws_client(hass)
    device = get_device(hass, client.driver.controller.nodes[1])

    client.async_send_command_no_wait.return_value = {}

    await ws_client.send_json(
        {
            ID: 1,
            TYPE: "zwave_js/subscribe_firmware_update_status",
            DEVICE_ID: device.id,
        }
    )

    msg = await ws_client.receive_json()
    assert msg["success"]
    assert msg["result"] is None

    event = Event(
        type="firmware update progress",
        data={
            "source": "controller",
            "event": "firmware update progress",
            "progress": {
                "sentFragments": 1,
                "totalFragments": 10,
                "progress": 10.0,
            },
        },
    )
    client.driver.controller.receive_event(event)

    msg = await ws_client.receive_json()
    assert msg["event"] == {
        "event": "firmware update progress",
        "current_file": 1,
        "total_files": 1,
        "sent_fragments": 1,
        "total_fragments": 10,
        "progress": 10.0,
    }

    event = Event(
        type="firmware update finished",
        data={
            "source": "controller",
            "event": "firmware update finished",
            "result": {
                "status": 255,
                "success": True,
            },
        },
    )
    client.driver.controller.receive_event(event)

    msg = await ws_client.receive_json()
    assert msg["event"] == {
        "event": "firmware update finished",
        "status": 255,
        "success": True,
    }


async def test_subscribe_controller_firmware_update_status_initial_value(
    hass: HomeAssistant, client, integration, hass_ws_client: WebSocketGenerator
) -> None:
    """Test subscribe_firmware_update_status cmd with in progress update for node."""
    ws_client = await hass_ws_client(hass)
    device = get_device(hass, client.driver.controller.nodes[1])

    assert client.driver.controller.firmware_update_progress is None

    # Send a firmware update progress event before the WS command
    event = Event(
        type="firmware update progress",
        data={
            "source": "controller",
            "event": "firmware update progress",
            "progress": {
                "sentFragments": 1,
                "totalFragments": 10,
                "progress": 10.0,
            },
        },
    )
    client.driver.controller.receive_event(event)

    client.async_send_command_no_wait.return_value = {}

    await ws_client.send_json(
        {
            ID: 1,
            TYPE: "zwave_js/subscribe_firmware_update_status",
            DEVICE_ID: device.id,
        }
    )

    msg = await ws_client.receive_json()
    assert msg["success"]
    assert msg["result"] is None

    msg = await ws_client.receive_json()
    assert msg["event"] == {
        "event": "firmware update progress",
        "current_file": 1,
        "total_files": 1,
        "sent_fragments": 1,
        "total_fragments": 10,
        "progress": 10.0,
    }


async def test_subscribe_firmware_update_status_failures(
    hass: HomeAssistant,
    multisensor_6,
    client,
    integration,
    hass_ws_client: WebSocketGenerator,
) -> None:
    """Test failures for the subscribe_firmware_update_status websocket command."""
    entry = integration
    ws_client = await hass_ws_client(hass)
    device = get_device(hass, multisensor_6)
    # Test sending command with improper entry ID fails
    await ws_client.send_json(
        {
            ID: 1,
            TYPE: "zwave_js/subscribe_firmware_update_status",
            DEVICE_ID: "fake_device",
        }
    )
    msg = await ws_client.receive_json()

    assert not msg["success"]
    assert msg["error"]["code"] == ERR_NOT_FOUND

    # Test sending command with not loaded entry fails
    await hass.config_entries.async_unload(entry.entry_id)
    await hass.async_block_till_done()

    await ws_client.send_json(
        {
            ID: 3,
            TYPE: "zwave_js/subscribe_firmware_update_status",
            DEVICE_ID: device.id,
        }
    )
    msg = await ws_client.receive_json()

    assert not msg["success"]
    assert msg["error"]["code"] == ERR_NOT_LOADED


async def test_get_node_firmware_update_capabilities(
    hass: HomeAssistant,
    client,
    multisensor_6,
    integration,
    hass_ws_client: WebSocketGenerator,
) -> None:
    """Test that the get_node_firmware_update_capabilities WS API call works."""
    entry = integration
    ws_client = await hass_ws_client(hass)
    device = get_device(hass, multisensor_6)

    client.async_send_command.return_value = {
        "capabilities": {
            "firmwareUpgradable": True,
            "firmwareTargets": [0],
            "continuesToFunction": True,
            "supportsActivation": True,
        }
    }
    await ws_client.send_json(
        {
            ID: 1,
            TYPE: "zwave_js/get_node_firmware_update_capabilities",
            DEVICE_ID: device.id,
        }
    )
    msg = await ws_client.receive_json()
    assert msg["success"]
    assert msg["result"] == {
        "firmware_upgradable": True,
        "firmware_targets": [0],
        "continues_to_function": True,
        "supports_activation": True,
    }

    assert len(client.async_send_command.call_args_list) == 1
    args = client.async_send_command.call_args[0][0]
    assert args["command"] == "node.get_firmware_update_capabilities"
    assert args["nodeId"] == multisensor_6.node_id

    # Test FailedZWaveCommand is caught
    with patch(
        "zwave_js_server.model.node.Node.async_get_firmware_update_capabilities",
        side_effect=FailedZWaveCommand("failed_command", 1, "error message"),
    ):
        await ws_client.send_json(
            {
                ID: 2,
                TYPE: "zwave_js/get_node_firmware_update_capabilities",
                DEVICE_ID: device.id,
            }
        )
        msg = await ws_client.receive_json()

        assert not msg["success"]
        assert msg["error"]["code"] == "zwave_error"
        assert msg["error"]["message"] == "zwave_error: Z-Wave error 1 - error message"

    # Test sending command with not loaded entry fails
    await hass.config_entries.async_unload(entry.entry_id)
    await hass.async_block_till_done()

    await ws_client.send_json(
        {
            ID: 3,
            TYPE: "zwave_js/get_node_firmware_update_capabilities",
            DEVICE_ID: device.id,
        }
    )
    msg = await ws_client.receive_json()

    assert not msg["success"]
    assert msg["error"]["code"] == ERR_NOT_LOADED

    # Test sending command with improper device ID fails
    await ws_client.send_json(
        {
            ID: 4,
            TYPE: "zwave_js/get_node_firmware_update_capabilities",
            DEVICE_ID: "fake_device",
        }
    )
    msg = await ws_client.receive_json()

    assert not msg["success"]
    assert msg["error"]["code"] == ERR_NOT_FOUND


async def test_is_any_ota_firmware_update_in_progress(
    hass: HomeAssistant, client, integration, hass_ws_client: WebSocketGenerator
) -> None:
    """Test that the is_any_ota_firmware_update_in_progress WS API call works."""
    entry = integration
    ws_client = await hass_ws_client(hass)

    client.async_send_command.return_value = {"progress": True}
    await ws_client.send_json(
        {
            ID: 1,
            TYPE: "zwave_js/is_any_ota_firmware_update_in_progress",
            ENTRY_ID: entry.entry_id,
        }
    )
    msg = await ws_client.receive_json()
    assert msg["success"]
    assert msg["result"]

    assert len(client.async_send_command.call_args_list) == 1
    args = client.async_send_command.call_args[0][0]
    assert args["command"] == "controller.is_any_ota_firmware_update_in_progress"

    # Test FailedZWaveCommand is caught
    with patch(
        f"{CONTROLLER_PATCH_PREFIX}.async_is_any_ota_firmware_update_in_progress",
        side_effect=FailedZWaveCommand("failed_command", 1, "error message"),
    ):
        await ws_client.send_json(
            {
                ID: 2,
                TYPE: "zwave_js/is_any_ota_firmware_update_in_progress",
                ENTRY_ID: entry.entry_id,
            }
        )
        msg = await ws_client.receive_json()

        assert not msg["success"]
        assert msg["error"]["code"] == "zwave_error"
        assert msg["error"]["message"] == "zwave_error: Z-Wave error 1 - error message"

    # Test sending command with not loaded entry fails
    await hass.config_entries.async_unload(entry.entry_id)
    await hass.async_block_till_done()

    await ws_client.send_json(
        {
            ID: 3,
            TYPE: "zwave_js/is_any_ota_firmware_update_in_progress",
            ENTRY_ID: entry.entry_id,
        }
    )
    msg = await ws_client.receive_json()

    assert not msg["success"]
    assert msg["error"]["code"] == ERR_NOT_LOADED

    # Test sending command with improper device ID fails
    await ws_client.send_json(
        {
            ID: 4,
            TYPE: "zwave_js/is_any_ota_firmware_update_in_progress",
            ENTRY_ID: "invalid_entry",
        }
    )
    msg = await ws_client.receive_json()

    assert not msg["success"]
    assert msg["error"]["code"] == ERR_NOT_FOUND


async def test_check_for_config_updates(
    hass: HomeAssistant, client, integration, hass_ws_client: WebSocketGenerator
) -> None:
    """Test that the check_for_config_updates WS API call works."""
    entry = integration
    ws_client = await hass_ws_client(hass)

    # Test we can get log configuration
    client.async_send_command.return_value = {
        "updateAvailable": True,
        "newVersion": "test",
        "installedVersion": "test",
    }
    await ws_client.send_json(
        {
            ID: 1,
            TYPE: "zwave_js/check_for_config_updates",
            ENTRY_ID: entry.entry_id,
        }
    )
    msg = await ws_client.receive_json()
    assert msg["result"]
    assert msg["success"]

    config_update = msg["result"]
    assert config_update["update_available"]
    assert config_update["new_version"] == "test"

    # Test FailedZWaveCommand is caught
    with patch(
        "zwave_js_server.model.driver.Driver.async_check_for_config_updates",
        side_effect=FailedZWaveCommand("failed_command", 1, "error message"),
    ):
        await ws_client.send_json(
            {
                ID: 2,
                TYPE: "zwave_js/check_for_config_updates",
                ENTRY_ID: entry.entry_id,
            }
        )
        msg = await ws_client.receive_json()

        assert not msg["success"]
        assert msg["error"]["code"] == "zwave_error"
        assert msg["error"]["message"] == "zwave_error: Z-Wave error 1 - error message"

    # Test sending command with not loaded entry fails
    await hass.config_entries.async_unload(entry.entry_id)
    await hass.async_block_till_done()

    await ws_client.send_json(
        {
            ID: 3,
            TYPE: "zwave_js/check_for_config_updates",
            ENTRY_ID: entry.entry_id,
        }
    )
    msg = await ws_client.receive_json()

    assert not msg["success"]
    assert msg["error"]["code"] == ERR_NOT_LOADED

    await ws_client.send_json(
        {
            ID: 4,
            TYPE: "zwave_js/check_for_config_updates",
            ENTRY_ID: "INVALID",
        }
    )
    msg = await ws_client.receive_json()

    assert not msg["success"]
    assert msg["error"]["code"] == ERR_NOT_FOUND


async def test_install_config_update(
    hass: HomeAssistant, client, integration, hass_ws_client: WebSocketGenerator
) -> None:
    """Test that the install_config_update WS API call works."""
    entry = integration
    ws_client = await hass_ws_client(hass)

    # Test we can get log configuration
    client.async_send_command.return_value = {"success": True}
    await ws_client.send_json(
        {
            ID: 1,
            TYPE: "zwave_js/install_config_update",
            ENTRY_ID: entry.entry_id,
        }
    )
    msg = await ws_client.receive_json()
    assert msg["result"]
    assert msg["success"]

    # Test FailedZWaveCommand is caught
    with patch(
        "zwave_js_server.model.driver.Driver.async_install_config_update",
        side_effect=FailedZWaveCommand("failed_command", 1, "error message"),
    ):
        await ws_client.send_json(
            {
                ID: 2,
                TYPE: "zwave_js/install_config_update",
                ENTRY_ID: entry.entry_id,
            }
        )
        msg = await ws_client.receive_json()

        assert not msg["success"]
        assert msg["error"]["code"] == "zwave_error"
        assert msg["error"]["message"] == "zwave_error: Z-Wave error 1 - error message"

    # Test sending command with not loaded entry fails
    await hass.config_entries.async_unload(entry.entry_id)
    await hass.async_block_till_done()

    await ws_client.send_json(
        {
            ID: 3,
            TYPE: "zwave_js/install_config_update",
            ENTRY_ID: entry.entry_id,
        }
    )
    msg = await ws_client.receive_json()

    assert not msg["success"]
    assert msg["error"]["code"] == ERR_NOT_LOADED

    await ws_client.send_json(
        {
            ID: 4,
            TYPE: "zwave_js/install_config_update",
            ENTRY_ID: "INVALID",
        }
    )
    msg = await ws_client.receive_json()

    assert not msg["success"]
    assert msg["error"]["code"] == ERR_NOT_FOUND


async def test_subscribe_controller_statistics(
    hass: HomeAssistant, integration, client, hass_ws_client: WebSocketGenerator
) -> None:
    """Test the subscribe_controller_statistics command."""
    entry = integration
    ws_client = await hass_ws_client(hass)

    await ws_client.send_json(
        {
            ID: 1,
            TYPE: "zwave_js/subscribe_controller_statistics",
            ENTRY_ID: entry.entry_id,
        }
    )

    msg = await ws_client.receive_json()
    assert msg["success"]
    assert msg["result"] is None

    msg = await ws_client.receive_json()
    assert msg["event"] == {
        "event": "statistics updated",
        "source": "controller",
        "messages_tx": 0,
        "messages_rx": 0,
        "messages_dropped_tx": 0,
        "messages_dropped_rx": 0,
        "nak": 0,
        "can": 0,
        "timeout_ack": 0,
        "timout_response": 0,
        "timeout_callback": 0,
    }

    # Fire statistics updated
    event = Event(
        "statistics updated",
        {
            "source": "controller",
            "event": "statistics updated",
            "statistics": {
                "messagesTX": 1,
                "messagesRX": 1,
                "messagesDroppedTX": 1,
                "messagesDroppedRX": 1,
                "NAK": 1,
                "CAN": 1,
                "timeoutACK": 1,
                "timeoutResponse": 1,
                "timeoutCallback": 1,
            },
        },
    )
    client.driver.controller.receive_event(event)
    msg = await ws_client.receive_json()
    assert msg["event"] == {
        "event": "statistics updated",
        "source": "controller",
        "messages_tx": 1,
        "messages_rx": 1,
        "messages_dropped_tx": 1,
        "messages_dropped_rx": 1,
        "nak": 1,
        "can": 1,
        "timeout_ack": 1,
        "timout_response": 1,
        "timeout_callback": 1,
    }

    # Test sending command with improper entry ID fails
    await ws_client.send_json(
        {
            ID: 2,
            TYPE: "zwave_js/subscribe_controller_statistics",
            ENTRY_ID: "fake_entry_id",
        }
    )
    msg = await ws_client.receive_json()

    assert not msg["success"]
    assert msg["error"]["code"] == ERR_NOT_FOUND

    # Test sending command with not loaded entry fails
    await hass.config_entries.async_unload(entry.entry_id)
    await hass.async_block_till_done()

    await ws_client.send_json(
        {
            ID: 3,
            TYPE: "zwave_js/subscribe_controller_statistics",
            ENTRY_ID: entry.entry_id,
        }
    )
    msg = await ws_client.receive_json()

    assert not msg["success"]
    assert msg["error"]["code"] == ERR_NOT_LOADED


async def test_subscribe_node_statistics(
    hass: HomeAssistant,
    multisensor_6,
    wallmote_central_scene,
    zen_31,
    integration,
    client,
    hass_ws_client: WebSocketGenerator,
) -> None:
    """Test the subscribe_node_statistics command."""
    entry = integration
    ws_client = await hass_ws_client(hass)
    multisensor_6_device = get_device(hass, multisensor_6)
    zen_31_device = get_device(hass, zen_31)
    wallmote_central_scene_device = get_device(hass, wallmote_central_scene)

    await ws_client.send_json(
        {
            ID: 1,
            TYPE: "zwave_js/subscribe_node_statistics",
            DEVICE_ID: multisensor_6_device.id,
        }
    )

    msg = await ws_client.receive_json()
    assert msg["success"]
    assert msg["result"] is None

    msg = await ws_client.receive_json()
    assert msg["event"] == {
        "source": "node",
        "event": "statistics updated",
        "nodeId": multisensor_6.node_id,
        "commands_tx": 0,
        "commands_rx": 0,
        "commands_dropped_tx": 0,
        "commands_dropped_rx": 0,
        "timeout_response": 0,
        "rtt": None,
        "rssi": None,
        "lwr": None,
        "nlwr": None,
    }

    # Fire statistics updated
    event = Event(
        "statistics updated",
        {
            "source": "node",
            "event": "statistics updated",
            "nodeId": multisensor_6.node_id,
            "statistics": {
                "commandsTX": 1,
                "commandsRX": 2,
                "commandsDroppedTX": 3,
                "commandsDroppedRX": 4,
                "timeoutResponse": 5,
                "rtt": 6,
                "rssi": 7,
                "lwr": {
                    "protocolDataRate": 1,
                    "rssi": 1,
                    "repeaters": [wallmote_central_scene.node_id],
                    "repeaterRSSI": [1],
                    "routeFailedBetween": [
                        zen_31.node_id,
                        multisensor_6.node_id,
                    ],
                },
                "nlwr": {
                    "protocolDataRate": 2,
                    "rssi": 2,
                    "repeaters": [],
                    "repeaterRSSI": [127],
                    "routeFailedBetween": [
                        multisensor_6.node_id,
                        zen_31.node_id,
                    ],
                },
            },
        },
    )
    client.driver.controller.receive_event(event)
    msg = await ws_client.receive_json()
    assert msg["event"] == {
        "event": "statistics updated",
        "source": "node",
        "node_id": multisensor_6.node_id,
        "commands_tx": 1,
        "commands_rx": 2,
        "commands_dropped_tx": 3,
        "commands_dropped_rx": 4,
        "timeout_response": 5,
        "rtt": 6,
        "rssi": 7,
        "lwr": {
            "protocol_data_rate": 1,
            "rssi": 1,
            "repeaters": [wallmote_central_scene_device.id],
            "repeater_rssi": [1],
            "route_failed_between": [
                zen_31_device.id,
                multisensor_6_device.id,
            ],
        },
        "nlwr": {
            "protocol_data_rate": 2,
            "rssi": 2,
            "repeaters": [],
            "repeater_rssi": [127],
            "route_failed_between": [
                multisensor_6_device.id,
                zen_31_device.id,
            ],
        },
    }

    # Test sending command with improper entry ID fails
    await ws_client.send_json(
        {
            ID: 2,
            TYPE: "zwave_js/subscribe_node_statistics",
            DEVICE_ID: "fake_device",
        }
    )
    msg = await ws_client.receive_json()

    assert not msg["success"]
    assert msg["error"]["code"] == ERR_NOT_FOUND

    # Test sending command with not loaded entry fails
    await hass.config_entries.async_unload(entry.entry_id)
    await hass.async_block_till_done()

    await ws_client.send_json(
        {
            ID: 4,
            TYPE: "zwave_js/subscribe_node_statistics",
            DEVICE_ID: multisensor_6_device.id,
        }
    )
    msg = await ws_client.receive_json()

    assert not msg["success"]
    assert msg["error"]["code"] == ERR_NOT_LOADED


async def test_hard_reset_controller(
    hass: HomeAssistant,
    device_registry: dr.DeviceRegistry,
    client,
    integration,
    listen_block,
    hass_ws_client: WebSocketGenerator,
) -> None:
    """Test that the hard_reset_controller WS API call works."""
    entry = integration
    ws_client = await hass_ws_client(hass)

    device = device_registry.async_get_device(
        identifiers={get_device_id(client.driver, client.driver.controller.nodes[1])}
    )

    client.async_send_command.return_value = {}
    await ws_client.send_json(
        {
            ID: 1,
            TYPE: "zwave_js/hard_reset_controller",
            ENTRY_ID: entry.entry_id,
        }
    )

    listen_block.set()
    listen_block.clear()
    await hass.async_block_till_done()

    msg = await ws_client.receive_json()
    assert msg["result"] == device.id
    assert msg["success"]

    assert len(client.async_send_command.call_args_list) == 1
    assert client.async_send_command.call_args[0][0] == {"command": "driver.hard_reset"}

    # Test FailedZWaveCommand is caught
    with patch(
        "zwave_js_server.model.driver.Driver.async_hard_reset",
        side_effect=FailedZWaveCommand("failed_command", 1, "error message"),
    ):
        await ws_client.send_json(
            {
                ID: 2,
                TYPE: "zwave_js/hard_reset_controller",
                ENTRY_ID: entry.entry_id,
            }
        )
        msg = await ws_client.receive_json()

        assert not msg["success"]
        assert msg["error"]["code"] == "zwave_error"
        assert msg["error"]["message"] == "zwave_error: Z-Wave error 1 - error message"

    # Test sending command with not loaded entry fails
    await hass.config_entries.async_unload(entry.entry_id)
    await hass.async_block_till_done()

    await ws_client.send_json(
        {
            ID: 3,
            TYPE: "zwave_js/hard_reset_controller",
            ENTRY_ID: entry.entry_id,
        }
    )
    msg = await ws_client.receive_json()

    assert not msg["success"]
    assert msg["error"]["code"] == ERR_NOT_LOADED

    await ws_client.send_json(
        {
            ID: 4,
            TYPE: "zwave_js/hard_reset_controller",
            ENTRY_ID: "INVALID",
        }
    )
    msg = await ws_client.receive_json()

    assert not msg["success"]
    assert msg["error"]["code"] == ERR_NOT_FOUND


async def test_node_capabilities(
    hass: HomeAssistant,
    multisensor_6: Node,
    integration: MockConfigEntry,
    hass_ws_client: WebSocketGenerator,
) -> None:
    """Test the node_capabilities websocket command."""
    entry = integration
    ws_client = await hass_ws_client(hass)

    node = multisensor_6
    device = get_device(hass, node)
    await ws_client.send_json_auto_id(
        {
            TYPE: "zwave_js/node_capabilities",
            DEVICE_ID: device.id,
        }
    )
    msg = await ws_client.receive_json()
    assert msg["result"] == {
        "0": [
            {
                "id": 113,
                "name": "Notification",
                "version": 8,
                "isSecure": False,
                "is_secure": False,
            }
        ]
    }

    # Test getting non-existent node fails
    await ws_client.send_json_auto_id(
        {
            TYPE: "zwave_js/node_status",
            DEVICE_ID: "fake_device",
        }
    )
    msg = await ws_client.receive_json()
    assert not msg["success"]
    assert msg["error"]["code"] == ERR_NOT_FOUND

    # Test sending command with not loaded entry fails
    await hass.config_entries.async_unload(entry.entry_id)
    await hass.async_block_till_done()

    await ws_client.send_json_auto_id(
        {
            TYPE: "zwave_js/node_status",
            DEVICE_ID: device.id,
        }
    )
    msg = await ws_client.receive_json()

    assert not msg["success"]
    assert msg["error"]["code"] == ERR_NOT_LOADED


async def test_invoke_cc_api(
    hass: HomeAssistant,
    client,
    climate_radio_thermostat_ct100_plus_different_endpoints: Node,
    integration: MockConfigEntry,
    hass_ws_client: WebSocketGenerator,
) -> None:
    """Test the invoke_cc_api websocket command."""
    ws_client = await hass_ws_client(hass)

    device_radio_thermostat = get_device(
        hass, climate_radio_thermostat_ct100_plus_different_endpoints
    )
    assert device_radio_thermostat

    # Test successful invoke_cc_api call with a static endpoint
    client.async_send_command.return_value = {"response": True}
    client.async_send_command_no_wait.return_value = {"response": True}

    # Test with wait_for_result=False (default)
    await ws_client.send_json_auto_id(
        {
            TYPE: "zwave_js/invoke_cc_api",
            DEVICE_ID: device_radio_thermostat.id,
            ATTR_COMMAND_CLASS: 67,
            ATTR_METHOD_NAME: "someMethod",
            ATTR_PARAMETERS: [1, 2],
        }
    )
    msg = await ws_client.receive_json()
    assert msg["success"]
    assert msg["result"] is None  # We did not specify wait_for_result=True

    await hass.async_block_till_done()

    assert len(client.async_send_command_no_wait.call_args_list) == 1
    args = client.async_send_command_no_wait.call_args[0][0]
    assert args == {
        "command": "endpoint.invoke_cc_api",
        "nodeId": 26,
        "endpoint": 0,
        "commandClass": 67,
        "methodName": "someMethod",
        "args": [1, 2],
    }

    client.async_send_command_no_wait.reset_mock()

    # Test with wait_for_result=True
    await ws_client.send_json_auto_id(
        {
            TYPE: "zwave_js/invoke_cc_api",
            DEVICE_ID: device_radio_thermostat.id,
            ATTR_COMMAND_CLASS: 67,
            ATTR_ENDPOINT: 0,
            ATTR_METHOD_NAME: "someMethod",
            ATTR_PARAMETERS: [1, 2],
            ATTR_WAIT_FOR_RESULT: True,
        }
    )
    msg = await ws_client.receive_json()
    assert msg["success"]
    assert msg["result"] is True

    await hass.async_block_till_done()

    assert len(client.async_send_command.call_args_list) == 1
    args = client.async_send_command.call_args[0][0]
    assert args == {
        "command": "endpoint.invoke_cc_api",
        "nodeId": 26,
        "endpoint": 0,
        "commandClass": 67,
        "methodName": "someMethod",
        "args": [1, 2],
    }

    client.async_send_command.side_effect = NotFoundError

    # Ensure an error is returned
    await ws_client.send_json_auto_id(
        {
            TYPE: "zwave_js/invoke_cc_api",
            DEVICE_ID: device_radio_thermostat.id,
            ATTR_COMMAND_CLASS: 67,
            ATTR_ENDPOINT: 0,
            ATTR_METHOD_NAME: "someMethod",
            ATTR_PARAMETERS: [1, 2],
            ATTR_WAIT_FOR_RESULT: True,
        }
    )
    msg = await ws_client.receive_json()
    assert not msg["success"]
    assert msg["error"] == {"code": "NotFoundError", "message": ""}


@pytest.mark.parametrize(
    ("config", "installer_mode"), [({}, False), ({CONF_INSTALLER_MODE: True}, True)]
)
async def test_get_integration_settings(
    config: dict[str, Any],
    installer_mode: bool,
    hass: HomeAssistant,
    client: MagicMock,
    hass_ws_client: WebSocketGenerator,
) -> None:
    """Test that the get_integration_settings WS API call works."""
    ws_client = await hass_ws_client(hass)

    entry = MockConfigEntry(domain="zwave_js", data={"url": "ws://test.org"})
    entry.add_to_hass(hass)
    assert await async_setup_component(hass, DOMAIN, {DOMAIN: config})
    await hass.async_block_till_done()

    await ws_client.send_json_auto_id(
        {
            TYPE: "zwave_js/get_integration_settings",
        }
    )
    msg = await ws_client.receive_json()
    assert msg["success"]
    assert msg["result"] == {
        CONF_INSTALLER_MODE: installer_mode,
    }


<<<<<<< HEAD
async def test_subscribe_s2_inclusion(
    hass: HomeAssistant, integration, client, hass_ws_client: WebSocketGenerator
) -> None:
    """Test the subscribe_s2_inclusion websocket command."""
    entry = integration
    ws_client = await hass_ws_client(hass)

    await ws_client.send_json_auto_id(
        {
            TYPE: "zwave_js/subscribe_s2_inclusion",
            ENTRY_ID: entry.entry_id,
        }
    )

    msg = await ws_client.receive_json()
    assert msg["success"]
    assert msg["result"] is None

    # Test receiving DSK request event
    event = Event(
        type="validate dsk and enter pin",
        data={
            "source": "controller",
            "event": "validate dsk and enter pin",
            "dsk": "test_dsk",
        },
    )
    client.driver.receive_event(event)

    msg = await ws_client.receive_json()
    assert msg["event"] == {
        "event": "validate dsk and enter pin",
        "dsk": "test_dsk",
    }
=======
async def test_cancel_secure_bootstrap_s2(
    hass: HomeAssistant, client, integration, hass_ws_client: WebSocketGenerator
) -> None:
    """Test that the cancel_secure_bootstrap_s2 WS API call works."""
    entry = integration
    ws_client = await hass_ws_client(hass)

    # Test successful cancellation
    await ws_client.send_json_auto_id(
        {
            TYPE: "zwave_js/cancel_secure_bootstrap_s2",
            ENTRY_ID: entry.entry_id,
        }
    )
    msg = await ws_client.receive_json()
    assert msg["success"]

    assert len(client.async_send_command.call_args_list) == 1
    args = client.async_send_command.call_args[0][0]
    assert args["command"] == "controller.cancel_secure_bootstrap_s2"

    # Test FailedZWaveCommand is caught
    with patch(
        f"{CONTROLLER_PATCH_PREFIX}.async_cancel_secure_bootstrap_s2",
        side_effect=FailedZWaveCommand("failed_command", 1, "error message"),
    ):
        await ws_client.send_json_auto_id(
            {
                TYPE: "zwave_js/cancel_secure_bootstrap_s2",
                ENTRY_ID: entry.entry_id,
            }
        )
        msg = await ws_client.receive_json()

        assert not msg["success"]
        assert msg["error"]["code"] == "zwave_error"
        assert msg["error"]["message"] == "zwave_error: Z-Wave error 1 - error message"
>>>>>>> 60fd9d50

    # Test sending command with not loaded entry fails
    await hass.config_entries.async_unload(entry.entry_id)
    await hass.async_block_till_done()

    await ws_client.send_json_auto_id(
        {
<<<<<<< HEAD
            TYPE: "zwave_js/subscribe_s2_inclusion",
=======
            TYPE: "zwave_js/cancel_secure_bootstrap_s2",
>>>>>>> 60fd9d50
            ENTRY_ID: entry.entry_id,
        }
    )
    msg = await ws_client.receive_json()

    assert not msg["success"]
    assert msg["error"]["code"] == ERR_NOT_LOADED

<<<<<<< HEAD
    # Test invalid config entry id
    await ws_client.send_json_auto_id(
        {
            TYPE: "zwave_js/subscribe_s2_inclusion",
            ENTRY_ID: "INVALID",
        }
    )
    msg = await ws_client.receive_json()
=======
    # Test sending command with invalid entry ID fails
    await ws_client.send_json_auto_id(
        {
            TYPE: "zwave_js/cancel_secure_bootstrap_s2",
            ENTRY_ID: "invalid_entry_id",
        }
    )
    msg = await ws_client.receive_json()

>>>>>>> 60fd9d50
    assert not msg["success"]
    assert msg["error"]["code"] == ERR_NOT_FOUND<|MERGE_RESOLUTION|>--- conflicted
+++ resolved
@@ -5197,42 +5197,6 @@
     }
 
 
-<<<<<<< HEAD
-async def test_subscribe_s2_inclusion(
-    hass: HomeAssistant, integration, client, hass_ws_client: WebSocketGenerator
-) -> None:
-    """Test the subscribe_s2_inclusion websocket command."""
-    entry = integration
-    ws_client = await hass_ws_client(hass)
-
-    await ws_client.send_json_auto_id(
-        {
-            TYPE: "zwave_js/subscribe_s2_inclusion",
-            ENTRY_ID: entry.entry_id,
-        }
-    )
-
-    msg = await ws_client.receive_json()
-    assert msg["success"]
-    assert msg["result"] is None
-
-    # Test receiving DSK request event
-    event = Event(
-        type="validate dsk and enter pin",
-        data={
-            "source": "controller",
-            "event": "validate dsk and enter pin",
-            "dsk": "test_dsk",
-        },
-    )
-    client.driver.receive_event(event)
-
-    msg = await ws_client.receive_json()
-    assert msg["event"] == {
-        "event": "validate dsk and enter pin",
-        "dsk": "test_dsk",
-    }
-=======
 async def test_cancel_secure_bootstrap_s2(
     hass: HomeAssistant, client, integration, hass_ws_client: WebSocketGenerator
 ) -> None:
@@ -5270,7 +5234,6 @@
         assert not msg["success"]
         assert msg["error"]["code"] == "zwave_error"
         assert msg["error"]["message"] == "zwave_error: Z-Wave error 1 - error message"
->>>>>>> 60fd9d50
 
     # Test sending command with not loaded entry fails
     await hass.config_entries.async_unload(entry.entry_id)
@@ -5278,11 +5241,70 @@
 
     await ws_client.send_json_auto_id(
         {
-<<<<<<< HEAD
+            TYPE: "zwave_js/cancel_secure_bootstrap_s2",
+            ENTRY_ID: entry.entry_id,
+        }
+    )
+    msg = await ws_client.receive_json()
+
+    assert not msg["success"]
+    assert msg["error"]["code"] == ERR_NOT_LOADED
+
+    # Test sending command with invalid entry ID fails
+    await ws_client.send_json_auto_id(
+        {
+            TYPE: "zwave_js/cancel_secure_bootstrap_s2",
+            ENTRY_ID: "invalid_entry_id",
+        }
+    )
+    msg = await ws_client.receive_json()
+
+    assert not msg["success"]
+    assert msg["error"]["code"] == ERR_NOT_FOUND
+
+
+async def test_subscribe_s2_inclusion(
+    hass: HomeAssistant, integration, client, hass_ws_client: WebSocketGenerator
+) -> None:
+    """Test the subscribe_s2_inclusion websocket command."""
+    entry = integration
+    ws_client = await hass_ws_client(hass)
+
+    await ws_client.send_json_auto_id(
+        {
             TYPE: "zwave_js/subscribe_s2_inclusion",
-=======
-            TYPE: "zwave_js/cancel_secure_bootstrap_s2",
->>>>>>> 60fd9d50
+            ENTRY_ID: entry.entry_id,
+        }
+    )
+
+    msg = await ws_client.receive_json()
+    assert msg["success"]
+    assert msg["result"] is None
+
+    # Test receiving DSK request event
+    event = Event(
+        type="validate dsk and enter pin",
+        data={
+            "source": "controller",
+            "event": "validate dsk and enter pin",
+            "dsk": "test_dsk",
+        },
+    )
+    client.driver.receive_event(event)
+
+    msg = await ws_client.receive_json()
+    assert msg["event"] == {
+        "event": "validate dsk and enter pin",
+        "dsk": "test_dsk",
+    }
+
+    # Test sending command with not loaded entry fails
+    await hass.config_entries.async_unload(entry.entry_id)
+    await hass.async_block_till_done()
+
+    await ws_client.send_json_auto_id(
+        {
+            TYPE: "zwave_js/subscribe_s2_inclusion",
             ENTRY_ID: entry.entry_id,
         }
     )
@@ -5291,7 +5313,6 @@
     assert not msg["success"]
     assert msg["error"]["code"] == ERR_NOT_LOADED
 
-<<<<<<< HEAD
     # Test invalid config entry id
     await ws_client.send_json_auto_id(
         {
@@ -5300,16 +5321,5 @@
         }
     )
     msg = await ws_client.receive_json()
-=======
-    # Test sending command with invalid entry ID fails
-    await ws_client.send_json_auto_id(
-        {
-            TYPE: "zwave_js/cancel_secure_bootstrap_s2",
-            ENTRY_ID: "invalid_entry_id",
-        }
-    )
-    msg = await ws_client.receive_json()
-
->>>>>>> 60fd9d50
     assert not msg["success"]
     assert msg["error"]["code"] == ERR_NOT_FOUND