--- conflicted
+++ resolved
@@ -291,20 +291,13 @@
         )
     mock_upload_media.assert_called_once()
     assert "image_data" not in result
-<<<<<<< HEAD
     assert (
         result["media_source_id"]
         == "media-source://ai_task/image/2025-06-14_225900_test_task.png"
     )
     assert result["url"].startswith(
-        "http://10.10.10.10:8123/ai_task/image/2025-06-14_225900_test_task.png?authSig="
-    )
-=======
-    assert result["media_source_id"].startswith("media-source://ai_task/images/")
-    assert result["media_source_id"].endswith("_test_task.png")
-    assert result["url"].startswith("/api/ai_task/images/")
-    assert result["url"].count("_test_task.png?authSig=") == 1
->>>>>>> f1c55ee7
+        "/ai_task/image/2025-06-14_225900_test_task.png?authSig="
+    )
     assert result["mime_type"] == "image/png"
     assert result["model"] == "mock_model"
     assert result["revised_prompt"] == "mock_revised_prompt"
