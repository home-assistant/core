"""Test initialization of the AI Task component."""

from pathlib import Path
from typing import Any
from unittest.mock import patch

from freezegun import freeze_time
from freezegun.api import FrozenDateTimeFactory
import pytest
import voluptuous as vol

from homeassistant.components import media_source
from homeassistant.components.ai_task import AITaskPreferences
from homeassistant.components.ai_task.const import DATA_MEDIA_SOURCE, DATA_PREFERENCES
from homeassistant.core import HomeAssistant
from homeassistant.exceptions import HomeAssistantError
from homeassistant.helpers import selector

from .conftest import TEST_ENTITY_ID, MockAITaskEntity

from tests.common import flush_store


async def test_preferences_storage_load(
    hass: HomeAssistant,
) -> None:
    """Test that AITaskPreferences are stored and loaded correctly."""
    preferences = AITaskPreferences(hass)
    await preferences.async_load()

    # Initial state should be None for entity IDs
    for key in AITaskPreferences.KEYS:
        assert getattr(preferences, key) is None, f"Initial {key} should be None"

    new_values = {key: f"ai_task.test_{key}" for key in AITaskPreferences.KEYS}

    preferences.async_set_preferences(**new_values)

    # Verify that current preferences object is updated
    for key, value in new_values.items():
        assert getattr(preferences, key) == value, (
            f"Current {key} should match set value"
        )

    await flush_store(preferences._store)

    # Create a new preferences instance to test loading from store
    new_preferences_instance = AITaskPreferences(hass)
    await new_preferences_instance.async_load()

    for key in AITaskPreferences.KEYS:
        assert getattr(preferences, key) == getattr(new_preferences_instance, key), (
            f"Loaded {key} should match saved value"
        )


@pytest.mark.parametrize(
    ("set_preferences", "msg_extra"),
    [
        (
            {"gen_data_entity_id": TEST_ENTITY_ID},
            {},
        ),
        (
            {},
            {
                "entity_id": TEST_ENTITY_ID,
                "attachments": [
                    {
                        "media_content_id": "media-source://mock/blah_blah_blah.mp4",
                        "media_content_type": "video/mp4",
                    }
                ],
            },
        ),
    ],
)
async def test_generate_data_service(
    hass: HomeAssistant,
    init_components: None,
    freezer: FrozenDateTimeFactory,
    set_preferences: dict[str, str | None],
    msg_extra: dict[str, str],
    mock_ai_task_entity: MockAITaskEntity,
) -> None:
    """Test the generate data service."""
    preferences = hass.data[DATA_PREFERENCES]
    preferences.async_set_preferences(**set_preferences)

    with patch(
        "homeassistant.components.media_source.async_resolve_media",
        return_value=media_source.PlayMedia(
            url="http://example.com/media.mp4",
            mime_type="video/mp4",
            path=Path("media.mp4"),
        ),
    ):
        result = await hass.services.async_call(
            "ai_task",
            "generate_data",
            {
                "task_name": "Test Name",
                "instructions": "Test prompt",
            }
            | msg_extra,
            blocking=True,
            return_response=True,
        )

    assert result["data"] == "Mock result"

    assert len(mock_ai_task_entity.mock_generate_data_tasks) == 1
    task = mock_ai_task_entity.mock_generate_data_tasks[0]

    assert len(task.attachments or []) == len(
        msg_attachments := msg_extra.get("attachments", [])
    )

    for msg_attachment, attachment in zip(
        msg_attachments, task.attachments or [], strict=False
    ):
        assert attachment.mime_type == "video/mp4"
        assert attachment.media_content_id == msg_attachment["media_content_id"]
        assert attachment.path == Path("media.mp4")


async def test_generate_data_service_structure_fields(
    hass: HomeAssistant,
    init_components: None,
    mock_ai_task_entity: MockAITaskEntity,
) -> None:
    """Test the entity can generate structured data with a top level object schema."""
    result = await hass.services.async_call(
        "ai_task",
        "generate_data",
        {
            "task_name": "Profile Generation",
            "instructions": "Please generate a profile for a new user",
            "entity_id": TEST_ENTITY_ID,
            "structure": {
                "name": {
                    "description": "First and last name of the user such as Alice Smith",
                    "required": True,
                    "selector": {"text": {}},
                },
                "age": {
                    "description": "Age of the user",
                    "selector": {
                        "number": {
                            "min": 0,
                            "max": 120,
                        }
                    },
                },
            },
        },
        blocking=True,
        return_response=True,
    )
    # Arbitrary data returned by the mock entity (not determined by above schema in test)
    assert result["data"] == {
        "name": "Tracy Chen",
        "age": 30,
    }

    assert mock_ai_task_entity.mock_generate_data_tasks
    task = mock_ai_task_entity.mock_generate_data_tasks[0]
    assert task.instructions == "Please generate a profile for a new user"
    assert task.structure
    assert isinstance(task.structure, vol.Schema)
    schema = list(task.structure.schema.items())
    assert len(schema) == 2

    name_key, name_value = schema[0]
    assert name_key == "name"
    assert isinstance(name_key, vol.Required)
    assert name_key.description == "First and last name of the user such as Alice Smith"
    assert isinstance(name_value, selector.TextSelector)

    age_key, age_value = schema[1]
    assert age_key == "age"
    assert isinstance(age_key, vol.Optional)
    assert age_key.description == "Age of the user"
    assert isinstance(age_value, selector.NumberSelector)
    assert age_value.config["min"] == 0
    assert age_value.config["max"] == 120


@pytest.mark.parametrize(
    ("structure", "expected_exception", "expected_error"),
    [
        (
            {
                "name": {
                    "description": "First and last name of the user such as Alice Smith",
                    "selector": {"invalid-selector": {}},
                },
            },
            vol.Invalid,
            r"Unknown selector type invalid-selector.*",
        ),
        (
            {
                "name": {
                    "description": "First and last name of the user such as Alice Smith",
                    "selector": {
                        "text": {
                            "extra-config": False,
                        }
                    },
                },
            },
            vol.Invalid,
            r"extra keys not allowed.*",
        ),
        (
            {
                "name": {
                    "description": "First and last name of the user such as Alice Smith",
                },
            },
            vol.Invalid,
            r"required key not provided.*selector.*",
        ),
        (12345, vol.Invalid, r"xpected a dictionary.*"),
        ("name", vol.Invalid, r"xpected a dictionary.*"),
        (["name"], vol.Invalid, r"xpected a dictionary.*"),
        (
            {
                "name": {
                    "description": "First and last name of the user such as Alice Smith",
                    "selector": {"text": {}},
                    "extra-fields": "Some extra fields",
                },
            },
            vol.Invalid,
            r"extra keys not allowed .*",
        ),
        (
            {
                "name": {
                    "description": "First and last name of the user such as Alice Smith",
                    "selector": "invalid-schema",
                },
            },
            vol.Invalid,
            r"xpected a dictionary for dictionary.",
        ),
    ],
    ids=(
        "invalid-selector",
        "invalid-selector-config",
        "missing-selector",
        "structure-is-int-not-object",
        "structure-is-str-not-object",
        "structure-is-list-not-object",
        "extra-fields",
        "invalid-selector-schema",
    ),
)
async def test_generate_data_service_invalid_structure(
    hass: HomeAssistant,
    init_components: None,
    structure: Any,
    expected_exception: Exception,
    expected_error: str,
) -> None:
    """Test the entity can generate structured data."""
    with pytest.raises(expected_exception, match=expected_error):
        await hass.services.async_call(
            "ai_task",
            "generate_data",
            {
                "task_name": "Profile Generation",
                "instructions": "Please generate a profile for a new user",
                "entity_id": TEST_ENTITY_ID,
                "structure": structure,
            },
            blocking=True,
            return_response=True,
        )


@pytest.mark.parametrize(
    ("set_preferences", "msg_extra"),
    [
        ({}, {"entity_id": TEST_ENTITY_ID}),
        ({"gen_image_entity_id": TEST_ENTITY_ID}, {}),
        (
            {"gen_image_entity_id": "ai_task.other_entity"},
            {"entity_id": TEST_ENTITY_ID},
        ),
    ],
)
@freeze_time("2025-06-14 22:59:00")
async def test_generate_image_service(
    hass: HomeAssistant,
    init_components: None,
    set_preferences: dict[str, str | None],
    msg_extra: dict[str, str],
    mock_ai_task_entity: MockAITaskEntity,
) -> None:
    """Test the generate image service."""
    preferences = hass.data[DATA_PREFERENCES]
    preferences.async_set_preferences(**set_preferences)

    with patch.object(
        hass.data[DATA_MEDIA_SOURCE],
        "async_upload_media",
        return_value="media-source://ai_task/image/2025-06-14_225900_test_task.png",
    ) as mock_upload_media:
        result = await hass.services.async_call(
            "ai_task",
            "generate_image",
            {
                "task_name": "Test Image",
                "instructions": "Generate a test image",
            }
            | msg_extra,
            blocking=True,
            return_response=True,
        )

    mock_upload_media.assert_called_once()
    assert "image_data" not in result
<<<<<<< HEAD
    assert (
        result["media_source_id"]
        == "media-source://ai_task/image/2025-06-14_225900_test_task.png"
    )
    assert result["url"].startswith(
        "http://10.10.10.10:8123/ai_task/image/2025-06-14_225900_test_task.png?authSig="
    )
=======
    assert result["media_source_id"].startswith("media-source://ai_task/images/")
    assert result["url"].startswith("/api/ai_task/images/")
>>>>>>> f1c55ee7
    assert result["mime_type"] == "image/png"
    assert result["model"] == "mock_model"
    assert result["revised_prompt"] == "mock_revised_prompt"

    assert len(mock_ai_task_entity.mock_generate_image_tasks) == 1
    task = mock_ai_task_entity.mock_generate_image_tasks[0]
    assert task.instructions == "Generate a test image"


async def test_generate_image_service_no_entity(
    hass: HomeAssistant,
    init_components: None,
) -> None:
    """Test the generate image service with no entity specified."""
    with pytest.raises(
        HomeAssistantError,
        match="No entity_id provided and no preferred entity set",
    ):
        await hass.services.async_call(
            "ai_task",
            "generate_image",
            {
                "task_name": "Test Image",
                "instructions": "Generate a test image",
            },
            blocking=True,
            return_response=True,
        )<|MERGE_RESOLUTION|>--- conflicted
+++ resolved
@@ -323,18 +323,13 @@
 
     mock_upload_media.assert_called_once()
     assert "image_data" not in result
-<<<<<<< HEAD
     assert (
         result["media_source_id"]
         == "media-source://ai_task/image/2025-06-14_225900_test_task.png"
     )
     assert result["url"].startswith(
-        "http://10.10.10.10:8123/ai_task/image/2025-06-14_225900_test_task.png?authSig="
+        "/ai_task/image/2025-06-14_225900_test_task.png?authSig="
     )
-=======
-    assert result["media_source_id"].startswith("media-source://ai_task/images/")
-    assert result["url"].startswith("/api/ai_task/images/")
->>>>>>> f1c55ee7
     assert result["mime_type"] == "image/png"
     assert result["model"] == "mock_model"
     assert result["revised_prompt"] == "mock_revised_prompt"
