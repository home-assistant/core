"""Overseerr tests configuration."""

from collections.abc import Generator
from unittest.mock import AsyncMock, patch

import pytest
<<<<<<< HEAD
from python_overseerr import MovieDetails, RequestCount, RequestResponse
from python_overseerr.models import TVDetails
=======
from python_overseerr import RequestCount
from python_overseerr.models import WebhookNotificationConfig
>>>>>>> 23ed62c1

from homeassistant.components.overseerr.const import DOMAIN
from homeassistant.const import (
    CONF_API_KEY,
    CONF_HOST,
    CONF_PORT,
    CONF_SSL,
    CONF_WEBHOOK_ID,
)

from .const import WEBHOOK_ID

from tests.common import MockConfigEntry, load_fixture


@pytest.fixture
def mock_setup_entry() -> Generator[AsyncMock]:
    """Override async_setup_entry."""
    with patch(
        "homeassistant.components.overseerr.async_setup_entry",
        return_value=True,
    ) as mock_setup_entry:
        yield mock_setup_entry


@pytest.fixture
def mock_overseerr_client() -> Generator[AsyncMock]:
    """Mock an Overseerr client."""
    with (
        patch(
            "homeassistant.components.overseerr.coordinator.OverseerrClient",
            autospec=True,
        ) as mock_client,
        patch(
            "homeassistant.components.overseerr.config_flow.OverseerrClient",
            new=mock_client,
        ),
    ):
        client = mock_client.return_value
        client.get_request_count.return_value = RequestCount.from_json(
            load_fixture("request_count.json", DOMAIN)
        )
<<<<<<< HEAD
        client.get_requests.return_value = RequestResponse.from_json(
            load_fixture("requests.json", DOMAIN)
        ).results
        client.get_movie_details.return_value = MovieDetails.from_json(
            load_fixture("movie.json", DOMAIN)
        )
        client.get_tv_details.return_value = TVDetails.from_json(
            load_fixture("tv.json", DOMAIN)
        )
=======
        client.get_webhook_notification_config.return_value = (
            WebhookNotificationConfig.from_json(
                load_fixture("webhook_config.json", DOMAIN)
            )
        )
        client.test_webhook_notification_config.return_value = True
>>>>>>> 23ed62c1
        yield client


@pytest.fixture
def mock_config_entry() -> MockConfigEntry:
    """Mock a config entry."""
    return MockConfigEntry(
        domain=DOMAIN,
        title="Overseerr",
        data={
            CONF_HOST: "overseerr.test",
            CONF_PORT: 80,
            CONF_SSL: False,
            CONF_API_KEY: "test-key",
            CONF_WEBHOOK_ID: WEBHOOK_ID,
        },
        entry_id="01JG00V55WEVTJ0CJHM0GAD7PC",
    )<|MERGE_RESOLUTION|>--- conflicted
+++ resolved
@@ -4,13 +4,8 @@
 from unittest.mock import AsyncMock, patch
 
 import pytest
-<<<<<<< HEAD
 from python_overseerr import MovieDetails, RequestCount, RequestResponse
-from python_overseerr.models import TVDetails
-=======
-from python_overseerr import RequestCount
-from python_overseerr.models import WebhookNotificationConfig
->>>>>>> 23ed62c1
+from python_overseerr.models import TVDetails, WebhookNotificationConfig
 
 from homeassistant.components.overseerr.const import DOMAIN
 from homeassistant.const import (
@@ -53,7 +48,12 @@
         client.get_request_count.return_value = RequestCount.from_json(
             load_fixture("request_count.json", DOMAIN)
         )
-<<<<<<< HEAD
+        client.get_webhook_notification_config.return_value = (
+            WebhookNotificationConfig.from_json(
+                load_fixture("webhook_config.json", DOMAIN)
+            )
+        )
+        client.test_webhook_notification_config.return_value = True
         client.get_requests.return_value = RequestResponse.from_json(
             load_fixture("requests.json", DOMAIN)
         ).results
@@ -63,14 +63,6 @@
         client.get_tv_details.return_value = TVDetails.from_json(
             load_fixture("tv.json", DOMAIN)
         )
-=======
-        client.get_webhook_notification_config.return_value = (
-            WebhookNotificationConfig.from_json(
-                load_fixture("webhook_config.json", DOMAIN)
-            )
-        )
-        client.test_webhook_notification_config.return_value = True
->>>>>>> 23ed62c1
         yield client
 
 
