"""Test songpal media_player."""
from datetime import timedelta
import logging
from unittest.mock import AsyncMock, MagicMock, call, patch

import pytest
from songpal import (
    ConnectChange,
    ContentChange,
    PowerChange,
    SongpalException,
    VolumeChange,
)

from homeassistant.components import media_player, songpal
from homeassistant.components.media_player import MediaPlayerEntityFeature
from homeassistant.components.songpal.const import (
    ERROR_REQUEST_RETRY,
    SET_SOUND_SETTING,
)
from homeassistant.const import STATE_OFF, STATE_ON, STATE_UNAVAILABLE
from homeassistant.core import HomeAssistant
from homeassistant.helpers import device_registry as dr, entity_registry as er
from homeassistant.setup import async_setup_component
from homeassistant.util import dt as dt_util

from . import (
    CONF_DATA,
    CONF_ENDPOINT,
    CONF_NAME,
    ENDPOINT,
    ENTITY_ID,
    FRIENDLY_NAME,
    MAC,
    MODEL,
    SW_VERSION,
    WIRELESS_MAC,
    _create_mocked_device,
    _patch_media_player_device,
)

from tests.common import MockConfigEntry, async_fire_time_changed

SUPPORT_SONGPAL = (
    MediaPlayerEntityFeature.VOLUME_SET
    | MediaPlayerEntityFeature.VOLUME_STEP
    | MediaPlayerEntityFeature.VOLUME_MUTE
    | MediaPlayerEntityFeature.SELECT_SOURCE
    | MediaPlayerEntityFeature.TURN_ON
    | MediaPlayerEntityFeature.TURN_OFF
)


def _get_attributes(hass):
    state = hass.states.get(ENTITY_ID)
    return state.as_dict()["attributes"]


<<<<<<< HEAD
async def _call(hass, service, **argv):
    await hass.services.async_call(
        media_player.DOMAIN,
        service,
        {"entity_id": ENTITY_ID, **argv},
        blocking=True,
    )


async def test_setup_platform(hass):
=======
async def test_setup_platform(hass: HomeAssistant) -> None:
>>>>>>> bfec3d68
    """Test the legacy setup platform."""
    mocked_device = _create_mocked_device(throw_exception=True)
    with _patch_media_player_device(mocked_device):
        await async_setup_component(
            hass,
            media_player.DOMAIN,
            {
                media_player.DOMAIN: [
                    {
                        "platform": songpal.DOMAIN,
                        CONF_NAME: FRIENDLY_NAME,
                        CONF_ENDPOINT: ENDPOINT,
                    }
                ],
            },
        )
        await hass.async_block_till_done()

    # No device is set up
    mocked_device.assert_not_called()
    all_states = hass.states.async_all()
    assert len(all_states) == 0


async def test_setup_failed(
    hass: HomeAssistant, caplog: pytest.LogCaptureFixture
) -> None:
    """Test failed to set up the entity."""
    mocked_device = _create_mocked_device(throw_exception=True)
    entry = MockConfigEntry(domain=songpal.DOMAIN, data=CONF_DATA)
    entry.add_to_hass(hass)

    with _patch_media_player_device(mocked_device):
        await hass.config_entries.async_setup(entry.entry_id)
        await hass.async_block_till_done()
    all_states = hass.states.async_all()
    assert len(all_states) == 0
    warning_records = [x for x in caplog.records if x.levelno == logging.WARNING]
    assert len(warning_records) == 2
    assert not any(x.levelno == logging.ERROR for x in caplog.records)
    caplog.clear()

    utcnow = dt_util.utcnow()
    type(mocked_device).get_supported_methods = AsyncMock()
    with _patch_media_player_device(mocked_device):
        async_fire_time_changed(hass, utcnow + timedelta(seconds=30))
        await hass.async_block_till_done()
    all_states = hass.states.async_all()
    assert len(all_states) == 1
    assert not any(x.levelno == logging.WARNING for x in caplog.records)
    assert not any(x.levelno == logging.ERROR for x in caplog.records)


async def test_state(hass: HomeAssistant) -> None:
    """Test state of the entity."""
    mocked_device = _create_mocked_device()
    entry = MockConfigEntry(domain=songpal.DOMAIN, data=CONF_DATA)
    entry.add_to_hass(hass)

    with _patch_media_player_device(mocked_device):
        await hass.config_entries.async_setup(entry.entry_id)
        await hass.async_block_till_done()

    state = hass.states.get(ENTITY_ID)
    assert state.name == FRIENDLY_NAME
    assert state.state == STATE_ON
    attributes = state.as_dict()["attributes"]
    assert attributes["volume_level"] == 0.5
    assert attributes["is_volume_muted"] is False
    assert attributes["source_list"] == ["title1", "title2"]
    assert attributes["source"] == "title2"
    assert attributes["supported_features"] == SUPPORT_SONGPAL

    device_registry = dr.async_get(hass)
    device = device_registry.async_get_device(identifiers={(songpal.DOMAIN, MAC)})
    assert device.connections == {(dr.CONNECTION_NETWORK_MAC, MAC)}
    assert device.manufacturer == "Sony Corporation"
    assert device.name == FRIENDLY_NAME
    assert device.sw_version == SW_VERSION
    assert device.model == MODEL

    entity_registry = er.async_get(hass)
    entity = entity_registry.async_get(ENTITY_ID)
    assert entity.unique_id == MAC


async def test_state_wireless(hass: HomeAssistant) -> None:
    """Test state of the entity with only Wireless MAC."""
    mocked_device = _create_mocked_device(wired_mac=None, wireless_mac=WIRELESS_MAC)
    entry = MockConfigEntry(domain=songpal.DOMAIN, data=CONF_DATA)
    entry.add_to_hass(hass)

    with _patch_media_player_device(mocked_device):
        await hass.config_entries.async_setup(entry.entry_id)
        await hass.async_block_till_done()

    state = hass.states.get(ENTITY_ID)
    assert state.name == FRIENDLY_NAME
    assert state.state == STATE_ON
    attributes = state.as_dict()["attributes"]
    assert attributes["volume_level"] == 0.5
    assert attributes["is_volume_muted"] is False
    assert attributes["source_list"] == ["title1", "title2"]
    assert attributes["source"] == "title2"
    assert attributes["supported_features"] == SUPPORT_SONGPAL

    device_registry = dr.async_get(hass)
    device = device_registry.async_get_device(
        identifiers={(songpal.DOMAIN, WIRELESS_MAC)}
    )
    assert device.connections == {(dr.CONNECTION_NETWORK_MAC, WIRELESS_MAC)}
    assert device.manufacturer == "Sony Corporation"
    assert device.name == FRIENDLY_NAME
    assert device.sw_version == SW_VERSION
    assert device.model == MODEL

    entity_registry = er.async_get(hass)
    entity = entity_registry.async_get(ENTITY_ID)
    assert entity.unique_id == WIRELESS_MAC


async def test_state_both(hass: HomeAssistant) -> None:
    """Test state of the entity with both Wired and Wireless MAC."""
    mocked_device = _create_mocked_device(wired_mac=MAC, wireless_mac=WIRELESS_MAC)
    entry = MockConfigEntry(domain=songpal.DOMAIN, data=CONF_DATA)
    entry.add_to_hass(hass)

    with _patch_media_player_device(mocked_device):
        await hass.config_entries.async_setup(entry.entry_id)
        await hass.async_block_till_done()

    state = hass.states.get(ENTITY_ID)
    assert state.name == FRIENDLY_NAME
    assert state.state == STATE_ON
    attributes = state.as_dict()["attributes"]
    assert attributes["volume_level"] == 0.5
    assert attributes["is_volume_muted"] is False
    assert attributes["source_list"] == ["title1", "title2"]
    assert attributes["source"] == "title2"
    assert attributes["supported_features"] == SUPPORT_SONGPAL

    device_registry = dr.async_get(hass)
    device = device_registry.async_get_device(identifiers={(songpal.DOMAIN, MAC)})
    assert device.connections == {
        (dr.CONNECTION_NETWORK_MAC, MAC),
        (dr.CONNECTION_NETWORK_MAC, WIRELESS_MAC),
    }
    assert device.manufacturer == "Sony Corporation"
    assert device.name == FRIENDLY_NAME
    assert device.sw_version == SW_VERSION
    assert device.model == MODEL

    entity_registry = er.async_get(hass)
    entity = entity_registry.async_get(ENTITY_ID)
    # We prefer the wired mac if present.
    assert entity.unique_id == MAC


async def test_services(hass: HomeAssistant) -> None:
    """Test services."""
    mocked_device = _create_mocked_device()
    entry = MockConfigEntry(domain=songpal.DOMAIN, data=CONF_DATA)
    entry.add_to_hass(hass)

    with _patch_media_player_device(mocked_device):
        await hass.config_entries.async_setup(entry.entry_id)
        await hass.async_block_till_done()

    await _call(hass, media_player.SERVICE_TURN_ON)
    await _call(hass, media_player.SERVICE_TURN_OFF)
    await _call(hass, media_player.SERVICE_TOGGLE)
    assert mocked_device.set_power.call_count == 3
    mocked_device.set_power.assert_has_calls([call(True), call(False), call(False)])

    await _call(hass, media_player.SERVICE_VOLUME_SET, volume_level=0.6)
    await _call(hass, media_player.SERVICE_VOLUME_UP)
    await _call(hass, media_player.SERVICE_VOLUME_DOWN)
    assert mocked_device.volume1.set_volume.call_count == 3
    mocked_device.volume1.set_volume.assert_has_calls([call(60), call(51), call(49)])

    await _call(hass, media_player.SERVICE_VOLUME_MUTE, is_volume_muted=True)
    mocked_device.volume1.set_mute.assert_called_once_with(True)

    await _call(hass, media_player.SERVICE_SELECT_SOURCE, source="none")
    mocked_device.input1.activate.assert_not_called()
    await _call(hass, media_player.SERVICE_SELECT_SOURCE, source="title1")
    mocked_device.input1.activate.assert_called_once()

    await hass.services.async_call(
        songpal.DOMAIN,
        SET_SOUND_SETTING,
        {"entity_id": ENTITY_ID, "name": "name", "value": "value"},
        blocking=True,
    )
    mocked_device.set_sound_settings.assert_called_once_with("name", "value")
    mocked_device.set_sound_settings.reset_mock()

    mocked_device2 = _create_mocked_device(wired_mac="mac2")
    entry2 = MockConfigEntry(
        domain=songpal.DOMAIN, data={CONF_NAME: "d2", CONF_ENDPOINT: ENDPOINT}
    )
    entry2.add_to_hass(hass)
    with _patch_media_player_device(mocked_device2):
        await hass.config_entries.async_setup(entry2.entry_id)
        await hass.async_block_till_done()

    await hass.services.async_call(
        songpal.DOMAIN,
        SET_SOUND_SETTING,
        {"entity_id": "all", "name": "name", "value": "value"},
        blocking=True,
    )
    mocked_device.set_sound_settings.assert_called_once_with("name", "value")
    mocked_device2.set_sound_settings.assert_called_once_with("name", "value")
    mocked_device.set_sound_settings.reset_mock()
    mocked_device2.set_sound_settings.reset_mock()

    mocked_device3 = _create_mocked_device(wired_mac=None, wireless_mac=WIRELESS_MAC)
    entry3 = MockConfigEntry(
        domain=songpal.DOMAIN, data={CONF_NAME: "d2", CONF_ENDPOINT: ENDPOINT}
    )
    entry3.add_to_hass(hass)
    with _patch_media_player_device(mocked_device3):
        await hass.config_entries.async_setup(entry3.entry_id)
        await hass.async_block_till_done()

    await hass.services.async_call(
        songpal.DOMAIN,
        SET_SOUND_SETTING,
        {"entity_id": "all", "name": "name", "value": "value"},
        blocking=True,
    )
    mocked_device.set_sound_settings.assert_called_once_with("name", "value")
    mocked_device2.set_sound_settings.assert_called_once_with("name", "value")
    mocked_device3.set_sound_settings.assert_called_once_with("name", "value")


async def test_websocket_events(hass: HomeAssistant) -> None:
    """Test websocket events."""
    mocked_device = _create_mocked_device()
    entry = MockConfigEntry(domain=songpal.DOMAIN, data=CONF_DATA)
    entry.add_to_hass(hass)

    with _patch_media_player_device(mocked_device):
        await hass.config_entries.async_setup(entry.entry_id)
        await hass.async_block_till_done()

    mocked_device.listen_notifications.assert_called_once()
    assert mocked_device.on_notification.call_count == 4

    notification_callbacks = mocked_device.notification_callbacks

    volume_change = MagicMock()
    volume_change.mute = True
    volume_change.volume = 20
    await notification_callbacks[VolumeChange](volume_change)
    attributes = _get_attributes(hass)
    assert attributes["is_volume_muted"] is True
    assert attributes["volume_level"] == 0.2

    content_change = MagicMock()
    content_change.is_input = False
    content_change.uri = "uri1"
    await notification_callbacks[ContentChange](content_change)
    assert _get_attributes(hass)["source"] == "title2"
    content_change.is_input = True
    await notification_callbacks[ContentChange](content_change)
    assert _get_attributes(hass)["source"] == "title1"

    power_change = MagicMock()
    power_change.status = False
    await notification_callbacks[PowerChange](power_change)
    assert hass.states.get(ENTITY_ID).state == STATE_OFF


async def test_disconnected(
    hass: HomeAssistant, caplog: pytest.LogCaptureFixture
) -> None:
    """Test disconnected behavior."""
    mocked_device = _create_mocked_device()
    entry = MockConfigEntry(domain=songpal.DOMAIN, data=CONF_DATA)
    entry.add_to_hass(hass)

    with _patch_media_player_device(mocked_device):
        await hass.config_entries.async_setup(entry.entry_id)
        await hass.async_block_till_done()

    async def _assert_state():
        state = hass.states.get(ENTITY_ID)
        assert state.state == STATE_UNAVAILABLE

    connect_change = MagicMock()
    connect_change.exception = "disconnected"
    type(mocked_device).get_supported_methods = AsyncMock(
        side_effect=[SongpalException(""), SongpalException(""), _assert_state]
    )
    notification_callbacks = mocked_device.notification_callbacks
    with patch("homeassistant.components.songpal.media_player.INITIAL_RETRY_DELAY", 0):
        await notification_callbacks[ConnectChange](connect_change)
    warning_records = [x for x in caplog.records if x.levelno == logging.WARNING]
    assert len(warning_records) == 2
    assert warning_records[0].message.endswith("Got disconnected, trying to reconnect")
    assert warning_records[1].message.endswith("Connection reestablished")
    assert not any(x.levelno == logging.ERROR for x in caplog.records)


@pytest.mark.parametrize(
    "service", [media_player.SERVICE_TURN_ON, media_player.SERVICE_TURN_OFF]
)
@pytest.mark.parametrize(
    "error_code,swallow", [(ERROR_REQUEST_RETRY, True), (1234, False)]
)
async def test_error_swallowing(hass, caplog, service, error_code, swallow):
    """Test swallowing specific errors on turn_on and turn_off."""
    mocked_device = _create_mocked_device()
    entry = MockConfigEntry(domain=songpal.DOMAIN, data=CONF_DATA)
    entry.add_to_hass(hass)

    with _patch_media_player_device(mocked_device):
        await hass.config_entries.async_setup(entry.entry_id)
        await hass.async_block_till_done()

    type(mocked_device).set_power = AsyncMock(
        side_effect=[
            SongpalException("Error to swallow", error=(error_code, "Error to swallow"))
        ]
    )

    if swallow:
        await _call(hass, service)
        assert "Swallowing" in caplog.text
    else:
        with pytest.raises(SongpalException):
            await _call(hass, service)<|MERGE_RESOLUTION|>--- conflicted
+++ resolved
@@ -56,7 +56,6 @@
     return state.as_dict()["attributes"]
 
 
-<<<<<<< HEAD
 async def _call(hass, service, **argv):
     await hass.services.async_call(
         media_player.DOMAIN,
@@ -66,10 +65,7 @@
     )
 
 
-async def test_setup_platform(hass):
-=======
 async def test_setup_platform(hass: HomeAssistant) -> None:
->>>>>>> bfec3d68
     """Test the legacy setup platform."""
     mocked_device = _create_mocked_device(throw_exception=True)
     with _patch_media_player_device(mocked_device):
