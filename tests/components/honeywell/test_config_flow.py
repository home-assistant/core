--- conflicted
+++ resolved
@@ -39,12 +39,7 @@
 
 async def test_connection_error(hass: HomeAssistant, client: MagicMock) -> None:
     """Test that an error message is shown on connection fail."""
-<<<<<<< HEAD
     client.login.side_effect = AIOSomecomfort.device.ConnectionError
-=======
-    client.login.side_effect = AIOSomecomfort.ConnectionError
-
->>>>>>> 7f4a727e
     result = await hass.config_entries.flow.async_init(
         DOMAIN, context={"source": SOURCE_USER}, data=FAKE_CONFIG
     )
@@ -53,12 +48,8 @@
 
 async def test_auth_error(hass: HomeAssistant, client: MagicMock) -> None:
     """Test that an error message is shown on login fail."""
-<<<<<<< HEAD
     client.login.side_effect = AIOSomecomfort.device.AuthError
-=======
-    client.login.side_effect = AIOSomecomfort.AuthError
-
->>>>>>> 7f4a727e
+
     result = await hass.config_entries.flow.async_init(
         DOMAIN, context={"source": SOURCE_USER}, data=FAKE_CONFIG
     )
