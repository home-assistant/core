--- conflicted
+++ resolved
@@ -441,7 +441,6 @@
 
     # Check the state and entity registry entry are removed
     assert len(hass.states.async_all()) == 0
-<<<<<<< HEAD
     assert len(registry.entities) == 0
 
 
@@ -524,7 +523,4 @@
     devices_after_reload = device_registry.devices.get_devices_for_config_entry_id(
         utility_meter_config_entry.entry_id
     )
-    assert len(devices_after_reload) == 1
-=======
-    assert len(entity_registry.entities) == 0
->>>>>>> a3356f4e
+    assert len(devices_after_reload) == 1