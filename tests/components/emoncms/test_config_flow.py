--- conflicted
+++ resolved
@@ -2,7 +2,6 @@
 
 from unittest.mock import AsyncMock
 
-<<<<<<< HEAD
 import pytest
 
 from homeassistant.components.emoncms.const import (
@@ -12,16 +11,11 @@
     SYNC_MODE_AUTO,
 )
 from homeassistant.config_entries import SOURCE_IMPORT, SOURCE_USER
-=======
-from homeassistant.components.emoncms.const import CONF_ONLY_INCLUDE_FEEDID, DOMAIN
-from homeassistant.config_entries import SOURCE_USER
->>>>>>> 4e852911
 from homeassistant.const import CONF_API_KEY, CONF_URL
 from homeassistant.core import HomeAssistant
 from homeassistant.data_entry_flow import FlowResultType
 
 from . import setup_integration
-<<<<<<< HEAD
 from .conftest import (
     EMONCMS_FAILURE,
     FLOW_RESULT,
@@ -29,9 +23,6 @@
     SENSOR_NAME,
     YAML,
 )
-=======
-from .conftest import EMONCMS_FAILURE, SENSOR_NAME
->>>>>>> 4e852911
 
 from tests.common import MockConfigEntry
 
