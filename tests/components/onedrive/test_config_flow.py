--- conflicted
+++ resolved
@@ -9,12 +9,9 @@
 
 from homeassistant import config_entries
 from homeassistant.components.onedrive.const import (
-<<<<<<< HEAD
     CONF_FOLDER_ID,
     CONF_FOLDER_NAME,
-=======
     CONF_DELETE_PERMANENTLY,
->>>>>>> 9f7c4648
     DOMAIN,
     OAUTH2_AUTHORIZE,
     OAUTH2_TOKEN,
@@ -331,9 +328,8 @@
 
     assert result["type"] is FlowResultType.ABORT
     assert result["reason"] == "wrong_drive"
-
-
-<<<<<<< HEAD
+  
+  
 @pytest.mark.usefixtures("current_request_with_host")
 async def test_reconfigure_flow(
     hass: HomeAssistant,
@@ -430,7 +426,8 @@
 
     assert result["type"] is FlowResultType.ABORT
     assert result["reason"] == "wrong_drive"
-=======
+
+    
 async def test_options_flow(
     hass: HomeAssistant,
     mock_config_entry: MockConfigEntry,
@@ -455,4 +452,3 @@
     assert result2["data"] == {
         CONF_DELETE_PERMANENTLY: True,
     }
->>>>>>> 9f7c4648
