"""Test ESPHome media_players."""

from collections.abc import Awaitable, Callable
from unittest.mock import AsyncMock, Mock, call, patch

from aioesphomeapi import (
    APIClient,
    EntityInfo,
    EntityState,
    MediaPlayerCommand,
    MediaPlayerEntityState,
    MediaPlayerFormatPurpose,
    MediaPlayerInfo,
    MediaPlayerState,
    MediaPlayerSupportedFormat,
    UserService,
)
import pytest

from homeassistant.components import media_source
from homeassistant.components.media_player import (
    ATTR_MEDIA_ANNOUNCE,
    ATTR_MEDIA_CONTENT_ID,
    ATTR_MEDIA_CONTENT_TYPE,
    ATTR_MEDIA_VOLUME_LEVEL,
    ATTR_MEDIA_VOLUME_MUTED,
    DOMAIN as MEDIA_PLAYER_DOMAIN,
    SERVICE_MEDIA_PAUSE,
    SERVICE_MEDIA_PLAY,
    SERVICE_MEDIA_STOP,
    SERVICE_PLAY_MEDIA,
    SERVICE_VOLUME_MUTE,
    SERVICE_VOLUME_SET,
    BrowseMedia,
    MediaClass,
    MediaType,
)
from homeassistant.const import ATTR_ENTITY_ID
from homeassistant.core import HomeAssistant
import homeassistant.helpers.device_registry as dr
from homeassistant.setup import async_setup_component

from .conftest import MockESPHomeDevice

from tests.common import mock_platform
from tests.typing import WebSocketGenerator


async def test_media_player_entity(
    hass: HomeAssistant, mock_client: APIClient, mock_generic_device_entry
) -> None:
    """Test a generic media_player entity."""
    entity_info = [
        MediaPlayerInfo(
            object_id="mymedia_player",
            key=1,
            name="my media_player",
            unique_id="my_media_player",
            supports_pause=True,
        )
    ]
    states = [
        MediaPlayerEntityState(
            key=1, volume=50, muted=True, state=MediaPlayerState.PAUSED
        )
    ]
    user_service: list[UserService] = []
    await mock_generic_device_entry(
        mock_client=mock_client,
        entity_info=entity_info,
        user_service=user_service,
        states=states,
    )
    state = hass.states.get("media_player.test_mymedia_player")
    assert state is not None
    assert state.state == "paused"

    await hass.services.async_call(
        MEDIA_PLAYER_DOMAIN,
        SERVICE_VOLUME_MUTE,
        {
            ATTR_ENTITY_ID: "media_player.test_mymedia_player",
            ATTR_MEDIA_VOLUME_MUTED: True,
        },
        blocking=True,
    )
    mock_client.media_player_command.assert_has_calls(
        [call(1, command=MediaPlayerCommand.MUTE)]
    )
    mock_client.media_player_command.reset_mock()

    await hass.services.async_call(
        MEDIA_PLAYER_DOMAIN,
        SERVICE_VOLUME_MUTE,
        {
            ATTR_ENTITY_ID: "media_player.test_mymedia_player",
            ATTR_MEDIA_VOLUME_MUTED: True,
        },
        blocking=True,
    )
    mock_client.media_player_command.assert_has_calls(
        [call(1, command=MediaPlayerCommand.MUTE)]
    )
    mock_client.media_player_command.reset_mock()

    await hass.services.async_call(
        MEDIA_PLAYER_DOMAIN,
        SERVICE_VOLUME_SET,
        {
            ATTR_ENTITY_ID: "media_player.test_mymedia_player",
            ATTR_MEDIA_VOLUME_LEVEL: 0.5,
        },
        blocking=True,
    )
    mock_client.media_player_command.assert_has_calls([call(1, volume=0.5)])
    mock_client.media_player_command.reset_mock()

    await hass.services.async_call(
        MEDIA_PLAYER_DOMAIN,
        SERVICE_MEDIA_PAUSE,
        {
            ATTR_ENTITY_ID: "media_player.test_mymedia_player",
        },
        blocking=True,
    )
    mock_client.media_player_command.assert_has_calls(
        [call(1, command=MediaPlayerCommand.PAUSE)]
    )
    mock_client.media_player_command.reset_mock()

    await hass.services.async_call(
        MEDIA_PLAYER_DOMAIN,
        SERVICE_MEDIA_PLAY,
        {
            ATTR_ENTITY_ID: "media_player.test_mymedia_player",
        },
        blocking=True,
    )
    mock_client.media_player_command.assert_has_calls(
        [call(1, command=MediaPlayerCommand.PLAY)]
    )
    mock_client.media_player_command.reset_mock()

    await hass.services.async_call(
        MEDIA_PLAYER_DOMAIN,
        SERVICE_MEDIA_STOP,
        {
            ATTR_ENTITY_ID: "media_player.test_mymedia_player",
        },
        blocking=True,
    )
    mock_client.media_player_command.assert_has_calls(
        [call(1, command=MediaPlayerCommand.STOP)]
    )
    mock_client.media_player_command.reset_mock()


async def test_media_player_entity_with_source(
    hass: HomeAssistant,
    mock_client: APIClient,
    hass_ws_client: WebSocketGenerator,
    mock_generic_device_entry,
) -> None:
    """Test a generic media_player entity media source."""
    await async_setup_component(hass, "media_source", {"media_source": {}})
    await hass.async_block_till_done()
    esphome_platform_mock = Mock(
        async_get_media_browser_root_object=AsyncMock(
            return_value=[
                BrowseMedia(
                    title="Spotify",
                    media_class=MediaClass.APP,
                    media_content_id="",
                    media_content_type="spotify",
                    thumbnail="https://brands.home-assistant.io/_/spotify/logo.png",
                    can_play=False,
                    can_expand=True,
                )
            ]
        ),
        async_browse_media=AsyncMock(
            return_value=BrowseMedia(
                title="Spotify Favourites",
                media_class=MediaClass.PLAYLIST,
                media_content_id="",
                media_content_type="spotify",
                can_play=True,
                can_expand=False,
            )
        ),
        async_play_media=AsyncMock(return_value=False),
    )
    mock_platform(hass, "test.esphome", esphome_platform_mock)
    await async_setup_component(hass, "test", {"test": {}})
    await async_setup_component(hass, "media_source", {"media_source": {}})
    await hass.async_block_till_done()

    entity_info = [
        MediaPlayerInfo(
            object_id="mymedia_player",
            key=1,
            name="my media_player",
            unique_id="my_media_player",
            supports_pause=True,
        )
    ]
    states = [
        MediaPlayerEntityState(
            key=1, volume=50, muted=True, state=MediaPlayerState.PLAYING
        )
    ]
    user_service: list[UserService] = []
    await mock_generic_device_entry(
        mock_client=mock_client,
        entity_info=entity_info,
        user_service=user_service,
        states=states,
    )
    state = hass.states.get("media_player.test_mymedia_player")
    assert state is not None
    assert state.state == "playing"

    with pytest.raises(media_source.error.Unresolvable):
        await hass.services.async_call(
            MEDIA_PLAYER_DOMAIN,
            SERVICE_PLAY_MEDIA,
            {
                ATTR_ENTITY_ID: "media_player.test_mymedia_player",
                ATTR_MEDIA_CONTENT_TYPE: MediaType.MUSIC,
                ATTR_MEDIA_CONTENT_ID: "media-source://local/xz",
            },
            blocking=True,
        )

    mock_client.media_player_command.reset_mock()

    play_media = media_source.PlayMedia(
        url="http://www.example.com/xy.mp3",
        mime_type="audio/mp3",
    )

    await hass.async_block_till_done()

    with patch(
        "homeassistant.components.media_source.async_resolve_media",
        return_value=play_media,
    ):
        await hass.services.async_call(
            MEDIA_PLAYER_DOMAIN,
            SERVICE_PLAY_MEDIA,
            {
                ATTR_ENTITY_ID: "media_player.test_mymedia_player",
                ATTR_MEDIA_CONTENT_TYPE: "audio/mp3",
                ATTR_MEDIA_CONTENT_ID: "media-source://local/xy",
            },
            blocking=True,
        )

    mock_client.media_player_command.assert_has_calls(
        [call(1, media_url="http://www.example.com/xy.mp3", announcement=None)]
    )

    client = await hass_ws_client()
    await client.send_json(
        {
            "id": 1,
            "type": "media_player/browse_media",
            "entity_id": "media_player.test_mymedia_player",
        }
    )
    response = await client.receive_json()
    assert response["success"]

    await hass.services.async_call(
        MEDIA_PLAYER_DOMAIN,
        SERVICE_PLAY_MEDIA,
        {
            ATTR_ENTITY_ID: "media_player.test_mymedia_player",
            ATTR_MEDIA_CONTENT_TYPE: MediaType.URL,
            ATTR_MEDIA_CONTENT_ID: "media-source://tts?message=hello",
            ATTR_MEDIA_ANNOUNCE: True,
        },
        blocking=True,
    )

    mock_client.media_player_command.assert_has_calls(
        [call(1, media_url="media-source://tts?message=hello", announcement=True)]
    )


async def test_media_player_proxy(
    hass: HomeAssistant,
    device_registry: dr.DeviceRegistry,
    mock_client: APIClient,
    mock_esphome_device: Callable[
        [APIClient, list[EntityInfo], list[UserService], list[EntityState]],
        Awaitable[MockESPHomeDevice],
    ],
) -> None:
    """Test a media_player entity with a proxy URL."""
    mock_device: MockESPHomeDevice = await mock_esphome_device(
        mock_client=mock_client,
        entity_info=[
            MediaPlayerInfo(
                object_id="mymedia_player",
                key=1,
                name="my media_player",
                unique_id="my_media_player",
                supports_pause=True,
                supported_formats=[
                    MediaPlayerSupportedFormat(
                        format="flac",
<<<<<<< HEAD
                        sample_rate=48000,
                        num_channels=2,
                        purpose=MediaPlayerFormatPurpose.DEFAULT,
=======
                        sample_rate=0,  # source rate
                        num_channels=0,  # source channels
                        purpose=MediaPlayerFormatPurpose.DEFAULT,
                        sample_bytes=0,  # source width
>>>>>>> 8c34d8da
                    ),
                    MediaPlayerSupportedFormat(
                        format="wav",
                        sample_rate=16000,
                        num_channels=1,
                        purpose=MediaPlayerFormatPurpose.ANNOUNCEMENT,
<<<<<<< HEAD
=======
                        sample_bytes=2,
>>>>>>> 8c34d8da
                    ),
                    MediaPlayerSupportedFormat(
                        format="mp3",
                        sample_rate=48000,
                        num_channels=2,
                        purpose=MediaPlayerFormatPurpose.DEFAULT,
                    ),
                ],
            )
        ],
        user_service=[],
        states=[
            MediaPlayerEntityState(
                key=1, volume=50, muted=False, state=MediaPlayerState.PAUSED
            )
        ],
    )
    await hass.async_block_till_done()
    dev = device_registry.async_get_device(
        connections={(dr.CONNECTION_NETWORK_MAC, mock_device.entry.unique_id)}
    )
    assert dev is not None
    state = hass.states.get("media_player.test_mymedia_player")
    assert state is not None
    assert state.state == "paused"

    media_url = "http://127.0.0.1/test.mp3"
    proxy_url = f"/api/esphome/ffmpeg_proxy/{dev.id}/test-id.flac"

    with (
        patch(
            "homeassistant.components.esphome.media_player.async_create_proxy_url",
            return_value=proxy_url,
        ) as mock_async_create_proxy_url,
    ):
        await hass.services.async_call(
            MEDIA_PLAYER_DOMAIN,
            SERVICE_PLAY_MEDIA,
            {
                ATTR_ENTITY_ID: "media_player.test_mymedia_player",
                ATTR_MEDIA_CONTENT_TYPE: MediaType.MUSIC,
                ATTR_MEDIA_CONTENT_ID: media_url,
            },
            blocking=True,
        )

        # Should be the default format
        mock_async_create_proxy_url.assert_called_once()
        device_id = mock_async_create_proxy_url.call_args[0][1]
        mock_async_create_proxy_url.assert_called_once_with(
<<<<<<< HEAD
            hass, device_id, media_url, media_format="flac", rate=48000, channels=2
=======
            hass,
            device_id,
            media_url,
            media_format="flac",
            rate=None,
            channels=None,
            width=None,
>>>>>>> 8c34d8da
        )

        media_args = mock_client.media_player_command.call_args.kwargs
        assert not media_args["announcement"]

        # Reset
        mock_async_create_proxy_url.reset_mock()

        # Set announcement flag
        await hass.services.async_call(
            MEDIA_PLAYER_DOMAIN,
            SERVICE_PLAY_MEDIA,
            {
                ATTR_ENTITY_ID: "media_player.test_mymedia_player",
                ATTR_MEDIA_CONTENT_TYPE: MediaType.MUSIC,
                ATTR_MEDIA_CONTENT_ID: media_url,
                ATTR_MEDIA_ANNOUNCE: True,
            },
            blocking=True,
        )

        # Should be the announcement format
        mock_async_create_proxy_url.assert_called_once()
        device_id = mock_async_create_proxy_url.call_args[0][1]
        mock_async_create_proxy_url.assert_called_once_with(
<<<<<<< HEAD
            hass, device_id, media_url, media_format="wav", rate=16000, channels=1
=======
            hass,
            device_id,
            media_url,
            media_format="wav",
            rate=16000,
            channels=1,
            width=2,
>>>>>>> 8c34d8da
        )

        media_args = mock_client.media_player_command.call_args.kwargs
        assert media_args["announcement"]<|MERGE_RESOLUTION|>--- conflicted
+++ resolved
@@ -310,26 +310,17 @@
                 supported_formats=[
                     MediaPlayerSupportedFormat(
                         format="flac",
-<<<<<<< HEAD
-                        sample_rate=48000,
-                        num_channels=2,
-                        purpose=MediaPlayerFormatPurpose.DEFAULT,
-=======
                         sample_rate=0,  # source rate
                         num_channels=0,  # source channels
                         purpose=MediaPlayerFormatPurpose.DEFAULT,
                         sample_bytes=0,  # source width
->>>>>>> 8c34d8da
                     ),
                     MediaPlayerSupportedFormat(
                         format="wav",
                         sample_rate=16000,
                         num_channels=1,
                         purpose=MediaPlayerFormatPurpose.ANNOUNCEMENT,
-<<<<<<< HEAD
-=======
                         sample_bytes=2,
->>>>>>> 8c34d8da
                     ),
                     MediaPlayerSupportedFormat(
                         format="mp3",
@@ -380,9 +371,6 @@
         mock_async_create_proxy_url.assert_called_once()
         device_id = mock_async_create_proxy_url.call_args[0][1]
         mock_async_create_proxy_url.assert_called_once_with(
-<<<<<<< HEAD
-            hass, device_id, media_url, media_format="flac", rate=48000, channels=2
-=======
             hass,
             device_id,
             media_url,
@@ -390,7 +378,6 @@
             rate=None,
             channels=None,
             width=None,
->>>>>>> 8c34d8da
         )
 
         media_args = mock_client.media_player_command.call_args.kwargs
@@ -416,9 +403,6 @@
         mock_async_create_proxy_url.assert_called_once()
         device_id = mock_async_create_proxy_url.call_args[0][1]
         mock_async_create_proxy_url.assert_called_once_with(
-<<<<<<< HEAD
-            hass, device_id, media_url, media_format="wav", rate=16000, channels=1
-=======
             hass,
             device_id,
             media_url,
@@ -426,7 +410,6 @@
             rate=16000,
             channels=1,
             width=2,
->>>>>>> 8c34d8da
         )
 
         media_args = mock_client.media_player_command.call_args.kwargs
