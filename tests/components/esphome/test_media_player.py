"""Test ESPHome media_players."""

from unittest.mock import AsyncMock, Mock, call, patch

from aioesphomeapi import (
    APIClient,
    MediaPlayerCommand,
    MediaPlayerEntityState,
    MediaPlayerFormatPurpose,
    MediaPlayerInfo,
    MediaPlayerState,
    MediaPlayerSupportedFormat,
    UserService,
)
import pytest

from homeassistant.components import media_source
from homeassistant.components.media_player import (
    ATTR_MEDIA_ANNOUNCE,
    ATTR_MEDIA_CONTENT_ID,
    ATTR_MEDIA_CONTENT_TYPE,
    ATTR_MEDIA_EXTRA,
    ATTR_MEDIA_VOLUME_LEVEL,
    ATTR_MEDIA_VOLUME_MUTED,
    DOMAIN as MEDIA_PLAYER_DOMAIN,
    SERVICE_MEDIA_PAUSE,
    SERVICE_MEDIA_PLAY,
    SERVICE_MEDIA_STOP,
    SERVICE_PLAY_MEDIA,
    SERVICE_TURN_OFF,
    SERVICE_TURN_ON,
    SERVICE_VOLUME_MUTE,
    SERVICE_VOLUME_SET,
    STATE_PLAYING,
    BrowseMedia,
    MediaClass,
    MediaType,
)
from homeassistant.const import ATTR_ENTITY_ID
from homeassistant.core import HomeAssistant
from homeassistant.helpers import device_registry as dr
from homeassistant.setup import async_setup_component

from .conftest import MockESPHomeDeviceType, MockGenericDeviceEntryType

from tests.common import mock_platform
from tests.typing import WebSocketGenerator


async def test_media_player_entity(
    hass: HomeAssistant,
    mock_client: APIClient,
    mock_generic_device_entry: MockGenericDeviceEntryType,
) -> None:
    """Test a generic media_player entity."""
    entity_info = [
        MediaPlayerInfo(
            object_id="mymedia_player",
            key=1,
            name="my media_player",
            supports_pause=True,
<<<<<<< HEAD
            # PLAY_MEDIA,BROWSE_MEDIA,STOP,VOLUME_SET,VOLUME_MUTE,MEDIA_ANNOUNCE,PAUSE,PLAY,TURN_OFF,TURN_ON
            feature_flags=1201037,
=======
            # PLAY_MEDIA,BROWSE_MEDIA,STOP,VOLUME_SET,VOLUME_MUTE,MEDIA_ANNOUNCE,PAUSE,PLAY
            feature_flags=1200653,
>>>>>>> 6e984465
        )
    ]
    states = [
        MediaPlayerEntityState(
            key=1, volume=50, muted=True, state=MediaPlayerState.PAUSED
        )
    ]
    user_service: list[UserService] = []
    await mock_generic_device_entry(
        mock_client=mock_client,
        entity_info=entity_info,
        user_service=user_service,
        states=states,
    )
    state = hass.states.get("media_player.test_my_media_player")
    assert state is not None
    assert state.state == "paused"

    await hass.services.async_call(
        MEDIA_PLAYER_DOMAIN,
        SERVICE_VOLUME_MUTE,
        {
            ATTR_ENTITY_ID: "media_player.test_my_media_player",
            ATTR_MEDIA_VOLUME_MUTED: True,
        },
        blocking=True,
    )
    mock_client.media_player_command.assert_has_calls(
        [call(1, command=MediaPlayerCommand.MUTE, device_id=0)]
    )
    mock_client.media_player_command.reset_mock()

    await hass.services.async_call(
        MEDIA_PLAYER_DOMAIN,
        SERVICE_VOLUME_MUTE,
        {
            ATTR_ENTITY_ID: "media_player.test_my_media_player",
            ATTR_MEDIA_VOLUME_MUTED: True,
        },
        blocking=True,
    )
    mock_client.media_player_command.assert_has_calls(
        [call(1, command=MediaPlayerCommand.MUTE, device_id=0)]
    )
    mock_client.media_player_command.reset_mock()

    await hass.services.async_call(
        MEDIA_PLAYER_DOMAIN,
        SERVICE_VOLUME_SET,
        {
            ATTR_ENTITY_ID: "media_player.test_my_media_player",
            ATTR_MEDIA_VOLUME_LEVEL: 0.5,
        },
        blocking=True,
    )
    mock_client.media_player_command.assert_has_calls(
        [call(1, volume=0.5, device_id=0)]
    )
    mock_client.media_player_command.reset_mock()

    await hass.services.async_call(
        MEDIA_PLAYER_DOMAIN,
        SERVICE_MEDIA_PAUSE,
        {
            ATTR_ENTITY_ID: "media_player.test_my_media_player",
        },
        blocking=True,
    )
    mock_client.media_player_command.assert_has_calls(
        [call(1, command=MediaPlayerCommand.PAUSE, device_id=0)]
    )
    mock_client.media_player_command.reset_mock()

    await hass.services.async_call(
        MEDIA_PLAYER_DOMAIN,
        SERVICE_MEDIA_PLAY,
        {
            ATTR_ENTITY_ID: "media_player.test_my_media_player",
        },
        blocking=True,
    )
    mock_client.media_player_command.assert_has_calls(
        [call(1, command=MediaPlayerCommand.PLAY, device_id=0)]
    )
    mock_client.media_player_command.reset_mock()

    await hass.services.async_call(
        MEDIA_PLAYER_DOMAIN,
        SERVICE_MEDIA_STOP,
        {
            ATTR_ENTITY_ID: "media_player.test_my_media_player",
        },
        blocking=True,
    )
    mock_client.media_player_command.assert_has_calls(
        [call(1, command=MediaPlayerCommand.STOP, device_id=0)]
    )
    mock_client.media_player_command.reset_mock()

    await hass.services.async_call(
        MEDIA_PLAYER_DOMAIN,
        SERVICE_TURN_OFF,
        {
            ATTR_ENTITY_ID: "media_player.test_my_media_player",
        },
        blocking=True,
    )
    mock_client.media_player_command.assert_has_calls(
        [call(1, command=MediaPlayerCommand.TURN_OFF, device_id=0)]
    )

    await hass.services.async_call(
        MEDIA_PLAYER_DOMAIN,
        SERVICE_TURN_ON,
        {
            ATTR_ENTITY_ID: "media_player.test_my_media_player",
        },
        blocking=True,
    )
    mock_client.media_player_command.assert_has_calls(
        [call(1, command=MediaPlayerCommand.TURN_ON, device_id=0)]
    )
    mock_client.media_player_command.reset_mock()


async def test_media_player_entity_with_undefined_flags(
    hass: HomeAssistant,
    mock_client: APIClient,
    mock_generic_device_entry: MockGenericDeviceEntryType,
) -> None:
    """Test that media_player handles undefined feature flags gracefully."""
    # Include existing flags (PAUSE=1, PLAY=16384, VOLUME_SET=4)
    # plus undefined bits (bit 6=64, bit 23=8388608)
    # Total: 1 + 16384 + 4 + 64 + 8388608 = 8405061
    entity_info = [
        MediaPlayerInfo(
            object_id="mymedia_player_undefined",
            key=1,
            name="my media_player undefined",
            supports_pause=True,
            # PAUSE,PLAY,VOLUME_SET + undefined bits 6 and 23
            feature_flags=8405061,
        )
    ]
    states = [
        MediaPlayerEntityState(
            key=1, volume=50, muted=False, state=MediaPlayerState.PLAYING
        )
    ]
    await mock_generic_device_entry(
        mock_client=mock_client,
        entity_info=entity_info,
        states=states,
    )

    # Verify entity is created successfully despite undefined flags
    state = hass.states.get("media_player.test_my_media_player_undefined")
    assert state is not None
    assert state.state == STATE_PLAYING

    # Verify supported features only include known flags
    # Should have PAUSE, PLAY, and VOLUME_SET
    supported_features = state.attributes.get("supported_features", 0)
    # PAUSE=1, VOLUME_SET=4, PLAY=16384 = 16389
    assert supported_features == 16389

    # Verify entity works correctly with known features
    await hass.services.async_call(
        MEDIA_PLAYER_DOMAIN,
        SERVICE_MEDIA_PLAY,
        {
            ATTR_ENTITY_ID: "media_player.test_my_media_player_undefined",
        },
        blocking=True,
    )
    mock_client.media_player_command.assert_has_calls(
        [call(1, command=MediaPlayerCommand.PLAY, device_id=0)]
    )
    mock_client.media_player_command.reset_mock()

    await hass.services.async_call(
        MEDIA_PLAYER_DOMAIN,
        SERVICE_MEDIA_PAUSE,
        {
            ATTR_ENTITY_ID: "media_player.test_my_media_player_undefined",
        },
        blocking=True,
    )
    mock_client.media_player_command.assert_has_calls(
        [call(1, command=MediaPlayerCommand.PAUSE, device_id=0)]
    )
    mock_client.media_player_command.reset_mock()

    await hass.services.async_call(
        MEDIA_PLAYER_DOMAIN,
        SERVICE_VOLUME_SET,
        {
            ATTR_ENTITY_ID: "media_player.test_my_media_player_undefined",
            ATTR_MEDIA_VOLUME_LEVEL: 0.7,
        },
        blocking=True,
    )
    mock_client.media_player_command.assert_has_calls(
        [call(1, volume=0.7, device_id=0)]
    )


async def test_media_player_entity_with_source(
    hass: HomeAssistant,
    mock_client: APIClient,
    hass_ws_client: WebSocketGenerator,
    mock_generic_device_entry: MockGenericDeviceEntryType,
) -> None:
    """Test a generic media_player entity media source."""
    await async_setup_component(hass, "media_source", {"media_source": {}})
    await hass.async_block_till_done()
    esphome_platform_mock = Mock(
        async_get_media_browser_root_object=AsyncMock(
            return_value=[
                BrowseMedia(
                    title="Spotify",
                    media_class=MediaClass.APP,
                    media_content_id="",
                    media_content_type="spotify",
                    thumbnail="https://brands.home-assistant.io/_/spotify/logo.png",
                    can_play=False,
                    can_expand=True,
                )
            ]
        ),
        async_browse_media=AsyncMock(
            return_value=BrowseMedia(
                title="Spotify Favourites",
                media_class=MediaClass.PLAYLIST,
                media_content_id="",
                media_content_type="spotify",
                can_play=True,
                can_expand=False,
            )
        ),
        async_play_media=AsyncMock(return_value=False),
    )
    mock_platform(hass, "test.esphome", esphome_platform_mock)
    await async_setup_component(hass, "test", {"test": {}})
    await async_setup_component(hass, "media_source", {"media_source": {}})
    await hass.async_block_till_done()

    entity_info = [
        MediaPlayerInfo(
            object_id="mymedia_player",
            key=1,
            name="my media_player",
            supports_pause=True,
            # PLAY_MEDIA,BROWSE_MEDIA,STOP,VOLUME_SET,VOLUME_MUTE,MEDIA_ANNOUNCE,PAUSE,PLAY
            feature_flags=1200653,
        )
    ]
    states = [
        MediaPlayerEntityState(
            key=1, volume=50, muted=True, state=MediaPlayerState.PLAYING
        )
    ]
    user_service: list[UserService] = []
    await mock_generic_device_entry(
        mock_client=mock_client,
        entity_info=entity_info,
        user_service=user_service,
        states=states,
    )
    state = hass.states.get("media_player.test_my_media_player")
    assert state is not None
    assert state.state == "playing"

    with pytest.raises(media_source.error.Unresolvable):
        await hass.services.async_call(
            MEDIA_PLAYER_DOMAIN,
            SERVICE_PLAY_MEDIA,
            {
                ATTR_ENTITY_ID: "media_player.test_my_media_player",
                ATTR_MEDIA_CONTENT_TYPE: MediaType.MUSIC,
                ATTR_MEDIA_CONTENT_ID: "media-source://local/xz",
            },
            blocking=True,
        )

    mock_client.media_player_command.reset_mock()

    play_media = media_source.PlayMedia(
        url="http://www.example.com/xy.mp3",
        mime_type="audio/mp3",
    )

    await hass.async_block_till_done()

    with patch(
        "homeassistant.components.media_source.async_resolve_media",
        return_value=play_media,
    ):
        await hass.services.async_call(
            MEDIA_PLAYER_DOMAIN,
            SERVICE_PLAY_MEDIA,
            {
                ATTR_ENTITY_ID: "media_player.test_my_media_player",
                ATTR_MEDIA_CONTENT_TYPE: "audio/mp3",
                ATTR_MEDIA_CONTENT_ID: "media-source://local/xy",
            },
            blocking=True,
        )

    mock_client.media_player_command.assert_has_calls(
        [
            call(
                1,
                media_url="http://www.example.com/xy.mp3",
                announcement=None,
                device_id=0,
            )
        ]
    )

    client = await hass_ws_client()
    await client.send_json(
        {
            "id": 1,
            "type": "media_player/browse_media",
            "entity_id": "media_player.test_my_media_player",
        }
    )
    response = await client.receive_json()
    assert response["success"]

    await hass.services.async_call(
        MEDIA_PLAYER_DOMAIN,
        SERVICE_PLAY_MEDIA,
        {
            ATTR_ENTITY_ID: "media_player.test_my_media_player",
            ATTR_MEDIA_CONTENT_TYPE: MediaType.URL,
            ATTR_MEDIA_CONTENT_ID: "media-source://tts?message=hello",
            ATTR_MEDIA_ANNOUNCE: True,
        },
        blocking=True,
    )

    mock_client.media_player_command.assert_has_calls(
        [
            call(
                1,
                media_url="media-source://tts?message=hello",
                announcement=True,
                device_id=0,
            )
        ]
    )


async def test_media_player_proxy(
    hass: HomeAssistant,
    device_registry: dr.DeviceRegistry,
    mock_client: APIClient,
    mock_esphome_device: MockESPHomeDeviceType,
) -> None:
    """Test a media_player entity with a proxy URL."""
    mock_device = await mock_esphome_device(
        mock_client=mock_client,
        entity_info=[
            MediaPlayerInfo(
                object_id="mymedia_player",
                key=1,
                name="my media_player",
                supports_pause=True,
                # PLAY_MEDIA,BROWSE_MEDIA,STOP,VOLUME_SET,VOLUME_MUTE,MEDIA_ANNOUNCE,PAUSE,PLAY
                feature_flags=1200653,
                supported_formats=[
                    MediaPlayerSupportedFormat(
                        format="flac",
                        sample_rate=0,  # source rate
                        num_channels=0,  # source channels
                        purpose=MediaPlayerFormatPurpose.DEFAULT,
                        sample_bytes=0,  # source width
                    ),
                    MediaPlayerSupportedFormat(
                        format="wav",
                        sample_rate=16000,
                        num_channels=1,
                        purpose=MediaPlayerFormatPurpose.ANNOUNCEMENT,
                        sample_bytes=2,
                    ),
                    MediaPlayerSupportedFormat(
                        format="mp3",
                        sample_rate=48000,
                        num_channels=2,
                        purpose=MediaPlayerFormatPurpose.DEFAULT,
                    ),
                ],
            )
        ],
        states=[
            MediaPlayerEntityState(
                key=1, volume=50, muted=False, state=MediaPlayerState.PAUSED
            )
        ],
    )
    await hass.async_block_till_done()
    dev = device_registry.async_get_device(
        connections={(dr.CONNECTION_NETWORK_MAC, mock_device.entry.unique_id)}
    )
    assert dev is not None
    state = hass.states.get("media_player.test_my_media_player")
    assert state is not None
    assert state.state == "paused"

    media_url = "http://127.0.0.1/test.mp3"
    proxy_url = f"/api/esphome/ffmpeg_proxy/{dev.id}/test-id.flac"

    with (
        patch(
            "homeassistant.components.esphome.media_player.async_create_proxy_url",
            return_value=proxy_url,
        ) as mock_async_create_proxy_url,
    ):
        await hass.services.async_call(
            MEDIA_PLAYER_DOMAIN,
            SERVICE_PLAY_MEDIA,
            {
                ATTR_ENTITY_ID: "media_player.test_my_media_player",
                ATTR_MEDIA_CONTENT_TYPE: MediaType.MUSIC,
                ATTR_MEDIA_CONTENT_ID: media_url,
            },
            blocking=True,
        )

        # Should be the default format
        mock_async_create_proxy_url.assert_called_once()
        device_id = mock_async_create_proxy_url.call_args[0][1]
        mock_async_create_proxy_url.assert_called_once_with(
            hass,
            device_id,
            media_url,
            media_format="flac",
            rate=None,
            channels=None,
            width=None,
        )

        media_args = mock_client.media_player_command.call_args.kwargs
        assert not media_args["announcement"]

        # Reset
        mock_async_create_proxy_url.reset_mock()

        # Set announcement flag
        await hass.services.async_call(
            MEDIA_PLAYER_DOMAIN,
            SERVICE_PLAY_MEDIA,
            {
                ATTR_ENTITY_ID: "media_player.test_my_media_player",
                ATTR_MEDIA_CONTENT_TYPE: MediaType.MUSIC,
                ATTR_MEDIA_CONTENT_ID: media_url,
                ATTR_MEDIA_ANNOUNCE: True,
            },
            blocking=True,
        )

        # Should be the announcement format
        mock_async_create_proxy_url.assert_called_once()
        device_id = mock_async_create_proxy_url.call_args[0][1]
        mock_async_create_proxy_url.assert_called_once_with(
            hass,
            device_id,
            media_url,
            media_format="wav",
            rate=16000,
            channels=1,
            width=2,
        )

        media_args = mock_client.media_player_command.call_args.kwargs
        assert media_args["announcement"]

        # test with bypass_proxy flag
        mock_async_create_proxy_url.reset_mock()
        await hass.services.async_call(
            MEDIA_PLAYER_DOMAIN,
            SERVICE_PLAY_MEDIA,
            {
                ATTR_ENTITY_ID: "media_player.test_my_media_player",
                ATTR_MEDIA_CONTENT_TYPE: MediaType.MUSIC,
                ATTR_MEDIA_CONTENT_ID: media_url,
                ATTR_MEDIA_EXTRA: {
                    "bypass_proxy": True,
                },
            },
            blocking=True,
        )
        mock_async_create_proxy_url.assert_not_called()
        media_args = mock_client.media_player_command.call_args.kwargs
        assert media_args["media_url"] == media_url


async def test_media_player_formats_reload_preserves_data(
    hass: HomeAssistant,
    mock_client: APIClient,
    mock_esphome_device: MockESPHomeDeviceType,
) -> None:
    """Test that media player formats are properly managed on reload."""
    # Create a media player with supported formats
    supported_formats = [
        MediaPlayerSupportedFormat(
            format="mp3",
            sample_rate=48000,
            num_channels=2,
            purpose=MediaPlayerFormatPurpose.DEFAULT,
        ),
        MediaPlayerSupportedFormat(
            format="wav",
            sample_rate=16000,
            num_channels=1,
            purpose=MediaPlayerFormatPurpose.ANNOUNCEMENT,
            sample_bytes=2,
        ),
    ]

    mock_device = await mock_esphome_device(
        mock_client=mock_client,
        entity_info=[
            MediaPlayerInfo(
                object_id="test_media_player",
                key=1,
                name="Test Media Player",
                supports_pause=True,
                # PLAY_MEDIA,BROWSE_MEDIA,STOP,VOLUME_SET,VOLUME_MUTE,MEDIA_ANNOUNCE,PAUSE,PLAY
                feature_flags=1200653,
                supported_formats=supported_formats,
            )
        ],
        states=[
            MediaPlayerEntityState(
                key=1, volume=50, muted=False, state=MediaPlayerState.IDLE
            )
        ],
    )
    await hass.async_block_till_done()

    # Verify entity was created
    state = hass.states.get("media_player.test_Test_Media_Player")
    assert state is not None
    assert state.state == "idle"

    # Test that play_media works with proxy URL (which requires formats to be stored)
    media_url = "http://127.0.0.1/test.mp3"

    await hass.services.async_call(
        MEDIA_PLAYER_DOMAIN,
        SERVICE_PLAY_MEDIA,
        {
            ATTR_ENTITY_ID: "media_player.test_Test_Media_Player",
            ATTR_MEDIA_CONTENT_TYPE: MediaType.MUSIC,
            ATTR_MEDIA_CONTENT_ID: media_url,
        },
        blocking=True,
    )

    # Verify the API was called with a proxy URL (contains /api/esphome/ffmpeg_proxy/)
    mock_client.media_player_command.assert_called_once()
    call_args = mock_client.media_player_command.call_args
    assert "/api/esphome/ffmpeg_proxy/" in call_args.kwargs["media_url"]
    assert ".mp3" in call_args.kwargs["media_url"]  # Should use mp3 format for default
    assert call_args.kwargs["announcement"] is None

    mock_client.media_player_command.reset_mock()

    # Reload the integration
    await hass.config_entries.async_reload(mock_device.entry.entry_id)
    await hass.async_block_till_done()

    # Verify entity still exists after reload
    state = hass.states.get("media_player.test_Test_Media_Player")
    assert state is not None

    # Test that play_media still works after reload with announcement
    await hass.services.async_call(
        MEDIA_PLAYER_DOMAIN,
        SERVICE_PLAY_MEDIA,
        {
            ATTR_ENTITY_ID: "media_player.test_Test_Media_Player",
            ATTR_MEDIA_CONTENT_TYPE: MediaType.MUSIC,
            ATTR_MEDIA_CONTENT_ID: media_url,
            ATTR_MEDIA_ANNOUNCE: True,
        },
        blocking=True,
    )

    # Verify the API was called with a proxy URL using wav format for announcements
    mock_client.media_player_command.assert_called_once()
    call_args = mock_client.media_player_command.call_args
    assert "/api/esphome/ffmpeg_proxy/" in call_args.kwargs["media_url"]
    assert (
        ".wav" in call_args.kwargs["media_url"]
    )  # Should use wav format for announcement
    assert call_args.kwargs["announcement"] is True<|MERGE_RESOLUTION|>--- conflicted
+++ resolved
@@ -59,13 +59,8 @@
             key=1,
             name="my media_player",
             supports_pause=True,
-<<<<<<< HEAD
             # PLAY_MEDIA,BROWSE_MEDIA,STOP,VOLUME_SET,VOLUME_MUTE,MEDIA_ANNOUNCE,PAUSE,PLAY,TURN_OFF,TURN_ON
             feature_flags=1201037,
-=======
-            # PLAY_MEDIA,BROWSE_MEDIA,STOP,VOLUME_SET,VOLUME_MUTE,MEDIA_ANNOUNCE,PAUSE,PLAY
-            feature_flags=1200653,
->>>>>>> 6e984465
         )
     ]
     states = [
