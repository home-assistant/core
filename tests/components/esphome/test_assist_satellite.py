--- conflicted
+++ resolved
@@ -29,10 +29,6 @@
 from homeassistant.components.assist_satellite import (
     AssistSatelliteEntity,
     AssistSatelliteEntityFeature,
-<<<<<<< HEAD
-    AssistSatelliteState,
-=======
->>>>>>> 8c34d8da
 )
 
 # pylint: disable-next=hass-component-root-import
@@ -1058,8 +1054,6 @@
         }
 
 
-<<<<<<< HEAD
-=======
 async def test_tts_minimal_format_from_media_player(
     hass: HomeAssistant,
     mock_client: APIClient,
@@ -1127,7 +1121,6 @@
         }
 
 
->>>>>>> 8c34d8da
 async def test_announce_supported_features(
     hass: HomeAssistant,
     mock_client: APIClient,
@@ -1185,10 +1178,7 @@
     async def send_voice_assistant_announcement_await_response(
         media_id: str, timeout: float, text: str
     ):
-<<<<<<< HEAD
-=======
         assert satellite.state == AssistSatelliteState.RESPONDING
->>>>>>> 8c34d8da
         assert media_id == "https://www.home-assistant.io/resolved.mp3"
         assert text == "test-text"
 
@@ -1220,10 +1210,7 @@
                 blocking=True,
             )
             await done.wait()
-<<<<<<< HEAD
-=======
             assert satellite.state == AssistSatelliteState.LISTENING_WAKE_WORD
->>>>>>> 8c34d8da
 
 
 async def test_announce_media_id(
@@ -1257,10 +1244,7 @@
     async def send_voice_assistant_announcement_await_response(
         media_id: str, timeout: float, text: str
     ):
-<<<<<<< HEAD
-=======
         assert satellite.state == AssistSatelliteState.RESPONDING
->>>>>>> 8c34d8da
         assert media_id == "https://www.home-assistant.io/resolved.mp3"
 
         done.set()
@@ -1283,10 +1267,7 @@
                 blocking=True,
             )
             await done.wait()
-<<<<<<< HEAD
-=======
             assert satellite.state == AssistSatelliteState.LISTENING_WAKE_WORD
->>>>>>> 8c34d8da
 
 
 async def test_satellite_unloaded_on_disconnect(
@@ -1321,9 +1302,6 @@
 
     state = hass.states.get(satellite.entity_id)
     assert state is not None
-<<<<<<< HEAD
-    assert state.state == STATE_UNAVAILABLE
-=======
     assert state.state == STATE_UNAVAILABLE
 
 
@@ -1401,5 +1379,4 @@
             await pipeline_finished.wait()
 
             # Only first chunk
-            assert chunks == [b"before-abort"]
->>>>>>> 8c34d8da
+            assert chunks == [b"before-abort"]