"""esphome session fixtures."""
from __future__ import annotations

from asyncio import Event
from collections.abc import Awaitable, Callable
from typing import Any
from unittest.mock import AsyncMock, Mock, patch

from aioesphomeapi import (
    APIClient,
    APIVersion,
    DeviceInfo,
    EntityInfo,
    EntityState,
    ReconnectLogic,
    UserService,
)
import pytest
from zeroconf import Zeroconf

from homeassistant.components.esphome import (
    CONF_DEVICE_NAME,
    CONF_NOISE_PSK,
    DOMAIN,
    dashboard,
)
from homeassistant.components.esphome.const import (
    CONF_ALLOW_SERVICE_CALLS,
    DEFAULT_NEW_CONFIG_ALLOW_ALLOW_SERVICE_CALLS,
)
from homeassistant.const import CONF_HOST, CONF_PASSWORD, CONF_PORT
from homeassistant.core import HomeAssistant
from homeassistant.setup import async_setup_component

from . import DASHBOARD_HOST, DASHBOARD_PORT, DASHBOARD_SLUG

from tests.common import MockConfigEntry


@pytest.fixture(autouse=True)
def mock_bluetooth(enable_bluetooth):
    """Auto mock bluetooth."""


@pytest.fixture(autouse=True)
def esphome_mock_async_zeroconf(mock_async_zeroconf):
    """Auto mock zeroconf."""


@pytest.fixture(autouse=True)
async def load_homeassistant(hass) -> None:
    """Load the homeassistant integration."""
    assert await async_setup_component(hass, "homeassistant", {})


@pytest.fixture
def mock_config_entry(hass) -> MockConfigEntry:
    """Return the default mocked config entry."""
    config_entry = MockConfigEntry(
        title="ESPHome Device",
        domain=DOMAIN,
        data={
            CONF_HOST: "192.168.1.2",
            CONF_PORT: 6053,
            CONF_PASSWORD: "pwd",
            CONF_NOISE_PSK: "12345678123456781234567812345678",
            CONF_DEVICE_NAME: "test",
        },
        unique_id="11:22:33:44:55:aa",
    )
    config_entry.add_to_hass(hass)
    return config_entry


@pytest.fixture
def mock_device_info() -> DeviceInfo:
    """Return the default mocked device info."""
    return DeviceInfo(
        uses_password=False,
        name="test",
        legacy_bluetooth_proxy_version=0,
        mac_address="11:22:33:44:55:aa",
        esphome_version="1.0.0",
    )


@pytest.fixture
async def init_integration(
    hass: HomeAssistant, mock_config_entry: MockConfigEntry
) -> MockConfigEntry:
    """Set up the ESPHome integration for testing."""
    await hass.config_entries.async_setup(mock_config_entry.entry_id)
    await hass.async_block_till_done()

    return mock_config_entry


@pytest.fixture
def mock_client(mock_device_info) -> APIClient:
    """Mock APIClient."""
    mock_client = Mock(spec=APIClient)

    def mock_constructor(
        address: str,
        port: int,
        password: str | None,
        *,
        client_info: str = "aioesphomeapi",
        keepalive: float = 15.0,
        zeroconf_instance: Zeroconf = None,
        noise_psk: str | None = None,
        expected_name: str | None = None,
    ):
        """Fake the client constructor."""
        mock_client.host = address
        mock_client.port = port
        mock_client.password = password
        mock_client.zeroconf_instance = zeroconf_instance
        mock_client.noise_psk = noise_psk
        return mock_client

    mock_client.side_effect = mock_constructor
    mock_client.device_info = AsyncMock(return_value=mock_device_info)
    mock_client.connect = AsyncMock()
    mock_client.disconnect = AsyncMock()
    mock_client.list_entities_services = AsyncMock(return_value=([], []))
    mock_client.api_version = APIVersion(99, 99)

    with patch("homeassistant.components.esphome.APIClient", mock_client), patch(
        "homeassistant.components.esphome.config_flow.APIClient", mock_client
    ):
        yield mock_client


@pytest.fixture
async def mock_dashboard(hass):
    """Mock dashboard."""
    data = {"configured": [], "importable": []}
    with patch(
        "esphome_dashboard_api.ESPHomeDashboardAPI.get_devices",
        return_value=data,
    ):
        await dashboard.async_set_dashboard_info(
            hass, DASHBOARD_SLUG, DASHBOARD_HOST, DASHBOARD_PORT
        )
        yield data


class MockESPHomeDevice:
    """Mock an esphome device."""

    def __init__(self, entry: MockConfigEntry) -> None:
        """Init the mock."""
        self.entry = entry
        self.state_callback: Callable[[EntityState], None]

    def set_state_callback(self, state_callback: Callable[[EntityState], None]) -> None:
        """Set the state callback."""
        self.state_callback = state_callback

    def set_state(self, state: EntityState) -> None:
        """Mock setting state."""
        self.state_callback(state)


async def _mock_generic_device_entry(
    hass: HomeAssistant,
    mock_client: APIClient,
    mock_device_info: dict[str, Any],
    mock_list_entities_services: tuple[list[EntityInfo], list[UserService]],
    states: list[EntityState],
    entry: MockConfigEntry | None = None,
) -> MockESPHomeDevice:
<<<<<<< HEAD
    if not entry:
        entry = MockConfigEntry(
            domain=DOMAIN,
            data={
                CONF_HOST: "test.local",
                CONF_PORT: 6053,
                CONF_PASSWORD: "",
            },
        )
        entry.add_to_hass(hass)

=======
    entry = MockConfigEntry(
        domain=DOMAIN,
        data={
            CONF_HOST: "test.local",
            CONF_PORT: 6053,
            CONF_PASSWORD: "",
        },
        options={
            CONF_ALLOW_SERVICE_CALLS: DEFAULT_NEW_CONFIG_ALLOW_ALLOW_SERVICE_CALLS
        },
    )
    entry.add_to_hass(hass)
>>>>>>> 85d6e03d
    mock_device = MockESPHomeDevice(entry)

    device_info = DeviceInfo(
        name="test",
        friendly_name="Test",
        mac_address="11:22:33:44:55:aa",
        esphome_version="1.0.0",
        **mock_device_info,
    )

    async def _subscribe_states(callback: Callable[[EntityState], None]) -> None:
        """Subscribe to state."""
        mock_device.set_state_callback(callback)
        for state in states:
            callback(state)

    mock_client.device_info = AsyncMock(return_value=device_info)
    mock_client.subscribe_voice_assistant = AsyncMock(return_value=Mock())
    mock_client.list_entities_services = AsyncMock(
        return_value=mock_list_entities_services
    )
    mock_client.subscribe_states = _subscribe_states

    try_connect_done = Event()
    real_try_connect = ReconnectLogic._try_connect

    async def mock_try_connect(self):
        """Set an event when ReconnectLogic._try_connect has been awaited."""
        result = await real_try_connect(self)
        try_connect_done.set()
        return result

    with patch.object(ReconnectLogic, "_try_connect", mock_try_connect):
        assert await hass.config_entries.async_setup(entry.entry_id)
        await try_connect_done.wait()

    await hass.async_block_till_done()

    return mock_device


@pytest.fixture
async def mock_voice_assistant_entry(
    hass: HomeAssistant,
    mock_client: APIClient,
):
    """Set up an ESPHome entry with voice assistant."""

    async def _mock_voice_assistant_entry(version: int) -> MockConfigEntry:
        return (
            await _mock_generic_device_entry(
                hass, mock_client, {"voice_assistant_version": version}, ([], []), []
            )
        ).entry

    return _mock_voice_assistant_entry


@pytest.fixture
async def mock_voice_assistant_v1_entry(mock_voice_assistant_entry) -> MockConfigEntry:
    """Set up an ESPHome entry with voice assistant."""
    return await mock_voice_assistant_entry(version=1)


@pytest.fixture
async def mock_voice_assistant_v2_entry(mock_voice_assistant_entry) -> MockConfigEntry:
    """Set up an ESPHome entry with voice assistant."""
    return await mock_voice_assistant_entry(version=2)


@pytest.fixture
async def mock_generic_device_entry(
    hass: HomeAssistant,
) -> Callable[
    [APIClient, list[EntityInfo], list[UserService], list[EntityState]],
    Awaitable[MockConfigEntry],
]:
    """Set up an ESPHome entry and return the MockConfigEntry."""

    async def _mock_device_entry(
        mock_client: APIClient,
        entity_info: list[EntityInfo],
        user_service: list[UserService],
        states: list[EntityState],
    ) -> MockConfigEntry:
        return (
            await _mock_generic_device_entry(
                hass, mock_client, {}, (entity_info, user_service), states
            )
        ).entry

    return _mock_device_entry


@pytest.fixture
async def mock_esphome_device(
    hass: HomeAssistant,
) -> Callable[
    [APIClient, list[EntityInfo], list[UserService], list[EntityState]],
    Awaitable[MockESPHomeDevice],
]:
    """Set up an ESPHome entry and return the MockESPHomeDevice."""

    async def _mock_device(
        mock_client: APIClient,
        entity_info: list[EntityInfo],
        user_service: list[UserService],
        states: list[EntityState],
        entry: MockConfigEntry | None = None,
    ) -> MockESPHomeDevice:
        return await _mock_generic_device_entry(
            hass, mock_client, {}, (entity_info, user_service), states, entry
        )

    return _mock_device<|MERGE_RESOLUTION|>--- conflicted
+++ resolved
@@ -171,7 +171,6 @@
     states: list[EntityState],
     entry: MockConfigEntry | None = None,
 ) -> MockESPHomeDevice:
-<<<<<<< HEAD
     if not entry:
         entry = MockConfigEntry(
             domain=DOMAIN,
@@ -180,23 +179,12 @@
                 CONF_PORT: 6053,
                 CONF_PASSWORD: "",
             },
+            options={
+                CONF_ALLOW_SERVICE_CALLS: DEFAULT_NEW_CONFIG_ALLOW_ALLOW_SERVICE_CALLS
+            }
         )
         entry.add_to_hass(hass)
 
-=======
-    entry = MockConfigEntry(
-        domain=DOMAIN,
-        data={
-            CONF_HOST: "test.local",
-            CONF_PORT: 6053,
-            CONF_PASSWORD: "",
-        },
-        options={
-            CONF_ALLOW_SERVICE_CALLS: DEFAULT_NEW_CONFIG_ALLOW_ALLOW_SERVICE_CALLS
-        },
-    )
-    entry.add_to_hass(hass)
->>>>>>> 85d6e03d
     mock_device = MockESPHomeDevice(entry)
 
     device_info = DeviceInfo(
