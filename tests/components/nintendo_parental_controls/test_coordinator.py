--- conflicted
+++ resolved
@@ -83,30 +83,13 @@
         entity_registry, mock_config_entry.entry_id
     )
     assert len(entries) == 0
-<<<<<<< HEAD
-=======
-    # Ensure the config entry is marked as error
-    assert mock_config_entry.state is ConfigEntryState.SETUP_ERROR
->>>>>>> 8a106384
 
     # Ensure the config entry is marked as expected state
-    assert mock_config_entry.state == expected_state
+    assert mock_config_entry.state is expected_state
 
     # Ensure the correct translation key is used in the error
     assert mock_config_entry.error_reason_translation_key == translation_key
 
-<<<<<<< HEAD
     # If there's an expected log message, check that it was logged
     if expected_log_message:
-        assert expected_log_message in caplog.text
-=======
-    await setup_integration(hass, mock_config_entry)
-
-    # Ensure no entities are created
-    entries = er.async_entries_for_config_entry(
-        entity_registry, mock_config_entry.entry_id
-    )
-    assert len(entries) == 0
-    # Ensure the config entry is marked as error
-    assert mock_config_entry.state is ConfigEntryState.SETUP_ERROR
->>>>>>> 8a106384
+        assert expected_log_message in caplog.text