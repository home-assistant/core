"""Common fixtures for the Nintendo Switch parental controls tests."""

from collections.abc import Generator
from datetime import datetime, time
from unittest.mock import AsyncMock, MagicMock, patch

from pynintendoparental import NintendoParental
from pynintendoparental.device import Device
from pynintendoparental.exceptions import InvalidOAuthConfigurationException
import pytest

from homeassistant.components.nintendo_parental_controls.const import DOMAIN

from .const import ACCOUNT_ID, API_TOKEN, LOGIN_URL

from tests.common import MockConfigEntry


@pytest.fixture
def mock_config_entry() -> MockConfigEntry:
    """Return a mock config entry."""
    return MockConfigEntry(
        domain=DOMAIN,
        data={"session_token": API_TOKEN},
        unique_id=ACCOUNT_ID,
    )


@pytest.fixture
def mock_nintendo_device() -> Device:
    """Return a mocked device."""
    mock = AsyncMock(spec=Device)
    mock.device_id = "testdevid"
    mock.name = "Home Assistant Test"
    mock.extra = {"firmwareVersion": {"displayedVersion": "99.99.99"}}
    mock.limit_time = 120
    mock.today_playing_time = 110
    mock.today_time_remaining = 10
    mock.bedtime_alarm = time(hour=19)
    mock.set_bedtime_alarm.return_value = None
    mock.update_max_daily_playtime.return_value = None
    mock.forced_termination_mode = True
    mock.model = "Test Model"
    mock.generation = "P00"
    return mock


@pytest.fixture
def mock_nintendo_authenticator() -> Generator[MagicMock]:
    """Mock Nintendo Authenticator."""
    with (
        patch(
            "homeassistant.components.nintendo_parental_controls.Authenticator",
            autospec=True,
        ) as mock_auth_class,
        patch(
            "homeassistant.components.nintendo_parental_controls.config_flow.Authenticator",
            new=mock_auth_class,
        ),
        patch(
            "homeassistant.components.nintendo_parental_controls.coordinator.NintendoParental.update",
            return_value=None,
        ),
    ):
        mock_auth = MagicMock()
        mock_auth._id_token = API_TOKEN
        mock_auth._at_expiry = datetime(2099, 12, 31, 23, 59, 59)
        mock_auth.account_id = ACCOUNT_ID
        mock_auth.login_url = LOGIN_URL
        mock_auth.get_session_token = API_TOKEN
        # Patch complete_login as an AsyncMock on both instance and class as this is a class method
        mock_auth.complete_login = AsyncMock()
        type(mock_auth).complete_login = mock_auth.complete_login
        mock_auth_class.generate_login.return_value = mock_auth
        yield mock_auth


@pytest.fixture
<<<<<<< HEAD
def mock_nintendo_api() -> Generator[AsyncMock]:
    """Mock Nintendo API."""
    with patch(
        "homeassistant.components.nintendo_parental_controls.config_flow.Api",
        autospec=True,
    ) as mock_api_class:
        mock_api_instance = MagicMock()
        # patch async_get_account_devices as an AsyncMock
        mock_api_instance.async_get_account_devices = AsyncMock()
        mock_api_class.return_value = mock_api_instance
        yield mock_api_instance
=======
def mock_failed_nintendo_authenticator() -> Generator[MagicMock]:
    """Mock a failed Nintendo Authenticator."""
    with (
        patch(
            "homeassistant.components.nintendo_parental_controls.Authenticator",
            autospec=True,
        ) as mock_auth_class,
        patch(
            "homeassistant.components.nintendo_parental_controls.config_flow.Authenticator",
            new=mock_auth_class,
        ),
        patch(
            "homeassistant.components.nintendo_parental_controls.coordinator.NintendoParental.update",
            return_value=None,
        ),
    ):
        mock_auth = MagicMock()
        mock_auth.complete_login = AsyncMock(
            side_effect=InvalidOAuthConfigurationException(
                status_code=401,
                message="Authentication failed",
            )
        )
        mock_auth_class.complete_login = mock_auth.complete_login
        yield mock_auth
>>>>>>> fa7ff1d9


@pytest.fixture
def mock_nintendo_client(
    mock_nintendo_device: Device, mock_nintendo_authenticator: MagicMock
) -> Generator[AsyncMock]:
    """Mock a Nintendo client."""
    # Create a mock instance with our device(s) first
    mock_client_instance = AsyncMock(spec=NintendoParental)
    mock_client_instance.devices = {"testdevid": mock_nintendo_device}
    # Now patch the NintendoParental class in the coordinator with our mock instance
    with patch(
        "homeassistant.components.nintendo_parental_controls.coordinator.NintendoParental",
        autospec=True,
    ) as mock_client_class:
        mock_client_class.return_value = mock_client_instance
        mock_client_instance.update.return_value = None

        yield mock_client_instance


@pytest.fixture
def mock_setup_entry() -> Generator[AsyncMock]:
    """Override async_setup_entry."""
    with patch(
        "homeassistant.components.nintendo_parental_controls.async_setup_entry",
        return_value=True,
    ) as mock_setup_entry:
        yield mock_setup_entry<|MERGE_RESOLUTION|>--- conflicted
+++ resolved
@@ -76,7 +76,6 @@
 
 
 @pytest.fixture
-<<<<<<< HEAD
 def mock_nintendo_api() -> Generator[AsyncMock]:
     """Mock Nintendo API."""
     with patch(
@@ -88,7 +87,8 @@
         mock_api_instance.async_get_account_devices = AsyncMock()
         mock_api_class.return_value = mock_api_instance
         yield mock_api_instance
-=======
+
+
 def mock_failed_nintendo_authenticator() -> Generator[MagicMock]:
     """Mock a failed Nintendo Authenticator."""
     with (
@@ -114,7 +114,6 @@
         )
         mock_auth_class.complete_login = mock_auth.complete_login
         yield mock_auth
->>>>>>> fa7ff1d9
 
 
 @pytest.fixture
