"""The switch tests for the tado platform."""

<<<<<<< HEAD
from datetime import timedelta
from unittest.mock import AsyncMock, patch
=======
from collections.abc import AsyncGenerator
from unittest.mock import patch
>>>>>>> a08c3c9f

from freezegun.api import FrozenDateTimeFactory
import pytest
from syrupy.assertion import SnapshotAssertion

from homeassistant.components.switch import (
    DOMAIN as SWITCH_DOMAIN,
    SERVICE_TURN_OFF,
    SERVICE_TURN_ON,
)
<<<<<<< HEAD
from homeassistant.const import ATTR_ENTITY_ID, STATE_OFF, Platform
=======
from homeassistant.components.tado import DOMAIN
from homeassistant.const import ATTR_ENTITY_ID, Platform
>>>>>>> a08c3c9f
from homeassistant.core import HomeAssistant
from homeassistant.helpers import entity_registry as er

from . import setup_integration

from tests.common import MockConfigEntry, async_fire_time_changed

from tests.common import MockConfigEntry, snapshot_platform

CHILD_LOCK_SWITCH_ENTITY = "switch.baseboard_heater_child_lock"


@pytest.fixture(autouse=True)
<<<<<<< HEAD
def loaded_platforms():
    """Load the binary sensor platform for the tests."""
=======
def setup_platforms() -> AsyncGenerator[None]:
    """Set up the platforms for the tests."""
>>>>>>> a08c3c9f
    with patch("homeassistant.components.tado.PLATFORMS", [Platform.SWITCH]):
        yield


<<<<<<< HEAD
async def trigger_update(hass: HomeAssistant, freezer: FrozenDateTimeFactory) -> None:
    """Trigger an update of the Tado integration.

    Since the binary sensor platform doesn't infer a state immediately without extra requests,
    so adding this here to remove in a follow-up PR.
    """
    freezer.tick(timedelta(minutes=5))
    async_fire_time_changed(hass)
    await hass.async_block_till_done()


@pytest.mark.usefixtures("mock_tado_api")
async def test_child_lock(
    hass: HomeAssistant,
    mock_config_entry: MockConfigEntry,
    freezer: FrozenDateTimeFactory,
) -> None:
    """Test creation of child lock entity."""

    await setup_integration(hass, mock_config_entry)
    await trigger_update(hass, freezer)
    state = hass.states.get(CHILD_LOCK_SWITCH_ENTITY)
    assert state.state == STATE_OFF
=======
async def test_entities(
    hass: HomeAssistant, entity_registry: er.EntityRegistry, snapshot: SnapshotAssertion
) -> None:
    """Test creation of switch entities."""

    await async_init_integration(hass)

    config_entry: MockConfigEntry = hass.config_entries.async_entries(DOMAIN)[0]

    await snapshot_platform(hass, entity_registry, snapshot, config_entry.entry_id)
>>>>>>> a08c3c9f


@pytest.mark.parametrize(
    ("method", "expected"), [(SERVICE_TURN_ON, True), (SERVICE_TURN_OFF, False)]
)
async def test_set_child_lock(
    hass: HomeAssistant,
    mock_config_entry: MockConfigEntry,
    mock_tado_api: AsyncMock,
    freezer: FrozenDateTimeFactory,
    method: str,
    expected: bool,
) -> None:
    """Test enable child lock on switch."""

    await setup_integration(hass, mock_config_entry)
    await trigger_update(hass, freezer)

    await hass.services.async_call(
        SWITCH_DOMAIN,
        method,
        {ATTR_ENTITY_ID: CHILD_LOCK_SWITCH_ENTITY},
        blocking=True,
    )

    mock_tado_api.set_child_lock.assert_called_once()
    assert mock_tado_api.set_child_lock.call_args[0][1] is expected<|MERGE_RESOLUTION|>--- conflicted
+++ resolved
@@ -1,12 +1,8 @@
 """The switch tests for the tado platform."""
 
-<<<<<<< HEAD
+from collections.abc import AsyncGenerator
 from datetime import timedelta
 from unittest.mock import AsyncMock, patch
-=======
-from collections.abc import AsyncGenerator
-from unittest.mock import patch
->>>>>>> a08c3c9f
 
 from freezegun.api import FrozenDateTimeFactory
 import pytest
@@ -17,37 +13,24 @@
     SERVICE_TURN_OFF,
     SERVICE_TURN_ON,
 )
-<<<<<<< HEAD
-from homeassistant.const import ATTR_ENTITY_ID, STATE_OFF, Platform
-=======
-from homeassistant.components.tado import DOMAIN
 from homeassistant.const import ATTR_ENTITY_ID, Platform
->>>>>>> a08c3c9f
 from homeassistant.core import HomeAssistant
 from homeassistant.helpers import entity_registry as er
 
 from . import setup_integration
 
-from tests.common import MockConfigEntry, async_fire_time_changed
-
-from tests.common import MockConfigEntry, snapshot_platform
+from tests.common import MockConfigEntry, async_fire_time_changed, snapshot_platform
 
 CHILD_LOCK_SWITCH_ENTITY = "switch.baseboard_heater_child_lock"
 
 
 @pytest.fixture(autouse=True)
-<<<<<<< HEAD
-def loaded_platforms():
-    """Load the binary sensor platform for the tests."""
-=======
 def setup_platforms() -> AsyncGenerator[None]:
     """Set up the platforms for the tests."""
->>>>>>> a08c3c9f
     with patch("homeassistant.components.tado.PLATFORMS", [Platform.SWITCH]):
         yield
 
 
-<<<<<<< HEAD
 async def trigger_update(hass: HomeAssistant, freezer: FrozenDateTimeFactory) -> None:
     """Trigger an update of the Tado integration.
 
@@ -59,30 +42,19 @@
     await hass.async_block_till_done()
 
 
-@pytest.mark.usefixtures("mock_tado_api")
-async def test_child_lock(
+async def test_entities(
     hass: HomeAssistant,
+    entity_registry: er.EntityRegistry,
+    snapshot: SnapshotAssertion,
     mock_config_entry: MockConfigEntry,
     freezer: FrozenDateTimeFactory,
 ) -> None:
-    """Test creation of child lock entity."""
+    """Test creation of switch entities."""
 
     await setup_integration(hass, mock_config_entry)
     await trigger_update(hass, freezer)
-    state = hass.states.get(CHILD_LOCK_SWITCH_ENTITY)
-    assert state.state == STATE_OFF
-=======
-async def test_entities(
-    hass: HomeAssistant, entity_registry: er.EntityRegistry, snapshot: SnapshotAssertion
-) -> None:
-    """Test creation of switch entities."""
 
-    await async_init_integration(hass)
-
-    config_entry: MockConfigEntry = hass.config_entries.async_entries(DOMAIN)[0]
-
-    await snapshot_platform(hass, entity_registry, snapshot, config_entry.entry_id)
->>>>>>> a08c3c9f
+    await snapshot_platform(hass, entity_registry, snapshot, mock_config_entry.entry_id)
 
 
 @pytest.mark.parametrize(
