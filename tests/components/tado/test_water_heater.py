"""The water heater tests for the tado platform."""

<<<<<<< HEAD
from unittest.mock import patch

import pytest

=======
from collections.abc import AsyncGenerator
from unittest.mock import patch

import pytest
from syrupy.assertion import SnapshotAssertion

from homeassistant.components.tado import DOMAIN
>>>>>>> a08c3c9f
from homeassistant.const import Platform
from homeassistant.core import HomeAssistant
from homeassistant.helpers import entity_registry as er

from . import setup_integration

from tests.common import MockConfigEntry


@pytest.fixture(autouse=True)
def loaded_platforms():
    """Load the binary sensor platform for the tests."""
    with patch("homeassistant.components.tado.PLATFORMS", [Platform.WATER_HEATER]):
        yield

from tests.common import MockConfigEntry, snapshot_platform


<<<<<<< HEAD
@pytest.mark.usefixtures("mock_tado_api")
async def test_water_heater_create_sensors(
    hass: HomeAssistant,
    mock_config_entry: MockConfigEntry,
=======
@pytest.fixture(autouse=True)
def setup_platforms() -> AsyncGenerator[None]:
    """Set up the platforms for the tests."""
    with patch("homeassistant.components.tado.PLATFORMS", [Platform.WATER_HEATER]):
        yield


async def test_entities(
    hass: HomeAssistant, entity_registry: er.EntityRegistry, snapshot: SnapshotAssertion
>>>>>>> a08c3c9f
) -> None:
    """Test creation of water heater."""

    await setup_integration(hass, mock_config_entry)

    config_entry: MockConfigEntry = hass.config_entries.async_entries(DOMAIN)[0]

    await snapshot_platform(hass, entity_registry, snapshot, config_entry.entry_id)<|MERGE_RESOLUTION|>--- conflicted
+++ resolved
@@ -1,43 +1,20 @@
 """The water heater tests for the tado platform."""
 
-<<<<<<< HEAD
-from unittest.mock import patch
-
-import pytest
-
-=======
 from collections.abc import AsyncGenerator
 from unittest.mock import patch
 
 import pytest
 from syrupy.assertion import SnapshotAssertion
 
-from homeassistant.components.tado import DOMAIN
->>>>>>> a08c3c9f
 from homeassistant.const import Platform
 from homeassistant.core import HomeAssistant
 from homeassistant.helpers import entity_registry as er
 
 from . import setup_integration
 
-from tests.common import MockConfigEntry
-
-
-@pytest.fixture(autouse=True)
-def loaded_platforms():
-    """Load the binary sensor platform for the tests."""
-    with patch("homeassistant.components.tado.PLATFORMS", [Platform.WATER_HEATER]):
-        yield
-
 from tests.common import MockConfigEntry, snapshot_platform
 
 
-<<<<<<< HEAD
-@pytest.mark.usefixtures("mock_tado_api")
-async def test_water_heater_create_sensors(
-    hass: HomeAssistant,
-    mock_config_entry: MockConfigEntry,
-=======
 @pytest.fixture(autouse=True)
 def setup_platforms() -> AsyncGenerator[None]:
     """Set up the platforms for the tests."""
@@ -46,13 +23,13 @@
 
 
 async def test_entities(
-    hass: HomeAssistant, entity_registry: er.EntityRegistry, snapshot: SnapshotAssertion
->>>>>>> a08c3c9f
+    hass: HomeAssistant,
+    entity_registry: er.EntityRegistry,
+    snapshot: SnapshotAssertion,
+    mock_config_entry: MockConfigEntry,
 ) -> None:
     """Test creation of water heater."""
 
     await setup_integration(hass, mock_config_entry)
 
-    config_entry: MockConfigEntry = hass.config_entries.async_entries(DOMAIN)[0]
-
-    await snapshot_platform(hass, entity_registry, snapshot, config_entry.entry_id)+    await snapshot_platform(hass, entity_registry, snapshot, mock_config_entry.entry_id)