--- conflicted
+++ resolved
@@ -1,11 +1,6 @@
 """Test Enphase Envoy diagnostics."""
-<<<<<<< HEAD
-=======
 
 from syrupy import SnapshotAssertion
->>>>>>> 693f72ef
-
-from syrupy.assertion import SnapshotAssertion
 
 from homeassistant.config_entries import ConfigEntry
 from homeassistant.core import HomeAssistant
