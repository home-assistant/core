--- conflicted
+++ resolved
@@ -283,15 +283,9 @@
     ), patch(
         "homeassistant.components.enphase_envoy.Envoy",
         return_value=mock_envoy,
-<<<<<<< HEAD
-    ), patch(
-        "homeassistant.components.enphase_envoy.PLATFORMS",
-        [],
     ), patch(
         "homeassistant.components.enphase_envoy.coordinator.EnphaseUpdateCoordinator._async_mark_setup_complete",
         return_value=None,
-=======
->>>>>>> 4be0e865
     ):
         assert await async_setup_component(hass, DOMAIN, config)
         await hass.async_block_till_done()
