--- conflicted
+++ resolved
@@ -45,12 +45,7 @@
           'labels': list([
           ]),
           'manufacturer': 'Enphase',
-<<<<<<< HEAD
           'model': 'Envoy',
-=======
-          'model': 'Envoy, phases: 3, phase mode: three, net-consumption CT, production CT, storage CT',
-          'model_id': None,
->>>>>>> a22e12da
           'name': 'Envoy <<envoyserial>>',
           'name_by_user': None,
           'primary_config_entry': '45a36e55aaddb2007c5f6602e0c38e72',
@@ -801,5920 +796,9 @@
               'platform': 'enphase_envoy',
               'previous_unique_id': None,
               'supported_features': 0,
-<<<<<<< HEAD
               'translation_key': 'last_reported',
               'unique_id': '1_last_reported',
               'unit_of_measurement': None,
-=======
-              'translation_key': 'current_power_production_phase',
-              'unique_id': '<<envoyserial>>_production_l3',
-              'unit_of_measurement': 'kW',
-            }),
-            'state': None,
-          }),
-          dict({
-            'entity': dict({
-              'aliases': list([
-              ]),
-              'area_id': None,
-              'capabilities': dict({
-                'state_class': 'total_increasing',
-              }),
-              'categories': dict({
-              }),
-              'config_entry_id': '45a36e55aaddb2007c5f6602e0c38e72',
-              'device_class': None,
-              'disabled_by': 'integration',
-              'domain': 'sensor',
-              'entity_category': None,
-              'entity_id': 'sensor.envoy_<<envoyserial>>_energy_production_today_l3',
-              'has_entity_name': True,
-              'hidden_by': None,
-              'icon': None,
-              'labels': list([
-              ]),
-              'name': None,
-              'options': dict({
-                'sensor.private': dict({
-                  'suggested_unit_of_measurement': 'kWh',
-                }),
-              }),
-              'original_device_class': 'energy',
-              'original_icon': 'mdi:flash',
-              'original_name': 'Energy production today l3',
-              'platform': 'enphase_envoy',
-              'previous_unique_id': None,
-              'supported_features': 0,
-              'translation_key': 'daily_production_phase',
-              'unique_id': '<<envoyserial>>_daily_production_l3',
-              'unit_of_measurement': 'kWh',
-            }),
-            'state': None,
-          }),
-          dict({
-            'entity': dict({
-              'aliases': list([
-              ]),
-              'area_id': None,
-              'capabilities': None,
-              'categories': dict({
-              }),
-              'config_entry_id': '45a36e55aaddb2007c5f6602e0c38e72',
-              'device_class': None,
-              'disabled_by': 'integration',
-              'domain': 'sensor',
-              'entity_category': None,
-              'entity_id': 'sensor.envoy_<<envoyserial>>_energy_production_last_seven_days_l3',
-              'has_entity_name': True,
-              'hidden_by': None,
-              'icon': None,
-              'labels': list([
-              ]),
-              'name': None,
-              'options': dict({
-                'sensor.private': dict({
-                  'suggested_unit_of_measurement': 'kWh',
-                }),
-              }),
-              'original_device_class': 'energy',
-              'original_icon': 'mdi:flash',
-              'original_name': 'Energy production last seven days l3',
-              'platform': 'enphase_envoy',
-              'previous_unique_id': None,
-              'supported_features': 0,
-              'translation_key': 'seven_days_production_phase',
-              'unique_id': '<<envoyserial>>_seven_days_production_l3',
-              'unit_of_measurement': 'kWh',
-            }),
-            'state': None,
-          }),
-          dict({
-            'entity': dict({
-              'aliases': list([
-              ]),
-              'area_id': None,
-              'capabilities': dict({
-                'state_class': 'total_increasing',
-              }),
-              'categories': dict({
-              }),
-              'config_entry_id': '45a36e55aaddb2007c5f6602e0c38e72',
-              'device_class': None,
-              'disabled_by': 'integration',
-              'domain': 'sensor',
-              'entity_category': None,
-              'entity_id': 'sensor.envoy_<<envoyserial>>_lifetime_energy_production_l3',
-              'has_entity_name': True,
-              'hidden_by': None,
-              'icon': None,
-              'labels': list([
-              ]),
-              'name': None,
-              'options': dict({
-                'sensor.private': dict({
-                  'suggested_unit_of_measurement': 'MWh',
-                }),
-              }),
-              'original_device_class': 'energy',
-              'original_icon': 'mdi:flash',
-              'original_name': 'Lifetime energy production l3',
-              'platform': 'enphase_envoy',
-              'previous_unique_id': None,
-              'supported_features': 0,
-              'translation_key': 'lifetime_production_phase',
-              'unique_id': '<<envoyserial>>_lifetime_production_l3',
-              'unit_of_measurement': 'MWh',
-            }),
-            'state': None,
-          }),
-          dict({
-            'entity': dict({
-              'aliases': list([
-              ]),
-              'area_id': None,
-              'capabilities': dict({
-                'state_class': 'measurement',
-              }),
-              'categories': dict({
-              }),
-              'config_entry_id': '45a36e55aaddb2007c5f6602e0c38e72',
-              'device_class': None,
-              'disabled_by': 'integration',
-              'domain': 'sensor',
-              'entity_category': None,
-              'entity_id': 'sensor.envoy_<<envoyserial>>_current_power_consumption_l1',
-              'has_entity_name': True,
-              'hidden_by': None,
-              'icon': None,
-              'labels': list([
-              ]),
-              'name': None,
-              'options': dict({
-                'sensor.private': dict({
-                  'suggested_unit_of_measurement': 'kW',
-                }),
-              }),
-              'original_device_class': 'power',
-              'original_icon': 'mdi:flash',
-              'original_name': 'Current power consumption l1',
-              'platform': 'enphase_envoy',
-              'previous_unique_id': None,
-              'supported_features': 0,
-              'translation_key': 'current_power_consumption_phase',
-              'unique_id': '<<envoyserial>>_consumption_l1',
-              'unit_of_measurement': 'kW',
-            }),
-            'state': None,
-          }),
-          dict({
-            'entity': dict({
-              'aliases': list([
-              ]),
-              'area_id': None,
-              'capabilities': dict({
-                'state_class': 'total_increasing',
-              }),
-              'categories': dict({
-              }),
-              'config_entry_id': '45a36e55aaddb2007c5f6602e0c38e72',
-              'device_class': None,
-              'disabled_by': 'integration',
-              'domain': 'sensor',
-              'entity_category': None,
-              'entity_id': 'sensor.envoy_<<envoyserial>>_energy_consumption_today_l1',
-              'has_entity_name': True,
-              'hidden_by': None,
-              'icon': None,
-              'labels': list([
-              ]),
-              'name': None,
-              'options': dict({
-                'sensor.private': dict({
-                  'suggested_unit_of_measurement': 'kWh',
-                }),
-              }),
-              'original_device_class': 'energy',
-              'original_icon': 'mdi:flash',
-              'original_name': 'Energy consumption today l1',
-              'platform': 'enphase_envoy',
-              'previous_unique_id': None,
-              'supported_features': 0,
-              'translation_key': 'daily_consumption_phase',
-              'unique_id': '<<envoyserial>>_daily_consumption_l1',
-              'unit_of_measurement': 'kWh',
-            }),
-            'state': None,
-          }),
-          dict({
-            'entity': dict({
-              'aliases': list([
-              ]),
-              'area_id': None,
-              'capabilities': None,
-              'categories': dict({
-              }),
-              'config_entry_id': '45a36e55aaddb2007c5f6602e0c38e72',
-              'device_class': None,
-              'disabled_by': 'integration',
-              'domain': 'sensor',
-              'entity_category': None,
-              'entity_id': 'sensor.envoy_<<envoyserial>>_energy_consumption_last_seven_days_l1',
-              'has_entity_name': True,
-              'hidden_by': None,
-              'icon': None,
-              'labels': list([
-              ]),
-              'name': None,
-              'options': dict({
-                'sensor.private': dict({
-                  'suggested_unit_of_measurement': 'kWh',
-                }),
-              }),
-              'original_device_class': 'energy',
-              'original_icon': 'mdi:flash',
-              'original_name': 'Energy consumption last seven days l1',
-              'platform': 'enphase_envoy',
-              'previous_unique_id': None,
-              'supported_features': 0,
-              'translation_key': 'seven_days_consumption_phase',
-              'unique_id': '<<envoyserial>>_seven_days_consumption_l1',
-              'unit_of_measurement': 'kWh',
-            }),
-            'state': None,
-          }),
-          dict({
-            'entity': dict({
-              'aliases': list([
-              ]),
-              'area_id': None,
-              'capabilities': dict({
-                'state_class': 'total_increasing',
-              }),
-              'categories': dict({
-              }),
-              'config_entry_id': '45a36e55aaddb2007c5f6602e0c38e72',
-              'device_class': None,
-              'disabled_by': 'integration',
-              'domain': 'sensor',
-              'entity_category': None,
-              'entity_id': 'sensor.envoy_<<envoyserial>>_lifetime_energy_consumption_l1',
-              'has_entity_name': True,
-              'hidden_by': None,
-              'icon': None,
-              'labels': list([
-              ]),
-              'name': None,
-              'options': dict({
-                'sensor.private': dict({
-                  'suggested_unit_of_measurement': 'MWh',
-                }),
-              }),
-              'original_device_class': 'energy',
-              'original_icon': 'mdi:flash',
-              'original_name': 'Lifetime energy consumption l1',
-              'platform': 'enphase_envoy',
-              'previous_unique_id': None,
-              'supported_features': 0,
-              'translation_key': 'lifetime_consumption_phase',
-              'unique_id': '<<envoyserial>>_lifetime_consumption_l1',
-              'unit_of_measurement': 'MWh',
-            }),
-            'state': None,
-          }),
-          dict({
-            'entity': dict({
-              'aliases': list([
-              ]),
-              'area_id': None,
-              'capabilities': dict({
-                'state_class': 'measurement',
-              }),
-              'categories': dict({
-              }),
-              'config_entry_id': '45a36e55aaddb2007c5f6602e0c38e72',
-              'device_class': None,
-              'disabled_by': 'integration',
-              'domain': 'sensor',
-              'entity_category': None,
-              'entity_id': 'sensor.envoy_<<envoyserial>>_current_power_consumption_l2',
-              'has_entity_name': True,
-              'hidden_by': None,
-              'icon': None,
-              'labels': list([
-              ]),
-              'name': None,
-              'options': dict({
-                'sensor.private': dict({
-                  'suggested_unit_of_measurement': 'kW',
-                }),
-              }),
-              'original_device_class': 'power',
-              'original_icon': 'mdi:flash',
-              'original_name': 'Current power consumption l2',
-              'platform': 'enphase_envoy',
-              'previous_unique_id': None,
-              'supported_features': 0,
-              'translation_key': 'current_power_consumption_phase',
-              'unique_id': '<<envoyserial>>_consumption_l2',
-              'unit_of_measurement': 'kW',
-            }),
-            'state': None,
-          }),
-          dict({
-            'entity': dict({
-              'aliases': list([
-              ]),
-              'area_id': None,
-              'capabilities': dict({
-                'state_class': 'total_increasing',
-              }),
-              'categories': dict({
-              }),
-              'config_entry_id': '45a36e55aaddb2007c5f6602e0c38e72',
-              'device_class': None,
-              'disabled_by': 'integration',
-              'domain': 'sensor',
-              'entity_category': None,
-              'entity_id': 'sensor.envoy_<<envoyserial>>_energy_consumption_today_l2',
-              'has_entity_name': True,
-              'hidden_by': None,
-              'icon': None,
-              'labels': list([
-              ]),
-              'name': None,
-              'options': dict({
-                'sensor.private': dict({
-                  'suggested_unit_of_measurement': 'kWh',
-                }),
-              }),
-              'original_device_class': 'energy',
-              'original_icon': 'mdi:flash',
-              'original_name': 'Energy consumption today l2',
-              'platform': 'enphase_envoy',
-              'previous_unique_id': None,
-              'supported_features': 0,
-              'translation_key': 'daily_consumption_phase',
-              'unique_id': '<<envoyserial>>_daily_consumption_l2',
-              'unit_of_measurement': 'kWh',
-            }),
-            'state': None,
-          }),
-          dict({
-            'entity': dict({
-              'aliases': list([
-              ]),
-              'area_id': None,
-              'capabilities': None,
-              'categories': dict({
-              }),
-              'config_entry_id': '45a36e55aaddb2007c5f6602e0c38e72',
-              'device_class': None,
-              'disabled_by': 'integration',
-              'domain': 'sensor',
-              'entity_category': None,
-              'entity_id': 'sensor.envoy_<<envoyserial>>_energy_consumption_last_seven_days_l2',
-              'has_entity_name': True,
-              'hidden_by': None,
-              'icon': None,
-              'labels': list([
-              ]),
-              'name': None,
-              'options': dict({
-                'sensor.private': dict({
-                  'suggested_unit_of_measurement': 'kWh',
-                }),
-              }),
-              'original_device_class': 'energy',
-              'original_icon': 'mdi:flash',
-              'original_name': 'Energy consumption last seven days l2',
-              'platform': 'enphase_envoy',
-              'previous_unique_id': None,
-              'supported_features': 0,
-              'translation_key': 'seven_days_consumption_phase',
-              'unique_id': '<<envoyserial>>_seven_days_consumption_l2',
-              'unit_of_measurement': 'kWh',
-            }),
-            'state': None,
-          }),
-          dict({
-            'entity': dict({
-              'aliases': list([
-              ]),
-              'area_id': None,
-              'capabilities': dict({
-                'state_class': 'total_increasing',
-              }),
-              'categories': dict({
-              }),
-              'config_entry_id': '45a36e55aaddb2007c5f6602e0c38e72',
-              'device_class': None,
-              'disabled_by': 'integration',
-              'domain': 'sensor',
-              'entity_category': None,
-              'entity_id': 'sensor.envoy_<<envoyserial>>_lifetime_energy_consumption_l2',
-              'has_entity_name': True,
-              'hidden_by': None,
-              'icon': None,
-              'labels': list([
-              ]),
-              'name': None,
-              'options': dict({
-                'sensor.private': dict({
-                  'suggested_unit_of_measurement': 'MWh',
-                }),
-              }),
-              'original_device_class': 'energy',
-              'original_icon': 'mdi:flash',
-              'original_name': 'Lifetime energy consumption l2',
-              'platform': 'enphase_envoy',
-              'previous_unique_id': None,
-              'supported_features': 0,
-              'translation_key': 'lifetime_consumption_phase',
-              'unique_id': '<<envoyserial>>_lifetime_consumption_l2',
-              'unit_of_measurement': 'MWh',
-            }),
-            'state': None,
-          }),
-          dict({
-            'entity': dict({
-              'aliases': list([
-              ]),
-              'area_id': None,
-              'capabilities': dict({
-                'state_class': 'measurement',
-              }),
-              'categories': dict({
-              }),
-              'config_entry_id': '45a36e55aaddb2007c5f6602e0c38e72',
-              'device_class': None,
-              'disabled_by': 'integration',
-              'domain': 'sensor',
-              'entity_category': None,
-              'entity_id': 'sensor.envoy_<<envoyserial>>_current_power_consumption_l3',
-              'has_entity_name': True,
-              'hidden_by': None,
-              'icon': None,
-              'labels': list([
-              ]),
-              'name': None,
-              'options': dict({
-                'sensor.private': dict({
-                  'suggested_unit_of_measurement': 'kW',
-                }),
-              }),
-              'original_device_class': 'power',
-              'original_icon': 'mdi:flash',
-              'original_name': 'Current power consumption l3',
-              'platform': 'enphase_envoy',
-              'previous_unique_id': None,
-              'supported_features': 0,
-              'translation_key': 'current_power_consumption_phase',
-              'unique_id': '<<envoyserial>>_consumption_l3',
-              'unit_of_measurement': 'kW',
-            }),
-            'state': None,
-          }),
-          dict({
-            'entity': dict({
-              'aliases': list([
-              ]),
-              'area_id': None,
-              'capabilities': dict({
-                'state_class': 'total_increasing',
-              }),
-              'categories': dict({
-              }),
-              'config_entry_id': '45a36e55aaddb2007c5f6602e0c38e72',
-              'device_class': None,
-              'disabled_by': 'integration',
-              'domain': 'sensor',
-              'entity_category': None,
-              'entity_id': 'sensor.envoy_<<envoyserial>>_energy_consumption_today_l3',
-              'has_entity_name': True,
-              'hidden_by': None,
-              'icon': None,
-              'labels': list([
-              ]),
-              'name': None,
-              'options': dict({
-                'sensor.private': dict({
-                  'suggested_unit_of_measurement': 'kWh',
-                }),
-              }),
-              'original_device_class': 'energy',
-              'original_icon': 'mdi:flash',
-              'original_name': 'Energy consumption today l3',
-              'platform': 'enphase_envoy',
-              'previous_unique_id': None,
-              'supported_features': 0,
-              'translation_key': 'daily_consumption_phase',
-              'unique_id': '<<envoyserial>>_daily_consumption_l3',
-              'unit_of_measurement': 'kWh',
-            }),
-            'state': None,
-          }),
-          dict({
-            'entity': dict({
-              'aliases': list([
-              ]),
-              'area_id': None,
-              'capabilities': None,
-              'categories': dict({
-              }),
-              'config_entry_id': '45a36e55aaddb2007c5f6602e0c38e72',
-              'device_class': None,
-              'disabled_by': 'integration',
-              'domain': 'sensor',
-              'entity_category': None,
-              'entity_id': 'sensor.envoy_<<envoyserial>>_energy_consumption_last_seven_days_l3',
-              'has_entity_name': True,
-              'hidden_by': None,
-              'icon': None,
-              'labels': list([
-              ]),
-              'name': None,
-              'options': dict({
-                'sensor.private': dict({
-                  'suggested_unit_of_measurement': 'kWh',
-                }),
-              }),
-              'original_device_class': 'energy',
-              'original_icon': 'mdi:flash',
-              'original_name': 'Energy consumption last seven days l3',
-              'platform': 'enphase_envoy',
-              'previous_unique_id': None,
-              'supported_features': 0,
-              'translation_key': 'seven_days_consumption_phase',
-              'unique_id': '<<envoyserial>>_seven_days_consumption_l3',
-              'unit_of_measurement': 'kWh',
-            }),
-            'state': None,
-          }),
-          dict({
-            'entity': dict({
-              'aliases': list([
-              ]),
-              'area_id': None,
-              'capabilities': dict({
-                'state_class': 'total_increasing',
-              }),
-              'categories': dict({
-              }),
-              'config_entry_id': '45a36e55aaddb2007c5f6602e0c38e72',
-              'device_class': None,
-              'disabled_by': 'integration',
-              'domain': 'sensor',
-              'entity_category': None,
-              'entity_id': 'sensor.envoy_<<envoyserial>>_lifetime_energy_consumption_l3',
-              'has_entity_name': True,
-              'hidden_by': None,
-              'icon': None,
-              'labels': list([
-              ]),
-              'name': None,
-              'options': dict({
-                'sensor.private': dict({
-                  'suggested_unit_of_measurement': 'MWh',
-                }),
-              }),
-              'original_device_class': 'energy',
-              'original_icon': 'mdi:flash',
-              'original_name': 'Lifetime energy consumption l3',
-              'platform': 'enphase_envoy',
-              'previous_unique_id': None,
-              'supported_features': 0,
-              'translation_key': 'lifetime_consumption_phase',
-              'unique_id': '<<envoyserial>>_lifetime_consumption_l3',
-              'unit_of_measurement': 'MWh',
-            }),
-            'state': None,
-          }),
-          dict({
-            'entity': dict({
-              'aliases': list([
-              ]),
-              'area_id': None,
-              'capabilities': dict({
-                'state_class': 'total_increasing',
-              }),
-              'categories': dict({
-              }),
-              'config_entry_id': '45a36e55aaddb2007c5f6602e0c38e72',
-              'device_class': None,
-              'disabled_by': None,
-              'domain': 'sensor',
-              'entity_category': None,
-              'entity_id': 'sensor.envoy_<<envoyserial>>_lifetime_net_energy_consumption',
-              'has_entity_name': True,
-              'hidden_by': None,
-              'icon': None,
-              'labels': list([
-              ]),
-              'name': None,
-              'options': dict({
-                'sensor': dict({
-                  'suggested_display_precision': 3,
-                }),
-                'sensor.private': dict({
-                  'suggested_unit_of_measurement': 'MWh',
-                }),
-              }),
-              'original_device_class': 'energy',
-              'original_icon': 'mdi:flash',
-              'original_name': 'Lifetime net energy consumption',
-              'platform': 'enphase_envoy',
-              'previous_unique_id': None,
-              'supported_features': 0,
-              'translation_key': 'lifetime_net_consumption',
-              'unique_id': '<<envoyserial>>_lifetime_net_consumption',
-              'unit_of_measurement': 'MWh',
-            }),
-            'state': dict({
-              'attributes': dict({
-                'device_class': 'energy',
-                'friendly_name': 'Envoy <<envoyserial>> Lifetime net energy consumption',
-                'icon': 'mdi:flash',
-                'state_class': 'total_increasing',
-                'unit_of_measurement': 'MWh',
-              }),
-              'entity_id': 'sensor.envoy_<<envoyserial>>_lifetime_net_energy_consumption',
-              'state': '0.02<<envoyserial>>',
-            }),
-          }),
-          dict({
-            'entity': dict({
-              'aliases': list([
-              ]),
-              'area_id': None,
-              'capabilities': dict({
-                'state_class': 'total_increasing',
-              }),
-              'categories': dict({
-              }),
-              'config_entry_id': '45a36e55aaddb2007c5f6602e0c38e72',
-              'device_class': None,
-              'disabled_by': None,
-              'domain': 'sensor',
-              'entity_category': None,
-              'entity_id': 'sensor.envoy_<<envoyserial>>_lifetime_net_energy_production',
-              'has_entity_name': True,
-              'hidden_by': None,
-              'icon': None,
-              'labels': list([
-              ]),
-              'name': None,
-              'options': dict({
-                'sensor': dict({
-                  'suggested_display_precision': 3,
-                }),
-                'sensor.private': dict({
-                  'suggested_unit_of_measurement': 'MWh',
-                }),
-              }),
-              'original_device_class': 'energy',
-              'original_icon': 'mdi:flash',
-              'original_name': 'Lifetime net energy production',
-              'platform': 'enphase_envoy',
-              'previous_unique_id': None,
-              'supported_features': 0,
-              'translation_key': 'lifetime_net_production',
-              'unique_id': '<<envoyserial>>_lifetime_net_production',
-              'unit_of_measurement': 'MWh',
-            }),
-            'state': dict({
-              'attributes': dict({
-                'device_class': 'energy',
-                'friendly_name': 'Envoy <<envoyserial>> Lifetime net energy production',
-                'icon': 'mdi:flash',
-                'state_class': 'total_increasing',
-                'unit_of_measurement': 'MWh',
-              }),
-              'entity_id': 'sensor.envoy_<<envoyserial>>_lifetime_net_energy_production',
-              'state': '0.022345',
-            }),
-          }),
-          dict({
-            'entity': dict({
-              'aliases': list([
-              ]),
-              'area_id': None,
-              'capabilities': dict({
-                'state_class': 'measurement',
-              }),
-              'categories': dict({
-              }),
-              'config_entry_id': '45a36e55aaddb2007c5f6602e0c38e72',
-              'device_class': None,
-              'disabled_by': None,
-              'domain': 'sensor',
-              'entity_category': None,
-              'entity_id': 'sensor.envoy_<<envoyserial>>_current_net_power_consumption',
-              'has_entity_name': True,
-              'hidden_by': None,
-              'icon': None,
-              'labels': list([
-              ]),
-              'name': None,
-              'options': dict({
-                'sensor': dict({
-                  'suggested_display_precision': 3,
-                }),
-                'sensor.private': dict({
-                  'suggested_unit_of_measurement': 'kW',
-                }),
-              }),
-              'original_device_class': 'power',
-              'original_icon': 'mdi:flash',
-              'original_name': 'Current net power consumption',
-              'platform': 'enphase_envoy',
-              'previous_unique_id': None,
-              'supported_features': 0,
-              'translation_key': 'net_consumption',
-              'unique_id': '<<envoyserial>>_net_consumption',
-              'unit_of_measurement': 'kW',
-            }),
-            'state': dict({
-              'attributes': dict({
-                'device_class': 'power',
-                'friendly_name': 'Envoy <<envoyserial>> Current net power consumption',
-                'icon': 'mdi:flash',
-                'state_class': 'measurement',
-                'unit_of_measurement': 'kW',
-              }),
-              'entity_id': 'sensor.envoy_<<envoyserial>>_current_net_power_consumption',
-              'state': '0.101',
-            }),
-          }),
-          dict({
-            'entity': dict({
-              'aliases': list([
-              ]),
-              'area_id': None,
-              'capabilities': dict({
-                'state_class': 'measurement',
-              }),
-              'categories': dict({
-              }),
-              'config_entry_id': '45a36e55aaddb2007c5f6602e0c38e72',
-              'device_class': None,
-              'disabled_by': 'integration',
-              'domain': 'sensor',
-              'entity_category': None,
-              'entity_id': 'sensor.envoy_<<envoyserial>>_frequency_net_consumption_ct',
-              'has_entity_name': True,
-              'hidden_by': None,
-              'icon': None,
-              'labels': list([
-              ]),
-              'name': None,
-              'options': dict({
-              }),
-              'original_device_class': 'frequency',
-              'original_icon': 'mdi:flash',
-              'original_name': 'Frequency net consumption CT',
-              'platform': 'enphase_envoy',
-              'previous_unique_id': None,
-              'supported_features': 0,
-              'translation_key': 'net_ct_frequency',
-              'unique_id': '<<envoyserial>>_frequency',
-              'unit_of_measurement': 'Hz',
-            }),
-            'state': None,
-          }),
-          dict({
-            'entity': dict({
-              'aliases': list([
-              ]),
-              'area_id': None,
-              'capabilities': dict({
-                'state_class': 'measurement',
-              }),
-              'categories': dict({
-              }),
-              'config_entry_id': '45a36e55aaddb2007c5f6602e0c38e72',
-              'device_class': None,
-              'disabled_by': 'integration',
-              'domain': 'sensor',
-              'entity_category': None,
-              'entity_id': 'sensor.envoy_<<envoyserial>>_voltage_net_consumption_ct',
-              'has_entity_name': True,
-              'hidden_by': None,
-              'icon': None,
-              'labels': list([
-              ]),
-              'name': None,
-              'options': dict({
-                'sensor.private': dict({
-                  'suggested_unit_of_measurement': 'V',
-                }),
-              }),
-              'original_device_class': 'voltage',
-              'original_icon': 'mdi:flash',
-              'original_name': 'Voltage net consumption CT',
-              'platform': 'enphase_envoy',
-              'previous_unique_id': None,
-              'supported_features': 0,
-              'translation_key': 'net_ct_voltage',
-              'unique_id': '<<envoyserial>>_voltage',
-              'unit_of_measurement': 'V',
-            }),
-            'state': None,
-          }),
-          dict({
-            'entity': dict({
-              'aliases': list([
-              ]),
-              'area_id': None,
-              'capabilities': dict({
-                'options': list([
-                  'normal',
-                  'not-metering',
-                  'check-wiring',
-                ]),
-              }),
-              'categories': dict({
-              }),
-              'config_entry_id': '45a36e55aaddb2007c5f6602e0c38e72',
-              'device_class': None,
-              'disabled_by': 'integration',
-              'domain': 'sensor',
-              'entity_category': None,
-              'entity_id': 'sensor.envoy_<<envoyserial>>_metering_status_net_consumption_ct',
-              'has_entity_name': True,
-              'hidden_by': None,
-              'icon': None,
-              'labels': list([
-              ]),
-              'name': None,
-              'options': dict({
-              }),
-              'original_device_class': 'enum',
-              'original_icon': 'mdi:flash',
-              'original_name': 'Metering status net consumption CT',
-              'platform': 'enphase_envoy',
-              'previous_unique_id': None,
-              'supported_features': 0,
-              'translation_key': 'net_ct_metering_status',
-              'unique_id': '<<envoyserial>>_net_consumption_ct_metering_status',
-              'unit_of_measurement': None,
-            }),
-            'state': None,
-          }),
-          dict({
-            'entity': dict({
-              'aliases': list([
-              ]),
-              'area_id': None,
-              'capabilities': None,
-              'categories': dict({
-              }),
-              'config_entry_id': '45a36e55aaddb2007c5f6602e0c38e72',
-              'device_class': None,
-              'disabled_by': 'integration',
-              'domain': 'sensor',
-              'entity_category': None,
-              'entity_id': 'sensor.envoy_<<envoyserial>>_meter_status_flags_active_net_consumption_ct',
-              'has_entity_name': True,
-              'hidden_by': None,
-              'icon': None,
-              'labels': list([
-              ]),
-              'name': None,
-              'options': dict({
-              }),
-              'original_device_class': None,
-              'original_icon': 'mdi:flash',
-              'original_name': 'Meter status flags active net consumption CT',
-              'platform': 'enphase_envoy',
-              'previous_unique_id': None,
-              'supported_features': 0,
-              'translation_key': 'net_ct_status_flags',
-              'unique_id': '<<envoyserial>>_net_consumption_ct_status_flags',
-              'unit_of_measurement': None,
-            }),
-            'state': None,
-          }),
-          dict({
-            'entity': dict({
-              'aliases': list([
-              ]),
-              'area_id': None,
-              'capabilities': dict({
-                'state_class': 'total_increasing',
-              }),
-              'categories': dict({
-              }),
-              'config_entry_id': '45a36e55aaddb2007c5f6602e0c38e72',
-              'device_class': None,
-              'disabled_by': 'integration',
-              'domain': 'sensor',
-              'entity_category': None,
-              'entity_id': 'sensor.envoy_<<envoyserial>>_lifetime_net_energy_consumption_l1',
-              'has_entity_name': True,
-              'hidden_by': None,
-              'icon': None,
-              'labels': list([
-              ]),
-              'name': None,
-              'options': dict({
-                'sensor.private': dict({
-                  'suggested_unit_of_measurement': 'MWh',
-                }),
-              }),
-              'original_device_class': 'energy',
-              'original_icon': 'mdi:flash',
-              'original_name': 'Lifetime net energy consumption l1',
-              'platform': 'enphase_envoy',
-              'previous_unique_id': None,
-              'supported_features': 0,
-              'translation_key': 'lifetime_net_consumption_phase',
-              'unique_id': '<<envoyserial>>_lifetime_net_consumption_l1',
-              'unit_of_measurement': 'MWh',
-            }),
-            'state': None,
-          }),
-          dict({
-            'entity': dict({
-              'aliases': list([
-              ]),
-              'area_id': None,
-              'capabilities': dict({
-                'state_class': 'total_increasing',
-              }),
-              'categories': dict({
-              }),
-              'config_entry_id': '45a36e55aaddb2007c5f6602e0c38e72',
-              'device_class': None,
-              'disabled_by': 'integration',
-              'domain': 'sensor',
-              'entity_category': None,
-              'entity_id': 'sensor.envoy_<<envoyserial>>_lifetime_net_energy_production_l1',
-              'has_entity_name': True,
-              'hidden_by': None,
-              'icon': None,
-              'labels': list([
-              ]),
-              'name': None,
-              'options': dict({
-                'sensor.private': dict({
-                  'suggested_unit_of_measurement': 'MWh',
-                }),
-              }),
-              'original_device_class': 'energy',
-              'original_icon': 'mdi:flash',
-              'original_name': 'Lifetime net energy production l1',
-              'platform': 'enphase_envoy',
-              'previous_unique_id': None,
-              'supported_features': 0,
-              'translation_key': 'lifetime_net_production_phase',
-              'unique_id': '<<envoyserial>>_lifetime_net_production_l1',
-              'unit_of_measurement': 'MWh',
-            }),
-            'state': None,
-          }),
-          dict({
-            'entity': dict({
-              'aliases': list([
-              ]),
-              'area_id': None,
-              'capabilities': dict({
-                'state_class': 'measurement',
-              }),
-              'categories': dict({
-              }),
-              'config_entry_id': '45a36e55aaddb2007c5f6602e0c38e72',
-              'device_class': None,
-              'disabled_by': 'integration',
-              'domain': 'sensor',
-              'entity_category': None,
-              'entity_id': 'sensor.envoy_<<envoyserial>>_current_net_power_consumption_l1',
-              'has_entity_name': True,
-              'hidden_by': None,
-              'icon': None,
-              'labels': list([
-              ]),
-              'name': None,
-              'options': dict({
-                'sensor.private': dict({
-                  'suggested_unit_of_measurement': 'kW',
-                }),
-              }),
-              'original_device_class': 'power',
-              'original_icon': 'mdi:flash',
-              'original_name': 'Current net power consumption l1',
-              'platform': 'enphase_envoy',
-              'previous_unique_id': None,
-              'supported_features': 0,
-              'translation_key': 'net_consumption_phase',
-              'unique_id': '<<envoyserial>>_net_consumption_l1',
-              'unit_of_measurement': 'kW',
-            }),
-            'state': None,
-          }),
-          dict({
-            'entity': dict({
-              'aliases': list([
-              ]),
-              'area_id': None,
-              'capabilities': dict({
-                'state_class': 'measurement',
-              }),
-              'categories': dict({
-              }),
-              'config_entry_id': '45a36e55aaddb2007c5f6602e0c38e72',
-              'device_class': None,
-              'disabled_by': 'integration',
-              'domain': 'sensor',
-              'entity_category': None,
-              'entity_id': 'sensor.envoy_<<envoyserial>>_frequency_net_consumption_ct_l1',
-              'has_entity_name': True,
-              'hidden_by': None,
-              'icon': None,
-              'labels': list([
-              ]),
-              'name': None,
-              'options': dict({
-              }),
-              'original_device_class': 'frequency',
-              'original_icon': 'mdi:flash',
-              'original_name': 'Frequency net consumption CT l1',
-              'platform': 'enphase_envoy',
-              'previous_unique_id': None,
-              'supported_features': 0,
-              'translation_key': 'net_ct_frequency_phase',
-              'unique_id': '<<envoyserial>>_frequency_l1',
-              'unit_of_measurement': 'Hz',
-            }),
-            'state': None,
-          }),
-          dict({
-            'entity': dict({
-              'aliases': list([
-              ]),
-              'area_id': None,
-              'capabilities': dict({
-                'state_class': 'measurement',
-              }),
-              'categories': dict({
-              }),
-              'config_entry_id': '45a36e55aaddb2007c5f6602e0c38e72',
-              'device_class': None,
-              'disabled_by': 'integration',
-              'domain': 'sensor',
-              'entity_category': None,
-              'entity_id': 'sensor.envoy_<<envoyserial>>_voltage_net_consumption_ct_l1',
-              'has_entity_name': True,
-              'hidden_by': None,
-              'icon': None,
-              'labels': list([
-              ]),
-              'name': None,
-              'options': dict({
-                'sensor.private': dict({
-                  'suggested_unit_of_measurement': 'V',
-                }),
-              }),
-              'original_device_class': 'voltage',
-              'original_icon': 'mdi:flash',
-              'original_name': 'Voltage net consumption CT l1',
-              'platform': 'enphase_envoy',
-              'previous_unique_id': None,
-              'supported_features': 0,
-              'translation_key': 'net_ct_voltage_phase',
-              'unique_id': '<<envoyserial>>_voltage_l1',
-              'unit_of_measurement': 'V',
-            }),
-            'state': None,
-          }),
-          dict({
-            'entity': dict({
-              'aliases': list([
-              ]),
-              'area_id': None,
-              'capabilities': dict({
-                'options': list([
-                  'normal',
-                  'not-metering',
-                  'check-wiring',
-                ]),
-              }),
-              'categories': dict({
-              }),
-              'config_entry_id': '45a36e55aaddb2007c5f6602e0c38e72',
-              'device_class': None,
-              'disabled_by': 'integration',
-              'domain': 'sensor',
-              'entity_category': None,
-              'entity_id': 'sensor.envoy_<<envoyserial>>_metering_status_net_consumption_ct_l1',
-              'has_entity_name': True,
-              'hidden_by': None,
-              'icon': None,
-              'labels': list([
-              ]),
-              'name': None,
-              'options': dict({
-              }),
-              'original_device_class': 'enum',
-              'original_icon': 'mdi:flash',
-              'original_name': 'Metering status net consumption CT l1',
-              'platform': 'enphase_envoy',
-              'previous_unique_id': None,
-              'supported_features': 0,
-              'translation_key': 'net_ct_metering_status_phase',
-              'unique_id': '<<envoyserial>>_net_consumption_ct_metering_status_l1',
-              'unit_of_measurement': None,
-            }),
-            'state': None,
-          }),
-          dict({
-            'entity': dict({
-              'aliases': list([
-              ]),
-              'area_id': None,
-              'capabilities': None,
-              'categories': dict({
-              }),
-              'config_entry_id': '45a36e55aaddb2007c5f6602e0c38e72',
-              'device_class': None,
-              'disabled_by': 'integration',
-              'domain': 'sensor',
-              'entity_category': None,
-              'entity_id': 'sensor.envoy_<<envoyserial>>_meter_status_flags_active_net_consumption_ct_l1',
-              'has_entity_name': True,
-              'hidden_by': None,
-              'icon': None,
-              'labels': list([
-              ]),
-              'name': None,
-              'options': dict({
-              }),
-              'original_device_class': None,
-              'original_icon': 'mdi:flash',
-              'original_name': 'Meter status flags active net consumption CT l1',
-              'platform': 'enphase_envoy',
-              'previous_unique_id': None,
-              'supported_features': 0,
-              'translation_key': 'net_ct_status_flags_phase',
-              'unique_id': '<<envoyserial>>_net_consumption_ct_status_flags_l1',
-              'unit_of_measurement': None,
-            }),
-            'state': None,
-          }),
-          dict({
-            'entity': dict({
-              'aliases': list([
-              ]),
-              'area_id': None,
-              'capabilities': dict({
-                'state_class': 'total_increasing',
-              }),
-              'categories': dict({
-              }),
-              'config_entry_id': '45a36e55aaddb2007c5f6602e0c38e72',
-              'device_class': None,
-              'disabled_by': 'integration',
-              'domain': 'sensor',
-              'entity_category': None,
-              'entity_id': 'sensor.envoy_<<envoyserial>>_lifetime_net_energy_consumption_l2',
-              'has_entity_name': True,
-              'hidden_by': None,
-              'icon': None,
-              'labels': list([
-              ]),
-              'name': None,
-              'options': dict({
-                'sensor.private': dict({
-                  'suggested_unit_of_measurement': 'MWh',
-                }),
-              }),
-              'original_device_class': 'energy',
-              'original_icon': 'mdi:flash',
-              'original_name': 'Lifetime net energy consumption l2',
-              'platform': 'enphase_envoy',
-              'previous_unique_id': None,
-              'supported_features': 0,
-              'translation_key': 'lifetime_net_consumption_phase',
-              'unique_id': '<<envoyserial>>_lifetime_net_consumption_l2',
-              'unit_of_measurement': 'MWh',
-            }),
-            'state': None,
-          }),
-          dict({
-            'entity': dict({
-              'aliases': list([
-              ]),
-              'area_id': None,
-              'capabilities': dict({
-                'state_class': 'total_increasing',
-              }),
-              'categories': dict({
-              }),
-              'config_entry_id': '45a36e55aaddb2007c5f6602e0c38e72',
-              'device_class': None,
-              'disabled_by': 'integration',
-              'domain': 'sensor',
-              'entity_category': None,
-              'entity_id': 'sensor.envoy_<<envoyserial>>_lifetime_net_energy_production_l2',
-              'has_entity_name': True,
-              'hidden_by': None,
-              'icon': None,
-              'labels': list([
-              ]),
-              'name': None,
-              'options': dict({
-                'sensor.private': dict({
-                  'suggested_unit_of_measurement': 'MWh',
-                }),
-              }),
-              'original_device_class': 'energy',
-              'original_icon': 'mdi:flash',
-              'original_name': 'Lifetime net energy production l2',
-              'platform': 'enphase_envoy',
-              'previous_unique_id': None,
-              'supported_features': 0,
-              'translation_key': 'lifetime_net_production_phase',
-              'unique_id': '<<envoyserial>>_lifetime_net_production_l2',
-              'unit_of_measurement': 'MWh',
-            }),
-            'state': None,
-          }),
-          dict({
-            'entity': dict({
-              'aliases': list([
-              ]),
-              'area_id': None,
-              'capabilities': dict({
-                'state_class': 'measurement',
-              }),
-              'categories': dict({
-              }),
-              'config_entry_id': '45a36e55aaddb2007c5f6602e0c38e72',
-              'device_class': None,
-              'disabled_by': 'integration',
-              'domain': 'sensor',
-              'entity_category': None,
-              'entity_id': 'sensor.envoy_<<envoyserial>>_current_net_power_consumption_l2',
-              'has_entity_name': True,
-              'hidden_by': None,
-              'icon': None,
-              'labels': list([
-              ]),
-              'name': None,
-              'options': dict({
-                'sensor.private': dict({
-                  'suggested_unit_of_measurement': 'kW',
-                }),
-              }),
-              'original_device_class': 'power',
-              'original_icon': 'mdi:flash',
-              'original_name': 'Current net power consumption l2',
-              'platform': 'enphase_envoy',
-              'previous_unique_id': None,
-              'supported_features': 0,
-              'translation_key': 'net_consumption_phase',
-              'unique_id': '<<envoyserial>>_net_consumption_l2',
-              'unit_of_measurement': 'kW',
-            }),
-            'state': None,
-          }),
-          dict({
-            'entity': dict({
-              'aliases': list([
-              ]),
-              'area_id': None,
-              'capabilities': dict({
-                'state_class': 'measurement',
-              }),
-              'categories': dict({
-              }),
-              'config_entry_id': '45a36e55aaddb2007c5f6602e0c38e72',
-              'device_class': None,
-              'disabled_by': 'integration',
-              'domain': 'sensor',
-              'entity_category': None,
-              'entity_id': 'sensor.envoy_<<envoyserial>>_frequency_net_consumption_ct_l2',
-              'has_entity_name': True,
-              'hidden_by': None,
-              'icon': None,
-              'labels': list([
-              ]),
-              'name': None,
-              'options': dict({
-              }),
-              'original_device_class': 'frequency',
-              'original_icon': 'mdi:flash',
-              'original_name': 'Frequency net consumption CT l2',
-              'platform': 'enphase_envoy',
-              'previous_unique_id': None,
-              'supported_features': 0,
-              'translation_key': 'net_ct_frequency_phase',
-              'unique_id': '<<envoyserial>>_frequency_l2',
-              'unit_of_measurement': 'Hz',
-            }),
-            'state': None,
-          }),
-          dict({
-            'entity': dict({
-              'aliases': list([
-              ]),
-              'area_id': None,
-              'capabilities': dict({
-                'state_class': 'measurement',
-              }),
-              'categories': dict({
-              }),
-              'config_entry_id': '45a36e55aaddb2007c5f6602e0c38e72',
-              'device_class': None,
-              'disabled_by': 'integration',
-              'domain': 'sensor',
-              'entity_category': None,
-              'entity_id': 'sensor.envoy_<<envoyserial>>_voltage_net_consumption_ct_l2',
-              'has_entity_name': True,
-              'hidden_by': None,
-              'icon': None,
-              'labels': list([
-              ]),
-              'name': None,
-              'options': dict({
-                'sensor.private': dict({
-                  'suggested_unit_of_measurement': 'V',
-                }),
-              }),
-              'original_device_class': 'voltage',
-              'original_icon': 'mdi:flash',
-              'original_name': 'Voltage net consumption CT l2',
-              'platform': 'enphase_envoy',
-              'previous_unique_id': None,
-              'supported_features': 0,
-              'translation_key': 'net_ct_voltage_phase',
-              'unique_id': '<<envoyserial>>_voltage_l2',
-              'unit_of_measurement': 'V',
-            }),
-            'state': None,
-          }),
-          dict({
-            'entity': dict({
-              'aliases': list([
-              ]),
-              'area_id': None,
-              'capabilities': dict({
-                'options': list([
-                  'normal',
-                  'not-metering',
-                  'check-wiring',
-                ]),
-              }),
-              'categories': dict({
-              }),
-              'config_entry_id': '45a36e55aaddb2007c5f6602e0c38e72',
-              'device_class': None,
-              'disabled_by': 'integration',
-              'domain': 'sensor',
-              'entity_category': None,
-              'entity_id': 'sensor.envoy_<<envoyserial>>_metering_status_net_consumption_ct_l2',
-              'has_entity_name': True,
-              'hidden_by': None,
-              'icon': None,
-              'labels': list([
-              ]),
-              'name': None,
-              'options': dict({
-              }),
-              'original_device_class': 'enum',
-              'original_icon': 'mdi:flash',
-              'original_name': 'Metering status net consumption CT l2',
-              'platform': 'enphase_envoy',
-              'previous_unique_id': None,
-              'supported_features': 0,
-              'translation_key': 'net_ct_metering_status_phase',
-              'unique_id': '<<envoyserial>>_net_consumption_ct_metering_status_l2',
-              'unit_of_measurement': None,
-            }),
-            'state': None,
-          }),
-          dict({
-            'entity': dict({
-              'aliases': list([
-              ]),
-              'area_id': None,
-              'capabilities': None,
-              'categories': dict({
-              }),
-              'config_entry_id': '45a36e55aaddb2007c5f6602e0c38e72',
-              'device_class': None,
-              'disabled_by': 'integration',
-              'domain': 'sensor',
-              'entity_category': None,
-              'entity_id': 'sensor.envoy_<<envoyserial>>_meter_status_flags_active_net_consumption_ct_l2',
-              'has_entity_name': True,
-              'hidden_by': None,
-              'icon': None,
-              'labels': list([
-              ]),
-              'name': None,
-              'options': dict({
-              }),
-              'original_device_class': None,
-              'original_icon': 'mdi:flash',
-              'original_name': 'Meter status flags active net consumption CT l2',
-              'platform': 'enphase_envoy',
-              'previous_unique_id': None,
-              'supported_features': 0,
-              'translation_key': 'net_ct_status_flags_phase',
-              'unique_id': '<<envoyserial>>_net_consumption_ct_status_flags_l2',
-              'unit_of_measurement': None,
-            }),
-            'state': None,
-          }),
-          dict({
-            'entity': dict({
-              'aliases': list([
-              ]),
-              'area_id': None,
-              'capabilities': dict({
-                'state_class': 'total_increasing',
-              }),
-              'categories': dict({
-              }),
-              'config_entry_id': '45a36e55aaddb2007c5f6602e0c38e72',
-              'device_class': None,
-              'disabled_by': 'integration',
-              'domain': 'sensor',
-              'entity_category': None,
-              'entity_id': 'sensor.envoy_<<envoyserial>>_lifetime_net_energy_consumption_l3',
-              'has_entity_name': True,
-              'hidden_by': None,
-              'icon': None,
-              'labels': list([
-              ]),
-              'name': None,
-              'options': dict({
-                'sensor.private': dict({
-                  'suggested_unit_of_measurement': 'MWh',
-                }),
-              }),
-              'original_device_class': 'energy',
-              'original_icon': 'mdi:flash',
-              'original_name': 'Lifetime net energy consumption l3',
-              'platform': 'enphase_envoy',
-              'previous_unique_id': None,
-              'supported_features': 0,
-              'translation_key': 'lifetime_net_consumption_phase',
-              'unique_id': '<<envoyserial>>_lifetime_net_consumption_l3',
-              'unit_of_measurement': 'MWh',
-            }),
-            'state': None,
-          }),
-          dict({
-            'entity': dict({
-              'aliases': list([
-              ]),
-              'area_id': None,
-              'capabilities': dict({
-                'state_class': 'total_increasing',
-              }),
-              'categories': dict({
-              }),
-              'config_entry_id': '45a36e55aaddb2007c5f6602e0c38e72',
-              'device_class': None,
-              'disabled_by': 'integration',
-              'domain': 'sensor',
-              'entity_category': None,
-              'entity_id': 'sensor.envoy_<<envoyserial>>_lifetime_net_energy_production_l3',
-              'has_entity_name': True,
-              'hidden_by': None,
-              'icon': None,
-              'labels': list([
-              ]),
-              'name': None,
-              'options': dict({
-                'sensor.private': dict({
-                  'suggested_unit_of_measurement': 'MWh',
-                }),
-              }),
-              'original_device_class': 'energy',
-              'original_icon': 'mdi:flash',
-              'original_name': 'Lifetime net energy production l3',
-              'platform': 'enphase_envoy',
-              'previous_unique_id': None,
-              'supported_features': 0,
-              'translation_key': 'lifetime_net_production_phase',
-              'unique_id': '<<envoyserial>>_lifetime_net_production_l3',
-              'unit_of_measurement': 'MWh',
-            }),
-            'state': None,
-          }),
-          dict({
-            'entity': dict({
-              'aliases': list([
-              ]),
-              'area_id': None,
-              'capabilities': dict({
-                'state_class': 'measurement',
-              }),
-              'categories': dict({
-              }),
-              'config_entry_id': '45a36e55aaddb2007c5f6602e0c38e72',
-              'device_class': None,
-              'disabled_by': 'integration',
-              'domain': 'sensor',
-              'entity_category': None,
-              'entity_id': 'sensor.envoy_<<envoyserial>>_current_net_power_consumption_l3',
-              'has_entity_name': True,
-              'hidden_by': None,
-              'icon': None,
-              'labels': list([
-              ]),
-              'name': None,
-              'options': dict({
-                'sensor.private': dict({
-                  'suggested_unit_of_measurement': 'kW',
-                }),
-              }),
-              'original_device_class': 'power',
-              'original_icon': 'mdi:flash',
-              'original_name': 'Current net power consumption l3',
-              'platform': 'enphase_envoy',
-              'previous_unique_id': None,
-              'supported_features': 0,
-              'translation_key': 'net_consumption_phase',
-              'unique_id': '<<envoyserial>>_net_consumption_l3',
-              'unit_of_measurement': 'kW',
-            }),
-            'state': None,
-          }),
-          dict({
-            'entity': dict({
-              'aliases': list([
-              ]),
-              'area_id': None,
-              'capabilities': dict({
-                'state_class': 'measurement',
-              }),
-              'categories': dict({
-              }),
-              'config_entry_id': '45a36e55aaddb2007c5f6602e0c38e72',
-              'device_class': None,
-              'disabled_by': 'integration',
-              'domain': 'sensor',
-              'entity_category': None,
-              'entity_id': 'sensor.envoy_<<envoyserial>>_frequency_net_consumption_ct_l3',
-              'has_entity_name': True,
-              'hidden_by': None,
-              'icon': None,
-              'labels': list([
-              ]),
-              'name': None,
-              'options': dict({
-              }),
-              'original_device_class': 'frequency',
-              'original_icon': 'mdi:flash',
-              'original_name': 'Frequency net consumption CT l3',
-              'platform': 'enphase_envoy',
-              'previous_unique_id': None,
-              'supported_features': 0,
-              'translation_key': 'net_ct_frequency_phase',
-              'unique_id': '<<envoyserial>>_frequency_l3',
-              'unit_of_measurement': 'Hz',
-            }),
-            'state': None,
-          }),
-          dict({
-            'entity': dict({
-              'aliases': list([
-              ]),
-              'area_id': None,
-              'capabilities': dict({
-                'state_class': 'measurement',
-              }),
-              'categories': dict({
-              }),
-              'config_entry_id': '45a36e55aaddb2007c5f6602e0c38e72',
-              'device_class': None,
-              'disabled_by': 'integration',
-              'domain': 'sensor',
-              'entity_category': None,
-              'entity_id': 'sensor.envoy_<<envoyserial>>_voltage_net_consumption_ct_l3',
-              'has_entity_name': True,
-              'hidden_by': None,
-              'icon': None,
-              'labels': list([
-              ]),
-              'name': None,
-              'options': dict({
-                'sensor.private': dict({
-                  'suggested_unit_of_measurement': 'V',
-                }),
-              }),
-              'original_device_class': 'voltage',
-              'original_icon': 'mdi:flash',
-              'original_name': 'Voltage net consumption CT l3',
-              'platform': 'enphase_envoy',
-              'previous_unique_id': None,
-              'supported_features': 0,
-              'translation_key': 'net_ct_voltage_phase',
-              'unique_id': '<<envoyserial>>_voltage_l3',
-              'unit_of_measurement': 'V',
-            }),
-            'state': None,
-          }),
-          dict({
-            'entity': dict({
-              'aliases': list([
-              ]),
-              'area_id': None,
-              'capabilities': dict({
-                'options': list([
-                  'normal',
-                  'not-metering',
-                  'check-wiring',
-                ]),
-              }),
-              'categories': dict({
-              }),
-              'config_entry_id': '45a36e55aaddb2007c5f6602e0c38e72',
-              'device_class': None,
-              'disabled_by': 'integration',
-              'domain': 'sensor',
-              'entity_category': None,
-              'entity_id': 'sensor.envoy_<<envoyserial>>_metering_status_net_consumption_ct_l3',
-              'has_entity_name': True,
-              'hidden_by': None,
-              'icon': None,
-              'labels': list([
-              ]),
-              'name': None,
-              'options': dict({
-              }),
-              'original_device_class': 'enum',
-              'original_icon': 'mdi:flash',
-              'original_name': 'Metering status net consumption CT l3',
-              'platform': 'enphase_envoy',
-              'previous_unique_id': None,
-              'supported_features': 0,
-              'translation_key': 'net_ct_metering_status_phase',
-              'unique_id': '<<envoyserial>>_net_consumption_ct_metering_status_l3',
-              'unit_of_measurement': None,
-            }),
-            'state': None,
-          }),
-          dict({
-            'entity': dict({
-              'aliases': list([
-              ]),
-              'area_id': None,
-              'capabilities': None,
-              'categories': dict({
-              }),
-              'config_entry_id': '45a36e55aaddb2007c5f6602e0c38e72',
-              'device_class': None,
-              'disabled_by': 'integration',
-              'domain': 'sensor',
-              'entity_category': None,
-              'entity_id': 'sensor.envoy_<<envoyserial>>_meter_status_flags_active_net_consumption_ct_l3',
-              'has_entity_name': True,
-              'hidden_by': None,
-              'icon': None,
-              'labels': list([
-              ]),
-              'name': None,
-              'options': dict({
-              }),
-              'original_device_class': None,
-              'original_icon': 'mdi:flash',
-              'original_name': 'Meter status flags active net consumption CT l3',
-              'platform': 'enphase_envoy',
-              'previous_unique_id': None,
-              'supported_features': 0,
-              'translation_key': 'net_ct_status_flags_phase',
-              'unique_id': '<<envoyserial>>_net_consumption_ct_status_flags_l3',
-              'unit_of_measurement': None,
-            }),
-            'state': None,
-          }),
-          dict({
-            'entity': dict({
-              'aliases': list([
-              ]),
-              'area_id': None,
-              'capabilities': dict({
-                'options': list([
-                  'normal',
-                  'not-metering',
-                  'check-wiring',
-                ]),
-              }),
-              'categories': dict({
-              }),
-              'config_entry_id': '45a36e55aaddb2007c5f6602e0c38e72',
-              'device_class': None,
-              'disabled_by': 'integration',
-              'domain': 'sensor',
-              'entity_category': None,
-              'entity_id': 'sensor.envoy_<<envoyserial>>_metering_status_production_ct',
-              'has_entity_name': True,
-              'hidden_by': None,
-              'icon': None,
-              'labels': list([
-              ]),
-              'name': None,
-              'options': dict({
-              }),
-              'original_device_class': 'enum',
-              'original_icon': 'mdi:flash',
-              'original_name': 'Metering status production CT',
-              'platform': 'enphase_envoy',
-              'previous_unique_id': None,
-              'supported_features': 0,
-              'translation_key': 'production_ct_metering_status',
-              'unique_id': '<<envoyserial>>_production_ct_metering_status',
-              'unit_of_measurement': None,
-            }),
-            'state': None,
-          }),
-          dict({
-            'entity': dict({
-              'aliases': list([
-              ]),
-              'area_id': None,
-              'capabilities': None,
-              'categories': dict({
-              }),
-              'config_entry_id': '45a36e55aaddb2007c5f6602e0c38e72',
-              'device_class': None,
-              'disabled_by': 'integration',
-              'domain': 'sensor',
-              'entity_category': None,
-              'entity_id': 'sensor.envoy_<<envoyserial>>_meter_status_flags_active_production_ct',
-              'has_entity_name': True,
-              'hidden_by': None,
-              'icon': None,
-              'labels': list([
-              ]),
-              'name': None,
-              'options': dict({
-              }),
-              'original_device_class': None,
-              'original_icon': 'mdi:flash',
-              'original_name': 'Meter status flags active production CT',
-              'platform': 'enphase_envoy',
-              'previous_unique_id': None,
-              'supported_features': 0,
-              'translation_key': 'production_ct_status_flags',
-              'unique_id': '<<envoyserial>>_production_ct_status_flags',
-              'unit_of_measurement': None,
-            }),
-            'state': None,
-          }),
-          dict({
-            'entity': dict({
-              'aliases': list([
-              ]),
-              'area_id': None,
-              'capabilities': dict({
-                'options': list([
-                  'normal',
-                  'not-metering',
-                  'check-wiring',
-                ]),
-              }),
-              'categories': dict({
-              }),
-              'config_entry_id': '45a36e55aaddb2007c5f6602e0c38e72',
-              'device_class': None,
-              'disabled_by': 'integration',
-              'domain': 'sensor',
-              'entity_category': None,
-              'entity_id': 'sensor.envoy_<<envoyserial>>_metering_status_production_ct_l1',
-              'has_entity_name': True,
-              'hidden_by': None,
-              'icon': None,
-              'labels': list([
-              ]),
-              'name': None,
-              'options': dict({
-              }),
-              'original_device_class': 'enum',
-              'original_icon': 'mdi:flash',
-              'original_name': 'Metering status production CT l1',
-              'platform': 'enphase_envoy',
-              'previous_unique_id': None,
-              'supported_features': 0,
-              'translation_key': 'production_ct_metering_status_phase',
-              'unique_id': '<<envoyserial>>_production_ct_metering_status_l1',
-              'unit_of_measurement': None,
-            }),
-            'state': None,
-          }),
-          dict({
-            'entity': dict({
-              'aliases': list([
-              ]),
-              'area_id': None,
-              'capabilities': None,
-              'categories': dict({
-              }),
-              'config_entry_id': '45a36e55aaddb2007c5f6602e0c38e72',
-              'device_class': None,
-              'disabled_by': 'integration',
-              'domain': 'sensor',
-              'entity_category': None,
-              'entity_id': 'sensor.envoy_<<envoyserial>>_meter_status_flags_active_production_ct_l1',
-              'has_entity_name': True,
-              'hidden_by': None,
-              'icon': None,
-              'labels': list([
-              ]),
-              'name': None,
-              'options': dict({
-              }),
-              'original_device_class': None,
-              'original_icon': 'mdi:flash',
-              'original_name': 'Meter status flags active production CT l1',
-              'platform': 'enphase_envoy',
-              'previous_unique_id': None,
-              'supported_features': 0,
-              'translation_key': 'production_ct_status_flags_phase',
-              'unique_id': '<<envoyserial>>_production_ct_status_flags_l1',
-              'unit_of_measurement': None,
-            }),
-            'state': None,
-          }),
-          dict({
-            'entity': dict({
-              'aliases': list([
-              ]),
-              'area_id': None,
-              'capabilities': dict({
-                'options': list([
-                  'normal',
-                  'not-metering',
-                  'check-wiring',
-                ]),
-              }),
-              'categories': dict({
-              }),
-              'config_entry_id': '45a36e55aaddb2007c5f6602e0c38e72',
-              'device_class': None,
-              'disabled_by': 'integration',
-              'domain': 'sensor',
-              'entity_category': None,
-              'entity_id': 'sensor.envoy_<<envoyserial>>_metering_status_production_ct_l2',
-              'has_entity_name': True,
-              'hidden_by': None,
-              'icon': None,
-              'labels': list([
-              ]),
-              'name': None,
-              'options': dict({
-              }),
-              'original_device_class': 'enum',
-              'original_icon': 'mdi:flash',
-              'original_name': 'Metering status production CT l2',
-              'platform': 'enphase_envoy',
-              'previous_unique_id': None,
-              'supported_features': 0,
-              'translation_key': 'production_ct_metering_status_phase',
-              'unique_id': '<<envoyserial>>_production_ct_metering_status_l2',
-              'unit_of_measurement': None,
-            }),
-            'state': None,
-          }),
-          dict({
-            'entity': dict({
-              'aliases': list([
-              ]),
-              'area_id': None,
-              'capabilities': None,
-              'categories': dict({
-              }),
-              'config_entry_id': '45a36e55aaddb2007c5f6602e0c38e72',
-              'device_class': None,
-              'disabled_by': 'integration',
-              'domain': 'sensor',
-              'entity_category': None,
-              'entity_id': 'sensor.envoy_<<envoyserial>>_meter_status_flags_active_production_ct_l2',
-              'has_entity_name': True,
-              'hidden_by': None,
-              'icon': None,
-              'labels': list([
-              ]),
-              'name': None,
-              'options': dict({
-              }),
-              'original_device_class': None,
-              'original_icon': 'mdi:flash',
-              'original_name': 'Meter status flags active production CT l2',
-              'platform': 'enphase_envoy',
-              'previous_unique_id': None,
-              'supported_features': 0,
-              'translation_key': 'production_ct_status_flags_phase',
-              'unique_id': '<<envoyserial>>_production_ct_status_flags_l2',
-              'unit_of_measurement': None,
-            }),
-            'state': None,
-          }),
-          dict({
-            'entity': dict({
-              'aliases': list([
-              ]),
-              'area_id': None,
-              'capabilities': dict({
-                'options': list([
-                  'normal',
-                  'not-metering',
-                  'check-wiring',
-                ]),
-              }),
-              'categories': dict({
-              }),
-              'config_entry_id': '45a36e55aaddb2007c5f6602e0c38e72',
-              'device_class': None,
-              'disabled_by': 'integration',
-              'domain': 'sensor',
-              'entity_category': None,
-              'entity_id': 'sensor.envoy_<<envoyserial>>_metering_status_production_ct_l3',
-              'has_entity_name': True,
-              'hidden_by': None,
-              'icon': None,
-              'labels': list([
-              ]),
-              'name': None,
-              'options': dict({
-              }),
-              'original_device_class': 'enum',
-              'original_icon': 'mdi:flash',
-              'original_name': 'Metering status production CT l3',
-              'platform': 'enphase_envoy',
-              'previous_unique_id': None,
-              'supported_features': 0,
-              'translation_key': 'production_ct_metering_status_phase',
-              'unique_id': '<<envoyserial>>_production_ct_metering_status_l3',
-              'unit_of_measurement': None,
-            }),
-            'state': None,
-          }),
-          dict({
-            'entity': dict({
-              'aliases': list([
-              ]),
-              'area_id': None,
-              'capabilities': None,
-              'categories': dict({
-              }),
-              'config_entry_id': '45a36e55aaddb2007c5f6602e0c38e72',
-              'device_class': None,
-              'disabled_by': 'integration',
-              'domain': 'sensor',
-              'entity_category': None,
-              'entity_id': 'sensor.envoy_<<envoyserial>>_meter_status_flags_active_production_ct_l3',
-              'has_entity_name': True,
-              'hidden_by': None,
-              'icon': None,
-              'labels': list([
-              ]),
-              'name': None,
-              'options': dict({
-              }),
-              'original_device_class': None,
-              'original_icon': 'mdi:flash',
-              'original_name': 'Meter status flags active production CT l3',
-              'platform': 'enphase_envoy',
-              'previous_unique_id': None,
-              'supported_features': 0,
-              'translation_key': 'production_ct_status_flags_phase',
-              'unique_id': '<<envoyserial>>_production_ct_status_flags_l3',
-              'unit_of_measurement': None,
-            }),
-            'state': None,
-          }),
-          dict({
-            'entity': dict({
-              'aliases': list([
-              ]),
-              'area_id': None,
-              'capabilities': dict({
-                'state_class': 'total_increasing',
-              }),
-              'categories': dict({
-              }),
-              'config_entry_id': '45a36e55aaddb2007c5f6602e0c38e72',
-              'device_class': None,
-              'disabled_by': None,
-              'domain': 'sensor',
-              'entity_category': None,
-              'entity_id': 'sensor.envoy_<<envoyserial>>_lifetime_battery_energy_discharged',
-              'has_entity_name': True,
-              'hidden_by': None,
-              'icon': None,
-              'labels': list([
-              ]),
-              'name': None,
-              'options': dict({
-                'sensor': dict({
-                  'suggested_display_precision': 3,
-                }),
-                'sensor.private': dict({
-                  'suggested_unit_of_measurement': 'MWh',
-                }),
-              }),
-              'original_device_class': 'energy',
-              'original_icon': 'mdi:flash',
-              'original_name': 'Lifetime battery energy discharged',
-              'platform': 'enphase_envoy',
-              'previous_unique_id': None,
-              'supported_features': 0,
-              'translation_key': 'lifetime_battery_discharged',
-              'unique_id': '<<envoyserial>>_lifetime_battery_discharged',
-              'unit_of_measurement': 'MWh',
-            }),
-            'state': dict({
-              'attributes': dict({
-                'device_class': 'energy',
-                'friendly_name': 'Envoy <<envoyserial>> Lifetime battery energy discharged',
-                'icon': 'mdi:flash',
-                'state_class': 'total_increasing',
-                'unit_of_measurement': 'MWh',
-              }),
-              'entity_id': 'sensor.envoy_<<envoyserial>>_lifetime_battery_energy_discharged',
-              'state': '0.03<<envoyserial>>',
-            }),
-          }),
-          dict({
-            'entity': dict({
-              'aliases': list([
-              ]),
-              'area_id': None,
-              'capabilities': dict({
-                'state_class': 'total_increasing',
-              }),
-              'categories': dict({
-              }),
-              'config_entry_id': '45a36e55aaddb2007c5f6602e0c38e72',
-              'device_class': None,
-              'disabled_by': None,
-              'domain': 'sensor',
-              'entity_category': None,
-              'entity_id': 'sensor.envoy_<<envoyserial>>_lifetime_battery_energy_charged',
-              'has_entity_name': True,
-              'hidden_by': None,
-              'icon': None,
-              'labels': list([
-              ]),
-              'name': None,
-              'options': dict({
-                'sensor': dict({
-                  'suggested_display_precision': 3,
-                }),
-                'sensor.private': dict({
-                  'suggested_unit_of_measurement': 'MWh',
-                }),
-              }),
-              'original_device_class': 'energy',
-              'original_icon': 'mdi:flash',
-              'original_name': 'Lifetime battery energy charged',
-              'platform': 'enphase_envoy',
-              'previous_unique_id': None,
-              'supported_features': 0,
-              'translation_key': 'lifetime_battery_charged',
-              'unique_id': '<<envoyserial>>_lifetime_battery_charged',
-              'unit_of_measurement': 'MWh',
-            }),
-            'state': dict({
-              'attributes': dict({
-                'device_class': 'energy',
-                'friendly_name': 'Envoy <<envoyserial>> Lifetime battery energy charged',
-                'icon': 'mdi:flash',
-                'state_class': 'total_increasing',
-                'unit_of_measurement': 'MWh',
-              }),
-              'entity_id': 'sensor.envoy_<<envoyserial>>_lifetime_battery_energy_charged',
-              'state': '0.032345',
-            }),
-          }),
-          dict({
-            'entity': dict({
-              'aliases': list([
-              ]),
-              'area_id': None,
-              'capabilities': dict({
-                'state_class': 'measurement',
-              }),
-              'categories': dict({
-              }),
-              'config_entry_id': '45a36e55aaddb2007c5f6602e0c38e72',
-              'device_class': None,
-              'disabled_by': None,
-              'domain': 'sensor',
-              'entity_category': None,
-              'entity_id': 'sensor.envoy_<<envoyserial>>_current_battery_discharge',
-              'has_entity_name': True,
-              'hidden_by': None,
-              'icon': None,
-              'labels': list([
-              ]),
-              'name': None,
-              'options': dict({
-                'sensor': dict({
-                  'suggested_display_precision': 3,
-                }),
-                'sensor.private': dict({
-                  'suggested_unit_of_measurement': 'kW',
-                }),
-              }),
-              'original_device_class': 'power',
-              'original_icon': 'mdi:flash',
-              'original_name': 'Current battery discharge',
-              'platform': 'enphase_envoy',
-              'previous_unique_id': None,
-              'supported_features': 0,
-              'translation_key': 'battery_discharge',
-              'unique_id': '<<envoyserial>>_battery_discharge',
-              'unit_of_measurement': 'kW',
-            }),
-            'state': dict({
-              'attributes': dict({
-                'device_class': 'power',
-                'friendly_name': 'Envoy <<envoyserial>> Current battery discharge',
-                'icon': 'mdi:flash',
-                'state_class': 'measurement',
-                'unit_of_measurement': 'kW',
-              }),
-              'entity_id': 'sensor.envoy_<<envoyserial>>_current_battery_discharge',
-              'state': '0.103',
-            }),
-          }),
-          dict({
-            'entity': dict({
-              'aliases': list([
-              ]),
-              'area_id': None,
-              'capabilities': dict({
-                'state_class': 'measurement',
-              }),
-              'categories': dict({
-              }),
-              'config_entry_id': '45a36e55aaddb2007c5f6602e0c38e72',
-              'device_class': None,
-              'disabled_by': 'integration',
-              'domain': 'sensor',
-              'entity_category': None,
-              'entity_id': 'sensor.envoy_<<envoyserial>>_voltage_storage_ct',
-              'has_entity_name': True,
-              'hidden_by': None,
-              'icon': None,
-              'labels': list([
-              ]),
-              'name': None,
-              'options': dict({
-                'sensor.private': dict({
-                  'suggested_unit_of_measurement': 'V',
-                }),
-              }),
-              'original_device_class': 'voltage',
-              'original_icon': 'mdi:flash',
-              'original_name': 'Voltage storage CT',
-              'platform': 'enphase_envoy',
-              'previous_unique_id': None,
-              'supported_features': 0,
-              'translation_key': 'storage_ct_voltage',
-              'unique_id': '<<envoyserial>>_storage_voltage',
-              'unit_of_measurement': 'V',
-            }),
-            'state': None,
-          }),
-          dict({
-            'entity': dict({
-              'aliases': list([
-              ]),
-              'area_id': None,
-              'capabilities': dict({
-                'options': list([
-                  'normal',
-                  'not-metering',
-                  'check-wiring',
-                ]),
-              }),
-              'categories': dict({
-              }),
-              'config_entry_id': '45a36e55aaddb2007c5f6602e0c38e72',
-              'device_class': None,
-              'disabled_by': 'integration',
-              'domain': 'sensor',
-              'entity_category': None,
-              'entity_id': 'sensor.envoy_<<envoyserial>>_metering_status_storage_ct',
-              'has_entity_name': True,
-              'hidden_by': None,
-              'icon': None,
-              'labels': list([
-              ]),
-              'name': None,
-              'options': dict({
-              }),
-              'original_device_class': 'enum',
-              'original_icon': 'mdi:flash',
-              'original_name': 'Metering status storage CT',
-              'platform': 'enphase_envoy',
-              'previous_unique_id': None,
-              'supported_features': 0,
-              'translation_key': 'storage_ct_metering_status',
-              'unique_id': '<<envoyserial>>_storage_ct_metering_status',
-              'unit_of_measurement': None,
-            }),
-            'state': None,
-          }),
-          dict({
-            'entity': dict({
-              'aliases': list([
-              ]),
-              'area_id': None,
-              'capabilities': None,
-              'categories': dict({
-              }),
-              'config_entry_id': '45a36e55aaddb2007c5f6602e0c38e72',
-              'device_class': None,
-              'disabled_by': 'integration',
-              'domain': 'sensor',
-              'entity_category': None,
-              'entity_id': 'sensor.envoy_<<envoyserial>>_meter_status_flags_active_storage_ct',
-              'has_entity_name': True,
-              'hidden_by': None,
-              'icon': None,
-              'labels': list([
-              ]),
-              'name': None,
-              'options': dict({
-              }),
-              'original_device_class': None,
-              'original_icon': 'mdi:flash',
-              'original_name': 'Meter status flags active storage CT',
-              'platform': 'enphase_envoy',
-              'previous_unique_id': None,
-              'supported_features': 0,
-              'translation_key': 'storage_ct_status_flags',
-              'unique_id': '<<envoyserial>>_storage_ct_status_flags',
-              'unit_of_measurement': None,
-            }),
-            'state': None,
-          }),
-          dict({
-            'entity': dict({
-              'aliases': list([
-              ]),
-              'area_id': None,
-              'capabilities': dict({
-                'state_class': 'total_increasing',
-              }),
-              'categories': dict({
-              }),
-              'config_entry_id': '45a36e55aaddb2007c5f6602e0c38e72',
-              'device_class': None,
-              'disabled_by': 'integration',
-              'domain': 'sensor',
-              'entity_category': None,
-              'entity_id': 'sensor.envoy_<<envoyserial>>_lifetime_battery_energy_discharged_l1',
-              'has_entity_name': True,
-              'hidden_by': None,
-              'icon': None,
-              'labels': list([
-              ]),
-              'name': None,
-              'options': dict({
-                'sensor.private': dict({
-                  'suggested_unit_of_measurement': 'MWh',
-                }),
-              }),
-              'original_device_class': 'energy',
-              'original_icon': 'mdi:flash',
-              'original_name': 'Lifetime battery energy discharged l1',
-              'platform': 'enphase_envoy',
-              'previous_unique_id': None,
-              'supported_features': 0,
-              'translation_key': 'lifetime_battery_discharged_phase',
-              'unique_id': '<<envoyserial>>_lifetime_battery_discharged_l1',
-              'unit_of_measurement': 'MWh',
-            }),
-            'state': None,
-          }),
-          dict({
-            'entity': dict({
-              'aliases': list([
-              ]),
-              'area_id': None,
-              'capabilities': dict({
-                'state_class': 'total_increasing',
-              }),
-              'categories': dict({
-              }),
-              'config_entry_id': '45a36e55aaddb2007c5f6602e0c38e72',
-              'device_class': None,
-              'disabled_by': 'integration',
-              'domain': 'sensor',
-              'entity_category': None,
-              'entity_id': 'sensor.envoy_<<envoyserial>>_lifetime_battery_energy_charged_l1',
-              'has_entity_name': True,
-              'hidden_by': None,
-              'icon': None,
-              'labels': list([
-              ]),
-              'name': None,
-              'options': dict({
-                'sensor.private': dict({
-                  'suggested_unit_of_measurement': 'MWh',
-                }),
-              }),
-              'original_device_class': 'energy',
-              'original_icon': 'mdi:flash',
-              'original_name': 'Lifetime battery energy charged l1',
-              'platform': 'enphase_envoy',
-              'previous_unique_id': None,
-              'supported_features': 0,
-              'translation_key': 'lifetime_battery_charged_phase',
-              'unique_id': '<<envoyserial>>_lifetime_battery_charged_l1',
-              'unit_of_measurement': 'MWh',
-            }),
-            'state': None,
-          }),
-          dict({
-            'entity': dict({
-              'aliases': list([
-              ]),
-              'area_id': None,
-              'capabilities': dict({
-                'state_class': 'measurement',
-              }),
-              'categories': dict({
-              }),
-              'config_entry_id': '45a36e55aaddb2007c5f6602e0c38e72',
-              'device_class': None,
-              'disabled_by': 'integration',
-              'domain': 'sensor',
-              'entity_category': None,
-              'entity_id': 'sensor.envoy_<<envoyserial>>_current_battery_discharge_l1',
-              'has_entity_name': True,
-              'hidden_by': None,
-              'icon': None,
-              'labels': list([
-              ]),
-              'name': None,
-              'options': dict({
-                'sensor.private': dict({
-                  'suggested_unit_of_measurement': 'kW',
-                }),
-              }),
-              'original_device_class': 'power',
-              'original_icon': 'mdi:flash',
-              'original_name': 'Current battery discharge l1',
-              'platform': 'enphase_envoy',
-              'previous_unique_id': None,
-              'supported_features': 0,
-              'translation_key': 'battery_discharge_phase',
-              'unique_id': '<<envoyserial>>_battery_discharge_l1',
-              'unit_of_measurement': 'kW',
-            }),
-            'state': None,
-          }),
-          dict({
-            'entity': dict({
-              'aliases': list([
-              ]),
-              'area_id': None,
-              'capabilities': dict({
-                'state_class': 'measurement',
-              }),
-              'categories': dict({
-              }),
-              'config_entry_id': '45a36e55aaddb2007c5f6602e0c38e72',
-              'device_class': None,
-              'disabled_by': 'integration',
-              'domain': 'sensor',
-              'entity_category': None,
-              'entity_id': 'sensor.envoy_<<envoyserial>>_voltage_storage_ct_l1',
-              'has_entity_name': True,
-              'hidden_by': None,
-              'icon': None,
-              'labels': list([
-              ]),
-              'name': None,
-              'options': dict({
-                'sensor.private': dict({
-                  'suggested_unit_of_measurement': 'V',
-                }),
-              }),
-              'original_device_class': 'voltage',
-              'original_icon': 'mdi:flash',
-              'original_name': 'Voltage storage CT l1',
-              'platform': 'enphase_envoy',
-              'previous_unique_id': None,
-              'supported_features': 0,
-              'translation_key': 'storage_ct_voltage_phase',
-              'unique_id': '<<envoyserial>>_storage_voltage_l1',
-              'unit_of_measurement': 'V',
-            }),
-            'state': None,
-          }),
-          dict({
-            'entity': dict({
-              'aliases': list([
-              ]),
-              'area_id': None,
-              'capabilities': dict({
-                'options': list([
-                  'normal',
-                  'not-metering',
-                  'check-wiring',
-                ]),
-              }),
-              'categories': dict({
-              }),
-              'config_entry_id': '45a36e55aaddb2007c5f6602e0c38e72',
-              'device_class': None,
-              'disabled_by': 'integration',
-              'domain': 'sensor',
-              'entity_category': None,
-              'entity_id': 'sensor.envoy_<<envoyserial>>_metering_status_storage_ct_l1',
-              'has_entity_name': True,
-              'hidden_by': None,
-              'icon': None,
-              'labels': list([
-              ]),
-              'name': None,
-              'options': dict({
-              }),
-              'original_device_class': 'enum',
-              'original_icon': 'mdi:flash',
-              'original_name': 'Metering status storage CT l1',
-              'platform': 'enphase_envoy',
-              'previous_unique_id': None,
-              'supported_features': 0,
-              'translation_key': 'storage_ct_metering_status_phase',
-              'unique_id': '<<envoyserial>>_storage_ct_metering_status_l1',
-              'unit_of_measurement': None,
-            }),
-            'state': None,
-          }),
-          dict({
-            'entity': dict({
-              'aliases': list([
-              ]),
-              'area_id': None,
-              'capabilities': None,
-              'categories': dict({
-              }),
-              'config_entry_id': '45a36e55aaddb2007c5f6602e0c38e72',
-              'device_class': None,
-              'disabled_by': 'integration',
-              'domain': 'sensor',
-              'entity_category': None,
-              'entity_id': 'sensor.envoy_<<envoyserial>>_meter_status_flags_active_storage_ct_l1',
-              'has_entity_name': True,
-              'hidden_by': None,
-              'icon': None,
-              'labels': list([
-              ]),
-              'name': None,
-              'options': dict({
-              }),
-              'original_device_class': None,
-              'original_icon': 'mdi:flash',
-              'original_name': 'Meter status flags active storage CT l1',
-              'platform': 'enphase_envoy',
-              'previous_unique_id': None,
-              'supported_features': 0,
-              'translation_key': 'storage_ct_status_flags_phase',
-              'unique_id': '<<envoyserial>>_storage_ct_status_flags_l1',
-              'unit_of_measurement': None,
-            }),
-            'state': None,
-          }),
-          dict({
-            'entity': dict({
-              'aliases': list([
-              ]),
-              'area_id': None,
-              'capabilities': dict({
-                'state_class': 'total_increasing',
-              }),
-              'categories': dict({
-              }),
-              'config_entry_id': '45a36e55aaddb2007c5f6602e0c38e72',
-              'device_class': None,
-              'disabled_by': 'integration',
-              'domain': 'sensor',
-              'entity_category': None,
-              'entity_id': 'sensor.envoy_<<envoyserial>>_lifetime_battery_energy_discharged_l2',
-              'has_entity_name': True,
-              'hidden_by': None,
-              'icon': None,
-              'labels': list([
-              ]),
-              'name': None,
-              'options': dict({
-                'sensor.private': dict({
-                  'suggested_unit_of_measurement': 'MWh',
-                }),
-              }),
-              'original_device_class': 'energy',
-              'original_icon': 'mdi:flash',
-              'original_name': 'Lifetime battery energy discharged l2',
-              'platform': 'enphase_envoy',
-              'previous_unique_id': None,
-              'supported_features': 0,
-              'translation_key': 'lifetime_battery_discharged_phase',
-              'unique_id': '<<envoyserial>>_lifetime_battery_discharged_l2',
-              'unit_of_measurement': 'MWh',
-            }),
-            'state': None,
-          }),
-          dict({
-            'entity': dict({
-              'aliases': list([
-              ]),
-              'area_id': None,
-              'capabilities': dict({
-                'state_class': 'total_increasing',
-              }),
-              'categories': dict({
-              }),
-              'config_entry_id': '45a36e55aaddb2007c5f6602e0c38e72',
-              'device_class': None,
-              'disabled_by': 'integration',
-              'domain': 'sensor',
-              'entity_category': None,
-              'entity_id': 'sensor.envoy_<<envoyserial>>_lifetime_battery_energy_charged_l2',
-              'has_entity_name': True,
-              'hidden_by': None,
-              'icon': None,
-              'labels': list([
-              ]),
-              'name': None,
-              'options': dict({
-                'sensor.private': dict({
-                  'suggested_unit_of_measurement': 'MWh',
-                }),
-              }),
-              'original_device_class': 'energy',
-              'original_icon': 'mdi:flash',
-              'original_name': 'Lifetime battery energy charged l2',
-              'platform': 'enphase_envoy',
-              'previous_unique_id': None,
-              'supported_features': 0,
-              'translation_key': 'lifetime_battery_charged_phase',
-              'unique_id': '<<envoyserial>>_lifetime_battery_charged_l2',
-              'unit_of_measurement': 'MWh',
-            }),
-            'state': None,
-          }),
-          dict({
-            'entity': dict({
-              'aliases': list([
-              ]),
-              'area_id': None,
-              'capabilities': dict({
-                'state_class': 'measurement',
-              }),
-              'categories': dict({
-              }),
-              'config_entry_id': '45a36e55aaddb2007c5f6602e0c38e72',
-              'device_class': None,
-              'disabled_by': 'integration',
-              'domain': 'sensor',
-              'entity_category': None,
-              'entity_id': 'sensor.envoy_<<envoyserial>>_current_battery_discharge_l2',
-              'has_entity_name': True,
-              'hidden_by': None,
-              'icon': None,
-              'labels': list([
-              ]),
-              'name': None,
-              'options': dict({
-                'sensor.private': dict({
-                  'suggested_unit_of_measurement': 'kW',
-                }),
-              }),
-              'original_device_class': 'power',
-              'original_icon': 'mdi:flash',
-              'original_name': 'Current battery discharge l2',
-              'platform': 'enphase_envoy',
-              'previous_unique_id': None,
-              'supported_features': 0,
-              'translation_key': 'battery_discharge_phase',
-              'unique_id': '<<envoyserial>>_battery_discharge_l2',
-              'unit_of_measurement': 'kW',
-            }),
-            'state': None,
-          }),
-          dict({
-            'entity': dict({
-              'aliases': list([
-              ]),
-              'area_id': None,
-              'capabilities': dict({
-                'state_class': 'measurement',
-              }),
-              'categories': dict({
-              }),
-              'config_entry_id': '45a36e55aaddb2007c5f6602e0c38e72',
-              'device_class': None,
-              'disabled_by': 'integration',
-              'domain': 'sensor',
-              'entity_category': None,
-              'entity_id': 'sensor.envoy_<<envoyserial>>_voltage_storage_ct_l2',
-              'has_entity_name': True,
-              'hidden_by': None,
-              'icon': None,
-              'labels': list([
-              ]),
-              'name': None,
-              'options': dict({
-                'sensor.private': dict({
-                  'suggested_unit_of_measurement': 'V',
-                }),
-              }),
-              'original_device_class': 'voltage',
-              'original_icon': 'mdi:flash',
-              'original_name': 'Voltage storage CT l2',
-              'platform': 'enphase_envoy',
-              'previous_unique_id': None,
-              'supported_features': 0,
-              'translation_key': 'storage_ct_voltage_phase',
-              'unique_id': '<<envoyserial>>_storage_voltage_l2',
-              'unit_of_measurement': 'V',
-            }),
-            'state': None,
-          }),
-          dict({
-            'entity': dict({
-              'aliases': list([
-              ]),
-              'area_id': None,
-              'capabilities': dict({
-                'options': list([
-                  'normal',
-                  'not-metering',
-                  'check-wiring',
-                ]),
-              }),
-              'categories': dict({
-              }),
-              'config_entry_id': '45a36e55aaddb2007c5f6602e0c38e72',
-              'device_class': None,
-              'disabled_by': 'integration',
-              'domain': 'sensor',
-              'entity_category': None,
-              'entity_id': 'sensor.envoy_<<envoyserial>>_metering_status_storage_ct_l2',
-              'has_entity_name': True,
-              'hidden_by': None,
-              'icon': None,
-              'labels': list([
-              ]),
-              'name': None,
-              'options': dict({
-              }),
-              'original_device_class': 'enum',
-              'original_icon': 'mdi:flash',
-              'original_name': 'Metering status storage CT l2',
-              'platform': 'enphase_envoy',
-              'previous_unique_id': None,
-              'supported_features': 0,
-              'translation_key': 'storage_ct_metering_status_phase',
-              'unique_id': '<<envoyserial>>_storage_ct_metering_status_l2',
-              'unit_of_measurement': None,
-            }),
-            'state': None,
-          }),
-          dict({
-            'entity': dict({
-              'aliases': list([
-              ]),
-              'area_id': None,
-              'capabilities': None,
-              'categories': dict({
-              }),
-              'config_entry_id': '45a36e55aaddb2007c5f6602e0c38e72',
-              'device_class': None,
-              'disabled_by': 'integration',
-              'domain': 'sensor',
-              'entity_category': None,
-              'entity_id': 'sensor.envoy_<<envoyserial>>_meter_status_flags_active_storage_ct_l2',
-              'has_entity_name': True,
-              'hidden_by': None,
-              'icon': None,
-              'labels': list([
-              ]),
-              'name': None,
-              'options': dict({
-              }),
-              'original_device_class': None,
-              'original_icon': 'mdi:flash',
-              'original_name': 'Meter status flags active storage CT l2',
-              'platform': 'enphase_envoy',
-              'previous_unique_id': None,
-              'supported_features': 0,
-              'translation_key': 'storage_ct_status_flags_phase',
-              'unique_id': '<<envoyserial>>_storage_ct_status_flags_l2',
-              'unit_of_measurement': None,
-            }),
-            'state': None,
-          }),
-          dict({
-            'entity': dict({
-              'aliases': list([
-              ]),
-              'area_id': None,
-              'capabilities': dict({
-                'state_class': 'total_increasing',
-              }),
-              'categories': dict({
-              }),
-              'config_entry_id': '45a36e55aaddb2007c5f6602e0c38e72',
-              'device_class': None,
-              'disabled_by': 'integration',
-              'domain': 'sensor',
-              'entity_category': None,
-              'entity_id': 'sensor.envoy_<<envoyserial>>_lifetime_battery_energy_discharged_l3',
-              'has_entity_name': True,
-              'hidden_by': None,
-              'icon': None,
-              'labels': list([
-              ]),
-              'name': None,
-              'options': dict({
-                'sensor.private': dict({
-                  'suggested_unit_of_measurement': 'MWh',
-                }),
-              }),
-              'original_device_class': 'energy',
-              'original_icon': 'mdi:flash',
-              'original_name': 'Lifetime battery energy discharged l3',
-              'platform': 'enphase_envoy',
-              'previous_unique_id': None,
-              'supported_features': 0,
-              'translation_key': 'lifetime_battery_discharged_phase',
-              'unique_id': '<<envoyserial>>_lifetime_battery_discharged_l3',
-              'unit_of_measurement': 'MWh',
-            }),
-            'state': None,
-          }),
-          dict({
-            'entity': dict({
-              'aliases': list([
-              ]),
-              'area_id': None,
-              'capabilities': dict({
-                'state_class': 'total_increasing',
-              }),
-              'categories': dict({
-              }),
-              'config_entry_id': '45a36e55aaddb2007c5f6602e0c38e72',
-              'device_class': None,
-              'disabled_by': 'integration',
-              'domain': 'sensor',
-              'entity_category': None,
-              'entity_id': 'sensor.envoy_<<envoyserial>>_lifetime_battery_energy_charged_l3',
-              'has_entity_name': True,
-              'hidden_by': None,
-              'icon': None,
-              'labels': list([
-              ]),
-              'name': None,
-              'options': dict({
-                'sensor.private': dict({
-                  'suggested_unit_of_measurement': 'MWh',
-                }),
-              }),
-              'original_device_class': 'energy',
-              'original_icon': 'mdi:flash',
-              'original_name': 'Lifetime battery energy charged l3',
-              'platform': 'enphase_envoy',
-              'previous_unique_id': None,
-              'supported_features': 0,
-              'translation_key': 'lifetime_battery_charged_phase',
-              'unique_id': '<<envoyserial>>_lifetime_battery_charged_l3',
-              'unit_of_measurement': 'MWh',
-            }),
-            'state': None,
-          }),
-          dict({
-            'entity': dict({
-              'aliases': list([
-              ]),
-              'area_id': None,
-              'capabilities': dict({
-                'state_class': 'measurement',
-              }),
-              'categories': dict({
-              }),
-              'config_entry_id': '45a36e55aaddb2007c5f6602e0c38e72',
-              'device_class': None,
-              'disabled_by': 'integration',
-              'domain': 'sensor',
-              'entity_category': None,
-              'entity_id': 'sensor.envoy_<<envoyserial>>_current_battery_discharge_l3',
-              'has_entity_name': True,
-              'hidden_by': None,
-              'icon': None,
-              'labels': list([
-              ]),
-              'name': None,
-              'options': dict({
-                'sensor.private': dict({
-                  'suggested_unit_of_measurement': 'kW',
-                }),
-              }),
-              'original_device_class': 'power',
-              'original_icon': 'mdi:flash',
-              'original_name': 'Current battery discharge l3',
-              'platform': 'enphase_envoy',
-              'previous_unique_id': None,
-              'supported_features': 0,
-              'translation_key': 'battery_discharge_phase',
-              'unique_id': '<<envoyserial>>_battery_discharge_l3',
-              'unit_of_measurement': 'kW',
-            }),
-            'state': None,
-          }),
-          dict({
-            'entity': dict({
-              'aliases': list([
-              ]),
-              'area_id': None,
-              'capabilities': dict({
-                'state_class': 'measurement',
-              }),
-              'categories': dict({
-              }),
-              'config_entry_id': '45a36e55aaddb2007c5f6602e0c38e72',
-              'device_class': None,
-              'disabled_by': 'integration',
-              'domain': 'sensor',
-              'entity_category': None,
-              'entity_id': 'sensor.envoy_<<envoyserial>>_voltage_storage_ct_l3',
-              'has_entity_name': True,
-              'hidden_by': None,
-              'icon': None,
-              'labels': list([
-              ]),
-              'name': None,
-              'options': dict({
-                'sensor.private': dict({
-                  'suggested_unit_of_measurement': 'V',
-                }),
-              }),
-              'original_device_class': 'voltage',
-              'original_icon': 'mdi:flash',
-              'original_name': 'Voltage storage CT l3',
-              'platform': 'enphase_envoy',
-              'previous_unique_id': None,
-              'supported_features': 0,
-              'translation_key': 'storage_ct_voltage_phase',
-              'unique_id': '<<envoyserial>>_storage_voltage_l3',
-              'unit_of_measurement': 'V',
-            }),
-            'state': None,
-          }),
-          dict({
-            'entity': dict({
-              'aliases': list([
-              ]),
-              'area_id': None,
-              'capabilities': dict({
-                'options': list([
-                  'normal',
-                  'not-metering',
-                  'check-wiring',
-                ]),
-              }),
-              'categories': dict({
-              }),
-              'config_entry_id': '45a36e55aaddb2007c5f6602e0c38e72',
-              'device_class': None,
-              'disabled_by': 'integration',
-              'domain': 'sensor',
-              'entity_category': None,
-              'entity_id': 'sensor.envoy_<<envoyserial>>_metering_status_storage_ct_l3',
-              'has_entity_name': True,
-              'hidden_by': None,
-              'icon': None,
-              'labels': list([
-              ]),
-              'name': None,
-              'options': dict({
-              }),
-              'original_device_class': 'enum',
-              'original_icon': 'mdi:flash',
-              'original_name': 'Metering status storage CT l3',
-              'platform': 'enphase_envoy',
-              'previous_unique_id': None,
-              'supported_features': 0,
-              'translation_key': 'storage_ct_metering_status_phase',
-              'unique_id': '<<envoyserial>>_storage_ct_metering_status_l3',
-              'unit_of_measurement': None,
-            }),
-            'state': None,
-          }),
-          dict({
-            'entity': dict({
-              'aliases': list([
-              ]),
-              'area_id': None,
-              'capabilities': None,
-              'categories': dict({
-              }),
-              'config_entry_id': '45a36e55aaddb2007c5f6602e0c38e72',
-              'device_class': None,
-              'disabled_by': 'integration',
-              'domain': 'sensor',
-              'entity_category': None,
-              'entity_id': 'sensor.envoy_<<envoyserial>>_meter_status_flags_active_storage_ct_l3',
-              'has_entity_name': True,
-              'hidden_by': None,
-              'icon': None,
-              'labels': list([
-              ]),
-              'name': None,
-              'options': dict({
-              }),
-              'original_device_class': None,
-              'original_icon': 'mdi:flash',
-              'original_name': 'Meter status flags active storage CT l3',
-              'platform': 'enphase_envoy',
-              'previous_unique_id': None,
-              'supported_features': 0,
-              'translation_key': 'storage_ct_status_flags_phase',
-              'unique_id': '<<envoyserial>>_storage_ct_status_flags_l3',
-              'unit_of_measurement': None,
-            }),
-            'state': None,
-          }),
-        ]),
-      }),
-      dict({
-        'device': dict({
-          'area_id': None,
-          'config_entries': list([
-            '45a36e55aaddb2007c5f6602e0c38e72',
-          ]),
-          'configuration_url': None,
-          'connections': list([
-          ]),
-          'disabled_by': None,
-          'entry_type': None,
-          'hw_version': None,
-          'identifiers': list([
-            list([
-              'enphase_envoy',
-              '1',
-            ]),
-          ]),
-          'is_new': False,
-          'labels': list([
-          ]),
-          'manufacturer': 'Enphase',
-          'model': 'Inverter',
-          'model_id': None,
-          'name': 'Inverter 1',
-          'name_by_user': None,
-          'primary_config_entry': '45a36e55aaddb2007c5f6602e0c38e72',
-          'serial_number': None,
-          'suggested_area': None,
-          'sw_version': None,
-        }),
-        'entities': list([
-          dict({
-            'entity': dict({
-              'aliases': list([
-              ]),
-              'area_id': None,
-              'capabilities': dict({
-                'state_class': 'measurement',
-              }),
-              'categories': dict({
-              }),
-              'config_entry_id': '45a36e55aaddb2007c5f6602e0c38e72',
-              'device_class': None,
-              'disabled_by': None,
-              'domain': 'sensor',
-              'entity_category': None,
-              'entity_id': 'sensor.inverter_1',
-              'has_entity_name': True,
-              'hidden_by': None,
-              'icon': None,
-              'labels': list([
-              ]),
-              'name': None,
-              'options': dict({
-              }),
-              'original_device_class': 'power',
-              'original_icon': 'mdi:flash',
-              'original_name': None,
-              'platform': 'enphase_envoy',
-              'previous_unique_id': None,
-              'supported_features': 0,
-              'translation_key': None,
-              'unique_id': '1',
-              'unit_of_measurement': 'W',
-            }),
-            'state': dict({
-              'attributes': dict({
-                'device_class': 'power',
-                'friendly_name': 'Inverter 1',
-                'icon': 'mdi:flash',
-                'state_class': 'measurement',
-                'unit_of_measurement': 'W',
-              }),
-              'entity_id': 'sensor.inverter_1',
-              'state': '1',
-            }),
-          }),
-          dict({
-            'entity': dict({
-              'aliases': list([
-              ]),
-              'area_id': None,
-              'capabilities': None,
-              'categories': dict({
-              }),
-              'config_entry_id': '45a36e55aaddb2007c5f6602e0c38e72',
-              'device_class': None,
-              'disabled_by': 'integration',
-              'domain': 'sensor',
-              'entity_category': None,
-              'entity_id': 'sensor.inverter_1_last_reported',
-              'has_entity_name': True,
-              'hidden_by': None,
-              'icon': None,
-              'labels': list([
-              ]),
-              'name': None,
-              'options': dict({
-              }),
-              'original_device_class': 'timestamp',
-              'original_icon': 'mdi:flash',
-              'original_name': 'Last reported',
-              'platform': 'enphase_envoy',
-              'previous_unique_id': None,
-              'supported_features': 0,
-              'translation_key': 'last_reported',
-              'unique_id': '1_last_reported',
-              'unit_of_measurement': None,
-            }),
-            'state': None,
-          }),
-        ]),
-      }),
-    ]),
-    'envoy_model_data': dict({
-      'ctmeter_consumption': dict({
-        '__type': "<class 'pyenphase.models.meters.EnvoyMeterData'>",
-        'repr': "EnvoyMeterData(eid='100000020', timestamp=1708006120, energy_delivered=21234, energy_received=22345, active_power=101, power_factor=0.21, voltage=112, current=0.3, frequency=50.2, state=<CtState.ENABLED: 'enabled'>, measurement_type=<CtType.NET_CONSUMPTION: 'net-consumption'>, metering_status=<CtMeterStatus.NORMAL: 'normal'>, status_flags=[])",
-      }),
-      'ctmeter_consumption_phases': dict({
-        'L1': dict({
-          '__type': "<class 'pyenphase.models.meters.EnvoyMeterData'>",
-          'repr': "EnvoyMeterData(eid='100000021', timestamp=1708006121, energy_delivered=212341, energy_received=223451, active_power=21, power_factor=0.22, voltage=112, current=0.3, frequency=50.2, state=<CtState.ENABLED: 'enabled'>, measurement_type=<CtType.NET_CONSUMPTION: 'net-consumption'>, metering_status=<CtMeterStatus.NORMAL: 'normal'>, status_flags=[])",
-        }),
-        'L2': dict({
-          '__type': "<class 'pyenphase.models.meters.EnvoyMeterData'>",
-          'repr': "EnvoyMeterData(eid='100000022', timestamp=1708006122, energy_delivered=212342, energy_received=223452, active_power=31, power_factor=0.23, voltage=112, current=0.3, frequency=50.2, state=<CtState.ENABLED: 'enabled'>, measurement_type=<CtType.NET_CONSUMPTION: 'net-consumption'>, metering_status=<CtMeterStatus.NORMAL: 'normal'>, status_flags=[])",
-        }),
-        'L3': dict({
-          '__type': "<class 'pyenphase.models.meters.EnvoyMeterData'>",
-          'repr': "EnvoyMeterData(eid='100000023', timestamp=1708006123, energy_delivered=212343, energy_received=223453, active_power=51, power_factor=0.24, voltage=112, current=0.3, frequency=50.2, state=<CtState.ENABLED: 'enabled'>, measurement_type=<CtType.NET_CONSUMPTION: 'net-consumption'>, metering_status=<CtMeterStatus.NORMAL: 'normal'>, status_flags=[])",
-        }),
-      }),
-      'ctmeter_production': dict({
-        '__type': "<class 'pyenphase.models.meters.EnvoyMeterData'>",
-        'repr': "EnvoyMeterData(eid='100000010', timestamp=1708006110, energy_delivered=11234, energy_received=12345, active_power=100, power_factor=0.11, voltage=111, current=0.2, frequency=50.1, state=<CtState.ENABLED: 'enabled'>, measurement_type=<CtType.PRODUCTION: 'production'>, metering_status=<CtMeterStatus.NORMAL: 'normal'>, status_flags=[<CtStatusFlags.PODUCTION_IMBALANCE: 'production-imbalance'>, <CtStatusFlags.POWER_ON_UNUSED_PHASE: 'power-on-unused-phase'>])",
-      }),
-      'ctmeter_production_phases': dict({
-        'L1': dict({
-          '__type': "<class 'pyenphase.models.meters.EnvoyMeterData'>",
-          'repr': "EnvoyMeterData(eid='100000011', timestamp=1708006111, energy_delivered=112341, energy_received=123451, active_power=20, power_factor=0.12, voltage=111, current=0.2, frequency=50.1, state=<CtState.ENABLED: 'enabled'>, measurement_type=<CtType.PRODUCTION: 'production'>, metering_status=<CtMeterStatus.NORMAL: 'normal'>, status_flags=[<CtStatusFlags.PODUCTION_IMBALANCE: 'production-imbalance'>])",
-        }),
-        'L2': dict({
-          '__type': "<class 'pyenphase.models.meters.EnvoyMeterData'>",
-          'repr': "EnvoyMeterData(eid='100000012', timestamp=1708006112, energy_delivered=112342, energy_received=123452, active_power=30, power_factor=0.13, voltage=111, current=0.2, frequency=50.1, state=<CtState.ENABLED: 'enabled'>, measurement_type=<CtType.PRODUCTION: 'production'>, metering_status=<CtMeterStatus.NORMAL: 'normal'>, status_flags=[<CtStatusFlags.POWER_ON_UNUSED_PHASE: 'power-on-unused-phase'>])",
-        }),
-        'L3': dict({
-          '__type': "<class 'pyenphase.models.meters.EnvoyMeterData'>",
-          'repr': "EnvoyMeterData(eid='100000013', timestamp=1708006113, energy_delivered=112343, energy_received=123453, active_power=50, power_factor=0.14, voltage=111, current=0.2, frequency=50.1, state=<CtState.ENABLED: 'enabled'>, measurement_type=<CtType.PRODUCTION: 'production'>, metering_status=<CtMeterStatus.NORMAL: 'normal'>, status_flags=[])",
-        }),
-      }),
-      'ctmeter_storage': dict({
-        '__type': "<class 'pyenphase.models.meters.EnvoyMeterData'>",
-        'repr': "EnvoyMeterData(eid='100000030', timestamp=1708006120, energy_delivered=31234, energy_received=32345, active_power=103, power_factor=0.23, voltage=113, current=0.4, frequency=50.3, state=<CtState.ENABLED: 'enabled'>, measurement_type=<CtType.STORAGE: 'storage'>, metering_status=<CtMeterStatus.NORMAL: 'normal'>, status_flags=[])",
-      }),
-      'ctmeter_storage_phases': dict({
-        'L1': dict({
-          '__type': "<class 'pyenphase.models.meters.EnvoyMeterData'>",
-          'repr': "EnvoyMeterData(eid='100000031', timestamp=1708006121, energy_delivered=312341, energy_received=323451, active_power=22, power_factor=0.32, voltage=113, current=0.4, frequency=50.3, state=<CtState.ENABLED: 'enabled'>, measurement_type=<CtType.STORAGE: 'storage'>, metering_status=<CtMeterStatus.NORMAL: 'normal'>, status_flags=[])",
-        }),
-        'L2': dict({
-          '__type': "<class 'pyenphase.models.meters.EnvoyMeterData'>",
-          'repr': "EnvoyMeterData(eid='100000032', timestamp=1708006122, energy_delivered=312342, energy_received=323452, active_power=33, power_factor=0.23, voltage=112, current=0.3, frequency=50.2, state=<CtState.ENABLED: 'enabled'>, measurement_type=<CtType.STORAGE: 'storage'>, metering_status=<CtMeterStatus.NORMAL: 'normal'>, status_flags=[])",
-        }),
-        'L3': dict({
-          '__type': "<class 'pyenphase.models.meters.EnvoyMeterData'>",
-          'repr': "EnvoyMeterData(eid='100000033', timestamp=1708006123, energy_delivered=312343, energy_received=323453, active_power=53, power_factor=0.24, voltage=112, current=0.3, frequency=50.2, state=<CtState.ENABLED: 'enabled'>, measurement_type=<CtType.STORAGE: 'storage'>, metering_status=<CtMeterStatus.NORMAL: 'normal'>, status_flags=[])",
-        }),
-      }),
-      'dry_contact_settings': dict({
-      }),
-      'dry_contact_status': dict({
-      }),
-      'encharge_aggregate': None,
-      'encharge_inventory': None,
-      'encharge_power': None,
-      'enpower': None,
-      'inverters': dict({
-        '1': dict({
-          '__type': "<class 'pyenphase.models.inverter.EnvoyInverter'>",
-          'repr': "EnvoyInverter(serial_number='1', last_report_date=1, last_report_watts=1, max_report_watts=1)",
-        }),
-      }),
-      'system_consumption': dict({
-        '__type': "<class 'pyenphase.models.system_consumption.EnvoySystemConsumption'>",
-        'repr': 'EnvoySystemConsumption(watt_hours_lifetime=1234, watt_hours_last_7_days=1234, watt_hours_today=1234, watts_now=1234)',
-      }),
-      'system_consumption_phases': dict({
-        'L1': dict({
-          '__type': "<class 'pyenphase.models.system_consumption.EnvoySystemConsumption'>",
-          'repr': 'EnvoySystemConsumption(watt_hours_lifetime=1322, watt_hours_last_7_days=1321, watt_hours_today=1323, watts_now=1324)',
-        }),
-        'L2': dict({
-          '__type': "<class 'pyenphase.models.system_consumption.EnvoySystemConsumption'>",
-          'repr': 'EnvoySystemConsumption(watt_hours_lifetime=2322, watt_hours_last_7_days=2321, watt_hours_today=2323, watts_now=2324)',
-        }),
-        'L3': dict({
-          '__type': "<class 'pyenphase.models.system_consumption.EnvoySystemConsumption'>",
-          'repr': 'EnvoySystemConsumption(watt_hours_lifetime=3322, watt_hours_last_7_days=3321, watt_hours_today=3323, watts_now=3324)',
-        }),
-      }),
-      'system_production': dict({
-        '__type': "<class 'pyenphase.models.system_production.EnvoySystemProduction'>",
-        'repr': 'EnvoySystemProduction(watt_hours_lifetime=1234, watt_hours_last_7_days=1234, watt_hours_today=1234, watts_now=1234)',
-      }),
-      'system_production_phases': dict({
-        'L1': dict({
-          '__type': "<class 'pyenphase.models.system_production.EnvoySystemProduction'>",
-          'repr': 'EnvoySystemProduction(watt_hours_lifetime=1232, watt_hours_last_7_days=1231, watt_hours_today=1233, watts_now=1234)',
-        }),
-        'L2': dict({
-          '__type': "<class 'pyenphase.models.system_production.EnvoySystemProduction'>",
-          'repr': 'EnvoySystemProduction(watt_hours_lifetime=2232, watt_hours_last_7_days=2231, watt_hours_today=2233, watts_now=2234)',
-        }),
-        'L3': dict({
-          '__type': "<class 'pyenphase.models.system_production.EnvoySystemProduction'>",
-          'repr': 'EnvoySystemProduction(watt_hours_lifetime=3232, watt_hours_last_7_days=3231, watt_hours_today=3233, watts_now=3234)',
-        }),
-      }),
-      'tariff': None,
-    }),
-    'envoy_properties': dict({
-      'active_phasecount': 3,
-      'ct_consumption_meter': 'net-consumption',
-      'ct_count': 3,
-      'ct_production_meter': 'production',
-      'ct_storage_meter': 'storage',
-      'envoy_firmware': '7.1.2',
-      'envoy_model': 'Envoy, phases: 3, phase mode: three, net-consumption CT, production CT, storage CT',
-      'part_number': '123456789',
-      'phase_count': 3,
-      'phase_mode': 'three',
-      'supported_features': list([
-        'INVERTERS',
-        'METERING',
-        'PRODUCTION',
-        'THREEPHASE',
-        'CTMETERS',
-      ]),
-    }),
-    'fixtures': dict({
-    }),
-    'raw_data': dict({
-      'varies_by': 'firmware_version',
-    }),
-  })
-# ---
-# name: test_entry_diagnostics_with_fixtures
-  dict({
-    'config_entry': dict({
-      'data': dict({
-        'host': '1.1.1.1',
-        'name': '**REDACTED**',
-        'password': '**REDACTED**',
-        'token': '**REDACTED**',
-        'username': '**REDACTED**',
-      }),
-      'disabled_by': None,
-      'domain': 'enphase_envoy',
-      'entry_id': '45a36e55aaddb2007c5f6602e0c38e72',
-      'minor_version': 1,
-      'options': dict({
-        'diagnostics_include_fixtures': True,
-      }),
-      'pref_disable_new_entities': False,
-      'pref_disable_polling': False,
-      'source': 'user',
-      'title': '**REDACTED**',
-      'unique_id': '**REDACTED**',
-      'version': 1,
-    }),
-    'envoy_entities_by_device': list([
-      dict({
-        'device': dict({
-          'area_id': None,
-          'config_entries': list([
-            '45a36e55aaddb2007c5f6602e0c38e72',
-          ]),
-          'configuration_url': None,
-          'connections': list([
-          ]),
-          'disabled_by': None,
-          'entry_type': None,
-          'hw_version': '<<envoyserial>>56789',
-          'identifiers': list([
-            list([
-              'enphase_envoy',
-              '<<envoyserial>>',
-            ]),
-          ]),
-          'is_new': False,
-          'labels': list([
-          ]),
-          'manufacturer': 'Enphase',
-          'model': 'Envoy, phases: 3, phase mode: three, net-consumption CT, production CT, storage CT',
-          'model_id': None,
-          'name': 'Envoy <<envoyserial>>',
-          'name_by_user': None,
-          'primary_config_entry': '45a36e55aaddb2007c5f6602e0c38e72',
-          'serial_number': '<<envoyserial>>',
-          'suggested_area': None,
-          'sw_version': '7.1.2',
-        }),
-        'entities': list([
-          dict({
-            'entity': dict({
-              'aliases': list([
-              ]),
-              'area_id': None,
-              'capabilities': dict({
-                'state_class': 'measurement',
-              }),
-              'categories': dict({
-              }),
-              'config_entry_id': '45a36e55aaddb2007c5f6602e0c38e72',
-              'device_class': None,
-              'disabled_by': None,
-              'domain': 'sensor',
-              'entity_category': None,
-              'entity_id': 'sensor.envoy_<<envoyserial>>_current_power_production',
-              'has_entity_name': True,
-              'hidden_by': None,
-              'icon': None,
-              'labels': list([
-              ]),
-              'name': None,
-              'options': dict({
-                'sensor': dict({
-                  'suggested_display_precision': 3,
-                }),
-                'sensor.private': dict({
-                  'suggested_unit_of_measurement': 'kW',
-                }),
-              }),
-              'original_device_class': 'power',
-              'original_icon': 'mdi:flash',
-              'original_name': 'Current power production',
-              'platform': 'enphase_envoy',
-              'previous_unique_id': None,
-              'supported_features': 0,
-              'translation_key': 'current_power_production',
-              'unique_id': '<<envoyserial>>_production',
-              'unit_of_measurement': 'kW',
-            }),
-            'state': dict({
-              'attributes': dict({
-                'device_class': 'power',
-                'friendly_name': 'Envoy <<envoyserial>> Current power production',
-                'icon': 'mdi:flash',
-                'state_class': 'measurement',
-                'unit_of_measurement': 'kW',
-              }),
-              'entity_id': 'sensor.envoy_<<envoyserial>>_current_power_production',
-              'state': '1.234',
-            }),
-          }),
-          dict({
-            'entity': dict({
-              'aliases': list([
-              ]),
-              'area_id': None,
-              'capabilities': dict({
-                'state_class': 'total_increasing',
-              }),
-              'categories': dict({
-              }),
-              'config_entry_id': '45a36e55aaddb2007c5f6602e0c38e72',
-              'device_class': None,
-              'disabled_by': None,
-              'domain': 'sensor',
-              'entity_category': None,
-              'entity_id': 'sensor.envoy_<<envoyserial>>_energy_production_today',
-              'has_entity_name': True,
-              'hidden_by': None,
-              'icon': None,
-              'labels': list([
-              ]),
-              'name': None,
-              'options': dict({
-                'sensor': dict({
-                  'suggested_display_precision': 2,
-                }),
-                'sensor.private': dict({
-                  'suggested_unit_of_measurement': 'kWh',
-                }),
-              }),
-              'original_device_class': 'energy',
-              'original_icon': 'mdi:flash',
-              'original_name': 'Energy production today',
-              'platform': 'enphase_envoy',
-              'previous_unique_id': None,
-              'supported_features': 0,
-              'translation_key': 'daily_production',
-              'unique_id': '<<envoyserial>>_daily_production',
-              'unit_of_measurement': 'kWh',
-            }),
-            'state': dict({
-              'attributes': dict({
-                'device_class': 'energy',
-                'friendly_name': 'Envoy <<envoyserial>> Energy production today',
-                'icon': 'mdi:flash',
-                'state_class': 'total_increasing',
-                'unit_of_measurement': 'kWh',
-              }),
-              'entity_id': 'sensor.envoy_<<envoyserial>>_energy_production_today',
-              'state': '1.234',
-            }),
-          }),
-          dict({
-            'entity': dict({
-              'aliases': list([
-              ]),
-              'area_id': None,
-              'capabilities': None,
-              'categories': dict({
-              }),
-              'config_entry_id': '45a36e55aaddb2007c5f6602e0c38e72',
-              'device_class': None,
-              'disabled_by': None,
-              'domain': 'sensor',
-              'entity_category': None,
-              'entity_id': 'sensor.envoy_<<envoyserial>>_energy_production_last_seven_days',
-              'has_entity_name': True,
-              'hidden_by': None,
-              'icon': None,
-              'labels': list([
-              ]),
-              'name': None,
-              'options': dict({
-                'sensor': dict({
-                  'suggested_display_precision': 1,
-                }),
-                'sensor.private': dict({
-                  'suggested_unit_of_measurement': 'kWh',
-                }),
-              }),
-              'original_device_class': 'energy',
-              'original_icon': 'mdi:flash',
-              'original_name': 'Energy production last seven days',
-              'platform': 'enphase_envoy',
-              'previous_unique_id': None,
-              'supported_features': 0,
-              'translation_key': 'seven_days_production',
-              'unique_id': '<<envoyserial>>_seven_days_production',
-              'unit_of_measurement': 'kWh',
-            }),
-            'state': dict({
-              'attributes': dict({
-                'device_class': 'energy',
-                'friendly_name': 'Envoy <<envoyserial>> Energy production last seven days',
-                'icon': 'mdi:flash',
-                'unit_of_measurement': 'kWh',
-              }),
-              'entity_id': 'sensor.envoy_<<envoyserial>>_energy_production_last_seven_days',
-              'state': '1.234',
-            }),
-          }),
-          dict({
-            'entity': dict({
-              'aliases': list([
-              ]),
-              'area_id': None,
-              'capabilities': dict({
-                'state_class': 'total_increasing',
-              }),
-              'categories': dict({
-              }),
-              'config_entry_id': '45a36e55aaddb2007c5f6602e0c38e72',
-              'device_class': None,
-              'disabled_by': None,
-              'domain': 'sensor',
-              'entity_category': None,
-              'entity_id': 'sensor.envoy_<<envoyserial>>_lifetime_energy_production',
-              'has_entity_name': True,
-              'hidden_by': None,
-              'icon': None,
-              'labels': list([
-              ]),
-              'name': None,
-              'options': dict({
-                'sensor': dict({
-                  'suggested_display_precision': 3,
-                }),
-                'sensor.private': dict({
-                  'suggested_unit_of_measurement': 'MWh',
-                }),
-              }),
-              'original_device_class': 'energy',
-              'original_icon': 'mdi:flash',
-              'original_name': 'Lifetime energy production',
-              'platform': 'enphase_envoy',
-              'previous_unique_id': None,
-              'supported_features': 0,
-              'translation_key': 'lifetime_production',
-              'unique_id': '<<envoyserial>>_lifetime_production',
-              'unit_of_measurement': 'MWh',
-            }),
-            'state': dict({
-              'attributes': dict({
-                'device_class': 'energy',
-                'friendly_name': 'Envoy <<envoyserial>> Lifetime energy production',
-                'icon': 'mdi:flash',
-                'state_class': 'total_increasing',
-                'unit_of_measurement': 'MWh',
-              }),
-              'entity_id': 'sensor.envoy_<<envoyserial>>_lifetime_energy_production',
-              'state': '0.00<<envoyserial>>',
-            }),
-          }),
-          dict({
-            'entity': dict({
-              'aliases': list([
-              ]),
-              'area_id': None,
-              'capabilities': dict({
-                'state_class': 'measurement',
-              }),
-              'categories': dict({
-              }),
-              'config_entry_id': '45a36e55aaddb2007c5f6602e0c38e72',
-              'device_class': None,
-              'disabled_by': None,
-              'domain': 'sensor',
-              'entity_category': None,
-              'entity_id': 'sensor.envoy_<<envoyserial>>_current_power_consumption',
-              'has_entity_name': True,
-              'hidden_by': None,
-              'icon': None,
-              'labels': list([
-              ]),
-              'name': None,
-              'options': dict({
-                'sensor': dict({
-                  'suggested_display_precision': 3,
-                }),
-                'sensor.private': dict({
-                  'suggested_unit_of_measurement': 'kW',
-                }),
-              }),
-              'original_device_class': 'power',
-              'original_icon': 'mdi:flash',
-              'original_name': 'Current power consumption',
-              'platform': 'enphase_envoy',
-              'previous_unique_id': None,
-              'supported_features': 0,
-              'translation_key': 'current_power_consumption',
-              'unique_id': '<<envoyserial>>_consumption',
-              'unit_of_measurement': 'kW',
-            }),
-            'state': dict({
-              'attributes': dict({
-                'device_class': 'power',
-                'friendly_name': 'Envoy <<envoyserial>> Current power consumption',
-                'icon': 'mdi:flash',
-                'state_class': 'measurement',
-                'unit_of_measurement': 'kW',
-              }),
-              'entity_id': 'sensor.envoy_<<envoyserial>>_current_power_consumption',
-              'state': '1.234',
-            }),
-          }),
-          dict({
-            'entity': dict({
-              'aliases': list([
-              ]),
-              'area_id': None,
-              'capabilities': dict({
-                'state_class': 'total_increasing',
-              }),
-              'categories': dict({
-              }),
-              'config_entry_id': '45a36e55aaddb2007c5f6602e0c38e72',
-              'device_class': None,
-              'disabled_by': None,
-              'domain': 'sensor',
-              'entity_category': None,
-              'entity_id': 'sensor.envoy_<<envoyserial>>_energy_consumption_today',
-              'has_entity_name': True,
-              'hidden_by': None,
-              'icon': None,
-              'labels': list([
-              ]),
-              'name': None,
-              'options': dict({
-                'sensor': dict({
-                  'suggested_display_precision': 2,
-                }),
-                'sensor.private': dict({
-                  'suggested_unit_of_measurement': 'kWh',
-                }),
-              }),
-              'original_device_class': 'energy',
-              'original_icon': 'mdi:flash',
-              'original_name': 'Energy consumption today',
-              'platform': 'enphase_envoy',
-              'previous_unique_id': None,
-              'supported_features': 0,
-              'translation_key': 'daily_consumption',
-              'unique_id': '<<envoyserial>>_daily_consumption',
-              'unit_of_measurement': 'kWh',
-            }),
-            'state': dict({
-              'attributes': dict({
-                'device_class': 'energy',
-                'friendly_name': 'Envoy <<envoyserial>> Energy consumption today',
-                'icon': 'mdi:flash',
-                'state_class': 'total_increasing',
-                'unit_of_measurement': 'kWh',
-              }),
-              'entity_id': 'sensor.envoy_<<envoyserial>>_energy_consumption_today',
-              'state': '1.234',
-            }),
-          }),
-          dict({
-            'entity': dict({
-              'aliases': list([
-              ]),
-              'area_id': None,
-              'capabilities': None,
-              'categories': dict({
-              }),
-              'config_entry_id': '45a36e55aaddb2007c5f6602e0c38e72',
-              'device_class': None,
-              'disabled_by': None,
-              'domain': 'sensor',
-              'entity_category': None,
-              'entity_id': 'sensor.envoy_<<envoyserial>>_energy_consumption_last_seven_days',
-              'has_entity_name': True,
-              'hidden_by': None,
-              'icon': None,
-              'labels': list([
-              ]),
-              'name': None,
-              'options': dict({
-                'sensor': dict({
-                  'suggested_display_precision': 1,
-                }),
-                'sensor.private': dict({
-                  'suggested_unit_of_measurement': 'kWh',
-                }),
-              }),
-              'original_device_class': 'energy',
-              'original_icon': 'mdi:flash',
-              'original_name': 'Energy consumption last seven days',
-              'platform': 'enphase_envoy',
-              'previous_unique_id': None,
-              'supported_features': 0,
-              'translation_key': 'seven_days_consumption',
-              'unique_id': '<<envoyserial>>_seven_days_consumption',
-              'unit_of_measurement': 'kWh',
-            }),
-            'state': dict({
-              'attributes': dict({
-                'device_class': 'energy',
-                'friendly_name': 'Envoy <<envoyserial>> Energy consumption last seven days',
-                'icon': 'mdi:flash',
-                'unit_of_measurement': 'kWh',
-              }),
-              'entity_id': 'sensor.envoy_<<envoyserial>>_energy_consumption_last_seven_days',
-              'state': '1.234',
-            }),
-          }),
-          dict({
-            'entity': dict({
-              'aliases': list([
-              ]),
-              'area_id': None,
-              'capabilities': dict({
-                'state_class': 'total_increasing',
-              }),
-              'categories': dict({
-              }),
-              'config_entry_id': '45a36e55aaddb2007c5f6602e0c38e72',
-              'device_class': None,
-              'disabled_by': None,
-              'domain': 'sensor',
-              'entity_category': None,
-              'entity_id': 'sensor.envoy_<<envoyserial>>_lifetime_energy_consumption',
-              'has_entity_name': True,
-              'hidden_by': None,
-              'icon': None,
-              'labels': list([
-              ]),
-              'name': None,
-              'options': dict({
-                'sensor': dict({
-                  'suggested_display_precision': 3,
-                }),
-                'sensor.private': dict({
-                  'suggested_unit_of_measurement': 'MWh',
-                }),
-              }),
-              'original_device_class': 'energy',
-              'original_icon': 'mdi:flash',
-              'original_name': 'Lifetime energy consumption',
-              'platform': 'enphase_envoy',
-              'previous_unique_id': None,
-              'supported_features': 0,
-              'translation_key': 'lifetime_consumption',
-              'unique_id': '<<envoyserial>>_lifetime_consumption',
-              'unit_of_measurement': 'MWh',
-            }),
-            'state': dict({
-              'attributes': dict({
-                'device_class': 'energy',
-                'friendly_name': 'Envoy <<envoyserial>> Lifetime energy consumption',
-                'icon': 'mdi:flash',
-                'state_class': 'total_increasing',
-                'unit_of_measurement': 'MWh',
-              }),
-              'entity_id': 'sensor.envoy_<<envoyserial>>_lifetime_energy_consumption',
-              'state': '0.00<<envoyserial>>',
-            }),
-          }),
-          dict({
-            'entity': dict({
-              'aliases': list([
-              ]),
-              'area_id': None,
-              'capabilities': dict({
-                'state_class': 'measurement',
-              }),
-              'categories': dict({
-              }),
-              'config_entry_id': '45a36e55aaddb2007c5f6602e0c38e72',
-              'device_class': None,
-              'disabled_by': 'integration',
-              'domain': 'sensor',
-              'entity_category': None,
-              'entity_id': 'sensor.envoy_<<envoyserial>>_current_power_production_l1',
-              'has_entity_name': True,
-              'hidden_by': None,
-              'icon': None,
-              'labels': list([
-              ]),
-              'name': None,
-              'options': dict({
-                'sensor.private': dict({
-                  'suggested_unit_of_measurement': 'kW',
-                }),
-              }),
-              'original_device_class': 'power',
-              'original_icon': 'mdi:flash',
-              'original_name': 'Current power production l1',
-              'platform': 'enphase_envoy',
-              'previous_unique_id': None,
-              'supported_features': 0,
-              'translation_key': 'current_power_production_phase',
-              'unique_id': '<<envoyserial>>_production_l1',
-              'unit_of_measurement': 'kW',
-            }),
-            'state': None,
-          }),
-          dict({
-            'entity': dict({
-              'aliases': list([
-              ]),
-              'area_id': None,
-              'capabilities': dict({
-                'state_class': 'total_increasing',
-              }),
-              'categories': dict({
-              }),
-              'config_entry_id': '45a36e55aaddb2007c5f6602e0c38e72',
-              'device_class': None,
-              'disabled_by': 'integration',
-              'domain': 'sensor',
-              'entity_category': None,
-              'entity_id': 'sensor.envoy_<<envoyserial>>_energy_production_today_l1',
-              'has_entity_name': True,
-              'hidden_by': None,
-              'icon': None,
-              'labels': list([
-              ]),
-              'name': None,
-              'options': dict({
-                'sensor.private': dict({
-                  'suggested_unit_of_measurement': 'kWh',
-                }),
-              }),
-              'original_device_class': 'energy',
-              'original_icon': 'mdi:flash',
-              'original_name': 'Energy production today l1',
-              'platform': 'enphase_envoy',
-              'previous_unique_id': None,
-              'supported_features': 0,
-              'translation_key': 'daily_production_phase',
-              'unique_id': '<<envoyserial>>_daily_production_l1',
-              'unit_of_measurement': 'kWh',
-            }),
-            'state': None,
-          }),
-          dict({
-            'entity': dict({
-              'aliases': list([
-              ]),
-              'area_id': None,
-              'capabilities': None,
-              'categories': dict({
-              }),
-              'config_entry_id': '45a36e55aaddb2007c5f6602e0c38e72',
-              'device_class': None,
-              'disabled_by': 'integration',
-              'domain': 'sensor',
-              'entity_category': None,
-              'entity_id': 'sensor.envoy_<<envoyserial>>_energy_production_last_seven_days_l1',
-              'has_entity_name': True,
-              'hidden_by': None,
-              'icon': None,
-              'labels': list([
-              ]),
-              'name': None,
-              'options': dict({
-                'sensor.private': dict({
-                  'suggested_unit_of_measurement': 'kWh',
-                }),
-              }),
-              'original_device_class': 'energy',
-              'original_icon': 'mdi:flash',
-              'original_name': 'Energy production last seven days l1',
-              'platform': 'enphase_envoy',
-              'previous_unique_id': None,
-              'supported_features': 0,
-              'translation_key': 'seven_days_production_phase',
-              'unique_id': '<<envoyserial>>_seven_days_production_l1',
-              'unit_of_measurement': 'kWh',
-            }),
-            'state': None,
-          }),
-          dict({
-            'entity': dict({
-              'aliases': list([
-              ]),
-              'area_id': None,
-              'capabilities': dict({
-                'state_class': 'total_increasing',
-              }),
-              'categories': dict({
-              }),
-              'config_entry_id': '45a36e55aaddb2007c5f6602e0c38e72',
-              'device_class': None,
-              'disabled_by': 'integration',
-              'domain': 'sensor',
-              'entity_category': None,
-              'entity_id': 'sensor.envoy_<<envoyserial>>_lifetime_energy_production_l1',
-              'has_entity_name': True,
-              'hidden_by': None,
-              'icon': None,
-              'labels': list([
-              ]),
-              'name': None,
-              'options': dict({
-                'sensor.private': dict({
-                  'suggested_unit_of_measurement': 'MWh',
-                }),
-              }),
-              'original_device_class': 'energy',
-              'original_icon': 'mdi:flash',
-              'original_name': 'Lifetime energy production l1',
-              'platform': 'enphase_envoy',
-              'previous_unique_id': None,
-              'supported_features': 0,
-              'translation_key': 'lifetime_production_phase',
-              'unique_id': '<<envoyserial>>_lifetime_production_l1',
-              'unit_of_measurement': 'MWh',
-            }),
-            'state': None,
-          }),
-          dict({
-            'entity': dict({
-              'aliases': list([
-              ]),
-              'area_id': None,
-              'capabilities': dict({
-                'state_class': 'measurement',
-              }),
-              'categories': dict({
-              }),
-              'config_entry_id': '45a36e55aaddb2007c5f6602e0c38e72',
-              'device_class': None,
-              'disabled_by': 'integration',
-              'domain': 'sensor',
-              'entity_category': None,
-              'entity_id': 'sensor.envoy_<<envoyserial>>_current_power_production_l2',
-              'has_entity_name': True,
-              'hidden_by': None,
-              'icon': None,
-              'labels': list([
-              ]),
-              'name': None,
-              'options': dict({
-                'sensor.private': dict({
-                  'suggested_unit_of_measurement': 'kW',
-                }),
-              }),
-              'original_device_class': 'power',
-              'original_icon': 'mdi:flash',
-              'original_name': 'Current power production l2',
-              'platform': 'enphase_envoy',
-              'previous_unique_id': None,
-              'supported_features': 0,
-              'translation_key': 'current_power_production_phase',
-              'unique_id': '<<envoyserial>>_production_l2',
-              'unit_of_measurement': 'kW',
-            }),
-            'state': None,
-          }),
-          dict({
-            'entity': dict({
-              'aliases': list([
-              ]),
-              'area_id': None,
-              'capabilities': dict({
-                'state_class': 'total_increasing',
-              }),
-              'categories': dict({
-              }),
-              'config_entry_id': '45a36e55aaddb2007c5f6602e0c38e72',
-              'device_class': None,
-              'disabled_by': 'integration',
-              'domain': 'sensor',
-              'entity_category': None,
-              'entity_id': 'sensor.envoy_<<envoyserial>>_energy_production_today_l2',
-              'has_entity_name': True,
-              'hidden_by': None,
-              'icon': None,
-              'labels': list([
-              ]),
-              'name': None,
-              'options': dict({
-                'sensor.private': dict({
-                  'suggested_unit_of_measurement': 'kWh',
-                }),
-              }),
-              'original_device_class': 'energy',
-              'original_icon': 'mdi:flash',
-              'original_name': 'Energy production today l2',
-              'platform': 'enphase_envoy',
-              'previous_unique_id': None,
-              'supported_features': 0,
-              'translation_key': 'daily_production_phase',
-              'unique_id': '<<envoyserial>>_daily_production_l2',
-              'unit_of_measurement': 'kWh',
-            }),
-            'state': None,
-          }),
-          dict({
-            'entity': dict({
-              'aliases': list([
-              ]),
-              'area_id': None,
-              'capabilities': None,
-              'categories': dict({
-              }),
-              'config_entry_id': '45a36e55aaddb2007c5f6602e0c38e72',
-              'device_class': None,
-              'disabled_by': 'integration',
-              'domain': 'sensor',
-              'entity_category': None,
-              'entity_id': 'sensor.envoy_<<envoyserial>>_energy_production_last_seven_days_l2',
-              'has_entity_name': True,
-              'hidden_by': None,
-              'icon': None,
-              'labels': list([
-              ]),
-              'name': None,
-              'options': dict({
-                'sensor.private': dict({
-                  'suggested_unit_of_measurement': 'kWh',
-                }),
-              }),
-              'original_device_class': 'energy',
-              'original_icon': 'mdi:flash',
-              'original_name': 'Energy production last seven days l2',
-              'platform': 'enphase_envoy',
-              'previous_unique_id': None,
-              'supported_features': 0,
-              'translation_key': 'seven_days_production_phase',
-              'unique_id': '<<envoyserial>>_seven_days_production_l2',
-              'unit_of_measurement': 'kWh',
-            }),
-            'state': None,
-          }),
-          dict({
-            'entity': dict({
-              'aliases': list([
-              ]),
-              'area_id': None,
-              'capabilities': dict({
-                'state_class': 'total_increasing',
-              }),
-              'categories': dict({
-              }),
-              'config_entry_id': '45a36e55aaddb2007c5f6602e0c38e72',
-              'device_class': None,
-              'disabled_by': 'integration',
-              'domain': 'sensor',
-              'entity_category': None,
-              'entity_id': 'sensor.envoy_<<envoyserial>>_lifetime_energy_production_l2',
-              'has_entity_name': True,
-              'hidden_by': None,
-              'icon': None,
-              'labels': list([
-              ]),
-              'name': None,
-              'options': dict({
-                'sensor.private': dict({
-                  'suggested_unit_of_measurement': 'MWh',
-                }),
-              }),
-              'original_device_class': 'energy',
-              'original_icon': 'mdi:flash',
-              'original_name': 'Lifetime energy production l2',
-              'platform': 'enphase_envoy',
-              'previous_unique_id': None,
-              'supported_features': 0,
-              'translation_key': 'lifetime_production_phase',
-              'unique_id': '<<envoyserial>>_lifetime_production_l2',
-              'unit_of_measurement': 'MWh',
-            }),
-            'state': None,
-          }),
-          dict({
-            'entity': dict({
-              'aliases': list([
-              ]),
-              'area_id': None,
-              'capabilities': dict({
-                'state_class': 'measurement',
-              }),
-              'categories': dict({
-              }),
-              'config_entry_id': '45a36e55aaddb2007c5f6602e0c38e72',
-              'device_class': None,
-              'disabled_by': 'integration',
-              'domain': 'sensor',
-              'entity_category': None,
-              'entity_id': 'sensor.envoy_<<envoyserial>>_current_power_production_l3',
-              'has_entity_name': True,
-              'hidden_by': None,
-              'icon': None,
-              'labels': list([
-              ]),
-              'name': None,
-              'options': dict({
-                'sensor.private': dict({
-                  'suggested_unit_of_measurement': 'kW',
-                }),
-              }),
-              'original_device_class': 'power',
-              'original_icon': 'mdi:flash',
-              'original_name': 'Current power production l3',
-              'platform': 'enphase_envoy',
-              'previous_unique_id': None,
-              'supported_features': 0,
-              'translation_key': 'current_power_production_phase',
-              'unique_id': '<<envoyserial>>_production_l3',
-              'unit_of_measurement': 'kW',
-            }),
-            'state': None,
-          }),
-          dict({
-            'entity': dict({
-              'aliases': list([
-              ]),
-              'area_id': None,
-              'capabilities': dict({
-                'state_class': 'total_increasing',
-              }),
-              'categories': dict({
-              }),
-              'config_entry_id': '45a36e55aaddb2007c5f6602e0c38e72',
-              'device_class': None,
-              'disabled_by': 'integration',
-              'domain': 'sensor',
-              'entity_category': None,
-              'entity_id': 'sensor.envoy_<<envoyserial>>_energy_production_today_l3',
-              'has_entity_name': True,
-              'hidden_by': None,
-              'icon': None,
-              'labels': list([
-              ]),
-              'name': None,
-              'options': dict({
-                'sensor.private': dict({
-                  'suggested_unit_of_measurement': 'kWh',
-                }),
-              }),
-              'original_device_class': 'energy',
-              'original_icon': 'mdi:flash',
-              'original_name': 'Energy production today l3',
-              'platform': 'enphase_envoy',
-              'previous_unique_id': None,
-              'supported_features': 0,
-              'translation_key': 'daily_production_phase',
-              'unique_id': '<<envoyserial>>_daily_production_l3',
-              'unit_of_measurement': 'kWh',
-            }),
-            'state': None,
-          }),
-          dict({
-            'entity': dict({
-              'aliases': list([
-              ]),
-              'area_id': None,
-              'capabilities': None,
-              'categories': dict({
-              }),
-              'config_entry_id': '45a36e55aaddb2007c5f6602e0c38e72',
-              'device_class': None,
-              'disabled_by': 'integration',
-              'domain': 'sensor',
-              'entity_category': None,
-              'entity_id': 'sensor.envoy_<<envoyserial>>_energy_production_last_seven_days_l3',
-              'has_entity_name': True,
-              'hidden_by': None,
-              'icon': None,
-              'labels': list([
-              ]),
-              'name': None,
-              'options': dict({
-                'sensor.private': dict({
-                  'suggested_unit_of_measurement': 'kWh',
-                }),
-              }),
-              'original_device_class': 'energy',
-              'original_icon': 'mdi:flash',
-              'original_name': 'Energy production last seven days l3',
-              'platform': 'enphase_envoy',
-              'previous_unique_id': None,
-              'supported_features': 0,
-              'translation_key': 'seven_days_production_phase',
-              'unique_id': '<<envoyserial>>_seven_days_production_l3',
-              'unit_of_measurement': 'kWh',
-            }),
-            'state': None,
-          }),
-          dict({
-            'entity': dict({
-              'aliases': list([
-              ]),
-              'area_id': None,
-              'capabilities': dict({
-                'state_class': 'total_increasing',
-              }),
-              'categories': dict({
-              }),
-              'config_entry_id': '45a36e55aaddb2007c5f6602e0c38e72',
-              'device_class': None,
-              'disabled_by': 'integration',
-              'domain': 'sensor',
-              'entity_category': None,
-              'entity_id': 'sensor.envoy_<<envoyserial>>_lifetime_energy_production_l3',
-              'has_entity_name': True,
-              'hidden_by': None,
-              'icon': None,
-              'labels': list([
-              ]),
-              'name': None,
-              'options': dict({
-                'sensor.private': dict({
-                  'suggested_unit_of_measurement': 'MWh',
-                }),
-              }),
-              'original_device_class': 'energy',
-              'original_icon': 'mdi:flash',
-              'original_name': 'Lifetime energy production l3',
-              'platform': 'enphase_envoy',
-              'previous_unique_id': None,
-              'supported_features': 0,
-              'translation_key': 'lifetime_production_phase',
-              'unique_id': '<<envoyserial>>_lifetime_production_l3',
-              'unit_of_measurement': 'MWh',
-            }),
-            'state': None,
-          }),
-          dict({
-            'entity': dict({
-              'aliases': list([
-              ]),
-              'area_id': None,
-              'capabilities': dict({
-                'state_class': 'measurement',
-              }),
-              'categories': dict({
-              }),
-              'config_entry_id': '45a36e55aaddb2007c5f6602e0c38e72',
-              'device_class': None,
-              'disabled_by': 'integration',
-              'domain': 'sensor',
-              'entity_category': None,
-              'entity_id': 'sensor.envoy_<<envoyserial>>_current_power_consumption_l1',
-              'has_entity_name': True,
-              'hidden_by': None,
-              'icon': None,
-              'labels': list([
-              ]),
-              'name': None,
-              'options': dict({
-                'sensor.private': dict({
-                  'suggested_unit_of_measurement': 'kW',
-                }),
-              }),
-              'original_device_class': 'power',
-              'original_icon': 'mdi:flash',
-              'original_name': 'Current power consumption l1',
-              'platform': 'enphase_envoy',
-              'previous_unique_id': None,
-              'supported_features': 0,
-              'translation_key': 'current_power_consumption_phase',
-              'unique_id': '<<envoyserial>>_consumption_l1',
-              'unit_of_measurement': 'kW',
-            }),
-            'state': None,
-          }),
-          dict({
-            'entity': dict({
-              'aliases': list([
-              ]),
-              'area_id': None,
-              'capabilities': dict({
-                'state_class': 'total_increasing',
-              }),
-              'categories': dict({
-              }),
-              'config_entry_id': '45a36e55aaddb2007c5f6602e0c38e72',
-              'device_class': None,
-              'disabled_by': 'integration',
-              'domain': 'sensor',
-              'entity_category': None,
-              'entity_id': 'sensor.envoy_<<envoyserial>>_energy_consumption_today_l1',
-              'has_entity_name': True,
-              'hidden_by': None,
-              'icon': None,
-              'labels': list([
-              ]),
-              'name': None,
-              'options': dict({
-                'sensor.private': dict({
-                  'suggested_unit_of_measurement': 'kWh',
-                }),
-              }),
-              'original_device_class': 'energy',
-              'original_icon': 'mdi:flash',
-              'original_name': 'Energy consumption today l1',
-              'platform': 'enphase_envoy',
-              'previous_unique_id': None,
-              'supported_features': 0,
-              'translation_key': 'daily_consumption_phase',
-              'unique_id': '<<envoyserial>>_daily_consumption_l1',
-              'unit_of_measurement': 'kWh',
-            }),
-            'state': None,
-          }),
-          dict({
-            'entity': dict({
-              'aliases': list([
-              ]),
-              'area_id': None,
-              'capabilities': None,
-              'categories': dict({
-              }),
-              'config_entry_id': '45a36e55aaddb2007c5f6602e0c38e72',
-              'device_class': None,
-              'disabled_by': 'integration',
-              'domain': 'sensor',
-              'entity_category': None,
-              'entity_id': 'sensor.envoy_<<envoyserial>>_energy_consumption_last_seven_days_l1',
-              'has_entity_name': True,
-              'hidden_by': None,
-              'icon': None,
-              'labels': list([
-              ]),
-              'name': None,
-              'options': dict({
-                'sensor.private': dict({
-                  'suggested_unit_of_measurement': 'kWh',
-                }),
-              }),
-              'original_device_class': 'energy',
-              'original_icon': 'mdi:flash',
-              'original_name': 'Energy consumption last seven days l1',
-              'platform': 'enphase_envoy',
-              'previous_unique_id': None,
-              'supported_features': 0,
-              'translation_key': 'seven_days_consumption_phase',
-              'unique_id': '<<envoyserial>>_seven_days_consumption_l1',
-              'unit_of_measurement': 'kWh',
-            }),
-            'state': None,
-          }),
-          dict({
-            'entity': dict({
-              'aliases': list([
-              ]),
-              'area_id': None,
-              'capabilities': dict({
-                'state_class': 'total_increasing',
-              }),
-              'categories': dict({
-              }),
-              'config_entry_id': '45a36e55aaddb2007c5f6602e0c38e72',
-              'device_class': None,
-              'disabled_by': 'integration',
-              'domain': 'sensor',
-              'entity_category': None,
-              'entity_id': 'sensor.envoy_<<envoyserial>>_lifetime_energy_consumption_l1',
-              'has_entity_name': True,
-              'hidden_by': None,
-              'icon': None,
-              'labels': list([
-              ]),
-              'name': None,
-              'options': dict({
-                'sensor.private': dict({
-                  'suggested_unit_of_measurement': 'MWh',
-                }),
-              }),
-              'original_device_class': 'energy',
-              'original_icon': 'mdi:flash',
-              'original_name': 'Lifetime energy consumption l1',
-              'platform': 'enphase_envoy',
-              'previous_unique_id': None,
-              'supported_features': 0,
-              'translation_key': 'lifetime_consumption_phase',
-              'unique_id': '<<envoyserial>>_lifetime_consumption_l1',
-              'unit_of_measurement': 'MWh',
-            }),
-            'state': None,
-          }),
-          dict({
-            'entity': dict({
-              'aliases': list([
-              ]),
-              'area_id': None,
-              'capabilities': dict({
-                'state_class': 'measurement',
-              }),
-              'categories': dict({
-              }),
-              'config_entry_id': '45a36e55aaddb2007c5f6602e0c38e72',
-              'device_class': None,
-              'disabled_by': 'integration',
-              'domain': 'sensor',
-              'entity_category': None,
-              'entity_id': 'sensor.envoy_<<envoyserial>>_current_power_consumption_l2',
-              'has_entity_name': True,
-              'hidden_by': None,
-              'icon': None,
-              'labels': list([
-              ]),
-              'name': None,
-              'options': dict({
-                'sensor.private': dict({
-                  'suggested_unit_of_measurement': 'kW',
-                }),
-              }),
-              'original_device_class': 'power',
-              'original_icon': 'mdi:flash',
-              'original_name': 'Current power consumption l2',
-              'platform': 'enphase_envoy',
-              'previous_unique_id': None,
-              'supported_features': 0,
-              'translation_key': 'current_power_consumption_phase',
-              'unique_id': '<<envoyserial>>_consumption_l2',
-              'unit_of_measurement': 'kW',
-            }),
-            'state': None,
-          }),
-          dict({
-            'entity': dict({
-              'aliases': list([
-              ]),
-              'area_id': None,
-              'capabilities': dict({
-                'state_class': 'total_increasing',
-              }),
-              'categories': dict({
-              }),
-              'config_entry_id': '45a36e55aaddb2007c5f6602e0c38e72',
-              'device_class': None,
-              'disabled_by': 'integration',
-              'domain': 'sensor',
-              'entity_category': None,
-              'entity_id': 'sensor.envoy_<<envoyserial>>_energy_consumption_today_l2',
-              'has_entity_name': True,
-              'hidden_by': None,
-              'icon': None,
-              'labels': list([
-              ]),
-              'name': None,
-              'options': dict({
-                'sensor.private': dict({
-                  'suggested_unit_of_measurement': 'kWh',
-                }),
-              }),
-              'original_device_class': 'energy',
-              'original_icon': 'mdi:flash',
-              'original_name': 'Energy consumption today l2',
-              'platform': 'enphase_envoy',
-              'previous_unique_id': None,
-              'supported_features': 0,
-              'translation_key': 'daily_consumption_phase',
-              'unique_id': '<<envoyserial>>_daily_consumption_l2',
-              'unit_of_measurement': 'kWh',
-            }),
-            'state': None,
-          }),
-          dict({
-            'entity': dict({
-              'aliases': list([
-              ]),
-              'area_id': None,
-              'capabilities': None,
-              'categories': dict({
-              }),
-              'config_entry_id': '45a36e55aaddb2007c5f6602e0c38e72',
-              'device_class': None,
-              'disabled_by': 'integration',
-              'domain': 'sensor',
-              'entity_category': None,
-              'entity_id': 'sensor.envoy_<<envoyserial>>_energy_consumption_last_seven_days_l2',
-              'has_entity_name': True,
-              'hidden_by': None,
-              'icon': None,
-              'labels': list([
-              ]),
-              'name': None,
-              'options': dict({
-                'sensor.private': dict({
-                  'suggested_unit_of_measurement': 'kWh',
-                }),
-              }),
-              'original_device_class': 'energy',
-              'original_icon': 'mdi:flash',
-              'original_name': 'Energy consumption last seven days l2',
-              'platform': 'enphase_envoy',
-              'previous_unique_id': None,
-              'supported_features': 0,
-              'translation_key': 'seven_days_consumption_phase',
-              'unique_id': '<<envoyserial>>_seven_days_consumption_l2',
-              'unit_of_measurement': 'kWh',
-            }),
-            'state': None,
-          }),
-          dict({
-            'entity': dict({
-              'aliases': list([
-              ]),
-              'area_id': None,
-              'capabilities': dict({
-                'state_class': 'total_increasing',
-              }),
-              'categories': dict({
-              }),
-              'config_entry_id': '45a36e55aaddb2007c5f6602e0c38e72',
-              'device_class': None,
-              'disabled_by': 'integration',
-              'domain': 'sensor',
-              'entity_category': None,
-              'entity_id': 'sensor.envoy_<<envoyserial>>_lifetime_energy_consumption_l2',
-              'has_entity_name': True,
-              'hidden_by': None,
-              'icon': None,
-              'labels': list([
-              ]),
-              'name': None,
-              'options': dict({
-                'sensor.private': dict({
-                  'suggested_unit_of_measurement': 'MWh',
-                }),
-              }),
-              'original_device_class': 'energy',
-              'original_icon': 'mdi:flash',
-              'original_name': 'Lifetime energy consumption l2',
-              'platform': 'enphase_envoy',
-              'previous_unique_id': None,
-              'supported_features': 0,
-              'translation_key': 'lifetime_consumption_phase',
-              'unique_id': '<<envoyserial>>_lifetime_consumption_l2',
-              'unit_of_measurement': 'MWh',
-            }),
-            'state': None,
-          }),
-          dict({
-            'entity': dict({
-              'aliases': list([
-              ]),
-              'area_id': None,
-              'capabilities': dict({
-                'state_class': 'measurement',
-              }),
-              'categories': dict({
-              }),
-              'config_entry_id': '45a36e55aaddb2007c5f6602e0c38e72',
-              'device_class': None,
-              'disabled_by': 'integration',
-              'domain': 'sensor',
-              'entity_category': None,
-              'entity_id': 'sensor.envoy_<<envoyserial>>_current_power_consumption_l3',
-              'has_entity_name': True,
-              'hidden_by': None,
-              'icon': None,
-              'labels': list([
-              ]),
-              'name': None,
-              'options': dict({
-                'sensor.private': dict({
-                  'suggested_unit_of_measurement': 'kW',
-                }),
-              }),
-              'original_device_class': 'power',
-              'original_icon': 'mdi:flash',
-              'original_name': 'Current power consumption l3',
-              'platform': 'enphase_envoy',
-              'previous_unique_id': None,
-              'supported_features': 0,
-              'translation_key': 'current_power_consumption_phase',
-              'unique_id': '<<envoyserial>>_consumption_l3',
-              'unit_of_measurement': 'kW',
-            }),
-            'state': None,
-          }),
-          dict({
-            'entity': dict({
-              'aliases': list([
-              ]),
-              'area_id': None,
-              'capabilities': dict({
-                'state_class': 'total_increasing',
-              }),
-              'categories': dict({
-              }),
-              'config_entry_id': '45a36e55aaddb2007c5f6602e0c38e72',
-              'device_class': None,
-              'disabled_by': 'integration',
-              'domain': 'sensor',
-              'entity_category': None,
-              'entity_id': 'sensor.envoy_<<envoyserial>>_energy_consumption_today_l3',
-              'has_entity_name': True,
-              'hidden_by': None,
-              'icon': None,
-              'labels': list([
-              ]),
-              'name': None,
-              'options': dict({
-                'sensor.private': dict({
-                  'suggested_unit_of_measurement': 'kWh',
-                }),
-              }),
-              'original_device_class': 'energy',
-              'original_icon': 'mdi:flash',
-              'original_name': 'Energy consumption today l3',
-              'platform': 'enphase_envoy',
-              'previous_unique_id': None,
-              'supported_features': 0,
-              'translation_key': 'daily_consumption_phase',
-              'unique_id': '<<envoyserial>>_daily_consumption_l3',
-              'unit_of_measurement': 'kWh',
-            }),
-            'state': None,
-          }),
-          dict({
-            'entity': dict({
-              'aliases': list([
-              ]),
-              'area_id': None,
-              'capabilities': None,
-              'categories': dict({
-              }),
-              'config_entry_id': '45a36e55aaddb2007c5f6602e0c38e72',
-              'device_class': None,
-              'disabled_by': 'integration',
-              'domain': 'sensor',
-              'entity_category': None,
-              'entity_id': 'sensor.envoy_<<envoyserial>>_energy_consumption_last_seven_days_l3',
-              'has_entity_name': True,
-              'hidden_by': None,
-              'icon': None,
-              'labels': list([
-              ]),
-              'name': None,
-              'options': dict({
-                'sensor.private': dict({
-                  'suggested_unit_of_measurement': 'kWh',
-                }),
-              }),
-              'original_device_class': 'energy',
-              'original_icon': 'mdi:flash',
-              'original_name': 'Energy consumption last seven days l3',
-              'platform': 'enphase_envoy',
-              'previous_unique_id': None,
-              'supported_features': 0,
-              'translation_key': 'seven_days_consumption_phase',
-              'unique_id': '<<envoyserial>>_seven_days_consumption_l3',
-              'unit_of_measurement': 'kWh',
-            }),
-            'state': None,
-          }),
-          dict({
-            'entity': dict({
-              'aliases': list([
-              ]),
-              'area_id': None,
-              'capabilities': dict({
-                'state_class': 'total_increasing',
-              }),
-              'categories': dict({
-              }),
-              'config_entry_id': '45a36e55aaddb2007c5f6602e0c38e72',
-              'device_class': None,
-              'disabled_by': 'integration',
-              'domain': 'sensor',
-              'entity_category': None,
-              'entity_id': 'sensor.envoy_<<envoyserial>>_lifetime_energy_consumption_l3',
-              'has_entity_name': True,
-              'hidden_by': None,
-              'icon': None,
-              'labels': list([
-              ]),
-              'name': None,
-              'options': dict({
-                'sensor.private': dict({
-                  'suggested_unit_of_measurement': 'MWh',
-                }),
-              }),
-              'original_device_class': 'energy',
-              'original_icon': 'mdi:flash',
-              'original_name': 'Lifetime energy consumption l3',
-              'platform': 'enphase_envoy',
-              'previous_unique_id': None,
-              'supported_features': 0,
-              'translation_key': 'lifetime_consumption_phase',
-              'unique_id': '<<envoyserial>>_lifetime_consumption_l3',
-              'unit_of_measurement': 'MWh',
-            }),
-            'state': None,
-          }),
-          dict({
-            'entity': dict({
-              'aliases': list([
-              ]),
-              'area_id': None,
-              'capabilities': dict({
-                'state_class': 'total_increasing',
-              }),
-              'categories': dict({
-              }),
-              'config_entry_id': '45a36e55aaddb2007c5f6602e0c38e72',
-              'device_class': None,
-              'disabled_by': None,
-              'domain': 'sensor',
-              'entity_category': None,
-              'entity_id': 'sensor.envoy_<<envoyserial>>_lifetime_net_energy_consumption',
-              'has_entity_name': True,
-              'hidden_by': None,
-              'icon': None,
-              'labels': list([
-              ]),
-              'name': None,
-              'options': dict({
-                'sensor': dict({
-                  'suggested_display_precision': 3,
-                }),
-                'sensor.private': dict({
-                  'suggested_unit_of_measurement': 'MWh',
-                }),
-              }),
-              'original_device_class': 'energy',
-              'original_icon': 'mdi:flash',
-              'original_name': 'Lifetime net energy consumption',
-              'platform': 'enphase_envoy',
-              'previous_unique_id': None,
-              'supported_features': 0,
-              'translation_key': 'lifetime_net_consumption',
-              'unique_id': '<<envoyserial>>_lifetime_net_consumption',
-              'unit_of_measurement': 'MWh',
-            }),
-            'state': dict({
-              'attributes': dict({
-                'device_class': 'energy',
-                'friendly_name': 'Envoy <<envoyserial>> Lifetime net energy consumption',
-                'icon': 'mdi:flash',
-                'state_class': 'total_increasing',
-                'unit_of_measurement': 'MWh',
-              }),
-              'entity_id': 'sensor.envoy_<<envoyserial>>_lifetime_net_energy_consumption',
-              'state': '0.02<<envoyserial>>',
-            }),
-          }),
-          dict({
-            'entity': dict({
-              'aliases': list([
-              ]),
-              'area_id': None,
-              'capabilities': dict({
-                'state_class': 'total_increasing',
-              }),
-              'categories': dict({
-              }),
-              'config_entry_id': '45a36e55aaddb2007c5f6602e0c38e72',
-              'device_class': None,
-              'disabled_by': None,
-              'domain': 'sensor',
-              'entity_category': None,
-              'entity_id': 'sensor.envoy_<<envoyserial>>_lifetime_net_energy_production',
-              'has_entity_name': True,
-              'hidden_by': None,
-              'icon': None,
-              'labels': list([
-              ]),
-              'name': None,
-              'options': dict({
-                'sensor': dict({
-                  'suggested_display_precision': 3,
-                }),
-                'sensor.private': dict({
-                  'suggested_unit_of_measurement': 'MWh',
-                }),
-              }),
-              'original_device_class': 'energy',
-              'original_icon': 'mdi:flash',
-              'original_name': 'Lifetime net energy production',
-              'platform': 'enphase_envoy',
-              'previous_unique_id': None,
-              'supported_features': 0,
-              'translation_key': 'lifetime_net_production',
-              'unique_id': '<<envoyserial>>_lifetime_net_production',
-              'unit_of_measurement': 'MWh',
-            }),
-            'state': dict({
-              'attributes': dict({
-                'device_class': 'energy',
-                'friendly_name': 'Envoy <<envoyserial>> Lifetime net energy production',
-                'icon': 'mdi:flash',
-                'state_class': 'total_increasing',
-                'unit_of_measurement': 'MWh',
-              }),
-              'entity_id': 'sensor.envoy_<<envoyserial>>_lifetime_net_energy_production',
-              'state': '0.022345',
-            }),
-          }),
-          dict({
-            'entity': dict({
-              'aliases': list([
-              ]),
-              'area_id': None,
-              'capabilities': dict({
-                'state_class': 'measurement',
-              }),
-              'categories': dict({
-              }),
-              'config_entry_id': '45a36e55aaddb2007c5f6602e0c38e72',
-              'device_class': None,
-              'disabled_by': None,
-              'domain': 'sensor',
-              'entity_category': None,
-              'entity_id': 'sensor.envoy_<<envoyserial>>_current_net_power_consumption',
-              'has_entity_name': True,
-              'hidden_by': None,
-              'icon': None,
-              'labels': list([
-              ]),
-              'name': None,
-              'options': dict({
-                'sensor': dict({
-                  'suggested_display_precision': 3,
-                }),
-                'sensor.private': dict({
-                  'suggested_unit_of_measurement': 'kW',
-                }),
-              }),
-              'original_device_class': 'power',
-              'original_icon': 'mdi:flash',
-              'original_name': 'Current net power consumption',
-              'platform': 'enphase_envoy',
-              'previous_unique_id': None,
-              'supported_features': 0,
-              'translation_key': 'net_consumption',
-              'unique_id': '<<envoyserial>>_net_consumption',
-              'unit_of_measurement': 'kW',
-            }),
-            'state': dict({
-              'attributes': dict({
-                'device_class': 'power',
-                'friendly_name': 'Envoy <<envoyserial>> Current net power consumption',
-                'icon': 'mdi:flash',
-                'state_class': 'measurement',
-                'unit_of_measurement': 'kW',
-              }),
-              'entity_id': 'sensor.envoy_<<envoyserial>>_current_net_power_consumption',
-              'state': '0.101',
-            }),
-          }),
-          dict({
-            'entity': dict({
-              'aliases': list([
-              ]),
-              'area_id': None,
-              'capabilities': dict({
-                'state_class': 'measurement',
-              }),
-              'categories': dict({
-              }),
-              'config_entry_id': '45a36e55aaddb2007c5f6602e0c38e72',
-              'device_class': None,
-              'disabled_by': 'integration',
-              'domain': 'sensor',
-              'entity_category': None,
-              'entity_id': 'sensor.envoy_<<envoyserial>>_frequency_net_consumption_ct',
-              'has_entity_name': True,
-              'hidden_by': None,
-              'icon': None,
-              'labels': list([
-              ]),
-              'name': None,
-              'options': dict({
-              }),
-              'original_device_class': 'frequency',
-              'original_icon': 'mdi:flash',
-              'original_name': 'Frequency net consumption CT',
-              'platform': 'enphase_envoy',
-              'previous_unique_id': None,
-              'supported_features': 0,
-              'translation_key': 'net_ct_frequency',
-              'unique_id': '<<envoyserial>>_frequency',
-              'unit_of_measurement': 'Hz',
-            }),
-            'state': None,
-          }),
-          dict({
-            'entity': dict({
-              'aliases': list([
-              ]),
-              'area_id': None,
-              'capabilities': dict({
-                'state_class': 'measurement',
-              }),
-              'categories': dict({
-              }),
-              'config_entry_id': '45a36e55aaddb2007c5f6602e0c38e72',
-              'device_class': None,
-              'disabled_by': 'integration',
-              'domain': 'sensor',
-              'entity_category': None,
-              'entity_id': 'sensor.envoy_<<envoyserial>>_voltage_net_consumption_ct',
-              'has_entity_name': True,
-              'hidden_by': None,
-              'icon': None,
-              'labels': list([
-              ]),
-              'name': None,
-              'options': dict({
-                'sensor.private': dict({
-                  'suggested_unit_of_measurement': 'V',
-                }),
-              }),
-              'original_device_class': 'voltage',
-              'original_icon': 'mdi:flash',
-              'original_name': 'Voltage net consumption CT',
-              'platform': 'enphase_envoy',
-              'previous_unique_id': None,
-              'supported_features': 0,
-              'translation_key': 'net_ct_voltage',
-              'unique_id': '<<envoyserial>>_voltage',
-              'unit_of_measurement': 'V',
-            }),
-            'state': None,
-          }),
-          dict({
-            'entity': dict({
-              'aliases': list([
-              ]),
-              'area_id': None,
-              'capabilities': dict({
-                'options': list([
-                  'normal',
-                  'not-metering',
-                  'check-wiring',
-                ]),
-              }),
-              'categories': dict({
-              }),
-              'config_entry_id': '45a36e55aaddb2007c5f6602e0c38e72',
-              'device_class': None,
-              'disabled_by': 'integration',
-              'domain': 'sensor',
-              'entity_category': None,
-              'entity_id': 'sensor.envoy_<<envoyserial>>_metering_status_net_consumption_ct',
-              'has_entity_name': True,
-              'hidden_by': None,
-              'icon': None,
-              'labels': list([
-              ]),
-              'name': None,
-              'options': dict({
-              }),
-              'original_device_class': 'enum',
-              'original_icon': 'mdi:flash',
-              'original_name': 'Metering status net consumption CT',
-              'platform': 'enphase_envoy',
-              'previous_unique_id': None,
-              'supported_features': 0,
-              'translation_key': 'net_ct_metering_status',
-              'unique_id': '<<envoyserial>>_net_consumption_ct_metering_status',
-              'unit_of_measurement': None,
-            }),
-            'state': None,
-          }),
-          dict({
-            'entity': dict({
-              'aliases': list([
-              ]),
-              'area_id': None,
-              'capabilities': None,
-              'categories': dict({
-              }),
-              'config_entry_id': '45a36e55aaddb2007c5f6602e0c38e72',
-              'device_class': None,
-              'disabled_by': 'integration',
-              'domain': 'sensor',
-              'entity_category': None,
-              'entity_id': 'sensor.envoy_<<envoyserial>>_meter_status_flags_active_net_consumption_ct',
-              'has_entity_name': True,
-              'hidden_by': None,
-              'icon': None,
-              'labels': list([
-              ]),
-              'name': None,
-              'options': dict({
-              }),
-              'original_device_class': None,
-              'original_icon': 'mdi:flash',
-              'original_name': 'Meter status flags active net consumption CT',
-              'platform': 'enphase_envoy',
-              'previous_unique_id': None,
-              'supported_features': 0,
-              'translation_key': 'net_ct_status_flags',
-              'unique_id': '<<envoyserial>>_net_consumption_ct_status_flags',
-              'unit_of_measurement': None,
-            }),
-            'state': None,
-          }),
-          dict({
-            'entity': dict({
-              'aliases': list([
-              ]),
-              'area_id': None,
-              'capabilities': dict({
-                'state_class': 'total_increasing',
-              }),
-              'categories': dict({
-              }),
-              'config_entry_id': '45a36e55aaddb2007c5f6602e0c38e72',
-              'device_class': None,
-              'disabled_by': 'integration',
-              'domain': 'sensor',
-              'entity_category': None,
-              'entity_id': 'sensor.envoy_<<envoyserial>>_lifetime_net_energy_consumption_l1',
-              'has_entity_name': True,
-              'hidden_by': None,
-              'icon': None,
-              'labels': list([
-              ]),
-              'name': None,
-              'options': dict({
-                'sensor.private': dict({
-                  'suggested_unit_of_measurement': 'MWh',
-                }),
-              }),
-              'original_device_class': 'energy',
-              'original_icon': 'mdi:flash',
-              'original_name': 'Lifetime net energy consumption l1',
-              'platform': 'enphase_envoy',
-              'previous_unique_id': None,
-              'supported_features': 0,
-              'translation_key': 'lifetime_net_consumption_phase',
-              'unique_id': '<<envoyserial>>_lifetime_net_consumption_l1',
-              'unit_of_measurement': 'MWh',
-            }),
-            'state': None,
-          }),
-          dict({
-            'entity': dict({
-              'aliases': list([
-              ]),
-              'area_id': None,
-              'capabilities': dict({
-                'state_class': 'total_increasing',
-              }),
-              'categories': dict({
-              }),
-              'config_entry_id': '45a36e55aaddb2007c5f6602e0c38e72',
-              'device_class': None,
-              'disabled_by': 'integration',
-              'domain': 'sensor',
-              'entity_category': None,
-              'entity_id': 'sensor.envoy_<<envoyserial>>_lifetime_net_energy_production_l1',
-              'has_entity_name': True,
-              'hidden_by': None,
-              'icon': None,
-              'labels': list([
-              ]),
-              'name': None,
-              'options': dict({
-                'sensor.private': dict({
-                  'suggested_unit_of_measurement': 'MWh',
-                }),
-              }),
-              'original_device_class': 'energy',
-              'original_icon': 'mdi:flash',
-              'original_name': 'Lifetime net energy production l1',
-              'platform': 'enphase_envoy',
-              'previous_unique_id': None,
-              'supported_features': 0,
-              'translation_key': 'lifetime_net_production_phase',
-              'unique_id': '<<envoyserial>>_lifetime_net_production_l1',
-              'unit_of_measurement': 'MWh',
-            }),
-            'state': None,
-          }),
-          dict({
-            'entity': dict({
-              'aliases': list([
-              ]),
-              'area_id': None,
-              'capabilities': dict({
-                'state_class': 'measurement',
-              }),
-              'categories': dict({
-              }),
-              'config_entry_id': '45a36e55aaddb2007c5f6602e0c38e72',
-              'device_class': None,
-              'disabled_by': 'integration',
-              'domain': 'sensor',
-              'entity_category': None,
-              'entity_id': 'sensor.envoy_<<envoyserial>>_current_net_power_consumption_l1',
-              'has_entity_name': True,
-              'hidden_by': None,
-              'icon': None,
-              'labels': list([
-              ]),
-              'name': None,
-              'options': dict({
-                'sensor.private': dict({
-                  'suggested_unit_of_measurement': 'kW',
-                }),
-              }),
-              'original_device_class': 'power',
-              'original_icon': 'mdi:flash',
-              'original_name': 'Current net power consumption l1',
-              'platform': 'enphase_envoy',
-              'previous_unique_id': None,
-              'supported_features': 0,
-              'translation_key': 'net_consumption_phase',
-              'unique_id': '<<envoyserial>>_net_consumption_l1',
-              'unit_of_measurement': 'kW',
-            }),
-            'state': None,
-          }),
-          dict({
-            'entity': dict({
-              'aliases': list([
-              ]),
-              'area_id': None,
-              'capabilities': dict({
-                'state_class': 'measurement',
-              }),
-              'categories': dict({
-              }),
-              'config_entry_id': '45a36e55aaddb2007c5f6602e0c38e72',
-              'device_class': None,
-              'disabled_by': 'integration',
-              'domain': 'sensor',
-              'entity_category': None,
-              'entity_id': 'sensor.envoy_<<envoyserial>>_frequency_net_consumption_ct_l1',
-              'has_entity_name': True,
-              'hidden_by': None,
-              'icon': None,
-              'labels': list([
-              ]),
-              'name': None,
-              'options': dict({
-              }),
-              'original_device_class': 'frequency',
-              'original_icon': 'mdi:flash',
-              'original_name': 'Frequency net consumption CT l1',
-              'platform': 'enphase_envoy',
-              'previous_unique_id': None,
-              'supported_features': 0,
-              'translation_key': 'net_ct_frequency_phase',
-              'unique_id': '<<envoyserial>>_frequency_l1',
-              'unit_of_measurement': 'Hz',
-            }),
-            'state': None,
-          }),
-          dict({
-            'entity': dict({
-              'aliases': list([
-              ]),
-              'area_id': None,
-              'capabilities': dict({
-                'state_class': 'measurement',
-              }),
-              'categories': dict({
-              }),
-              'config_entry_id': '45a36e55aaddb2007c5f6602e0c38e72',
-              'device_class': None,
-              'disabled_by': 'integration',
-              'domain': 'sensor',
-              'entity_category': None,
-              'entity_id': 'sensor.envoy_<<envoyserial>>_voltage_net_consumption_ct_l1',
-              'has_entity_name': True,
-              'hidden_by': None,
-              'icon': None,
-              'labels': list([
-              ]),
-              'name': None,
-              'options': dict({
-                'sensor.private': dict({
-                  'suggested_unit_of_measurement': 'V',
-                }),
-              }),
-              'original_device_class': 'voltage',
-              'original_icon': 'mdi:flash',
-              'original_name': 'Voltage net consumption CT l1',
-              'platform': 'enphase_envoy',
-              'previous_unique_id': None,
-              'supported_features': 0,
-              'translation_key': 'net_ct_voltage_phase',
-              'unique_id': '<<envoyserial>>_voltage_l1',
-              'unit_of_measurement': 'V',
-            }),
-            'state': None,
-          }),
-          dict({
-            'entity': dict({
-              'aliases': list([
-              ]),
-              'area_id': None,
-              'capabilities': dict({
-                'options': list([
-                  'normal',
-                  'not-metering',
-                  'check-wiring',
-                ]),
-              }),
-              'categories': dict({
-              }),
-              'config_entry_id': '45a36e55aaddb2007c5f6602e0c38e72',
-              'device_class': None,
-              'disabled_by': 'integration',
-              'domain': 'sensor',
-              'entity_category': None,
-              'entity_id': 'sensor.envoy_<<envoyserial>>_metering_status_net_consumption_ct_l1',
-              'has_entity_name': True,
-              'hidden_by': None,
-              'icon': None,
-              'labels': list([
-              ]),
-              'name': None,
-              'options': dict({
-              }),
-              'original_device_class': 'enum',
-              'original_icon': 'mdi:flash',
-              'original_name': 'Metering status net consumption CT l1',
-              'platform': 'enphase_envoy',
-              'previous_unique_id': None,
-              'supported_features': 0,
-              'translation_key': 'net_ct_metering_status_phase',
-              'unique_id': '<<envoyserial>>_net_consumption_ct_metering_status_l1',
-              'unit_of_measurement': None,
-            }),
-            'state': None,
-          }),
-          dict({
-            'entity': dict({
-              'aliases': list([
-              ]),
-              'area_id': None,
-              'capabilities': None,
-              'categories': dict({
-              }),
-              'config_entry_id': '45a36e55aaddb2007c5f6602e0c38e72',
-              'device_class': None,
-              'disabled_by': 'integration',
-              'domain': 'sensor',
-              'entity_category': None,
-              'entity_id': 'sensor.envoy_<<envoyserial>>_meter_status_flags_active_net_consumption_ct_l1',
-              'has_entity_name': True,
-              'hidden_by': None,
-              'icon': None,
-              'labels': list([
-              ]),
-              'name': None,
-              'options': dict({
-              }),
-              'original_device_class': None,
-              'original_icon': 'mdi:flash',
-              'original_name': 'Meter status flags active net consumption CT l1',
-              'platform': 'enphase_envoy',
-              'previous_unique_id': None,
-              'supported_features': 0,
-              'translation_key': 'net_ct_status_flags_phase',
-              'unique_id': '<<envoyserial>>_net_consumption_ct_status_flags_l1',
-              'unit_of_measurement': None,
-            }),
-            'state': None,
-          }),
-          dict({
-            'entity': dict({
-              'aliases': list([
-              ]),
-              'area_id': None,
-              'capabilities': dict({
-                'state_class': 'total_increasing',
-              }),
-              'categories': dict({
-              }),
-              'config_entry_id': '45a36e55aaddb2007c5f6602e0c38e72',
-              'device_class': None,
-              'disabled_by': 'integration',
-              'domain': 'sensor',
-              'entity_category': None,
-              'entity_id': 'sensor.envoy_<<envoyserial>>_lifetime_net_energy_consumption_l2',
-              'has_entity_name': True,
-              'hidden_by': None,
-              'icon': None,
-              'labels': list([
-              ]),
-              'name': None,
-              'options': dict({
-                'sensor.private': dict({
-                  'suggested_unit_of_measurement': 'MWh',
-                }),
-              }),
-              'original_device_class': 'energy',
-              'original_icon': 'mdi:flash',
-              'original_name': 'Lifetime net energy consumption l2',
-              'platform': 'enphase_envoy',
-              'previous_unique_id': None,
-              'supported_features': 0,
-              'translation_key': 'lifetime_net_consumption_phase',
-              'unique_id': '<<envoyserial>>_lifetime_net_consumption_l2',
-              'unit_of_measurement': 'MWh',
-            }),
-            'state': None,
-          }),
-          dict({
-            'entity': dict({
-              'aliases': list([
-              ]),
-              'area_id': None,
-              'capabilities': dict({
-                'state_class': 'total_increasing',
-              }),
-              'categories': dict({
-              }),
-              'config_entry_id': '45a36e55aaddb2007c5f6602e0c38e72',
-              'device_class': None,
-              'disabled_by': 'integration',
-              'domain': 'sensor',
-              'entity_category': None,
-              'entity_id': 'sensor.envoy_<<envoyserial>>_lifetime_net_energy_production_l2',
-              'has_entity_name': True,
-              'hidden_by': None,
-              'icon': None,
-              'labels': list([
-              ]),
-              'name': None,
-              'options': dict({
-                'sensor.private': dict({
-                  'suggested_unit_of_measurement': 'MWh',
-                }),
-              }),
-              'original_device_class': 'energy',
-              'original_icon': 'mdi:flash',
-              'original_name': 'Lifetime net energy production l2',
-              'platform': 'enphase_envoy',
-              'previous_unique_id': None,
-              'supported_features': 0,
-              'translation_key': 'lifetime_net_production_phase',
-              'unique_id': '<<envoyserial>>_lifetime_net_production_l2',
-              'unit_of_measurement': 'MWh',
-            }),
-            'state': None,
-          }),
-          dict({
-            'entity': dict({
-              'aliases': list([
-              ]),
-              'area_id': None,
-              'capabilities': dict({
-                'state_class': 'measurement',
-              }),
-              'categories': dict({
-              }),
-              'config_entry_id': '45a36e55aaddb2007c5f6602e0c38e72',
-              'device_class': None,
-              'disabled_by': 'integration',
-              'domain': 'sensor',
-              'entity_category': None,
-              'entity_id': 'sensor.envoy_<<envoyserial>>_current_net_power_consumption_l2',
-              'has_entity_name': True,
-              'hidden_by': None,
-              'icon': None,
-              'labels': list([
-              ]),
-              'name': None,
-              'options': dict({
-                'sensor.private': dict({
-                  'suggested_unit_of_measurement': 'kW',
-                }),
-              }),
-              'original_device_class': 'power',
-              'original_icon': 'mdi:flash',
-              'original_name': 'Current net power consumption l2',
-              'platform': 'enphase_envoy',
-              'previous_unique_id': None,
-              'supported_features': 0,
-              'translation_key': 'net_consumption_phase',
-              'unique_id': '<<envoyserial>>_net_consumption_l2',
-              'unit_of_measurement': 'kW',
-            }),
-            'state': None,
-          }),
-          dict({
-            'entity': dict({
-              'aliases': list([
-              ]),
-              'area_id': None,
-              'capabilities': dict({
-                'state_class': 'measurement',
-              }),
-              'categories': dict({
-              }),
-              'config_entry_id': '45a36e55aaddb2007c5f6602e0c38e72',
-              'device_class': None,
-              'disabled_by': 'integration',
-              'domain': 'sensor',
-              'entity_category': None,
-              'entity_id': 'sensor.envoy_<<envoyserial>>_frequency_net_consumption_ct_l2',
-              'has_entity_name': True,
-              'hidden_by': None,
-              'icon': None,
-              'labels': list([
-              ]),
-              'name': None,
-              'options': dict({
-              }),
-              'original_device_class': 'frequency',
-              'original_icon': 'mdi:flash',
-              'original_name': 'Frequency net consumption CT l2',
-              'platform': 'enphase_envoy',
-              'previous_unique_id': None,
-              'supported_features': 0,
-              'translation_key': 'net_ct_frequency_phase',
-              'unique_id': '<<envoyserial>>_frequency_l2',
-              'unit_of_measurement': 'Hz',
-            }),
-            'state': None,
-          }),
-          dict({
-            'entity': dict({
-              'aliases': list([
-              ]),
-              'area_id': None,
-              'capabilities': dict({
-                'state_class': 'measurement',
-              }),
-              'categories': dict({
-              }),
-              'config_entry_id': '45a36e55aaddb2007c5f6602e0c38e72',
-              'device_class': None,
-              'disabled_by': 'integration',
-              'domain': 'sensor',
-              'entity_category': None,
-              'entity_id': 'sensor.envoy_<<envoyserial>>_voltage_net_consumption_ct_l2',
-              'has_entity_name': True,
-              'hidden_by': None,
-              'icon': None,
-              'labels': list([
-              ]),
-              'name': None,
-              'options': dict({
-                'sensor.private': dict({
-                  'suggested_unit_of_measurement': 'V',
-                }),
-              }),
-              'original_device_class': 'voltage',
-              'original_icon': 'mdi:flash',
-              'original_name': 'Voltage net consumption CT l2',
-              'platform': 'enphase_envoy',
-              'previous_unique_id': None,
-              'supported_features': 0,
-              'translation_key': 'net_ct_voltage_phase',
-              'unique_id': '<<envoyserial>>_voltage_l2',
-              'unit_of_measurement': 'V',
-            }),
-            'state': None,
-          }),
-          dict({
-            'entity': dict({
-              'aliases': list([
-              ]),
-              'area_id': None,
-              'capabilities': dict({
-                'options': list([
-                  'normal',
-                  'not-metering',
-                  'check-wiring',
-                ]),
-              }),
-              'categories': dict({
-              }),
-              'config_entry_id': '45a36e55aaddb2007c5f6602e0c38e72',
-              'device_class': None,
-              'disabled_by': 'integration',
-              'domain': 'sensor',
-              'entity_category': None,
-              'entity_id': 'sensor.envoy_<<envoyserial>>_metering_status_net_consumption_ct_l2',
-              'has_entity_name': True,
-              'hidden_by': None,
-              'icon': None,
-              'labels': list([
-              ]),
-              'name': None,
-              'options': dict({
-              }),
-              'original_device_class': 'enum',
-              'original_icon': 'mdi:flash',
-              'original_name': 'Metering status net consumption CT l2',
-              'platform': 'enphase_envoy',
-              'previous_unique_id': None,
-              'supported_features': 0,
-              'translation_key': 'net_ct_metering_status_phase',
-              'unique_id': '<<envoyserial>>_net_consumption_ct_metering_status_l2',
-              'unit_of_measurement': None,
-            }),
-            'state': None,
-          }),
-          dict({
-            'entity': dict({
-              'aliases': list([
-              ]),
-              'area_id': None,
-              'capabilities': None,
-              'categories': dict({
-              }),
-              'config_entry_id': '45a36e55aaddb2007c5f6602e0c38e72',
-              'device_class': None,
-              'disabled_by': 'integration',
-              'domain': 'sensor',
-              'entity_category': None,
-              'entity_id': 'sensor.envoy_<<envoyserial>>_meter_status_flags_active_net_consumption_ct_l2',
-              'has_entity_name': True,
-              'hidden_by': None,
-              'icon': None,
-              'labels': list([
-              ]),
-              'name': None,
-              'options': dict({
-              }),
-              'original_device_class': None,
-              'original_icon': 'mdi:flash',
-              'original_name': 'Meter status flags active net consumption CT l2',
-              'platform': 'enphase_envoy',
-              'previous_unique_id': None,
-              'supported_features': 0,
-              'translation_key': 'net_ct_status_flags_phase',
-              'unique_id': '<<envoyserial>>_net_consumption_ct_status_flags_l2',
-              'unit_of_measurement': None,
-            }),
-            'state': None,
-          }),
-          dict({
-            'entity': dict({
-              'aliases': list([
-              ]),
-              'area_id': None,
-              'capabilities': dict({
-                'state_class': 'total_increasing',
-              }),
-              'categories': dict({
-              }),
-              'config_entry_id': '45a36e55aaddb2007c5f6602e0c38e72',
-              'device_class': None,
-              'disabled_by': 'integration',
-              'domain': 'sensor',
-              'entity_category': None,
-              'entity_id': 'sensor.envoy_<<envoyserial>>_lifetime_net_energy_consumption_l3',
-              'has_entity_name': True,
-              'hidden_by': None,
-              'icon': None,
-              'labels': list([
-              ]),
-              'name': None,
-              'options': dict({
-                'sensor.private': dict({
-                  'suggested_unit_of_measurement': 'MWh',
-                }),
-              }),
-              'original_device_class': 'energy',
-              'original_icon': 'mdi:flash',
-              'original_name': 'Lifetime net energy consumption l3',
-              'platform': 'enphase_envoy',
-              'previous_unique_id': None,
-              'supported_features': 0,
-              'translation_key': 'lifetime_net_consumption_phase',
-              'unique_id': '<<envoyserial>>_lifetime_net_consumption_l3',
-              'unit_of_measurement': 'MWh',
-            }),
-            'state': None,
-          }),
-          dict({
-            'entity': dict({
-              'aliases': list([
-              ]),
-              'area_id': None,
-              'capabilities': dict({
-                'state_class': 'total_increasing',
-              }),
-              'categories': dict({
-              }),
-              'config_entry_id': '45a36e55aaddb2007c5f6602e0c38e72',
-              'device_class': None,
-              'disabled_by': 'integration',
-              'domain': 'sensor',
-              'entity_category': None,
-              'entity_id': 'sensor.envoy_<<envoyserial>>_lifetime_net_energy_production_l3',
-              'has_entity_name': True,
-              'hidden_by': None,
-              'icon': None,
-              'labels': list([
-              ]),
-              'name': None,
-              'options': dict({
-                'sensor.private': dict({
-                  'suggested_unit_of_measurement': 'MWh',
-                }),
-              }),
-              'original_device_class': 'energy',
-              'original_icon': 'mdi:flash',
-              'original_name': 'Lifetime net energy production l3',
-              'platform': 'enphase_envoy',
-              'previous_unique_id': None,
-              'supported_features': 0,
-              'translation_key': 'lifetime_net_production_phase',
-              'unique_id': '<<envoyserial>>_lifetime_net_production_l3',
-              'unit_of_measurement': 'MWh',
-            }),
-            'state': None,
-          }),
-          dict({
-            'entity': dict({
-              'aliases': list([
-              ]),
-              'area_id': None,
-              'capabilities': dict({
-                'state_class': 'measurement',
-              }),
-              'categories': dict({
-              }),
-              'config_entry_id': '45a36e55aaddb2007c5f6602e0c38e72',
-              'device_class': None,
-              'disabled_by': 'integration',
-              'domain': 'sensor',
-              'entity_category': None,
-              'entity_id': 'sensor.envoy_<<envoyserial>>_current_net_power_consumption_l3',
-              'has_entity_name': True,
-              'hidden_by': None,
-              'icon': None,
-              'labels': list([
-              ]),
-              'name': None,
-              'options': dict({
-                'sensor.private': dict({
-                  'suggested_unit_of_measurement': 'kW',
-                }),
-              }),
-              'original_device_class': 'power',
-              'original_icon': 'mdi:flash',
-              'original_name': 'Current net power consumption l3',
-              'platform': 'enphase_envoy',
-              'previous_unique_id': None,
-              'supported_features': 0,
-              'translation_key': 'net_consumption_phase',
-              'unique_id': '<<envoyserial>>_net_consumption_l3',
-              'unit_of_measurement': 'kW',
-            }),
-            'state': None,
-          }),
-          dict({
-            'entity': dict({
-              'aliases': list([
-              ]),
-              'area_id': None,
-              'capabilities': dict({
-                'state_class': 'measurement',
-              }),
-              'categories': dict({
-              }),
-              'config_entry_id': '45a36e55aaddb2007c5f6602e0c38e72',
-              'device_class': None,
-              'disabled_by': 'integration',
-              'domain': 'sensor',
-              'entity_category': None,
-              'entity_id': 'sensor.envoy_<<envoyserial>>_frequency_net_consumption_ct_l3',
-              'has_entity_name': True,
-              'hidden_by': None,
-              'icon': None,
-              'labels': list([
-              ]),
-              'name': None,
-              'options': dict({
-              }),
-              'original_device_class': 'frequency',
-              'original_icon': 'mdi:flash',
-              'original_name': 'Frequency net consumption CT l3',
-              'platform': 'enphase_envoy',
-              'previous_unique_id': None,
-              'supported_features': 0,
-              'translation_key': 'net_ct_frequency_phase',
-              'unique_id': '<<envoyserial>>_frequency_l3',
-              'unit_of_measurement': 'Hz',
-            }),
-            'state': None,
-          }),
-          dict({
-            'entity': dict({
-              'aliases': list([
-              ]),
-              'area_id': None,
-              'capabilities': dict({
-                'state_class': 'measurement',
-              }),
-              'categories': dict({
-              }),
-              'config_entry_id': '45a36e55aaddb2007c5f6602e0c38e72',
-              'device_class': None,
-              'disabled_by': 'integration',
-              'domain': 'sensor',
-              'entity_category': None,
-              'entity_id': 'sensor.envoy_<<envoyserial>>_voltage_net_consumption_ct_l3',
-              'has_entity_name': True,
-              'hidden_by': None,
-              'icon': None,
-              'labels': list([
-              ]),
-              'name': None,
-              'options': dict({
-                'sensor.private': dict({
-                  'suggested_unit_of_measurement': 'V',
-                }),
-              }),
-              'original_device_class': 'voltage',
-              'original_icon': 'mdi:flash',
-              'original_name': 'Voltage net consumption CT l3',
-              'platform': 'enphase_envoy',
-              'previous_unique_id': None,
-              'supported_features': 0,
-              'translation_key': 'net_ct_voltage_phase',
-              'unique_id': '<<envoyserial>>_voltage_l3',
-              'unit_of_measurement': 'V',
-            }),
-            'state': None,
-          }),
-          dict({
-            'entity': dict({
-              'aliases': list([
-              ]),
-              'area_id': None,
-              'capabilities': dict({
-                'options': list([
-                  'normal',
-                  'not-metering',
-                  'check-wiring',
-                ]),
-              }),
-              'categories': dict({
-              }),
-              'config_entry_id': '45a36e55aaddb2007c5f6602e0c38e72',
-              'device_class': None,
-              'disabled_by': 'integration',
-              'domain': 'sensor',
-              'entity_category': None,
-              'entity_id': 'sensor.envoy_<<envoyserial>>_metering_status_net_consumption_ct_l3',
-              'has_entity_name': True,
-              'hidden_by': None,
-              'icon': None,
-              'labels': list([
-              ]),
-              'name': None,
-              'options': dict({
-              }),
-              'original_device_class': 'enum',
-              'original_icon': 'mdi:flash',
-              'original_name': 'Metering status net consumption CT l3',
-              'platform': 'enphase_envoy',
-              'previous_unique_id': None,
-              'supported_features': 0,
-              'translation_key': 'net_ct_metering_status_phase',
-              'unique_id': '<<envoyserial>>_net_consumption_ct_metering_status_l3',
-              'unit_of_measurement': None,
-            }),
-            'state': None,
-          }),
-          dict({
-            'entity': dict({
-              'aliases': list([
-              ]),
-              'area_id': None,
-              'capabilities': None,
-              'categories': dict({
-              }),
-              'config_entry_id': '45a36e55aaddb2007c5f6602e0c38e72',
-              'device_class': None,
-              'disabled_by': 'integration',
-              'domain': 'sensor',
-              'entity_category': None,
-              'entity_id': 'sensor.envoy_<<envoyserial>>_meter_status_flags_active_net_consumption_ct_l3',
-              'has_entity_name': True,
-              'hidden_by': None,
-              'icon': None,
-              'labels': list([
-              ]),
-              'name': None,
-              'options': dict({
-              }),
-              'original_device_class': None,
-              'original_icon': 'mdi:flash',
-              'original_name': 'Meter status flags active net consumption CT l3',
-              'platform': 'enphase_envoy',
-              'previous_unique_id': None,
-              'supported_features': 0,
-              'translation_key': 'net_ct_status_flags_phase',
-              'unique_id': '<<envoyserial>>_net_consumption_ct_status_flags_l3',
-              'unit_of_measurement': None,
-            }),
-            'state': None,
-          }),
-          dict({
-            'entity': dict({
-              'aliases': list([
-              ]),
-              'area_id': None,
-              'capabilities': dict({
-                'options': list([
-                  'normal',
-                  'not-metering',
-                  'check-wiring',
-                ]),
-              }),
-              'categories': dict({
-              }),
-              'config_entry_id': '45a36e55aaddb2007c5f6602e0c38e72',
-              'device_class': None,
-              'disabled_by': 'integration',
-              'domain': 'sensor',
-              'entity_category': None,
-              'entity_id': 'sensor.envoy_<<envoyserial>>_metering_status_production_ct',
-              'has_entity_name': True,
-              'hidden_by': None,
-              'icon': None,
-              'labels': list([
-              ]),
-              'name': None,
-              'options': dict({
-              }),
-              'original_device_class': 'enum',
-              'original_icon': 'mdi:flash',
-              'original_name': 'Metering status production CT',
-              'platform': 'enphase_envoy',
-              'previous_unique_id': None,
-              'supported_features': 0,
-              'translation_key': 'production_ct_metering_status',
-              'unique_id': '<<envoyserial>>_production_ct_metering_status',
-              'unit_of_measurement': None,
-            }),
-            'state': None,
-          }),
-          dict({
-            'entity': dict({
-              'aliases': list([
-              ]),
-              'area_id': None,
-              'capabilities': None,
-              'categories': dict({
-              }),
-              'config_entry_id': '45a36e55aaddb2007c5f6602e0c38e72',
-              'device_class': None,
-              'disabled_by': 'integration',
-              'domain': 'sensor',
-              'entity_category': None,
-              'entity_id': 'sensor.envoy_<<envoyserial>>_meter_status_flags_active_production_ct',
-              'has_entity_name': True,
-              'hidden_by': None,
-              'icon': None,
-              'labels': list([
-              ]),
-              'name': None,
-              'options': dict({
-              }),
-              'original_device_class': None,
-              'original_icon': 'mdi:flash',
-              'original_name': 'Meter status flags active production CT',
-              'platform': 'enphase_envoy',
-              'previous_unique_id': None,
-              'supported_features': 0,
-              'translation_key': 'production_ct_status_flags',
-              'unique_id': '<<envoyserial>>_production_ct_status_flags',
-              'unit_of_measurement': None,
-            }),
-            'state': None,
-          }),
-          dict({
-            'entity': dict({
-              'aliases': list([
-              ]),
-              'area_id': None,
-              'capabilities': dict({
-                'options': list([
-                  'normal',
-                  'not-metering',
-                  'check-wiring',
-                ]),
-              }),
-              'categories': dict({
-              }),
-              'config_entry_id': '45a36e55aaddb2007c5f6602e0c38e72',
-              'device_class': None,
-              'disabled_by': 'integration',
-              'domain': 'sensor',
-              'entity_category': None,
-              'entity_id': 'sensor.envoy_<<envoyserial>>_metering_status_production_ct_l1',
-              'has_entity_name': True,
-              'hidden_by': None,
-              'icon': None,
-              'labels': list([
-              ]),
-              'name': None,
-              'options': dict({
-              }),
-              'original_device_class': 'enum',
-              'original_icon': 'mdi:flash',
-              'original_name': 'Metering status production CT l1',
-              'platform': 'enphase_envoy',
-              'previous_unique_id': None,
-              'supported_features': 0,
-              'translation_key': 'production_ct_metering_status_phase',
-              'unique_id': '<<envoyserial>>_production_ct_metering_status_l1',
-              'unit_of_measurement': None,
-            }),
-            'state': None,
-          }),
-          dict({
-            'entity': dict({
-              'aliases': list([
-              ]),
-              'area_id': None,
-              'capabilities': None,
-              'categories': dict({
-              }),
-              'config_entry_id': '45a36e55aaddb2007c5f6602e0c38e72',
-              'device_class': None,
-              'disabled_by': 'integration',
-              'domain': 'sensor',
-              'entity_category': None,
-              'entity_id': 'sensor.envoy_<<envoyserial>>_meter_status_flags_active_production_ct_l1',
-              'has_entity_name': True,
-              'hidden_by': None,
-              'icon': None,
-              'labels': list([
-              ]),
-              'name': None,
-              'options': dict({
-              }),
-              'original_device_class': None,
-              'original_icon': 'mdi:flash',
-              'original_name': 'Meter status flags active production CT l1',
-              'platform': 'enphase_envoy',
-              'previous_unique_id': None,
-              'supported_features': 0,
-              'translation_key': 'production_ct_status_flags_phase',
-              'unique_id': '<<envoyserial>>_production_ct_status_flags_l1',
-              'unit_of_measurement': None,
-            }),
-            'state': None,
-          }),
-          dict({
-            'entity': dict({
-              'aliases': list([
-              ]),
-              'area_id': None,
-              'capabilities': dict({
-                'options': list([
-                  'normal',
-                  'not-metering',
-                  'check-wiring',
-                ]),
-              }),
-              'categories': dict({
-              }),
-              'config_entry_id': '45a36e55aaddb2007c5f6602e0c38e72',
-              'device_class': None,
-              'disabled_by': 'integration',
-              'domain': 'sensor',
-              'entity_category': None,
-              'entity_id': 'sensor.envoy_<<envoyserial>>_metering_status_production_ct_l2',
-              'has_entity_name': True,
-              'hidden_by': None,
-              'icon': None,
-              'labels': list([
-              ]),
-              'name': None,
-              'options': dict({
-              }),
-              'original_device_class': 'enum',
-              'original_icon': 'mdi:flash',
-              'original_name': 'Metering status production CT l2',
-              'platform': 'enphase_envoy',
-              'previous_unique_id': None,
-              'supported_features': 0,
-              'translation_key': 'production_ct_metering_status_phase',
-              'unique_id': '<<envoyserial>>_production_ct_metering_status_l2',
-              'unit_of_measurement': None,
-            }),
-            'state': None,
-          }),
-          dict({
-            'entity': dict({
-              'aliases': list([
-              ]),
-              'area_id': None,
-              'capabilities': None,
-              'categories': dict({
-              }),
-              'config_entry_id': '45a36e55aaddb2007c5f6602e0c38e72',
-              'device_class': None,
-              'disabled_by': 'integration',
-              'domain': 'sensor',
-              'entity_category': None,
-              'entity_id': 'sensor.envoy_<<envoyserial>>_meter_status_flags_active_production_ct_l2',
-              'has_entity_name': True,
-              'hidden_by': None,
-              'icon': None,
-              'labels': list([
-              ]),
-              'name': None,
-              'options': dict({
-              }),
-              'original_device_class': None,
-              'original_icon': 'mdi:flash',
-              'original_name': 'Meter status flags active production CT l2',
-              'platform': 'enphase_envoy',
-              'previous_unique_id': None,
-              'supported_features': 0,
-              'translation_key': 'production_ct_status_flags_phase',
-              'unique_id': '<<envoyserial>>_production_ct_status_flags_l2',
-              'unit_of_measurement': None,
-            }),
-            'state': None,
-          }),
-          dict({
-            'entity': dict({
               'aliases': list([
               ]),
               'area_id': None,
@@ -11478,7 +5562,6 @@
               'translation_key': 'storage_ct_voltage_phase',
               'unique_id': '<<envoyserial>>_storage_voltage_l2',
               'unit_of_measurement': 'V',
->>>>>>> a22e12da
             }),
             'state': None,
           }),
