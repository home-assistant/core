--- conflicted
+++ resolved
@@ -830,13 +830,9 @@
     # Setup the config entry
     config_entry = MockConfigEntry(
         data={
-<<<<<<< HEAD
-            "url": f"http://{HASSIO_DATA.config['host']}:{HASSIO_DATA.config['port'] + 1}"
-=======
             "url": (
                 f"http://{HASSIO_DATA.config['host']}:{HASSIO_DATA.config['port'] + 1}"
             )
->>>>>>> 475a2fb8
         },
         domain=otbr.DOMAIN,
         options={},
@@ -867,13 +863,9 @@
     # Setup the config entry
     config_entry = MockConfigEntry(
         data={
-<<<<<<< HEAD
-            "url": f"http://{HASSIO_DATA.config['host']}:{HASSIO_DATA.config['port'] + 1}"
-=======
             "url": (
                 f"http://{HASSIO_DATA.config['host']}:{HASSIO_DATA.config['port'] + 1}"
             )
->>>>>>> 475a2fb8
         },
         domain=otbr.DOMAIN,
         options={},
