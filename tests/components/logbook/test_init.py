"""The tests for the logbook component."""
# pylint: disable=protected-access,invalid-name
import collections
from datetime import datetime, timedelta
import json
from unittest.mock import Mock, patch

import pytest
import voluptuous as vol

from homeassistant.components import logbook, recorder
from homeassistant.components.alexa.smart_home import EVENT_ALEXA_SMART_HOME
from homeassistant.components.automation import EVENT_AUTOMATION_TRIGGERED
from homeassistant.components.recorder.models import process_timestamp_to_utc_isoformat
from homeassistant.components.script import EVENT_SCRIPT_STARTED
from homeassistant.const import (
    ATTR_DOMAIN,
    ATTR_ENTITY_ID,
    ATTR_FRIENDLY_NAME,
    ATTR_NAME,
    ATTR_SERVICE,
    CONF_DOMAINS,
    CONF_ENTITIES,
    CONF_EXCLUDE,
    CONF_INCLUDE,
    EVENT_CALL_SERVICE,
    EVENT_HOMEASSISTANT_START,
    EVENT_HOMEASSISTANT_STARTED,
    EVENT_HOMEASSISTANT_STOP,
    EVENT_STATE_CHANGED,
    STATE_OFF,
    STATE_ON,
)
import homeassistant.core as ha
from homeassistant.helpers.entityfilter import CONF_ENTITY_GLOBS
from homeassistant.helpers.json import JSONEncoder
from homeassistant.setup import async_setup_component, setup_component
import homeassistant.util.dt as dt_util

from tests.common import get_test_home_assistant, init_recorder_component, mock_platform
from tests.components.recorder.common import trigger_db_commit

EMPTY_CONFIG = logbook.CONFIG_SCHEMA({logbook.DOMAIN: {}})


@pytest.fixture
def hass_():
    """Set up things to be run when tests are started."""
    hass = get_test_home_assistant()
    init_recorder_component(hass)  # Force an in memory DB
    with patch("homeassistant.components.http.start_http_server_and_save_config"):
        assert setup_component(hass, logbook.DOMAIN, EMPTY_CONFIG)
        yield hass
    hass.stop()


def test_service_call_create_logbook_entry(hass_):
    """Test if service call create log book entry."""
    calls = []

    @ha.callback
    def event_listener(event):
        """Append on event."""
        calls.append(event)

    hass_.bus.listen(logbook.EVENT_LOGBOOK_ENTRY, event_listener)
    hass_.services.call(
        logbook.DOMAIN,
        "log",
        {
            logbook.ATTR_NAME: "Alarm",
            logbook.ATTR_MESSAGE: "is triggered",
            logbook.ATTR_DOMAIN: "switch",
            logbook.ATTR_ENTITY_ID: "switch.test_switch",
        },
        True,
    )
    hass_.services.call(
        logbook.DOMAIN,
        "log",
        {
            logbook.ATTR_NAME: "This entry",
            logbook.ATTR_MESSAGE: "has no domain or entity_id",
        },
        True,
    )
    # Logbook entry service call results in firing an event.
    # Our service call will unblock when the event listeners have been
    # scheduled. This means that they may not have been processed yet.
    trigger_db_commit(hass_)
    hass_.block_till_done()
    hass_.data[recorder.DATA_INSTANCE].block_till_done()

    events = list(
        logbook._get_events(
            hass_,
            dt_util.utcnow() - timedelta(hours=1),
            dt_util.utcnow() + timedelta(hours=1),
        )
    )
    assert len(events) == 2

    assert len(calls) == 2
    first_call = calls[-2]

    assert first_call.data.get(logbook.ATTR_NAME) == "Alarm"
    assert first_call.data.get(logbook.ATTR_MESSAGE) == "is triggered"
    assert first_call.data.get(logbook.ATTR_DOMAIN) == "switch"
    assert first_call.data.get(logbook.ATTR_ENTITY_ID) == "switch.test_switch"

    last_call = calls[-1]

    assert last_call.data.get(logbook.ATTR_NAME) == "This entry"
    assert last_call.data.get(logbook.ATTR_MESSAGE) == "has no domain or entity_id"
    assert last_call.data.get(logbook.ATTR_DOMAIN) == "logbook"


def test_service_call_create_log_book_entry_no_message(hass_):
    """Test if service call create log book entry without message."""
    calls = []

    @ha.callback
    def event_listener(event):
        """Append on event."""
        calls.append(event)

    hass_.bus.listen(logbook.EVENT_LOGBOOK_ENTRY, event_listener)

    with pytest.raises(vol.Invalid):
        hass_.services.call(logbook.DOMAIN, "log", {}, True)

    # Logbook entry service call results in firing an event.
    # Our service call will unblock when the event listeners have been
    # scheduled. This means that they may not have been processed yet.
    hass_.block_till_done()

    assert len(calls) == 0


def test_humanify_filter_sensor(hass_):
    """Test humanify filter too frequent sensor values."""
    entity_id = "sensor.bla"

    pointA = dt_util.utcnow().replace(minute=2)
    pointB = pointA.replace(minute=5)
    pointC = pointA + timedelta(minutes=logbook.GROUP_BY_MINUTES)
    entity_attr_cache = logbook.EntityAttributeCache(hass_)

    eventA = create_state_changed_event(pointA, entity_id, 10)
    eventB = create_state_changed_event(pointB, entity_id, 20)
    eventC = create_state_changed_event(pointC, entity_id, 30)

    entries = list(
        logbook.humanify(hass_, (eventA, eventB, eventC), entity_attr_cache, {})
    )

    assert len(entries) == 2
    assert_entry(entries[0], pointB, "bla", entity_id=entity_id)

    assert_entry(entries[1], pointC, "bla", entity_id=entity_id)


def test_home_assistant_start_stop_grouped(hass_):
    """Test if HA start and stop events are grouped.

    Events that are occurring in the same minute.
    """
    entity_attr_cache = logbook.EntityAttributeCache(hass_)
    entries = list(
        logbook.humanify(
            hass_,
            (
                MockLazyEventPartialState(EVENT_HOMEASSISTANT_STOP),
                MockLazyEventPartialState(EVENT_HOMEASSISTANT_START),
            ),
            entity_attr_cache,
            {},
        ),
    )

    assert len(entries) == 1
    assert_entry(
        entries[0], name="Home Assistant", message="restarted", domain=ha.DOMAIN
    )


def test_home_assistant_start(hass_):
    """Test if HA start is not filtered or converted into a restart."""
    entity_id = "switch.bla"
    pointA = dt_util.utcnow()
    entity_attr_cache = logbook.EntityAttributeCache(hass_)

    entries = list(
        logbook.humanify(
            hass_,
            (
                MockLazyEventPartialState(EVENT_HOMEASSISTANT_START),
                create_state_changed_event(pointA, entity_id, 10),
            ),
            entity_attr_cache,
            {},
        )
    )

    assert len(entries) == 2
    assert_entry(entries[0], name="Home Assistant", message="started", domain=ha.DOMAIN)
    assert_entry(entries[1], pointA, "bla", entity_id=entity_id)


def test_process_custom_logbook_entries(hass_):
    """Test if custom log book entries get added as an entry."""
    name = "Nice name"
    message = "has a custom entry"
    entity_id = "sun.sun"
    entity_attr_cache = logbook.EntityAttributeCache(hass_)

    entries = list(
        logbook.humanify(
            hass_,
            (
                MockLazyEventPartialState(
                    logbook.EVENT_LOGBOOK_ENTRY,
                    {
                        logbook.ATTR_NAME: name,
                        logbook.ATTR_MESSAGE: message,
                        logbook.ATTR_ENTITY_ID: entity_id,
                    },
                ),
            ),
            entity_attr_cache,
            {},
        )
    )

    assert len(entries) == 1
    assert_entry(entries[0], name=name, message=message, entity_id=entity_id)


# pylint: disable=no-self-use
def assert_entry(
    entry, when=None, name=None, message=None, domain=None, entity_id=None
):
    """Assert an entry is what is expected."""
    return _assert_entry(entry, when, name, message, domain, entity_id)


def create_state_changed_event(
    event_time_fired,
    entity_id,
    state,
    attributes=None,
    last_changed=None,
    last_updated=None,
):
    """Create state changed event."""
    old_state = ha.State(
        entity_id, "old", attributes, last_changed, last_updated
    ).as_dict()
    new_state = ha.State(
        entity_id, state, attributes, last_changed, last_updated
    ).as_dict()

    return create_state_changed_event_from_old_new(
        entity_id, event_time_fired, old_state, new_state
    )


# pylint: disable=no-self-use
def create_state_changed_event_from_old_new(
    entity_id, event_time_fired, old_state, new_state
):
    """Create a state changed event from a old and new state."""
    attributes = {}
    if new_state is not None:
        attributes = new_state.get("attributes")
    attributes_json = json.dumps(attributes, cls=JSONEncoder)
    row = collections.namedtuple(
        "Row",
        [
            "event_type"
            "event_data"
            "time_fired"
            "context_id"
            "context_user_id"
            "context_parent_id"
            "state"
            "entity_id"
            "domain"
            "attributes"
            "state_id",
            "old_state_id",
        ],
    )

    row.event_type = EVENT_STATE_CHANGED
    row.event_data = "{}"
    row.attributes = attributes_json
    row.time_fired = event_time_fired
    row.state = new_state and new_state.get("state")
    row.entity_id = entity_id
    row.domain = entity_id and ha.split_entity_id(entity_id)[0]
    row.context_id = None
    row.context_user_id = None
    row.context_parent_id = None
    row.old_state_id = old_state and 1
    row.state_id = new_state and 1
    return logbook.LazyEventPartialState(row)


async def test_logbook_view(hass, hass_client):
    """Test the logbook view."""
    await hass.async_add_executor_job(init_recorder_component, hass)
    await async_setup_component(hass, "logbook", {})
    await hass.async_add_executor_job(hass.data[recorder.DATA_INSTANCE].block_till_done)
    client = await hass_client()
    response = await client.get(f"/api/logbook/{dt_util.utcnow().isoformat()}")
    assert response.status == 200


async def test_logbook_view_period_entity(hass, hass_client):
    """Test the logbook view with period and entity."""
    await hass.async_add_executor_job(init_recorder_component, hass)
    await async_setup_component(hass, "logbook", {})
    await hass.async_add_executor_job(hass.data[recorder.DATA_INSTANCE].block_till_done)

    entity_id_test = "switch.test"
    hass.states.async_set(entity_id_test, STATE_OFF)
    hass.states.async_set(entity_id_test, STATE_ON)
    entity_id_second = "switch.second"
    hass.states.async_set(entity_id_second, STATE_OFF)
    hass.states.async_set(entity_id_second, STATE_ON)
    await hass.async_add_executor_job(trigger_db_commit, hass)
    await hass.async_block_till_done()
    await hass.async_add_executor_job(hass.data[recorder.DATA_INSTANCE].block_till_done)

    client = await hass_client()

    # Today time 00:00:00
    start = dt_util.utcnow().date()
    start_date = datetime(start.year, start.month, start.day)

    # Test today entries without filters
    response = await client.get(f"/api/logbook/{start_date.isoformat()}")
    assert response.status == 200
    response_json = await response.json()
    assert len(response_json) == 2
    assert response_json[0]["entity_id"] == entity_id_test
    assert response_json[1]["entity_id"] == entity_id_second

    # Test today entries with filter by period
    response = await client.get(f"/api/logbook/{start_date.isoformat()}?period=1")
    assert response.status == 200
    response_json = await response.json()
    assert len(response_json) == 2
    assert response_json[0]["entity_id"] == entity_id_test
    assert response_json[1]["entity_id"] == entity_id_second

    # Test today entries with filter by entity_id
    response = await client.get(
        f"/api/logbook/{start_date.isoformat()}?entity=switch.test"
    )
    assert response.status == 200
    response_json = await response.json()
    assert len(response_json) == 1
    assert response_json[0]["entity_id"] == entity_id_test

    # Test entries for 3 days with filter by entity_id
    response = await client.get(
        f"/api/logbook/{start_date.isoformat()}?period=3&entity=switch.test"
    )
    assert response.status == 200
    response_json = await response.json()
    assert len(response_json) == 1
    assert response_json[0]["entity_id"] == entity_id_test

    # Tomorrow time 00:00:00
    start = (dt_util.utcnow() + timedelta(days=1)).date()
    start_date = datetime(start.year, start.month, start.day)

    # Test tomorrow entries without filters
    response = await client.get(f"/api/logbook/{start_date.isoformat()}")
    assert response.status == 200
    response_json = await response.json()
    assert len(response_json) == 0

    # Test tomorrow entries with filter by entity_id
    response = await client.get(
        f"/api/logbook/{start_date.isoformat()}?entity=switch.test"
    )
    assert response.status == 200
    response_json = await response.json()
    assert len(response_json) == 0

    # Test entries from tomorrow to 3 days ago with filter by entity_id
    response = await client.get(
        f"/api/logbook/{start_date.isoformat()}?period=3&entity=switch.test"
    )
    assert response.status == 200
    response_json = await response.json()
    assert len(response_json) == 1
    assert response_json[0]["entity_id"] == entity_id_test


async def test_logbook_describe_event(hass, hass_client):
    """Test teaching logbook about a new event."""
    await hass.async_add_executor_job(init_recorder_component, hass)

    def _describe(event):
        """Describe an event."""
        return {"name": "Test Name", "message": "tested a message"}

    hass.config.components.add("fake_integration")
    mock_platform(
        hass,
        "fake_integration.logbook",
        Mock(
            async_describe_events=lambda hass, async_describe_event: async_describe_event(
                "test_domain", "some_event", _describe
            )
        ),
    )

    assert await async_setup_component(hass, "logbook", {})
    with patch(
        "homeassistant.util.dt.utcnow",
        return_value=dt_util.utcnow() - timedelta(seconds=5),
    ):
        hass.bus.async_fire("some_event")
        await hass.async_block_till_done()
        await hass.async_add_executor_job(trigger_db_commit, hass)
        await hass.async_block_till_done()
        await hass.async_add_executor_job(
            hass.data[recorder.DATA_INSTANCE].block_till_done
        )

    client = await hass_client()
    response = await client.get("/api/logbook")
    results = await response.json()
    assert len(results) == 1
    event = results[0]
    assert event["name"] == "Test Name"
    assert event["message"] == "tested a message"
    assert event["domain"] == "test_domain"


async def test_exclude_described_event(hass, hass_client):
    """Test exclusions of events that are described by another integration."""
    name = "My Automation Rule"
    entity_id = "automation.excluded_rule"
    entity_id2 = "automation.included_rule"
    entity_id3 = "sensor.excluded_domain"

    def _describe(event):
        """Describe an event."""
        return {
            "name": "Test Name",
            "message": "tested a message",
            "entity_id": event.data.get(ATTR_ENTITY_ID),
        }

    def async_describe_events(hass, async_describe_event):
        """Mock to describe events."""
        async_describe_event("automation", "some_automation_event", _describe)
        async_describe_event("sensor", "some_event", _describe)

    hass.config.components.add("fake_integration")
    mock_platform(
        hass,
        "fake_integration.logbook",
        Mock(async_describe_events=async_describe_events),
    )

    await hass.async_add_executor_job(init_recorder_component, hass)
    assert await async_setup_component(
        hass,
        logbook.DOMAIN,
        {
            logbook.DOMAIN: {
                CONF_EXCLUDE: {CONF_DOMAINS: ["sensor"], CONF_ENTITIES: [entity_id]}
            }
        },
    )

    with patch(
        "homeassistant.util.dt.utcnow",
        return_value=dt_util.utcnow() - timedelta(seconds=5),
    ):
        hass.bus.async_fire(
            "some_automation_event",
            {logbook.ATTR_NAME: name, logbook.ATTR_ENTITY_ID: entity_id},
        )
        hass.bus.async_fire(
            "some_automation_event",
            {logbook.ATTR_NAME: name, logbook.ATTR_ENTITY_ID: entity_id2},
        )
        hass.bus.async_fire(
            "some_event", {logbook.ATTR_NAME: name, logbook.ATTR_ENTITY_ID: entity_id3}
        )
        await hass.async_block_till_done()
        await hass.async_add_executor_job(trigger_db_commit, hass)
        await hass.async_block_till_done()
        await hass.async_add_executor_job(
            hass.data[recorder.DATA_INSTANCE].block_till_done
        )

    client = await hass_client()
    response = await client.get("/api/logbook")
    results = await response.json()
    assert len(results) == 1
    event = results[0]
    assert event["name"] == "Test Name"
    assert event["entity_id"] == "automation.included_rule"


async def test_logbook_view_end_time_entity(hass, hass_client):
    """Test the logbook view with end_time and entity."""
    await hass.async_add_executor_job(init_recorder_component, hass)
    await async_setup_component(hass, "logbook", {})
    await hass.async_add_executor_job(hass.data[recorder.DATA_INSTANCE].block_till_done)

    entity_id_test = "switch.test"
    hass.states.async_set(entity_id_test, STATE_OFF)
    hass.states.async_set(entity_id_test, STATE_ON)
    entity_id_second = "switch.second"
    hass.states.async_set(entity_id_second, STATE_OFF)
    hass.states.async_set(entity_id_second, STATE_ON)
    await hass.async_add_executor_job(trigger_db_commit, hass)
    await hass.async_block_till_done()
    await hass.async_add_executor_job(hass.data[recorder.DATA_INSTANCE].block_till_done)

    client = await hass_client()

    # Today time 00:00:00
    start = dt_util.utcnow().date()
    start_date = datetime(start.year, start.month, start.day)

    # Test today entries with filter by end_time
    end_time = start + timedelta(hours=24)
    response = await client.get(
        f"/api/logbook/{start_date.isoformat()}?end_time={end_time}"
    )
    assert response.status == 200
    response_json = await response.json()
    assert len(response_json) == 2
    assert response_json[0]["entity_id"] == entity_id_test
    assert response_json[1]["entity_id"] == entity_id_second

    # Test entries for 3 days with filter by entity_id
    end_time = start + timedelta(hours=72)
    response = await client.get(
        f"/api/logbook/{start_date.isoformat()}?end_time={end_time}&entity=switch.test"
    )
    assert response.status == 200
    response_json = await response.json()
    assert len(response_json) == 1
    assert response_json[0]["entity_id"] == entity_id_test

    # Tomorrow time 00:00:00
    start = dt_util.utcnow()
    start_date = datetime(start.year, start.month, start.day)

    # Test entries from today to 3 days with filter by entity_id
    end_time = start_date + timedelta(hours=72)
    response = await client.get(
        f"/api/logbook/{start_date.isoformat()}?end_time={end_time}&entity=switch.test"
    )
    assert response.status == 200
    response_json = await response.json()
    assert len(response_json) == 1
    assert response_json[0]["entity_id"] == entity_id_test


async def test_logbook_entity_filter_with_automations(hass, hass_client):
    """Test the logbook view with end_time and entity with automations and scripts."""
    await hass.async_add_executor_job(init_recorder_component, hass)
    await async_setup_component(hass, "logbook", {})
    await async_setup_component(hass, "automation", {})
    await async_setup_component(hass, "script", {})

    await hass.async_add_executor_job(hass.data[recorder.DATA_INSTANCE].block_till_done)

    entity_id_test = "alarm_control_panel.area_001"
    hass.states.async_set(entity_id_test, STATE_OFF)
    hass.states.async_set(entity_id_test, STATE_ON)
    entity_id_second = "alarm_control_panel.area_002"
    hass.states.async_set(entity_id_second, STATE_OFF)
    hass.states.async_set(entity_id_second, STATE_ON)

    hass.bus.async_fire(
        EVENT_AUTOMATION_TRIGGERED,
        {ATTR_NAME: "Mock automation", ATTR_ENTITY_ID: "automation.mock_automation"},
    )
    hass.bus.async_fire(
        EVENT_SCRIPT_STARTED,
        {ATTR_NAME: "Mock script", ATTR_ENTITY_ID: "script.mock_script"},
    )
    hass.bus.async_fire(EVENT_HOMEASSISTANT_START)

    await hass.async_add_executor_job(trigger_db_commit, hass)
    await hass.async_block_till_done()
    await hass.async_add_executor_job(hass.data[recorder.DATA_INSTANCE].block_till_done)

    client = await hass_client()

    # Today time 00:00:00
    start = dt_util.utcnow().date()
    start_date = datetime(start.year, start.month, start.day)

    # Test today entries with filter by end_time
    end_time = start + timedelta(hours=24)
    response = await client.get(
        f"/api/logbook/{start_date.isoformat()}?end_time={end_time}"
    )
    assert response.status == 200
    json_dict = await response.json()

    assert json_dict[0]["entity_id"] == entity_id_test
    assert json_dict[1]["entity_id"] == entity_id_second
    assert json_dict[2]["entity_id"] == "automation.mock_automation"
    assert json_dict[3]["entity_id"] == "script.mock_script"
    assert json_dict[4]["domain"] == "homeassistant"

    # Test entries for 3 days with filter by entity_id
    end_time = start + timedelta(hours=72)
    response = await client.get(
        f"/api/logbook/{start_date.isoformat()}?end_time={end_time}&entity=alarm_control_panel.area_001"
    )
    assert response.status == 200
    json_dict = await response.json()
    assert len(json_dict) == 1
    assert json_dict[0]["entity_id"] == entity_id_test

    # Tomorrow time 00:00:00
    start = dt_util.utcnow()
    start_date = datetime(start.year, start.month, start.day)

    # Test entries from today to 3 days with filter by entity_id
    end_time = start_date + timedelta(hours=72)
    response = await client.get(
        f"/api/logbook/{start_date.isoformat()}?end_time={end_time}&entity=alarm_control_panel.area_002"
    )
    assert response.status == 200
    json_dict = await response.json()
    assert len(json_dict) == 1
    assert json_dict[0]["entity_id"] == entity_id_second


async def test_filter_continuous_sensor_values(hass, hass_client):
    """Test remove continuous sensor events from logbook."""
    await hass.async_add_executor_job(init_recorder_component, hass)
    await async_setup_component(hass, "logbook", {})
    await hass.async_add_executor_job(hass.data[recorder.DATA_INSTANCE].block_till_done)

    entity_id_test = "switch.test"
    hass.states.async_set(entity_id_test, STATE_OFF)
    hass.states.async_set(entity_id_test, STATE_ON)
    entity_id_second = "sensor.bla"
    hass.states.async_set(entity_id_second, STATE_OFF, {"unit_of_measurement": "foo"})
    hass.states.async_set(entity_id_second, STATE_ON, {"unit_of_measurement": "foo"})
    entity_id_third = "light.bla"
    hass.states.async_set(entity_id_third, STATE_OFF, {"unit_of_measurement": "foo"})
    hass.states.async_set(entity_id_third, STATE_ON, {"unit_of_measurement": "foo"})

    await hass.async_add_executor_job(trigger_db_commit, hass)
    await hass.async_block_till_done()
    await hass.async_add_executor_job(hass.data[recorder.DATA_INSTANCE].block_till_done)

    client = await hass_client()

    # Today time 00:00:00
    start = dt_util.utcnow().date()
    start_date = datetime(start.year, start.month, start.day)

    # Test today entries without filters
    response = await client.get(f"/api/logbook/{start_date.isoformat()}")
    assert response.status == 200
    response_json = await response.json()

    assert len(response_json) == 2
    assert response_json[0]["entity_id"] == entity_id_test
    assert response_json[1]["entity_id"] == entity_id_third


async def test_exclude_new_entities(hass, hass_client):
    """Test if events are excluded on first update."""
    await hass.async_add_executor_job(init_recorder_component, hass)
    await async_setup_component(hass, "logbook", {})
    await hass.async_add_executor_job(hass.data[recorder.DATA_INSTANCE].block_till_done)

    entity_id = "climate.bla"
    entity_id2 = "climate.blu"

    hass.states.async_set(entity_id, STATE_OFF)
    hass.states.async_set(entity_id2, STATE_ON)
    hass.states.async_set(entity_id2, STATE_OFF)
    hass.bus.async_fire(EVENT_HOMEASSISTANT_START)

    await hass.async_add_executor_job(trigger_db_commit, hass)
    await hass.async_block_till_done()
    await hass.async_add_executor_job(hass.data[recorder.DATA_INSTANCE].block_till_done)

    client = await hass_client()

    # Today time 00:00:00
    start = dt_util.utcnow().date()
    start_date = datetime(start.year, start.month, start.day)

    # Test today entries without filters
    response = await client.get(f"/api/logbook/{start_date.isoformat()}")
    assert response.status == 200
    response_json = await response.json()

    assert len(response_json) == 2
    assert response_json[0]["entity_id"] == entity_id2
    assert response_json[1]["domain"] == "homeassistant"
    assert response_json[1]["message"] == "started"


async def test_exclude_removed_entities(hass, hass_client):
    """Test if events are excluded on last update."""
    await hass.async_add_executor_job(init_recorder_component, hass)
    await async_setup_component(hass, "logbook", {})
    await hass.async_add_executor_job(hass.data[recorder.DATA_INSTANCE].block_till_done)

    entity_id = "climate.bla"
    entity_id2 = "climate.blu"

    hass.states.async_set(entity_id, STATE_ON)
    hass.states.async_set(entity_id, STATE_OFF)

    hass.bus.async_fire(EVENT_HOMEASSISTANT_START)

    hass.states.async_set(entity_id2, STATE_ON)
    hass.states.async_set(entity_id2, STATE_OFF)

    hass.states.async_remove(entity_id)
    hass.states.async_remove(entity_id2)

    await hass.async_add_executor_job(trigger_db_commit, hass)
    await hass.async_block_till_done()
    await hass.async_add_executor_job(hass.data[recorder.DATA_INSTANCE].block_till_done)

    client = await hass_client()

    # Today time 00:00:00
    start = dt_util.utcnow().date()
    start_date = datetime(start.year, start.month, start.day)

    # Test today entries without filters
    response = await client.get(f"/api/logbook/{start_date.isoformat()}")
    assert response.status == 200
    response_json = await response.json()

    assert len(response_json) == 3
    assert response_json[0]["entity_id"] == entity_id
    assert response_json[1]["domain"] == "homeassistant"
    assert response_json[1]["message"] == "started"
    assert response_json[2]["entity_id"] == entity_id2


async def test_exclude_attribute_changes(hass, hass_client):
    """Test if events of attribute changes are filtered."""
    await hass.async_add_executor_job(init_recorder_component, hass)
    await async_setup_component(hass, "logbook", {})
    await hass.async_add_executor_job(hass.data[recorder.DATA_INSTANCE].block_till_done)

    hass.bus.async_fire(EVENT_HOMEASSISTANT_START)

    hass.states.async_set("light.kitchen", STATE_OFF)
    hass.states.async_set("light.kitchen", STATE_ON, {"brightness": 100})
    hass.states.async_set("light.kitchen", STATE_ON, {"brightness": 200})
    hass.states.async_set("light.kitchen", STATE_ON, {"brightness": 300})
    hass.states.async_set("light.kitchen", STATE_ON, {"brightness": 400})
    hass.states.async_set("light.kitchen", STATE_OFF)

    await hass.async_block_till_done()

    await hass.async_add_executor_job(trigger_db_commit, hass)
    await hass.async_block_till_done()
    await hass.async_add_executor_job(hass.data[recorder.DATA_INSTANCE].block_till_done)

    client = await hass_client()

    # Today time 00:00:00
    start = dt_util.utcnow().date()
    start_date = datetime(start.year, start.month, start.day)

    # Test today entries without filters
    response = await client.get(f"/api/logbook/{start_date.isoformat()}")
    assert response.status == 200
    response_json = await response.json()

    assert len(response_json) == 3
    assert response_json[0]["domain"] == "homeassistant"
    assert response_json[1]["entity_id"] == "light.kitchen"
    assert response_json[2]["entity_id"] == "light.kitchen"


async def test_logbook_entity_context_id(hass, hass_client):
    """Test the logbook view with end_time and entity with automations and scripts."""
    await hass.async_add_executor_job(init_recorder_component, hass)
    await async_setup_component(hass, "logbook", {})
    await async_setup_component(hass, "automation", {})
    await async_setup_component(hass, "script", {})

    await hass.async_add_executor_job(hass.data[recorder.DATA_INSTANCE].block_till_done)

    context = ha.Context(
        id="ac5bd62de45711eaaeb351041eec8dd9",
        user_id="b400facee45711eaa9308bfd3d19e474",
    )

    # An Automation
    automation_entity_id_test = "automation.alarm"
    hass.bus.async_fire(
        EVENT_AUTOMATION_TRIGGERED,
        {ATTR_NAME: "Mock automation", ATTR_ENTITY_ID: automation_entity_id_test},
        context=context,
    )
    hass.bus.async_fire(
        EVENT_SCRIPT_STARTED,
        {ATTR_NAME: "Mock script", ATTR_ENTITY_ID: "script.mock_script"},
        context=context,
    )
    hass.states.async_set(
        automation_entity_id_test,
        STATE_ON,
        {ATTR_FRIENDLY_NAME: "Alarm Automation"},
        context=context,
    )

    entity_id_test = "alarm_control_panel.area_001"
    hass.states.async_set(entity_id_test, STATE_OFF, context=context)
    await hass.async_block_till_done()
    hass.states.async_set(entity_id_test, STATE_ON, context=context)
    await hass.async_block_till_done()
    entity_id_second = "alarm_control_panel.area_002"
    hass.states.async_set(entity_id_second, STATE_OFF, context=context)
    await hass.async_block_till_done()
    hass.states.async_set(entity_id_second, STATE_ON, context=context)
    await hass.async_block_till_done()

    hass.bus.async_fire(EVENT_HOMEASSISTANT_START)
    await hass.async_block_till_done()

    await hass.async_add_executor_job(
        logbook.log_entry,
        hass,
        "mock_name",
        "mock_message",
        "alarm_control_panel",
        "alarm_control_panel.area_003",
        context,
    )
    await hass.async_block_till_done()

    await hass.async_add_executor_job(
        logbook.log_entry,
        hass,
        "mock_name",
        "mock_message",
        "homeassistant",
        None,
        context,
    )
    await hass.async_block_till_done()

    # A service call
    light_turn_off_service_context = ha.Context(
        id="9c5bd62de45711eaaeb351041eec8dd9",
        user_id="9400facee45711eaa9308bfd3d19e474",
    )
    hass.states.async_set("light.switch", STATE_ON)
    await hass.async_block_till_done()

    hass.bus.async_fire(
        EVENT_CALL_SERVICE,
        {
            ATTR_DOMAIN: "light",
            ATTR_SERVICE: "turn_off",
            ATTR_ENTITY_ID: "light.switch",
        },
        context=light_turn_off_service_context,
    )
    await hass.async_block_till_done()

    hass.states.async_set(
        "light.switch", STATE_OFF, context=light_turn_off_service_context
    )
    await hass.async_block_till_done()

    await hass.async_add_executor_job(trigger_db_commit, hass)
    await hass.async_block_till_done()
    await hass.async_add_executor_job(hass.data[recorder.DATA_INSTANCE].block_till_done)

    client = await hass_client()

    # Today time 00:00:00
    start = dt_util.utcnow().date()
    start_date = datetime(start.year, start.month, start.day)

    # Test today entries with filter by end_time
    end_time = start + timedelta(hours=24)
    response = await client.get(
        f"/api/logbook/{start_date.isoformat()}?end_time={end_time}"
    )
    assert response.status == 200
    json_dict = await response.json()

    assert json_dict[0]["entity_id"] == "automation.alarm"
    assert "context_entity_id" not in json_dict[0]
    assert json_dict[0]["context_user_id"] == "b400facee45711eaa9308bfd3d19e474"

    assert json_dict[1]["entity_id"] == "script.mock_script"
    assert json_dict[1]["context_event_type"] == "automation_triggered"
    assert json_dict[1]["context_entity_id"] == "automation.alarm"
    assert json_dict[1]["context_entity_id_name"] == "Alarm Automation"
    assert json_dict[1]["context_user_id"] == "b400facee45711eaa9308bfd3d19e474"

    assert json_dict[2]["entity_id"] == entity_id_test
    assert json_dict[2]["context_event_type"] == "automation_triggered"
    assert json_dict[2]["context_entity_id"] == "automation.alarm"
    assert json_dict[2]["context_entity_id_name"] == "Alarm Automation"
    assert json_dict[2]["context_user_id"] == "b400facee45711eaa9308bfd3d19e474"

    assert json_dict[3]["entity_id"] == entity_id_second
    assert json_dict[3]["context_event_type"] == "automation_triggered"
    assert json_dict[3]["context_entity_id"] == "automation.alarm"
    assert json_dict[3]["context_entity_id_name"] == "Alarm Automation"
    assert json_dict[3]["context_user_id"] == "b400facee45711eaa9308bfd3d19e474"

    assert json_dict[4]["domain"] == "homeassistant"

    assert json_dict[5]["entity_id"] == "alarm_control_panel.area_003"
    assert json_dict[5]["context_event_type"] == "automation_triggered"
    assert json_dict[5]["context_entity_id"] == "automation.alarm"
    assert json_dict[5]["domain"] == "alarm_control_panel"
    assert json_dict[5]["context_entity_id_name"] == "Alarm Automation"
    assert json_dict[5]["context_user_id"] == "b400facee45711eaa9308bfd3d19e474"

    assert json_dict[6]["domain"] == "homeassistant"
    assert json_dict[6]["context_user_id"] == "b400facee45711eaa9308bfd3d19e474"

    assert json_dict[7]["entity_id"] == "light.switch"
    assert json_dict[7]["context_event_type"] == "call_service"
    assert json_dict[7]["context_domain"] == "light"
    assert json_dict[7]["context_service"] == "turn_off"
    assert json_dict[7]["context_user_id"] == "9400facee45711eaa9308bfd3d19e474"


async def test_logbook_entity_context_parent_id(hass, hass_client):
    """Test the logbook view links events via context parent_id."""
    await hass.async_add_executor_job(init_recorder_component, hass)
    await async_setup_component(hass, "logbook", {})
    await async_setup_component(hass, "automation", {})
    await async_setup_component(hass, "script", {})

    await hass.async_add_executor_job(hass.data[recorder.DATA_INSTANCE].block_till_done)

    context = ha.Context(
        id="ac5bd62de45711eaaeb351041eec8dd9",
        user_id="b400facee45711eaa9308bfd3d19e474",
    )

    # An Automation triggering scripts with a new context
    automation_entity_id_test = "automation.alarm"
    hass.bus.async_fire(
        EVENT_AUTOMATION_TRIGGERED,
        {ATTR_NAME: "Mock automation", ATTR_ENTITY_ID: automation_entity_id_test},
        context=context,
    )

    child_context = ha.Context(
        id="2798bfedf8234b5e9f4009c91f48f30c",
        parent_id="ac5bd62de45711eaaeb351041eec8dd9",
        user_id="b400facee45711eaa9308bfd3d19e474",
    )
    hass.bus.async_fire(
        EVENT_SCRIPT_STARTED,
        {ATTR_NAME: "Mock script", ATTR_ENTITY_ID: "script.mock_script"},
        context=child_context,
    )
    hass.states.async_set(
        automation_entity_id_test,
        STATE_ON,
        {ATTR_FRIENDLY_NAME: "Alarm Automation"},
        context=child_context,
    )

    entity_id_test = "alarm_control_panel.area_001"
    hass.states.async_set(entity_id_test, STATE_OFF, context=child_context)
    await hass.async_block_till_done()
    hass.states.async_set(entity_id_test, STATE_ON, context=child_context)
    await hass.async_block_till_done()
    entity_id_second = "alarm_control_panel.area_002"
    hass.states.async_set(entity_id_second, STATE_OFF, context=child_context)
    await hass.async_block_till_done()
    hass.states.async_set(entity_id_second, STATE_ON, context=child_context)
    await hass.async_block_till_done()

    hass.bus.async_fire(EVENT_HOMEASSISTANT_START)
    await hass.async_block_till_done()

<<<<<<< HEAD
    await hass.async_add_executor_job(
        logbook.log_entry,
=======
    logbook.async_log_entry(
>>>>>>> 2c085f64
        hass,
        "mock_name",
        "mock_message",
        "alarm_control_panel",
        "alarm_control_panel.area_003",
        child_context,
    )
    await hass.async_block_till_done()

<<<<<<< HEAD
    await hass.async_add_executor_job(
        logbook.log_entry,
=======
    logbook.async_log_entry(
>>>>>>> 2c085f64
        hass,
        "mock_name",
        "mock_message",
        "homeassistant",
        None,
        child_context,
    )
    await hass.async_block_till_done()

    # A state change via service call with the script as the parent
    light_turn_off_service_context = ha.Context(
        id="9c5bd62de45711eaaeb351041eec8dd9",
        parent_id="2798bfedf8234b5e9f4009c91f48f30c",
        user_id="9400facee45711eaa9308bfd3d19e474",
    )
    hass.states.async_set("light.switch", STATE_ON)
    await hass.async_block_till_done()

    hass.bus.async_fire(
        EVENT_CALL_SERVICE,
        {
            ATTR_DOMAIN: "light",
            ATTR_SERVICE: "turn_off",
            ATTR_ENTITY_ID: "light.switch",
        },
        context=light_turn_off_service_context,
    )
    await hass.async_block_till_done()

    hass.states.async_set(
        "light.switch", STATE_OFF, context=light_turn_off_service_context
    )
    await hass.async_block_till_done()

<<<<<<< HEAD
=======
    # An event with a parent event, but the parent event isn't available
    missing_parent_context = ha.Context(
        id="fc40b9a0d1f246f98c34b33c76228ee6",
        parent_id="c8ce515fe58e442f8664246c65ed964f",
        user_id="485cacf93ef84d25a99ced3126b921d2",
    )
    logbook.async_log_entry(
        hass,
        "mock_name",
        "mock_message",
        "alarm_control_panel",
        "alarm_control_panel.area_009",
        missing_parent_context,
    )
    await hass.async_block_till_done()

>>>>>>> 2c085f64
    await hass.async_add_executor_job(trigger_db_commit, hass)
    await hass.async_block_till_done()
    await hass.async_add_executor_job(hass.data[recorder.DATA_INSTANCE].block_till_done)

    client = await hass_client()

    # Today time 00:00:00
    start = dt_util.utcnow().date()
    start_date = datetime(start.year, start.month, start.day)

    # Test today entries with filter by end_time
    end_time = start + timedelta(hours=24)
    response = await client.get(
        f"/api/logbook/{start_date.isoformat()}?end_time={end_time}"
    )
    assert response.status == 200
    json_dict = await response.json()

    assert json_dict[0]["entity_id"] == "automation.alarm"
    assert "context_entity_id" not in json_dict[0]
    assert json_dict[0]["context_user_id"] == "b400facee45711eaa9308bfd3d19e474"

    # New context, so this looks to be triggered by the Alarm Automation
    assert json_dict[1]["entity_id"] == "script.mock_script"
    assert json_dict[1]["context_event_type"] == "automation_triggered"
    assert json_dict[1]["context_entity_id"] == "automation.alarm"
    assert json_dict[1]["context_entity_id_name"] == "Alarm Automation"
    assert json_dict[1]["context_user_id"] == "b400facee45711eaa9308bfd3d19e474"

    assert json_dict[2]["entity_id"] == entity_id_test
    assert json_dict[2]["context_event_type"] == "script_started"
    assert json_dict[2]["context_entity_id"] == "script.mock_script"
    assert json_dict[2]["context_entity_id_name"] == "mock script"
    assert json_dict[2]["context_user_id"] == "b400facee45711eaa9308bfd3d19e474"

    assert json_dict[3]["entity_id"] == entity_id_second
    assert json_dict[3]["context_event_type"] == "script_started"
    assert json_dict[3]["context_entity_id"] == "script.mock_script"
    assert json_dict[3]["context_entity_id_name"] == "mock script"
    assert json_dict[3]["context_user_id"] == "b400facee45711eaa9308bfd3d19e474"

    assert json_dict[4]["domain"] == "homeassistant"

    assert json_dict[5]["entity_id"] == "alarm_control_panel.area_003"
    assert json_dict[5]["context_event_type"] == "script_started"
    assert json_dict[5]["context_entity_id"] == "script.mock_script"
    assert json_dict[5]["domain"] == "alarm_control_panel"
    assert json_dict[5]["context_entity_id_name"] == "mock script"
    assert json_dict[5]["context_user_id"] == "b400facee45711eaa9308bfd3d19e474"

    assert json_dict[6]["domain"] == "homeassistant"
    assert json_dict[6]["context_user_id"] == "b400facee45711eaa9308bfd3d19e474"

    assert json_dict[7]["entity_id"] == "light.switch"
    assert json_dict[7]["context_event_type"] == "call_service"
    assert json_dict[7]["context_domain"] == "light"
    assert json_dict[7]["context_service"] == "turn_off"
    assert json_dict[7]["context_user_id"] == "9400facee45711eaa9308bfd3d19e474"

<<<<<<< HEAD
=======
    assert json_dict[8]["entity_id"] == "alarm_control_panel.area_009"
    assert json_dict[8]["domain"] == "alarm_control_panel"
    assert "context_event_type" not in json_dict[8]
    assert "context_entity_id" not in json_dict[8]
    assert "context_entity_id_name" not in json_dict[8]
    assert json_dict[8]["context_user_id"] == "485cacf93ef84d25a99ced3126b921d2"

>>>>>>> 2c085f64

async def test_logbook_context_from_template(hass, hass_client):
    """Test the logbook view with end_time and entity with automations and scripts."""
    await hass.async_add_executor_job(init_recorder_component, hass)
    await async_setup_component(hass, "logbook", {})
    assert await async_setup_component(
        hass,
        "switch",
        {
            "switch": {
                "platform": "template",
                "switches": {
                    "test_template_switch": {
                        "value_template": "{{ states.switch.test_state.state }}",
                        "turn_on": {
                            "service": "switch.turn_on",
                            "entity_id": "switch.test_state",
                        },
                        "turn_off": {
                            "service": "switch.turn_off",
                            "entity_id": "switch.test_state",
                        },
                    }
                },
            }
        },
    )
    await hass.async_add_executor_job(hass.data[recorder.DATA_INSTANCE].block_till_done)
    await hass.async_block_till_done()
    await hass.async_start()
    await hass.async_block_till_done()

    # Entity added (should not be logged)
    hass.states.async_set("switch.test_state", STATE_ON)
    await hass.async_block_till_done()

    # First state change (should be logged)
    hass.states.async_set("switch.test_state", STATE_OFF)
    await hass.async_block_till_done()

    switch_turn_off_context = ha.Context(
        id="9c5bd62de45711eaaeb351041eec8dd9",
        user_id="9400facee45711eaa9308bfd3d19e474",
    )
    hass.states.async_set(
        "switch.test_state", STATE_ON, context=switch_turn_off_context
    )
    await hass.async_block_till_done()

    await hass.async_add_executor_job(trigger_db_commit, hass)
    await hass.async_block_till_done()
    await hass.async_add_executor_job(hass.data[recorder.DATA_INSTANCE].block_till_done)

    client = await hass_client()

    # Today time 00:00:00
    start = dt_util.utcnow().date()
    start_date = datetime(start.year, start.month, start.day)

    # Test today entries with filter by end_time
    end_time = start + timedelta(hours=24)
    response = await client.get(
        f"/api/logbook/{start_date.isoformat()}?end_time={end_time}"
    )
    assert response.status == 200
    json_dict = await response.json()

    assert json_dict[0]["domain"] == "homeassistant"
    assert "context_entity_id" not in json_dict[0]

    assert json_dict[1]["entity_id"] == "switch.test_template_switch"

    assert json_dict[2]["entity_id"] == "switch.test_state"

    assert json_dict[3]["entity_id"] == "switch.test_template_switch"
    assert json_dict[3]["context_entity_id"] == "switch.test_state"
    assert json_dict[3]["context_entity_id_name"] == "test state"

    assert json_dict[4]["entity_id"] == "switch.test_state"
    assert json_dict[4]["context_user_id"] == "9400facee45711eaa9308bfd3d19e474"

    assert json_dict[5]["entity_id"] == "switch.test_template_switch"
    assert json_dict[5]["context_entity_id"] == "switch.test_state"
    assert json_dict[5]["context_entity_id_name"] == "test state"
    assert json_dict[5]["context_user_id"] == "9400facee45711eaa9308bfd3d19e474"


async def test_logbook_entity_matches_only(hass, hass_client):
    """Test the logbook view with a single entity and entity_matches_only."""
    await hass.async_add_executor_job(init_recorder_component, hass)
    await async_setup_component(hass, "logbook", {})
    assert await async_setup_component(
        hass,
        "switch",
        {
            "switch": {
                "platform": "template",
                "switches": {
                    "test_template_switch": {
                        "value_template": "{{ states.switch.test_state.state }}",
                        "turn_on": {
                            "service": "switch.turn_on",
                            "entity_id": "switch.test_state",
                        },
                        "turn_off": {
                            "service": "switch.turn_off",
                            "entity_id": "switch.test_state",
                        },
                    }
                },
            }
        },
    )
    await hass.async_add_executor_job(hass.data[recorder.DATA_INSTANCE].block_till_done)
    await hass.async_block_till_done()
    await hass.async_start()
    await hass.async_block_till_done()

    # Entity added (should not be logged)
    hass.states.async_set("switch.test_state", STATE_ON)
    await hass.async_block_till_done()

    # First state change (should be logged)
    hass.states.async_set("switch.test_state", STATE_OFF)
    await hass.async_block_till_done()

    switch_turn_off_context = ha.Context(
        id="9c5bd62de45711eaaeb351041eec8dd9",
        user_id="9400facee45711eaa9308bfd3d19e474",
    )
    hass.states.async_set(
        "switch.test_state", STATE_ON, context=switch_turn_off_context
    )
    await hass.async_block_till_done()

    await hass.async_add_executor_job(trigger_db_commit, hass)
    await hass.async_block_till_done()
    await hass.async_add_executor_job(hass.data[recorder.DATA_INSTANCE].block_till_done)

    client = await hass_client()

    # Today time 00:00:00
    start = dt_util.utcnow().date()
    start_date = datetime(start.year, start.month, start.day)

    # Test today entries with filter by end_time
    end_time = start + timedelta(hours=24)
    response = await client.get(
        f"/api/logbook/{start_date.isoformat()}?end_time={end_time}&entity=switch.test_state&entity_matches_only"
    )
    assert response.status == 200
    json_dict = await response.json()

    assert len(json_dict) == 2

    assert json_dict[0]["entity_id"] == "switch.test_state"

    assert json_dict[1]["entity_id"] == "switch.test_state"
    assert json_dict[1]["context_user_id"] == "9400facee45711eaa9308bfd3d19e474"


async def test_logbook_entity_matches_only_multiple(hass, hass_client):
    """Test the logbook view with a multiple entities and entity_matches_only."""
    await hass.async_add_executor_job(init_recorder_component, hass)
    await async_setup_component(hass, "logbook", {})
    assert await async_setup_component(
        hass,
        "switch",
        {
            "switch": {
                "platform": "template",
                "switches": {
                    "test_template_switch": {
                        "value_template": "{{ states.switch.test_state.state }}",
                        "turn_on": {
                            "service": "switch.turn_on",
                            "entity_id": "switch.test_state",
                        },
                        "turn_off": {
                            "service": "switch.turn_off",
                            "entity_id": "switch.test_state",
                        },
                    }
                },
            }
        },
    )
    await hass.async_add_executor_job(hass.data[recorder.DATA_INSTANCE].block_till_done)
    await hass.async_block_till_done()
    await hass.async_start()
    await hass.async_block_till_done()

    # Entity added (should not be logged)
    hass.states.async_set("switch.test_state", STATE_ON)
    hass.states.async_set("light.test_state", STATE_ON)

    await hass.async_block_till_done()

    # First state change (should be logged)
    hass.states.async_set("switch.test_state", STATE_OFF)
    hass.states.async_set("light.test_state", STATE_OFF)

    await hass.async_block_till_done()

    switch_turn_off_context = ha.Context(
        id="9c5bd62de45711eaaeb351041eec8dd9",
        user_id="9400facee45711eaa9308bfd3d19e474",
    )
    hass.states.async_set(
        "switch.test_state", STATE_ON, context=switch_turn_off_context
    )
    hass.states.async_set("light.test_state", STATE_ON, context=switch_turn_off_context)
    await hass.async_block_till_done()

    await hass.async_add_executor_job(trigger_db_commit, hass)
    await hass.async_block_till_done()
    await hass.async_add_executor_job(hass.data[recorder.DATA_INSTANCE].block_till_done)

    client = await hass_client()

    # Today time 00:00:00
    start = dt_util.utcnow().date()
    start_date = datetime(start.year, start.month, start.day)

    # Test today entries with filter by end_time
    end_time = start + timedelta(hours=24)
    response = await client.get(
        f"/api/logbook/{start_date.isoformat()}?end_time={end_time}&entity=switch.test_state,light.test_state&entity_matches_only"
    )
    assert response.status == 200
    json_dict = await response.json()

    assert len(json_dict) == 4

    assert json_dict[0]["entity_id"] == "switch.test_state"

    assert json_dict[1]["entity_id"] == "light.test_state"

    assert json_dict[2]["entity_id"] == "switch.test_state"
    assert json_dict[2]["context_user_id"] == "9400facee45711eaa9308bfd3d19e474"

    assert json_dict[3]["entity_id"] == "light.test_state"
    assert json_dict[3]["context_user_id"] == "9400facee45711eaa9308bfd3d19e474"


async def test_logbook_invalid_entity(hass, hass_client):
    """Test the logbook view with requesting an invalid entity."""
    await hass.async_add_executor_job(init_recorder_component, hass)
    await async_setup_component(hass, "logbook", {})
    await hass.async_block_till_done()
    client = await hass_client()

    # Today time 00:00:00
    start = dt_util.utcnow().date()
    start_date = datetime(start.year, start.month, start.day)

    # Test today entries with filter by end_time
    end_time = start + timedelta(hours=24)
    response = await client.get(
        f"/api/logbook/{start_date.isoformat()}?end_time={end_time}&entity=invalid&entity_matches_only"
    )
    assert response.status == 500


async def test_icon_and_state(hass, hass_client):
    """Test to ensure state and custom icons are returned."""
    await hass.async_add_executor_job(init_recorder_component, hass)
    await async_setup_component(hass, "logbook", {})
    await hass.async_add_executor_job(hass.data[recorder.DATA_INSTANCE].block_till_done)

    hass.bus.async_fire(EVENT_HOMEASSISTANT_START)

    hass.states.async_set("light.kitchen", STATE_OFF, {"icon": "mdi:chemical-weapon"})
    hass.states.async_set(
        "light.kitchen", STATE_ON, {"brightness": 100, "icon": "mdi:security"}
    )
    hass.states.async_set(
        "light.kitchen", STATE_ON, {"brightness": 200, "icon": "mdi:security"}
    )
    hass.states.async_set(
        "light.kitchen", STATE_ON, {"brightness": 300, "icon": "mdi:security"}
    )
    hass.states.async_set(
        "light.kitchen", STATE_ON, {"brightness": 400, "icon": "mdi:security"}
    )
    hass.states.async_set("light.kitchen", STATE_OFF, {"icon": "mdi:chemical-weapon"})

    await _async_commit_and_wait(hass)

    client = await hass_client()
    response_json = await _async_fetch_logbook(client)

    assert len(response_json) == 3
    assert response_json[0]["domain"] == "homeassistant"
    assert response_json[1]["entity_id"] == "light.kitchen"
    assert response_json[1]["icon"] == "mdi:security"
    assert response_json[1]["state"] == STATE_ON
    assert response_json[2]["entity_id"] == "light.kitchen"
    assert response_json[2]["icon"] == "mdi:chemical-weapon"
    assert response_json[2]["state"] == STATE_OFF


async def test_exclude_events_domain(hass, hass_client):
    """Test if events are filtered if domain is excluded in config."""
    entity_id = "switch.bla"
    entity_id2 = "sensor.blu"

    config = logbook.CONFIG_SCHEMA(
        {
            ha.DOMAIN: {},
            logbook.DOMAIN: {CONF_EXCLUDE: {CONF_DOMAINS: ["switch", "alexa"]}},
        }
    )
    await hass.async_add_executor_job(init_recorder_component, hass)
    await async_setup_component(hass, "logbook", config)
    await hass.async_add_executor_job(hass.data[recorder.DATA_INSTANCE].block_till_done)

    hass.bus.async_fire(EVENT_HOMEASSISTANT_START)
    hass.bus.async_fire(EVENT_HOMEASSISTANT_STARTED)
    hass.states.async_set(entity_id, None)
    hass.states.async_set(entity_id, 10)
    hass.states.async_set(entity_id2, None)
    hass.states.async_set(entity_id2, 20)

    await _async_commit_and_wait(hass)

    client = await hass_client()
    entries = await _async_fetch_logbook(client)

    assert len(entries) == 2
    _assert_entry(
        entries[0], name="Home Assistant", message="started", domain=ha.DOMAIN
    )
    _assert_entry(entries[1], name="blu", entity_id=entity_id2)


async def test_exclude_events_domain_glob(hass, hass_client):
    """Test if events are filtered if domain or glob is excluded in config."""
    entity_id = "switch.bla"
    entity_id2 = "sensor.blu"
    entity_id3 = "sensor.excluded"

    config = logbook.CONFIG_SCHEMA(
        {
            ha.DOMAIN: {},
            logbook.DOMAIN: {
                CONF_EXCLUDE: {
                    CONF_DOMAINS: ["switch", "alexa"],
                    CONF_ENTITY_GLOBS: "*.excluded",
                }
            },
        }
    )
    await hass.async_add_executor_job(init_recorder_component, hass)
    await async_setup_component(hass, "logbook", config)
    await hass.async_add_executor_job(hass.data[recorder.DATA_INSTANCE].block_till_done)

    hass.bus.async_fire(EVENT_HOMEASSISTANT_START)
    hass.bus.async_fire(EVENT_HOMEASSISTANT_STARTED)
    hass.states.async_set(entity_id, None)
    hass.states.async_set(entity_id, 10)
    hass.states.async_set(entity_id2, None)
    hass.states.async_set(entity_id2, 20)
    hass.states.async_set(entity_id3, None)
    hass.states.async_set(entity_id3, 30)

    await _async_commit_and_wait(hass)
    client = await hass_client()
    entries = await _async_fetch_logbook(client)

    assert len(entries) == 2
    _assert_entry(
        entries[0], name="Home Assistant", message="started", domain=ha.DOMAIN
    )
    _assert_entry(entries[1], name="blu", entity_id=entity_id2)


async def test_include_events_entity(hass, hass_client):
    """Test if events are filtered if entity is included in config."""
    entity_id = "sensor.bla"
    entity_id2 = "sensor.blu"

    config = logbook.CONFIG_SCHEMA(
        {
            ha.DOMAIN: {},
            logbook.DOMAIN: {
                CONF_INCLUDE: {
                    CONF_DOMAINS: ["homeassistant"],
                    CONF_ENTITIES: [entity_id2],
                }
            },
        }
    )
    await hass.async_add_executor_job(init_recorder_component, hass)
    await async_setup_component(hass, "logbook", config)
    await hass.async_add_executor_job(hass.data[recorder.DATA_INSTANCE].block_till_done)

    hass.bus.async_fire(EVENT_HOMEASSISTANT_START)
    hass.bus.async_fire(EVENT_HOMEASSISTANT_STARTED)
    hass.states.async_set(entity_id, None)
    hass.states.async_set(entity_id, 10)
    hass.states.async_set(entity_id2, None)
    hass.states.async_set(entity_id2, 20)

    await _async_commit_and_wait(hass)
    client = await hass_client()
    entries = await _async_fetch_logbook(client)

    assert len(entries) == 2
    _assert_entry(
        entries[0], name="Home Assistant", message="started", domain=ha.DOMAIN
    )
    _assert_entry(entries[1], name="blu", entity_id=entity_id2)


async def test_exclude_events_entity(hass, hass_client):
    """Test if events are filtered if entity is excluded in config."""
    entity_id = "sensor.bla"
    entity_id2 = "sensor.blu"

    config = logbook.CONFIG_SCHEMA(
        {
            ha.DOMAIN: {},
            logbook.DOMAIN: {CONF_EXCLUDE: {CONF_ENTITIES: [entity_id]}},
        }
    )
    await hass.async_add_executor_job(init_recorder_component, hass)
    await async_setup_component(hass, "logbook", config)
    await hass.async_add_executor_job(hass.data[recorder.DATA_INSTANCE].block_till_done)

    hass.bus.async_fire(EVENT_HOMEASSISTANT_START)
    hass.bus.async_fire(EVENT_HOMEASSISTANT_STARTED)
    hass.states.async_set(entity_id, None)
    hass.states.async_set(entity_id, 10)
    hass.states.async_set(entity_id2, None)
    hass.states.async_set(entity_id2, 20)

    await _async_commit_and_wait(hass)
    client = await hass_client()
    entries = await _async_fetch_logbook(client)
    assert len(entries) == 2
    _assert_entry(
        entries[0], name="Home Assistant", message="started", domain=ha.DOMAIN
    )
    _assert_entry(entries[1], name="blu", entity_id=entity_id2)


async def test_include_events_domain(hass, hass_client):
    """Test if events are filtered if domain is included in config."""
    assert await async_setup_component(hass, "alexa", {})
    entity_id = "switch.bla"
    entity_id2 = "sensor.blu"
    config = logbook.CONFIG_SCHEMA(
        {
            ha.DOMAIN: {},
            logbook.DOMAIN: {
                CONF_INCLUDE: {CONF_DOMAINS: ["homeassistant", "sensor", "alexa"]}
            },
        }
    )
    await hass.async_add_executor_job(init_recorder_component, hass)
    await async_setup_component(hass, "logbook", config)
    await hass.async_add_executor_job(hass.data[recorder.DATA_INSTANCE].block_till_done)

    hass.bus.async_fire(EVENT_HOMEASSISTANT_START)
    hass.bus.async_fire(EVENT_HOMEASSISTANT_STARTED)
    hass.bus.async_fire(
        EVENT_ALEXA_SMART_HOME,
        {"request": {"namespace": "Alexa.Discovery", "name": "Discover"}},
    )
    hass.states.async_set(entity_id, None)
    hass.states.async_set(entity_id, 10)
    hass.states.async_set(entity_id2, None)
    hass.states.async_set(entity_id2, 20)

    await _async_commit_and_wait(hass)
    client = await hass_client()
    entries = await _async_fetch_logbook(client)

    assert len(entries) == 3
    _assert_entry(
        entries[0], name="Home Assistant", message="started", domain=ha.DOMAIN
    )
    _assert_entry(entries[1], name="Amazon Alexa", domain="alexa")
    _assert_entry(entries[2], name="blu", entity_id=entity_id2)


async def test_include_events_domain_glob(hass, hass_client):
    """Test if events are filtered if domain or glob is included in config."""
    assert await async_setup_component(hass, "alexa", {})
    entity_id = "switch.bla"
    entity_id2 = "sensor.blu"
    entity_id3 = "switch.included"
    config = logbook.CONFIG_SCHEMA(
        {
            ha.DOMAIN: {},
            logbook.DOMAIN: {
                CONF_INCLUDE: {
                    CONF_DOMAINS: ["homeassistant", "sensor", "alexa"],
                    CONF_ENTITY_GLOBS: ["*.included"],
                }
            },
        }
    )
    await hass.async_add_executor_job(init_recorder_component, hass)
    await async_setup_component(hass, "logbook", config)
    await hass.async_add_executor_job(hass.data[recorder.DATA_INSTANCE].block_till_done)

    hass.bus.async_fire(EVENT_HOMEASSISTANT_START)
    hass.bus.async_fire(EVENT_HOMEASSISTANT_STARTED)
    hass.bus.async_fire(
        EVENT_ALEXA_SMART_HOME,
        {"request": {"namespace": "Alexa.Discovery", "name": "Discover"}},
    )
    hass.states.async_set(entity_id, None)
    hass.states.async_set(entity_id, 10)
    hass.states.async_set(entity_id2, None)
    hass.states.async_set(entity_id2, 20)
    hass.states.async_set(entity_id3, None)
    hass.states.async_set(entity_id3, 30)

    await _async_commit_and_wait(hass)
    client = await hass_client()
    entries = await _async_fetch_logbook(client)

    assert len(entries) == 4
    _assert_entry(
        entries[0], name="Home Assistant", message="started", domain=ha.DOMAIN
    )
    _assert_entry(entries[1], name="Amazon Alexa", domain="alexa")
    _assert_entry(entries[2], name="blu", entity_id=entity_id2)
    _assert_entry(entries[3], name="included", entity_id=entity_id3)


async def test_include_exclude_events(hass, hass_client):
    """Test if events are filtered if include and exclude is configured."""
    entity_id = "switch.bla"
    entity_id2 = "sensor.blu"
    entity_id3 = "sensor.bli"
    entity_id4 = "sensor.keep"

    config = logbook.CONFIG_SCHEMA(
        {
            ha.DOMAIN: {},
            logbook.DOMAIN: {
                CONF_INCLUDE: {
                    CONF_DOMAINS: ["sensor", "homeassistant"],
                    CONF_ENTITIES: ["switch.bla"],
                },
                CONF_EXCLUDE: {
                    CONF_DOMAINS: ["switch"],
                    CONF_ENTITIES: ["sensor.bli"],
                },
            },
        }
    )
    await hass.async_add_executor_job(init_recorder_component, hass)
    await async_setup_component(hass, "logbook", config)
    await hass.async_add_executor_job(hass.data[recorder.DATA_INSTANCE].block_till_done)

    hass.bus.async_fire(EVENT_HOMEASSISTANT_START)
    hass.bus.async_fire(EVENT_HOMEASSISTANT_STARTED)
    hass.states.async_set(entity_id, None)
    hass.states.async_set(entity_id, 10)
    hass.states.async_set(entity_id2, None)
    hass.states.async_set(entity_id2, 10)
    hass.states.async_set(entity_id3, None)
    hass.states.async_set(entity_id3, 10)
    hass.states.async_set(entity_id, 20)
    hass.states.async_set(entity_id2, 20)
    hass.states.async_set(entity_id4, None)
    hass.states.async_set(entity_id4, 10)

    await _async_commit_and_wait(hass)
    client = await hass_client()
    entries = await _async_fetch_logbook(client)

    assert len(entries) == 3
    _assert_entry(
        entries[0], name="Home Assistant", message="started", domain=ha.DOMAIN
    )
    _assert_entry(entries[1], name="blu", entity_id=entity_id2)
    _assert_entry(entries[2], name="keep", entity_id=entity_id4)


async def test_include_exclude_events_with_glob_filters(hass, hass_client):
    """Test if events are filtered if include and exclude is configured."""
    entity_id = "switch.bla"
    entity_id2 = "sensor.blu"
    entity_id3 = "sensor.bli"
    entity_id4 = "light.included"
    entity_id5 = "switch.included"
    entity_id6 = "sensor.excluded"
    config = logbook.CONFIG_SCHEMA(
        {
            ha.DOMAIN: {},
            logbook.DOMAIN: {
                CONF_INCLUDE: {
                    CONF_DOMAINS: ["sensor", "homeassistant"],
                    CONF_ENTITIES: ["switch.bla"],
                    CONF_ENTITY_GLOBS: ["*.included"],
                },
                CONF_EXCLUDE: {
                    CONF_DOMAINS: ["switch"],
                    CONF_ENTITY_GLOBS: ["*.excluded"],
                    CONF_ENTITIES: ["sensor.bli"],
                },
            },
        }
    )
    await hass.async_add_executor_job(init_recorder_component, hass)
    await async_setup_component(hass, "logbook", config)
    await hass.async_add_executor_job(hass.data[recorder.DATA_INSTANCE].block_till_done)

    hass.bus.async_fire(EVENT_HOMEASSISTANT_START)
    hass.bus.async_fire(EVENT_HOMEASSISTANT_STARTED)
    hass.states.async_set(entity_id, None)
    hass.states.async_set(entity_id, 10)
    hass.states.async_set(entity_id2, None)
    hass.states.async_set(entity_id2, 10)
    hass.states.async_set(entity_id3, None)
    hass.states.async_set(entity_id3, 10)
    hass.states.async_set(entity_id, 20)
    hass.states.async_set(entity_id2, 20)
    hass.states.async_set(entity_id4, None)
    hass.states.async_set(entity_id4, 30)
    hass.states.async_set(entity_id5, None)
    hass.states.async_set(entity_id5, 30)
    hass.states.async_set(entity_id6, None)
    hass.states.async_set(entity_id6, 30)

    await _async_commit_and_wait(hass)
    client = await hass_client()
    entries = await _async_fetch_logbook(client)

    assert len(entries) == 3
    _assert_entry(
        entries[0], name="Home Assistant", message="started", domain=ha.DOMAIN
    )
    _assert_entry(entries[1], name="blu", entity_id=entity_id2)
    _assert_entry(entries[2], name="included", entity_id=entity_id4)


async def test_empty_config(hass, hass_client):
    """Test we can handle an empty entity filter."""
    entity_id = "sensor.blu"

    config = logbook.CONFIG_SCHEMA(
        {
            ha.DOMAIN: {},
            logbook.DOMAIN: {},
        }
    )
    await hass.async_add_executor_job(init_recorder_component, hass)
    await async_setup_component(hass, "logbook", config)
    await hass.async_add_executor_job(hass.data[recorder.DATA_INSTANCE].block_till_done)

    hass.bus.async_fire(EVENT_HOMEASSISTANT_START)
    hass.bus.async_fire(EVENT_HOMEASSISTANT_STARTED)
    hass.states.async_set(entity_id, None)
    hass.states.async_set(entity_id, 10)

    await _async_commit_and_wait(hass)
    client = await hass_client()
    entries = await _async_fetch_logbook(client)

    assert len(entries) == 2
    _assert_entry(
        entries[0], name="Home Assistant", message="started", domain=ha.DOMAIN
    )
    _assert_entry(entries[1], name="blu", entity_id=entity_id)


async def _async_fetch_logbook(client):

    # Today time 00:00:00
    start = dt_util.utcnow().date()
    start_date = datetime(start.year, start.month, start.day) - timedelta(hours=24)

    # Test today entries without filters
    end_time = start + timedelta(hours=48)
    response = await client.get(
        f"/api/logbook/{start_date.isoformat()}?end_time={end_time}"
    )
    assert response.status == 200
    return await response.json()


async def _async_commit_and_wait(hass):
    await hass.async_block_till_done()
    await hass.async_add_executor_job(trigger_db_commit, hass)
    await hass.async_block_till_done()
    await hass.async_add_executor_job(hass.data[recorder.DATA_INSTANCE].block_till_done)
    await hass.async_block_till_done()


def _assert_entry(
    entry, when=None, name=None, message=None, domain=None, entity_id=None
):
    """Assert an entry is what is expected."""
    if when:
        assert when.isoformat() == entry["when"]

    if name:
        assert name == entry["name"]

    if message:
        assert message == entry["message"]

    if domain:
        assert domain == entry["domain"]

    if entity_id:
        assert entity_id == entry["entity_id"]


class MockLazyEventPartialState(ha.Event):
    """Minimal mock of a Lazy event."""

    @property
    def data_entity_id(self):
        """Lookup entity id."""
        return self.data.get(ATTR_ENTITY_ID)

    @property
    def data_domain(self):
        """Lookup domain."""
        return self.data.get(ATTR_DOMAIN)

    @property
    def time_fired_minute(self):
        """Minute the event was fired."""
        return self.time_fired.minute

    @property
    def context_user_id(self):
        """Context user id of event."""
        return self.context.user_id

    @property
    def context_id(self):
        """Context id of event."""
        return self.context.id

    @property
    def time_fired_isoformat(self):
        """Time event was fired in utc isoformat."""
        return process_timestamp_to_utc_isoformat(self.time_fired)<|MERGE_RESOLUTION|>--- conflicted
+++ resolved
@@ -1001,12 +1001,7 @@
     hass.bus.async_fire(EVENT_HOMEASSISTANT_START)
     await hass.async_block_till_done()
 
-<<<<<<< HEAD
-    await hass.async_add_executor_job(
-        logbook.log_entry,
-=======
     logbook.async_log_entry(
->>>>>>> 2c085f64
         hass,
         "mock_name",
         "mock_message",
@@ -1016,12 +1011,7 @@
     )
     await hass.async_block_till_done()
 
-<<<<<<< HEAD
-    await hass.async_add_executor_job(
-        logbook.log_entry,
-=======
     logbook.async_log_entry(
->>>>>>> 2c085f64
         hass,
         "mock_name",
         "mock_message",
@@ -1056,8 +1046,6 @@
     )
     await hass.async_block_till_done()
 
-<<<<<<< HEAD
-=======
     # An event with a parent event, but the parent event isn't available
     missing_parent_context = ha.Context(
         id="fc40b9a0d1f246f98c34b33c76228ee6",
@@ -1074,7 +1062,6 @@
     )
     await hass.async_block_till_done()
 
->>>>>>> 2c085f64
     await hass.async_add_executor_job(trigger_db_commit, hass)
     await hass.async_block_till_done()
     await hass.async_add_executor_job(hass.data[recorder.DATA_INSTANCE].block_till_done)
@@ -1134,8 +1121,6 @@
     assert json_dict[7]["context_service"] == "turn_off"
     assert json_dict[7]["context_user_id"] == "9400facee45711eaa9308bfd3d19e474"
 
-<<<<<<< HEAD
-=======
     assert json_dict[8]["entity_id"] == "alarm_control_panel.area_009"
     assert json_dict[8]["domain"] == "alarm_control_panel"
     assert "context_event_type" not in json_dict[8]
@@ -1143,7 +1128,6 @@
     assert "context_entity_id_name" not in json_dict[8]
     assert json_dict[8]["context_user_id"] == "485cacf93ef84d25a99ced3126b921d2"
 
->>>>>>> 2c085f64
 
 async def test_logbook_context_from_template(hass, hass_client):
     """Test the logbook view with end_time and entity with automations and scripts."""
