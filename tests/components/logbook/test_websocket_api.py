"""The tests for the logbook component."""
import asyncio
from collections.abc import Callable
from datetime import timedelta
from unittest.mock import ANY, patch

from freezegun import freeze_time
import pytest

from homeassistant import core
from homeassistant.components import logbook, recorder
from homeassistant.components.automation import ATTR_SOURCE, EVENT_AUTOMATION_TRIGGERED
from homeassistant.components.logbook import websocket_api
from homeassistant.components.recorder.util import get_instance
from homeassistant.components.script import EVENT_SCRIPT_STARTED
from homeassistant.components.websocket_api.const import TYPE_RESULT
from homeassistant.const import (
    ATTR_DOMAIN,
    ATTR_ENTITY_ID,
    ATTR_FRIENDLY_NAME,
    ATTR_NAME,
    ATTR_UNIT_OF_MEASUREMENT,
    CONF_DOMAINS,
    CONF_ENTITIES,
    CONF_EXCLUDE,
    CONF_INCLUDE,
    EVENT_HOMEASSISTANT_START,
    STATE_OFF,
    STATE_ON,
)
from homeassistant.core import Event, HomeAssistant, State
from homeassistant.helpers import device_registry, entity_registry
from homeassistant.helpers.entityfilter import CONF_ENTITY_GLOBS
from homeassistant.setup import async_setup_component
import homeassistant.util.dt as dt_util

from tests.common import (
    MockConfigEntry,
    SetupRecorderInstanceT,
    async_fire_time_changed,
)
from tests.components.recorder.common import (
    async_block_recorder,
    async_recorder_block_till_done,
    async_wait_recording_done,
)


@pytest.fixture()
def set_utc(hass):
    """Set timezone to UTC."""
    hass.config.set_time_zone("UTC")


async def _async_mock_logbook_platform(hass: HomeAssistant) -> None:
    class MockLogbookPlatform:
        """Mock a logbook platform."""

        @core.callback
        def async_describe_events(
            hass: HomeAssistant,
            async_describe_event: Callable[
                [str, str, Callable[[Event], dict[str, str]]], None
            ],
        ) -> None:
            """Describe logbook events."""

            @core.callback
            def async_describe_test_event(event: Event) -> dict[str, str]:
                """Describe mock logbook event."""
                return {
                    "name": "device name",
                    "message": event.data.get("message", "is on fire"),
                }

            async_describe_event("test", "mock_event", async_describe_test_event)

    await logbook._process_logbook_platform(hass, "test", MockLogbookPlatform)


async def _async_mock_entity_with_logbook_platform(hass):
    """Mock an integration that provides an entity that are described by the logbook."""
    entry = MockConfigEntry(domain="test", data={"first": True}, options=None)
    entry.add_to_hass(hass)
    ent_reg = entity_registry.async_get(hass)
    entry = ent_reg.async_get_or_create(
        platform="test",
        domain="sensor",
        config_entry=entry,
        unique_id="1234",
        suggested_object_id="test",
    )
    await _async_mock_logbook_platform(hass)
    return entry


async def _async_mock_devices_with_logbook_platform(hass):
    """Mock an integration that provides a device that are described by the logbook."""
    entry = MockConfigEntry(domain="test", data={"first": True}, options=None)
    entry.add_to_hass(hass)
    dev_reg = device_registry.async_get(hass)
    device = dev_reg.async_get_or_create(
        config_entry_id=entry.entry_id,
        connections={(device_registry.CONNECTION_NETWORK_MAC, "12:34:56:AB:CD:EF")},
        identifiers={("bridgeid", "0123")},
        sw_version="sw-version",
        name="device name",
        manufacturer="manufacturer",
        model="model",
        suggested_area="Game Room",
    )
    device2 = dev_reg.async_get_or_create(
        config_entry_id=entry.entry_id,
        connections={(device_registry.CONNECTION_NETWORK_MAC, "12:34:56:AB:CD:CC")},
        identifiers={("bridgeid", "4567")},
        sw_version="sw-version",
        name="device name",
        manufacturer="manufacturer",
        model="model",
        suggested_area="Living Room",
    )
    await _async_mock_logbook_platform(hass)
    return [device, device2]


async def test_get_events(hass, hass_ws_client, recorder_mock):
    """Test logbook get_events."""
    now = dt_util.utcnow()
    await asyncio.gather(
        *[
            async_setup_component(hass, comp, {})
            for comp in ("homeassistant", "logbook")
        ]
    )
    await async_recorder_block_till_done(hass)

    hass.bus.async_fire(EVENT_HOMEASSISTANT_START)

    hass.states.async_set("light.kitchen", STATE_OFF)
    await hass.async_block_till_done()
    hass.states.async_set("light.kitchen", STATE_ON, {"brightness": 100})
    await hass.async_block_till_done()
    hass.states.async_set("light.kitchen", STATE_ON, {"brightness": 200})
    await hass.async_block_till_done()
    hass.states.async_set("light.kitchen", STATE_ON, {"brightness": 300})
    await hass.async_block_till_done()
    hass.states.async_set("light.kitchen", STATE_ON, {"brightness": 400})
    await hass.async_block_till_done()
    context = core.Context(
        id="ac5bd62de45711eaaeb351041eec8dd9",
        user_id="b400facee45711eaa9308bfd3d19e474",
    )

    hass.states.async_set("light.kitchen", STATE_OFF, context=context)
    await hass.async_block_till_done()

    await async_wait_recording_done(hass)

    client = await hass_ws_client()
    await client.send_json(
        {
            "id": 1,
            "type": "logbook/get_events",
            "start_time": now.isoformat(),
            "end_time": now.isoformat(),
            "entity_ids": ["light.kitchen"],
        }
    )
    response = await client.receive_json()
    assert response["success"]
    assert response["result"] == []

    await client.send_json(
        {
            "id": 2,
            "type": "logbook/get_events",
            "start_time": now.isoformat(),
            "entity_ids": ["sensor.test"],
        }
    )
    response = await client.receive_json()
    assert response["success"]
    assert response["id"] == 2
    assert response["result"] == []

    await client.send_json(
        {
            "id": 3,
            "type": "logbook/get_events",
            "start_time": now.isoformat(),
            "entity_ids": ["light.kitchen"],
        }
    )
    response = await client.receive_json()
    assert response["success"]
    assert response["id"] == 3

    results = response["result"]
    assert results[0]["entity_id"] == "light.kitchen"
    assert results[0]["state"] == "on"
    assert results[1]["entity_id"] == "light.kitchen"
    assert results[1]["state"] == "off"

    await client.send_json(
        {
            "id": 4,
            "type": "logbook/get_events",
            "start_time": now.isoformat(),
        }
    )
    response = await client.receive_json()
    assert response["success"]
    assert response["id"] == 4

    results = response["result"]
    assert len(results) == 3
    assert results[0]["message"] == "started"
    assert results[1]["entity_id"] == "light.kitchen"
    assert results[1]["state"] == "on"
    assert isinstance(results[1]["when"], float)
    assert results[2]["entity_id"] == "light.kitchen"
    assert results[2]["state"] == "off"
    assert isinstance(results[2]["when"], float)

    await client.send_json(
        {
            "id": 5,
            "type": "logbook/get_events",
            "start_time": now.isoformat(),
            "context_id": "ac5bd62de45711eaaeb351041eec8dd9",
        }
    )
    response = await client.receive_json()
    assert response["success"]
    assert response["id"] == 5

    results = response["result"]
    assert len(results) == 1
    assert results[0]["entity_id"] == "light.kitchen"
    assert results[0]["state"] == "off"
    assert isinstance(results[0]["when"], float)


async def test_get_events_entities_filtered_away(hass, hass_ws_client, recorder_mock):
    """Test logbook get_events all entities filtered away."""
    now = dt_util.utcnow()
    await asyncio.gather(
        *[
            async_setup_component(hass, comp, {})
            for comp in ("homeassistant", "logbook")
        ]
    )
    await async_recorder_block_till_done(hass)

    hass.bus.async_fire(EVENT_HOMEASSISTANT_START)

    hass.states.async_set("light.kitchen", STATE_ON)
    await hass.async_block_till_done()
    hass.states.async_set(
        "light.filtered", STATE_ON, {"brightness": 100, ATTR_UNIT_OF_MEASUREMENT: "any"}
    )
    await hass.async_block_till_done()
    hass.states.async_set("light.kitchen", STATE_OFF, {"brightness": 200})
    await hass.async_block_till_done()
    hass.states.async_set(
        "light.filtered",
        STATE_OFF,
        {"brightness": 300, ATTR_UNIT_OF_MEASUREMENT: "any"},
    )

    await async_wait_recording_done(hass)
    client = await hass_ws_client()

    await client.send_json(
        {
            "id": 1,
            "type": "logbook/get_events",
            "start_time": now.isoformat(),
            "entity_ids": ["light.kitchen"],
        }
    )
    response = await client.receive_json()
    assert response["success"]
    assert response["id"] == 1

    results = response["result"]
    assert results[0]["entity_id"] == "light.kitchen"
    assert results[0]["state"] == "off"

    await client.send_json(
        {
            "id": 2,
            "type": "logbook/get_events",
            "start_time": now.isoformat(),
            "entity_ids": ["light.filtered"],
        }
    )
    response = await client.receive_json()
    assert response["success"]
    assert response["id"] == 2

    results = response["result"]
    assert len(results) == 0


async def test_get_events_future_start_time(hass, hass_ws_client, recorder_mock):
    """Test get_events with a future start time."""
    await async_setup_component(hass, "logbook", {})
    await async_recorder_block_till_done(hass)
    future = dt_util.utcnow() + timedelta(hours=10)

    client = await hass_ws_client()
    await client.send_json(
        {
            "id": 1,
            "type": "logbook/get_events",
            "start_time": future.isoformat(),
        }
    )
    response = await client.receive_json()
    assert response["success"]
    assert response["id"] == 1

    results = response["result"]
    assert isinstance(results, list)
    assert len(results) == 0


async def test_get_events_bad_start_time(hass, hass_ws_client, recorder_mock):
    """Test get_events bad start time."""
    await async_setup_component(hass, "logbook", {})
    await async_recorder_block_till_done(hass)

    client = await hass_ws_client()
    await client.send_json(
        {
            "id": 1,
            "type": "logbook/get_events",
            "start_time": "cats",
        }
    )
    response = await client.receive_json()
    assert not response["success"]
    assert response["error"]["code"] == "invalid_start_time"


async def test_get_events_bad_end_time(hass, hass_ws_client, recorder_mock):
    """Test get_events bad end time."""
    now = dt_util.utcnow()
    await async_setup_component(hass, "logbook", {})
    await async_recorder_block_till_done(hass)

    client = await hass_ws_client()
    await client.send_json(
        {
            "id": 1,
            "type": "logbook/get_events",
            "start_time": now.isoformat(),
            "end_time": "dogs",
        }
    )
    response = await client.receive_json()
    assert not response["success"]
    assert response["error"]["code"] == "invalid_end_time"


async def test_get_events_invalid_filters(hass, hass_ws_client, recorder_mock):
    """Test get_events invalid filters."""
    await async_setup_component(hass, "logbook", {})
    await async_recorder_block_till_done(hass)

    client = await hass_ws_client()
    await client.send_json(
        {
            "id": 1,
            "type": "logbook/get_events",
            "entity_ids": [],
        }
    )
    response = await client.receive_json()
    assert not response["success"]
    assert response["error"]["code"] == "invalid_format"
    await client.send_json(
        {
            "id": 2,
            "type": "logbook/get_events",
            "device_ids": [],
        }
    )
    response = await client.receive_json()
    assert not response["success"]
    assert response["error"]["code"] == "invalid_format"


async def test_get_events_with_device_ids(hass, hass_ws_client, recorder_mock):
    """Test logbook get_events for device ids."""
    now = dt_util.utcnow()
    await asyncio.gather(
        *[
            async_setup_component(hass, comp, {})
            for comp in ("homeassistant", "logbook")
        ]
    )

    devices = await _async_mock_devices_with_logbook_platform(hass)
    device = devices[0]
    device2 = devices[1]

    hass.bus.async_fire(EVENT_HOMEASSISTANT_START)
    hass.bus.async_fire("mock_event", {"device_id": device.id})
    hass.bus.async_fire("mock_event", {"device_id": device2.id})

    hass.states.async_set("light.kitchen", STATE_OFF)
    await hass.async_block_till_done()
    hass.states.async_set("light.kitchen", STATE_ON, {"brightness": 100})
    await hass.async_block_till_done()
    hass.states.async_set("light.kitchen", STATE_ON, {"brightness": 200})
    await hass.async_block_till_done()
    hass.states.async_set("light.kitchen", STATE_ON, {"brightness": 300})
    await hass.async_block_till_done()
    hass.states.async_set("light.kitchen", STATE_ON, {"brightness": 400})
    await hass.async_block_till_done()
    context = core.Context(
        id="ac5bd62de45711eaaeb351041eec8dd9",
        user_id="b400facee45711eaa9308bfd3d19e474",
    )

    hass.states.async_set("light.kitchen", STATE_OFF, context=context)
    await hass.async_block_till_done()

    await async_wait_recording_done(hass)
    client = await hass_ws_client()

    await client.send_json(
        {
            "id": 1,
            "type": "logbook/get_events",
            "start_time": now.isoformat(),
            "device_ids": [device.id, device2.id],
        }
    )
    response = await client.receive_json()
    assert response["success"]
    assert response["id"] == 1

    results = response["result"]
    assert len(results) == 2
    assert results[0]["name"] == "device name"
    assert results[0]["message"] == "is on fire"
    assert isinstance(results[0]["when"], float)
    assert results[1]["name"] == "device name"
    assert results[1]["message"] == "is on fire"
    assert isinstance(results[1]["when"], float)

    await client.send_json(
        {
            "id": 2,
            "type": "logbook/get_events",
            "start_time": now.isoformat(),
            "entity_ids": ["light.kitchen"],
            "device_ids": [device.id],
        }
    )
    response = await client.receive_json()
    assert response["success"]
    assert response["id"] == 2

    results = response["result"]
    assert results[0]["domain"] == "test"
    assert results[0]["message"] == "is on fire"
    assert results[0]["name"] == "device name"
    assert results[1]["entity_id"] == "light.kitchen"
    assert results[1]["state"] == "on"
    assert results[2]["entity_id"] == "light.kitchen"
    assert results[2]["state"] == "off"

    await client.send_json(
        {
            "id": 3,
            "type": "logbook/get_events",
            "start_time": now.isoformat(),
        }
    )
    response = await client.receive_json()
    assert response["success"]
    assert response["id"] == 3

    results = response["result"]
    assert len(results) == 5
    assert results[0]["message"] == "started"
    assert results[1]["name"] == "device name"
    assert results[1]["message"] == "is on fire"
    assert isinstance(results[1]["when"], float)
    assert results[2]["name"] == "device name"
    assert results[2]["message"] == "is on fire"
    assert isinstance(results[2]["when"], float)
    assert results[3]["entity_id"] == "light.kitchen"
    assert results[3]["state"] == "on"
    assert isinstance(results[3]["when"], float)
    assert results[4]["entity_id"] == "light.kitchen"
    assert results[4]["state"] == "off"
    assert isinstance(results[4]["when"], float)


@patch("homeassistant.components.logbook.websocket_api.EVENT_COALESCE_TIME", 0)
async def test_subscribe_unsubscribe_logbook_stream_excluded_entities(
    hass, recorder_mock, hass_ws_client
):
    """Test subscribe/unsubscribe logbook stream with excluded entities."""
    now = dt_util.utcnow()
    await asyncio.gather(
        *[
            async_setup_component(hass, comp, {})
            for comp in ("homeassistant", "automation", "script")
        ]
    )
    await async_setup_component(
        hass,
        logbook.DOMAIN,
        {
            logbook.DOMAIN: {
                CONF_EXCLUDE: {
                    CONF_ENTITIES: ["light.exc"],
                    CONF_DOMAINS: ["switch"],
                    CONF_ENTITY_GLOBS: ["*.excluded"],
                }
            },
        },
    )
    await hass.async_block_till_done()
    init_count = sum(hass.bus.async_listeners().values())

    hass.states.async_set("light.exc", STATE_ON)
    hass.states.async_set("light.exc", STATE_OFF)
    hass.states.async_set("switch.any", STATE_ON)
    hass.states.async_set("switch.any", STATE_OFF)
    hass.states.async_set("cover.excluded", STATE_ON)
    hass.states.async_set("cover.excluded", STATE_OFF)

    hass.states.async_set("binary_sensor.is_light", STATE_ON)
    hass.states.async_set("binary_sensor.is_light", STATE_OFF)
    state: State = hass.states.get("binary_sensor.is_light")
    await hass.async_block_till_done()

    await async_wait_recording_done(hass)
    websocket_client = await hass_ws_client()
    await websocket_client.send_json(
        {"id": 7, "type": "logbook/event_stream", "start_time": now.isoformat()}
    )

    msg = await asyncio.wait_for(websocket_client.receive_json(), 2)
    assert msg["id"] == 7
    assert msg["type"] == TYPE_RESULT
    assert msg["success"]

    msg = await asyncio.wait_for(websocket_client.receive_json(), 2)
    assert msg["id"] == 7
    assert msg["type"] == "event"
    assert msg["event"]["events"] == [
        {
            "entity_id": "binary_sensor.is_light",
            "state": "off",
            "when": state.last_updated.timestamp(),
        }
    ]
    assert msg["event"]["start_time"] == now.timestamp()
    assert msg["event"]["end_time"] > msg["event"]["start_time"]
    assert msg["event"]["partial"] is True

    await get_instance(hass).async_block_till_done()
    await hass.async_block_till_done()

    msg = await asyncio.wait_for(websocket_client.receive_json(), 2)
    assert msg["id"] == 7
    assert msg["type"] == "event"
    assert "partial" not in msg["event"]["events"]
    assert msg["event"]["events"] == []

    hass.states.async_set("light.exc", STATE_ON)
    hass.states.async_set("light.exc", STATE_OFF)
    hass.states.async_set("switch.any", STATE_ON)
    hass.states.async_set("switch.any", STATE_OFF)
    hass.states.async_set("cover.excluded", STATE_ON)
    hass.states.async_set("cover.excluded", STATE_OFF)
    hass.states.async_set("light.alpha", "on")
    hass.states.async_set("light.alpha", "off")
    alpha_off_state: State = hass.states.get("light.alpha")
    hass.states.async_set("light.zulu", "on", {"color": "blue"})
    hass.states.async_set("light.zulu", "off", {"effect": "help"})
    zulu_off_state: State = hass.states.get("light.zulu")
    hass.states.async_set(
        "light.zulu", "on", {"effect": "help", "color": ["blue", "green"]}
    )
    zulu_on_state: State = hass.states.get("light.zulu")
    await hass.async_block_till_done()

    hass.states.async_remove("light.zulu")
    await hass.async_block_till_done()

    hass.states.async_set("light.zulu", "on", {"effect": "help", "color": "blue"})
    await get_instance(hass).async_block_till_done()
    await hass.async_block_till_done()

    msg = await asyncio.wait_for(websocket_client.receive_json(), 2)
    assert msg["id"] == 7
    assert msg["type"] == "event"
    assert "partial" not in msg["event"]["events"]
    assert msg["event"]["events"] == [
        {
            "entity_id": "light.alpha",
            "state": "off",
            "when": alpha_off_state.last_updated.timestamp(),
        },
        {
            "entity_id": "light.zulu",
            "state": "off",
            "when": zulu_off_state.last_updated.timestamp(),
        },
        {
            "entity_id": "light.zulu",
            "state": "on",
            "when": zulu_on_state.last_updated.timestamp(),
        },
    ]

    await async_wait_recording_done(hass)
    hass.bus.async_fire(
        EVENT_AUTOMATION_TRIGGERED,
        {ATTR_NAME: "Mock automation 3", ATTR_ENTITY_ID: "cover.excluded"},
    )
    hass.bus.async_fire(
        EVENT_AUTOMATION_TRIGGERED,
        {
            ATTR_NAME: "Mock automation switch matching entity",
            ATTR_ENTITY_ID: "switch.match_domain",
        },
    )
    hass.bus.async_fire(
        EVENT_AUTOMATION_TRIGGERED,
        {ATTR_NAME: "Mock automation switch matching domain", ATTR_DOMAIN: "switch"},
    )
    hass.bus.async_fire(
        EVENT_AUTOMATION_TRIGGERED,
        {ATTR_NAME: "Mock automation matches nothing"},
    )
    hass.bus.async_fire(
        EVENT_AUTOMATION_TRIGGERED,
        {ATTR_NAME: "Mock automation 3", ATTR_ENTITY_ID: "light.keep"},
    )
    hass.states.async_set("cover.excluded", STATE_ON)
    hass.states.async_set("cover.excluded", STATE_OFF)
    await hass.async_block_till_done()
    msg = await websocket_client.receive_json()
    assert msg["id"] == 7
    assert msg["type"] == "event"
    assert msg["event"]["events"] == [
        {
            "context_id": ANY,
            "domain": "automation",
            "entity_id": None,
            "message": "triggered",
            "name": "Mock automation matches nothing",
            "source": None,
            "when": ANY,
        },
        {
            "context_id": ANY,
            "domain": "automation",
            "entity_id": "light.keep",
            "message": "triggered",
            "name": "Mock automation 3",
            "source": None,
            "when": ANY,
        },
    ]

    await websocket_client.send_json(
        {"id": 8, "type": "unsubscribe_events", "subscription": 7}
    )
    msg = await asyncio.wait_for(websocket_client.receive_json(), 2)

    assert msg["id"] == 8
    assert msg["type"] == TYPE_RESULT
    assert msg["success"]

    # Check our listener got unsubscribed
    assert sum(hass.bus.async_listeners().values()) == init_count


@patch("homeassistant.components.logbook.websocket_api.EVENT_COALESCE_TIME", 0)
async def test_subscribe_unsubscribe_logbook_stream_included_entities(
    hass, recorder_mock, hass_ws_client
):
    """Test subscribe/unsubscribe logbook stream with included entities."""
    test_entities = (
        "light.inc",
        "switch.any",
        "cover.included",
        "cover.not_included",
        "automation.not_included",
        "binary_sensor.is_light",
    )

    now = dt_util.utcnow()
    await asyncio.gather(
        *[
            async_setup_component(hass, comp, {})
            for comp in ("homeassistant", "automation", "script")
        ]
    )
    await async_setup_component(
        hass,
        logbook.DOMAIN,
        {
            logbook.DOMAIN: {
                CONF_INCLUDE: {
                    CONF_ENTITIES: ["light.inc"],
                    CONF_DOMAINS: ["switch"],
                    CONF_ENTITY_GLOBS: ["*.included"],
                }
            },
        },
    )
    await hass.async_block_till_done()
    init_count = sum(hass.bus.async_listeners().values())

    for entity_id in test_entities:
        hass.states.async_set(entity_id, STATE_ON)
        hass.states.async_set(entity_id, STATE_OFF)

    await hass.async_block_till_done()

    await async_wait_recording_done(hass)
    websocket_client = await hass_ws_client()
    await websocket_client.send_json(
        {"id": 7, "type": "logbook/event_stream", "start_time": now.isoformat()}
    )

    msg = await asyncio.wait_for(websocket_client.receive_json(), 2)
    assert msg["id"] == 7
    assert msg["type"] == TYPE_RESULT
    assert msg["success"]

    msg = await asyncio.wait_for(websocket_client.receive_json(), 2)
    assert msg["id"] == 7
    assert msg["type"] == "event"
    assert msg["event"]["events"] == [
        {"entity_id": "light.inc", "state": "off", "when": ANY},
        {"entity_id": "switch.any", "state": "off", "when": ANY},
        {"entity_id": "cover.included", "state": "off", "when": ANY},
    ]
    assert msg["event"]["start_time"] == now.timestamp()
    assert msg["event"]["end_time"] > msg["event"]["start_time"]
    assert msg["event"]["partial"] is True

    await hass.async_block_till_done()
    msg = await asyncio.wait_for(websocket_client.receive_json(), 2)
    assert msg["id"] == 7
    assert msg["type"] == "event"
    assert "partial" not in msg["event"]["events"]
    assert msg["event"]["events"] == []

    for entity_id in test_entities:
        hass.states.async_set(entity_id, STATE_ON)
        hass.states.async_set(entity_id, STATE_OFF)
    await hass.async_block_till_done()

    hass.states.async_remove("light.zulu")
    await hass.async_block_till_done()

    hass.states.async_set("light.zulu", "on", {"effect": "help", "color": "blue"})
    await hass.async_block_till_done()

    msg = await asyncio.wait_for(websocket_client.receive_json(), 2)
    assert msg["id"] == 7
    assert msg["type"] == "event"
    assert "partial" not in msg["event"]["events"]
    assert msg["event"]["events"] == [
        {"entity_id": "light.inc", "state": "on", "when": ANY},
        {"entity_id": "light.inc", "state": "off", "when": ANY},
        {"entity_id": "switch.any", "state": "on", "when": ANY},
        {"entity_id": "switch.any", "state": "off", "when": ANY},
        {"entity_id": "cover.included", "state": "on", "when": ANY},
        {"entity_id": "cover.included", "state": "off", "when": ANY},
    ]

    for _ in range(3):
        for entity_id in test_entities:
            hass.states.async_set(entity_id, STATE_ON)
            hass.states.async_set(entity_id, STATE_OFF)
        await async_wait_recording_done(hass)

        msg = await websocket_client.receive_json()
        assert msg["id"] == 7
        assert msg["type"] == "event"
        assert msg["event"]["events"] == [
            {"entity_id": "light.inc", "state": "on", "when": ANY},
            {"entity_id": "light.inc", "state": "off", "when": ANY},
            {"entity_id": "switch.any", "state": "on", "when": ANY},
            {"entity_id": "switch.any", "state": "off", "when": ANY},
            {"entity_id": "cover.included", "state": "on", "when": ANY},
            {"entity_id": "cover.included", "state": "off", "when": ANY},
        ]

    hass.bus.async_fire(
        EVENT_AUTOMATION_TRIGGERED,
        {ATTR_NAME: "Mock automation 3", ATTR_ENTITY_ID: "cover.included"},
    )
    hass.bus.async_fire(
        EVENT_AUTOMATION_TRIGGERED,
        {ATTR_NAME: "Mock automation 3", ATTR_ENTITY_ID: "cover.excluded"},
    )
    hass.bus.async_fire(
        EVENT_AUTOMATION_TRIGGERED,
        {
            ATTR_NAME: "Mock automation switch matching entity",
            ATTR_ENTITY_ID: "switch.match_domain",
        },
    )
    hass.bus.async_fire(
        EVENT_AUTOMATION_TRIGGERED,
        {ATTR_NAME: "Mock automation switch matching domain", ATTR_DOMAIN: "switch"},
    )
    hass.bus.async_fire(
        EVENT_AUTOMATION_TRIGGERED,
        {ATTR_NAME: "Mock automation matches nothing"},
    )
    hass.bus.async_fire(
        EVENT_AUTOMATION_TRIGGERED,
        {ATTR_NAME: "Mock automation 3", ATTR_ENTITY_ID: "light.inc"},
    )

    await hass.async_block_till_done()

    msg = await websocket_client.receive_json()
    assert msg["id"] == 7
    assert msg["type"] == "event"
    assert msg["event"]["events"] == [
        {
            "context_id": ANY,
            "domain": "automation",
            "entity_id": "cover.included",
            "message": "triggered",
            "name": "Mock automation 3",
            "source": None,
            "when": ANY,
        },
        {
            "context_id": ANY,
            "domain": "automation",
            "entity_id": "switch.match_domain",
            "message": "triggered",
            "name": "Mock automation switch matching entity",
            "source": None,
            "when": ANY,
        },
        {
            "context_id": ANY,
            "domain": "automation",
            "entity_id": None,
            "message": "triggered",
            "name": "Mock automation switch matching domain",
            "source": None,
            "when": ANY,
        },
        {
            "context_id": ANY,
            "domain": "automation",
            "entity_id": None,
            "message": "triggered",
            "name": "Mock automation matches nothing",
            "source": None,
            "when": ANY,
        },
        {
            "context_id": ANY,
            "domain": "automation",
            "entity_id": "light.inc",
            "message": "triggered",
            "name": "Mock automation 3",
            "source": None,
            "when": ANY,
        },
    ]
    await websocket_client.send_json(
        {"id": 8, "type": "unsubscribe_events", "subscription": 7}
    )
    msg = await asyncio.wait_for(websocket_client.receive_json(), 2)

    assert msg["id"] == 8
    assert msg["type"] == TYPE_RESULT
    assert msg["success"]

    # Check our listener got unsubscribed
    assert sum(hass.bus.async_listeners().values()) == init_count


@patch("homeassistant.components.logbook.websocket_api.EVENT_COALESCE_TIME", 0)
async def test_logbook_stream_excluded_entities_inherits_filters_from_recorder(
    hass, recorder_mock, hass_ws_client
):
    """Test subscribe/unsubscribe logbook stream inherts filters from recorder."""
    now = dt_util.utcnow()
    await asyncio.gather(
        *[
            async_setup_component(hass, comp, {})
            for comp in ("homeassistant", "automation", "script")
        ]
    )
    await async_setup_component(
        hass,
        logbook.DOMAIN,
        {
            logbook.DOMAIN: {
                CONF_EXCLUDE: {
                    CONF_ENTITIES: ["light.additional_excluded"],
                }
            },
            recorder.DOMAIN: {
                CONF_EXCLUDE: {
                    CONF_ENTITIES: ["light.exc"],
                    CONF_DOMAINS: ["switch"],
                    CONF_ENTITY_GLOBS: ["*.excluded", "*.no_matches"],
                }
            },
        },
    )
    await hass.async_block_till_done()
    init_count = sum(hass.bus.async_listeners().values())

    hass.states.async_set("light.exc", STATE_ON)
    hass.states.async_set("light.exc", STATE_OFF)
    hass.states.async_set("switch.any", STATE_ON)
    hass.states.async_set("switch.any", STATE_OFF)
    hass.states.async_set("cover.excluded", STATE_ON)
    hass.states.async_set("cover.excluded", STATE_OFF)
    hass.states.async_set("light.additional_excluded", STATE_ON)
    hass.states.async_set("light.additional_excluded", STATE_OFF)
    hass.states.async_set("binary_sensor.is_light", STATE_ON)
    hass.states.async_set("binary_sensor.is_light", STATE_OFF)
    state: State = hass.states.get("binary_sensor.is_light")
    await hass.async_block_till_done()

    await async_wait_recording_done(hass)
    websocket_client = await hass_ws_client()
    await websocket_client.send_json(
        {"id": 7, "type": "logbook/event_stream", "start_time": now.isoformat()}
    )

    msg = await asyncio.wait_for(websocket_client.receive_json(), 2)
    assert msg["id"] == 7
    assert msg["type"] == TYPE_RESULT
    assert msg["success"]

    msg = await asyncio.wait_for(websocket_client.receive_json(), 2)
    assert msg["id"] == 7
    assert msg["type"] == "event"
    assert msg["event"]["events"] == [
        {
            "entity_id": "binary_sensor.is_light",
            "state": "off",
            "when": state.last_updated.timestamp(),
        }
    ]
    assert msg["event"]["start_time"] == now.timestamp()
    assert msg["event"]["end_time"] > msg["event"]["start_time"]
    assert msg["event"]["partial"] is True

    await hass.async_block_till_done()

    msg = await asyncio.wait_for(websocket_client.receive_json(), 2)
    assert msg["id"] == 7
    assert msg["type"] == "event"
    assert "partial" not in msg["event"]["events"]
    assert msg["event"]["events"] == []

    hass.states.async_set("light.exc", STATE_ON)
    hass.states.async_set("light.exc", STATE_OFF)
    hass.states.async_set("switch.any", STATE_ON)
    hass.states.async_set("switch.any", STATE_OFF)
    hass.states.async_set("cover.excluded", STATE_ON)
    hass.states.async_set("cover.excluded", STATE_OFF)
    hass.states.async_set("light.additional_excluded", STATE_ON)
    hass.states.async_set("light.additional_excluded", STATE_OFF)
    hass.states.async_set("light.alpha", "on")
    hass.states.async_set("light.alpha", "off")
    alpha_off_state: State = hass.states.get("light.alpha")
    hass.states.async_set("light.zulu", "on", {"color": "blue"})
    hass.states.async_set("light.zulu", "off", {"effect": "help"})
    zulu_off_state: State = hass.states.get("light.zulu")
    hass.states.async_set(
        "light.zulu", "on", {"effect": "help", "color": ["blue", "green"]}
    )
    zulu_on_state: State = hass.states.get("light.zulu")
    await hass.async_block_till_done()

    hass.states.async_remove("light.zulu")
    await hass.async_block_till_done()

    hass.states.async_set("light.zulu", "on", {"effect": "help", "color": "blue"})
    await hass.async_block_till_done()

    msg = await asyncio.wait_for(websocket_client.receive_json(), 2)
    assert msg["id"] == 7
    assert msg["type"] == "event"
    assert "partial" not in msg["event"]["events"]
    assert msg["event"]["events"] == [
        {
            "entity_id": "light.alpha",
            "state": "off",
            "when": alpha_off_state.last_updated.timestamp(),
        },
        {
            "entity_id": "light.zulu",
            "state": "off",
            "when": zulu_off_state.last_updated.timestamp(),
        },
        {
            "entity_id": "light.zulu",
            "state": "on",
            "when": zulu_on_state.last_updated.timestamp(),
        },
    ]

    await async_wait_recording_done(hass)
    hass.bus.async_fire(
        EVENT_AUTOMATION_TRIGGERED,
        {ATTR_NAME: "Mock automation 3", ATTR_ENTITY_ID: "cover.excluded"},
    )
    hass.bus.async_fire(
        EVENT_AUTOMATION_TRIGGERED,
        {
            ATTR_NAME: "Mock automation switch matching entity",
            ATTR_ENTITY_ID: "switch.match_domain",
        },
    )
    hass.bus.async_fire(
        EVENT_AUTOMATION_TRIGGERED,
        {ATTR_NAME: "Mock automation switch matching domain", ATTR_DOMAIN: "switch"},
    )
    hass.bus.async_fire(
        EVENT_AUTOMATION_TRIGGERED,
        {ATTR_NAME: "Mock automation matches nothing"},
    )
    hass.bus.async_fire(
        EVENT_AUTOMATION_TRIGGERED,
        {ATTR_NAME: "Mock automation 3", ATTR_ENTITY_ID: "light.keep"},
    )
    hass.states.async_set("cover.excluded", STATE_ON)
    hass.states.async_set("cover.excluded", STATE_OFF)
    await hass.async_block_till_done()
    msg = await websocket_client.receive_json()
    assert msg["id"] == 7
    assert msg["type"] == "event"
    assert msg["event"]["events"] == [
        {
            "context_id": ANY,
            "domain": "automation",
            "entity_id": None,
            "message": "triggered",
            "name": "Mock automation matches nothing",
            "source": None,
            "when": ANY,
        },
        {
            "context_id": ANY,
            "domain": "automation",
            "entity_id": "light.keep",
            "message": "triggered",
            "name": "Mock automation 3",
            "source": None,
            "when": ANY,
        },
    ]

    await websocket_client.send_json(
        {"id": 8, "type": "unsubscribe_events", "subscription": 7}
    )
    msg = await asyncio.wait_for(websocket_client.receive_json(), 2)

    assert msg["id"] == 8
    assert msg["type"] == TYPE_RESULT
    assert msg["success"]

    # Check our listener got unsubscribed
    assert sum(hass.bus.async_listeners().values()) == init_count


@patch("homeassistant.components.logbook.websocket_api.EVENT_COALESCE_TIME", 0)
async def test_subscribe_unsubscribe_logbook_stream(
    hass, recorder_mock, hass_ws_client
):
    """Test subscribe/unsubscribe logbook stream."""
    now = dt_util.utcnow()
    await asyncio.gather(
        *[
            async_setup_component(hass, comp, {})
            for comp in ("homeassistant", "logbook", "automation", "script")
        ]
    )

    await hass.async_block_till_done()
    init_count = sum(hass.bus.async_listeners().values())

    hass.states.async_set("binary_sensor.is_light", STATE_ON)
    hass.states.async_set("binary_sensor.is_light", STATE_OFF)
    state: State = hass.states.get("binary_sensor.is_light")
    await hass.async_block_till_done()

    await async_wait_recording_done(hass)
    websocket_client = await hass_ws_client()
    await websocket_client.send_json(
        {"id": 7, "type": "logbook/event_stream", "start_time": now.isoformat()}
    )

    msg = await asyncio.wait_for(websocket_client.receive_json(), 2)
    assert msg["id"] == 7
    assert msg["type"] == TYPE_RESULT
    assert msg["success"]

    msg = await asyncio.wait_for(websocket_client.receive_json(), 2)
    assert msg["id"] == 7
    assert msg["type"] == "event"
    assert msg["event"]["events"] == [
        {
            "entity_id": "binary_sensor.is_light",
            "state": "off",
            "when": state.last_updated.timestamp(),
        }
    ]
    assert msg["event"]["start_time"] == now.timestamp()
    assert msg["event"]["end_time"] > msg["event"]["start_time"]
    assert msg["event"]["partial"] is True

    await hass.async_block_till_done()

    msg = await asyncio.wait_for(websocket_client.receive_json(), 2)
    assert msg["id"] == 7
    assert msg["type"] == "event"
    assert "partial" not in msg["event"]["events"]
    assert msg["event"]["events"] == []

    hass.states.async_set("light.alpha", "on")
    hass.states.async_set("light.alpha", "off")
    alpha_off_state: State = hass.states.get("light.alpha")
    hass.states.async_set("light.zulu", "on", {"color": "blue"})
    hass.states.async_set("light.zulu", "off", {"effect": "help"})
    zulu_off_state: State = hass.states.get("light.zulu")
    hass.states.async_set(
        "light.zulu", "on", {"effect": "help", "color": ["blue", "green"]}
    )
    zulu_on_state: State = hass.states.get("light.zulu")
    await hass.async_block_till_done()

    hass.states.async_remove("light.zulu")
    await hass.async_block_till_done()

    hass.states.async_set("light.zulu", "on", {"effect": "help", "color": "blue"})

    msg = await asyncio.wait_for(websocket_client.receive_json(), 2)
    assert msg["id"] == 7
    assert msg["type"] == "event"
    assert "partial" not in msg["event"]["events"]
    assert msg["event"]["events"] == [
        {
            "entity_id": "light.alpha",
            "state": "off",
            "when": alpha_off_state.last_updated.timestamp(),
        },
        {
            "entity_id": "light.zulu",
            "state": "off",
            "when": zulu_off_state.last_updated.timestamp(),
        },
        {
            "entity_id": "light.zulu",
            "state": "on",
            "when": zulu_on_state.last_updated.timestamp(),
        },
    ]

    hass.bus.async_fire(
        EVENT_AUTOMATION_TRIGGERED,
        {
            ATTR_NAME: "Mock automation",
            ATTR_ENTITY_ID: "automation.mock_automation",
            ATTR_SOURCE: "numeric state of sensor.hungry_dogs",
        },
    )
    hass.bus.async_fire(
        EVENT_SCRIPT_STARTED,
        {
            ATTR_NAME: "Mock script",
            ATTR_ENTITY_ID: "script.mock_script",
            ATTR_SOURCE: "numeric state of sensor.hungry_dogs",
        },
    )
    hass.bus.async_fire(EVENT_HOMEASSISTANT_START)
    await hass.async_block_till_done()

    msg = await asyncio.wait_for(websocket_client.receive_json(), 2)
    assert msg["id"] == 7
    assert msg["type"] == "event"
    assert msg["event"]["events"] == [
        {
            "context_id": ANY,
            "domain": "automation",
            "entity_id": "automation.mock_automation",
            "message": "triggered by numeric state of sensor.hungry_dogs",
            "name": "Mock automation",
            "source": "numeric state of sensor.hungry_dogs",
            "when": ANY,
        },
        {
            "context_id": ANY,
            "domain": "script",
            "entity_id": "script.mock_script",
            "message": "started",
            "name": "Mock script",
            "when": ANY,
        },
        {
            "domain": "homeassistant",
            "icon": "mdi:home-assistant",
            "message": "started",
            "name": "Home Assistant",
            "when": ANY,
        },
    ]

    context = core.Context(
        id="ac5bd62de45711eaaeb351041eec8dd9",
        user_id="b400facee45711eaa9308bfd3d19e474",
    )
    automation_entity_id_test = "automation.alarm"
    hass.bus.async_fire(
        EVENT_AUTOMATION_TRIGGERED,
        {
            ATTR_NAME: "Mock automation",
            ATTR_ENTITY_ID: automation_entity_id_test,
            ATTR_SOURCE: "state of binary_sensor.dog_food_ready",
        },
        context=context,
    )
    hass.bus.async_fire(
        EVENT_SCRIPT_STARTED,
        {ATTR_NAME: "Mock script", ATTR_ENTITY_ID: "script.mock_script"},
        context=context,
    )
    hass.states.async_set(
        automation_entity_id_test,
        STATE_ON,
        {ATTR_FRIENDLY_NAME: "Alarm Automation"},
        context=context,
    )
    entity_id_test = "alarm_control_panel.area_001"
    hass.states.async_set(entity_id_test, STATE_OFF, context=context)
    hass.states.async_set(entity_id_test, STATE_ON, context=context)
    entity_id_second = "alarm_control_panel.area_002"
    hass.states.async_set(entity_id_second, STATE_OFF, context=context)
    hass.states.async_set(entity_id_second, STATE_ON, context=context)

    await hass.async_block_till_done()

    msg = await asyncio.wait_for(websocket_client.receive_json(), 2)
    assert msg["id"] == 7
    assert msg["type"] == "event"
    assert msg["event"]["events"] == [
        {
            "context_id": "ac5bd62de45711eaaeb351041eec8dd9",
            "context_user_id": "b400facee45711eaa9308bfd3d19e474",
            "domain": "automation",
            "entity_id": "automation.alarm",
            "message": "triggered by state of binary_sensor.dog_food_ready",
            "name": "Mock automation",
            "source": "state of binary_sensor.dog_food_ready",
            "when": ANY,
        },
        {
            "context_domain": "automation",
            "context_entity_id": "automation.alarm",
            "context_event_type": "automation_triggered",
            "context_id": "ac5bd62de45711eaaeb351041eec8dd9",
            "context_message": "triggered by state of " "binary_sensor.dog_food_ready",
            "context_name": "Mock automation",
            "context_source": "state of binary_sensor.dog_food_ready",
            "context_user_id": "b400facee45711eaa9308bfd3d19e474",
            "domain": "script",
            "entity_id": "script.mock_script",
            "message": "started",
            "name": "Mock script",
            "when": ANY,
        },
        {
            "context_domain": "automation",
            "context_entity_id": "automation.alarm",
            "context_event_type": "automation_triggered",
            "context_message": "triggered by state of " "binary_sensor.dog_food_ready",
            "context_name": "Mock automation",
            "context_source": "state of binary_sensor.dog_food_ready",
            "context_user_id": "b400facee45711eaa9308bfd3d19e474",
            "entity_id": "alarm_control_panel.area_001",
            "state": "on",
            "when": ANY,
        },
        {
            "context_domain": "automation",
            "context_entity_id": "automation.alarm",
            "context_event_type": "automation_triggered",
            "context_message": "triggered by state of " "binary_sensor.dog_food_ready",
            "context_name": "Mock automation",
            "context_source": "state of binary_sensor.dog_food_ready",
            "context_user_id": "b400facee45711eaa9308bfd3d19e474",
            "entity_id": "alarm_control_panel.area_002",
            "state": "on",
            "when": ANY,
        },
    ]
    hass.bus.async_fire(
        EVENT_AUTOMATION_TRIGGERED,
        {ATTR_NAME: "Mock automation 2", ATTR_ENTITY_ID: automation_entity_id_test},
        context=context,
    )

    await hass.async_block_till_done()

    msg = await websocket_client.receive_json()
    assert msg["id"] == 7
    assert msg["type"] == "event"
    assert msg["event"]["events"] == [
        {
            "context_domain": "automation",
            "context_entity_id": "automation.alarm",
            "context_event_type": "automation_triggered",
            "context_id": "ac5bd62de45711eaaeb351041eec8dd9",
            "context_message": "triggered by state of binary_sensor.dog_food_ready",
            "context_name": "Mock automation",
            "context_source": "state of binary_sensor.dog_food_ready",
            "context_user_id": "b400facee45711eaa9308bfd3d19e474",
            "domain": "automation",
            "entity_id": "automation.alarm",
            "message": "triggered",
            "name": "Mock automation 2",
            "source": None,
            "when": ANY,
        }
    ]

    await async_wait_recording_done(hass)
    hass.bus.async_fire(
        EVENT_AUTOMATION_TRIGGERED,
        {ATTR_NAME: "Mock automation 3", ATTR_ENTITY_ID: automation_entity_id_test},
        context=context,
    )

    await hass.async_block_till_done()
    msg = await websocket_client.receive_json()
    assert msg["id"] == 7
    assert msg["type"] == "event"
    assert msg["event"]["events"] == [
        {
            "context_domain": "automation",
            "context_entity_id": "automation.alarm",
            "context_event_type": "automation_triggered",
            "context_id": "ac5bd62de45711eaaeb351041eec8dd9",
            "context_message": "triggered by state of binary_sensor.dog_food_ready",
            "context_name": "Mock automation",
            "context_source": "state of binary_sensor.dog_food_ready",
            "context_user_id": "b400facee45711eaa9308bfd3d19e474",
            "domain": "automation",
            "entity_id": "automation.alarm",
            "message": "triggered",
            "name": "Mock automation 3",
            "source": None,
            "when": ANY,
        }
    ]

    await websocket_client.send_json(
        {"id": 8, "type": "unsubscribe_events", "subscription": 7}
    )
    msg = await asyncio.wait_for(websocket_client.receive_json(), 2)

    assert msg["id"] == 8
    assert msg["type"] == TYPE_RESULT
    assert msg["success"]

    # Check our listener got unsubscribed
    assert sum(hass.bus.async_listeners().values()) == init_count


@patch("homeassistant.components.logbook.websocket_api.EVENT_COALESCE_TIME", 0)
async def test_subscribe_unsubscribe_logbook_stream_entities(
    hass, recorder_mock, hass_ws_client
):
    """Test subscribe/unsubscribe logbook stream with specific entities."""
    now = dt_util.utcnow()
    await asyncio.gather(
        *[
            async_setup_component(hass, comp, {})
            for comp in ("homeassistant", "logbook", "automation", "script")
        ]
    )

    await hass.async_block_till_done()
    init_count = sum(hass.bus.async_listeners().values())
    hass.states.async_set("light.small", STATE_ON)
    hass.states.async_set("binary_sensor.is_light", STATE_ON)
    hass.states.async_set("binary_sensor.is_light", STATE_OFF)
    state: State = hass.states.get("binary_sensor.is_light")
    await hass.async_block_till_done()

    await async_wait_recording_done(hass)
    websocket_client = await hass_ws_client()
    await websocket_client.send_json(
        {
            "id": 7,
            "type": "logbook/event_stream",
            "start_time": now.isoformat(),
            "entity_ids": ["light.small", "binary_sensor.is_light"],
        }
    )

    msg = await asyncio.wait_for(websocket_client.receive_json(), 2)
    assert msg["id"] == 7
    assert msg["type"] == TYPE_RESULT
    assert msg["success"]

    msg = await asyncio.wait_for(websocket_client.receive_json(), 2)
    assert msg["id"] == 7
    assert msg["type"] == "event"
    assert "start_time" in msg["event"]
    assert "end_time" in msg["event"]
    assert msg["event"]["partial"] is True
    assert msg["event"]["events"] == [
        {
            "entity_id": "binary_sensor.is_light",
            "state": "off",
            "when": state.last_updated.timestamp(),
        }
    ]

    await get_instance(hass).async_block_till_done()
    await hass.async_block_till_done()
    msg = await asyncio.wait_for(websocket_client.receive_json(), 2)
    assert msg["id"] == 7
    assert msg["type"] == "event"
    assert "start_time" in msg["event"]
    assert "end_time" in msg["event"]
    assert "partial" not in msg["event"]
    assert msg["event"]["events"] == []

    hass.states.async_set("light.alpha", STATE_ON)
    hass.states.async_set("light.alpha", STATE_OFF)
    hass.states.async_set("light.small", STATE_OFF, {"effect": "help", "color": "blue"})

    await get_instance(hass).async_block_till_done()
    await hass.async_block_till_done()

    msg = await asyncio.wait_for(websocket_client.receive_json(), 2)
    assert msg["id"] == 7
    assert msg["type"] == "event"
    assert "partial" not in msg["event"]
    assert msg["event"]["events"] == [
        {
            "entity_id": "light.small",
            "state": "off",
            "when": ANY,
        },
    ]

    hass.states.async_remove("light.alpha")
    hass.states.async_remove("light.small")
    await get_instance(hass).async_block_till_done()
    await hass.async_block_till_done()

    await websocket_client.send_json(
        {"id": 8, "type": "unsubscribe_events", "subscription": 7}
    )
    msg = await asyncio.wait_for(websocket_client.receive_json(), 2)

    assert msg["id"] == 8
    assert msg["type"] == TYPE_RESULT
    assert msg["success"]

    # Check our listener got unsubscribed
    assert sum(hass.bus.async_listeners().values()) == init_count


@patch("homeassistant.components.logbook.websocket_api.EVENT_COALESCE_TIME", 0)
async def test_subscribe_unsubscribe_logbook_stream_entities_with_end_time(
    hass, recorder_mock, hass_ws_client
):
    """Test subscribe/unsubscribe logbook stream with specific entities and an end_time."""
    now = dt_util.utcnow()
    await asyncio.gather(
        *[
            async_setup_component(hass, comp, {})
            for comp in ("homeassistant", "logbook", "automation", "script")
        ]
    )

    await hass.async_block_till_done()
    init_count = sum(hass.bus.async_listeners().values())
    hass.states.async_set("light.small", STATE_ON)
    hass.states.async_set("binary_sensor.is_light", STATE_ON)
    hass.states.async_set("binary_sensor.is_light", STATE_OFF)
    state: State = hass.states.get("binary_sensor.is_light")
    await hass.async_block_till_done()

    await async_wait_recording_done(hass)
    websocket_client = await hass_ws_client()
    await websocket_client.send_json(
        {
            "id": 7,
            "type": "logbook/event_stream",
            "start_time": now.isoformat(),
            "end_time": (now + timedelta(minutes=10)).isoformat(),
            "entity_ids": ["light.small", "binary_sensor.is_light"],
        }
    )

    msg = await asyncio.wait_for(websocket_client.receive_json(), 2)
    assert msg["id"] == 7
    assert msg["type"] == TYPE_RESULT
    assert msg["success"]

    msg = await asyncio.wait_for(websocket_client.receive_json(), 2)
    assert msg["id"] == 7
    assert msg["type"] == "event"
    assert msg["event"]["partial"] is True
    assert msg["event"]["events"] == [
        {
            "entity_id": "binary_sensor.is_light",
            "state": "off",
            "when": state.last_updated.timestamp(),
        }
    ]

    await get_instance(hass).async_block_till_done()
    await hass.async_block_till_done()

    msg = await asyncio.wait_for(websocket_client.receive_json(), 2)
    assert msg["id"] == 7
    assert msg["type"] == "event"
    assert "partial" not in msg["event"]
    assert msg["event"]["events"] == []

    hass.states.async_set("light.alpha", STATE_ON)
    hass.states.async_set("light.alpha", STATE_OFF)
    hass.states.async_set("light.small", STATE_OFF, {"effect": "help", "color": "blue"})

    await hass.async_block_till_done()

    msg = await asyncio.wait_for(websocket_client.receive_json(), 2)
    assert msg["id"] == 7
    assert msg["type"] == "event"
    assert "partial" not in msg["event"]
    assert msg["event"]["events"] == [
        {
            "entity_id": "light.small",
            "state": "off",
            "when": ANY,
        },
    ]

    hass.states.async_remove("light.alpha")
    hass.states.async_remove("light.small")
    await hass.async_block_till_done()

    async_fire_time_changed(hass, now + timedelta(minutes=11))
    await hass.async_block_till_done()

    # These states should not be sent since we should be unsubscribed
    hass.states.async_set("light.small", STATE_ON)
    hass.states.async_set("light.small", STATE_OFF)
    await hass.async_block_till_done()

    await websocket_client.send_json(
        {"id": 8, "type": "unsubscribe_events", "subscription": 7}
    )
    msg = await asyncio.wait_for(websocket_client.receive_json(), 2)

    assert msg["id"] == 8
    assert msg["type"] == TYPE_RESULT
    assert msg["success"]

    # Check our listener got unsubscribed
    assert sum(hass.bus.async_listeners().values()) <= init_count


@patch("homeassistant.components.logbook.websocket_api.EVENT_COALESCE_TIME", 0)
async def test_subscribe_unsubscribe_logbook_stream_entities_past_only(
    hass, recorder_mock, hass_ws_client
):
    """Test subscribe/unsubscribe logbook stream with specific entities in the past."""
    now = dt_util.utcnow()
    await asyncio.gather(
        *[
            async_setup_component(hass, comp, {})
            for comp in ("homeassistant", "logbook", "automation", "script")
        ]
    )

    await hass.async_block_till_done()
    init_count = sum(hass.bus.async_listeners().values())
    hass.states.async_set("light.small", STATE_ON)
    hass.states.async_set("binary_sensor.is_light", STATE_ON)
    hass.states.async_set("binary_sensor.is_light", STATE_OFF)
    state: State = hass.states.get("binary_sensor.is_light")
    await hass.async_block_till_done()

    await async_wait_recording_done(hass)
    websocket_client = await hass_ws_client()
    await websocket_client.send_json(
        {
            "id": 7,
            "type": "logbook/event_stream",
            "start_time": now.isoformat(),
            "end_time": (dt_util.utcnow() - timedelta(microseconds=1)).isoformat(),
            "entity_ids": ["light.small", "binary_sensor.is_light"],
        }
    )

    msg = await asyncio.wait_for(websocket_client.receive_json(), 2)
    assert msg["id"] == 7
    assert msg["type"] == TYPE_RESULT
    assert msg["success"]

    msg = await asyncio.wait_for(websocket_client.receive_json(), 2)
    assert msg["id"] == 7
    assert msg["type"] == "event"
    assert msg["event"]["events"] == [
        {
            "entity_id": "binary_sensor.is_light",
            "state": "off",
            "when": state.last_updated.timestamp(),
        }
    ]

    # These states should not be sent since we should be unsubscribed
    # since we only asked for the past
    hass.states.async_set("light.small", STATE_ON)
    hass.states.async_set("light.small", STATE_OFF)
    await hass.async_block_till_done()

    await websocket_client.send_json(
        {"id": 8, "type": "unsubscribe_events", "subscription": 7}
    )
    msg = await asyncio.wait_for(websocket_client.receive_json(), 2)

    assert msg["id"] == 8
    assert msg["type"] == TYPE_RESULT
    assert msg["success"]

    # Check our listener got unsubscribed
    assert sum(hass.bus.async_listeners().values()) == init_count


@patch("homeassistant.components.logbook.websocket_api.EVENT_COALESCE_TIME", 0)
async def test_subscribe_unsubscribe_logbook_stream_big_query(
    hass, recorder_mock, hass_ws_client
):
    """Test subscribe/unsubscribe logbook stream and ask for a large time frame.

    We should get the data for the first 24 hours in the first message, and
    anything older will come in a followup message.
    """
    now = dt_util.utcnow()
    await asyncio.gather(
        *[
            async_setup_component(hass, comp, {})
            for comp in ("homeassistant", "logbook", "automation", "script")
        ]
    )

    await hass.async_block_till_done()
    init_count = sum(hass.bus.async_listeners().values())
    four_days_ago = now - timedelta(days=4)
    five_days_ago = now - timedelta(days=5)

    with freeze_time(four_days_ago):
        hass.states.async_set("binary_sensor.four_days_ago", STATE_ON)
        hass.states.async_set("binary_sensor.four_days_ago", STATE_OFF)
        four_day_old_state: State = hass.states.get("binary_sensor.four_days_ago")
        await hass.async_block_till_done()

    await async_wait_recording_done(hass)
    # Verify our state was recorded in the past
    assert (now - four_day_old_state.last_updated).total_seconds() > 86400 * 3

    hass.states.async_set("binary_sensor.is_light", STATE_OFF)
    hass.states.async_set("binary_sensor.is_light", STATE_ON)
    current_state: State = hass.states.get("binary_sensor.is_light")

    # Verify our new state was recorded in the recent timeframe
    assert (now - current_state.last_updated).total_seconds() < 2

    await async_wait_recording_done(hass)

    websocket_client = await hass_ws_client()
    await websocket_client.send_json(
        {
            "id": 7,
            "type": "logbook/event_stream",
            "start_time": five_days_ago.isoformat(),
        }
    )

    msg = await asyncio.wait_for(websocket_client.receive_json(), 2)
    assert msg["id"] == 7
    assert msg["type"] == TYPE_RESULT
    assert msg["success"]

    # With a big query we get the current state first
    msg = await asyncio.wait_for(websocket_client.receive_json(), 2)
    assert msg["id"] == 7
    assert msg["type"] == "event"
    assert msg["event"]["events"] == [
        {
            "entity_id": "binary_sensor.is_light",
            "state": "on",
            "when": current_state.last_updated.timestamp(),
        }
    ]

    # With a big query we get the old states second
    msg = await asyncio.wait_for(websocket_client.receive_json(), 2)
    assert msg["id"] == 7
    assert msg["type"] == "event"
    assert msg["event"]["partial"] is True
    assert msg["event"]["events"] == [
        {
            "entity_id": "binary_sensor.four_days_ago",
            "state": "off",
            "when": four_day_old_state.last_updated.timestamp(),
        }
    ]

    # And finally a response without partial set to indicate no more
    # historical data is coming
    msg = await asyncio.wait_for(websocket_client.receive_json(), 2)
    assert msg["id"] == 7
    assert msg["type"] == "event"
    assert msg["event"]["events"] == []

    await websocket_client.send_json(
        {"id": 8, "type": "unsubscribe_events", "subscription": 7}
    )
    msg = await asyncio.wait_for(websocket_client.receive_json(), 2)

    assert msg["id"] == 8
    assert msg["type"] == TYPE_RESULT
    assert msg["success"]

    # Check our listener got unsubscribed
    assert sum(hass.bus.async_listeners().values()) == init_count


@patch("homeassistant.components.logbook.websocket_api.EVENT_COALESCE_TIME", 0)
async def test_subscribe_unsubscribe_logbook_stream_device(
    hass, recorder_mock, hass_ws_client
):
    """Test subscribe/unsubscribe logbook stream with a device."""
    now = dt_util.utcnow()
    await asyncio.gather(
        *[
            async_setup_component(hass, comp, {})
            for comp in ("homeassistant", "logbook", "automation", "script")
        ]
    )
    devices = await _async_mock_devices_with_logbook_platform(hass)
    device = devices[0]
    device2 = devices[1]

    await hass.async_block_till_done()
    init_count = sum(hass.bus.async_listeners().values())

    await async_wait_recording_done(hass)
    websocket_client = await hass_ws_client()
    await websocket_client.send_json(
        {
            "id": 7,
            "type": "logbook/event_stream",
            "start_time": now.isoformat(),
            "device_ids": [device.id, device2.id],
        }
    )

    msg = await asyncio.wait_for(websocket_client.receive_json(), 2)
    assert msg["id"] == 7
    assert msg["type"] == TYPE_RESULT
    assert msg["success"]

    # There are no answers to our initial query
    # so we get an empty reply. This is to ensure
    # consumers of the api know there are no results
    # and its not a failure case. This is useful
    # in the frontend so we can tell the user there
    # are no results vs waiting for them to appear
    msg = await asyncio.wait_for(websocket_client.receive_json(), 2)
    assert msg["id"] == 7
    assert msg["type"] == "event"
    assert msg["event"]["events"] == []

    hass.states.async_set("binary_sensor.should_not_appear", STATE_ON)
    hass.states.async_set("binary_sensor.should_not_appear", STATE_OFF)
    hass.bus.async_fire("mock_event", {"device_id": device.id})
    await hass.async_block_till_done()

    msg = await asyncio.wait_for(websocket_client.receive_json(), 2)
    assert msg["id"] == 7
    assert msg["type"] == "event"
    assert msg["event"]["events"] == [
        {"domain": "test", "message": "is on fire", "name": "device name", "when": ANY}
    ]

    for _ in range(3):
        hass.bus.async_fire("mock_event", {"device_id": device.id})
        hass.bus.async_fire("mock_event", {"device_id": device2.id})
        await hass.async_block_till_done()

        msg = await asyncio.wait_for(websocket_client.receive_json(), 2)
        assert msg["id"] == 7
        assert msg["type"] == "event"
        assert msg["event"]["events"] == [
            {
                "domain": "test",
                "message": "is on fire",
                "name": "device name",
                "when": ANY,
            },
            {
                "domain": "test",
                "message": "is on fire",
                "name": "device name",
                "when": ANY,
            },
        ]

    await websocket_client.send_json(
        {"id": 8, "type": "unsubscribe_events", "subscription": 7}
    )
    msg = await asyncio.wait_for(websocket_client.receive_json(), 2)

    assert msg["id"] == 8
    assert msg["type"] == TYPE_RESULT
    assert msg["success"]

    # Check our listener got unsubscribed
    assert sum(hass.bus.async_listeners().values()) == init_count


async def test_event_stream_bad_start_time(hass, hass_ws_client, recorder_mock):
    """Test event_stream bad start time."""
    await async_setup_component(hass, "logbook", {})
    await async_recorder_block_till_done(hass)

    client = await hass_ws_client()
    await client.send_json(
        {
            "id": 1,
            "type": "logbook/event_stream",
            "start_time": "cats",
        }
    )
    response = await client.receive_json()
    assert not response["success"]
    assert response["error"]["code"] == "invalid_start_time"


@patch("homeassistant.components.logbook.websocket_api.EVENT_COALESCE_TIME", 0)
async def test_logbook_stream_match_multiple_entities(
    hass, recorder_mock, hass_ws_client
):
    """Test logbook stream with a described integration that uses multiple entities."""
    now = dt_util.utcnow()
    await asyncio.gather(
        *[
            async_setup_component(hass, comp, {})
            for comp in ("homeassistant", "logbook", "automation", "script")
        ]
    )
    entry = await _async_mock_entity_with_logbook_platform(hass)
    entity_id = entry.entity_id
    hass.states.async_set(entity_id, STATE_ON)

    await hass.async_block_till_done()
    init_count = sum(hass.bus.async_listeners().values())

    await async_wait_recording_done(hass)
    websocket_client = await hass_ws_client()
    await websocket_client.send_json(
        {
            "id": 7,
            "type": "logbook/event_stream",
            "start_time": now.isoformat(),
            "entity_ids": [entity_id],
        }
    )

    msg = await asyncio.wait_for(websocket_client.receive_json(), 2)
    assert msg["id"] == 7
    assert msg["type"] == TYPE_RESULT
    assert msg["success"]

    # There are no answers to our initial query
    # so we get an empty reply. This is to ensure
    # consumers of the api know there are no results
    # and its not a failure case. This is useful
    # in the frontend so we can tell the user there
    # are no results vs waiting for them to appear
    msg = await asyncio.wait_for(websocket_client.receive_json(), 2)
    assert msg["id"] == 7
    assert msg["type"] == "event"
    assert msg["event"]["events"] == []
    await async_wait_recording_done(hass)

    hass.states.async_set("binary_sensor.should_not_appear", STATE_ON)
    hass.states.async_set("binary_sensor.should_not_appear", STATE_OFF)
    context = core.Context(
        id="ac5bd62de45711eaaeb351041eec8dd9",
        user_id="b400facee45711eaa9308bfd3d19e474",
    )
    hass.bus.async_fire(
        "mock_event", {"entity_id": ["sensor.any", entity_id]}, context=context
    )
    hass.bus.async_fire("mock_event", {"entity_id": [f"sensor.any,{entity_id}"]})
    hass.bus.async_fire("mock_event", {"entity_id": ["sensor.no_match", "light.off"]})
    hass.states.async_set(entity_id, STATE_OFF, context=context)
    await hass.async_block_till_done()

    msg = await asyncio.wait_for(websocket_client.receive_json(), 2)
    assert msg["id"] == 7
    assert msg["type"] == "event"
    assert msg["event"]["events"] == [
        {
            "context_user_id": "b400facee45711eaa9308bfd3d19e474",
            "domain": "test",
            "message": "is on fire",
            "name": "device name",
            "when": ANY,
        },
        {
            "context_domain": "test",
            "context_event_type": "mock_event",
            "context_message": "is on fire",
            "context_name": "device name",
            "context_user_id": "b400facee45711eaa9308bfd3d19e474",
            "entity_id": "sensor.test",
            "state": "off",
            "when": ANY,
        },
    ]

    await websocket_client.send_json(
        {"id": 8, "type": "unsubscribe_events", "subscription": 7}
    )
    msg = await asyncio.wait_for(websocket_client.receive_json(), 2)

    assert msg["id"] == 8
    assert msg["type"] == TYPE_RESULT
    assert msg["success"]

    # Check our listener got unsubscribed
    assert sum(hass.bus.async_listeners().values()) == init_count


async def test_event_stream_bad_end_time(hass, hass_ws_client, recorder_mock):
    """Test event_stream bad end time."""
    await async_setup_component(hass, "logbook", {})
    await async_recorder_block_till_done(hass)
    utc_now = dt_util.utcnow()

    client = await hass_ws_client()
    await client.send_json(
        {
            "id": 1,
            "type": "logbook/event_stream",
            "start_time": utc_now.isoformat(),
            "end_time": "cats",
        }
    )
    response = await client.receive_json()
    assert not response["success"]
    assert response["error"]["code"] == "invalid_end_time"

    await client.send_json(
        {
            "id": 2,
            "type": "logbook/event_stream",
            "start_time": utc_now.isoformat(),
            "end_time": (utc_now - timedelta(hours=5)).isoformat(),
        }
    )
    response = await client.receive_json()
    assert not response["success"]
    assert response["error"]["code"] == "invalid_end_time"


async def test_live_stream_with_one_second_commit_interval(
    hass: HomeAssistant,
    async_setup_recorder_instance: SetupRecorderInstanceT,
    hass_ws_client,
):
    """Test the recorder with a 1s commit interval."""
    config = {recorder.CONF_COMMIT_INTERVAL: 0.5}
    await async_setup_recorder_instance(hass, config)
    now = dt_util.utcnow()
    await asyncio.gather(
        *[
            async_setup_component(hass, comp, {})
            for comp in ("homeassistant", "logbook", "automation", "script")
        ]
    )
    devices = await _async_mock_devices_with_logbook_platform(hass)
    device = devices[0]

    await hass.async_block_till_done()
    init_count = sum(hass.bus.async_listeners().values())

    hass.bus.async_fire("mock_event", {"device_id": device.id, "message": "1"})

    await async_wait_recording_done(hass)

    hass.bus.async_fire("mock_event", {"device_id": device.id, "message": "2"})

    await hass.async_block_till_done()

    hass.bus.async_fire("mock_event", {"device_id": device.id, "message": "3"})

    websocket_client = await hass_ws_client()
    await websocket_client.send_json(
        {
            "id": 7,
            "type": "logbook/event_stream",
            "start_time": now.isoformat(),
            "device_ids": [device.id],
        }
    )
    hass.bus.async_fire("mock_event", {"device_id": device.id, "message": "4"})

    msg = await asyncio.wait_for(websocket_client.receive_json(), 2)
    assert msg["id"] == 7
    assert msg["type"] == TYPE_RESULT
    assert msg["success"]

    hass.bus.async_fire("mock_event", {"device_id": device.id, "message": "5"})

    recieved_rows = []
    msg = await asyncio.wait_for(websocket_client.receive_json(), 2)
    assert msg["id"] == 7
    assert msg["type"] == "event"
    recieved_rows.extend(msg["event"]["events"])

    hass.bus.async_fire("mock_event", {"device_id": device.id, "message": "6"})

    await hass.async_block_till_done()

    hass.bus.async_fire("mock_event", {"device_id": device.id, "message": "7"})

    while not len(recieved_rows) == 7:
        msg = await asyncio.wait_for(websocket_client.receive_json(), 2.5)
        assert msg["id"] == 7
        assert msg["type"] == "event"
        recieved_rows.extend(msg["event"]["events"])

    # Make sure we get rows back in order
    assert recieved_rows == [
        {"domain": "test", "message": "1", "name": "device name", "when": ANY},
        {"domain": "test", "message": "2", "name": "device name", "when": ANY},
        {"domain": "test", "message": "3", "name": "device name", "when": ANY},
        {"domain": "test", "message": "4", "name": "device name", "when": ANY},
        {"domain": "test", "message": "5", "name": "device name", "when": ANY},
        {"domain": "test", "message": "6", "name": "device name", "when": ANY},
        {"domain": "test", "message": "7", "name": "device name", "when": ANY},
    ]

    await websocket_client.send_json(
        {"id": 8, "type": "unsubscribe_events", "subscription": 7}
    )
    msg = await asyncio.wait_for(websocket_client.receive_json(), 2)

    assert msg["id"] == 8
    assert msg["type"] == TYPE_RESULT
    assert msg["success"]

    # Check our listener got unsubscribed
    assert sum(hass.bus.async_listeners().values()) == init_count


@patch("homeassistant.components.logbook.websocket_api.EVENT_COALESCE_TIME", 0)
async def test_subscribe_disconnected(hass, recorder_mock, hass_ws_client):
    """Test subscribe/unsubscribe logbook stream gets disconnected."""
    now = dt_util.utcnow()
    await asyncio.gather(
        *[
            async_setup_component(hass, comp, {})
            for comp in ("homeassistant", "logbook", "automation", "script")
        ]
    )
    await async_wait_recording_done(hass)

    init_count = sum(hass.bus.async_listeners().values())
    hass.states.async_set("light.small", STATE_ON)
    hass.states.async_set("binary_sensor.is_light", STATE_ON)
    hass.states.async_set("binary_sensor.is_light", STATE_OFF)
    state: State = hass.states.get("binary_sensor.is_light")
    await hass.async_block_till_done()

    await async_wait_recording_done(hass)
    websocket_client = await hass_ws_client()
    await websocket_client.send_json(
        {
            "id": 7,
            "type": "logbook/event_stream",
            "start_time": now.isoformat(),
            "entity_ids": ["light.small", "binary_sensor.is_light"],
        }
    )

    msg = await asyncio.wait_for(websocket_client.receive_json(), 2)
    assert msg["id"] == 7
    assert msg["type"] == TYPE_RESULT
    assert msg["success"]

    msg = await asyncio.wait_for(websocket_client.receive_json(), 2)
    assert msg["id"] == 7
    assert msg["type"] == "event"
    assert msg["event"]["events"] == [
        {
            "entity_id": "binary_sensor.is_light",
            "state": "off",
            "when": state.last_updated.timestamp(),
        }
    ]

    await websocket_client.close()
    await hass.async_block_till_done()

    # Check our listener got unsubscribed
    assert sum(hass.bus.async_listeners().values()) == init_count


@patch("homeassistant.components.logbook.websocket_api.EVENT_COALESCE_TIME", 0)
async def test_stream_consumer_stop_processing(hass, recorder_mock, hass_ws_client):
    """Test we unsubscribe if the stream consumer fails or is canceled."""
    now = dt_util.utcnow()
    await asyncio.gather(
        *[
            async_setup_component(hass, comp, {})
            for comp in ("homeassistant", "logbook", "automation", "script")
        ]
    )
    await async_wait_recording_done(hass)
    init_count = sum(hass.bus.async_listeners().values())
    hass.states.async_set("light.small", STATE_ON)
    hass.states.async_set("binary_sensor.is_light", STATE_ON)
    hass.states.async_set("binary_sensor.is_light", STATE_OFF)
    await hass.async_block_till_done()

    await async_wait_recording_done(hass)
    websocket_client = await hass_ws_client()

    after_ws_created_count = sum(hass.bus.async_listeners().values())

    with patch.object(websocket_api, "MAX_PENDING_LOGBOOK_EVENTS", 5), patch.object(
        websocket_api, "_async_events_consumer"
    ):
        await websocket_client.send_json(
            {
                "id": 7,
                "type": "logbook/event_stream",
                "start_time": now.isoformat(),
                "entity_ids": ["light.small", "binary_sensor.is_light"],
            }
        )
        await async_wait_recording_done(hass)

    msg = await asyncio.wait_for(websocket_client.receive_json(), 2)
    assert msg["id"] == 7
    assert msg["type"] == TYPE_RESULT
    assert msg["success"]

    assert sum(hass.bus.async_listeners().values()) != init_count
    for _ in range(5):
        hass.states.async_set("binary_sensor.is_light", STATE_ON)
        hass.states.async_set("binary_sensor.is_light", STATE_OFF)
    await async_wait_recording_done(hass)

    # Check our listener got unsubscribed because
    # the queue got full and the overload safety tripped
    assert sum(hass.bus.async_listeners().values()) == after_ws_created_count
    await websocket_client.close()
    assert sum(hass.bus.async_listeners().values()) == init_count


@patch("homeassistant.components.logbook.websocket_api.EVENT_COALESCE_TIME", 0)
async def test_recorder_is_far_behind(hass, recorder_mock, hass_ws_client, caplog):
    """Test we still start live streaming if the recorder is far behind."""
    now = dt_util.utcnow()
    await asyncio.gather(
        *[
            async_setup_component(hass, comp, {})
            for comp in ("homeassistant", "logbook", "automation", "script")
        ]
    )
    await async_wait_recording_done(hass)
    devices = await _async_mock_devices_with_logbook_platform(hass)
    device = devices[0]
    await async_wait_recording_done(hass)

    # Block the recorder queue
    await async_block_recorder(hass, 0.3)
    await hass.async_block_till_done()

    websocket_client = await hass_ws_client()
    await websocket_client.send_json(
        {
            "id": 7,
            "type": "logbook/event_stream",
            "start_time": now.isoformat(),
            "device_ids": [device.id],
        }
    )

    msg = await asyncio.wait_for(websocket_client.receive_json(), 2)
    assert msg["id"] == 7
    assert msg["type"] == TYPE_RESULT
    assert msg["success"]

    # There are no answers to our initial query
    # so we get an empty reply. This is to ensure
    # consumers of the api know there are no results
    # and its not a failure case. This is useful
    # in the frontend so we can tell the user there
    # are no results vs waiting for them to appear
    msg = await asyncio.wait_for(websocket_client.receive_json(), 2)
    assert msg["id"] == 7
    assert msg["type"] == "event"
    assert msg["event"]["events"] == []

    hass.bus.async_fire("mock_event", {"device_id": device.id, "message": "1"})
    await hass.async_block_till_done()

    msg = await asyncio.wait_for(websocket_client.receive_json(), 2)
    assert msg["id"] == 7
    assert msg["type"] == "event"
    assert msg["event"]["events"] == [
        {"domain": "test", "message": "1", "name": "device name", "when": ANY}
    ]

    hass.bus.async_fire("mock_event", {"device_id": device.id, "message": "2"})
    await hass.async_block_till_done()

    msg = await asyncio.wait_for(websocket_client.receive_json(), 2)
    assert msg["id"] == 7
    assert msg["type"] == "event"
    assert msg["event"]["events"] == [
        {"domain": "test", "message": "2", "name": "device name", "when": ANY}
    ]

    await websocket_client.send_json(
        {"id": 8, "type": "unsubscribe_events", "subscription": 7}
    )
    msg = await asyncio.wait_for(websocket_client.receive_json(), 2)

    assert msg["id"] == 8
    assert msg["type"] == TYPE_RESULT
    assert msg["success"]


@patch("homeassistant.components.logbook.websocket_api.EVENT_COALESCE_TIME", 0)
async def test_subscribe_all_entities_are_continuous(
    hass, recorder_mock, hass_ws_client
):
    """Test subscribe/unsubscribe logbook stream with entities that are always filtered."""
    now = dt_util.utcnow()
    await asyncio.gather(
        *[
            async_setup_component(hass, comp, {})
            for comp in ("homeassistant", "logbook", "automation", "script")
        ]
    )
    await async_wait_recording_done(hass)
    entity_ids = ("sensor.uom", "sensor.uom_two")

    def _cycle_entities():
        for entity_id in entity_ids:
            for state in ("1", "2", "3"):
                hass.states.async_set(
                    entity_id, state, {ATTR_UNIT_OF_MEASUREMENT: "any"}
                )
                hass.states.async_set("counter.any", state)
                hass.states.async_set("proximity.any", state)

    init_count = sum(hass.bus.async_listeners().values())
    _cycle_entities()

    await async_wait_recording_done(hass)
    websocket_client = await hass_ws_client()
    await websocket_client.send_json(
        {
            "id": 7,
            "type": "logbook/event_stream",
            "start_time": now.isoformat(),
            "entity_ids": ["sensor.uom", "counter.any", "proximity.any"],
        }
    )

    msg = await asyncio.wait_for(websocket_client.receive_json(), 2)
    assert msg["id"] == 7
    assert msg["type"] == TYPE_RESULT
    assert msg["success"]

    _cycle_entities()
    msg = await asyncio.wait_for(websocket_client.receive_json(), 2)
    assert msg["id"] == 7
    assert msg["type"] == "event"
    assert msg["event"]["events"] == []

    await websocket_client.close()
    await hass.async_block_till_done()

    # Check our listener got unsubscribed
    assert sum(hass.bus.async_listeners().values()) == init_count


@patch("homeassistant.components.logbook.websocket_api.EVENT_COALESCE_TIME", 0)
async def test_subscribe_all_entities_have_uom_multiple(
    hass, recorder_mock, hass_ws_client
):
    """Test logbook stream with specific request for multiple entities that are always filtered."""
    now = dt_util.utcnow()
    await asyncio.gather(
        *[
            async_setup_component(hass, comp, {})
            for comp in ("homeassistant", "logbook", "automation", "script")
        ]
    )
    await async_wait_recording_done(hass)
    entity_ids = ("sensor.uom", "sensor.uom_two")

    def _cycle_entities():
        for entity_id in entity_ids:
            for state in ("1", "2", "3"):
                hass.states.async_set(
                    entity_id, state, {ATTR_UNIT_OF_MEASUREMENT: "any"}
                )

    init_count = sum(hass.bus.async_listeners().values())
    _cycle_entities()

    await async_wait_recording_done(hass)
    websocket_client = await hass_ws_client()
    await websocket_client.send_json(
        {
            "id": 7,
            "type": "logbook/event_stream",
            "start_time": now.isoformat(),
            "entity_ids": [*entity_ids],
        }
    )

    msg = await asyncio.wait_for(websocket_client.receive_json(), 2)
    assert msg["id"] == 7
    assert msg["type"] == TYPE_RESULT
    assert msg["success"]

    _cycle_entities()

    msg = await asyncio.wait_for(websocket_client.receive_json(), 2)
    assert msg["id"] == 7
    assert msg["type"] == "event"
    assert msg["event"]["events"] == []

    await websocket_client.close()
    await hass.async_block_till_done()

    # Check our listener got unsubscribed
    assert sum(hass.bus.async_listeners().values()) == init_count


@patch("homeassistant.components.logbook.websocket_api.EVENT_COALESCE_TIME", 0)
async def test_subscribe_entities_some_have_uom_multiple(
    hass, recorder_mock, hass_ws_client
):
    """Test logbook stream with uom filtered entities and non-fitlered entities."""
    now = dt_util.utcnow()
    await asyncio.gather(
        *[
            async_setup_component(hass, comp, {})
            for comp in ("homeassistant", "logbook", "automation", "script")
        ]
    )
    await async_wait_recording_done(hass)
    filtered_entity_ids = ("sensor.uom", "sensor.uom_two")
    non_filtered_entity_ids = ("sensor.keep", "sensor.keep_two")

    def _cycle_entities():
        for entity_id in filtered_entity_ids:
            for state in ("1", "2", "3"):
                hass.states.async_set(
                    entity_id, state, {ATTR_UNIT_OF_MEASUREMENT: "any"}
                )
        for entity_id in non_filtered_entity_ids:
            for state in (STATE_ON, STATE_OFF):
                hass.states.async_set(entity_id, state)

    init_count = sum(hass.bus.async_listeners().values())
    _cycle_entities()

    await async_wait_recording_done(hass)
    websocket_client = await hass_ws_client()
    await websocket_client.send_json(
        {
            "id": 7,
            "type": "logbook/event_stream",
            "start_time": now.isoformat(),
            "entity_ids": [*filtered_entity_ids, *non_filtered_entity_ids],
        }
    )

    msg = await asyncio.wait_for(websocket_client.receive_json(), 2)
    assert msg["id"] == 7
    assert msg["type"] == TYPE_RESULT
    assert msg["success"]

<<<<<<< HEAD
    await hass.async_block_till_done()

    msg = await asyncio.wait_for(websocket_client.receive_json(), 2)
    assert msg["id"] == 7
    assert msg["type"] == "event"
    assert msg["event"]["events"] == []
    assert "partial" not in msg["event"]

    _cycle_entities()
=======
    await get_instance(hass).async_block_till_done()
>>>>>>> 221ee0e9
    await hass.async_block_till_done()

    msg = await asyncio.wait_for(websocket_client.receive_json(), 2)
    assert msg["id"] == 7
    assert msg["type"] == "event"
    assert msg["event"]["events"] == [
        {"entity_id": "sensor.keep", "state": "off", "when": ANY},
        {"entity_id": "sensor.keep_two", "state": "off", "when": ANY},
    ]
    assert msg["event"]["partial"] is True

    await get_instance(hass).async_block_till_done()
    await hass.async_block_till_done()
    _cycle_entities()
    await hass.async_block_till_done()

    msg = await asyncio.wait_for(websocket_client.receive_json(), 2)
    assert msg["id"] == 7
    assert msg["type"] == "event"
<<<<<<< HEAD
    assert msg["event"]["events"] == [
        {"entity_id": "sensor.keep", "state": "on", "when": ANY},
        {"entity_id": "sensor.keep", "state": "off", "when": ANY},
        {"entity_id": "sensor.keep_two", "state": "on", "when": ANY},
        {"entity_id": "sensor.keep_two", "state": "off", "when": ANY},
    ]
=======
>>>>>>> 221ee0e9
    assert "partial" not in msg["event"]
    assert msg["event"]["events"] == []

    _cycle_entities()
    await hass.async_block_till_done()

    msg = await asyncio.wait_for(websocket_client.receive_json(), 2)
    assert msg["id"] == 7
    assert msg["type"] == "event"
    assert msg["event"]["events"] == [
        {"entity_id": "sensor.keep", "state": "on", "when": ANY},
        {"entity_id": "sensor.keep", "state": "off", "when": ANY},
        {"entity_id": "sensor.keep_two", "state": "on", "when": ANY},
        {"entity_id": "sensor.keep_two", "state": "off", "when": ANY},
<<<<<<< HEAD
=======
    ]
    assert "partial" not in msg["event"]

    msg = await asyncio.wait_for(websocket_client.receive_json(), 2)
    assert msg["id"] == 7
    assert msg["type"] == "event"
    assert msg["event"]["events"] == [
        {"entity_id": "sensor.keep", "state": "on", "when": ANY},
        {"entity_id": "sensor.keep", "state": "off", "when": ANY},
        {"entity_id": "sensor.keep_two", "state": "on", "when": ANY},
        {"entity_id": "sensor.keep_two", "state": "off", "when": ANY},
>>>>>>> 221ee0e9
    ]

    assert "partial" not in msg["event"]

    await websocket_client.close()
    await hass.async_block_till_done()

    # Check our listener got unsubscribed
    assert sum(hass.bus.async_listeners().values()) == init_count


@patch("homeassistant.components.logbook.websocket_api.EVENT_COALESCE_TIME", 0)
async def test_logbook_stream_ignores_forced_updates(
    hass, recorder_mock, hass_ws_client
):
    """Test logbook live stream ignores forced updates."""
    now = dt_util.utcnow()
    await asyncio.gather(
        *[
            async_setup_component(hass, comp, {})
            for comp in ("homeassistant", "logbook", "automation", "script")
        ]
    )

    await hass.async_block_till_done()
    init_count = sum(hass.bus.async_listeners().values())

    hass.states.async_set("binary_sensor.is_light", STATE_ON)
    hass.states.async_set("binary_sensor.is_light", STATE_OFF)
    state: State = hass.states.get("binary_sensor.is_light")
    await hass.async_block_till_done()

    await async_wait_recording_done(hass)
    websocket_client = await hass_ws_client()
    await websocket_client.send_json(
        {"id": 7, "type": "logbook/event_stream", "start_time": now.isoformat()}
    )

    msg = await asyncio.wait_for(websocket_client.receive_json(), 2)
    assert msg["id"] == 7
    assert msg["type"] == TYPE_RESULT
    assert msg["success"]

    msg = await asyncio.wait_for(websocket_client.receive_json(), 2)
    assert msg["id"] == 7
    assert msg["type"] == "event"
    assert msg["event"]["events"] == [
        {
            "entity_id": "binary_sensor.is_light",
            "state": "off",
            "when": state.last_updated.timestamp(),
        }
    ]
    assert msg["event"]["start_time"] == now.timestamp()
    assert msg["event"]["end_time"] > msg["event"]["start_time"]
    assert msg["event"]["partial"] is True

    await hass.async_block_till_done()

    msg = await asyncio.wait_for(websocket_client.receive_json(), 2)
    assert msg["id"] == 7
    assert msg["type"] == "event"
    assert "partial" not in msg["event"]["events"]
    assert msg["event"]["events"] == []

    hass.states.async_set("binary_sensor.is_light", STATE_ON)
    hass.states.async_set("binary_sensor.is_light", STATE_OFF)

    msg = await asyncio.wait_for(websocket_client.receive_json(), 2)
    assert msg["id"] == 7
    assert msg["type"] == "event"
    assert "partial" not in msg["event"]["events"]
    assert msg["event"]["events"] == [
        {
            "entity_id": "binary_sensor.is_light",
            "state": STATE_ON,
            "when": ANY,
        },
        {
            "entity_id": "binary_sensor.is_light",
            "state": STATE_OFF,
            "when": ANY,
        },
    ]

    # Now we force an update to make sure we ignore
    # forced updates when the state has not actually changed

    hass.states.async_set("binary_sensor.is_light", STATE_ON)
    for _ in range(3):
        hass.states.async_set("binary_sensor.is_light", STATE_OFF, force_update=True)

    msg = await asyncio.wait_for(websocket_client.receive_json(), 2)
    assert msg["id"] == 7
    assert msg["type"] == "event"
    assert "partial" not in msg["event"]["events"]
    assert msg["event"]["events"] == [
        {
            "entity_id": "binary_sensor.is_light",
            "state": STATE_ON,
            "when": ANY,
        },
        # We should only get the first one and ignore
        # the other forced updates since the state
        # has not actually changed
        {
            "entity_id": "binary_sensor.is_light",
            "state": STATE_OFF,
            "when": ANY,
        },
    ]

    await websocket_client.send_json(
        {"id": 8, "type": "unsubscribe_events", "subscription": 7}
    )
    msg = await asyncio.wait_for(websocket_client.receive_json(), 2)

    assert msg["id"] == 8
    assert msg["type"] == TYPE_RESULT
    assert msg["success"]

    # Check our listener got unsubscribed
    assert sum(hass.bus.async_listeners().values()) == init_count


@patch("homeassistant.components.logbook.websocket_api.EVENT_COALESCE_TIME", 0)
async def test_subscribe_all_entities_are_continuous_with_device(
    hass, recorder_mock, hass_ws_client
):
    """Test subscribe/unsubscribe logbook stream with entities that are always filtered and a device."""
    now = dt_util.utcnow()
    await asyncio.gather(
        *[
            async_setup_component(hass, comp, {})
            for comp in ("homeassistant", "logbook", "automation", "script")
        ]
    )
    await async_wait_recording_done(hass)
    devices = await _async_mock_devices_with_logbook_platform(hass)
    device = devices[0]
    device2 = devices[1]

    entity_ids = ("sensor.uom", "sensor.uom_two")

    def _create_events():
        for entity_id in entity_ids:
            for state in ("1", "2", "3"):
                hass.states.async_set(
                    entity_id, state, {ATTR_UNIT_OF_MEASUREMENT: "any"}
                )
                hass.states.async_set("counter.any", state)
                hass.states.async_set("proximity.any", state)
        hass.bus.async_fire("mock_event", {"device_id": device.id})
        hass.bus.async_fire("mock_event", {"device_id": device2.id})

    init_count = sum(hass.bus.async_listeners().values())
    _create_events()

    await async_wait_recording_done(hass)
    websocket_client = await hass_ws_client()
    await websocket_client.send_json(
        {
            "id": 7,
            "type": "logbook/event_stream",
            "start_time": now.isoformat(),
            "entity_ids": ["sensor.uom", "counter.any", "proximity.any"],
            "device_ids": [device.id, device2.id],
        }
    )

    msg = await asyncio.wait_for(websocket_client.receive_json(), 2)
    assert msg["id"] == 7
    assert msg["type"] == TYPE_RESULT
    assert msg["success"]

    msg = await asyncio.wait_for(websocket_client.receive_json(), 2)
    assert msg["id"] == 7
    assert msg["type"] == "event"
    assert msg["event"]["events"] == [
        {"domain": "test", "message": "is on fire", "name": "device name", "when": ANY},
        {"domain": "test", "message": "is on fire", "name": "device name", "when": ANY},
    ]
    assert msg["event"]["partial"] is True

    msg = await asyncio.wait_for(websocket_client.receive_json(), 2)
    assert msg["id"] == 7
    assert msg["type"] == "event"
    assert msg["event"]["events"] == []
    assert "partial" not in msg["event"]

    for _ in range(2):
        _create_events()
        msg = await asyncio.wait_for(websocket_client.receive_json(), 2)
        assert msg["id"] == 7
        assert msg["type"] == "event"
        assert msg["event"]["events"] == [
            {
                "domain": "test",
                "message": "is on fire",
                "name": "device name",
                "when": ANY,
            },
            {
                "domain": "test",
                "message": "is on fire",
                "name": "device name",
                "when": ANY,
            },
        ]
        assert "partial" not in msg["event"]

    await websocket_client.close()
    await hass.async_block_till_done()

    # Check our listener got unsubscribed
    assert sum(hass.bus.async_listeners().values()) == init_count<|MERGE_RESOLUTION|>--- conflicted
+++ resolved
@@ -2426,19 +2426,7 @@
     assert msg["type"] == TYPE_RESULT
     assert msg["success"]
 
-<<<<<<< HEAD
-    await hass.async_block_till_done()
-
-    msg = await asyncio.wait_for(websocket_client.receive_json(), 2)
-    assert msg["id"] == 7
-    assert msg["type"] == "event"
-    assert msg["event"]["events"] == []
-    assert "partial" not in msg["event"]
-
-    _cycle_entities()
-=======
     await get_instance(hass).async_block_till_done()
->>>>>>> 221ee0e9
     await hass.async_block_till_done()
 
     msg = await asyncio.wait_for(websocket_client.receive_json(), 2)
@@ -2458,20 +2446,22 @@
     msg = await asyncio.wait_for(websocket_client.receive_json(), 2)
     assert msg["id"] == 7
     assert msg["type"] == "event"
-<<<<<<< HEAD
+    assert "partial" not in msg["event"]
+    assert msg["event"]["events"] == []
+
+    _cycle_entities()
+    await hass.async_block_till_done()
+
+    msg = await asyncio.wait_for(websocket_client.receive_json(), 2)
+    assert msg["id"] == 7
+    assert msg["type"] == "event"
     assert msg["event"]["events"] == [
         {"entity_id": "sensor.keep", "state": "on", "when": ANY},
         {"entity_id": "sensor.keep", "state": "off", "when": ANY},
         {"entity_id": "sensor.keep_two", "state": "on", "when": ANY},
         {"entity_id": "sensor.keep_two", "state": "off", "when": ANY},
     ]
-=======
->>>>>>> 221ee0e9
     assert "partial" not in msg["event"]
-    assert msg["event"]["events"] == []
-
-    _cycle_entities()
-    await hass.async_block_till_done()
 
     msg = await asyncio.wait_for(websocket_client.receive_json(), 2)
     assert msg["id"] == 7
@@ -2481,20 +2471,6 @@
         {"entity_id": "sensor.keep", "state": "off", "when": ANY},
         {"entity_id": "sensor.keep_two", "state": "on", "when": ANY},
         {"entity_id": "sensor.keep_two", "state": "off", "when": ANY},
-<<<<<<< HEAD
-=======
-    ]
-    assert "partial" not in msg["event"]
-
-    msg = await asyncio.wait_for(websocket_client.receive_json(), 2)
-    assert msg["id"] == 7
-    assert msg["type"] == "event"
-    assert msg["event"]["events"] == [
-        {"entity_id": "sensor.keep", "state": "on", "when": ANY},
-        {"entity_id": "sensor.keep", "state": "off", "when": ANY},
-        {"entity_id": "sensor.keep_two", "state": "on", "when": ANY},
-        {"entity_id": "sensor.keep_two", "state": "off", "when": ANY},
->>>>>>> 221ee0e9
     ]
 
     assert "partial" not in msg["event"]
