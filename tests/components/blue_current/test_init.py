--- conflicted
+++ resolved
@@ -62,15 +62,8 @@
     config_error: IntegrationError,
 ) -> None:
     """Test if the correct config error is raised when connecting to the api fails."""
-<<<<<<< HEAD
-
     config_entry.add_to_hass(hass)
 
-    with patch(
-        "homeassistant.components.blue_current.Client.validate_api_token",
-        side_effect=api_error,
-    ), pytest.raises(config_error):
-=======
     with (
         patch(
             "homeassistant.components.blue_current.Client.validate_api_token",
@@ -78,8 +71,6 @@
         ),
         pytest.raises(config_error),
     ):
-        config_entry.add_to_hass(hass)
->>>>>>> c8260a59
         await async_setup_entry(hass, config_entry)
 
 
