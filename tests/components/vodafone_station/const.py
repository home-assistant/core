"""Common stuff for Vodafone Station tests."""

<<<<<<< HEAD
from aiovodafone.api import VodafoneStationDevice

from homeassistant.components.vodafone_station.const import DOMAIN
from homeassistant.const import CONF_DEVICES, CONF_HOST, CONF_PASSWORD, CONF_USERNAME

MOCK_CONFIG = {
    DOMAIN: {
        CONF_DEVICES: [
            {
                CONF_HOST: "fake_host",
                CONF_USERNAME: "fake_username",
                CONF_PASSWORD: "fake_password",
            }
        ]
    }
}

MOCK_USER_DATA = MOCK_CONFIG[DOMAIN][CONF_DEVICES][0]

DEVICE_1_MAC = "xx:xx:xx:xx:xx:xx"
DEVICE_1 = {
    DEVICE_1_MAC: VodafoneStationDevice(
        connected=True,
        connection_type="wifi",
        ip_address="192.168.1.10",
        name="WifiDevice0",
        mac=DEVICE_1_MAC,
        type="laptop",
        wifi="2.4G",
    ),
}
DEVICE_DATA_QUERY = DEVICE_1

DEVICE_2_MAC = "yy:yy:yy:yy:yy:yy"
DEVICE_2 = {
    DEVICE_2_MAC: VodafoneStationDevice(
        connected=True,
        connection_type="lan",
        ip_address="192.168.1.11",
        name="LanDevice1",
        mac=DEVICE_2_MAC,
        type="desktop",
        wifi="",
    ),
}
DEVICE_DATA_QUERY = DEVICE_1 | DEVICE_2

SERIAL = "m123456789"

SENSOR_DATA_QUERY = {
    "sys_serial_number": SERIAL,
    "sys_firmware_version": "XF6_4.0.05.04",
    "sys_bootloader_version": "0220",
    "sys_hardware_version": "RHG3006 v1",
    "omci_software_version": "\t\t1.0.0.1_41032\t\t\n",
    "sys_uptime": "12:16:41",
    "sys_cpu_usage": "97%",
    "sys_reboot_cause": "Web Reboot",
    "sys_memory_usage": "51.94%",
    "sys_wireless_driver_version": "17.10.188.75;17.10.188.75",
    "sys_wireless_driver_version_5g": "17.10.188.75;17.10.188.75",
    "vf_internet_key_online_since": "",
    "vf_internet_key_ip_addr": "0.0.0.0",
    "vf_internet_key_system": "0.0.0.0",
    "vf_internet_key_mode": "Auto",
    "sys_voip_version": "v02.01.00_01.13a\n",
    "sys_date_time": "20.10.2024 | 03:44 pm",
    "sys_build_time": "Sun Jun 23 17:55:49 CST 2024\n",
    "sys_model_name": "RHG3006",
    "inter_ip_address": "1.1.1.1",
    "inter_gateway": "1.1.1.2",
    "inter_primary_dns": "1.1.1.3",
    "inter_secondary_dns": "1.1.1.4",
    "inter_firewall": "601036",
    "inter_wan_ip_address": "1.1.1.1",
    "inter_ipv6_link_local_address": "",
    "inter_ipv6_link_global_address": "",
    "inter_ipv6_gateway": "",
    "inter_ipv6_prefix_delegation": "",
    "inter_ipv6_dns_address1": "",
    "inter_ipv6_dns_address2": "",
    "lan_ip_network": "192.168.0.1/24",
    "lan_default_gateway": "192.168.0.1",
    "lan_subnet_address_subnet1": "",
    "lan_mac_address": "11:22:33:44:55:66",
    "lan_dhcp_server": "601036",
    "lan_dhcpv6_server": "601036",
    "lan_router_advertisement": "601036",
    "lan_ipv6_default_gateway": "fe80::1",
    "lan_port1_switch_mode": "1301722",
    "lan_port2_switch_mode": "1301722",
    "lan_port3_switch_mode": "1301722",
    "lan_port4_switch_mode": "1301722",
    "lan_port1_switch_speed": "10",
    "lan_port2_switch_speed": "100",
    "lan_port3_switch_speed": "1000",
    "lan_port4_switch_speed": "1000",
    "lan_port1_switch_status": "1301724",
    "lan_port2_switch_status": "1301724",
    "lan_port3_switch_status": "1301724",
    "lan_port4_switch_status": "1301724",
    "wifi_status": "601036",
    "wifi_name": "Wifi-Main-Network",
    "wifi_mac_address": "AA:BB:CC:DD:EE:FF",
    "wifi_security": "401027",
    "wifi_channel": "8",
    "wifi_bandwidth": "573",
    "guest_wifi_status": "601037",
    "guest_wifi_name": "Wifi-Guest",
    "guest_wifi_mac_addr": "AA:BB:CC:DD:EE:GG",
    "guest_wifi_security": "401027",
    "guest_wifi_channel": "N/A",
    "guest_wifi_ip": "192.168.2.1",
    "guest_wifi_subnet_addr": "255.255.255.0",
    "guest_wifi_dhcp_server": "192.168.2.1",
    "wifi_status_5g": "601036",
    "wifi_name_5g": "Wifi-Main-Network",
    "wifi_mac_address_5g": "AA:BB:CC:DD:EE:HH",
    "wifi_security_5g": "401027",
    "wifi_channel_5g": "36",
    "wifi_bandwidth_5g": "4803",
    "guest_wifi_status_5g": "601037",
    "guest_wifi_name_5g": "Wifi-Guest",
    "guest_wifi_mac_addr_5g": "AA:BB:CC:DD:EE:II",
    "guest_wifi_channel_5g": "N/A",
    "guest_wifi_security_5g": "401027",
    "guest_wifi_ip_5g": "192.168.2.1",
    "guest_wifi_subnet_addr_5g": "255.255.255.0",
    "guest_wifi_dhcp_server_5g": "192.168.2.1",
}
=======
DEVICE_1_MAC = "xx:xx:xx:xx:xx:xx"
>>>>>>> 139b747a
<|MERGE_RESOLUTION|>--- conflicted
+++ resolved
@@ -1,136 +1,3 @@
 """Common stuff for Vodafone Station tests."""
 
-<<<<<<< HEAD
-from aiovodafone.api import VodafoneStationDevice
-
-from homeassistant.components.vodafone_station.const import DOMAIN
-from homeassistant.const import CONF_DEVICES, CONF_HOST, CONF_PASSWORD, CONF_USERNAME
-
-MOCK_CONFIG = {
-    DOMAIN: {
-        CONF_DEVICES: [
-            {
-                CONF_HOST: "fake_host",
-                CONF_USERNAME: "fake_username",
-                CONF_PASSWORD: "fake_password",
-            }
-        ]
-    }
-}
-
-MOCK_USER_DATA = MOCK_CONFIG[DOMAIN][CONF_DEVICES][0]
-
-DEVICE_1_MAC = "xx:xx:xx:xx:xx:xx"
-DEVICE_1 = {
-    DEVICE_1_MAC: VodafoneStationDevice(
-        connected=True,
-        connection_type="wifi",
-        ip_address="192.168.1.10",
-        name="WifiDevice0",
-        mac=DEVICE_1_MAC,
-        type="laptop",
-        wifi="2.4G",
-    ),
-}
-DEVICE_DATA_QUERY = DEVICE_1
-
-DEVICE_2_MAC = "yy:yy:yy:yy:yy:yy"
-DEVICE_2 = {
-    DEVICE_2_MAC: VodafoneStationDevice(
-        connected=True,
-        connection_type="lan",
-        ip_address="192.168.1.11",
-        name="LanDevice1",
-        mac=DEVICE_2_MAC,
-        type="desktop",
-        wifi="",
-    ),
-}
-DEVICE_DATA_QUERY = DEVICE_1 | DEVICE_2
-
-SERIAL = "m123456789"
-
-SENSOR_DATA_QUERY = {
-    "sys_serial_number": SERIAL,
-    "sys_firmware_version": "XF6_4.0.05.04",
-    "sys_bootloader_version": "0220",
-    "sys_hardware_version": "RHG3006 v1",
-    "omci_software_version": "\t\t1.0.0.1_41032\t\t\n",
-    "sys_uptime": "12:16:41",
-    "sys_cpu_usage": "97%",
-    "sys_reboot_cause": "Web Reboot",
-    "sys_memory_usage": "51.94%",
-    "sys_wireless_driver_version": "17.10.188.75;17.10.188.75",
-    "sys_wireless_driver_version_5g": "17.10.188.75;17.10.188.75",
-    "vf_internet_key_online_since": "",
-    "vf_internet_key_ip_addr": "0.0.0.0",
-    "vf_internet_key_system": "0.0.0.0",
-    "vf_internet_key_mode": "Auto",
-    "sys_voip_version": "v02.01.00_01.13a\n",
-    "sys_date_time": "20.10.2024 | 03:44 pm",
-    "sys_build_time": "Sun Jun 23 17:55:49 CST 2024\n",
-    "sys_model_name": "RHG3006",
-    "inter_ip_address": "1.1.1.1",
-    "inter_gateway": "1.1.1.2",
-    "inter_primary_dns": "1.1.1.3",
-    "inter_secondary_dns": "1.1.1.4",
-    "inter_firewall": "601036",
-    "inter_wan_ip_address": "1.1.1.1",
-    "inter_ipv6_link_local_address": "",
-    "inter_ipv6_link_global_address": "",
-    "inter_ipv6_gateway": "",
-    "inter_ipv6_prefix_delegation": "",
-    "inter_ipv6_dns_address1": "",
-    "inter_ipv6_dns_address2": "",
-    "lan_ip_network": "192.168.0.1/24",
-    "lan_default_gateway": "192.168.0.1",
-    "lan_subnet_address_subnet1": "",
-    "lan_mac_address": "11:22:33:44:55:66",
-    "lan_dhcp_server": "601036",
-    "lan_dhcpv6_server": "601036",
-    "lan_router_advertisement": "601036",
-    "lan_ipv6_default_gateway": "fe80::1",
-    "lan_port1_switch_mode": "1301722",
-    "lan_port2_switch_mode": "1301722",
-    "lan_port3_switch_mode": "1301722",
-    "lan_port4_switch_mode": "1301722",
-    "lan_port1_switch_speed": "10",
-    "lan_port2_switch_speed": "100",
-    "lan_port3_switch_speed": "1000",
-    "lan_port4_switch_speed": "1000",
-    "lan_port1_switch_status": "1301724",
-    "lan_port2_switch_status": "1301724",
-    "lan_port3_switch_status": "1301724",
-    "lan_port4_switch_status": "1301724",
-    "wifi_status": "601036",
-    "wifi_name": "Wifi-Main-Network",
-    "wifi_mac_address": "AA:BB:CC:DD:EE:FF",
-    "wifi_security": "401027",
-    "wifi_channel": "8",
-    "wifi_bandwidth": "573",
-    "guest_wifi_status": "601037",
-    "guest_wifi_name": "Wifi-Guest",
-    "guest_wifi_mac_addr": "AA:BB:CC:DD:EE:GG",
-    "guest_wifi_security": "401027",
-    "guest_wifi_channel": "N/A",
-    "guest_wifi_ip": "192.168.2.1",
-    "guest_wifi_subnet_addr": "255.255.255.0",
-    "guest_wifi_dhcp_server": "192.168.2.1",
-    "wifi_status_5g": "601036",
-    "wifi_name_5g": "Wifi-Main-Network",
-    "wifi_mac_address_5g": "AA:BB:CC:DD:EE:HH",
-    "wifi_security_5g": "401027",
-    "wifi_channel_5g": "36",
-    "wifi_bandwidth_5g": "4803",
-    "guest_wifi_status_5g": "601037",
-    "guest_wifi_name_5g": "Wifi-Guest",
-    "guest_wifi_mac_addr_5g": "AA:BB:CC:DD:EE:II",
-    "guest_wifi_channel_5g": "N/A",
-    "guest_wifi_security_5g": "401027",
-    "guest_wifi_ip_5g": "192.168.2.1",
-    "guest_wifi_subnet_addr_5g": "255.255.255.0",
-    "guest_wifi_dhcp_server_5g": "192.168.2.1",
-}
-=======
-DEVICE_1_MAC = "xx:xx:xx:xx:xx:xx"
->>>>>>> 139b747a
+DEVICE_1_MAC = "xx:xx:xx:xx:xx:xx"