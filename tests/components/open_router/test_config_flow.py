"""Test the OpenRouter config flow."""

from unittest.mock import AsyncMock

import pytest
from python_open_router import OpenRouterError

from homeassistant.components.open_router.const import CONF_PROMPT, DOMAIN
from homeassistant.config_entries import SOURCE_USER
from homeassistant.const import CONF_API_KEY, CONF_LLM_HASS_API, CONF_MODEL
from homeassistant.core import HomeAssistant
from homeassistant.data_entry_flow import FlowResultType

from . import setup_integration

from tests.common import MockConfigEntry


async def test_full_flow(
    hass: HomeAssistant,
    mock_open_router_client: AsyncMock,
    mock_setup_entry: AsyncMock,
) -> None:
    """Test the full config flow."""

    result = await hass.config_entries.flow.async_init(
        DOMAIN, context={"source": SOURCE_USER}
    )
    assert result["type"] is FlowResultType.FORM
    assert not result["errors"]
    assert result["step_id"] == "user"

    result = await hass.config_entries.flow.async_configure(
        result["flow_id"], {CONF_API_KEY: "bla"}
    )

    assert result["type"] is FlowResultType.CREATE_ENTRY
    assert result["data"] == {CONF_API_KEY: "bla"}


@pytest.mark.parametrize(
    ("exception", "error"),
    [
        (OpenRouterError("exception"), "cannot_connect"),
        (Exception, "unknown"),
    ],
)
async def test_form_errors(
    hass: HomeAssistant,
    mock_open_router_client: AsyncMock,
    mock_setup_entry: AsyncMock,
    exception: Exception,
    error: str,
) -> None:
    """Test we handle errors from the OpenRouter API."""
    result = await hass.config_entries.flow.async_init(
        DOMAIN, context={"source": SOURCE_USER}
    )

    mock_open_router_client.get_key_data.side_effect = exception

    result = await hass.config_entries.flow.async_configure(
        result["flow_id"],
        {CONF_API_KEY: "bla"},
    )

    assert result["type"] is FlowResultType.FORM
    assert result["errors"] == {"base": error}

    mock_open_router_client.get_key_data.side_effect = None

    result = await hass.config_entries.flow.async_configure(
        result["flow_id"],
        {CONF_API_KEY: "bla"},
    )

    assert result["type"] is FlowResultType.CREATE_ENTRY


async def test_duplicate_entry(
    hass: HomeAssistant,
    mock_open_router_client: AsyncMock,
    mock_setup_entry: AsyncMock,
    mock_config_entry: MockConfigEntry,
) -> None:
    """Test aborting the flow if an entry already exists."""

    mock_config_entry.add_to_hass(hass)

    result = await hass.config_entries.flow.async_init(
        DOMAIN, context={"source": SOURCE_USER}
    )
    assert result["type"] is FlowResultType.FORM
    assert not result["errors"]
    assert result["step_id"] == "user"

    result = await hass.config_entries.flow.async_configure(
        result["flow_id"],
        {CONF_API_KEY: "bla"},
    )

    assert result["type"] is FlowResultType.ABORT
    assert result["reason"] == "already_configured"


async def test_create_conversation_agent(
    hass: HomeAssistant,
    mock_open_router_client: AsyncMock,
    mock_openai_client: AsyncMock,
    mock_config_entry: MockConfigEntry,
) -> None:
    """Test creating a conversation agent."""

    mock_config_entry.add_to_hass(hass)

    await setup_integration(hass, mock_config_entry)

    result = await hass.config_entries.subentries.async_init(
        (mock_config_entry.entry_id, "conversation"),
        context={"source": SOURCE_USER},
    )
    assert result["type"] is FlowResultType.FORM
    assert not result["errors"]
    assert result["step_id"] == "user"

    assert result["data_schema"].schema["model"].config["options"] == [
        {"value": "openai/gpt-3.5-turbo", "label": "OpenAI: GPT-3.5 Turbo"},
        {"value": "openai/gpt-4", "label": "OpenAI: GPT-4"},
    ]

    result = await hass.config_entries.subentries.async_configure(
        result["flow_id"],
<<<<<<< HEAD
        {CONF_MODEL: "openai/gpt-3.5-turbo"},
    )

    assert result["type"] is FlowResultType.CREATE_ENTRY
    subentry_id = list(mock_config_entry.subentries)[0]
    assert (
        ConfigSubentry(
            data={CONF_MODEL: "openai/gpt-3.5-turbo"},
            subentry_id=subentry_id,
            subentry_type="conversation",
            title="GPT-3.5 Turbo",
            unique_id=None,
        )
        in mock_config_entry.subentries.values()
    )
=======
        {
            CONF_MODEL: "gpt-3.5-turbo",
            CONF_PROMPT: "you are an assistant",
            CONF_LLM_HASS_API: ["assist"],
        },
    )

    assert result["type"] is FlowResultType.CREATE_ENTRY
    assert result["data"] == {
        CONF_MODEL: "gpt-3.5-turbo",
        CONF_PROMPT: "you are an assistant",
        CONF_LLM_HASS_API: ["assist"],
    }


async def test_create_conversation_agent_no_control(
    hass: HomeAssistant,
    mock_open_router_client: AsyncMock,
    mock_openai_client: AsyncMock,
    mock_config_entry: MockConfigEntry,
) -> None:
    """Test creating a conversation agent without control over the LLM API."""

    mock_config_entry.add_to_hass(hass)

    await setup_integration(hass, mock_config_entry)

    result = await hass.config_entries.subentries.async_init(
        (mock_config_entry.entry_id, "conversation"),
        context={"source": SOURCE_USER},
    )
    assert result["type"] is FlowResultType.FORM
    assert not result["errors"]
    assert result["step_id"] == "user"

    assert result["data_schema"].schema["model"].config["options"] == [
        {"value": "gpt-3.5-turbo", "label": "GPT-3.5 Turbo"},
    ]

    result = await hass.config_entries.subentries.async_configure(
        result["flow_id"],
        {
            CONF_MODEL: "gpt-3.5-turbo",
            CONF_PROMPT: "you are an assistant",
            CONF_LLM_HASS_API: [],
        },
    )

    assert result["type"] is FlowResultType.CREATE_ENTRY
    assert result["data"] == {
        CONF_MODEL: "gpt-3.5-turbo",
        CONF_PROMPT: "you are an assistant",
    }
>>>>>>> 39d32318
<|MERGE_RESOLUTION|>--- conflicted
+++ resolved
@@ -130,23 +130,6 @@
 
     result = await hass.config_entries.subentries.async_configure(
         result["flow_id"],
-<<<<<<< HEAD
-        {CONF_MODEL: "openai/gpt-3.5-turbo"},
-    )
-
-    assert result["type"] is FlowResultType.CREATE_ENTRY
-    subentry_id = list(mock_config_entry.subentries)[0]
-    assert (
-        ConfigSubentry(
-            data={CONF_MODEL: "openai/gpt-3.5-turbo"},
-            subentry_id=subentry_id,
-            subentry_type="conversation",
-            title="GPT-3.5 Turbo",
-            unique_id=None,
-        )
-        in mock_config_entry.subentries.values()
-    )
-=======
         {
             CONF_MODEL: "gpt-3.5-turbo",
             CONF_PROMPT: "you are an assistant",
@@ -189,7 +172,7 @@
     result = await hass.config_entries.subentries.async_configure(
         result["flow_id"],
         {
-            CONF_MODEL: "gpt-3.5-turbo",
+            CONF_MODEL: "openai/gpt-3.5-turbo",
             CONF_PROMPT: "you are an assistant",
             CONF_LLM_HASS_API: [],
         },
@@ -197,7 +180,6 @@
 
     assert result["type"] is FlowResultType.CREATE_ENTRY
     assert result["data"] == {
-        CONF_MODEL: "gpt-3.5-turbo",
+        CONF_MODEL: "openai/gpt-3.5-turbo",
         CONF_PROMPT: "you are an assistant",
-    }
->>>>>>> 39d32318
+    }