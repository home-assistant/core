--- conflicted
+++ resolved
@@ -10,7 +10,6 @@
     DEGREE,
     DEVICE_CLASS_POWER,
     ENERGY_KILO_WATT_HOUR,
-    UNIT_DEGREE,
 )
 from homeassistant.setup import async_setup_component
 
@@ -49,11 +48,7 @@
     sensor3.entity_id = "sensor.electricity_price"
     await sensor3.async_update_ha_state()
 
-<<<<<<< HEAD
-    sensor4 = DemoSensor(None, "Wind Direction", 25, None, UNIT_DEGREE, None)
-=======
     sensor4 = DemoSensor(None, "Wind Direction", 25, None, DEGREE, None)
->>>>>>> dbd1ca45
     sensor4.hass = hass
     sensor4.entity_id = "sensor.wind_direction"
     await sensor4.async_update_ha_state()
