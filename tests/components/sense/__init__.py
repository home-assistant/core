"""Tests for the Sense integration."""

from unittest.mock import patch

from homeassistant.components.sense.const import DOMAIN
<<<<<<< HEAD
=======
from homeassistant.const import Platform
>>>>>>> 8aa25af0
from homeassistant.core import HomeAssistant
from homeassistant.setup import async_setup_component

from tests.common import MockConfigEntry


async def setup_platform(
<<<<<<< HEAD
    hass: HomeAssistant, config_entry: MockConfigEntry, platform: str | None = None
=======
    hass: HomeAssistant, config_entry: MockConfigEntry, platform: Platform
>>>>>>> 8aa25af0
) -> MockConfigEntry:
    """Set up the Sense platform."""
    config_entry.add_to_hass(hass)

<<<<<<< HEAD
    if platform:
        with patch("homeassistant.components.sense.PLATFORMS", [platform]):
            assert await async_setup_component(hass, DOMAIN, {})
        await hass.async_block_till_done()
=======
    with patch("homeassistant.components.sense.PLATFORMS", [platform]):
        assert await async_setup_component(hass, DOMAIN, {})
    await hass.async_block_till_done()
>>>>>>> 8aa25af0

    return config_entry<|MERGE_RESOLUTION|>--- conflicted
+++ resolved
@@ -3,10 +3,7 @@
 from unittest.mock import patch
 
 from homeassistant.components.sense.const import DOMAIN
-<<<<<<< HEAD
-=======
 from homeassistant.const import Platform
->>>>>>> 8aa25af0
 from homeassistant.core import HomeAssistant
 from homeassistant.setup import async_setup_component
 
@@ -14,24 +11,13 @@
 
 
 async def setup_platform(
-<<<<<<< HEAD
-    hass: HomeAssistant, config_entry: MockConfigEntry, platform: str | None = None
-=======
     hass: HomeAssistant, config_entry: MockConfigEntry, platform: Platform
->>>>>>> 8aa25af0
 ) -> MockConfigEntry:
     """Set up the Sense platform."""
     config_entry.add_to_hass(hass)
 
-<<<<<<< HEAD
-    if platform:
-        with patch("homeassistant.components.sense.PLATFORMS", [platform]):
-            assert await async_setup_component(hass, DOMAIN, {})
-        await hass.async_block_till_done()
-=======
     with patch("homeassistant.components.sense.PLATFORMS", [platform]):
         assert await async_setup_component(hass, DOMAIN, {})
     await hass.async_block_till_done()
->>>>>>> 8aa25af0
 
     return config_entry