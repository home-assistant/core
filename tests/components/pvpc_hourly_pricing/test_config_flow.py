"""Tests for the pvpc_hourly_pricing config_flow."""
from datetime import datetime, timedelta

from freezegun.api import FrozenDateTimeFactory

from homeassistant import config_entries, data_entry_flow
from homeassistant.components.pvpc_hourly_pricing import (
    ATTR_POWER,
    ATTR_POWER_P3,
    ATTR_TARIFF,
    DOMAIN,
    TARIFFS,
)
from homeassistant.const import CONF_NAME
from homeassistant.core import HomeAssistant
from homeassistant.helpers import entity_registry as er
from homeassistant.util import dt as dt_util

from .conftest import check_valid_state

from tests.common import async_fire_time_changed
from tests.test_util.aiohttp import AiohttpClientMocker

_MOCK_TIME_VALID_RESPONSES = datetime(2023, 1, 6, 12, 0, tzinfo=dt_util.UTC)


async def test_config_flow(
    hass: HomeAssistant,
    freezer: FrozenDateTimeFactory,
    pvpc_aioclient_mock: AiohttpClientMocker,
) -> None:
    """Test config flow for pvpc_hourly_pricing.

    - Create a new entry with tariff "2.0TD (Ceuta/Melilla)"
    - Check state and attributes
    - Check abort when trying to config another with same tariff
    - Check removal and add again to check state restoration
    - Configure options to change power and tariff to "2.0TD"
    """
    freezer.move_to(_MOCK_TIME_VALID_RESPONSES)
    hass.config.set_time_zone("Europe/Madrid")
    tst_config = {
        CONF_NAME: "test",
        ATTR_TARIFF: TARIFFS[1],
        ATTR_POWER: 4.6,
        ATTR_POWER_P3: 5.75,
    }

<<<<<<< HEAD
    with freeze_time(_MOCK_TIME_VALID_RESPONSES) as mock_time:
        result = await hass.config_entries.flow.async_init(
            DOMAIN, context={"source": config_entries.SOURCE_USER}
        )
        assert result["type"] == data_entry_flow.FlowResultType.FORM

        result = await hass.config_entries.flow.async_configure(
            result["flow_id"], tst_config
        )
        assert result["type"] == data_entry_flow.FlowResultType.CREATE_ENTRY

        await hass.async_block_till_done()
        state = hass.states.get("sensor.esios_pvpc")
        check_valid_state(state, tariff=TARIFFS[1])
        assert pvpc_aioclient_mock.call_count == 1

        # Check abort when configuring another with same tariff
        result = await hass.config_entries.flow.async_init(
            DOMAIN, context={"source": config_entries.SOURCE_USER}
        )
        assert result["type"] == data_entry_flow.FlowResultType.FORM
        result = await hass.config_entries.flow.async_configure(
            result["flow_id"], tst_config
        )
        assert result["type"] == data_entry_flow.FlowResultType.ABORT
        assert pvpc_aioclient_mock.call_count == 1

        # Check removal
        registry = er.async_get(hass)
        registry_entity = registry.async_get("sensor.esios_pvpc")
        assert await hass.config_entries.async_remove(registry_entity.config_entry_id)

        # and add it again with UI
        result = await hass.config_entries.flow.async_init(
            DOMAIN, context={"source": config_entries.SOURCE_USER}
        )
        assert result["type"] == data_entry_flow.FlowResultType.FORM

        result = await hass.config_entries.flow.async_configure(
            result["flow_id"], tst_config
        )
        assert result["type"] == data_entry_flow.FlowResultType.CREATE_ENTRY

        await hass.async_block_till_done()
        state = hass.states.get("sensor.esios_pvpc")
        check_valid_state(state, tariff=TARIFFS[1])
        assert pvpc_aioclient_mock.call_count == 2
        assert state.attributes["period"] == "P3"
        assert state.attributes["next_period"] == "P2"
        assert state.attributes["available_power"] == 5750

        # check options flow
        current_entries = hass.config_entries.async_entries(DOMAIN)
        assert len(current_entries) == 1
        config_entry = current_entries[0]

        result = await hass.config_entries.options.async_init(config_entry.entry_id)
        assert result["type"] == data_entry_flow.FlowResultType.FORM
        assert result["step_id"] == "init"

        result = await hass.config_entries.options.async_configure(
            result["flow_id"],
            user_input={ATTR_POWER: 3.0, ATTR_POWER_P3: 4.6},
        )
        await hass.async_block_till_done()
        state = hass.states.get("sensor.esios_pvpc")
        check_valid_state(state, tariff=TARIFFS[1])
        assert pvpc_aioclient_mock.call_count == 3
        assert state.attributes["period"] == "P3"
        assert state.attributes["next_period"] == "P2"
        assert state.attributes["available_power"] == 4600

        # check update failed
        ts_future = _MOCK_TIME_VALID_RESPONSES + timedelta(days=1)
        mock_time.move_to(ts_future)
        async_fire_time_changed(hass, ts_future)
        await hass.async_block_till_done()
        state = hass.states.get("sensor.esios_pvpc")
        check_valid_state(state, tariff=TARIFFS[0], value="unavailable")
        assert "period" not in state.attributes
        assert pvpc_aioclient_mock.call_count == 4
=======
    result = await hass.config_entries.flow.async_init(
        DOMAIN, context={"source": config_entries.SOURCE_USER}
    )
    assert result["type"] == data_entry_flow.FlowResultType.FORM

    result = await hass.config_entries.flow.async_configure(
        result["flow_id"], tst_config
    )
    assert result["type"] == data_entry_flow.FlowResultType.CREATE_ENTRY

    await hass.async_block_till_done()
    state = hass.states.get("sensor.test")
    check_valid_state(state, tariff=TARIFFS[1])
    assert pvpc_aioclient_mock.call_count == 1

    # Check abort when configuring another with same tariff
    result = await hass.config_entries.flow.async_init(
        DOMAIN, context={"source": config_entries.SOURCE_USER}
    )
    assert result["type"] == data_entry_flow.FlowResultType.FORM
    result = await hass.config_entries.flow.async_configure(
        result["flow_id"], tst_config
    )
    assert result["type"] == data_entry_flow.FlowResultType.ABORT
    assert pvpc_aioclient_mock.call_count == 1

    # Check removal
    registry = er.async_get(hass)
    registry_entity = registry.async_get("sensor.test")
    assert await hass.config_entries.async_remove(registry_entity.config_entry_id)

    # and add it again with UI
    result = await hass.config_entries.flow.async_init(
        DOMAIN, context={"source": config_entries.SOURCE_USER}
    )
    assert result["type"] == data_entry_flow.FlowResultType.FORM

    result = await hass.config_entries.flow.async_configure(
        result["flow_id"], tst_config
    )
    assert result["type"] == data_entry_flow.FlowResultType.CREATE_ENTRY

    await hass.async_block_till_done()
    state = hass.states.get("sensor.test")
    check_valid_state(state, tariff=TARIFFS[1])
    assert pvpc_aioclient_mock.call_count == 2
    assert state.attributes["period"] == "P3"
    assert state.attributes["next_period"] == "P2"
    assert state.attributes["available_power"] == 5750

    # check options flow
    current_entries = hass.config_entries.async_entries(DOMAIN)
    assert len(current_entries) == 1
    config_entry = current_entries[0]

    result = await hass.config_entries.options.async_init(config_entry.entry_id)
    assert result["type"] == data_entry_flow.FlowResultType.FORM
    assert result["step_id"] == "init"

    result = await hass.config_entries.options.async_configure(
        result["flow_id"],
        user_input={ATTR_POWER: 3.0, ATTR_POWER_P3: 4.6},
    )
    await hass.async_block_till_done()
    state = hass.states.get("sensor.test")
    check_valid_state(state, tariff=TARIFFS[1])
    assert pvpc_aioclient_mock.call_count == 3
    assert state.attributes["period"] == "P3"
    assert state.attributes["next_period"] == "P2"
    assert state.attributes["available_power"] == 4600

    # check update failed
    freezer.tick(timedelta(days=1))
    async_fire_time_changed(hass)
    await hass.async_block_till_done()
    state = hass.states.get("sensor.test")
    check_valid_state(state, tariff=TARIFFS[0], value="unavailable")
    assert "period" not in state.attributes
    assert pvpc_aioclient_mock.call_count == 4
>>>>>>> dac77040
<|MERGE_RESOLUTION|>--- conflicted
+++ resolved
@@ -46,89 +46,6 @@
         ATTR_POWER_P3: 5.75,
     }
 
-<<<<<<< HEAD
-    with freeze_time(_MOCK_TIME_VALID_RESPONSES) as mock_time:
-        result = await hass.config_entries.flow.async_init(
-            DOMAIN, context={"source": config_entries.SOURCE_USER}
-        )
-        assert result["type"] == data_entry_flow.FlowResultType.FORM
-
-        result = await hass.config_entries.flow.async_configure(
-            result["flow_id"], tst_config
-        )
-        assert result["type"] == data_entry_flow.FlowResultType.CREATE_ENTRY
-
-        await hass.async_block_till_done()
-        state = hass.states.get("sensor.esios_pvpc")
-        check_valid_state(state, tariff=TARIFFS[1])
-        assert pvpc_aioclient_mock.call_count == 1
-
-        # Check abort when configuring another with same tariff
-        result = await hass.config_entries.flow.async_init(
-            DOMAIN, context={"source": config_entries.SOURCE_USER}
-        )
-        assert result["type"] == data_entry_flow.FlowResultType.FORM
-        result = await hass.config_entries.flow.async_configure(
-            result["flow_id"], tst_config
-        )
-        assert result["type"] == data_entry_flow.FlowResultType.ABORT
-        assert pvpc_aioclient_mock.call_count == 1
-
-        # Check removal
-        registry = er.async_get(hass)
-        registry_entity = registry.async_get("sensor.esios_pvpc")
-        assert await hass.config_entries.async_remove(registry_entity.config_entry_id)
-
-        # and add it again with UI
-        result = await hass.config_entries.flow.async_init(
-            DOMAIN, context={"source": config_entries.SOURCE_USER}
-        )
-        assert result["type"] == data_entry_flow.FlowResultType.FORM
-
-        result = await hass.config_entries.flow.async_configure(
-            result["flow_id"], tst_config
-        )
-        assert result["type"] == data_entry_flow.FlowResultType.CREATE_ENTRY
-
-        await hass.async_block_till_done()
-        state = hass.states.get("sensor.esios_pvpc")
-        check_valid_state(state, tariff=TARIFFS[1])
-        assert pvpc_aioclient_mock.call_count == 2
-        assert state.attributes["period"] == "P3"
-        assert state.attributes["next_period"] == "P2"
-        assert state.attributes["available_power"] == 5750
-
-        # check options flow
-        current_entries = hass.config_entries.async_entries(DOMAIN)
-        assert len(current_entries) == 1
-        config_entry = current_entries[0]
-
-        result = await hass.config_entries.options.async_init(config_entry.entry_id)
-        assert result["type"] == data_entry_flow.FlowResultType.FORM
-        assert result["step_id"] == "init"
-
-        result = await hass.config_entries.options.async_configure(
-            result["flow_id"],
-            user_input={ATTR_POWER: 3.0, ATTR_POWER_P3: 4.6},
-        )
-        await hass.async_block_till_done()
-        state = hass.states.get("sensor.esios_pvpc")
-        check_valid_state(state, tariff=TARIFFS[1])
-        assert pvpc_aioclient_mock.call_count == 3
-        assert state.attributes["period"] == "P3"
-        assert state.attributes["next_period"] == "P2"
-        assert state.attributes["available_power"] == 4600
-
-        # check update failed
-        ts_future = _MOCK_TIME_VALID_RESPONSES + timedelta(days=1)
-        mock_time.move_to(ts_future)
-        async_fire_time_changed(hass, ts_future)
-        await hass.async_block_till_done()
-        state = hass.states.get("sensor.esios_pvpc")
-        check_valid_state(state, tariff=TARIFFS[0], value="unavailable")
-        assert "period" not in state.attributes
-        assert pvpc_aioclient_mock.call_count == 4
-=======
     result = await hass.config_entries.flow.async_init(
         DOMAIN, context={"source": config_entries.SOURCE_USER}
     )
@@ -140,7 +57,7 @@
     assert result["type"] == data_entry_flow.FlowResultType.CREATE_ENTRY
 
     await hass.async_block_till_done()
-    state = hass.states.get("sensor.test")
+    state = hass.states.get("sensor.esios_pvpc")
     check_valid_state(state, tariff=TARIFFS[1])
     assert pvpc_aioclient_mock.call_count == 1
 
@@ -157,7 +74,7 @@
 
     # Check removal
     registry = er.async_get(hass)
-    registry_entity = registry.async_get("sensor.test")
+    registry_entity = registry.async_get("sensor.esios_pvpc")
     assert await hass.config_entries.async_remove(registry_entity.config_entry_id)
 
     # and add it again with UI
@@ -172,7 +89,7 @@
     assert result["type"] == data_entry_flow.FlowResultType.CREATE_ENTRY
 
     await hass.async_block_till_done()
-    state = hass.states.get("sensor.test")
+    state = hass.states.get("sensor.esios_pvpc")
     check_valid_state(state, tariff=TARIFFS[1])
     assert pvpc_aioclient_mock.call_count == 2
     assert state.attributes["period"] == "P3"
@@ -193,7 +110,7 @@
         user_input={ATTR_POWER: 3.0, ATTR_POWER_P3: 4.6},
     )
     await hass.async_block_till_done()
-    state = hass.states.get("sensor.test")
+    state = hass.states.get("sensor.esios_pvpc")
     check_valid_state(state, tariff=TARIFFS[1])
     assert pvpc_aioclient_mock.call_count == 3
     assert state.attributes["period"] == "P3"
@@ -204,8 +121,7 @@
     freezer.tick(timedelta(days=1))
     async_fire_time_changed(hass)
     await hass.async_block_till_done()
-    state = hass.states.get("sensor.test")
+    state = hass.states.get("sensor.esios_pvpc")
     check_valid_state(state, tariff=TARIFFS[0], value="unavailable")
     assert "period" not in state.attributes
-    assert pvpc_aioclient_mock.call_count == 4
->>>>>>> dac77040
+    assert pvpc_aioclient_mock.call_count == 4