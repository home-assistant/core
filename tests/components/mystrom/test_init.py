"""Test the myStrom init."""

from unittest.mock import AsyncMock, PropertyMock, patch

from pymystrom.exceptions import MyStromConnectionError
import pytest

from homeassistant.components.mystrom.const import DOMAIN
from homeassistant.config_entries import ConfigEntryState
from homeassistant.core import HomeAssistant

from . import (
    MyStromBulbMock,
    MyStromSwitchMock,
    get_default_bulb_state,
    get_default_device_response,
    get_default_switch_state,
)
from .conftest import DEVICE_MAC

from tests.common import MockConfigEntry


async def init_integration(
    hass: HomeAssistant,
    config_entry: MockConfigEntry,
    device_type: int,
) -> None:
<<<<<<< HEAD
    """Inititialize integration for testing."""
    with (
        patch(
            "pymystrom.get_device_info",
            side_effect=AsyncMock(
                return_value=get_default_device_response(device_type)
            ),
        ),
        patch(
            "homeassistant.components.mystrom._get_mystrom_bulb",
            return_value=MyStromBulbMock("6001940376EB", get_default_bulb_state()),
        ),
        patch(
            "homeassistant.components.mystrom._get_mystrom_switch",
            return_value=MyStromSwitchMock(get_default_switch_state()),
        ),
=======
    """Initialize integration for testing."""
    with patch(
        "pymystrom.get_device_info",
        side_effect=AsyncMock(return_value=get_default_device_response(device_type)),
    ), patch(
        "homeassistant.components.mystrom._get_mystrom_bulb",
        return_value=MyStromBulbMock("6001940376EB", get_default_bulb_state()),
    ), patch(
        "homeassistant.components.mystrom._get_mystrom_switch",
        return_value=MyStromSwitchMock(get_default_switch_state()),
>>>>>>> 18174ad4
    ):
        await hass.config_entries.async_setup(config_entry.entry_id)
        await hass.async_block_till_done()


async def test_init_switch_and_unload(
    hass: HomeAssistant, config_entry: MockConfigEntry
) -> None:
    """Test the initialization of a myStrom switch."""
    await init_integration(hass, config_entry, 106)
    state = hass.states.get("switch.mystrom_device")
    assert state is not None
    assert config_entry.state is ConfigEntryState.LOADED

    await hass.config_entries.async_unload(config_entry.entry_id)
    await hass.async_block_till_done()
    assert config_entry.state is ConfigEntryState.NOT_LOADED
    assert not hass.data.get(DOMAIN)


@pytest.mark.parametrize(
    ("device_type", "platform", "entry_state", "entity_state_none"),
    [
        (None, "switch", ConfigEntryState.LOADED, False),
        (102, "light", ConfigEntryState.LOADED, False),
        (103, "button", ConfigEntryState.SETUP_ERROR, True),
        (104, "button", ConfigEntryState.SETUP_ERROR, True),
        (105, "light", ConfigEntryState.LOADED, False),
        (106, "switch", ConfigEntryState.LOADED, False),
        (107, "switch", ConfigEntryState.LOADED, False),
        (110, "sensor", ConfigEntryState.SETUP_ERROR, True),
        (113, "switch", ConfigEntryState.SETUP_ERROR, True),
        (118, "button", ConfigEntryState.SETUP_ERROR, True),
        (120, "switch", ConfigEntryState.LOADED, False),
    ],
)
async def test_init_bulb(
    hass: HomeAssistant,
    config_entry: MockConfigEntry,
    device_type: int,
    platform: str,
    entry_state: ConfigEntryState,
    entity_state_none: bool,
) -> None:
    """Test the initialization of a myStrom bulb."""
    await init_integration(hass, config_entry, device_type)
    state = hass.states.get(f"{platform}.mystrom_device")
    assert (state is None) == entity_state_none
    assert config_entry.state is entry_state


async def test_init_of_unknown_bulb(
    hass: HomeAssistant, config_entry: MockConfigEntry
) -> None:
    """Test the initialization of a unknown myStrom bulb."""
    with (
        patch(
            "pymystrom.get_device_info",
            side_effect=AsyncMock(return_value={"type": 102, "mac": DEVICE_MAC}),
        ),
        patch("pymystrom.bulb.MyStromBulb.get_state", return_value={}),
        patch("pymystrom.bulb.MyStromBulb.bulb_type", "new_type"),
        patch(
            "pymystrom.bulb.MyStromBulb.mac",
            new_callable=PropertyMock,
            return_value=DEVICE_MAC,
        ),
    ):
        await hass.config_entries.async_setup(config_entry.entry_id)
        await hass.async_block_till_done()

    assert config_entry.state == ConfigEntryState.SETUP_ERROR


async def test_init_of_unknown_device(
    hass: HomeAssistant, config_entry: MockConfigEntry
) -> None:
    """Test the initialization of a unsupported myStrom device."""
    with patch(
        "pymystrom.get_device_info",
        side_effect=AsyncMock(return_value={"type": 103, "mac": DEVICE_MAC}),
    ):
        await hass.config_entries.async_setup(config_entry.entry_id)
        await hass.async_block_till_done()

    assert config_entry.state == ConfigEntryState.SETUP_ERROR


async def test_init_cannot_connect_because_of_device_info(
    hass: HomeAssistant, config_entry: MockConfigEntry
) -> None:
    """Test error handling for failing get_device_info."""
    with (
        patch(
            "pymystrom.get_device_info",
            side_effect=MyStromConnectionError(),
        ),
        patch("pymystrom.switch.MyStromSwitch.get_state", return_value={}),
        patch("pymystrom.bulb.MyStromBulb.get_state", return_value={}),
    ):
        await hass.config_entries.async_setup(config_entry.entry_id)
        await hass.async_block_till_done()

    assert config_entry.state == ConfigEntryState.SETUP_RETRY


async def test_init_cannot_connect_because_of_get_state(
    hass: HomeAssistant, config_entry: MockConfigEntry
) -> None:
    """Test error handling for failing get_state."""
    with (
        patch(
            "pymystrom.get_device_info",
            side_effect=AsyncMock(return_value=get_default_device_response(101)),
        ),
        patch(
            "pymystrom.switch.MyStromSwitch.get_state",
            side_effect=MyStromConnectionError(),
        ),
        patch(
            "pymystrom.bulb.MyStromBulb.get_state", side_effect=MyStromConnectionError()
        ),
    ):
        await hass.config_entries.async_setup(config_entry.entry_id)
        await hass.async_block_till_done()

    assert config_entry.state == ConfigEntryState.SETUP_RETRY<|MERGE_RESOLUTION|>--- conflicted
+++ resolved
@@ -26,24 +26,6 @@
     config_entry: MockConfigEntry,
     device_type: int,
 ) -> None:
-<<<<<<< HEAD
-    """Inititialize integration for testing."""
-    with (
-        patch(
-            "pymystrom.get_device_info",
-            side_effect=AsyncMock(
-                return_value=get_default_device_response(device_type)
-            ),
-        ),
-        patch(
-            "homeassistant.components.mystrom._get_mystrom_bulb",
-            return_value=MyStromBulbMock("6001940376EB", get_default_bulb_state()),
-        ),
-        patch(
-            "homeassistant.components.mystrom._get_mystrom_switch",
-            return_value=MyStromSwitchMock(get_default_switch_state()),
-        ),
-=======
     """Initialize integration for testing."""
     with patch(
         "pymystrom.get_device_info",
@@ -54,7 +36,6 @@
     ), patch(
         "homeassistant.components.mystrom._get_mystrom_switch",
         return_value=MyStromSwitchMock(get_default_switch_state()),
->>>>>>> 18174ad4
     ):
         await hass.config_entries.async_setup(config_entry.entry_id)
         await hass.async_block_till_done()
