--- conflicted
+++ resolved
@@ -1,21 +1,9 @@
 """Test the sma sensor platform."""
 from homeassistant.const import ATTR_UNIT_OF_MEASUREMENT, POWER_WATT
-<<<<<<< HEAD
-
-from . import MOCK_CUSTOM_SENSOR
-=======
->>>>>>> 77ef86fa
 
 
 async def test_sensors(hass, init_integration):
     """Test states of the sensors."""
     state = hass.states.get("sensor.grid_power")
     assert state
-<<<<<<< HEAD
-    assert state.attributes.get(ATTR_UNIT_OF_MEASUREMENT) == POWER_WATT
-
-    state = hass.states.get(f"sensor.{MOCK_CUSTOM_SENSOR['name']}")
-    assert state
-=======
-    assert state.attributes.get(ATTR_UNIT_OF_MEASUREMENT) == POWER_WATT
->>>>>>> 77ef86fa
+    assert state.attributes.get(ATTR_UNIT_OF_MEASUREMENT) == POWER_WATT