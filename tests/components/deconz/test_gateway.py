--- conflicted
+++ resolved
@@ -305,7 +305,7 @@
     hass: HomeAssistant, side_effect, raised_exception
 ) -> None:
     """Failed call."""
-<<<<<<< HEAD
+    config_entry = MockConfigEntry(domain=DECONZ_DOMAIN, data=ENTRY_CONFIG)
     with (
         patch(
             "pydeconz.DeconzSession.refresh_state",
@@ -313,12 +313,4 @@
         ),
         pytest.raises(raised_exception),
     ):
-        assert await get_deconz_api(hass, ENTRY_CONFIG)
-=======
-    config_entry = MockConfigEntry(domain=DECONZ_DOMAIN, data=ENTRY_CONFIG)
-    with patch(
-        "pydeconz.DeconzSession.refresh_state",
-        side_effect=side_effect,
-    ), pytest.raises(raised_exception):
-        assert await get_deconz_api(hass, config_entry)
->>>>>>> 3ec9312f
+        assert await get_deconz_api(hass, config_entry)