"""Test the Teslemetry config flow."""

from unittest.mock import patch

from aiohttp import ClientConnectionError
import pytest
from tesla_fleet_api.exceptions import (
    InvalidToken,
    SubscriptionRequired,
    TeslaFleetError,
)

from homeassistant import config_entries
from homeassistant.components.teslemetry.const import DOMAIN
from homeassistant.const import CONF_ACCESS_TOKEN
from homeassistant.core import HomeAssistant
from homeassistant.data_entry_flow import FlowResultType

from .const import CONFIG

from tests.common import MockConfigEntry


@pytest.fixture(autouse=True)
def mock_test():
    """Mock Teslemetry api class."""
    with patch(
        "homeassistant.components.teslemetry.Teslemetry.test", return_value=True
    ) as mock_test:
        yield mock_test


async def test_form(
    hass: HomeAssistant,
) -> None:
    """Test we get the form."""

    result1 = await hass.config_entries.flow.async_init(
        DOMAIN, context={"source": config_entries.SOURCE_USER}
    )
    assert result1["type"] is FlowResultType.FORM
    assert not result1["errors"]

    with patch(
        "homeassistant.components.teslemetry.async_setup_entry",
        return_value=True,
    ) as mock_setup_entry:
        result2 = await hass.config_entries.flow.async_configure(
            result1["flow_id"],
            CONFIG,
        )
        await hass.async_block_till_done()
        assert len(mock_setup_entry.mock_calls) == 1

    assert result2["type"] is FlowResultType.CREATE_ENTRY
    assert result2["data"] == CONFIG


@pytest.mark.parametrize(
    ("side_effect", "error"),
    [
        (InvalidToken, {CONF_ACCESS_TOKEN: "invalid_access_token"}),
        (SubscriptionRequired, {"base": "subscription_required"}),
        (ClientConnectionError, {"base": "cannot_connect"}),
        (TeslaFleetError, {"base": "unknown"}),
    ],
)
async def test_form_errors(hass: HomeAssistant, side_effect, error, mock_test) -> None:
    """Test errors are handled."""

    result1 = await hass.config_entries.flow.async_init(
        DOMAIN, context={"source": config_entries.SOURCE_USER}
    )

    mock_test.side_effect = side_effect
    result2 = await hass.config_entries.flow.async_configure(
        result1["flow_id"],
        CONFIG,
    )

    assert result2["type"] is FlowResultType.FORM
    assert result2["errors"] == error

    # Complete the flow
    mock_test.side_effect = None
    result3 = await hass.config_entries.flow.async_configure(
        result2["flow_id"],
        CONFIG,
    )
<<<<<<< HEAD
    assert result3["type"] == FlowResultType.CREATE_ENTRY


async def test_reauth(hass: HomeAssistant, mock_test) -> None:
    """Test reauth flow."""

    mock_entry = MockConfigEntry(
        domain=DOMAIN,
        data=CONFIG,
    )
    mock_entry.add_to_hass(hass)

    result1 = await hass.config_entries.flow.async_init(
        DOMAIN,
        context={
            "source": config_entries.SOURCE_REAUTH,
            "entry_id": mock_entry.entry_id,
        },
        data=CONFIG,
    )

    assert result1["type"] is FlowResultType.FORM
    assert result1["step_id"] == "reauth_confirm"
    assert not result1["errors"]

    with patch(
        "homeassistant.components.teslemetry.async_setup_entry",
        return_value=True,
    ) as mock_setup_entry:
        result2 = await hass.config_entries.flow.async_configure(
            result1["flow_id"],
            CONFIG,
        )
        await hass.async_block_till_done()
        assert len(mock_setup_entry.mock_calls) == 1
        assert len(mock_test.mock_calls) == 1

    assert result2["type"] is FlowResultType.ABORT
    assert result2["reason"] == "reauth_successful"
    assert mock_entry.data == CONFIG


@pytest.mark.parametrize(
    ("side_effect", "error"),
    [
        (InvalidToken, {CONF_ACCESS_TOKEN: "invalid_access_token"}),
        (SubscriptionRequired, {"base": "subscription_required"}),
        (ClientConnectionError, {"base": "cannot_connect"}),
        (TeslaFleetError, {"base": "unknown"}),
    ],
)
async def test_reauth_errors(
    hass: HomeAssistant, mock_test, side_effect, error
) -> None:
    """Test reauth flows that fail."""

    # Start the reauth
    mock_entry = MockConfigEntry(
        domain=DOMAIN,
        data=CONFIG,
    )
    mock_entry.add_to_hass(hass)

    result = await hass.config_entries.flow.async_init(
        DOMAIN,
        context={
            "source": config_entries.SOURCE_REAUTH,
            "unique_id": mock_entry.unique_id,
            "entry_id": mock_entry.entry_id,
        },
        data=CONFIG,
    )

    # Test Error
    for side_effect, error in (
        (InvalidToken, {CONF_ACCESS_TOKEN: "invalid_access_token"}),
        (SubscriptionRequired, {"base": "subscription_required"}),
        (ClientConnectionError, {"base": "cannot_connect"}),
        (TeslaFleetError, {"base": "unknown"}),
    ):
        mock_test.side_effect = side_effect
        result2 = await hass.config_entries.flow.async_configure(
            result["flow_id"],
            CONFIG,
        )
        await hass.async_block_till_done()

        assert result2["type"] is FlowResultType.FORM
        assert result2["errors"] == error

    # Complete the flow
    mock_test.side_effect = None
    result3 = await hass.config_entries.flow.async_configure(
        result2["flow_id"],
        CONFIG,
    )
    assert "errors" not in result3
    assert result3["type"] is FlowResultType.ABORT
    assert result3["reason"] == "reauth_successful"
    assert mock_entry.data == CONFIG
=======
    assert result3["type"] is FlowResultType.CREATE_ENTRY
>>>>>>> 74264393
<|MERGE_RESOLUTION|>--- conflicted
+++ resolved
@@ -87,7 +87,6 @@
         result2["flow_id"],
         CONFIG,
     )
-<<<<<<< HEAD
     assert result3["type"] == FlowResultType.CREATE_ENTRY
 
 
@@ -187,7 +186,4 @@
     assert "errors" not in result3
     assert result3["type"] is FlowResultType.ABORT
     assert result3["reason"] == "reauth_successful"
-    assert mock_entry.data == CONFIG
-=======
-    assert result3["type"] is FlowResultType.CREATE_ENTRY
->>>>>>> 74264393
+    assert mock_entry.data == CONFIG