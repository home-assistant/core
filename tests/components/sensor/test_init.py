"""The test for sensor entity."""

from __future__ import annotations

from collections.abc import Generator
from datetime import UTC, date, datetime
from decimal import Decimal
from typing import Any
from unittest.mock import patch

import pytest

from homeassistant.components import sensor
from homeassistant.components.number import NumberDeviceClass
from homeassistant.components.sensor import (
    DEVICE_CLASS_STATE_CLASSES,
    DEVICE_CLASS_UNITS,
    DOMAIN as SENSOR_DOMAIN,
    NON_NUMERIC_DEVICE_CLASSES,
    SensorDeviceClass,
    SensorEntity,
    SensorEntityDescription,
    SensorStateClass,
    async_rounded_state,
    async_update_suggested_units,
)
from homeassistant.components.sensor.const import STATE_CLASS_UNITS, UNIT_CONVERTERS
from homeassistant.config_entries import ConfigEntry, ConfigFlow
from homeassistant.const import (
    ATTR_UNIT_OF_MEASUREMENT,
    PERCENTAGE,
    STATE_UNKNOWN,
    EntityCategory,
    UnitOfApparentPower,
    UnitOfArea,
    UnitOfBloodGlucoseConcentration,
    UnitOfConductivity,
    UnitOfDataRate,
    UnitOfElectricCurrent,
    UnitOfElectricPotential,
    UnitOfEnergy,
    UnitOfEnergyDistance,
    UnitOfFrequency,
    UnitOfInformation,
    UnitOfIrradiance,
    UnitOfLength,
    UnitOfMass,
    UnitOfPower,
    UnitOfPrecipitationDepth,
    UnitOfPressure,
    UnitOfReactivePower,
    UnitOfSoundPressure,
    UnitOfSpeed,
    UnitOfTemperature,
    UnitOfTime,
    UnitOfVolume,
    UnitOfVolumeFlowRate,
    UnitOfVolumetricFlux,
)
from homeassistant.core import HomeAssistant, State
from homeassistant.helpers import entity_registry as er
from homeassistant.helpers.entity_platform import AddConfigEntryEntitiesCallback
from homeassistant.helpers.restore_state import STORAGE_KEY as RESTORE_STATE_KEY
from homeassistant.setup import async_setup_component
from homeassistant.util import dt as dt_util
from homeassistant.util.unit_system import METRIC_SYSTEM, US_CUSTOMARY_SYSTEM

from .common import MockRestoreSensor, MockSensor

from tests.common import (
    MockConfigEntry,
    MockEntityPlatform,
    MockModule,
    MockPlatform,
    async_mock_restore_state_shutdown_restart,
    mock_config_flow,
    mock_integration,
    mock_platform,
    mock_restore_cache_with_extra_data,
    setup_test_component_platform,
)

TEST_DOMAIN = "test"


@pytest.mark.parametrize(
    ("unit_system", "native_unit", "state_unit", "native_value", "state_value"),
    [
        (
            US_CUSTOMARY_SYSTEM,
            UnitOfTemperature.FAHRENHEIT,
            UnitOfTemperature.FAHRENHEIT,
            100,
            100,
        ),
        (
            US_CUSTOMARY_SYSTEM,
            UnitOfTemperature.CELSIUS,
            UnitOfTemperature.FAHRENHEIT,
            38,
            100.4,
        ),
        (
            METRIC_SYSTEM,
            UnitOfTemperature.FAHRENHEIT,
            UnitOfTemperature.CELSIUS,
            100,
            pytest.approx(37.77778),
        ),
        (
            METRIC_SYSTEM,
            UnitOfTemperature.CELSIUS,
            UnitOfTemperature.CELSIUS,
            38,
            38,
        ),
    ],
)
async def test_temperature_conversion(
    hass: HomeAssistant,
    unit_system,
    native_unit,
    state_unit,
    native_value,
    state_value,
) -> None:
    """Test temperature conversion."""
    hass.config.units = unit_system
    entity0 = MockSensor(
        name="Test",
        native_value=str(native_value),
        native_unit_of_measurement=native_unit,
        device_class=SensorDeviceClass.TEMPERATURE,
    )
    setup_test_component_platform(hass, sensor.DOMAIN, [entity0])

    assert await async_setup_component(hass, "sensor", {"sensor": {"platform": "test"}})
    await hass.async_block_till_done()

    state = hass.states.get(entity0.entity_id)
    assert float(state.state) == state_value
    assert state.attributes[ATTR_UNIT_OF_MEASUREMENT] == state_unit


@pytest.mark.parametrize("device_class", [None, SensorDeviceClass.PRESSURE])
async def test_temperature_conversion_wrong_device_class(
    hass: HomeAssistant, device_class
) -> None:
    """Test temperatures are not converted if the sensor has wrong device class."""
    entity0 = MockSensor(
        name="Test",
        native_value="0.0",
        native_unit_of_measurement=UnitOfTemperature.FAHRENHEIT,
        device_class=device_class,
    )
    setup_test_component_platform(hass, sensor.DOMAIN, [entity0])

    assert await async_setup_component(hass, "sensor", {"sensor": {"platform": "test"}})
    await hass.async_block_till_done()

    # Check temperature is not converted
    state = hass.states.get(entity0.entity_id)
    assert state.state == "0.0"
    assert state.attributes[ATTR_UNIT_OF_MEASUREMENT] == UnitOfTemperature.FAHRENHEIT


@pytest.mark.parametrize("state_class", ["measurement", "total_increasing"])
async def test_deprecated_last_reset(
    hass: HomeAssistant,
    caplog: pytest.LogCaptureFixture,
    state_class,
) -> None:
    """Test warning on deprecated last reset."""
    entity0 = MockSensor(
        name="Test", state_class=state_class, last_reset=dt_util.utc_from_timestamp(0)
    )
    setup_test_component_platform(hass, sensor.DOMAIN, [entity0])

    assert await async_setup_component(hass, "sensor", {"sensor": {"platform": "test"}})
    await hass.async_block_till_done()

    assert (
        "Entity sensor.test (<class 'tests.components.sensor.common.MockSensor'>) "
        f"with state_class {state_class} has set last_reset. Setting last_reset for "
        "entities with state_class other than 'total' is not supported. Please update "
        "your configuration if state_class is manually configured."
    ) in caplog.text

    state = hass.states.get("sensor.test")
    assert state is None


async def test_datetime_conversion(
    hass: HomeAssistant,
    caplog: pytest.LogCaptureFixture,
) -> None:
    """Test conversion of datetime."""
    test_timestamp = datetime(2017, 12, 19, 18, 29, 42, tzinfo=UTC)
    test_local_timestamp = test_timestamp.astimezone(
        dt_util.get_time_zone("Europe/Amsterdam")
    )
    test_date = date(2017, 12, 19)
    entities = [
        MockSensor(
            name="Test",
            native_value=test_timestamp,
            device_class=SensorDeviceClass.TIMESTAMP,
        ),
        MockSensor(
            name="Test", native_value=test_date, device_class=SensorDeviceClass.DATE
        ),
        MockSensor(
            name="Test", native_value=None, device_class=SensorDeviceClass.TIMESTAMP
        ),
        MockSensor(name="Test", native_value=None, device_class=SensorDeviceClass.DATE),
        MockSensor(
            name="Test",
            native_value=test_local_timestamp,
            device_class=SensorDeviceClass.TIMESTAMP,
        ),
    ]
    setup_test_component_platform(hass, sensor.DOMAIN, entities)

    assert await async_setup_component(hass, "sensor", {"sensor": {"platform": "test"}})
    await hass.async_block_till_done()

    state = hass.states.get(entities[0].entity_id)
    assert state.state == test_timestamp.isoformat()

    state = hass.states.get(entities[1].entity_id)
    assert state.state == test_date.isoformat()

    state = hass.states.get(entities[2].entity_id)
    assert state.state == STATE_UNKNOWN

    state = hass.states.get(entities[3].entity_id)
    assert state.state == STATE_UNKNOWN

    state = hass.states.get(entities[4].entity_id)
    assert state.state == test_timestamp.isoformat()


async def test_a_sensor_with_a_non_numeric_device_class(
    hass: HomeAssistant,
    caplog: pytest.LogCaptureFixture,
) -> None:
    """Test that a sensor with a non numeric device class will be non numeric.

    A non numeric sensor with a valid device class should never be
    handled as numeric because it has a device class.
    """
    test_timestamp = datetime(2017, 12, 19, 18, 29, 42, tzinfo=UTC)
    test_local_timestamp = test_timestamp.astimezone(
        dt_util.get_time_zone("Europe/Amsterdam")
    )

    entities = [
        MockSensor(
            name="Test",
            native_value=test_local_timestamp,
            native_unit_of_measurement="",
            device_class=SensorDeviceClass.TIMESTAMP,
        ),
        MockSensor(
            name="Test",
            native_value=test_local_timestamp,
            state_class="",
            device_class=SensorDeviceClass.TIMESTAMP,
        ),
    ]
    setup_test_component_platform(hass, sensor.DOMAIN, entities)

    assert await async_setup_component(hass, "sensor", {"sensor": {"platform": "test"}})
    await hass.async_block_till_done()

    state = hass.states.get(entities[0].entity_id)
    assert state.state == test_timestamp.isoformat()

    state = hass.states.get(entities[1].entity_id)
    assert state.state == test_timestamp.isoformat()


@pytest.mark.parametrize(
    ("device_class", "state_value", "provides"),
    [
        (SensorDeviceClass.DATE, "2021-01-09", "date"),
        (SensorDeviceClass.TIMESTAMP, "2021-01-09T12:00:00+00:00", "datetime"),
    ],
)
async def test_deprecated_datetime_str(
    hass: HomeAssistant,
    caplog: pytest.LogCaptureFixture,
    device_class,
    state_value,
    provides,
) -> None:
    """Test warning on deprecated str for a date(time) value."""
    entity0 = MockSensor(
        name="Test", native_value=state_value, device_class=device_class
    )
    setup_test_component_platform(hass, sensor.DOMAIN, [entity0])

    assert await async_setup_component(hass, "sensor", {"sensor": {"platform": "test"}})
    await hass.async_block_till_done()

    assert (
        f"Invalid {provides}: sensor.test has {device_class} device class "
        f"but provides state {state_value}:{type(state_value)}"
    ) in caplog.text


async def test_reject_timezoneless_datetime_str(
    hass: HomeAssistant,
    caplog: pytest.LogCaptureFixture,
) -> None:
    """Test rejection of timezone-less datetime objects as timestamp."""
    test_timestamp = datetime(2017, 12, 19, 18, 29, 42, tzinfo=None)
    entity0 = MockSensor(
        name="Test",
        native_value=test_timestamp,
        device_class=SensorDeviceClass.TIMESTAMP,
    )
    setup_test_component_platform(hass, sensor.DOMAIN, [entity0])

    assert await async_setup_component(hass, "sensor", {"sensor": {"platform": "test"}})
    await hass.async_block_till_done()

    assert (
        "Invalid datetime: sensor.test provides state '2017-12-19 18:29:42', "
        "which is missing timezone information"
    ) in caplog.text


RESTORE_DATA = {
    "str": {"native_unit_of_measurement": None, "native_value": "abc123"},
    "int": {"native_unit_of_measurement": "°F", "native_value": 123},
    "float": {"native_unit_of_measurement": "°F", "native_value": 123.0},
    "date": {
        "native_unit_of_measurement": None,
        "native_value": {
            "__type": "<class 'datetime.date'>",
            "isoformat": date(2020, 2, 8).isoformat(),
        },
    },
    "datetime": {
        "native_unit_of_measurement": None,
        "native_value": {
            "__type": "<class 'datetime.datetime'>",
            "isoformat": datetime(2020, 2, 8, 15, tzinfo=UTC).isoformat(),
        },
    },
    "Decimal": {
        "native_unit_of_measurement": "kWh",
        "native_value": {
            "__type": "<class 'decimal.Decimal'>",
            "decimal_str": "123.4",
        },
    },
    "BadDecimal": {
        "native_unit_of_measurement": "°F",
        "native_value": {
            "__type": "<class 'decimal.Decimal'>",
            "decimal_str": "123f",
        },
    },
}


# None | str | int | float | date | datetime | Decimal:
@pytest.mark.parametrize(
    ("native_value", "native_value_type", "expected_extra_data", "device_class", "uom"),
    [
        ("abc123", str, RESTORE_DATA["str"], None, None),
        (
            123,
            int,
            RESTORE_DATA["int"],
            SensorDeviceClass.TEMPERATURE,
            UnitOfTemperature.FAHRENHEIT,
        ),
        (
            123.0,
            float,
            RESTORE_DATA["float"],
            SensorDeviceClass.TEMPERATURE,
            UnitOfTemperature.FAHRENHEIT,
        ),
        (date(2020, 2, 8), dict, RESTORE_DATA["date"], SensorDeviceClass.DATE, None),
        (
            datetime(2020, 2, 8, 15, tzinfo=UTC),
            dict,
            RESTORE_DATA["datetime"],
            SensorDeviceClass.TIMESTAMP,
            None,
        ),
        (
            Decimal("123.4"),
            dict,
            RESTORE_DATA["Decimal"],
            SensorDeviceClass.ENERGY,
            UnitOfEnergy.KILO_WATT_HOUR,
        ),
    ],
)
async def test_restore_sensor_save_state(
    hass: HomeAssistant,
    hass_storage: dict[str, Any],
    native_value,
    native_value_type,
    expected_extra_data,
    device_class,
    uom,
) -> None:
    """Test RestoreSensor."""
    entity0 = MockRestoreSensor(
        name="Test",
        native_value=native_value,
        native_unit_of_measurement=uom,
        device_class=device_class,
    )
    setup_test_component_platform(hass, sensor.DOMAIN, [entity0])

    assert await async_setup_component(hass, "sensor", {"sensor": {"platform": "test"}})
    await hass.async_block_till_done()

    # Trigger saving state
    await async_mock_restore_state_shutdown_restart(hass)

    assert len(hass_storage[RESTORE_STATE_KEY]["data"]) == 1
    state = hass_storage[RESTORE_STATE_KEY]["data"][0]["state"]
    assert state["entity_id"] == entity0.entity_id
    extra_data = hass_storage[RESTORE_STATE_KEY]["data"][0]["extra_data"]
    assert extra_data == expected_extra_data
    assert type(extra_data["native_value"]) is native_value_type


@pytest.mark.parametrize(
    ("native_value", "native_value_type", "extra_data", "device_class", "uom"),
    [
        ("abc123", str, RESTORE_DATA["str"], None, None),
        (123, int, RESTORE_DATA["int"], SensorDeviceClass.TEMPERATURE, "°F"),
        (123.0, float, RESTORE_DATA["float"], SensorDeviceClass.TEMPERATURE, "°F"),
        (date(2020, 2, 8), date, RESTORE_DATA["date"], SensorDeviceClass.DATE, None),
        (
            datetime(2020, 2, 8, 15, tzinfo=UTC),
            datetime,
            RESTORE_DATA["datetime"],
            SensorDeviceClass.TIMESTAMP,
            None,
        ),
        (
            Decimal("123.4"),
            Decimal,
            RESTORE_DATA["Decimal"],
            SensorDeviceClass.ENERGY,
            "kWh",
        ),
        (None, type(None), None, None, None),
        (None, type(None), {}, None, None),
        (None, type(None), {"beer": 123}, None, None),
        (
            None,
            type(None),
            {"native_unit_of_measurement": "°F", "native_value": {}},
            None,
            None,
        ),
        (None, type(None), RESTORE_DATA["BadDecimal"], SensorDeviceClass.ENERGY, None),
    ],
)
async def test_restore_sensor_restore_state(
    hass: HomeAssistant,
    hass_storage: dict[str, Any],
    native_value,
    native_value_type,
    extra_data,
    device_class,
    uom,
) -> None:
    """Test RestoreSensor."""
    mock_restore_cache_with_extra_data(hass, ((State("sensor.test", ""), extra_data),))

    entity0 = MockRestoreSensor(
        name="Test",
        device_class=device_class,
    )
    setup_test_component_platform(hass, sensor.DOMAIN, [entity0])

    assert await async_setup_component(hass, "sensor", {"sensor": {"platform": "test"}})
    await hass.async_block_till_done()

    assert hass.states.get(entity0.entity_id)

    assert entity0.native_value == native_value
    assert type(entity0.native_value) is native_value_type
    assert entity0.native_unit_of_measurement == uom


async def test_translated_unit(
    hass: HomeAssistant,
) -> None:
    """Test translated unit."""

    with patch(
        "homeassistant.helpers.service.translation.async_get_translations",
        return_value={
            "component.test.entity.sensor.test_translation_key.unit_of_measurement": "Tests"
        },
    ):
        entity0 = MockSensor(
            name="Test",
            native_value="123",
            unique_id="very_unique",
        )
        entity0.entity_description = SensorEntityDescription(
            "test",
            translation_key="test_translation_key",
        )
        setup_test_component_platform(hass, sensor.DOMAIN, [entity0])

        assert await async_setup_component(
            hass, "sensor", {"sensor": {"platform": "test"}}
        )
        await hass.async_block_till_done()

        entity_id = entity0.entity_id
        state = hass.states.get(entity_id)
        assert state.attributes[ATTR_UNIT_OF_MEASUREMENT] == "Tests"


async def test_translated_unit_with_native_unit_raises(
    hass: HomeAssistant,
) -> None:
    """Test that translated unit."""

    with patch(
        "homeassistant.helpers.service.translation.async_get_translations",
        return_value={
            "component.test.entity.sensor.test_translation_key.unit_of_measurement": "Tests"
        },
    ):
        entity0 = MockSensor(
            name="Test",
            native_value="123",
            unique_id="very_unique",
        )
        entity0.entity_description = SensorEntityDescription(
            "test",
            translation_key="test_translation_key",
            native_unit_of_measurement="bad_unit",
        )
        setup_test_component_platform(hass, sensor.DOMAIN, [entity0])

        assert await async_setup_component(
            hass, "sensor", {"sensor": {"platform": "test"}}
        )
        await hass.async_block_till_done()
        # Setup fails so entity_id is None
        assert entity0.entity_id is None


async def test_unit_translation_key_without_platform_raises(
    hass: HomeAssistant,
) -> None:
    """Test that unit translation key property raises if the entity has no platform yet."""

    with patch(
        "homeassistant.helpers.service.translation.async_get_translations",
        return_value={
            "component.test.entity.sensor.test_translation_key.unit_of_measurement": "Tests"
        },
    ):
        entity0 = MockSensor(
            name="Test",
            native_value="123",
            unique_id="very_unique",
        )
        entity0.entity_description = SensorEntityDescription(
            "test",
            translation_key="test_translation_key",
        )
        with pytest.raises(
            ValueError,
            match="cannot have a translation key for unit of measurement before "
            "being added to the entity platform",
        ):
            unit = entity0.unit_of_measurement

        setup_test_component_platform(hass, sensor.DOMAIN, [entity0])

        assert await async_setup_component(
            hass, "sensor", {"sensor": {"platform": "test"}}
        )
        await hass.async_block_till_done()

        # Should not raise after being added to the platform
        unit = entity0.unit_of_measurement
        assert unit == "Tests"


@pytest.mark.parametrize(
    (
        "device_class",
        "native_unit",
        "custom_unit",
        "state_unit",
        "native_value",
        "custom_state",
        "rounded_state",
        "suggested_precision",
    ),
    [
        # Smaller to larger unit, InHg is ~33x larger than hPa -> 1 more decimal
        (
            SensorDeviceClass.PRESSURE,
            UnitOfPressure.HPA,
            UnitOfPressure.INHG,
            UnitOfPressure.INHG,
            1000.0,
            pytest.approx(29.52998),
            "29.53",
            2,
        ),
        (
            SensorDeviceClass.PRESSURE,
            UnitOfPressure.KPA,
            UnitOfPressure.HPA,
            UnitOfPressure.HPA,
            1.234,
            12.34,
            "12.34",
            2,
        ),
        (
            SensorDeviceClass.PRESSURE,
            UnitOfPressure.HPA,
            UnitOfPressure.PA,
            UnitOfPressure.PA,
            1.234,
            123.4,
            "123",
            0,
        ),
        (
            SensorDeviceClass.ATMOSPHERIC_PRESSURE,
            UnitOfPressure.HPA,
            UnitOfPressure.MMHG,
            UnitOfPressure.MMHG,
            1000,
            pytest.approx(750.061575),
            "750.06",
            2,
        ),
        (
            SensorDeviceClass.PRESSURE,
            UnitOfPressure.HPA,
            UnitOfPressure.MMHG,
            UnitOfPressure.MMHG,
            1000,
            pytest.approx(750.061575),
            "750.06",
            2,
        ),
        # Not a supported pressure unit
        (
            SensorDeviceClass.PRESSURE,
            UnitOfPressure.HPA,
            "peer_pressure",
            UnitOfPressure.HPA,
            1000,
            1000,
            "1000.00",
            2,
        ),
        (
            SensorDeviceClass.TEMPERATURE,
            UnitOfTemperature.CELSIUS,
            UnitOfTemperature.FAHRENHEIT,
            UnitOfTemperature.FAHRENHEIT,
            37.5,
            99.5,
            "99.5",
            1,
        ),
        (
            SensorDeviceClass.TEMPERATURE,
            UnitOfTemperature.FAHRENHEIT,
            UnitOfTemperature.CELSIUS,
            UnitOfTemperature.CELSIUS,
            100,
            pytest.approx(37.77777),
            "37.8",
            1,
        ),
        (
            SensorDeviceClass.ATMOSPHERIC_PRESSURE,
            UnitOfPressure.INHG,
            UnitOfPressure.HPA,
            UnitOfPressure.HPA,
            -0.00,
            0.0,
            "0.00",
            2,
        ),
        (
            SensorDeviceClass.ATMOSPHERIC_PRESSURE,
            UnitOfPressure.INHG,
            UnitOfPressure.HPA,
            UnitOfPressure.HPA,
            -0.00001,
            pytest.approx(-0.0003386388),
            "0.00",
            2,
        ),
        (
            SensorDeviceClass.VOLUME_FLOW_RATE,
            UnitOfVolumeFlowRate.LITERS_PER_MINUTE,
            UnitOfVolumeFlowRate.GALLONS_PER_MINUTE,
            UnitOfVolumeFlowRate.GALLONS_PER_MINUTE,
            50.0,
            pytest.approx(13.208602),
            "13",
            0,
        ),
        (
            SensorDeviceClass.VOLUME_FLOW_RATE,
            UnitOfVolumeFlowRate.GALLONS_PER_MINUTE,
            UnitOfVolumeFlowRate.LITERS_PER_MINUTE,
            UnitOfVolumeFlowRate.LITERS_PER_MINUTE,
            13.0,
            pytest.approx(49.2103531),
            "49",
            0,
        ),
        (
            SensorDeviceClass.DURATION,
            UnitOfTime.SECONDS,
            UnitOfTime.HOURS,
            UnitOfTime.HOURS,
            5400.0,
            1.5,
            "1.50",
            2,
        ),
        (
            SensorDeviceClass.DURATION,
            UnitOfTime.DAYS,
            UnitOfTime.MINUTES,
            UnitOfTime.MINUTES,
            0.5,
            720,
            "720.00",
            2,
        ),
        (
            SensorDeviceClass.BLOOD_GLUCOSE_CONCENTRATION,
            UnitOfBloodGlucoseConcentration.MILLIGRAMS_PER_DECILITER,
            UnitOfBloodGlucoseConcentration.MILLIMOLE_PER_LITER,
            UnitOfBloodGlucoseConcentration.MILLIMOLE_PER_LITER,
            130,
            pytest.approx(7.222222),
            "7.2",
            1,
        ),
        (
            SensorDeviceClass.ENERGY,
            UnitOfEnergy.WATT_HOUR,
            UnitOfEnergy.KILO_WATT_HOUR,
            UnitOfEnergy.KILO_WATT_HOUR,
            1.1,
            0.0011,
            "0.00",
            2,
        ),
    ],
)
async def test_custom_unit(
    hass: HomeAssistant,
    entity_registry: er.EntityRegistry,
    device_class,
    native_unit,
    custom_unit,
    state_unit,
    native_value,
    custom_state,
    rounded_state,
    suggested_precision,
) -> None:
    """Test custom unit."""
    entry = entity_registry.async_get_or_create("sensor", "test", "very_unique")
    entity_registry.async_update_entity_options(
        entry.entity_id, "sensor", {"unit_of_measurement": custom_unit}
    )
    await hass.async_block_till_done()

    entity0 = MockSensor(
        name="Test",
        native_value=str(native_value),
        native_unit_of_measurement=native_unit,
        device_class=device_class,
        unique_id="very_unique",
    )
    setup_test_component_platform(hass, sensor.DOMAIN, [entity0])

    assert await async_setup_component(hass, "sensor", {"sensor": {"platform": "test"}})
    await hass.async_block_till_done()

    entity_id = entity0.entity_id
    state = hass.states.get(entity_id)
    assert float(state.state) == custom_state
    assert state.attributes[ATTR_UNIT_OF_MEASUREMENT] == state_unit

    assert (
        async_rounded_state(hass, entity_id, hass.states.get(entity_id))
        == rounded_state
    )

    entry = entity_registry.async_get(entity0.entity_id)
    assert entry.options["sensor"]["suggested_display_precision"] == suggested_precision


@pytest.mark.parametrize(
    (
        "native_unit",
        "custom_unit",
        "state_unit",
        "native_value",
        "native_state",
        "custom_state",
        "device_class",
    ),
    [
        # Area
        (
            UnitOfArea.SQUARE_KILOMETERS,
            UnitOfArea.SQUARE_MILES,
            UnitOfArea.SQUARE_MILES,
            1000,
            1000,
            pytest.approx(386.102),
            SensorDeviceClass.AREA,
        ),
        (
            UnitOfArea.SQUARE_CENTIMETERS,
            UnitOfArea.SQUARE_INCHES,
            UnitOfArea.SQUARE_INCHES,
            7.24,
            7.24,
            pytest.approx(1.1222022),
            SensorDeviceClass.AREA,
        ),
        (
            UnitOfArea.SQUARE_KILOMETERS,
            "peer_distance",
            UnitOfArea.SQUARE_KILOMETERS,
            1000,
            1000,
            1000,
            SensorDeviceClass.AREA,
        ),
        # Distance
        (
            UnitOfLength.KILOMETERS,
            UnitOfLength.MILES,
            UnitOfLength.MILES,
            1000,
            1000,
            pytest.approx(621.371),
            SensorDeviceClass.DISTANCE,
        ),
        (
            UnitOfLength.CENTIMETERS,
            UnitOfLength.INCHES,
            UnitOfLength.INCHES,
            7.24,
            7.24,
            pytest.approx(2.8503937),
            SensorDeviceClass.DISTANCE,
        ),
        (
            UnitOfLength.KILOMETERS,
            "peer_distance",
            UnitOfLength.KILOMETERS,
            1000,
            1000,
            1000,
            SensorDeviceClass.DISTANCE,
        ),
        # Energy
        (
            UnitOfEnergy.KILO_WATT_HOUR,
            UnitOfEnergy.MEGA_WATT_HOUR,
            UnitOfEnergy.MEGA_WATT_HOUR,
            1000,
            1000,
            1.000,
            SensorDeviceClass.ENERGY,
        ),
        (
            UnitOfEnergy.GIGA_JOULE,
            UnitOfEnergy.MEGA_WATT_HOUR,
            UnitOfEnergy.MEGA_WATT_HOUR,
            1000,
            1000,
            pytest.approx(277.7778),
            SensorDeviceClass.ENERGY,
        ),
        (
            UnitOfEnergy.KILO_WATT_HOUR,
            "BTU",
            UnitOfEnergy.KILO_WATT_HOUR,
            1000,
            1000,
            1000,
            SensorDeviceClass.ENERGY,
        ),
        # Power factor
        (
            None,
            PERCENTAGE,
            PERCENTAGE,
            1.0,
            1.0,
            100.0,
            SensorDeviceClass.POWER_FACTOR,
        ),
        (
            PERCENTAGE,
            None,
            None,
            100,
            100,
            1.00,
            SensorDeviceClass.POWER_FACTOR,
        ),
        (
            "Cos φ",
            None,
            "Cos φ",
            1.0,
            1.0,
            1.0,
            SensorDeviceClass.POWER_FACTOR,
        ),
        # Pressure
        # Smaller to larger unit, InHg is ~33x larger than hPa -> 1 more decimal
        (
            UnitOfPressure.HPA,
            UnitOfPressure.INHG,
            UnitOfPressure.INHG,
            1000.0,
            1000.0,
            pytest.approx(29.52998),
            SensorDeviceClass.PRESSURE,
        ),
        (
            UnitOfPressure.KPA,
            UnitOfPressure.HPA,
            UnitOfPressure.HPA,
            1.234,
            1.234,
            12.340,
            SensorDeviceClass.PRESSURE,
        ),
        (
            UnitOfPressure.HPA,
            UnitOfPressure.MMHG,
            UnitOfPressure.MMHG,
            1000,
            1000,
            pytest.approx(750.0615),
            SensorDeviceClass.PRESSURE,
        ),
        # Not a supported pressure unit
        (
            UnitOfPressure.HPA,
            "peer_pressure",
            UnitOfPressure.HPA,
            1000,
            1000,
            1000,
            SensorDeviceClass.PRESSURE,
        ),
        # Speed
        (
            UnitOfSpeed.KILOMETERS_PER_HOUR,
            UnitOfSpeed.MILES_PER_HOUR,
            UnitOfSpeed.MILES_PER_HOUR,
            100,
            100,
            pytest.approx(62.1371),
            SensorDeviceClass.SPEED,
        ),
        (
            UnitOfVolumetricFlux.MILLIMETERS_PER_DAY,
            UnitOfVolumetricFlux.INCHES_PER_HOUR,
            UnitOfVolumetricFlux.INCHES_PER_HOUR,
            78,
            78,
            pytest.approx(0.127952755),
            SensorDeviceClass.SPEED,
        ),
        (
            UnitOfSpeed.KILOMETERS_PER_HOUR,
            "peer_distance",
            UnitOfSpeed.KILOMETERS_PER_HOUR,
            100,
            100,
            100,
            SensorDeviceClass.SPEED,
        ),
        # Volume
        (
            UnitOfVolume.CUBIC_METERS,
            UnitOfVolume.CUBIC_FEET,
            UnitOfVolume.CUBIC_FEET,
            100,
            100,
            pytest.approx(3531.4667),
            SensorDeviceClass.VOLUME,
        ),
        (
            UnitOfVolume.LITERS,
            UnitOfVolume.FLUID_OUNCES,
            UnitOfVolume.FLUID_OUNCES,
            2.3,
            2.3,
            pytest.approx(77.77225),
            SensorDeviceClass.VOLUME,
        ),
        (
            UnitOfVolume.CUBIC_METERS,
            "peer_distance",
            UnitOfVolume.CUBIC_METERS,
            100,
            100,
            100,
            SensorDeviceClass.VOLUME,
        ),
        # Weight
        (
            UnitOfMass.GRAMS,
            UnitOfMass.OUNCES,
            UnitOfMass.OUNCES,
            100,
            100,
            pytest.approx(3.5273962),
            SensorDeviceClass.WEIGHT,
        ),
        (
            UnitOfMass.OUNCES,
            UnitOfMass.GRAMS,
            UnitOfMass.GRAMS,
            78,
            78,
            pytest.approx(2211.262),
            SensorDeviceClass.WEIGHT,
        ),
        (
            UnitOfMass.GRAMS,
            "peer_distance",
            UnitOfMass.GRAMS,
            100,
            100,
            100,
            SensorDeviceClass.WEIGHT,
        ),
    ],
)
async def test_custom_unit_change(
    hass: HomeAssistant,
    entity_registry: er.EntityRegistry,
    native_unit,
    custom_unit,
    state_unit,
    native_value,
    native_state,
    custom_state,
    device_class,
) -> None:
    """Test custom unit changes are picked up."""
    entity0 = MockSensor(
        name="Test",
        native_value=str(native_value),
        native_unit_of_measurement=native_unit,
        device_class=device_class,
        unique_id="very_unique",
    )
    setup_test_component_platform(hass, sensor.DOMAIN, [entity0])

    assert await async_setup_component(hass, "sensor", {"sensor": {"platform": "test"}})
    await hass.async_block_till_done()

    state = hass.states.get(entity0.entity_id)
    assert float(state.state) == native_state
    assert state.attributes.get(ATTR_UNIT_OF_MEASUREMENT) == native_unit

    entity_registry.async_update_entity_options(
        "sensor.test", "sensor", {"unit_of_measurement": custom_unit}
    )
    await hass.async_block_till_done()

    state = hass.states.get(entity0.entity_id)
    assert float(state.state) == custom_state
    assert state.attributes.get(ATTR_UNIT_OF_MEASUREMENT) == state_unit

    entity_registry.async_update_entity_options(
        "sensor.test", "sensor", {"unit_of_measurement": native_unit}
    )
    await hass.async_block_till_done()

    state = hass.states.get(entity0.entity_id)
    assert float(state.state) == native_state
    assert state.attributes.get(ATTR_UNIT_OF_MEASUREMENT) == native_unit

    entity_registry.async_update_entity_options("sensor.test", "sensor", None)
    await hass.async_block_till_done()

    state = hass.states.get(entity0.entity_id)
    assert float(state.state) == native_state
    assert state.attributes.get(ATTR_UNIT_OF_MEASUREMENT) == native_unit


@pytest.mark.parametrize(
    (
        "unit_system",
        "native_unit",
        "automatic_unit",
        "suggested_unit",
        "custom_unit",
        "native_value",
        "native_state",
        "automatic_state",
        "suggested_state",
        "custom_state",
        "device_class",
    ),
    [
        # Distance
        (
            US_CUSTOMARY_SYSTEM,
            UnitOfLength.KILOMETERS,
            UnitOfLength.MILES,
            UnitOfLength.METERS,
            UnitOfLength.YARDS,
            1000,
            1000,
            pytest.approx(621.371),
            1000000,
            pytest.approx(1093613),
            SensorDeviceClass.DISTANCE,
        ),
        # Volume Storage (subclass of Volume)
        (
            US_CUSTOMARY_SYSTEM,
            UnitOfVolume.LITERS,
            UnitOfVolume.GALLONS,
            UnitOfVolume.GALLONS,
            UnitOfVolume.FLUID_OUNCES,
            1000,
            1000,
            pytest.approx(264.172),
            pytest.approx(264.172),
            pytest.approx(33814.022),
            SensorDeviceClass.VOLUME_STORAGE,
        ),
    ],
)
async def test_unit_conversion_priority(
    hass: HomeAssistant,
    entity_registry: er.EntityRegistry,
    unit_system,
    native_unit,
    automatic_unit,
    suggested_unit,
    custom_unit,
    native_value,
    native_state,
    automatic_state,
    suggested_state,
    custom_state,
    device_class,
) -> None:
    """Test priority of unit conversion."""

    hass.config.units = unit_system

    entity0 = MockSensor(
        name="Test",
        device_class=device_class,
        native_unit_of_measurement=native_unit,
        native_value=str(native_value),
        unique_id="very_unique",
    )
    entity1 = MockSensor(
        name="Test",
        device_class=device_class,
        native_unit_of_measurement=native_unit,
        native_value=str(native_value),
    )
    entity2 = MockSensor(
        name="Test",
        device_class=device_class,
        native_unit_of_measurement=native_unit,
        native_value=str(native_value),
        suggested_unit_of_measurement=suggested_unit,
        unique_id="very_unique_2",
    )
    entity3 = MockSensor(
        name="Test",
        device_class=device_class,
        native_unit_of_measurement=native_unit,
        native_value=str(native_value),
        suggested_unit_of_measurement=suggested_unit,
    )
    setup_test_component_platform(
        hass,
        sensor.DOMAIN,
        [
            entity0,
            entity1,
            entity2,
            entity3,
        ],
    )

    assert await async_setup_component(hass, "sensor", {"sensor": {"platform": "test"}})
    await hass.async_block_till_done()

    # Registered entity -> Follow automatic unit conversion
    state = hass.states.get(entity0.entity_id)
    assert float(state.state) == automatic_state
    assert state.attributes[ATTR_UNIT_OF_MEASUREMENT] == automatic_unit
    # Assert the automatic unit conversion is stored in the registry
    entry = entity_registry.async_get(entity0.entity_id)
    assert entry.unit_of_measurement == automatic_unit
    assert (
        entry.options["sensor.private"]["suggested_unit_of_measurement"]
        == automatic_unit
    )

    # Unregistered entity -> Follow native unit
    state = hass.states.get(entity1.entity_id)
    assert float(state.state) == native_state
    assert state.attributes[ATTR_UNIT_OF_MEASUREMENT] == native_unit

    # Registered entity with suggested unit
    state = hass.states.get(entity2.entity_id)
    assert float(state.state) == suggested_state
    assert state.attributes[ATTR_UNIT_OF_MEASUREMENT] == suggested_unit
    # Assert the suggested unit is stored in the registry
    entry = entity_registry.async_get(entity2.entity_id)
    assert entry.unit_of_measurement == suggested_unit
    assert (
        entry.options["sensor.private"]["suggested_unit_of_measurement"]
        == suggested_unit
    )

    # Unregistered entity with suggested unit
    state = hass.states.get(entity3.entity_id)
    assert float(state.state) == suggested_state
    assert state.attributes[ATTR_UNIT_OF_MEASUREMENT] == suggested_unit

    # Set a custom unit, this should have priority over the automatic unit conversion
    entity_registry.async_update_entity_options(
        entity0.entity_id, "sensor", {"unit_of_measurement": custom_unit}
    )
    await hass.async_block_till_done()

    state = hass.states.get(entity0.entity_id)
    assert float(state.state) == custom_state
    assert state.attributes[ATTR_UNIT_OF_MEASUREMENT] == custom_unit

    entity_registry.async_update_entity_options(
        entity2.entity_id, "sensor", {"unit_of_measurement": custom_unit}
    )
    await hass.async_block_till_done()

    state = hass.states.get(entity2.entity_id)
    assert float(state.state) == custom_state
    assert state.attributes[ATTR_UNIT_OF_MEASUREMENT] == custom_unit


@pytest.mark.parametrize(
    (
        "unit_system",
        "native_unit",
        "automatic_unit",
        "suggested_unit",
        "custom_unit",
        "suggested_precision",
        "native_value",
        "native_state",
        "automatic_state",
        "suggested_state",
        "custom_state",
        "device_class",
    ),
    [
        # Distance
        (
            US_CUSTOMARY_SYSTEM,
            UnitOfLength.KILOMETERS,
            UnitOfLength.MILES,
            UnitOfLength.METERS,
            UnitOfLength.YARDS,
            2,
            1000,
            "1000",
            621.371,
            1000000,
            1093613,
            SensorDeviceClass.DISTANCE,
        ),
    ],
)
async def test_unit_conversion_priority_precision(
    hass: HomeAssistant,
    entity_registry: er.EntityRegistry,
    unit_system,
    native_unit,
    automatic_unit,
    suggested_unit,
    custom_unit,
    suggested_precision,
    native_value,
    native_state,
    automatic_state,
    suggested_state,
    custom_state,
    device_class,
) -> None:
    """Test priority of unit conversion for sensors with suggested_display_precision."""

    hass.config.units = unit_system

    entity0 = MockSensor(
        name="Test",
        device_class=device_class,
        native_unit_of_measurement=native_unit,
        native_value=str(native_value),
        suggested_display_precision=suggested_precision,
        unique_id="very_unique",
    )
    entity1 = MockSensor(
        name="Test",
        device_class=device_class,
        native_unit_of_measurement=native_unit,
        native_value=str(native_value),
        suggested_display_precision=suggested_precision,
    )
    entity2 = MockSensor(
        name="Test",
        device_class=device_class,
        native_unit_of_measurement=native_unit,
        native_value=str(native_value),
        suggested_display_precision=suggested_precision,
        suggested_unit_of_measurement=suggested_unit,
        unique_id="very_unique_2",
    )
    entity3 = MockSensor(
        name="Test",
        device_class=device_class,
        native_unit_of_measurement=native_unit,
        native_value=str(native_value),
        suggested_display_precision=suggested_precision,
        suggested_unit_of_measurement=suggested_unit,
    )
    entity4 = MockSensor(
        name="Test",
        device_class=device_class,
        native_unit_of_measurement=native_unit,
        native_value=str(native_value),
        suggested_display_precision=None,
        unique_id="very_unique_4",
    )
    setup_test_component_platform(
        hass,
        sensor.DOMAIN,
        [
            entity0,
            entity1,
            entity2,
            entity3,
            entity4,
        ],
    )

    assert await async_setup_component(hass, "sensor", {"sensor": {"platform": "test"}})
    await hass.async_block_till_done()

    # Registered entity -> Follow automatic unit conversion
    state = hass.states.get(entity0.entity_id)
    assert float(state.state) == pytest.approx(automatic_state)
    assert state.attributes[ATTR_UNIT_OF_MEASUREMENT] == automatic_unit
    # Assert the automatic unit conversion is stored in the registry
    entry = entity_registry.async_get(entity0.entity_id)
    assert entry.unit_of_measurement == automatic_unit
    assert entry.options == {
        "sensor": {"suggested_display_precision": 2},
        "sensor.private": {"suggested_unit_of_measurement": automatic_unit},
    }
    assert float(async_rounded_state(hass, entity0.entity_id, state)) == pytest.approx(
        round(automatic_state, 2)
    )

    # Unregistered entity -> Follow native unit
    state = hass.states.get(entity1.entity_id)
    assert state.state == native_state
    assert state.attributes[ATTR_UNIT_OF_MEASUREMENT] == native_unit

    # Registered entity with suggested unit
    state = hass.states.get(entity2.entity_id)
    assert float(state.state) == pytest.approx(suggested_state)
    assert state.attributes[ATTR_UNIT_OF_MEASUREMENT] == suggested_unit
    # Assert the suggested unit is stored in the registry
    entry = entity_registry.async_get(entity2.entity_id)
    assert entry.unit_of_measurement == suggested_unit
    assert entry.options == {
        "sensor": {"suggested_display_precision": 2},
        "sensor.private": {"suggested_unit_of_measurement": suggested_unit},
    }

    # Unregistered entity with suggested unit
    state = hass.states.get(entity3.entity_id)
    assert float(state.state) == pytest.approx(suggested_state)
    assert state.attributes[ATTR_UNIT_OF_MEASUREMENT] == suggested_unit

    # Set a custom unit, this should have priority over the automatic unit conversion
    entity_registry.async_update_entity_options(
        entity0.entity_id, "sensor", {"unit_of_measurement": custom_unit}
    )
    await hass.async_block_till_done()

    state = hass.states.get(entity0.entity_id)
    assert float(state.state) == pytest.approx(custom_state)
    assert state.attributes[ATTR_UNIT_OF_MEASUREMENT] == custom_unit

    entity_registry.async_update_entity_options(
        entity2.entity_id, "sensor", {"unit_of_measurement": custom_unit}
    )
    await hass.async_block_till_done()

    state = hass.states.get(entity2.entity_id)
    assert float(state.state) == pytest.approx(custom_state)
    assert state.attributes[ATTR_UNIT_OF_MEASUREMENT] == custom_unit

    # Set a display_precision, this should have priority over suggested_display_precision
    entity_registry.async_update_entity_options(
        entity0.entity_id,
        "sensor",
        {"suggested_display_precision": 2, "display_precision": 4},
    )
    entry0 = entity_registry.async_get(entity0.entity_id)
    assert entry0.options["sensor"]["suggested_display_precision"] == 2
    assert entry0.options["sensor"]["display_precision"] == 4
    await hass.async_block_till_done()
    assert float(async_rounded_state(hass, entity0.entity_id, state)) == pytest.approx(
        round(custom_state, 4)
    )

    # Set a display_precision without having suggested_display_precision
    entity_registry.async_update_entity_options(
        entity4.entity_id,
        "sensor",
        {"display_precision": 4},
    )
    entry4 = entity_registry.async_get(entity4.entity_id)
    assert entry4.options["sensor"]["display_precision"] == 4
    await hass.async_block_till_done()
    state = hass.states.get(entity4.entity_id)
    assert float(async_rounded_state(hass, entity4.entity_id, state)) == pytest.approx(
        round(automatic_state, 4)
    )


@pytest.mark.parametrize(
    (
        "unit_system",
        "native_unit",
        "original_unit",
        "suggested_unit",
        "native_value",
        "original_value",
        "device_class",
    ),
    [
        # Distance
        (
            US_CUSTOMARY_SYSTEM,
            UnitOfLength.KILOMETERS,
            UnitOfLength.YARDS,
            UnitOfLength.METERS,
            1000,
            1093613,
            SensorDeviceClass.DISTANCE,
        ),
    ],
)
async def test_unit_conversion_priority_suggested_unit_change(
    hass: HomeAssistant,
    entity_registry: er.EntityRegistry,
    unit_system,
    native_unit,
    original_unit,
    suggested_unit,
    native_value,
    original_value,
    device_class,
) -> None:
    """Test priority of unit conversion."""

    hass.config.units = unit_system

    # Pre-register entities
    entry = entity_registry.async_get_or_create(
        "sensor", "test", "very_unique", unit_of_measurement=original_unit
    )
    entity_registry.async_update_entity_options(
        entry.entity_id,
        "sensor.private",
        {"suggested_unit_of_measurement": original_unit},
    )
    entry = entity_registry.async_get_or_create(
        "sensor", "test", "very_unique_2", unit_of_measurement=original_unit
    )
    entity_registry.async_update_entity_options(
        entry.entity_id,
        "sensor.private",
        {"suggested_unit_of_measurement": original_unit},
    )

    entity0 = MockSensor(
        name="Test",
        device_class=device_class,
        native_unit_of_measurement=native_unit,
        native_value=str(native_value),
        unique_id="very_unique",
    )
    entity1 = MockSensor(
        name="Test",
        device_class=device_class,
        native_unit_of_measurement=native_unit,
        native_value=str(native_value),
        suggested_unit_of_measurement=suggested_unit,
        unique_id="very_unique_2",
    )
    setup_test_component_platform(hass, sensor.DOMAIN, [entity0, entity1])

    assert await async_setup_component(hass, "sensor", {"sensor": {"platform": "test"}})
    await hass.async_block_till_done()

    # Registered entity -> Follow automatic unit conversion the first time the entity was seen
    state = hass.states.get(entity0.entity_id)
    assert float(state.state) == pytest.approx(float(original_value))
    assert state.attributes[ATTR_UNIT_OF_MEASUREMENT] == original_unit
    # Assert the suggested unit is stored in the registry
    entry = entity_registry.async_get(entity0.entity_id)
    assert entry.unit_of_measurement == original_unit
    assert (
        entry.options["sensor.private"]["suggested_unit_of_measurement"]
        == original_unit
    )

    # Registered entity -> Follow suggested unit the first time the entity was seen
    state = hass.states.get(entity1.entity_id)
    assert float(state.state) == pytest.approx(float(original_value))
    assert state.attributes[ATTR_UNIT_OF_MEASUREMENT] == original_unit
    # Assert the suggested unit is stored in the registry
    entry = entity_registry.async_get(entity1.entity_id)
    assert entry.unit_of_measurement == original_unit
    assert (
        entry.options["sensor.private"]["suggested_unit_of_measurement"]
        == original_unit
    )


@pytest.mark.parametrize(
    (
        "native_unit_1",
        "native_unit_2",
        "suggested_unit",
        "native_value",
        "original_value",
        "device_class",
    ),
    [
        # Distance
        (
            UnitOfLength.KILOMETERS,
            UnitOfLength.METERS,
            UnitOfLength.KILOMETERS,
            1000000,
            1000,
            SensorDeviceClass.DISTANCE,
        ),
        # Energy
        (
            UnitOfEnergy.KILO_WATT_HOUR,
            UnitOfEnergy.WATT_HOUR,
            UnitOfEnergy.KILO_WATT_HOUR,
            1000000,
            1000,
            SensorDeviceClass.ENERGY,
        ),
    ],
)
async def test_unit_conversion_priority_suggested_unit_change_2(
    hass: HomeAssistant,
    entity_registry: er.EntityRegistry,
    native_unit_1,
    native_unit_2,
    suggested_unit,
    native_value,
    original_value,
    device_class,
) -> None:
    """Test priority of unit conversion."""

    hass.config.units = METRIC_SYSTEM

    # Pre-register entities
    entity_registry.async_get_or_create(
        "sensor", "test", "very_unique", unit_of_measurement=native_unit_1
    )
    entity_registry.async_get_or_create(
        "sensor", "test", "very_unique_2", unit_of_measurement=native_unit_1
    )

    entity0 = MockSensor(
        name="Test",
        device_class=device_class,
        native_unit_of_measurement=native_unit_2,
        native_value=str(native_value),
        unique_id="very_unique",
    )
    entity1 = MockSensor(
        name="Test",
        device_class=device_class,
        native_unit_of_measurement=native_unit_2,
        native_value=str(native_value),
        suggested_unit_of_measurement=suggested_unit,
        unique_id="very_unique_2",
    )
    setup_test_component_platform(hass, sensor.DOMAIN, [entity0, entity1])

    assert await async_setup_component(hass, "sensor", {"sensor": {"platform": "test"}})
    await hass.async_block_till_done()

    # Registered entity -> Follow unit in entity registry
    state = hass.states.get(entity0.entity_id)
    assert float(state.state) == pytest.approx(float(original_value))
    assert state.attributes[ATTR_UNIT_OF_MEASUREMENT] == native_unit_1
    # Assert the suggested unit is stored in the registry
    entry = entity_registry.async_get(entity0.entity_id)
    assert entry.unit_of_measurement == native_unit_1
    assert (
        entry.options["sensor.private"]["suggested_unit_of_measurement"]
        == native_unit_1
    )

    # Registered entity -> Follow unit in entity registry
    state = hass.states.get(entity1.entity_id)
    assert float(state.state) == pytest.approx(float(original_value))
    assert state.attributes[ATTR_UNIT_OF_MEASUREMENT] == native_unit_1
    # Assert the suggested unit is stored in the registry
    entry = entity_registry.async_get(entity0.entity_id)
    assert entry.unit_of_measurement == native_unit_1
    assert (
        entry.options["sensor.private"]["suggested_unit_of_measurement"]
        == native_unit_1
    )


@pytest.mark.parametrize(
    (
        "device_class",
        "native_unit",
        "suggested_precision",
    ),
    [
        (SensorDeviceClass.APPARENT_POWER, UnitOfApparentPower.VOLT_AMPERE, 0),
        (SensorDeviceClass.AREA, UnitOfArea.SQUARE_CENTIMETERS, 0),
        (SensorDeviceClass.ATMOSPHERIC_PRESSURE, UnitOfPressure.PA, 0),
        (
            SensorDeviceClass.BLOOD_GLUCOSE_CONCENTRATION,
            UnitOfBloodGlucoseConcentration.MILLIGRAMS_PER_DECILITER,
            0,
        ),
        (SensorDeviceClass.CONDUCTIVITY, UnitOfConductivity.MICROSIEMENS, 1),
        (SensorDeviceClass.CURRENT, UnitOfElectricCurrent.MILLIAMPERE, 0),
        (SensorDeviceClass.DATA_RATE, UnitOfDataRate.KILOBITS_PER_SECOND, 0),
        (SensorDeviceClass.DATA_SIZE, UnitOfInformation.KILOBITS, 0),
        (SensorDeviceClass.DISTANCE, UnitOfLength.CENTIMETERS, 0),
        (SensorDeviceClass.DURATION, UnitOfTime.MILLISECONDS, 0),
        (SensorDeviceClass.ENERGY, UnitOfEnergy.WATT_HOUR, 0),
        (
            SensorDeviceClass.ENERGY_DISTANCE,
            UnitOfEnergyDistance.KM_PER_KILO_WATT_HOUR,
            0,
        ),
        (SensorDeviceClass.ENERGY_STORAGE, UnitOfEnergy.WATT_HOUR, 0),
        (SensorDeviceClass.FREQUENCY, UnitOfFrequency.HERTZ, 0),
        (SensorDeviceClass.GAS, UnitOfVolume.MILLILITERS, 0),
        (SensorDeviceClass.IRRADIANCE, UnitOfIrradiance.WATTS_PER_SQUARE_METER, 0),
        (SensorDeviceClass.POWER, UnitOfPower.WATT, 0),
        (SensorDeviceClass.PRECIPITATION, UnitOfPrecipitationDepth.CENTIMETERS, 0),
        (
            SensorDeviceClass.PRECIPITATION_INTENSITY,
            UnitOfVolumetricFlux.MILLIMETERS_PER_HOUR,
            0,
        ),
        (SensorDeviceClass.PRESSURE, UnitOfPressure.PA, 0),
        (SensorDeviceClass.REACTIVE_POWER, UnitOfReactivePower.VOLT_AMPERE_REACTIVE, 0),
        (SensorDeviceClass.SOUND_PRESSURE, UnitOfSoundPressure.DECIBEL, 0),
        (SensorDeviceClass.SPEED, UnitOfSpeed.MILLIMETERS_PER_SECOND, 0),
        (SensorDeviceClass.TEMPERATURE, UnitOfTemperature.KELVIN, 1),
        (SensorDeviceClass.VOLTAGE, UnitOfElectricPotential.VOLT, 0),
        (SensorDeviceClass.VOLUME, UnitOfVolume.MILLILITERS, 0),
        (SensorDeviceClass.VOLUME_FLOW_RATE, UnitOfVolumeFlowRate.LITERS_PER_SECOND, 0),
        (SensorDeviceClass.VOLUME_STORAGE, UnitOfVolume.MILLILITERS, 0),
        (SensorDeviceClass.WATER, UnitOfVolume.MILLILITERS, 0),
        (SensorDeviceClass.WEIGHT, UnitOfMass.GRAMS, 0),
        (SensorDeviceClass.WIND_SPEED, UnitOfSpeed.MILLIMETERS_PER_SECOND, 0),
    ],
)
async def test_default_precision(
    hass: HomeAssistant,
    entity_registry: er.EntityRegistry,
    device_class: str,
    native_unit: str,
    suggested_precision: int,
) -> None:
    """Test default unit precision."""
    entry = entity_registry.async_get_or_create("sensor", "test", "very_unique")
    await hass.async_block_till_done()

    entity0 = MockSensor(
        name="Test",
        native_value="123",
        native_unit_of_measurement=native_unit,
        device_class=device_class,
        unique_id="very_unique",
    )
    setup_test_component_platform(hass, sensor.DOMAIN, [entity0])

    assert await async_setup_component(hass, "sensor", {"sensor": {"platform": "test"}})
    await hass.async_block_till_done()

    entry = entity_registry.async_get(entity0.entity_id)
    assert entry.options["sensor"]["suggested_display_precision"] == suggested_precision


@pytest.mark.parametrize(
    (
        "unit_system",
        "native_unit",
        "integration_suggested_precision",
        "options_suggested_precision",
        "native_value",
        "device_class",
        "extra_options",
    ),
    [
        # Distance
        (
            METRIC_SYSTEM,
            UnitOfLength.KILOMETERS,
            4,
            4,
            1000,
            SensorDeviceClass.DISTANCE,
            {},
        ),
        # Air pressure
        (
            US_CUSTOMARY_SYSTEM,
            UnitOfPressure.HPA,
            0,
            1,
            1000,
            SensorDeviceClass.ATMOSPHERIC_PRESSURE,
            {"sensor.private": {"suggested_unit_of_measurement": "inHg"}},
        ),
    ],
)
async def test_suggested_precision_option(
    hass: HomeAssistant,
    entity_registry: er.EntityRegistry,
    unit_system,
    native_unit,
    integration_suggested_precision,
    options_suggested_precision,
    native_value,
    device_class,
    extra_options,
) -> None:
    """Test suggested precision is stored in the registry."""

    hass.config.units = unit_system

    entity0 = MockSensor(
        name="Test",
        device_class=device_class,
        native_unit_of_measurement=native_unit,
        native_value=str(native_value),
        suggested_display_precision=integration_suggested_precision,
        unique_id="very_unique",
    )
    setup_test_component_platform(hass, sensor.DOMAIN, [entity0])

    assert await async_setup_component(hass, "sensor", {"sensor": {"platform": "test"}})
    await hass.async_block_till_done()

    # Assert the suggested precision is stored in the registry
    entry = entity_registry.async_get(entity0.entity_id)
    assert entry.options == extra_options | {
        "sensor": {"suggested_display_precision": options_suggested_precision}
    }


@pytest.mark.parametrize(
    (
        "unit_system",
        "native_unit",
        "suggested_unit",
        "old_precision",
        "new_precision",
        "opt_precision",
        "native_value",
        "device_class",
        "extra_options",
    ),
    [
        # Distance
        (
            METRIC_SYSTEM,
            UnitOfLength.KILOMETERS,
            UnitOfLength.KILOMETERS,
            4,
            1,
            1,
            1000,
            SensorDeviceClass.DISTANCE,
            {},
        ),
        # Air pressure
        (
            US_CUSTOMARY_SYSTEM,
            UnitOfPressure.HPA,
            UnitOfPressure.INHG,
            1,
            1,
            2,
            1000,
            SensorDeviceClass.ATMOSPHERIC_PRESSURE,
            {"sensor.private": {"suggested_unit_of_measurement": "inHg"}},
        ),
    ],
)
async def test_suggested_precision_option_update(
    hass: HomeAssistant,
    entity_registry: er.EntityRegistry,
    unit_system,
    native_unit,
    suggested_unit,
    old_precision,
    new_precision,
    opt_precision,
    native_value,
    device_class,
    extra_options,
) -> None:
    """Test suggested precision stored in the registry is updated."""

    hass.config.units = unit_system

    # Pre-register entities
    entry = entity_registry.async_get_or_create("sensor", "test", "very_unique")
    entity_registry.async_update_entity_options(
        entry.entity_id,
        "sensor",
        {
            "suggested_display_precision": old_precision,
        },
    )
    entity_registry.async_update_entity_options(
        entry.entity_id,
        "sensor.private",
        {
            "suggested_unit_of_measurement": suggested_unit,
        },
    )

    entity0 = MockSensor(
        name="Test",
        device_class=device_class,
        native_unit_of_measurement=native_unit,
        native_value=str(native_value),
        suggested_display_precision=new_precision,
        unique_id="very_unique",
    )
    setup_test_component_platform(hass, sensor.DOMAIN, [entity0])

    assert await async_setup_component(hass, "sensor", {"sensor": {"platform": "test"}})
    await hass.async_block_till_done()

    # Assert the suggested precision is stored in the registry
    entry = entity_registry.async_get(entity0.entity_id)
    assert entry.options == {
        "sensor": {
            "suggested_display_precision": opt_precision,
        },
        "sensor.private": {
            "suggested_unit_of_measurement": suggested_unit,
        },
    }


@pytest.mark.parametrize(
    (
        "unit_system",
        "native_unit",
        "original_unit",
        "native_value",
        "original_value",
        "device_class",
    ),
    [
        # Distance
        (
            US_CUSTOMARY_SYSTEM,
            UnitOfLength.KILOMETERS,
            UnitOfLength.MILES,
            1000,
            621.3711,
            SensorDeviceClass.DISTANCE,
        ),
        (
            US_CUSTOMARY_SYSTEM,
            UnitOfLength.METERS,
            UnitOfLength.MILES,
            1000000,
            621.371,
            SensorDeviceClass.DISTANCE,
        ),
    ],
)
async def test_unit_conversion_priority_legacy_conversion_removed(
    hass: HomeAssistant,
    entity_registry: er.EntityRegistry,
    unit_system,
    native_unit,
    original_unit,
    native_value,
    original_value,
    device_class,
) -> None:
    """Test priority of unit conversion."""

    hass.config.units = unit_system

    # Pre-register entities
    entity_registry.async_get_or_create(
        "sensor", "test", "very_unique", unit_of_measurement=original_unit
    )

    entity0 = MockSensor(
        name="Test",
        device_class=device_class,
        native_unit_of_measurement=native_unit,
        native_value=str(native_value),
        unique_id="very_unique",
    )
    setup_test_component_platform(hass, sensor.DOMAIN, [entity0])

    assert await async_setup_component(hass, "sensor", {"sensor": {"platform": "test"}})
    await hass.async_block_till_done()

    state = hass.states.get(entity0.entity_id)
    assert float(state.state) == pytest.approx(float(original_value))
    assert state.attributes[ATTR_UNIT_OF_MEASUREMENT] == original_unit


def test_device_classes_aligned() -> None:
    """Make sure all number device classes are also available in SensorDeviceClass."""

    for device_class in NumberDeviceClass:
        assert hasattr(SensorDeviceClass, device_class.name)
        assert getattr(SensorDeviceClass, device_class.name).value == device_class.value


async def test_value_unknown_in_enumeration(
    hass: HomeAssistant,
    caplog: pytest.LogCaptureFixture,
) -> None:
    """Test warning on invalid enum value."""
    entity0 = MockSensor(
        name="Test",
        native_value="invalid_option",
        device_class=SensorDeviceClass.ENUM,
        options=["option1", "option2"],
    )
    setup_test_component_platform(hass, sensor.DOMAIN, [entity0])

    assert await async_setup_component(hass, "sensor", {"sensor": {"platform": "test"}})
    await hass.async_block_till_done()

    assert (
        "Sensor sensor.test provides state value 'invalid_option', "
        "which is not in the list of options provided"
    ) in caplog.text


async def test_invalid_enumeration_entity_with_device_class(
    hass: HomeAssistant,
    caplog: pytest.LogCaptureFixture,
) -> None:
    """Test warning on entities that provide an enum with a device class."""
    entity0 = MockSensor(
        name="Test",
        native_value=21,
        device_class=SensorDeviceClass.POWER,
        options=["option1", "option2"],
    )
    setup_test_component_platform(hass, sensor.DOMAIN, [entity0])

    assert await async_setup_component(hass, "sensor", {"sensor": {"platform": "test"}})
    await hass.async_block_till_done()

    assert (
        "Sensor sensor.test is providing enum options, but has device class 'power' "
        "instead of 'enum'"
    ) in caplog.text


async def test_invalid_enumeration_entity_without_device_class(
    hass: HomeAssistant,
    caplog: pytest.LogCaptureFixture,
) -> None:
    """Test warning on entities that provide an enum without a device class."""
    entity0 = MockSensor(
        name="Test",
        native_value=21,
        options=["option1", "option2"],
    )
    setup_test_component_platform(hass, sensor.DOMAIN, [entity0])

    assert await async_setup_component(hass, "sensor", {"sensor": {"platform": "test"}})
    await hass.async_block_till_done()

    assert (
        "Sensor sensor.test is providing enum options, but is missing "
        "the enum device class"
    ) in caplog.text


@pytest.mark.parametrize(
    "device_class",
    [
        SensorDeviceClass.DATE,
        SensorDeviceClass.ENUM,
        SensorDeviceClass.TIMESTAMP,
    ],
)
async def test_non_numeric_device_class_with_unit_of_measurement(
    hass: HomeAssistant,
    caplog: pytest.LogCaptureFixture,
    device_class: SensorDeviceClass,
) -> None:
    """Test error on numeric entities that provide an unit of measurement."""
    entity0 = MockSensor(
        name="Test",
        native_value=None,
        device_class=device_class,
        native_unit_of_measurement=UnitOfTemperature.CELSIUS,
        options=["option1", "option2"],
    )
    setup_test_component_platform(hass, sensor.DOMAIN, [entity0])

    assert await async_setup_component(hass, "sensor", {"sensor": {"platform": "test"}})
    await hass.async_block_till_done()

    assert (
        "Sensor sensor.test has a unit of measurement and thus indicating it has "
        f"a numeric value; however, it has the non-numeric device class: {device_class}"
    ) in caplog.text


@pytest.mark.parametrize(
    "device_class",
    [
        SensorDeviceClass.APPARENT_POWER,
        SensorDeviceClass.AQI,
        SensorDeviceClass.AREA,
        SensorDeviceClass.ATMOSPHERIC_PRESSURE,
        SensorDeviceClass.BATTERY,
        SensorDeviceClass.CO,
        SensorDeviceClass.CO2,
        SensorDeviceClass.CURRENT,
        SensorDeviceClass.DATA_RATE,
        SensorDeviceClass.DATA_SIZE,
        SensorDeviceClass.DISTANCE,
        SensorDeviceClass.DURATION,
        SensorDeviceClass.ENERGY,
        SensorDeviceClass.FREQUENCY,
        SensorDeviceClass.GAS,
        SensorDeviceClass.HUMIDITY,
        SensorDeviceClass.ILLUMINANCE,
        SensorDeviceClass.IRRADIANCE,
        SensorDeviceClass.MOISTURE,
        SensorDeviceClass.NITROGEN_DIOXIDE,
        SensorDeviceClass.NITROGEN_MONOXIDE,
        SensorDeviceClass.NITROUS_OXIDE,
        SensorDeviceClass.OZONE,
        SensorDeviceClass.PH,
        SensorDeviceClass.PM1,
        SensorDeviceClass.PM10,
        SensorDeviceClass.PM25,
        SensorDeviceClass.POWER_FACTOR,
        SensorDeviceClass.POWER,
        SensorDeviceClass.PRECIPITATION_INTENSITY,
        SensorDeviceClass.PRECIPITATION,
        SensorDeviceClass.PRESSURE,
        SensorDeviceClass.REACTIVE_ENERGY,
        SensorDeviceClass.REACTIVE_POWER,
        SensorDeviceClass.SIGNAL_STRENGTH,
        SensorDeviceClass.SOUND_PRESSURE,
        SensorDeviceClass.SPEED,
        SensorDeviceClass.SULPHUR_DIOXIDE,
        SensorDeviceClass.TEMPERATURE,
        SensorDeviceClass.VOLATILE_ORGANIC_COMPOUNDS,
        SensorDeviceClass.VOLATILE_ORGANIC_COMPOUNDS_PARTS,
        SensorDeviceClass.VOLTAGE,
        SensorDeviceClass.VOLUME,
        SensorDeviceClass.WATER,
        SensorDeviceClass.WEIGHT,
        SensorDeviceClass.WIND_DIRECTION,
        SensorDeviceClass.WIND_SPEED,
    ],
)
async def test_device_classes_with_invalid_unit_of_measurement(
    hass: HomeAssistant,
    caplog: pytest.LogCaptureFixture,
    device_class: SensorDeviceClass,
) -> None:
    """Test error when unit of measurement is not valid for used device class."""
    entity0 = MockSensor(
        name="Test",
        native_value="1.0",
        device_class=device_class,
        native_unit_of_measurement="INVALID!",
    )
    setup_test_component_platform(hass, sensor.DOMAIN, [entity0])
    units = [
        str(unit) if unit else "no unit of measurement"
        for unit in DEVICE_CLASS_UNITS.get(device_class, set())
    ]
    assert await async_setup_component(hass, "sensor", {"sensor": {"platform": "test"}})
    await hass.async_block_till_done()

    assert (
        "is using native unit of measurement 'INVALID!' which is not a valid "
        f"unit for the device class ('{device_class}') it is using; "
        f"expected one of {units}"
    ) in caplog.text


@pytest.mark.parametrize(
    "state_class",
    [SensorStateClass.MEASUREMENT_ANGLE],
)
async def test_state_classes_with_invalid_unit_of_measurement(
    hass: HomeAssistant,
    caplog: pytest.LogCaptureFixture,
    state_class: SensorStateClass,
) -> None:
    """Test error when unit of measurement is not valid for used state class."""
    entity0 = MockSensor(
        name="Test",
        native_value="1.0",
        state_class=state_class,
        native_unit_of_measurement="INVALID!",
    )
    setup_test_component_platform(hass, sensor.DOMAIN, [entity0])
    units = {
        str(unit) if unit else "no unit of measurement"
        for unit in STATE_CLASS_UNITS.get(state_class, set())
    }
    assert await async_setup_component(hass, "sensor", {"sensor": {"platform": "test"}})
    await hass.async_block_till_done()

    assert (
        f"Sensor sensor.test ({entity0.__class__}) is using native unit of "
        "measurement 'INVALID!' which is not a valid unit "
        f"for the state class ('{state_class}') it is using; expected one of {units};"
    ) in caplog.text


@pytest.mark.parametrize(
    ("device_class", "state_class", "unit"),
    [
        (SensorDeviceClass.AQI, None, None),
        (None, SensorStateClass.MEASUREMENT, None),
        (None, None, UnitOfTemperature.CELSIUS),
    ],
)
@pytest.mark.parametrize(
    ("native_value", "problem"),
    [
        ("", "non-numeric"),
        ("abc", "non-numeric"),
        ("13.7.1", "non-numeric"),
        (datetime(2012, 11, 10, 7, 35, 1), "non-numeric"),
        (date(2012, 11, 10), "non-numeric"),
        ("inf", "non-finite"),
        (float("inf"), "non-finite"),
        ("nan", "non-finite"),
        (float("nan"), "non-finite"),
    ],
)
async def test_non_numeric_validation_error(
    hass: HomeAssistant,
    caplog: pytest.LogCaptureFixture,
    native_value: Any,
    problem: str,
    device_class: SensorDeviceClass | None,
    state_class: SensorStateClass | None,
    unit: str | None,
) -> None:
    """Test error on expected numeric entities."""
    entity0 = MockSensor(
        name="Test",
        native_value=native_value,
        device_class=device_class,
        native_unit_of_measurement=unit,
        state_class=state_class,
    )
    setup_test_component_platform(hass, sensor.DOMAIN, [entity0])

    assert await async_setup_component(hass, "sensor", {"sensor": {"platform": "test"}})
    await hass.async_block_till_done()

    state = hass.states.get(entity0.entity_id)
    assert state is None

    assert (
        "thus indicating it has a numeric value; "
        f"however, it has the {problem} value: '{native_value}'"
    ) in caplog.text


@pytest.mark.parametrize(
    ("device_class", "state_class", "unit", "precision"), [(None, None, None, 1)]
)
@pytest.mark.parametrize(
    ("native_value", "expected"),
    [
        ("abc", "abc"),
        ("13.7.1", "13.7.1"),
        (datetime(2012, 11, 10, 7, 35, 1), "2012-11-10 07:35:01"),
        (date(2012, 11, 10), "2012-11-10"),
    ],
)
async def test_non_numeric_validation_raise(
    hass: HomeAssistant,
    caplog: pytest.LogCaptureFixture,
    native_value: Any,
    expected: str,
    device_class: SensorDeviceClass | None,
    state_class: SensorStateClass | None,
    unit: str | None,
    precision,
) -> None:
    """Test error on expected numeric entities."""
    entity0 = MockSensor(
        name="Test",
        device_class=device_class,
        native_unit_of_measurement=unit,
        native_value=native_value,
        state_class=state_class,
        suggested_display_precision=precision,
    )
    setup_test_component_platform(hass, sensor.DOMAIN, [entity0])

    assert await async_setup_component(hass, "sensor", {"sensor": {"platform": "test"}})
    await hass.async_block_till_done()

    state = hass.states.get(entity0.entity_id)
    assert state is None

    assert ("for domain sensor with platform test") in caplog.text


@pytest.mark.parametrize(
    ("device_class", "state_class", "unit"),
    [
        (SensorDeviceClass.AQI, None, None),
        (None, SensorStateClass.MEASUREMENT, None),
        (None, None, UnitOfTemperature.CELSIUS),
    ],
)
@pytest.mark.parametrize(
    ("native_value", "expected"),
    [
        (13, "13"),
        (17.50, "17.5"),
        ("1e-05", "1e-05"),
        (Decimal("18.50"), "18.50"),
        ("19.70", "19.70"),
        (None, STATE_UNKNOWN),
    ],
)
async def test_numeric_validation(
    hass: HomeAssistant,
    caplog: pytest.LogCaptureFixture,
    native_value: Any,
    expected: str,
    device_class: SensorDeviceClass | None,
    state_class: SensorStateClass | None,
    unit: str | None,
) -> None:
    """Test does not error on expected numeric entities."""
    entity0 = MockSensor(
        name="Test",
        native_value=native_value,
        device_class=device_class,
        native_unit_of_measurement=unit,
        state_class=state_class,
    )
    setup_test_component_platform(hass, sensor.DOMAIN, [entity0])

    assert await async_setup_component(hass, "sensor", {"sensor": {"platform": "test"}})
    await hass.async_block_till_done()

    state = hass.states.get(entity0.entity_id)
    assert state.state == expected

    assert (
        "thus indicating it has a numeric value; "
        f"however, it has the non-numeric value: {native_value}"
    ) not in caplog.text


async def test_numeric_validation_ignores_custom_device_class(
    hass: HomeAssistant,
    caplog: pytest.LogCaptureFixture,
) -> None:
    """Test does not error on expected numeric entities."""
    native_value = "Three elephants"
    entity0 = MockSensor(
        name="Test",
        native_value=native_value,
        device_class="custom__deviceclass",
    )
    setup_test_component_platform(hass, sensor.DOMAIN, [entity0])

    assert await async_setup_component(hass, "sensor", {"sensor": {"platform": "test"}})
    await hass.async_block_till_done()

    state = hass.states.get(entity0.entity_id)
    assert state.state == "Three elephants"

    assert (
        "thus indicating it has a numeric value; "
        f"however, it has the non-numeric value: {native_value}"
    ) not in caplog.text


@pytest.mark.parametrize(
    "device_class",
    list(SensorDeviceClass),
)
async def test_device_classes_with_invalid_state_class(
    hass: HomeAssistant,
    caplog: pytest.LogCaptureFixture,
    device_class: SensorDeviceClass,
) -> None:
    """Test error when unit of measurement is not valid for used device class."""
    entity0 = MockSensor(
        name="Test",
        native_value=None,
        state_class="INVALID!",
        device_class=device_class,
    )
    setup_test_component_platform(hass, sensor.DOMAIN, [entity0])

    assert await async_setup_component(hass, "sensor", {"sensor": {"platform": "test"}})
    await hass.async_block_till_done()

    classes = DEVICE_CLASS_STATE_CLASSES.get(device_class, set())
    one_of = ", ".join(f"'{value.value}'" for value in classes)
    expected = f"None or one of {one_of}" if classes else "None"

    assert (
        "is using state class 'INVALID!' which is impossible considering device "
        f"class ('{device_class}') it is using; "
        f"expected {expected}"
    ) in caplog.text


@pytest.mark.parametrize(
    (
        "device_class",
        "state_class",
        "native_unit_of_measurement",
        "suggested_precision",
        "is_numeric",
    ),
    [
        (SensorDeviceClass.ENUM, None, None, None, False),
        (SensorDeviceClass.DATE, None, None, None, False),
        (SensorDeviceClass.TIMESTAMP, None, None, None, False),
        ("custom", None, None, None, False),
        (SensorDeviceClass.POWER, None, "V", None, True),
        (None, SensorStateClass.MEASUREMENT, None, None, True),
        (None, None, PERCENTAGE, None, True),
        (None, None, None, None, False),
    ],
)
async def test_numeric_state_expected_helper(
    hass: HomeAssistant,
    caplog: pytest.LogCaptureFixture,
    device_class: SensorDeviceClass | None,
    state_class: SensorStateClass | None,
    native_unit_of_measurement: str | None,
    suggested_precision: int | None,
    is_numeric: bool,
) -> None:
    """Test numeric_state_expected helper."""
    entity0 = MockSensor(
        name="Test",
        native_value=None,
        device_class=device_class,
        state_class=state_class,
        native_unit_of_measurement=native_unit_of_measurement,
        suggested_display_precision=suggested_precision,
    )
    setup_test_component_platform(hass, sensor.DOMAIN, [entity0])

    assert await async_setup_component(hass, "sensor", {"sensor": {"platform": "test"}})
    await hass.async_block_till_done()

    state = hass.states.get(entity0.entity_id)
    assert state is not None

    assert entity0._numeric_state_expected == is_numeric


@pytest.mark.parametrize(
    (
        "unit_system_1",
        "unit_system_2",
        "native_unit",
        "automatic_unit_1",
        "automatic_unit_2",
        "suggested_unit",
        "custom_unit",
        "native_value",
        "automatic_state_1",
        "automatic_state_2",
        "suggested_state",
        "custom_state",
        "device_class",
    ),
    [
        # Distance
        (
            US_CUSTOMARY_SYSTEM,
            METRIC_SYSTEM,
            UnitOfLength.KILOMETERS,
            UnitOfLength.MILES,
            UnitOfLength.KILOMETERS,
            UnitOfLength.METERS,
            UnitOfLength.YARDS,
            1000,
            pytest.approx(621.3711),
            1000,
            1000000,
            pytest.approx(1093613),
            SensorDeviceClass.DISTANCE,
        ),
    ],
)
async def test_unit_conversion_update(
    hass: HomeAssistant,
    entity_registry: er.EntityRegistry,
    unit_system_1,
    unit_system_2,
    native_unit,
    automatic_unit_1,
    automatic_unit_2,
    suggested_unit,
    custom_unit,
    native_value,
    automatic_state_1,
    automatic_state_2,
    suggested_state,
    custom_state,
    device_class,
) -> None:
    """Test suggested unit can be updated."""

    hass.config.units = unit_system_1

    entity0 = MockSensor(
        name="Test 0",
        device_class=device_class,
        native_unit_of_measurement=native_unit,
        native_value=str(native_value),
        unique_id="very_unique",
    )

    entity1 = MockSensor(
        name="Test 1",
        device_class=device_class,
        native_unit_of_measurement=native_unit,
        native_value=str(native_value),
        unique_id="very_unique_1",
    )

    entity2 = MockSensor(
        name="Test 2",
        device_class=device_class,
        native_unit_of_measurement=native_unit,
        native_value=str(native_value),
        suggested_unit_of_measurement=suggested_unit,
        unique_id="very_unique_2",
    )

    entity3 = MockSensor(
        name="Test 3",
        device_class=device_class,
        native_unit_of_measurement=native_unit,
        native_value=str(native_value),
        suggested_unit_of_measurement=suggested_unit,
        unique_id="very_unique_3",
    )

    entity4 = MockSensor(
        name="Test 4",
        device_class=device_class,
        native_unit_of_measurement=native_unit,
        native_value=str(native_value),
        unique_id="very_unique_4",
    )

    entity_platform = MockEntityPlatform(
        hass, domain="sensor", platform_name="test", platform=None
    )
    await entity_platform.async_add_entities((entity0, entity1, entity2, entity3))

    # Pre-register entity4
    entry = entity_registry.async_get_or_create(
        "sensor", "test", entity4.unique_id, unit_of_measurement=automatic_unit_1
    )
    entity4_entity_id = entry.entity_id
    entity_registry.async_update_entity_options(
        entity4_entity_id,
        "sensor.private",
        {
            "suggested_unit_of_measurement": automatic_unit_1,
        },
    )

    await hass.async_block_till_done()

    # Registered entity -> Follow automatic unit conversion
    state = hass.states.get(entity0.entity_id)
    assert float(state.state) == automatic_state_1
    assert state.attributes[ATTR_UNIT_OF_MEASUREMENT] == automatic_unit_1
    # Assert the automatic unit conversion is stored in the registry
    entry = entity_registry.async_get(entity0.entity_id)
    assert entry.options["sensor.private"] == {
        "suggested_unit_of_measurement": automatic_unit_1
    }

    state = hass.states.get(entity1.entity_id)
    assert float(state.state) == automatic_state_1
    assert state.attributes[ATTR_UNIT_OF_MEASUREMENT] == automatic_unit_1
    # Assert the automatic unit conversion is stored in the registry
    entry = entity_registry.async_get(entity1.entity_id)
    assert entry.options["sensor.private"] == {
        "suggested_unit_of_measurement": automatic_unit_1
    }

    # Registered entity with suggested unit
    state = hass.states.get(entity2.entity_id)
    assert float(state.state) == suggested_state
    assert state.attributes[ATTR_UNIT_OF_MEASUREMENT] == suggested_unit
    # Assert the suggested unit is stored in the registry
    entry = entity_registry.async_get(entity2.entity_id)
    assert entry.options["sensor.private"] == {
        "suggested_unit_of_measurement": suggested_unit
    }

    state = hass.states.get(entity3.entity_id)
    assert float(state.state) == suggested_state
    assert state.attributes[ATTR_UNIT_OF_MEASUREMENT] == suggested_unit
    # Assert the suggested unit is stored in the registry
    entry = entity_registry.async_get(entity3.entity_id)
    assert entry.options["sensor.private"] == {
        "suggested_unit_of_measurement": suggested_unit
    }

    # Set a custom unit, this should have priority over the automatic unit conversion
    entity_registry.async_update_entity_options(
        entity0.entity_id, "sensor", {"unit_of_measurement": custom_unit}
    )
    await hass.async_block_till_done()

    state = hass.states.get(entity0.entity_id)
    assert float(state.state) == custom_state
    assert state.attributes[ATTR_UNIT_OF_MEASUREMENT] == custom_unit

    entity_registry.async_update_entity_options(
        entity2.entity_id, "sensor", {"unit_of_measurement": custom_unit}
    )
    await hass.async_block_till_done()

    state = hass.states.get(entity2.entity_id)
    assert float(state.state) == custom_state
    assert state.attributes[ATTR_UNIT_OF_MEASUREMENT] == custom_unit

    # Change unit system, states and units should be unchanged
    hass.config.units = unit_system_2
    await hass.async_block_till_done()

    state = hass.states.get(entity0.entity_id)
    assert float(state.state) == custom_state
    assert state.attributes[ATTR_UNIT_OF_MEASUREMENT] == custom_unit

    state = hass.states.get(entity1.entity_id)
    assert float(state.state) == automatic_state_1
    assert state.attributes[ATTR_UNIT_OF_MEASUREMENT] == automatic_unit_1

    state = hass.states.get(entity2.entity_id)
    assert float(state.state) == custom_state
    assert state.attributes[ATTR_UNIT_OF_MEASUREMENT] == custom_unit

    state = hass.states.get(entity3.entity_id)
    assert float(state.state) == suggested_state
    assert state.attributes[ATTR_UNIT_OF_MEASUREMENT] == suggested_unit

    # Update suggested unit
    async_update_suggested_units(hass)
    await hass.async_block_till_done()
    await hass.async_block_till_done()
    await hass.async_block_till_done()
    await hass.async_block_till_done()

    state = hass.states.get(entity0.entity_id)
    assert float(state.state) == custom_state
    assert state.attributes[ATTR_UNIT_OF_MEASUREMENT] == custom_unit

    state = hass.states.get(entity1.entity_id)
    assert float(state.state) == automatic_state_2
    assert state.attributes[ATTR_UNIT_OF_MEASUREMENT] == automatic_unit_2

    state = hass.states.get(entity2.entity_id)
    assert float(state.state) == custom_state
    assert state.attributes[ATTR_UNIT_OF_MEASUREMENT] == custom_unit

    state = hass.states.get(entity3.entity_id)
    assert float(state.state) == suggested_state
    assert state.attributes[ATTR_UNIT_OF_MEASUREMENT] == suggested_unit

    # Entity 4 still has a pending request to refresh entity options
    entry = entity_registry.async_get(entity4_entity_id)
    assert entry.options["sensor.private"] == {
        "refresh_initial_entity_options": True,
        "suggested_unit_of_measurement": automatic_unit_1,
    }

    # Add entity 4, the pending request to refresh entity options should be handled
    await entity_platform.async_add_entities((entity4,))

    state = hass.states.get(entity4_entity_id)
    assert float(state.state) == automatic_state_2
    assert state.attributes[ATTR_UNIT_OF_MEASUREMENT] == automatic_unit_2

    entry = entity_registry.async_get(entity4_entity_id)
    assert "sensor.private" not in entry.options


class MockFlow(ConfigFlow):
    """Test flow."""


@pytest.fixture(autouse=True)
def config_flow_fixture(hass: HomeAssistant) -> Generator[None]:
    """Mock config flow."""
    mock_platform(hass, f"{TEST_DOMAIN}.config_flow")

    with mock_config_flow(TEST_DOMAIN, MockFlow):
        yield


async def test_name(hass: HomeAssistant) -> None:
    """Test sensor name."""

    async def async_setup_entry_init(
        hass: HomeAssistant, config_entry: ConfigEntry
    ) -> bool:
        """Set up test config entry."""
        await hass.config_entries.async_forward_entry_setups(
            config_entry, [SENSOR_DOMAIN]
        )
        return True

    mock_platform(hass, f"{TEST_DOMAIN}.config_flow")
    mock_integration(
        hass,
        MockModule(
            TEST_DOMAIN,
            async_setup_entry=async_setup_entry_init,
        ),
    )

    # Unnamed sensor without device class -> no name
    entity1 = SensorEntity()
    entity1.entity_id = "sensor.test1"

    # Unnamed sensor with device class but has_entity_name False -> no name
    entity2 = SensorEntity()
    entity2.entity_id = "sensor.test2"
    entity2._attr_device_class = SensorDeviceClass.BATTERY

    # Unnamed sensor with device class and has_entity_name True -> named
    entity3 = SensorEntity()
    entity3.entity_id = "sensor.test3"
    entity3._attr_device_class = SensorDeviceClass.BATTERY
    entity3._attr_has_entity_name = True

    # Unnamed sensor with device class and has_entity_name True -> named
    entity4 = SensorEntity()
    entity4.entity_id = "sensor.test4"
    entity4.entity_description = SensorEntityDescription(
        "test",
        SensorDeviceClass.BATTERY,
        has_entity_name=True,
    )

    async def async_setup_entry_platform(
        hass: HomeAssistant,
        config_entry: ConfigEntry,
        async_add_entities: AddConfigEntryEntitiesCallback,
    ) -> None:
        """Set up test sensor platform via config entry."""
        async_add_entities([entity1, entity2, entity3, entity4])

    mock_platform(
        hass,
        f"{TEST_DOMAIN}.{SENSOR_DOMAIN}",
        MockPlatform(async_setup_entry=async_setup_entry_platform),
    )

    config_entry = MockConfigEntry(domain=TEST_DOMAIN)
    config_entry.add_to_hass(hass)
    assert await hass.config_entries.async_setup(config_entry.entry_id)
    await hass.async_block_till_done()

    state = hass.states.get(entity1.entity_id)
    assert state.attributes == {}

    state = hass.states.get(entity2.entity_id)
    assert state.attributes == {"device_class": "battery"}

    state = hass.states.get(entity3.entity_id)
    assert state.attributes == {"device_class": "battery", "friendly_name": "Battery"}

    state = hass.states.get(entity4.entity_id)
    assert state.attributes == {"device_class": "battery", "friendly_name": "Battery"}


def test_async_rounded_state_unregistered_entity_is_passthrough(
    hass: HomeAssistant,
) -> None:
    """Test async_rounded_state on unregistered entity is passthrough."""
    hass.states.async_set("sensor.test", "1.004")
    state = hass.states.get("sensor.test")
    assert async_rounded_state(hass, "sensor.test", state) == "1.004"
    hass.states.async_set("sensor.test", "-0.0")
    state = hass.states.get("sensor.test")
    assert async_rounded_state(hass, "sensor.test", state) == "-0.0"


def test_async_rounded_state_registered_entity_with_display_precision(
    hass: HomeAssistant,
    entity_registry: er.EntityRegistry,
) -> None:
    """Test async_rounded_state on registered with display precision.

    The -0 should be dropped.
    """
    entry = entity_registry.async_get_or_create("sensor", "test", "very_unique")
    entity_registry.async_update_entity_options(
        entry.entity_id,
        "sensor",
        {"suggested_display_precision": 2, "display_precision": 4},
    )
    entity_id = entry.entity_id
    hass.states.async_set(entity_id, "1.004")
    state = hass.states.get(entity_id)
    assert async_rounded_state(hass, entity_id, state) == "1.0040"
    hass.states.async_set(entity_id, "-0.0")
    state = hass.states.get(entity_id)
    assert async_rounded_state(hass, entity_id, state) == "0.0000"


def test_device_class_units_state_classes(hass: HomeAssistant) -> None:
    """Test all numeric device classes have unit and state class."""
    # DEVICE_CLASS_UNITS should include all device classes except:
    # - SensorDeviceClass.MONETARY
    # - Device classes enumerated in NON_NUMERIC_DEVICE_CLASSES
    assert set(DEVICE_CLASS_UNITS) == set(
        SensorDeviceClass
    ) - NON_NUMERIC_DEVICE_CLASSES - {SensorDeviceClass.MONETARY}
    # DEVICE_CLASS_STATE_CLASSES should include all device classes
    assert set(DEVICE_CLASS_STATE_CLASSES) == set(SensorDeviceClass)


async def test_entity_category_config_raises_error(
    hass: HomeAssistant,
    caplog: pytest.LogCaptureFixture,
) -> None:
    """Test error is raised when entity category is set to config."""
    entity0 = MockSensor(name="Test", entity_category=EntityCategory.CONFIG)
    setup_test_component_platform(hass, sensor.DOMAIN, [entity0])

    assert await async_setup_component(hass, "sensor", {"sensor": {"platform": "test"}})
    await hass.async_block_till_done()

    assert (
        "Entity sensor.test cannot be added as the entity category is set to config"
        in caplog.text
    )

    assert not hass.states.get("sensor.test")


@pytest.mark.parametrize(
    ("device_class", "native_unit"),
    [
        (SensorDeviceClass.TEMPERATURE, UnitOfTemperature.CELSIUS),
        (SensorDeviceClass.DATA_RATE, UnitOfDataRate.KILOBITS_PER_SECOND),
    ],
)
async def test_suggested_unit_guard_invalid_unit(
    hass: HomeAssistant,
    entity_registry: er.EntityRegistry,
    caplog: pytest.LogCaptureFixture,
    device_class: SensorDeviceClass,
    native_unit: str,
) -> None:
    """Test suggested_unit_of_measurement guard.

    An invalid suggested unit creates a log entry and the suggested unit will be ignored.
    """
    state_value = 10
    invalid_suggested_unit = "invalid_unit"

    entity = MockSensor(
        name="Invalid",
        device_class=device_class,
        native_unit_of_measurement=native_unit,
        suggested_unit_of_measurement=invalid_suggested_unit,
        native_value=str(state_value),
        unique_id="invalid",
    )
    setup_test_component_platform(hass, sensor.DOMAIN, [entity])
    assert await async_setup_component(hass, "sensor", {"sensor": {"platform": "test"}})
    await hass.async_block_till_done()

    assert not hass.states.get("sensor.invalid")
    assert not entity_registry.async_get("sensor.invalid")

    assert (
        "Entity <class 'tests.components.sensor.common.MockSensor'> suggest an incorrect unit of measurement: invalid_unit"
        in caplog.text
    )


@pytest.mark.parametrize(
    ("device_class", "native_unit", "native_value", "suggested_unit", "expect_value"),
    [
        (
            SensorDeviceClass.TEMPERATURE,
            UnitOfTemperature.CELSIUS,
            10,
            UnitOfTemperature.KELVIN,
            283.15,
        ),
        (
            SensorDeviceClass.DATA_RATE,
            UnitOfDataRate.KILOBITS_PER_SECOND,
            10,
            UnitOfDataRate.BITS_PER_SECOND,
            10000,
        ),
    ],
)
async def test_suggested_unit_guard_valid_unit(
    hass: HomeAssistant,
    entity_registry: er.EntityRegistry,
    device_class: SensorDeviceClass,
    native_unit: str,
    native_value: int,
    suggested_unit: str,
    expect_value: float,
) -> None:
    """Test suggested_unit_of_measurement guard.

    Suggested unit is valid and therefore should be used for unit conversion and stored
    in the entity registry.
    """
    entity = MockSensor(
        name="Valid",
        device_class=device_class,
        native_unit_of_measurement=native_unit,
        native_value=str(native_value),
        suggested_unit_of_measurement=suggested_unit,
        unique_id="valid",
    )
    setup_test_component_platform(hass, sensor.DOMAIN, [entity])

    assert await async_setup_component(hass, "sensor", {"sensor": {"platform": "test"}})
    await hass.async_block_till_done()

    # Unit of measurement should set to the suggested unit of measurement
    state = hass.states.get(entity.entity_id)
    assert float(state.state) == expect_value
    assert state.attributes[ATTR_UNIT_OF_MEASUREMENT] == suggested_unit

    # Assert the suggested unit of measurement is stored in the registry
    entry = entity_registry.async_get(entity.entity_id)
    assert entry.unit_of_measurement == suggested_unit
<<<<<<< HEAD
    assert entry.options["sensor.private"] == {
        "suggested_unit_of_measurement": suggested_unit
    }
=======
    assert entry.options == {
        "sensor.private": {"suggested_unit_of_measurement": suggested_unit},
    }


def test_device_class_units_are_complete() -> None:
    """Test that the device class units enum is complete."""
    no_unit_device_classes = {
        SensorDeviceClass.DATE,
        SensorDeviceClass.ENUM,
        SensorDeviceClass.MONETARY,
        SensorDeviceClass.TIMESTAMP,
    }
    unit_device_classes = {
        device_class.value for device_class in SensorDeviceClass
    } - no_unit_device_classes
    assert set(DEVICE_CLASS_UNITS.keys()) == unit_device_classes


def test_device_class_converters_are_complete() -> None:
    """Test that the device class converters enum is complete."""
    no_converter_device_classes = {
        SensorDeviceClass.APPARENT_POWER,
        SensorDeviceClass.AQI,
        SensorDeviceClass.BATTERY,
        SensorDeviceClass.CO,
        SensorDeviceClass.CO2,
        SensorDeviceClass.DATE,
        SensorDeviceClass.ENUM,
        SensorDeviceClass.FREQUENCY,
        SensorDeviceClass.HUMIDITY,
        SensorDeviceClass.ILLUMINANCE,
        SensorDeviceClass.IRRADIANCE,
        SensorDeviceClass.MOISTURE,
        SensorDeviceClass.MONETARY,
        SensorDeviceClass.NITROGEN_DIOXIDE,
        SensorDeviceClass.NITROGEN_MONOXIDE,
        SensorDeviceClass.NITROUS_OXIDE,
        SensorDeviceClass.OZONE,
        SensorDeviceClass.PH,
        SensorDeviceClass.PM1,
        SensorDeviceClass.PM10,
        SensorDeviceClass.PM25,
        SensorDeviceClass.REACTIVE_POWER,
        SensorDeviceClass.SIGNAL_STRENGTH,
        SensorDeviceClass.SOUND_PRESSURE,
        SensorDeviceClass.SULPHUR_DIOXIDE,
        SensorDeviceClass.TIMESTAMP,
        SensorDeviceClass.WIND_DIRECTION,
    }
    converter_device_classes = {
        device_class.value for device_class in SensorDeviceClass
    } - no_converter_device_classes
    assert set(UNIT_CONVERTERS.keys()) == converter_device_classes
>>>>>>> 01ea58eb
<|MERGE_RESOLUTION|>--- conflicted
+++ resolved
@@ -2935,13 +2935,8 @@
     # Assert the suggested unit of measurement is stored in the registry
     entry = entity_registry.async_get(entity.entity_id)
     assert entry.unit_of_measurement == suggested_unit
-<<<<<<< HEAD
     assert entry.options["sensor.private"] == {
         "suggested_unit_of_measurement": suggested_unit
-    }
-=======
-    assert entry.options == {
-        "sensor.private": {"suggested_unit_of_measurement": suggested_unit},
     }
 
 
@@ -2993,5 +2988,4 @@
     converter_device_classes = {
         device_class.value for device_class in SensorDeviceClass
     } - no_converter_device_classes
-    assert set(UNIT_CONVERTERS.keys()) == converter_device_classes
->>>>>>> 01ea58eb
+    assert set(UNIT_CONVERTERS.keys()) == converter_device_classes