--- conflicted
+++ resolved
@@ -743,7 +743,6 @@
         "seq",
     ),
     [
-<<<<<<< HEAD
         (
             {
                 "device_class": "temperature",
@@ -753,8 +752,8 @@
             "°C",
             "°C",
             "temperature",
-            0,
             60,
+            -10,
             60,
             StatisticMeanType.ARIMETHIC,
             TEMP_STATES_SEQ,
@@ -768,8 +767,8 @@
             "°F",
             "°F",
             "temperature",
-            0,
             60,
+            -10,
             60,
             StatisticMeanType.ARIMETHIC,
             TEMP_STATES_SEQ,
@@ -779,16 +778,12 @@
             DEGREE,
             DEGREE,
             None,
-            0,
+            15,
             None,
             None,
             StatisticMeanType.CIRCULAR,
             [350, 0, 355, 15],
         ),  # todo check
-=======
-        ("temperature", "°C", "°C", "°C", "temperature", 60, -10, 60),
-        ("temperature", "°F", "°F", "°F", "temperature", 60, -10, 60),
->>>>>>> 56e966a9
     ],
 )
 async def test_compile_hourly_statistics_only_state_is_at_end_of_period(
@@ -1023,6 +1018,7 @@
             "statistic_id": "sensor.test1",
             "display_unit_of_measurement": display_unit,
             "has_mean": True,
+            "mean_type": StatisticMeanType.ARIMETHIC,
             "has_sum": False,
             "name": None,
             "source": "recorder",
