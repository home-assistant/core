"""The tests for sensor recorder platform."""

from collections.abc import Callable, Iterable
from datetime import datetime, timedelta
import logging
import math
from statistics import mean
from typing import Any, Literal
from unittest.mock import ANY, patch

from freezegun import freeze_time
from freezegun.api import FrozenDateTimeFactory
import pytest

from homeassistant import loader
from homeassistant.components.recorder import (
    CONF_COMMIT_INTERVAL,
    DOMAIN as RECORDER_DOMAIN,
    Recorder,
    history,
)
from homeassistant.components.recorder.db_schema import (
    StateAttributes,
    States,
    StatesMeta,
    StatisticsMeta,
)
from homeassistant.components.recorder.models import (
    StatisticData,
    StatisticMeanType,
    StatisticMetaData,
    process_timestamp,
)
from homeassistant.components.recorder.statistics import (
    DEG_TO_RAD,
    RAD_TO_DEG,
    async_import_statistics,
    get_metadata,
    list_statistic_ids,
)
from homeassistant.components.recorder.util import get_instance, session_scope
from homeassistant.components.sensor import (
    ATTR_OPTIONS,
    DOMAIN,
    SensorDeviceClass,
    SensorStateClass,
)
from homeassistant.components.sensor.recorder import (
    MEAN_TYPE_CHANGED_ISSUE,
    STATE_CLASS_REMOVED_ISSUE,
    UNITS_CHANGED_ISSUE,
)
from homeassistant.const import ATTR_FRIENDLY_NAME, DEGREE, STATE_UNAVAILABLE
from homeassistant.core import HomeAssistant, State
from homeassistant.helpers import issue_registry as ir
from homeassistant.setup import async_setup_component
from homeassistant.util import dt as dt_util
from homeassistant.util.unit_system import METRIC_SYSTEM, US_CUSTOMARY_SYSTEM

from .common import MockSensor

from tests.common import setup_test_component_platform
from tests.components.recorder.common import (
    assert_dict_of_states_equal_without_context_and_last_changed,
    assert_multiple_states_equal_without_context_and_last_changed,
    async_recorder_block_till_done,
    async_wait_recording_done,
    do_adhoc_statistics,
    get_start_time,
    statistics_during_period,
)
from tests.typing import (
    MockHAClientWebSocket,
    RecorderInstanceContextManager,
    WebSocketGenerator,
)

BATTERY_SENSOR_ATTRIBUTES = {
    "device_class": "battery",
    "state_class": "measurement",
    "unit_of_measurement": "%",
}
ENERGY_SENSOR_ATTRIBUTES = {
    "device_class": "energy",
    "state_class": "total",
    "unit_of_measurement": "kWh",
}
NONE_SENSOR_ATTRIBUTES = {
    "state_class": "measurement",
}
POWER_SENSOR_ATTRIBUTES = {
    "device_class": "power",
    "state_class": "measurement",
    "unit_of_measurement": "kW",
}
PRESSURE_SENSOR_ATTRIBUTES = {
    "device_class": "pressure",
    "state_class": "measurement",
    "unit_of_measurement": "hPa",
}
TEMPERATURE_SENSOR_ATTRIBUTES = {
    "device_class": "temperature",
    "state_class": "measurement",
    "unit_of_measurement": "°C",
}
GAS_SENSOR_ATTRIBUTES = {
    "device_class": "gas",
    "state_class": "total",
    "unit_of_measurement": "m³",
}
KW_SENSOR_ATTRIBUTES = {
    "state_class": "measurement",
    "unit_of_measurement": "kW",
}
WIND_DIRECTION_ATTRIBUTES = {
    "device_class": SensorDeviceClass.WIND_DIRECTION,
    "state_class": SensorStateClass.MEASUREMENT_ANGLE,
    "unit_of_measurement": DEGREE,
}
WIND_DIRECTION_STATES_SEQ = [350, 0, 15]
TEMP_STATES_SEQ = [-10, 15, 30, 60]


@pytest.fixture
async def mock_recorder_before_hass(
    async_test_recorder: RecorderInstanceContextManager,
) -> None:
    """Set up recorder patches."""


@pytest.fixture(autouse=True)
def setup_recorder(recorder_mock: Recorder) -> Recorder:
    """Set up recorder."""


@pytest.fixture(autouse=True)
def disable_mariadb_issue() -> None:
    """Disable creating issue about outdated MariaDB version."""
    with patch(
        "homeassistant.components.recorder.util._async_create_mariadb_range_index_regression_issue"
    ):
        yield


async def async_list_statistic_ids(
    hass: HomeAssistant,
    statistic_ids: set[str] | None = None,
    statistic_type: Literal["mean", "sum"] | None = None,
) -> list[dict]:
    """Return all statistic_ids and unit of measurement."""
    return await hass.async_add_executor_job(
        list_statistic_ids, hass, statistic_ids, statistic_type
    )


async def assert_statistic_ids(
    hass: HomeAssistant,
    expected_result: list[dict[str, Any]],
) -> None:
    """Assert statistic ids."""
    with session_scope(hass=hass, read_only=True) as session:
        db_states = list(session.query(StatisticsMeta))
        assert len(db_states) == len(expected_result)
        for i, db_state in enumerate(db_states):
            assert db_state.statistic_id == expected_result[i]["statistic_id"]
            assert (
                db_state.unit_of_measurement
                == expected_result[i]["unit_of_measurement"]
            )


def assert_issues(
    hass: HomeAssistant,
    expected_issues: dict[str, dict[str, Any]],
) -> None:
    """Assert statistics issues."""
    issue_registry = ir.async_get(hass)
    assert len(issue_registry.issues) == len(expected_issues)
    for issue_id, expected_issue_data in expected_issues.items():
        expected_translation_placeholders = dict(expected_issue_data)
        expected_translation_placeholders.pop("issue_type")
        expected_issue = ir.IssueEntry(
            active=True,
            breaks_in_ha_version=None,
            created=ANY,
            data=expected_issue_data,
            dismissed_version=None,
            domain=DOMAIN,
            is_fixable=False,
            is_persistent=False,
            issue_domain=None,
            issue_id=issue_id,
            learn_more_url=None,
            severity=ir.IssueSeverity.WARNING,
            translation_key=expected_issue_data["issue_type"],
            translation_placeholders=expected_translation_placeholders,
        )
        assert (DOMAIN, issue_id) in issue_registry.issues
        assert issue_registry.issues[(DOMAIN, issue_id)] == expected_issue


async def assert_validation_result(
    hass: HomeAssistant,
    client: MockHAClientWebSocket,
    expected_validation_result: dict[str, list[dict[str, Any]]],
    expected_issues: Iterable[str],
) -> None:
    """Assert statistics validation result."""
    await client.send_json_auto_id({"type": "recorder/validate_statistics"})
    response = await client.receive_json()
    assert response["success"]
    assert response["result"] == expected_validation_result
    await hass.async_block_till_done()

    # Check we get corresponding issues
    await client.send_json_auto_id({"type": "recorder/update_statistics_issues"})
    response = await client.receive_json()
    assert response["success"]
    expected_issue_registry_issues = {
        f"{issue['type']}_{statistic_id}": issue["data"] | {"issue_type": issue["type"]}
        for statistic_id, issues in expected_validation_result.items()
        for issue in issues
        if issue["type"] in expected_issues
    }

    assert_issues(hass, expected_issue_registry_issues)


@pytest.mark.parametrize(
    (
        "device_class",
        "state_unit",
        "display_unit",
        "statistics_unit",
        "unit_class",
        "mean",
        "min",
        "max",
    ),
    [
        (None, "%", "%", "%", "unitless", 13.050847, -10, 30),
        ("area", "m²", "m²", "m²", "area", 13.050847, -10, 30),
        ("area", "mi²", "mi²", "mi²", "area", 13.050847, -10, 30),
        ("battery", "%", "%", "%", "unitless", 13.050847, -10, 30),
        ("battery", None, None, None, "unitless", 13.050847, -10, 30),
        ("distance", "m", "m", "m", "distance", 13.050847, -10, 30),
        ("distance", "mi", "mi", "mi", "distance", 13.050847, -10, 30),
        ("humidity", "%", "%", "%", "unitless", 13.050847, -10, 30),
        ("humidity", None, None, None, "unitless", 13.050847, -10, 30),
        ("pressure", "Pa", "Pa", "Pa", "pressure", 13.050847, -10, 30),
        ("pressure", "hPa", "hPa", "hPa", "pressure", 13.050847, -10, 30),
        ("pressure", "mbar", "mbar", "mbar", "pressure", 13.050847, -10, 30),
        ("pressure", "inHg", "inHg", "inHg", "pressure", 13.050847, -10, 30),
        ("pressure", "psi", "psi", "psi", "pressure", 13.050847, -10, 30),
        ("speed", "m/s", "m/s", "m/s", "speed", 13.050847, -10, 30),
        ("speed", "mph", "mph", "mph", "speed", 13.050847, -10, 30),
        ("temperature", "°C", "°C", "°C", "temperature", 13.050847, -10, 30),
        ("temperature", "°F", "°F", "°F", "temperature", 13.050847, -10, 30),
        ("volume", "m³", "m³", "m³", "volume", 13.050847, -10, 30),
        ("volume", "ft³", "ft³", "ft³", "volume", 13.050847, -10, 30),
        ("weight", "g", "g", "g", "mass", 13.050847, -10, 30),
        ("weight", "oz", "oz", "oz", "mass", 13.050847, -10, 30),
    ],
)
async def test_compile_hourly_statistics(
    hass: HomeAssistant,
    caplog: pytest.LogCaptureFixture,
    device_class,
    state_unit,
    display_unit,
    statistics_unit,
    unit_class,
    mean,
    min,
    max,
) -> None:
    """Test compiling hourly statistics."""
    zero = get_start_time(dt_util.utcnow())
    await async_setup_component(hass, "sensor", {})
    # Wait for the sensor recorder platform to be added
    await async_recorder_block_till_done(hass)
    attributes = {
        "device_class": device_class,
        "state_class": "measurement",
        "unit_of_measurement": state_unit,
    }
    with freeze_time(zero) as freezer:
        four, states = await async_record_states(
            hass, freezer, zero, "sensor.test1", attributes
        )
    await async_wait_recording_done(hass)
    hist = history.get_significant_states(
        hass, zero, four, hass.states.async_entity_ids()
    )
    assert_dict_of_states_equal_without_context_and_last_changed(states, hist)

    do_adhoc_statistics(hass, start=zero)
    await async_wait_recording_done(hass)
    statistic_ids = await async_list_statistic_ids(hass)
    assert statistic_ids == [
        {
            "statistic_id": "sensor.test1",
            "display_unit_of_measurement": display_unit,
            "has_mean": True,
            "mean_type": StatisticMeanType.ARITHMETIC,
            "has_sum": False,
            "name": None,
            "source": "recorder",
            "statistics_unit_of_measurement": statistics_unit,
            "unit_class": unit_class,
        }
    ]
    stats = statistics_during_period(hass, zero, period="5minute")
    assert stats == {
        "sensor.test1": [
            {
                "start": process_timestamp(zero).timestamp(),
                "end": process_timestamp(zero + timedelta(minutes=5)).timestamp(),
                "mean": pytest.approx(mean),
                "min": pytest.approx(min),
                "max": pytest.approx(max),
                "last_reset": None,
                "state": None,
                "sum": None,
            }
        ]
    }
    assert "Error while processing event StatisticsTask" not in caplog.text


async def test_compile_hourly_statistics_angle(
    hass: HomeAssistant,
    caplog: pytest.LogCaptureFixture,
) -> None:
    """Test compiling hourly statistics for measurement_angle."""
    zero = get_start_time(dt_util.utcnow())
    await async_setup_component(hass, "sensor", {})
    # Wait for the sensor recorder platform to be added
    await async_recorder_block_till_done(hass)
    with freeze_time(zero) as freezer:
        four, states = await async_record_states(
            hass,
            freezer,
            zero,
            "sensor.test1",
            WIND_DIRECTION_ATTRIBUTES,
            seq=WIND_DIRECTION_STATES_SEQ,
        )
    await async_wait_recording_done(hass)
    hist = history.get_significant_states(
        hass, zero, four, hass.states.async_entity_ids()
    )
    assert_dict_of_states_equal_without_context_and_last_changed(states, hist)

    do_adhoc_statistics(hass, start=zero)
    await async_wait_recording_done(hass)
    statistic_ids = await async_list_statistic_ids(hass)
    assert statistic_ids == [
        {
            "statistic_id": "sensor.test1",
            "display_unit_of_measurement": DEGREE,
            "has_mean": False,
            "mean_type": StatisticMeanType.CIRCULAR,
            "has_sum": False,
            "name": None,
            "source": "recorder",
            "statistics_unit_of_measurement": DEGREE,
            "unit_class": None,
        }
    ]
    stats = statistics_during_period(hass, zero, period="5minute")
    assert stats == {
        "sensor.test1": [
            {
                "start": process_timestamp(zero).timestamp(),
                "end": process_timestamp(zero + timedelta(minutes=5)).timestamp(),
                "mean": pytest.approx(0.5802544),
                "min": None,
                "max": None,
                "last_reset": None,
                "state": None,
                "sum": None,
            }
        ]
    }
    assert "Error while processing event StatisticsTask" not in caplog.text


@pytest.mark.parametrize(
    (
        "device_class",
        "state_unit",
        "display_unit",
        "statistics_unit",
        "unit_class",
        "mean",
        "min",
        "max",
    ),
    [
        ("temperature", "°C", "°C", "°C", "temperature", 27.796610169491526, -10, 60),
        ("temperature", "°F", "°F", "°F", "temperature", 27.796610169491526, -10, 60),
    ],
)
async def test_compile_hourly_statistics_with_some_same_last_updated(
    hass: HomeAssistant,
    caplog: pytest.LogCaptureFixture,
    device_class,
    state_unit,
    display_unit,
    statistics_unit,
    unit_class,
    mean,
    min,
    max,
) -> None:
    """Test compiling hourly statistics with the some of the same last updated value.

    If the last updated value is the same we will have a zero duration.
    """
    zero = get_start_time(dt_util.utcnow())
    await async_setup_component(hass, "sensor", {})
    # Wait for the sensor recorder platform to be added
    await async_recorder_block_till_done(hass)
    entity_id = "sensor.test1"
    attributes = {
        "device_class": device_class,
        "state_class": "measurement",
        "unit_of_measurement": state_unit,
    }
    attributes = dict(attributes)
    seq = TEMP_STATES_SEQ

    async def set_state(entity_id, state, **kwargs):
        """Set the state."""
        hass.states.async_set(entity_id, state, **kwargs)
        await async_wait_recording_done(hass)
        return hass.states.get(entity_id)

    one = zero + timedelta(seconds=1 * 5)
    two = one + timedelta(seconds=10 * 5)
    three = two + timedelta(seconds=40 * 5)
    four = three + timedelta(seconds=10 * 5)

    states = {entity_id: []}
    with freeze_time(one) as freezer:
        states[entity_id].append(
            await set_state(entity_id, str(seq[0]), attributes=attributes)
        )

        # Record two states at the exact same time
        freezer.move_to(two)
        states[entity_id].append(
            await set_state(entity_id, str(seq[1]), attributes=attributes)
        )
        states[entity_id].append(
            await set_state(entity_id, str(seq[2]), attributes=attributes)
        )

        freezer.move_to(three)
        states[entity_id].append(
            await set_state(entity_id, str(seq[3]), attributes=attributes)
        )

    hist = history.get_significant_states(
        hass, zero, four, hass.states.async_entity_ids()
    )
    assert_dict_of_states_equal_without_context_and_last_changed(states, hist)

    do_adhoc_statistics(hass, start=zero)
    await async_wait_recording_done(hass)
    statistic_ids = await async_list_statistic_ids(hass)
    assert statistic_ids == [
        {
            "statistic_id": "sensor.test1",
            "display_unit_of_measurement": display_unit,
            "has_mean": True,
            "mean_type": StatisticMeanType.ARITHMETIC,
            "has_sum": False,
            "name": None,
            "source": "recorder",
            "statistics_unit_of_measurement": statistics_unit,
            "unit_class": unit_class,
        }
    ]
    stats = statistics_during_period(hass, zero, period="5minute")
    assert stats == {
        "sensor.test1": [
            {
                "start": process_timestamp(zero).timestamp(),
                "end": process_timestamp(zero + timedelta(minutes=5)).timestamp(),
                "mean": pytest.approx(mean),
                "min": pytest.approx(min),
                "max": pytest.approx(max),
                "last_reset": None,
                "state": None,
                "sum": None,
            }
        ]
    }
    assert "Error while processing event StatisticsTask" not in caplog.text


async def test_compile_hourly_statistics_with_some_same_last_updated_angle(
    hass: HomeAssistant,
    caplog: pytest.LogCaptureFixture,
) -> None:
    """Test compiling hourly statistics with the some of the same last updated value for measurement_angle.

    If the last updated value is the same we will have a zero duration.
    """
    zero = get_start_time(dt_util.utcnow())
    await async_setup_component(hass, "sensor", {})
    # Wait for the sensor recorder platform to be added
    await async_recorder_block_till_done(hass)
    entity_id = "sensor.test1"
    seq = [350, 2, 15, 345]

    async def set_state(entity_id, state, **kwargs):
        """Set the state."""
        hass.states.async_set(entity_id, state, **kwargs)
        await async_wait_recording_done(hass)
        return hass.states.get(entity_id)

    one = zero + timedelta(seconds=1 * 5)
    two = one + timedelta(seconds=10 * 5)
    three = two + timedelta(seconds=40 * 5)
    four = three + timedelta(seconds=10 * 5)

    states = {entity_id: []}
    with freeze_time(one) as freezer:
        states[entity_id].append(
            await set_state(
                entity_id, str(seq[0]), attributes=WIND_DIRECTION_ATTRIBUTES
            )
        )

        # Record two states at the exact same time
        freezer.move_to(two)
        states[entity_id].append(
            await set_state(
                entity_id, str(seq[1]), attributes=WIND_DIRECTION_ATTRIBUTES
            )
        )
        states[entity_id].append(
            await set_state(
                entity_id, str(seq[2]), attributes=WIND_DIRECTION_ATTRIBUTES
            )
        )

        freezer.move_to(three)
        states[entity_id].append(
            await set_state(
                entity_id, str(seq[3]), attributes=WIND_DIRECTION_ATTRIBUTES
            )
        )

    hist = history.get_significant_states(
        hass, zero, four, hass.states.async_entity_ids()
    )
    assert_dict_of_states_equal_without_context_and_last_changed(states, hist)

    do_adhoc_statistics(hass, start=zero)
    await async_wait_recording_done(hass)
    statistic_ids = await async_list_statistic_ids(hass)
    assert statistic_ids == [
        {
            "statistic_id": "sensor.test1",
            "display_unit_of_measurement": DEGREE,
            "has_mean": False,
            "mean_type": StatisticMeanType.CIRCULAR,
            "has_sum": False,
            "name": None,
            "source": "recorder",
            "statistics_unit_of_measurement": DEGREE,
            "unit_class": None,
        }
    ]
    stats = statistics_during_period(hass, zero, period="5minute")
    assert stats == {
        "sensor.test1": [
            {
                "start": process_timestamp(zero).timestamp(),
                "end": process_timestamp(zero + timedelta(minutes=5)).timestamp(),
                "mean": pytest.approx(6.274605),
                "min": None,
                "max": None,
                "last_reset": None,
                "state": None,
                "sum": None,
            }
        ]
    }
    assert "Error while processing event StatisticsTask" not in caplog.text


@pytest.mark.parametrize(
    (
        "attributes",
        "display_unit",
        "statistics_unit",
        "unit_class",
        "mean",
        "min",
        "max",
        "mean_type",
        "seq",
    ),
    [
        (
            {
                "device_class": "temperature",
                "state_class": "measurement",
                "unit_of_measurement": "°C",
            },
            "°C",
            "°C",
            "temperature",
            60,
            -10,
            60,
            StatisticMeanType.ARITHMETIC,
            TEMP_STATES_SEQ,
        ),
        (
            {
                "device_class": "temperature",
                "state_class": "measurement",
                "unit_of_measurement": "°F",
            },
            "°F",
            "°F",
            "temperature",
            60,
            -10,
            60,
            StatisticMeanType.ARITHMETIC,
            TEMP_STATES_SEQ,
        ),
        (
            WIND_DIRECTION_ATTRIBUTES,
            DEGREE,
            DEGREE,
            None,
            15,
            None,
            None,
            StatisticMeanType.CIRCULAR,
            [350, 0, 355, 15],
        ),
    ],
)
async def test_compile_hourly_statistics_with_all_same_last_updated(
    hass: HomeAssistant,
    caplog: pytest.LogCaptureFixture,
    attributes: dict[str, Any],
    display_unit: str,
    statistics_unit: str,
    unit_class: str | None,
    mean: float | None,
    min: float | None,
    max: float | None,
    mean_type: StatisticMeanType,
    seq: list[float],
) -> None:
    """Test compiling hourly statistics with the all of the same last updated value.

    If the last updated value is the same we will have a zero duration.
    """
    zero = get_start_time(dt_util.utcnow())
    await async_setup_component(hass, "sensor", {})
    # Wait for the sensor recorder platform to be added
    await async_recorder_block_till_done(hass)
    entity_id = "sensor.test1"

    async def set_state(entity_id, state, **kwargs):
        """Set the state."""
        hass.states.async_set(entity_id, state, **kwargs)
        await async_wait_recording_done(hass)
        return hass.states.get(entity_id)

    one = zero + timedelta(seconds=1 * 5)
    two = one + timedelta(seconds=10 * 5)
    three = two + timedelta(seconds=40 * 5)
    four = three + timedelta(seconds=10 * 5)

    states = {entity_id: []}
    with freeze_time(two):
        states[entity_id].append(
            await set_state(entity_id, str(seq[0]), attributes=attributes)
        )
        states[entity_id].append(
            await set_state(entity_id, str(seq[1]), attributes=attributes)
        )
        states[entity_id].append(
            await set_state(entity_id, str(seq[2]), attributes=attributes)
        )
        states[entity_id].append(
            await set_state(entity_id, str(seq[3]), attributes=attributes)
        )

    hist = history.get_significant_states(
        hass, zero, four, hass.states.async_entity_ids()
    )
    assert_dict_of_states_equal_without_context_and_last_changed(states, hist)

    do_adhoc_statistics(hass, start=zero)
    await async_wait_recording_done(hass)
    statistic_ids = await async_list_statistic_ids(hass)
    assert statistic_ids == [
        {
            "statistic_id": "sensor.test1",
            "display_unit_of_measurement": display_unit,
            "has_mean": mean_type is StatisticMeanType.ARITHMETIC,
            "mean_type": mean_type,
            "has_sum": False,
            "name": None,
            "source": "recorder",
            "statistics_unit_of_measurement": statistics_unit,
            "unit_class": unit_class,
        }
    ]
    stats = statistics_during_period(hass, zero, period="5minute")
    assert stats == {
        "sensor.test1": [
            {
                "start": process_timestamp(zero).timestamp(),
                "end": process_timestamp(zero + timedelta(minutes=5)).timestamp(),
                "mean": pytest.approx(mean),
                "min": pytest.approx(min),
                "max": pytest.approx(max),
                "last_reset": None,
                "state": None,
                "sum": None,
            }
        ]
    }
    assert "Error while processing event StatisticsTask" not in caplog.text


@pytest.mark.parametrize(
    (
        "attributes",
        "display_unit",
        "statistics_unit",
        "unit_class",
        "mean",
        "min",
        "max",
        "mean_type",
        "seq",
    ),
    [
        (
            {
                "device_class": "temperature",
                "state_class": "measurement",
                "unit_of_measurement": "°C",
            },
            "°C",
            "°C",
            "temperature",
            60,
            -10,
            60,
            StatisticMeanType.ARITHMETIC,
            TEMP_STATES_SEQ,
        ),
        (
            {
                "device_class": "temperature",
                "state_class": "measurement",
                "unit_of_measurement": "°F",
            },
            "°F",
            "°F",
            "temperature",
            60,
            -10,
            60,
            StatisticMeanType.ARITHMETIC,
            TEMP_STATES_SEQ,
        ),
        (
            WIND_DIRECTION_ATTRIBUTES,
            DEGREE,
            DEGREE,
            None,
            15,
            None,
            None,
            StatisticMeanType.CIRCULAR,
            [350, 0, 355, 15],
        ),
    ],
)
async def test_compile_hourly_statistics_only_state_is_at_end_of_period(
    hass: HomeAssistant,
    caplog: pytest.LogCaptureFixture,
    attributes: dict[str, Any],
    display_unit: str,
    statistics_unit: str,
    unit_class: str | None,
    mean: float | None,
    min: float | None,
    max: float | None,
    mean_type: StatisticMeanType,
    seq: list[float],
) -> None:
    """Test compiling hourly statistics when the only states are at end of period."""
    zero = get_start_time(dt_util.utcnow())
    await async_setup_component(hass, "sensor", {})
    # Wait for the sensor recorder platform to be added
    await async_recorder_block_till_done(hass)
    entity_id = "sensor.test1"

    async def set_state(entity_id, state, **kwargs):
        """Set the state."""
        hass.states.async_set(entity_id, state, **kwargs)
        await async_wait_recording_done(hass)
        return hass.states.get(entity_id)

    one = zero + timedelta(seconds=1 * 5)
    two = one + timedelta(seconds=10 * 5)
    three = two + timedelta(seconds=40 * 5)
    four = three + timedelta(seconds=10 * 5)
    end = zero + timedelta(minutes=5)

    states = {entity_id: []}
    with freeze_time(end):
        states[entity_id].append(
            await set_state(entity_id, str(seq[0]), attributes=attributes)
        )
        states[entity_id].append(
            await set_state(entity_id, str(seq[1]), attributes=attributes)
        )
        states[entity_id].append(
            await set_state(entity_id, str(seq[2]), attributes=attributes)
        )
        states[entity_id].append(
            await set_state(entity_id, str(seq[3]), attributes=attributes)
        )

    hist = history.get_significant_states(
        hass, zero, four, hass.states.async_entity_ids()
    )
    assert_dict_of_states_equal_without_context_and_last_changed(states, hist)

    do_adhoc_statistics(hass, start=zero)
    do_adhoc_statistics(hass, start=zero + timedelta(minutes=5))
    await async_wait_recording_done(hass)
    statistic_ids = await async_list_statistic_ids(hass)
    assert statistic_ids == [
        {
            "statistic_id": "sensor.test1",
            "display_unit_of_measurement": display_unit,
            "has_mean": mean_type is StatisticMeanType.ARITHMETIC,
            "mean_type": mean_type,
            "has_sum": False,
            "name": None,
            "source": "recorder",
            "statistics_unit_of_measurement": statistics_unit,
            "unit_class": unit_class,
        }
    ]
    stats = statistics_during_period(hass, zero, period="5minute")
    assert stats == {
        "sensor.test1": [
            {
                "start": process_timestamp(zero + timedelta(minutes=5)).timestamp(),
                "end": process_timestamp(zero + timedelta(minutes=10)).timestamp(),
                "mean": pytest.approx(mean),
                "min": pytest.approx(min),
                "max": pytest.approx(max),
                "last_reset": None,
                "state": None,
                "sum": None,
            }
        ]
    }
    assert "Error while processing event StatisticsTask" not in caplog.text


@pytest.mark.parametrize(
    ("device_class", "state_unit", "display_unit", "statistics_unit", "unit_class"),
    [
        (None, "%", "%", "%", "unitless"),
    ],
)
async def test_compile_hourly_statistics_purged_state_changes(
    hass: HomeAssistant,
    caplog: pytest.LogCaptureFixture,
    device_class,
    state_unit,
    display_unit,
    statistics_unit,
    unit_class,
) -> None:
    """Test compiling hourly statistics.

    This tests statistics falls back to the state machine when states are purged.
    """
    zero = get_start_time(dt_util.utcnow())
    await async_setup_component(hass, "sensor", {})
    # Wait for the sensor recorder platform to be added
    await async_recorder_block_till_done(hass)
    attributes = {
        "device_class": device_class,
        "state_class": "measurement",
        "unit_of_measurement": state_unit,
    }
    with freeze_time(zero) as freezer:
        four, states = await async_record_states(
            hass, freezer, zero, "sensor.test1", attributes
        )
    await async_wait_recording_done(hass)
    hist = history.get_significant_states(
        hass, zero, four, hass.states.async_entity_ids()
    )
    assert_dict_of_states_equal_without_context_and_last_changed(states, hist)

    mean = min_value = max_value = float(hist["sensor.test1"][-1].state)

    # Purge all states from the database
    with freeze_time(four):
        await hass.services.async_call("recorder", "purge", {"keep_days": 0})
        await hass.async_block_till_done()
        await async_wait_recording_done(hass)
    hist = history.get_significant_states(
        hass, zero, four, hass.states.async_entity_ids()
    )
    assert not hist

    do_adhoc_statistics(hass, start=zero)
    await async_wait_recording_done(hass)
    statistic_ids = await async_list_statistic_ids(hass)
    assert statistic_ids == [
        {
            "statistic_id": "sensor.test1",
            "display_unit_of_measurement": display_unit,
            "has_mean": True,
            "mean_type": StatisticMeanType.ARITHMETIC,
            "has_sum": False,
            "name": None,
            "source": "recorder",
            "statistics_unit_of_measurement": statistics_unit,
            "unit_class": unit_class,
        }
    ]
    stats = statistics_during_period(hass, zero, period="5minute")
    assert stats == {
        "sensor.test1": [
            {
                "start": process_timestamp(zero).timestamp(),
                "end": process_timestamp(zero + timedelta(minutes=5)).timestamp(),
                "mean": pytest.approx(mean),
                "min": pytest.approx(min_value),
                "max": pytest.approx(max_value),
                "last_reset": None,
                "state": None,
                "sum": None,
            }
        ]
    }
    assert "Error while processing event StatisticsTask" not in caplog.text


@pytest.mark.parametrize(
    (
        "device_class",
        "state_unit",
        "display_unit",
        "statistics_unit",
        "unit_class",
        "mean",
        "min",
        "max",
    ),
    [
        (None, "%", "%", "%", "unitless", 13.050847, -10, 30),
    ],
)
async def test_compile_hourly_statistics_ignore_future_state(
    hass: HomeAssistant,
    caplog: pytest.LogCaptureFixture,
    device_class,
    state_unit,
    display_unit,
    statistics_unit,
    unit_class,
    mean,
    min,
    max,
) -> None:
    """Test compiling hourly statistics.

    This tests statistics does not fall back to the state machine if the state
    in the state machine is newer than the end of the statistics period.
    """
    zero = get_start_time(dt_util.utcnow() + timedelta(minutes=5))
    previous_period = zero - timedelta(minutes=5)
    await async_setup_component(hass, "sensor", {})
    # Wait for the sensor recorder platform to be added
    await async_recorder_block_till_done(hass)
    attributes = {
        "device_class": device_class,
        "state_class": "measurement",
        "unit_of_measurement": state_unit,
    }
    with freeze_time(zero) as freezer:
        four, states = await async_record_states(
            hass, freezer, zero, "sensor.test1", attributes
        )
    await async_wait_recording_done(hass)
    hist = history.get_significant_states(
        hass, zero, four, hass.states.async_entity_ids()
    )
    assert_dict_of_states_equal_without_context_and_last_changed(states, hist)

    do_adhoc_statistics(hass, start=previous_period)
    do_adhoc_statistics(hass, start=zero)
    await async_wait_recording_done(hass)
    statistic_ids = await async_list_statistic_ids(hass)
    assert statistic_ids == [
        {
            "statistic_id": "sensor.test1",
            "display_unit_of_measurement": display_unit,
            "has_mean": True,
            "mean_type": StatisticMeanType.ARITHMETIC,
            "has_sum": False,
            "name": None,
            "source": "recorder",
            "statistics_unit_of_measurement": statistics_unit,
            "unit_class": unit_class,
        }
    ]
    stats = statistics_during_period(hass, previous_period, period="5minute")
    # Check we get no stats from the previous period
    assert stats == {
        "sensor.test1": [
            {
                "start": process_timestamp(zero).timestamp(),
                "end": process_timestamp(zero + timedelta(minutes=5)).timestamp(),
                "mean": pytest.approx(mean),
                "min": pytest.approx(min),
                "max": pytest.approx(max),
                "last_reset": None,
                "state": None,
                "sum": None,
            }
        ]
    }
    assert "Error while processing event StatisticsTask" not in caplog.text


@pytest.mark.parametrize("attributes", [TEMPERATURE_SENSOR_ATTRIBUTES])
async def test_compile_hourly_statistics_wrong_unit(
    hass: HomeAssistant,
    caplog: pytest.LogCaptureFixture,
    attributes,
) -> None:
    """Test compiling hourly statistics for sensor with unit not matching device class."""
    zero = get_start_time(dt_util.utcnow())
    await async_setup_component(hass, "sensor", {})
    # Wait for the sensor recorder platform to be added
    await async_recorder_block_till_done(hass)
    with freeze_time(zero) as freezer:
        four, states = await async_record_states(
            hass, freezer, zero, "sensor.test1", attributes
        )

        attributes_tmp = dict(attributes)
        attributes_tmp["unit_of_measurement"] = "invalid"
        _, _states = await async_record_states(
            hass, freezer, zero, "sensor.test2", attributes_tmp
        )
        states = {**states, **_states}
        attributes_tmp.pop("unit_of_measurement")
        _, _states = await async_record_states(
            hass, freezer, zero, "sensor.test3", attributes_tmp
        )
        states = {**states, **_states}

        attributes_tmp = dict(attributes)
        attributes_tmp["state_class"] = "invalid"
        _, _states = await async_record_states(
            hass, freezer, zero, "sensor.test4", attributes_tmp
        )
        states = {**states, **_states}
        attributes_tmp.pop("state_class")
        _, _states = await async_record_states(
            hass, freezer, zero, "sensor.test5", attributes_tmp
        )
        states = {**states, **_states}

        attributes_tmp = dict(attributes)
        attributes_tmp["device_class"] = "invalid"
        _, _states = await async_record_states(
            hass, freezer, zero, "sensor.test6", attributes_tmp
        )
        states = {**states, **_states}
        attributes_tmp.pop("device_class")
        _, _states = await async_record_states(
            hass, freezer, zero, "sensor.test7", attributes_tmp
        )
        states = {**states, **_states}
    await async_wait_recording_done(hass)

    hist = history.get_significant_states(
        hass, zero, four, hass.states.async_entity_ids()
    )
    assert_dict_of_states_equal_without_context_and_last_changed(states, hist)

    do_adhoc_statistics(hass, start=zero)
    await async_wait_recording_done(hass)
    statistic_ids = await async_list_statistic_ids(hass)
    assert statistic_ids == [
        {
            "statistic_id": "sensor.test1",
            "display_unit_of_measurement": "°C",
            "has_mean": True,
            "mean_type": StatisticMeanType.ARITHMETIC,
            "has_sum": False,
            "name": None,
            "source": "recorder",
            "statistics_unit_of_measurement": "°C",
            "unit_class": "temperature",
        },
        {
            "display_unit_of_measurement": "invalid",
            "has_mean": True,
            "mean_type": StatisticMeanType.ARITHMETIC,
            "has_sum": False,
            "name": None,
            "source": "recorder",
            "statistic_id": "sensor.test2",
            "statistics_unit_of_measurement": "invalid",
            "unit_class": None,
        },
        {
            "display_unit_of_measurement": None,
            "has_mean": True,
            "mean_type": StatisticMeanType.ARITHMETIC,
            "has_sum": False,
            "name": None,
            "source": "recorder",
            "statistic_id": "sensor.test3",
            "statistics_unit_of_measurement": None,
            "unit_class": "unitless",
        },
        {
            "statistic_id": "sensor.test6",
            "display_unit_of_measurement": "°C",
            "has_mean": True,
            "mean_type": StatisticMeanType.ARITHMETIC,
            "has_sum": False,
            "name": None,
            "source": "recorder",
            "statistics_unit_of_measurement": "°C",
            "unit_class": "temperature",
        },
        {
            "statistic_id": "sensor.test7",
            "display_unit_of_measurement": "°C",
            "has_mean": True,
            "mean_type": StatisticMeanType.ARITHMETIC,
            "has_sum": False,
            "name": None,
            "source": "recorder",
            "statistics_unit_of_measurement": "°C",
            "unit_class": "temperature",
        },
    ]
    stats = statistics_during_period(hass, zero, period="5minute")
    assert stats == {
        "sensor.test1": [
            {
                "start": process_timestamp(zero).timestamp(),
                "end": process_timestamp(zero + timedelta(minutes=5)).timestamp(),
                "mean": pytest.approx(13.050847),
                "min": pytest.approx(-10.0),
                "max": pytest.approx(30.0),
                "last_reset": None,
                "state": None,
                "sum": None,
            }
        ],
        "sensor.test2": [
            {
                "start": process_timestamp(zero).timestamp(),
                "end": process_timestamp(zero + timedelta(minutes=5)).timestamp(),
                "mean": 13.05084745762712,
                "min": -10.0,
                "max": 30.0,
                "last_reset": None,
                "state": None,
                "sum": None,
            }
        ],
        "sensor.test3": [
            {
                "start": process_timestamp(zero).timestamp(),
                "end": process_timestamp(zero + timedelta(minutes=5)).timestamp(),
                "mean": 13.05084745762712,
                "min": -10.0,
                "max": 30.0,
                "last_reset": None,
                "state": None,
                "sum": None,
            }
        ],
        "sensor.test6": [
            {
                "start": process_timestamp(zero).timestamp(),
                "end": process_timestamp(zero + timedelta(minutes=5)).timestamp(),
                "mean": pytest.approx(13.050847),
                "min": pytest.approx(-10.0),
                "max": pytest.approx(30.0),
                "last_reset": None,
                "state": None,
                "sum": None,
            }
        ],
        "sensor.test7": [
            {
                "start": process_timestamp(zero).timestamp(),
                "end": process_timestamp(zero + timedelta(minutes=5)).timestamp(),
                "mean": pytest.approx(13.050847),
                "min": pytest.approx(-10.0),
                "max": pytest.approx(30.0),
                "last_reset": None,
                "state": None,
                "sum": None,
            }
        ],
    }
    assert "Error while processing event StatisticsTask" not in caplog.text


@pytest.mark.parametrize("state_class", ["total"])
@pytest.mark.parametrize(
    (
        "units",
        "device_class",
        "state_unit",
        "display_unit",
        "statistics_unit",
        "unit_class",
        "factor",
    ),
    [
        (US_CUSTOMARY_SYSTEM, "area", "m²", "m²", "m²", "area", 1),
        (US_CUSTOMARY_SYSTEM, "area", "mi²", "mi²", "mi²", "area", 1),
        (US_CUSTOMARY_SYSTEM, "distance", "m", "m", "m", "distance", 1),
        (US_CUSTOMARY_SYSTEM, "distance", "mi", "mi", "mi", "distance", 1),
        (US_CUSTOMARY_SYSTEM, "energy", "kWh", "kWh", "kWh", "energy", 1),
        (US_CUSTOMARY_SYSTEM, "energy", "Wh", "Wh", "Wh", "energy", 1),
        (US_CUSTOMARY_SYSTEM, "gas", "m³", "m³", "m³", "volume", 1),
        (US_CUSTOMARY_SYSTEM, "gas", "ft³", "ft³", "ft³", "volume", 1),
        (US_CUSTOMARY_SYSTEM, "monetary", "EUR", "EUR", "EUR", None, 1),
        (US_CUSTOMARY_SYSTEM, "monetary", "SEK", "SEK", "SEK", None, 1),
        (US_CUSTOMARY_SYSTEM, "volume", "m³", "m³", "m³", "volume", 1),
        (US_CUSTOMARY_SYSTEM, "volume", "ft³", "ft³", "ft³", "volume", 1),
        (US_CUSTOMARY_SYSTEM, "weight", "g", "g", "g", "mass", 1),
        (US_CUSTOMARY_SYSTEM, "weight", "oz", "oz", "oz", "mass", 1),
        (METRIC_SYSTEM, "area", "m²", "m²", "m²", "area", 1),
        (METRIC_SYSTEM, "area", "mi²", "mi²", "mi²", "area", 1),
        (METRIC_SYSTEM, "distance", "m", "m", "m", "distance", 1),
        (METRIC_SYSTEM, "distance", "mi", "mi", "mi", "distance", 1),
        (METRIC_SYSTEM, "energy", "kWh", "kWh", "kWh", "energy", 1),
        (METRIC_SYSTEM, "energy", "Wh", "Wh", "Wh", "energy", 1),
        (METRIC_SYSTEM, "gas", "m³", "m³", "m³", "volume", 1),
        (METRIC_SYSTEM, "gas", "ft³", "ft³", "ft³", "volume", 1),
        (METRIC_SYSTEM, "monetary", "EUR", "EUR", "EUR", None, 1),
        (METRIC_SYSTEM, "monetary", "SEK", "SEK", "SEK", None, 1),
        (METRIC_SYSTEM, "volume", "m³", "m³", "m³", "volume", 1),
        (METRIC_SYSTEM, "volume", "ft³", "ft³", "ft³", "volume", 1),
        (METRIC_SYSTEM, "weight", "g", "g", "g", "mass", 1),
        (METRIC_SYSTEM, "weight", "oz", "oz", "oz", "mass", 1),
    ],
)
async def test_compile_hourly_sum_statistics_amount(
    hass: HomeAssistant,
    hass_ws_client: WebSocketGenerator,
    caplog: pytest.LogCaptureFixture,
    units,
    state_class,
    device_class,
    state_unit,
    display_unit,
    statistics_unit,
    unit_class,
    factor,
) -> None:
    """Test compiling hourly statistics."""
    period0 = get_start_time(dt_util.utcnow())
    period0_end = period1 = period0 + timedelta(minutes=5)
    period1_end = period2 = period0 + timedelta(minutes=10)
    period2_end = period0 + timedelta(minutes=15)
    hass.config.units = units
    await async_setup_component(hass, "sensor", {})
    # Wait for the sensor recorder platform to be added
    await async_recorder_block_till_done(hass)
    attributes = {
        "device_class": device_class,
        "state_class": state_class,
        "unit_of_measurement": state_unit,
        "last_reset": None,
    }
    seq = [10, 15, 20, 10, 30, 40, 50, 60, 70]
    with freeze_time(period0) as freezer:
        four, eight, states = await async_record_meter_states(
            hass, freezer, period0, "sensor.test1", attributes, seq
        )
    await async_wait_recording_done(hass)
    hist = history.get_significant_states(
        hass,
        period0 - timedelta.resolution,
        eight + timedelta.resolution,
        hass.states.async_entity_ids(),
    )
    assert_multiple_states_equal_without_context_and_last_changed(
        dict(states)["sensor.test1"], dict(hist)["sensor.test1"]
    )

    do_adhoc_statistics(hass, start=period0)
    await async_wait_recording_done(hass)
    do_adhoc_statistics(hass, start=period1)
    await async_wait_recording_done(hass)
    do_adhoc_statistics(hass, start=period2)
    await async_wait_recording_done(hass)
    statistic_ids = await async_list_statistic_ids(hass)
    assert statistic_ids == [
        {
            "statistic_id": "sensor.test1",
            "display_unit_of_measurement": statistics_unit,
            "has_mean": False,
            "mean_type": StatisticMeanType.NONE,
            "has_sum": True,
            "name": None,
            "source": "recorder",
            "statistics_unit_of_measurement": statistics_unit,
            "unit_class": unit_class,
        }
    ]
    stats = statistics_during_period(hass, period0, period="5minute")
    expected_stats = {
        "sensor.test1": [
            {
                "start": process_timestamp(period0).timestamp(),
                "end": process_timestamp(period0_end).timestamp(),
                "max": None,
                "mean": None,
                "min": None,
                "last_reset": process_timestamp(period0).timestamp(),
                "state": pytest.approx(factor * seq[2]),
                "sum": pytest.approx(factor * 10.0),
            },
            {
                "start": process_timestamp(period1).timestamp(),
                "end": process_timestamp(period1_end).timestamp(),
                "max": None,
                "mean": None,
                "min": None,
                "last_reset": process_timestamp(four).timestamp(),
                "state": pytest.approx(factor * seq[5]),
                "sum": pytest.approx(factor * 40.0),
            },
            {
                "start": process_timestamp(period2).timestamp(),
                "end": process_timestamp(period2_end).timestamp(),
                "max": None,
                "mean": None,
                "min": None,
                "last_reset": process_timestamp(four).timestamp(),
                "state": pytest.approx(factor * seq[8]),
                "sum": pytest.approx(factor * 70.0),
            },
        ]
    }
    assert stats == expected_stats

    # With an offset of 1 minute, we expect to get the 2nd and 3rd periods
    stats = statistics_during_period(
        hass, period0 + timedelta(minutes=1), period="5minute"
    )
    assert stats == {"sensor.test1": expected_stats["sensor.test1"][1:3]}

    # With an offset of 5 minutes, we expect to get the 2nd and 3rd periods
    stats = statistics_during_period(
        hass, period0 + timedelta(minutes=5), period="5minute"
    )
    assert stats == {"sensor.test1": expected_stats["sensor.test1"][1:3]}

    # With an offset of 6 minutes, we expect to get the 3rd period
    stats = statistics_during_period(
        hass, period0 + timedelta(minutes=6), period="5minute"
    )
    assert stats == {"sensor.test1": expected_stats["sensor.test1"][2:3]}

    assert "Error while processing event StatisticsTask" not in caplog.text
    assert "Detected new cycle for sensor.test1, last_reset set to" in caplog.text
    assert "Compiling initial sum statistics for sensor.test1" in caplog.text
    assert "Detected new cycle for sensor.test1, value dropped" not in caplog.text

    client = await hass_ws_client()

    # Adjust the inserted statistics
    await client.send_json(
        {
            "id": 1,
            "type": "recorder/adjust_sum_statistics",
            "statistic_id": "sensor.test1",
            "start_time": period1.isoformat(),
            "adjustment": 100.0,
            "adjustment_unit_of_measurement": display_unit,
        }
    )
    response = await client.receive_json()
    assert response["success"]
    await async_wait_recording_done(hass)

    expected_stats["sensor.test1"][1]["sum"] = pytest.approx(factor * 40.0 + 100)
    expected_stats["sensor.test1"][2]["sum"] = pytest.approx(factor * 70.0 + 100)
    stats = statistics_during_period(hass, period0, period="5minute")
    assert stats == expected_stats

    # Adjust the inserted statistics
    await client.send_json(
        {
            "id": 2,
            "type": "recorder/adjust_sum_statistics",
            "statistic_id": "sensor.test1",
            "start_time": period2.isoformat(),
            "adjustment": -400.0,
            "adjustment_unit_of_measurement": display_unit,
        }
    )
    response = await client.receive_json()
    assert response["success"]
    await async_wait_recording_done(hass)

    expected_stats["sensor.test1"][1]["sum"] = pytest.approx(factor * 40.0 + 100)
    expected_stats["sensor.test1"][2]["sum"] = pytest.approx(factor * 70.0 - 300)
    stats = statistics_during_period(hass, period0, period="5minute")
    assert stats == expected_stats


@pytest.mark.parametrize("state_class", ["total"])
@pytest.mark.parametrize(
    (
        "device_class",
        "state_unit",
        "display_unit",
        "statistics_unit",
        "unit_class",
        "factor",
    ),
    [
        ("energy", "kWh", "kWh", "kWh", "energy", 1),
        ("energy", "Wh", "Wh", "Wh", "energy", 1),
        ("monetary", "EUR", "EUR", "EUR", None, 1),
        ("monetary", "SEK", "SEK", "SEK", None, 1),
        ("gas", "m³", "m³", "m³", "volume", 1),
        ("gas", "ft³", "ft³", "ft³", "volume", 1),
        ("weight", "kg", "kg", "kg", "mass", 1),
    ],
)
async def test_compile_hourly_sum_statistics_amount_reset_every_state_change(
    hass: HomeAssistant,
    caplog: pytest.LogCaptureFixture,
    state_class,
    device_class,
    state_unit,
    display_unit,
    statistics_unit,
    unit_class,
    factor,
) -> None:
    """Test compiling hourly statistics."""
    zero = get_start_time(dt_util.utcnow())
    await async_setup_component(hass, "sensor", {})
    # Wait for the sensor recorder platform to be added
    await async_recorder_block_till_done(hass)
    attributes = {
        "device_class": device_class,
        "state_class": state_class,
        "unit_of_measurement": state_unit,
        "last_reset": None,
    }
    seq = [10, 15, 15, 15, 20, 20, 20, 25]
    # Make sure the sequence has consecutive equal states
    assert seq[1] == seq[2] == seq[3]

    # Make sure the first and last state differ
    assert seq[0] != seq[-1]

    states = {"sensor.test1": []}
    with freeze_time(zero) as freezer:
        # Insert states for a 1st statistics period
        one = zero
        for i in range(len(seq)):
            one = one + timedelta(seconds=5)
            attributes = dict(attributes)
            attributes["last_reset"] = dt_util.as_local(one).isoformat()
            _states = await async_record_meter_state(
                hass, freezer, one, "sensor.test1", attributes, seq[i : i + 1]
            )
            states["sensor.test1"].extend(_states["sensor.test1"])

        # Insert states for a 2nd statistics period
        two = zero + timedelta(minutes=5)
        for i in range(len(seq)):
            two = two + timedelta(seconds=5)
            attributes = dict(attributes)
            attributes["last_reset"] = dt_util.as_local(two).isoformat()
            _states = await async_record_meter_state(
                hass, freezer, two, "sensor.test1", attributes, seq[i : i + 1]
            )
            states["sensor.test1"].extend(_states["sensor.test1"])
    await async_wait_recording_done(hass)

    hist = history.get_significant_states(
        hass,
        zero - timedelta.resolution,
        two + timedelta.resolution,
        hass.states.async_entity_ids(),
        significant_changes_only=False,
    )
    assert_multiple_states_equal_without_context_and_last_changed(
        dict(states)["sensor.test1"], dict(hist)["sensor.test1"]
    )

    do_adhoc_statistics(hass, start=zero)
    do_adhoc_statistics(hass, start=zero + timedelta(minutes=5))
    await async_wait_recording_done(hass)
    statistic_ids = await async_list_statistic_ids(hass)
    assert statistic_ids == [
        {
            "statistic_id": "sensor.test1",
            "display_unit_of_measurement": display_unit,
            "has_mean": False,
            "mean_type": StatisticMeanType.NONE,
            "has_sum": True,
            "name": None,
            "source": "recorder",
            "statistics_unit_of_measurement": statistics_unit,
            "unit_class": unit_class,
        }
    ]
    stats = statistics_during_period(hass, zero, period="5minute")
    assert stats == {
        "sensor.test1": [
            {
                "start": process_timestamp(zero).timestamp(),
                "end": process_timestamp(zero + timedelta(minutes=5)).timestamp(),
                "max": None,
                "mean": None,
                "min": None,
                "last_reset": process_timestamp(dt_util.as_local(one)).timestamp(),
                "state": pytest.approx(factor * seq[7]),
                "sum": pytest.approx(factor * (sum(seq) - seq[0])),
            },
            {
                "start": process_timestamp(zero + timedelta(minutes=5)).timestamp(),
                "end": process_timestamp(zero + timedelta(minutes=10)).timestamp(),
                "max": None,
                "mean": None,
                "min": None,
                "last_reset": process_timestamp(dt_util.as_local(two)).timestamp(),
                "state": pytest.approx(factor * seq[7]),
                "sum": pytest.approx(factor * (2 * sum(seq) - seq[0])),
            },
        ]
    }
    assert "Error while processing event StatisticsTask" not in caplog.text


@pytest.mark.parametrize("state_class", ["total"])
@pytest.mark.parametrize(
    (
        "device_class",
        "state_unit",
        "display_unit",
        "statistics_unit",
        "unit_class",
        "factor",
    ),
    [
        ("energy", "kWh", "kWh", "kWh", "energy", 1),
    ],
)
async def test_compile_hourly_sum_statistics_amount_invalid_last_reset(
    hass: HomeAssistant,
    caplog: pytest.LogCaptureFixture,
    state_class,
    device_class,
    state_unit,
    display_unit,
    statistics_unit,
    unit_class,
    factor,
) -> None:
    """Test compiling hourly statistics."""
    zero = get_start_time(dt_util.utcnow())
    await async_setup_component(hass, "sensor", {})
    # Wait for the sensor recorder platform to be added
    await async_recorder_block_till_done(hass)
    attributes = {
        "device_class": device_class,
        "state_class": state_class,
        "unit_of_measurement": state_unit,
        "last_reset": None,
    }
    seq = [10, 15, 15, 15, 20, 20, 20, 25]

    states = {"sensor.test1": []}

    # Insert states
    with freeze_time(zero) as freezer:
        one = zero
        for i in range(len(seq)):
            one = one + timedelta(seconds=5)
            attributes = dict(attributes)
            attributes["last_reset"] = dt_util.as_local(one).isoformat()
            if i == 3:
                attributes["last_reset"] = "festivus"  # not a valid time
            _states = await async_record_meter_state(
                hass, freezer, one, "sensor.test1", attributes, seq[i : i + 1]
            )
            states["sensor.test1"].extend(_states["sensor.test1"])
    await async_wait_recording_done(hass)

    hist = history.get_significant_states(
        hass,
        zero - timedelta.resolution,
        one + timedelta.resolution,
        hass.states.async_entity_ids(),
        significant_changes_only=False,
    )
    assert_multiple_states_equal_without_context_and_last_changed(
        dict(states)["sensor.test1"], dict(hist)["sensor.test1"]
    )

    do_adhoc_statistics(hass, start=zero)
    await async_wait_recording_done(hass)
    statistic_ids = await async_list_statistic_ids(hass)
    assert statistic_ids == [
        {
            "statistic_id": "sensor.test1",
            "display_unit_of_measurement": display_unit,
            "has_mean": False,
            "mean_type": StatisticMeanType.NONE,
            "has_sum": True,
            "name": None,
            "source": "recorder",
            "statistics_unit_of_measurement": statistics_unit,
            "unit_class": unit_class,
        }
    ]
    stats = statistics_during_period(hass, zero, period="5minute")
    assert stats == {
        "sensor.test1": [
            {
                "start": process_timestamp(zero).timestamp(),
                "end": process_timestamp(zero + timedelta(minutes=5)).timestamp(),
                "max": None,
                "mean": None,
                "min": None,
                "last_reset": process_timestamp(dt_util.as_local(one)).timestamp(),
                "state": pytest.approx(factor * seq[7]),
                "sum": pytest.approx(factor * (sum(seq) - seq[0] - seq[3])),
            },
        ]
    }
    assert "Error while processing event StatisticsTask" not in caplog.text
    assert "Ignoring invalid last reset 'festivus' for sensor.test1" in caplog.text


@pytest.mark.parametrize("state_class", ["total"])
@pytest.mark.parametrize(
    (
        "device_class",
        "state_unit",
        "display_unit",
        "statistics_unit",
        "unit_class",
        "factor",
    ),
    [
        ("energy", "kWh", "kWh", "kWh", "energy", 1),
    ],
)
async def test_compile_hourly_sum_statistics_nan_inf_state(
    hass: HomeAssistant,
    caplog: pytest.LogCaptureFixture,
    state_class,
    device_class,
    state_unit,
    display_unit,
    statistics_unit,
    unit_class,
    factor,
) -> None:
    """Test compiling hourly statistics with nan and inf states."""
    zero = get_start_time(dt_util.utcnow())
    await async_setup_component(hass, "sensor", {})
    # Wait for the sensor recorder platform to be added
    await async_recorder_block_till_done(hass)
    attributes = {
        "device_class": device_class,
        "state_class": state_class,
        "unit_of_measurement": state_unit,
        "last_reset": None,
    }
    seq = [10, math.nan, 15, 15, 20, math.inf, 20, 10]

    states = {"sensor.test1": []}
    with freeze_time(zero) as freezer:
        one = zero
        for i in range(len(seq)):
            one = one + timedelta(seconds=5)
            attributes = dict(attributes)
            attributes["last_reset"] = dt_util.as_local(one).isoformat()
            _states = await async_record_meter_state(
                hass, freezer, one, "sensor.test1", attributes, seq[i : i + 1]
            )
            states["sensor.test1"].extend(_states["sensor.test1"])
    await async_wait_recording_done(hass)

    hist = history.get_significant_states(
        hass,
        zero - timedelta.resolution,
        one + timedelta.resolution,
        hass.states.async_entity_ids(),
        significant_changes_only=False,
    )
    assert_multiple_states_equal_without_context_and_last_changed(
        dict(states)["sensor.test1"], dict(hist)["sensor.test1"]
    )

    do_adhoc_statistics(hass, start=zero)
    await async_wait_recording_done(hass)
    statistic_ids = await async_list_statistic_ids(hass)
    assert statistic_ids == [
        {
            "statistic_id": "sensor.test1",
            "display_unit_of_measurement": display_unit,
            "has_mean": False,
            "mean_type": StatisticMeanType.NONE,
            "has_sum": True,
            "name": None,
            "source": "recorder",
            "statistics_unit_of_measurement": statistics_unit,
            "unit_class": unit_class,
        }
    ]
    stats = statistics_during_period(hass, zero, period="5minute")
    assert stats == {
        "sensor.test1": [
            {
                "start": process_timestamp(zero).timestamp(),
                "end": process_timestamp(zero + timedelta(minutes=5)).timestamp(),
                "max": None,
                "mean": None,
                "min": None,
                "last_reset": process_timestamp(one).timestamp(),
                "state": pytest.approx(factor * seq[7]),
                "sum": pytest.approx(
                    factor * (seq[2] + seq[3] + seq[4] + seq[6] + seq[7])
                ),
            },
        ]
    }
    assert "Error while processing event StatisticsTask" not in caplog.text


@pytest.mark.parametrize(
    (
        "entity_id",
        "device_class",
        "state_unit",
        "display_unit",
        "statistics_unit",
        "unit_class",
        "offset",
        "warning_1",
        "warning_2",
    ),
    [
        (
            "sensor.test1",
            "energy",
            "kWh",
            "kWh",
            "kWh",
            "energy",
            0,
            "",
            "bug report at https://github.com/home-assistant/core/issues?q=is%3Aopen+is%3Aissue",
        ),
        (
            "sensor.power_consumption",
            "power",
            "W",
            "W",
            "W",
            "power",
            15,
            "from integration demo ",
            "bug report at https://github.com/home-assistant/core/issues?q=is%3Aopen+is%3Aissue+label%3A%22integration%3A+demo%22",
        ),
        (
            "sensor.custom_sensor",
            "energy",
            "kWh",
            "kWh",
            "kWh",
            "energy",
            0,
            "from integration test ",
            "report it to the author of the 'test' custom integration",
        ),
    ],
)
@pytest.mark.parametrize("state_class", ["total_increasing"])
async def test_compile_hourly_sum_statistics_negative_state(
    hass: HomeAssistant,
    caplog: pytest.LogCaptureFixture,
    entity_id,
    warning_1,
    warning_2,
    state_class,
    device_class,
    state_unit,
    display_unit,
    statistics_unit,
    unit_class,
    offset,
) -> None:
    """Test compiling hourly statistics with negative states."""
    zero = get_start_time(dt_util.utcnow())
    hass.data.pop(loader.DATA_CUSTOM_COMPONENTS)

    mocksensor = MockSensor(name="custom_sensor")
    mocksensor._attr_should_poll = False
    setup_test_component_platform(hass, DOMAIN, [mocksensor], built_in=False)

    await async_setup_component(hass, "homeassistant", {})
    with freeze_time(zero) as freezer:
        await async_setup_component(
            hass, "sensor", {"sensor": [{"platform": "demo"}, {"platform": "test"}]}
        )
        await hass.async_block_till_done()
    attributes = {
        "device_class": device_class,
        "state_class": state_class,
        "unit_of_measurement": state_unit,
    }
    seq = [15, 16, 15, 16, 20, -20, 20, 10]

    states = {entity_id: []}
    offending_state = 5
    if state := hass.states.get(entity_id):
        states[entity_id].append(state)
        offending_state = 6
    one = zero
    with freeze_time(zero) as freezer:
        for i in range(len(seq)):
            one = one + timedelta(seconds=5)
            _states = await async_record_meter_state(
                hass, freezer, one, entity_id, attributes, seq[i : i + 1]
            )
            states[entity_id].extend(_states[entity_id])
    await async_wait_recording_done(hass)

    hist = history.get_significant_states(
        hass,
        zero - timedelta.resolution,
        one + timedelta.resolution,
        hass.states.async_entity_ids(),
        significant_changes_only=False,
    )
    assert_multiple_states_equal_without_context_and_last_changed(
        dict(states)[entity_id], dict(hist)[entity_id]
    )

    do_adhoc_statistics(hass, start=zero)
    await async_wait_recording_done(hass)
    statistic_ids = await async_list_statistic_ids(hass)
    assert {
        "display_unit_of_measurement": display_unit,
        "has_mean": False,
        "mean_type": StatisticMeanType.NONE,
        "has_sum": True,
        "name": None,
        "source": "recorder",
        "statistic_id": entity_id,
        "statistics_unit_of_measurement": statistics_unit,
        "unit_class": unit_class,
    } in statistic_ids
    stats = statistics_during_period(hass, zero, period="5minute")
    assert stats[entity_id] == [
        {
            "start": process_timestamp(zero).timestamp(),
            "end": process_timestamp(zero + timedelta(minutes=5)).timestamp(),
            "max": None,
            "mean": None,
            "min": None,
            "last_reset": None,
            "state": pytest.approx(seq[7]),
            "sum": pytest.approx(offset + 15),  # (20 - 15) + (10 - 0)
        },
    ]
    assert "Error while processing event StatisticsTask" not in caplog.text
    state = states[entity_id][offending_state].state
    last_updated = states[entity_id][offending_state].last_updated.isoformat()
    assert (
        f"Entity {entity_id} {warning_1}has state class total_increasing, but its state "
        f"is negative. Triggered by state {state} with last_updated set to {last_updated}."
        in caplog.text
    )
    assert warning_2 in caplog.text


@pytest.mark.parametrize(
    (
        "device_class",
        "state_unit",
        "display_unit",
        "statistics_unit",
        "unit_class",
        "factor",
    ),
    [
        ("energy", "kWh", "kWh", "kWh", "energy", 1),
        ("energy", "Wh", "Wh", "Wh", "energy", 1),
        ("monetary", "EUR", "EUR", "EUR", None, 1),
        ("monetary", "SEK", "SEK", "SEK", None, 1),
        ("gas", "m³", "m³", "m³", "volume", 1),
        ("gas", "ft³", "ft³", "ft³", "volume", 1),
        ("weight", "kg", "kg", "kg", "mass", 1),
    ],
)
async def test_compile_hourly_sum_statistics_total_no_reset(
    hass: HomeAssistant,
    caplog: pytest.LogCaptureFixture,
    device_class,
    state_unit,
    display_unit,
    statistics_unit,
    unit_class,
    factor,
) -> None:
    """Test compiling hourly statistics."""
    period0 = get_start_time(dt_util.utcnow())
    period0_end = period1 = period0 + timedelta(minutes=5)
    period1_end = period2 = period0 + timedelta(minutes=10)
    period2_end = period0 + timedelta(minutes=15)
    await async_setup_component(hass, "sensor", {})
    # Wait for the sensor recorder platform to be added
    await async_recorder_block_till_done(hass)
    attributes = {
        "device_class": device_class,
        "state_class": "total",
        "unit_of_measurement": state_unit,
    }
    seq = [10, 15, 20, 10, 30, 40, 50, 60, 70]
    with freeze_time(period0) as freezer:
        four, eight, states = await async_record_meter_states(
            hass, freezer, period0, "sensor.test1", attributes, seq
        )
    await async_wait_recording_done(hass)
    hist = history.get_significant_states(
        hass,
        period0 - timedelta.resolution,
        eight + timedelta.resolution,
        hass.states.async_entity_ids(),
    )
    assert_multiple_states_equal_without_context_and_last_changed(
        dict(states)["sensor.test1"], dict(hist)["sensor.test1"]
    )

    do_adhoc_statistics(hass, start=period0)
    await async_wait_recording_done(hass)
    do_adhoc_statistics(hass, start=period1)
    await async_wait_recording_done(hass)
    do_adhoc_statistics(hass, start=period2)
    await async_wait_recording_done(hass)
    statistic_ids = await async_list_statistic_ids(hass)
    assert statistic_ids == [
        {
            "statistic_id": "sensor.test1",
            "display_unit_of_measurement": display_unit,
            "has_mean": False,
            "mean_type": StatisticMeanType.NONE,
            "has_sum": True,
            "name": None,
            "source": "recorder",
            "statistics_unit_of_measurement": statistics_unit,
            "unit_class": unit_class,
        }
    ]
    stats = statistics_during_period(hass, period0, period="5minute")
    assert stats == {
        "sensor.test1": [
            {
                "start": process_timestamp(period0).timestamp(),
                "end": process_timestamp(period0_end).timestamp(),
                "max": None,
                "mean": None,
                "min": None,
                "last_reset": None,
                "state": pytest.approx(factor * seq[2]),
                "sum": pytest.approx(factor * 10.0),
            },
            {
                "start": process_timestamp(period1).timestamp(),
                "end": process_timestamp(period1_end).timestamp(),
                "max": None,
                "mean": None,
                "min": None,
                "last_reset": None,
                "state": pytest.approx(factor * seq[5]),
                "sum": pytest.approx(factor * 30.0),
            },
            {
                "start": process_timestamp(period2).timestamp(),
                "end": process_timestamp(period2_end).timestamp(),
                "max": None,
                "mean": None,
                "min": None,
                "last_reset": None,
                "state": pytest.approx(factor * seq[8]),
                "sum": pytest.approx(factor * 60.0),
            },
        ]
    }
    assert "Error while processing event StatisticsTask" not in caplog.text


@pytest.mark.parametrize(
    (
        "device_class",
        "state_unit",
        "display_unit",
        "statistics_unit",
        "unit_class",
        "factor",
    ),
    [
        ("energy", "kWh", "kWh", "kWh", "energy", 1),
        ("energy", "Wh", "Wh", "Wh", "energy", 1),
        ("gas", "m³", "m³", "m³", "volume", 1),
        ("gas", "ft³", "ft³", "ft³", "volume", 1),
        ("weight", "kg", "kg", "kg", "mass", 1),
    ],
)
async def test_compile_hourly_sum_statistics_total_increasing(
    hass: HomeAssistant,
    caplog: pytest.LogCaptureFixture,
    device_class,
    state_unit,
    display_unit,
    statistics_unit,
    unit_class,
    factor,
) -> None:
    """Test compiling hourly statistics."""
    period0 = get_start_time(dt_util.utcnow())
    period0_end = period1 = period0 + timedelta(minutes=5)
    period1_end = period2 = period0 + timedelta(minutes=10)
    period2_end = period0 + timedelta(minutes=15)
    await async_setup_component(hass, "sensor", {})
    # Wait for the sensor recorder platform to be added
    await async_recorder_block_till_done(hass)
    attributes = {
        "device_class": device_class,
        "state_class": "total_increasing",
        "unit_of_measurement": state_unit,
    }
    seq = [10, 15, 20, 10, 30, 40, 50, 60, 70]
    with freeze_time(period0) as freezer:
        four, eight, states = await async_record_meter_states(
            hass, freezer, period0, "sensor.test1", attributes, seq
        )
    await async_wait_recording_done(hass)
    hist = history.get_significant_states(
        hass,
        period0 - timedelta.resolution,
        eight + timedelta.resolution,
        hass.states.async_entity_ids(),
    )
    assert_multiple_states_equal_without_context_and_last_changed(
        dict(states)["sensor.test1"], dict(hist)["sensor.test1"]
    )

    do_adhoc_statistics(hass, start=period0)
    await async_wait_recording_done(hass)
    do_adhoc_statistics(hass, start=period1)
    await async_wait_recording_done(hass)
    do_adhoc_statistics(hass, start=period2)
    await async_wait_recording_done(hass)
    statistic_ids = await async_list_statistic_ids(hass)
    assert statistic_ids == [
        {
            "statistic_id": "sensor.test1",
            "display_unit_of_measurement": display_unit,
            "has_mean": False,
            "mean_type": StatisticMeanType.NONE,
            "has_sum": True,
            "name": None,
            "source": "recorder",
            "statistics_unit_of_measurement": statistics_unit,
            "unit_class": unit_class,
        }
    ]
    stats = statistics_during_period(hass, period0, period="5minute")
    assert stats == {
        "sensor.test1": [
            {
                "start": process_timestamp(period0).timestamp(),
                "end": process_timestamp(period0_end).timestamp(),
                "max": None,
                "mean": None,
                "min": None,
                "last_reset": None,
                "state": pytest.approx(factor * seq[2]),
                "sum": pytest.approx(factor * 10.0),
            },
            {
                "start": process_timestamp(period1).timestamp(),
                "end": process_timestamp(period1_end).timestamp(),
                "max": None,
                "mean": None,
                "min": None,
                "last_reset": None,
                "state": pytest.approx(factor * seq[5]),
                "sum": pytest.approx(factor * 50.0),
            },
            {
                "start": process_timestamp(period2).timestamp(),
                "end": process_timestamp(period2_end).timestamp(),
                "max": None,
                "mean": None,
                "min": None,
                "last_reset": None,
                "state": pytest.approx(factor * seq[8]),
                "sum": pytest.approx(factor * 80.0),
            },
        ]
    }
    assert "Error while processing event StatisticsTask" not in caplog.text
    assert "Detected new cycle for sensor.test1, last_reset set to" not in caplog.text
    assert "Compiling initial sum statistics for sensor.test1" in caplog.text
    assert "Detected new cycle for sensor.test1, value dropped" in caplog.text


@pytest.mark.parametrize(
    (
        "device_class",
        "state_unit",
        "display_unit",
        "statistics_unit",
        "unit_class",
        "factor",
    ),
    [
        ("energy", "kWh", "kWh", "kWh", "energy", 1),
        ("weight", "kg", "kg", "kg", "mass", 1),
    ],
)
async def test_compile_hourly_sum_statistics_total_increasing_small_dip(
    hass: HomeAssistant,
    caplog: pytest.LogCaptureFixture,
    device_class,
    state_unit,
    display_unit,
    statistics_unit,
    unit_class,
    factor,
) -> None:
    """Test small dips in sensor readings do not trigger a reset."""
    period0 = get_start_time(dt_util.utcnow())
    period0_end = period1 = period0 + timedelta(minutes=5)
    period1_end = period2 = period0 + timedelta(minutes=10)
    period2_end = period0 + timedelta(minutes=15)
    await async_setup_component(hass, "sensor", {})
    # Wait for the sensor recorder platform to be added
    await async_recorder_block_till_done(hass)
    attributes = {
        "device_class": device_class,
        "state_class": "total_increasing",
        "unit_of_measurement": state_unit,
    }
    seq = [10, 15, 20, 19, 30, 40, 39, 60, 70]
    with freeze_time(period0) as freezer:
        four, eight, states = await async_record_meter_states(
            hass, freezer, period0, "sensor.test1", attributes, seq
        )
    await async_wait_recording_done(hass)
    hist = history.get_significant_states(
        hass,
        period0 - timedelta.resolution,
        eight + timedelta.resolution,
        hass.states.async_entity_ids(),
    )
    assert_multiple_states_equal_without_context_and_last_changed(
        dict(states)["sensor.test1"], dict(hist)["sensor.test1"]
    )

    do_adhoc_statistics(hass, start=period0)
    await async_wait_recording_done(hass)
    do_adhoc_statistics(hass, start=period1)
    await async_wait_recording_done(hass)
    assert (
        "Entity sensor.test1 has state class total_increasing, but its state is not "
        "strictly increasing."
    ) not in caplog.text
    do_adhoc_statistics(hass, start=period2)
    await async_wait_recording_done(hass)
    state = states["sensor.test1"][6].state
    previous_state = float(states["sensor.test1"][5].state)
    last_updated = states["sensor.test1"][6].last_updated.isoformat()
    assert (
        "Entity sensor.test1 has state class total_increasing, but its state is not "
        f"strictly increasing. Triggered by state {state} ({previous_state}) with "
        f"last_updated set to {last_updated}. Please create a bug report at "
        "https://github.com/home-assistant/core/issues?q=is%3Aopen+is%3Aissue"
    ) in caplog.text
    statistic_ids = await async_list_statistic_ids(hass)
    assert statistic_ids == [
        {
            "statistic_id": "sensor.test1",
            "display_unit_of_measurement": display_unit,
            "has_mean": False,
            "mean_type": StatisticMeanType.NONE,
            "has_sum": True,
            "name": None,
            "source": "recorder",
            "statistics_unit_of_measurement": statistics_unit,
            "unit_class": unit_class,
        }
    ]
    stats = statistics_during_period(hass, period0, period="5minute")
    assert stats == {
        "sensor.test1": [
            {
                "last_reset": None,
                "start": process_timestamp(period0).timestamp(),
                "end": process_timestamp(period0_end).timestamp(),
                "max": None,
                "mean": None,
                "min": None,
                "state": pytest.approx(factor * seq[2]),
                "sum": pytest.approx(factor * 10.0),
            },
            {
                "last_reset": None,
                "start": process_timestamp(period1).timestamp(),
                "end": process_timestamp(period1_end).timestamp(),
                "max": None,
                "mean": None,
                "min": None,
                "state": pytest.approx(factor * seq[5]),
                "sum": pytest.approx(factor * 30.0),
            },
            {
                "last_reset": None,
                "start": process_timestamp(period2).timestamp(),
                "end": process_timestamp(period2_end).timestamp(),
                "max": None,
                "mean": None,
                "min": None,
                "state": pytest.approx(factor * seq[8]),
                "sum": pytest.approx(factor * 60.0),
            },
        ]
    }
    assert "Error while processing event StatisticsTask" not in caplog.text


async def test_compile_hourly_energy_statistics_unsupported(
    hass: HomeAssistant, caplog: pytest.LogCaptureFixture
) -> None:
    """Test compiling hourly statistics."""
    period0 = get_start_time(dt_util.utcnow())
    period0_end = period1 = period0 + timedelta(minutes=5)
    period1_end = period2 = period0 + timedelta(minutes=10)
    period2_end = period0 + timedelta(minutes=15)
    await async_setup_component(hass, "sensor", {})
    # Wait for the sensor recorder platform to be added
    await async_recorder_block_till_done(hass)
    sns1_attr = {
        "device_class": "energy",
        "state_class": "total",
        "unit_of_measurement": "kWh",
        "last_reset": None,
    }
    sns2_attr = {"device_class": "energy"}
    sns3_attr = {}
    seq1 = [10, 15, 20, 10, 30, 40, 50, 60, 70]
    seq2 = [110, 120, 130, 0, 30, 45, 55, 65, 75]
    seq3 = [0, 0, 5, 10, 30, 50, 60, 80, 90]

    with freeze_time(period0) as freezer:
        four, eight, states = await async_record_meter_states(
            hass, freezer, period0, "sensor.test1", sns1_attr, seq1
        )
        _, _, _states = await async_record_meter_states(
            hass, freezer, period0, "sensor.test2", sns2_attr, seq2
        )
        states = {**states, **_states}
        _, _, _states = await async_record_meter_states(
            hass, freezer, period0, "sensor.test3", sns3_attr, seq3
        )
    states = {**states, **_states}
    await async_wait_recording_done(hass)

    hist = history.get_significant_states(
        hass,
        period0 - timedelta.resolution,
        eight + timedelta.resolution,
        hass.states.async_entity_ids(),
    )
    assert_multiple_states_equal_without_context_and_last_changed(
        dict(states)["sensor.test1"], dict(hist)["sensor.test1"]
    )

    do_adhoc_statistics(hass, start=period0)
    await async_wait_recording_done(hass)
    do_adhoc_statistics(hass, start=period1)
    await async_wait_recording_done(hass)
    do_adhoc_statistics(hass, start=period2)
    await async_wait_recording_done(hass)
    statistic_ids = await async_list_statistic_ids(hass)
    assert statistic_ids == [
        {
            "statistic_id": "sensor.test1",
            "display_unit_of_measurement": "kWh",
            "has_mean": False,
            "mean_type": StatisticMeanType.NONE,
            "has_sum": True,
            "name": None,
            "source": "recorder",
            "statistics_unit_of_measurement": "kWh",
            "unit_class": "energy",
        }
    ]
    stats = statistics_during_period(hass, period0, period="5minute")
    assert stats == {
        "sensor.test1": [
            {
                "start": process_timestamp(period0).timestamp(),
                "end": process_timestamp(period0_end).timestamp(),
                "max": None,
                "mean": None,
                "min": None,
                "last_reset": process_timestamp(period0).timestamp(),
                "state": pytest.approx(20.0),
                "sum": pytest.approx(10.0),
            },
            {
                "start": process_timestamp(period1).timestamp(),
                "end": process_timestamp(period1_end).timestamp(),
                "max": None,
                "mean": None,
                "min": None,
                "last_reset": process_timestamp(four).timestamp(),
                "state": pytest.approx(40.0),
                "sum": pytest.approx(40.0),
            },
            {
                "start": process_timestamp(period2).timestamp(),
                "end": process_timestamp(period2_end).timestamp(),
                "max": None,
                "mean": None,
                "min": None,
                "last_reset": process_timestamp(four).timestamp(),
                "state": pytest.approx(70.0),
                "sum": pytest.approx(70.0),
            },
        ]
    }
    assert "Error while processing event StatisticsTask" not in caplog.text


async def test_compile_hourly_energy_statistics_multiple(
    hass: HomeAssistant, caplog: pytest.LogCaptureFixture
) -> None:
    """Test compiling multiple hourly statistics."""
    period0 = get_start_time(dt_util.utcnow())
    period0_end = period1 = period0 + timedelta(minutes=5)
    period1_end = period2 = period0 + timedelta(minutes=10)
    period2_end = period0 + timedelta(minutes=15)
    await async_setup_component(hass, "sensor", {})
    # Wait for the sensor recorder platform to be added
    await async_recorder_block_till_done(hass)
    sns1_attr = {**ENERGY_SENSOR_ATTRIBUTES, "last_reset": None}
    sns2_attr = {**ENERGY_SENSOR_ATTRIBUTES, "last_reset": None}
    sns3_attr = {
        **ENERGY_SENSOR_ATTRIBUTES,
        "unit_of_measurement": "Wh",
        "last_reset": None,
    }
    seq1 = [10, 15, 20, 10, 30, 40, 50, 60, 70]
    seq2 = [110, 120, 130, 0, 30, 45, 55, 65, 75]
    seq3 = [0, 0, 5, 10, 30, 50, 60, 80, 90]

    with freeze_time(period0) as freezer:
        four, eight, states = await async_record_meter_states(
            hass, freezer, period0, "sensor.test1", sns1_attr, seq1
        )
        _, _, _states = await async_record_meter_states(
            hass, freezer, period0, "sensor.test2", sns2_attr, seq2
        )
        states = {**states, **_states}
        _, _, _states = await async_record_meter_states(
            hass, freezer, period0, "sensor.test3", sns3_attr, seq3
        )
    states = {**states, **_states}
    await async_wait_recording_done(hass)
    hist = history.get_significant_states(
        hass,
        period0 - timedelta.resolution,
        eight + timedelta.resolution,
        hass.states.async_entity_ids(),
    )
    assert_multiple_states_equal_without_context_and_last_changed(
        dict(states)["sensor.test1"], dict(hist)["sensor.test1"]
    )

    do_adhoc_statistics(hass, start=period0)
    await async_wait_recording_done(hass)
    do_adhoc_statistics(hass, start=period1)
    await async_wait_recording_done(hass)
    do_adhoc_statistics(hass, start=period2)
    await async_wait_recording_done(hass)
    statistic_ids = await async_list_statistic_ids(hass)
    assert statistic_ids == [
        {
            "statistic_id": "sensor.test1",
            "display_unit_of_measurement": "kWh",
            "has_mean": False,
            "mean_type": StatisticMeanType.NONE,
            "has_sum": True,
            "name": None,
            "source": "recorder",
            "statistics_unit_of_measurement": "kWh",
            "unit_class": "energy",
        },
        {
            "statistic_id": "sensor.test2",
            "display_unit_of_measurement": "kWh",
            "has_mean": False,
            "mean_type": StatisticMeanType.NONE,
            "has_sum": True,
            "name": None,
            "source": "recorder",
            "statistics_unit_of_measurement": "kWh",
            "unit_class": "energy",
        },
        {
            "statistic_id": "sensor.test3",
            "display_unit_of_measurement": "Wh",
            "has_mean": False,
            "mean_type": StatisticMeanType.NONE,
            "has_sum": True,
            "name": None,
            "source": "recorder",
            "statistics_unit_of_measurement": "Wh",
            "unit_class": "energy",
        },
    ]
    stats = statistics_during_period(hass, period0, period="5minute")
    assert stats == {
        "sensor.test1": [
            {
                "start": process_timestamp(period0).timestamp(),
                "end": process_timestamp(period0_end).timestamp(),
                "max": None,
                "mean": None,
                "min": None,
                "last_reset": process_timestamp(period0).timestamp(),
                "state": pytest.approx(20.0),
                "sum": pytest.approx(10.0),
            },
            {
                "start": process_timestamp(period1).timestamp(),
                "end": process_timestamp(period1_end).timestamp(),
                "max": None,
                "mean": None,
                "min": None,
                "last_reset": process_timestamp(four).timestamp(),
                "state": pytest.approx(40.0),
                "sum": pytest.approx(40.0),
            },
            {
                "start": process_timestamp(period2).timestamp(),
                "end": process_timestamp(period2_end).timestamp(),
                "max": None,
                "mean": None,
                "min": None,
                "last_reset": process_timestamp(four).timestamp(),
                "state": pytest.approx(70.0),
                "sum": pytest.approx(70.0),
            },
        ],
        "sensor.test2": [
            {
                "start": process_timestamp(period0).timestamp(),
                "end": process_timestamp(period0_end).timestamp(),
                "max": None,
                "mean": None,
                "min": None,
                "last_reset": process_timestamp(period0).timestamp(),
                "state": pytest.approx(130.0),
                "sum": pytest.approx(20.0),
            },
            {
                "start": process_timestamp(period1).timestamp(),
                "end": process_timestamp(period1_end).timestamp(),
                "max": None,
                "mean": None,
                "min": None,
                "last_reset": process_timestamp(four).timestamp(),
                "state": pytest.approx(45.0),
                "sum": pytest.approx(-65.0),
            },
            {
                "start": process_timestamp(period2).timestamp(),
                "end": process_timestamp(period2_end).timestamp(),
                "max": None,
                "mean": None,
                "min": None,
                "last_reset": process_timestamp(four).timestamp(),
                "state": pytest.approx(75.0),
                "sum": pytest.approx(-35.0),
            },
        ],
        "sensor.test3": [
            {
                "start": process_timestamp(period0).timestamp(),
                "end": process_timestamp(period0_end).timestamp(),
                "max": None,
                "mean": None,
                "min": None,
                "last_reset": process_timestamp(period0).timestamp(),
                "state": pytest.approx(5.0),
                "sum": pytest.approx(5.0),
            },
            {
                "start": process_timestamp(period1).timestamp(),
                "end": process_timestamp(period1_end).timestamp(),
                "max": None,
                "mean": None,
                "min": None,
                "last_reset": process_timestamp(four).timestamp(),
                "state": pytest.approx(50.0),
                "sum": pytest.approx(60.0),
            },
            {
                "start": process_timestamp(period2).timestamp(),
                "end": process_timestamp(period2_end).timestamp(),
                "max": None,
                "mean": None,
                "min": None,
                "last_reset": process_timestamp(four).timestamp(),
                "state": pytest.approx(90.0),
                "sum": pytest.approx(100.0),
            },
        ],
    }
    assert "Error while processing event StatisticsTask" not in caplog.text


@pytest.mark.parametrize(
    ("device_class", "state_unit", "value"),
    [
        ("battery", "%", 30),
        ("battery", None, 30),
        ("area", "m²", 30),
        ("area", "mi²", 30),
        ("distance", "m", 30),
        ("distance", "mi", 30),
        ("humidity", "%", 30),
        ("humidity", None, 30),
        ("pressure", "Pa", 30),
        ("pressure", "hPa", 30),
        ("pressure", "mbar", 30),
        ("pressure", "inHg", 30),
        ("pressure", "psi", 30),
        ("speed", "m/s", 30),
        ("speed", "mph", 30),
        ("temperature", "°C", 30),
        ("temperature", "°F", 30),
        ("volume", "m³", 30),
        ("volume", "ft³", 30),
        ("weight", "g", 30),
        ("weight", "oz", 30),
    ],
)
async def test_compile_hourly_statistics_unchanged(
    hass: HomeAssistant,
    caplog: pytest.LogCaptureFixture,
    device_class,
    state_unit,
    value,
) -> None:
    """Test compiling hourly statistics, with no changes during the hour."""
    zero = get_start_time(dt_util.utcnow())
    await async_setup_component(hass, "sensor", {})
    # Wait for the sensor recorder platform to be added
    await async_recorder_block_till_done(hass)
    attributes = {
        "device_class": device_class,
        "state_class": "measurement",
        "unit_of_measurement": state_unit,
    }
    with freeze_time(zero) as freezer:
        four, states = await async_record_states(
            hass, freezer, zero, "sensor.test1", attributes
        )
    await async_wait_recording_done(hass)
    hist = history.get_significant_states(
        hass, zero, four, hass.states.async_entity_ids()
    )
    assert_dict_of_states_equal_without_context_and_last_changed(states, hist)

    do_adhoc_statistics(hass, start=four)
    await async_wait_recording_done(hass)
    stats = statistics_during_period(hass, four, period="5minute")
    assert stats == {
        "sensor.test1": [
            {
                "start": process_timestamp(four).timestamp(),
                "end": process_timestamp(four + timedelta(minutes=5)).timestamp(),
                "mean": pytest.approx(value),
                "min": pytest.approx(value),
                "max": pytest.approx(value),
                "last_reset": None,
                "state": None,
                "sum": None,
            }
        ]
    }
    assert "Error while processing event StatisticsTask" not in caplog.text


async def test_compile_hourly_statistics_unchanged_angle(
    hass: HomeAssistant,
    caplog: pytest.LogCaptureFixture,
) -> None:
    """Test compiling hourly statistics, with no changes during the hour for measurement_angle."""
    zero = get_start_time(dt_util.utcnow())
    await async_setup_component(hass, "sensor", {})
    # Wait for the sensor recorder platform to be added
    await async_recorder_block_till_done(hass)
    with freeze_time(zero) as freezer:
        four, states = await async_record_states(
            hass,
            freezer,
            zero,
            "sensor.test1",
            WIND_DIRECTION_ATTRIBUTES,
            seq=WIND_DIRECTION_STATES_SEQ,
        )
    await async_wait_recording_done(hass)
    hist = history.get_significant_states(
        hass, zero, four, hass.states.async_entity_ids()
    )
    assert_dict_of_states_equal_without_context_and_last_changed(states, hist)

    do_adhoc_statistics(hass, start=four)
    await async_wait_recording_done(hass)
    stats = statistics_during_period(hass, four, period="5minute")
    assert stats == {
        "sensor.test1": [
            {
                "start": process_timestamp(four).timestamp(),
                "end": process_timestamp(four + timedelta(minutes=5)).timestamp(),
                "mean": pytest.approx(15),
                "min": None,
                "max": None,
                "last_reset": None,
                "state": None,
                "sum": None,
            }
        ]
    }
    assert "Error while processing event StatisticsTask" not in caplog.text


@pytest.mark.parametrize(
    ("attributes", "expected_mean", "expected_min", "expected_max"),
    [
        (TEMPERATURE_SENSOR_ATTRIBUTES, 21.1864406779661, 10.0, 25.0),
        (WIND_DIRECTION_ATTRIBUTES, 21.202479155239875, None, None),
    ],
)
async def test_compile_hourly_statistics_partially_unavailable(
    hass: HomeAssistant,
    caplog: pytest.LogCaptureFixture,
    attributes: dict,
    expected_mean: float,
    expected_min: float | None,
    expected_max: float | None,
) -> None:
    """Test compiling hourly statistics, with the sensor being partially unavailable."""
    zero = get_start_time(dt_util.utcnow())
    await async_setup_component(hass, "sensor", {})
    # Wait for the sensor recorder platform to be added
    await async_recorder_block_till_done(hass)
    four, states = await async_record_states_partially_unavailable(
        hass, zero, "sensor.test1", attributes
    )
    await async_wait_recording_done(hass)
    hist = history.get_significant_states(
        hass, zero, four, hass.states.async_entity_ids()
    )
    assert_dict_of_states_equal_without_context_and_last_changed(states, hist)

    do_adhoc_statistics(hass, start=zero)
    await async_wait_recording_done(hass)
    stats = statistics_during_period(hass, zero, period="5minute")
    assert stats == {
        "sensor.test1": [
            {
                "start": process_timestamp(zero).timestamp(),
                "end": process_timestamp(zero + timedelta(minutes=5)).timestamp(),
                "mean": pytest.approx(expected_mean),
                "min": pytest.approx(expected_min),
                "max": pytest.approx(expected_max),
                "last_reset": None,
                "state": None,
                "sum": None,
            }
        ]
    }
    assert "Error while processing event StatisticsTask" not in caplog.text


@pytest.mark.parametrize(
    ("device_class", "state_unit", "value"),
    [
        ("battery", "%", 30),
        ("battery", None, 30),
        ("area", "m²", 30),
        ("area", "mi²", 30),
        ("distance", "m", 30),
        ("distance", "mi", 30),
        ("humidity", "%", 30),
        ("humidity", None, 30),
        ("pressure", "Pa", 30),
        ("pressure", "hPa", 30),
        ("pressure", "mbar", 30),
        ("pressure", "inHg", 30),
        ("pressure", "psi", 30),
        ("speed", "m/s", 30),
        ("speed", "mph", 30),
        ("temperature", "°C", 30),
        ("temperature", "°F", 30),
        ("volume", "m³", 30),
        ("volume", "ft³", 30),
        ("weight", "g", 30),
        ("weight", "oz", 30),
    ],
)
async def test_compile_hourly_statistics_unavailable(
    hass: HomeAssistant,
    caplog: pytest.LogCaptureFixture,
    device_class,
    state_unit,
    value,
) -> None:
    """Test compiling hourly statistics, with one sensor being unavailable.

    sensor.test1 is unavailable and should not have statistics generated
    sensor.test2 should have statistics generated
    """
    zero = get_start_time(dt_util.utcnow())
    await async_setup_component(hass, "sensor", {})
    # Wait for the sensor recorder platform to be added
    await async_recorder_block_till_done(hass)
    attributes = {
        "device_class": device_class,
        "state_class": "measurement",
        "unit_of_measurement": state_unit,
    }
    four, states = await async_record_states_partially_unavailable(
        hass, zero, "sensor.test1", attributes
    )
    with freeze_time(zero) as freezer:
        _, _states = await async_record_states(
            hass, freezer, zero, "sensor.test2", attributes
        )
    await async_wait_recording_done(hass)
    states = {**states, **_states}
    hist = history.get_significant_states(
        hass, zero, four, hass.states.async_entity_ids()
    )
    assert_dict_of_states_equal_without_context_and_last_changed(states, hist)

    do_adhoc_statistics(hass, start=four)
    await async_wait_recording_done(hass)
    stats = statistics_during_period(hass, four, period="5minute")
    assert stats == {
        "sensor.test2": [
            {
                "start": process_timestamp(four).timestamp(),
                "end": process_timestamp(four + timedelta(minutes=5)).timestamp(),
                "mean": pytest.approx(value),
                "min": pytest.approx(value),
                "max": pytest.approx(value),
                "last_reset": None,
                "state": None,
                "sum": None,
            }
        ]
    }
    assert "Error while processing event StatisticsTask" not in caplog.text


async def test_compile_hourly_statistics_unavailable_angle(
    hass: HomeAssistant,
    caplog: pytest.LogCaptureFixture,
) -> None:
    """Test compiling hourly statistics, with one sensor being unavailable for measurement_angle.

    sensor.test1 is unavailable and should not have statistics generated
    sensor.test2 should have statistics generated
    """
    zero = get_start_time(dt_util.utcnow())
    await async_setup_component(hass, "sensor", {})
    # Wait for the sensor recorder platform to be added
    await async_recorder_block_till_done(hass)
    four, states = await async_record_states_partially_unavailable(
        hass, zero, "sensor.test1", WIND_DIRECTION_ATTRIBUTES
    )
    with freeze_time(zero) as freezer:
        _, _states = await async_record_states(
            hass,
            freezer,
            zero,
            "sensor.test2",
            WIND_DIRECTION_ATTRIBUTES,
            seq=WIND_DIRECTION_STATES_SEQ,
        )
    await async_wait_recording_done(hass)
    states = {**states, **_states}
    hist = history.get_significant_states(
        hass, zero, four, hass.states.async_entity_ids()
    )
    assert_dict_of_states_equal_without_context_and_last_changed(states, hist)

    do_adhoc_statistics(hass, start=four)
    await async_wait_recording_done(hass)
    stats = statistics_during_period(hass, four, period="5minute")
    assert stats == {
        "sensor.test2": [
            {
                "start": process_timestamp(four).timestamp(),
                "end": process_timestamp(four + timedelta(minutes=5)).timestamp(),
                "mean": pytest.approx(15),
                "min": None,
                "max": None,
                "last_reset": None,
                "state": None,
                "sum": None,
            }
        ]
    }
    assert "Error while processing event StatisticsTask" not in caplog.text


async def test_compile_hourly_statistics_fails(
    hass: HomeAssistant, caplog: pytest.LogCaptureFixture
) -> None:
    """Test compiling hourly statistics throws."""
    zero = get_start_time(dt_util.utcnow())
    await async_setup_component(hass, "sensor", {})
    # Wait for the sensor recorder platform to be added
    await async_recorder_block_till_done(hass)
    with patch(
        "homeassistant.components.sensor.recorder.compile_statistics",
        side_effect=Exception,
    ):
        do_adhoc_statistics(hass, start=zero)
        await async_wait_recording_done(hass)
    assert "Error while processing event StatisticsTask" in caplog.text


@pytest.mark.parametrize(
    (
        "state_class",
        "device_class",
        "state_unit",
        "display_unit",
        "statistics_unit",
        "unit_class",
        "statistic_type",
    ),
    [
        ("measurement", "area", "m²", "m²", "m²", "area", StatisticMeanType.ARITHMETIC),
        (
            "measurement",
            "area",
            "mi²",
            "mi²",
            "mi²",
            "area",
            StatisticMeanType.ARITHMETIC,
        ),
        ("total", "area", "m²", "m²", "m²", "area", "sum"),
        ("total", "area", "mi²", "mi²", "mi²", "area", "sum"),
        (
            "measurement",
            "battery",
            "%",
            "%",
            "%",
            "unitless",
            StatisticMeanType.ARITHMETIC,
        ),
        (
            "measurement",
            "battery",
            None,
            None,
            None,
            "unitless",
            StatisticMeanType.ARITHMETIC,
        ),
        (
            "measurement",
            "distance",
            "m",
            "m",
            "m",
            "distance",
            StatisticMeanType.ARITHMETIC,
        ),
        (
            "measurement",
            "distance",
            "mi",
            "mi",
            "mi",
            "distance",
            StatisticMeanType.ARITHMETIC,
        ),
        ("total", "distance", "m", "m", "m", "distance", "sum"),
        ("total", "distance", "mi", "mi", "mi", "distance", "sum"),
        ("total", "energy", "Wh", "Wh", "Wh", "energy", "sum"),
        ("total", "energy", "kWh", "kWh", "kWh", "energy", "sum"),
        (
            "measurement",
            "energy",
            "Wh",
            "Wh",
            "Wh",
            "energy",
            StatisticMeanType.ARITHMETIC,
        ),
        (
            "measurement",
            "energy",
            "kWh",
            "kWh",
            "kWh",
            "energy",
            StatisticMeanType.ARITHMETIC,
        ),
        (
            "measurement",
            "humidity",
            "%",
            "%",
            "%",
            "unitless",
            StatisticMeanType.ARITHMETIC,
        ),
        (
            "measurement",
            "humidity",
            None,
            None,
            None,
            "unitless",
            StatisticMeanType.ARITHMETIC,
        ),
        ("total", "monetary", "USD", "USD", "USD", None, "sum"),
        ("total", "monetary", "None", "None", "None", None, "sum"),
        ("total", "gas", "m³", "m³", "m³", "volume", "sum"),
        ("total", "gas", "ft³", "ft³", "ft³", "volume", "sum"),
        (
            "measurement",
            "monetary",
            "USD",
            "USD",
            "USD",
            None,
            StatisticMeanType.ARITHMETIC,
        ),
        (
            "measurement",
            "monetary",
            "None",
            "None",
            "None",
            None,
            StatisticMeanType.ARITHMETIC,
        ),
        (
            "measurement",
            "gas",
            "m³",
            "m³",
            "m³",
            "volume",
            StatisticMeanType.ARITHMETIC,
        ),
        (
            "measurement",
            "gas",
            "ft³",
            "ft³",
            "ft³",
            "volume",
            StatisticMeanType.ARITHMETIC,
        ),
        (
            "measurement",
            "pressure",
            "Pa",
            "Pa",
            "Pa",
            "pressure",
            StatisticMeanType.ARITHMETIC,
        ),
        (
            "measurement",
            "pressure",
            "hPa",
            "hPa",
            "hPa",
            "pressure",
            StatisticMeanType.ARITHMETIC,
        ),
        (
            "measurement",
            "pressure",
            "mbar",
            "mbar",
            "mbar",
            "pressure",
            StatisticMeanType.ARITHMETIC,
        ),
        (
            "measurement",
            "pressure",
            "inHg",
            "inHg",
            "inHg",
            "pressure",
            StatisticMeanType.ARITHMETIC,
        ),
        (
            "measurement",
            "pressure",
            "psi",
            "psi",
            "psi",
            "pressure",
            StatisticMeanType.ARITHMETIC,
        ),
        (
            "measurement",
            "speed",
            "m/s",
            "m/s",
            "m/s",
            "speed",
            StatisticMeanType.ARITHMETIC,
        ),
        (
            "measurement",
            "speed",
            "mph",
            "mph",
            "mph",
            "speed",
            StatisticMeanType.ARITHMETIC,
        ),
        (
            "measurement",
            "temperature",
            "°C",
            "°C",
            "°C",
            "temperature",
            StatisticMeanType.ARITHMETIC,
        ),
        (
            "measurement",
            "temperature",
            "°F",
            "°F",
            "°F",
            "temperature",
            StatisticMeanType.ARITHMETIC,
        ),
        (
            "measurement",
            "volume",
            "m³",
            "m³",
            "m³",
            "volume",
            StatisticMeanType.ARITHMETIC,
        ),
        (
            "measurement",
            "volume",
            "ft³",
            "ft³",
            "ft³",
            "volume",
            StatisticMeanType.ARITHMETIC,
        ),
        ("total", "volume", "m³", "m³", "m³", "volume", "sum"),
        ("total", "volume", "ft³", "ft³", "ft³", "volume", "sum"),
        ("measurement", "weight", "g", "g", "g", "mass", StatisticMeanType.ARITHMETIC),
        (
            "measurement",
            "weight",
            "oz",
            "oz",
            "oz",
            "mass",
            StatisticMeanType.ARITHMETIC,
        ),
        ("total", "weight", "g", "g", "g", "mass", "sum"),
        ("total", "weight", "oz", "oz", "oz", "mass", "sum"),
        (
            SensorStateClass.MEASUREMENT_ANGLE,
            SensorDeviceClass.WIND_DIRECTION,
            DEGREE,
            DEGREE,
            DEGREE,
            None,
            StatisticMeanType.CIRCULAR,
        ),
    ],
)
async def test_list_statistic_ids(
    hass: HomeAssistant,
    state_class: str | SensorStateClass,
    device_class: str | SensorDeviceClass,
    state_unit: str,
    display_unit: str,
    statistics_unit: str,
    unit_class: str | None,
    statistic_type: str | StatisticMeanType,
) -> None:
    """Test listing future statistic ids."""
    await async_setup_component(hass, "sensor", {})
    # Wait for the sensor recorder platform to be added
    await async_recorder_block_till_done(hass)
    attributes = {
        "device_class": device_class,
        "last_reset": 0,
        "state_class": state_class,
        "unit_of_measurement": state_unit,
    }
    hass.states.async_set("sensor.test1", 0, attributes=attributes)
    statistic_ids = await async_list_statistic_ids(hass)
    mean_type = (
        statistic_type
        if isinstance(statistic_type, StatisticMeanType)
        else StatisticMeanType.NONE
    )
    statistic_type = (
        statistic_type if not isinstance(statistic_type, StatisticMeanType) else "mean"
    )
    assert statistic_ids == [
        {
            "statistic_id": "sensor.test1",
            "display_unit_of_measurement": display_unit,
            "has_mean": mean_type is StatisticMeanType.ARITHMETIC,
            "mean_type": mean_type,
            "has_sum": statistic_type == "sum",
            "name": None,
            "source": "recorder",
            "statistics_unit_of_measurement": statistics_unit,
            "unit_class": unit_class,
        },
    ]

    for stat_type in ("mean", "sum", "dogs"):
        statistic_ids = await async_list_statistic_ids(hass, statistic_type=stat_type)
        if statistic_type == stat_type:
            assert statistic_ids == [
                {
                    "statistic_id": "sensor.test1",
                    "display_unit_of_measurement": display_unit,
                    "has_mean": mean_type is StatisticMeanType.ARITHMETIC,
                    "mean_type": mean_type,
                    "has_sum": statistic_type == "sum",
                    "name": None,
                    "source": "recorder",
                    "statistics_unit_of_measurement": statistics_unit,
                    "unit_class": unit_class,
                },
            ]
        else:
            assert statistic_ids == []


@pytest.mark.parametrize(
    "energy_attributes",
    [{**ENERGY_SENSOR_ATTRIBUTES, "last_reset": 0}, TEMPERATURE_SENSOR_ATTRIBUTES],
)
async def test_list_statistic_ids_unsupported(
    hass: HomeAssistant,
    energy_attributes: dict[str, Any],
) -> None:
    """Test listing future statistic ids for unsupported sensor."""
    await async_setup_component(hass, "sensor", {})
    # Wait for the sensor recorder platform to be added
    await async_recorder_block_till_done(hass)
    attributes = dict(energy_attributes)
    hass.states.async_set("sensor.test1", 0, attributes=attributes)
    if "last_reset" in attributes:
        attributes.pop("unit_of_measurement")
        hass.states.async_set("last_reset.test2", 0, attributes=attributes)
    attributes = dict(energy_attributes)
    if "unit_of_measurement" in attributes:
        attributes["unit_of_measurement"] = "invalid"
        hass.states.async_set("sensor.test3", 0, attributes=attributes)
        attributes.pop("unit_of_measurement")
        hass.states.async_set("sensor.test4", 0, attributes=attributes)
    attributes = dict(energy_attributes)
    attributes["state_class"] = "invalid"
    hass.states.async_set("sensor.test5", 0, attributes=attributes)
    attributes.pop("state_class")
    hass.states.async_set("sensor.test6", 0, attributes=attributes)


@pytest.mark.parametrize(
    ("device_class", "state_unit", "state_unit2", "unit_class", "mean", "min", "max"),
    [
        (None, None, "cats", "unitless", 13.050847, -10, 30),
        (None, "%", "cats", "unitless", 13.050847, -10, 30),
        ("battery", "%", "cats", "unitless", 13.050847, -10, 30),
        ("battery", None, "cats", "unitless", 13.050847, -10, 30),
        (None, "kW", "Wh", "power", 13.050847, -10, 30),
        # Can't downgrade from ft³ to ft3 or from m³ to m3
        (None, "ft³", "ft3", "volume", 13.050847, -10, 30),
        (None, "ft³/min", "ft³/m", "volume_flow_rate", 13.050847, -10, 30),
        (None, "m³", "m3", "volume", 13.050847, -10, 30),
    ],
)
async def test_compile_hourly_statistics_changing_units_1(
    hass: HomeAssistant,
    caplog: pytest.LogCaptureFixture,
    device_class,
    state_unit,
    state_unit2,
    unit_class,
    mean,
    min,
    max,
) -> None:
    """Test compiling hourly statistics where units change from one hour to the next.

    This tests the case where the recorder cannot convert between the units.
    """
    zero = get_start_time(dt_util.utcnow())
    await async_setup_component(hass, "sensor", {})
    # Wait for the sensor recorder platform to be added
    await async_recorder_block_till_done(hass)
    attributes = {
        "device_class": device_class,
        "state_class": "measurement",
        "unit_of_measurement": state_unit,
    }
    with freeze_time(zero) as freezer:
        four, states = await async_record_states(
            hass, freezer, zero, "sensor.test1", attributes
        )
        attributes["unit_of_measurement"] = state_unit2
        four, _states = await async_record_states(
            hass, freezer, zero + timedelta(minutes=5), "sensor.test1", attributes
        )
        states["sensor.test1"] += _states["sensor.test1"]
        four, _states = await async_record_states(
            hass, freezer, zero + timedelta(minutes=10), "sensor.test1", attributes
        )
        states["sensor.test1"] += _states["sensor.test1"]
    await async_wait_recording_done(hass)
    hist = history.get_significant_states(
        hass, zero, four, hass.states.async_entity_ids()
    )
    assert_dict_of_states_equal_without_context_and_last_changed(states, hist)

    do_adhoc_statistics(hass, start=zero)
    await async_wait_recording_done(hass)
    assert "cannot be converted to the unit of previously" not in caplog.text
    statistic_ids = await async_list_statistic_ids(hass)
    assert statistic_ids == [
        {
            "statistic_id": "sensor.test1",
            "display_unit_of_measurement": state_unit,
            "has_mean": True,
            "mean_type": StatisticMeanType.ARITHMETIC,
            "has_sum": False,
            "name": None,
            "source": "recorder",
            "statistics_unit_of_measurement": state_unit,
            "unit_class": unit_class,
        },
    ]
    stats = statistics_during_period(hass, zero, period="5minute")
    assert stats == {
        "sensor.test1": [
            {
                "start": process_timestamp(zero).timestamp(),
                "end": process_timestamp(zero + timedelta(minutes=5)).timestamp(),
                "mean": pytest.approx(mean),
                "min": pytest.approx(min),
                "max": pytest.approx(max),
                "last_reset": None,
                "state": None,
                "sum": None,
            }
        ]
    }

    do_adhoc_statistics(hass, start=zero + timedelta(minutes=10))
    await async_wait_recording_done(hass)
    assert (
        f"The unit of sensor.test1 ({state_unit2}) cannot be converted to the unit of "
        f"previously compiled statistics ({state_unit})" in caplog.text
    )
    statistic_ids = await async_list_statistic_ids(hass)
    assert statistic_ids == [
        {
            "statistic_id": "sensor.test1",
            "display_unit_of_measurement": state_unit,
            "has_mean": True,
            "mean_type": StatisticMeanType.ARITHMETIC,
            "has_sum": False,
            "name": None,
            "source": "recorder",
            "statistics_unit_of_measurement": state_unit,
            "unit_class": unit_class,
        },
    ]
    stats = statistics_during_period(hass, zero, period="5minute")
    assert stats == {
        "sensor.test1": [
            {
                "start": process_timestamp(zero).timestamp(),
                "end": process_timestamp(zero + timedelta(minutes=5)).timestamp(),
                "mean": pytest.approx(mean),
                "min": pytest.approx(min),
                "max": pytest.approx(max),
                "last_reset": None,
                "state": None,
                "sum": None,
            }
        ]
    }
    assert "Error while processing event StatisticsTask" not in caplog.text


@pytest.mark.parametrize(
    (
        "device_class",
        "state_unit",
        "display_unit",
        "statistics_unit",
        "unit_class",
        "mean",
        "min",
        "max",
    ),
    [
        (None, "dogs", "dogs", "dogs", None, 13.050847, -10, 30),
    ],
)
async def test_compile_hourly_statistics_changing_units_2(
    hass: HomeAssistant,
    caplog: pytest.LogCaptureFixture,
    device_class,
    state_unit,
    display_unit,
    statistics_unit,
    unit_class,
    mean,
    min,
    max,
) -> None:
    """Test compiling hourly statistics where units change during an hour.

    This tests the behaviour when the sensor units are note supported by any unit
    converter.
    """
    zero = get_start_time(dt_util.utcnow()) - timedelta(seconds=30 * 5)
    await async_setup_component(hass, "sensor", {})
    # Wait for the sensor recorder platform to be added
    await async_recorder_block_till_done(hass)
    attributes = {
        "device_class": device_class,
        "state_class": "measurement",
        "unit_of_measurement": state_unit,
    }
    with freeze_time(zero) as freezer:
        four, states = await async_record_states(
            hass, freezer, zero, "sensor.test1", attributes
        )
        attributes["unit_of_measurement"] = "cats"
        four, _states = await async_record_states(
            hass, freezer, zero + timedelta(minutes=5), "sensor.test1", attributes
        )
        states["sensor.test1"] += _states["sensor.test1"]
    await async_wait_recording_done(hass)
    hist = history.get_significant_states(
        hass, zero, four, hass.states.async_entity_ids()
    )
    assert_dict_of_states_equal_without_context_and_last_changed(states, hist)

    do_adhoc_statistics(hass, start=zero + timedelta(seconds=30 * 5))
    await async_wait_recording_done(hass)
    assert "The unit of sensor.test1 is changing" in caplog.text
    assert "and matches the unit of already compiled statistics" not in caplog.text
    statistic_ids = await async_list_statistic_ids(hass)
    assert statistic_ids == [
        {
            "statistic_id": "sensor.test1",
            "display_unit_of_measurement": "cats",
            "has_mean": True,
            "mean_type": StatisticMeanType.ARITHMETIC,
            "has_sum": False,
            "name": None,
            "source": "recorder",
            "statistics_unit_of_measurement": "cats",
            "unit_class": unit_class,
        },
    ]
    stats = statistics_during_period(hass, zero, period="5minute")
    assert stats == {}

    assert "Error while processing event StatisticsTask" not in caplog.text


@pytest.mark.parametrize(
    (
        "device_class",
        "state_unit",
        "display_unit",
        "statistics_unit",
        "unit_class",
        "mean",
        "min",
        "max",
    ),
    [
        (None, "dogs", "dogs", "dogs", None, 13.050847, -10, 30),
    ],
)
async def test_compile_hourly_statistics_changing_units_3(
    hass: HomeAssistant,
    caplog: pytest.LogCaptureFixture,
    device_class,
    state_unit,
    display_unit,
    statistics_unit,
    unit_class,
    mean,
    min,
    max,
) -> None:
    """Test compiling hourly statistics where units change from one hour to the next.

    This tests the behaviour when the sensor units are note supported by any unit
    converter.
    """
    zero = get_start_time(dt_util.utcnow())
    await async_setup_component(hass, "sensor", {})
    # Wait for the sensor recorder platform to be added
    await async_recorder_block_till_done(hass)
    attributes = {
        "device_class": device_class,
        "state_class": "measurement",
        "unit_of_measurement": state_unit,
    }
    with freeze_time(zero) as freezer:
        four, states = await async_record_states(
            hass, freezer, zero, "sensor.test1", attributes
        )
        four, _states = await async_record_states(
            hass, freezer, zero + timedelta(minutes=5), "sensor.test1", attributes
        )
        states["sensor.test1"] += _states["sensor.test1"]
        attributes["unit_of_measurement"] = "cats"
        four, _states = await async_record_states(
            hass, freezer, zero + timedelta(minutes=10), "sensor.test1", attributes
        )
        states["sensor.test1"] += _states["sensor.test1"]
    await async_wait_recording_done(hass)
    hist = history.get_significant_states(
        hass, zero, four, hass.states.async_entity_ids()
    )
    assert_dict_of_states_equal_without_context_and_last_changed(states, hist)

    do_adhoc_statistics(hass, start=zero)
    await async_wait_recording_done(hass)
    assert "does not match the unit of already compiled" not in caplog.text
    statistic_ids = await async_list_statistic_ids(hass)
    assert statistic_ids == [
        {
            "statistic_id": "sensor.test1",
            "display_unit_of_measurement": display_unit,
            "has_mean": True,
            "mean_type": StatisticMeanType.ARITHMETIC,
            "has_sum": False,
            "name": None,
            "source": "recorder",
            "statistics_unit_of_measurement": statistics_unit,
            "unit_class": unit_class,
        },
    ]
    stats = statistics_during_period(hass, zero, period="5minute")
    assert stats == {
        "sensor.test1": [
            {
                "start": process_timestamp(zero).timestamp(),
                "end": process_timestamp(zero + timedelta(minutes=5)).timestamp(),
                "mean": pytest.approx(mean),
                "min": pytest.approx(min),
                "max": pytest.approx(max),
                "last_reset": None,
                "state": None,
                "sum": None,
            }
        ]
    }

    do_adhoc_statistics(hass, start=zero + timedelta(minutes=10))
    await async_wait_recording_done(hass)
    assert "The unit of sensor.test1 is changing" in caplog.text
    assert (
        f"matches the unit of already compiled statistics ({state_unit})" in caplog.text
    )
    statistic_ids = await async_list_statistic_ids(hass)
    assert statistic_ids == [
        {
            "statistic_id": "sensor.test1",
            "display_unit_of_measurement": display_unit,
            "has_mean": True,
            "mean_type": StatisticMeanType.ARITHMETIC,
            "has_sum": False,
            "name": None,
            "source": "recorder",
            "statistics_unit_of_measurement": statistics_unit,
            "unit_class": unit_class,
        },
    ]
    stats = statistics_during_period(hass, zero, period="5minute")
    assert stats == {
        "sensor.test1": [
            {
                "start": process_timestamp(zero).timestamp(),
                "end": process_timestamp(zero + timedelta(minutes=5)).timestamp(),
                "mean": pytest.approx(mean),
                "min": pytest.approx(min),
                "max": pytest.approx(max),
                "last_reset": None,
                "state": None,
                "sum": None,
            }
        ]
    }
    assert "Error while processing event StatisticsTask" not in caplog.text


@pytest.mark.parametrize(
    ("state_unit_1", "state_unit_2", "unit_class", "mean", "min", "max", "factor"),
    [
        (None, "%", "unitless", 13.050847, -10, 30, 100),
        ("%", None, "unitless", 13.050847, -10, 30, 0.01),
        ("W", "kW", "power", 13.050847, -10, 30, 0.001),
        ("kW", "W", "power", 13.050847, -10, 30, 1000),
    ],
)
async def test_compile_hourly_statistics_convert_units_1(
    hass: HomeAssistant,
    caplog: pytest.LogCaptureFixture,
    state_unit_1,
    state_unit_2,
    unit_class,
    mean,
    min,
    max,
    factor,
) -> None:
    """Test compiling hourly statistics where units change from one hour to the next.

    This tests the case where the recorder can convert between the units.
    """
    zero = get_start_time(dt_util.utcnow())
    await async_setup_component(hass, "sensor", {})
    # Wait for the sensor recorder platform to be added
    await async_recorder_block_till_done(hass)
    attributes = {
        "device_class": None,
        "state_class": "measurement",
        "unit_of_measurement": state_unit_1,
    }
    with freeze_time(zero) as freezer:
        four, states = await async_record_states(
            hass, freezer, zero, "sensor.test1", attributes
        )
        four, _states = await async_record_states(
            hass,
            freezer,
            zero + timedelta(minutes=5),
            "sensor.test1",
            attributes,
            seq=[0, 1, None],
        )
    await async_wait_recording_done(hass)
    states["sensor.test1"] += _states["sensor.test1"]

    do_adhoc_statistics(hass, start=zero)
    await async_wait_recording_done(hass)
    assert "does not match the unit of already compiled" not in caplog.text
    statistic_ids = await async_list_statistic_ids(hass)
    assert statistic_ids == [
        {
            "statistic_id": "sensor.test1",
            "display_unit_of_measurement": state_unit_1,
            "has_mean": True,
            "mean_type": StatisticMeanType.ARITHMETIC,
            "has_sum": False,
            "name": None,
            "source": "recorder",
            "statistics_unit_of_measurement": state_unit_1,
            "unit_class": unit_class,
        },
    ]
    stats = statistics_during_period(hass, zero, period="5minute")
    assert stats == {
        "sensor.test1": [
            {
                "start": process_timestamp(zero).timestamp(),
                "end": process_timestamp(zero + timedelta(minutes=5)).timestamp(),
                "mean": pytest.approx(mean),
                "min": pytest.approx(min),
                "max": pytest.approx(max),
                "last_reset": None,
                "state": None,
                "sum": None,
            }
        ]
    }

    attributes["unit_of_measurement"] = state_unit_2
    with freeze_time(four) as freezer:
        four, _states = await async_record_states(
            hass, freezer, zero + timedelta(minutes=10), "sensor.test1", attributes
        )
    await async_wait_recording_done(hass)
    states["sensor.test1"] += _states["sensor.test1"]
    hist = history.get_significant_states(
        hass, zero, four, hass.states.async_entity_ids()
    )
    assert_dict_of_states_equal_without_context_and_last_changed(states, hist)
    do_adhoc_statistics(hass, start=zero + timedelta(minutes=10))
    await async_wait_recording_done(hass)
    assert "The unit of sensor.test1 is changing" not in caplog.text
    assert (
        f"matches the unit of already compiled statistics ({state_unit_1})"
        not in caplog.text
    )
    statistic_ids = await async_list_statistic_ids(hass)
    assert statistic_ids == [
        {
            "statistic_id": "sensor.test1",
            "display_unit_of_measurement": state_unit_2,
            "has_mean": True,
            "mean_type": StatisticMeanType.ARITHMETIC,
            "has_sum": False,
            "name": None,
            "source": "recorder",
            "statistics_unit_of_measurement": state_unit_1,
            "unit_class": unit_class,
        },
    ]
    stats = statistics_during_period(hass, zero, period="5minute")
    assert stats == {
        "sensor.test1": [
            {
                "start": process_timestamp(zero).timestamp(),
                "end": process_timestamp(zero + timedelta(minutes=5)).timestamp(),
                "mean": pytest.approx(mean * factor),
                "min": pytest.approx(min * factor),
                "max": pytest.approx(max * factor),
                "last_reset": None,
                "state": None,
                "sum": None,
            },
            {
                "start": process_timestamp(zero + timedelta(minutes=10)).timestamp(),
                "end": process_timestamp(zero + timedelta(minutes=15)).timestamp(),
                "mean": pytest.approx(mean),
                "min": pytest.approx(min),
                "max": pytest.approx(max),
                "last_reset": None,
                "state": None,
                "sum": None,
            },
        ]
    }
    assert "Error while processing event StatisticsTask" not in caplog.text


@pytest.mark.parametrize(
    (
        "device_class",
        "state_unit",
        "state_unit2",
        "unit_class",
        "unit_class2",
        "mean",
        "mean2",
        "min",
        "max",
    ),
    [
        (None, "RPM", "rpm", None, None, 13.050847, 13.333333, -10, 30),
        (None, "rpm", "RPM", None, None, 13.050847, 13.333333, -10, 30),
        (None, "ft3", "ft³", None, "volume", 13.050847, 13.333333, -10, 30),
        (
            None,
            "ft³/m",
            "ft³/min",
            None,
            "volume_flow_rate",
            13.050847,
            13.333333,
            -10,
            30,
        ),
        (None, "m3", "m³", None, "volume", 13.050847, 13.333333, -10, 30),
        (None, "\u00b5V", "\u03bcV", None, "voltage", 13.050847, 13.333333, -10, 30),
        (None, "\u00b5Sv/h", "\u03bcSv/h", None, None, 13.050847, 13.333333, -10, 30),
        (
            None,
            "\u00b5S/cm",
            "\u03bcS/cm",
            None,
            "conductivity",
            13.050847,
            13.333333,
            -10,
            30,
        ),
        (None, "\u00b5g/ft³", "\u03bcg/ft³", None, None, 13.050847, 13.333333, -10, 30),
        (
            None,
            "\u00b5g/m³",
            "\u03bcg/m³",
            None,
            "concentration",
            13.050847,
            13.333333,
            -10,
            30,
        ),
        (
            None,
            "\u00b5mol/s⋅m²",
            "\u03bcmol/s⋅m²",
            None,
            None,
            13.050847,
            13.333333,
            -10,
            30,
        ),
        (None, "\u00b5g", "\u03bcg", None, "mass", 13.050847, 13.333333, -10, 30),
        (None, "\u00b5s", "\u03bcs", None, "duration", 13.050847, 13.333333, -10, 30),
    ],
)
async def test_compile_hourly_statistics_equivalent_units_1(
    hass: HomeAssistant,
    caplog: pytest.LogCaptureFixture,
    device_class,
    state_unit,
    state_unit2,
    unit_class,
    unit_class2,
    mean,
    mean2,
    min,
    max,
) -> None:
    """Test compiling hourly statistics where units change from one hour to the next."""
    zero = get_start_time(dt_util.utcnow())
    await async_setup_component(hass, "sensor", {})
    # Wait for the sensor recorder platform to be added
    await async_recorder_block_till_done(hass)
    attributes = {
        "device_class": device_class,
        "state_class": "measurement",
        "unit_of_measurement": state_unit,
    }
    with freeze_time(zero) as freezer:
        four, states = await async_record_states(
            hass, freezer, zero, "sensor.test1", attributes
        )
        attributes["unit_of_measurement"] = state_unit2
        four, _states = await async_record_states(
            hass, freezer, zero + timedelta(minutes=5), "sensor.test1", attributes
        )
        states["sensor.test1"] += _states["sensor.test1"]
        four, _states = await async_record_states(
            hass, freezer, zero + timedelta(minutes=10), "sensor.test1", attributes
        )
    await async_wait_recording_done(hass)
    states["sensor.test1"] += _states["sensor.test1"]
    hist = history.get_significant_states(
        hass, zero, four, hass.states.async_entity_ids()
    )
    assert_dict_of_states_equal_without_context_and_last_changed(states, hist)

    do_adhoc_statistics(hass, start=zero)
    await async_wait_recording_done(hass)
    assert "cannot be converted to the unit of previously" not in caplog.text
    statistic_ids = await async_list_statistic_ids(hass)
    assert statistic_ids == [
        {
            "statistic_id": "sensor.test1",
            "display_unit_of_measurement": state_unit,
            "has_mean": True,
            "mean_type": StatisticMeanType.ARITHMETIC,
            "has_sum": False,
            "name": None,
            "source": "recorder",
            "statistics_unit_of_measurement": state_unit,
            "unit_class": unit_class,
        },
    ]
    stats = statistics_during_period(hass, zero, period="5minute")
    assert stats == {
        "sensor.test1": [
            {
                "start": process_timestamp(zero).timestamp(),
                "end": process_timestamp(zero + timedelta(minutes=5)).timestamp(),
                "mean": pytest.approx(mean),
                "min": pytest.approx(min),
                "max": pytest.approx(max),
                "last_reset": None,
                "state": None,
                "sum": None,
            }
        ]
    }

    do_adhoc_statistics(hass, start=zero + timedelta(minutes=10))
    await async_wait_recording_done(hass)
    statistic_ids = await async_list_statistic_ids(hass)
    assert statistic_ids == [
        {
            "statistic_id": "sensor.test1",
            "display_unit_of_measurement": state_unit2,
            "has_mean": True,
            "mean_type": StatisticMeanType.ARITHMETIC,
            "has_sum": False,
            "name": None,
            "source": "recorder",
            "statistics_unit_of_measurement": state_unit2,
            "unit_class": unit_class2,
        },
    ]
    stats = statistics_during_period(hass, zero, period="5minute")
    assert stats == {
        "sensor.test1": [
            {
                "start": process_timestamp(zero).timestamp(),
                "end": process_timestamp(zero + timedelta(minutes=5)).timestamp(),
                "mean": pytest.approx(mean),
                "min": pytest.approx(min),
                "max": pytest.approx(max),
                "last_reset": None,
                "state": None,
                "sum": None,
            },
            {
                "start": process_timestamp(zero + timedelta(minutes=10)).timestamp(),
                "end": process_timestamp(zero + timedelta(minutes=15)).timestamp(),
                "mean": pytest.approx(mean2),
                "min": pytest.approx(min),
                "max": pytest.approx(max),
                "last_reset": None,
                "state": None,
                "sum": None,
            },
        ]
    }
    assert "Error while processing event StatisticsTask" not in caplog.text


@pytest.mark.parametrize(
    ("device_class", "state_unit", "state_unit2", "unit_class", "mean", "min", "max"),
    [
        (None, "RPM", "rpm", None, 13.333333, -10, 30),
        (None, "rpm", "RPM", None, 13.333333, -10, 30),
        (None, "ft3", "ft³", None, 13.333333, -10, 30),
        (None, "ft³/m", "ft³/min", None, 13.333333, -10, 30),
        (None, "m3", "m³", None, 13.333333, -10, 30),
        (None, "\u00b5V", "\u03bcV", None, 13.333333, -10, 30),
        (SensorDeviceClass.VOLTAGE, "\u00b5V", "\u03bcV", None, 13.333333, -10, 30),
        (None, "\u00b5Sv/h", "\u03bcSv/h", None, 13.333333, -10, 30),
        (None, "\u00b5S/cm", "\u03bcS/cm", None, 13.333333, -10, 30),
        (None, "\u00b5g/ft³", "\u03bcg/ft³", None, 13.333333, -10, 30),
        (None, "\u00b5g/m³", "\u03bcg/m³", None, 13.333333, -10, 30),
        (None, "\u00b5mol/s⋅m²", "\u03bcmol/s⋅m²", None, 13.333333, -10, 30),
        (None, "\u00b5g", "\u03bcg", None, 13.333333, -10, 30),
        (SensorDeviceClass.WEIGHT, "\u00b5g", "\u03bcg", None, 13.333333, -10, 30),
        (None, "\u00b5s", "\u03bcs", None, 13.333333, -10, 30),
        (SensorDeviceClass.DURATION, "\u00b5s", "\u03bcs", None, 13.333333, -10, 30),
    ],
)
async def test_compile_hourly_statistics_equivalent_units_2(
    hass: HomeAssistant,
    caplog: pytest.LogCaptureFixture,
    device_class,
    state_unit,
    state_unit2,
    unit_class,
    mean,
    min,
    max,
) -> None:
    """Test compiling hourly statistics where units change during an hour."""
    zero = get_start_time(dt_util.utcnow())
    await async_setup_component(hass, "sensor", {})
    # Wait for the sensor recorder platform to be added
    await async_recorder_block_till_done(hass)
    attributes = {
        "device_class": device_class,
        "state_class": "measurement",
        "unit_of_measurement": state_unit,
    }
    with freeze_time(zero) as freezer:
        four, states = await async_record_states(
            hass, freezer, zero, "sensor.test1", attributes
        )
        attributes["unit_of_measurement"] = state_unit2
        four, _states = await async_record_states(
            hass, freezer, zero + timedelta(minutes=5), "sensor.test1", attributes
        )
    await async_wait_recording_done(hass)
    states["sensor.test1"] += _states["sensor.test1"]
    hist = history.get_significant_states(
        hass, zero, four, hass.states.async_entity_ids()
    )
    assert_dict_of_states_equal_without_context_and_last_changed(states, hist)

    do_adhoc_statistics(hass, start=zero + timedelta(seconds=30 * 10))
    await async_wait_recording_done(hass)
    assert "The unit of sensor.test1 is changing" not in caplog.text
    assert "and matches the unit of already compiled statistics" not in caplog.text
    statistic_ids = await async_list_statistic_ids(hass)
    assert statistic_ids == [
        {
            "statistic_id": "sensor.test1",
            "display_unit_of_measurement": state_unit,
            "has_mean": True,
            "mean_type": StatisticMeanType.ARITHMETIC,
            "has_sum": False,
            "name": None,
            "source": "recorder",
            "statistics_unit_of_measurement": state_unit,
            "unit_class": unit_class,
        },
    ]
    stats = statistics_during_period(hass, zero, period="5minute")
    assert stats == {
        "sensor.test1": [
            {
                "start": process_timestamp(
                    zero + timedelta(seconds=30 * 10)
                ).timestamp(),
                "end": process_timestamp(zero + timedelta(seconds=30 * 20)).timestamp(),
                "mean": pytest.approx(mean),
                "min": pytest.approx(min),
                "max": pytest.approx(max),
                "last_reset": None,
                "state": None,
                "sum": None,
            },
        ]
    }

    assert "Error while processing event StatisticsTask" not in caplog.text


@pytest.mark.parametrize(
    (
        "device_class",
        "state_unit",
        "statistic_unit",
        "unit_class",
        "mean1",
        "mean2",
        "min",
        "max",
    ),
    [
        ("power", "kW", "kW", "power", 13.050847, 13.333333, -10, 30),
    ],
)
async def test_compile_hourly_statistics_changing_device_class_1(
    hass: HomeAssistant,
    caplog: pytest.LogCaptureFixture,
    device_class,
    state_unit,
    statistic_unit,
    unit_class,
    mean1,
    mean2,
    min,
    max,
) -> None:
    """Test compiling hourly statistics where device class changes from one hour to the next.

    Device class is ignored, meaning changing device class should not influence the statistics.
    """
    zero = get_start_time(dt_util.utcnow())
    await async_setup_component(hass, "sensor", {})
    # Wait for the sensor recorder platform to be added
    await async_recorder_block_till_done(hass)

    # Record some states for an initial period, the entity has no device class
    attributes = {
        "state_class": "measurement",
        "unit_of_measurement": state_unit,
    }
    with freeze_time(zero) as freezer:
        four, states = await async_record_states(
            hass, freezer, zero, "sensor.test1", attributes
        )
    await async_wait_recording_done(hass)

    do_adhoc_statistics(hass, start=zero)
    await async_wait_recording_done(hass)
    assert "does not match the unit of already compiled" not in caplog.text
    statistic_ids = await async_list_statistic_ids(hass)
    assert statistic_ids == [
        {
            "statistic_id": "sensor.test1",
            "display_unit_of_measurement": state_unit,
            "has_mean": True,
            "mean_type": StatisticMeanType.ARITHMETIC,
            "has_sum": False,
            "name": None,
            "source": "recorder",
            "statistics_unit_of_measurement": state_unit,
            "unit_class": unit_class,
        },
    ]
    stats = statistics_during_period(hass, zero, period="5minute")
    assert stats == {
        "sensor.test1": [
            {
                "start": process_timestamp(zero).timestamp(),
                "end": process_timestamp(zero + timedelta(minutes=5)).timestamp(),
                "mean": pytest.approx(mean1),
                "min": pytest.approx(min),
                "max": pytest.approx(max),
                "last_reset": None,
                "state": None,
                "sum": None,
            }
        ]
    }

    # Update device class and record additional states in the original UoM
    attributes["device_class"] = device_class
    with freeze_time(zero) as freezer:
        four, _states = await async_record_states(
            hass, freezer, zero + timedelta(minutes=5), "sensor.test1", attributes
        )
        states["sensor.test1"] += _states["sensor.test1"]
        four, _states = await async_record_states(
            hass, freezer, zero + timedelta(minutes=10), "sensor.test1", attributes
        )
    await async_wait_recording_done(hass)
    states["sensor.test1"] += _states["sensor.test1"]
    hist = history.get_significant_states(
        hass, zero, four, hass.states.async_entity_ids()
    )
    assert_dict_of_states_equal_without_context_and_last_changed(states, hist)

    # Run statistics again, additional statistics is generated
    do_adhoc_statistics(hass, start=zero + timedelta(minutes=10))
    await async_wait_recording_done(hass)
    statistic_ids = await async_list_statistic_ids(hass)
    assert statistic_ids == [
        {
            "statistic_id": "sensor.test1",
            "display_unit_of_measurement": state_unit,
            "has_mean": True,
            "mean_type": StatisticMeanType.ARITHMETIC,
            "has_sum": False,
            "name": None,
            "source": "recorder",
            "statistics_unit_of_measurement": state_unit,
            "unit_class": unit_class,
        },
    ]
    stats = statistics_during_period(hass, zero, period="5minute")
    assert stats == {
        "sensor.test1": [
            {
                "start": process_timestamp(zero).timestamp(),
                "end": process_timestamp(zero + timedelta(minutes=5)).timestamp(),
                "mean": pytest.approx(mean1),
                "min": pytest.approx(min),
                "max": pytest.approx(max),
                "last_reset": None,
                "state": None,
                "sum": None,
            },
            {
                "start": process_timestamp(zero + timedelta(minutes=10)).timestamp(),
                "end": process_timestamp(zero + timedelta(minutes=15)).timestamp(),
                "mean": pytest.approx(mean2),
                "min": pytest.approx(min),
                "max": pytest.approx(max),
                "last_reset": None,
                "state": None,
                "sum": None,
            },
        ]
    }

    # Update device class and record additional states in a different UoM
    attributes["unit_of_measurement"] = statistic_unit
    with freeze_time(zero) as freezer:
        four, _states = await async_record_states(
            hass, freezer, zero + timedelta(minutes=15), "sensor.test1", attributes
        )
        states["sensor.test1"] += _states["sensor.test1"]
        four, _states = await async_record_states(
            hass, freezer, zero + timedelta(minutes=20), "sensor.test1", attributes
        )
    await async_wait_recording_done(hass)
    states["sensor.test1"] += _states["sensor.test1"]
    hist = history.get_significant_states(
        hass, zero, four, hass.states.async_entity_ids()
    )
    assert_dict_of_states_equal_without_context_and_last_changed(states, hist)

    # Run statistics again, additional statistics is generated
    do_adhoc_statistics(hass, start=zero + timedelta(minutes=20))
    await async_wait_recording_done(hass)
    statistic_ids = await async_list_statistic_ids(hass)
    assert statistic_ids == [
        {
            "statistic_id": "sensor.test1",
            "display_unit_of_measurement": state_unit,
            "has_mean": True,
            "mean_type": StatisticMeanType.ARITHMETIC,
            "has_sum": False,
            "name": None,
            "source": "recorder",
            "statistics_unit_of_measurement": state_unit,
            "unit_class": unit_class,
        },
    ]
    stats = statistics_during_period(hass, zero, period="5minute")
    assert stats == {
        "sensor.test1": [
            {
                "start": process_timestamp(zero).timestamp(),
                "end": process_timestamp(zero + timedelta(minutes=5)).timestamp(),
                "mean": pytest.approx(mean1),
                "min": pytest.approx(min),
                "max": pytest.approx(max),
                "last_reset": None,
                "state": None,
                "sum": None,
            },
            {
                "start": process_timestamp(zero + timedelta(minutes=10)).timestamp(),
                "end": process_timestamp(zero + timedelta(minutes=15)).timestamp(),
                "mean": pytest.approx(mean2),
                "min": pytest.approx(min),
                "max": pytest.approx(max),
                "last_reset": None,
                "state": None,
                "sum": None,
            },
            {
                "start": process_timestamp(zero + timedelta(minutes=20)).timestamp(),
                "end": process_timestamp(zero + timedelta(minutes=25)).timestamp(),
                "mean": pytest.approx(mean2),
                "min": pytest.approx(min),
                "max": pytest.approx(max),
                "last_reset": None,
                "state": None,
                "sum": None,
            },
        ]
    }
    assert "Error while processing event StatisticsTask" not in caplog.text


@pytest.mark.parametrize(
    (
        "device_class",
        "state_unit",
        "display_unit",
        "statistic_unit",
        "unit_class",
        "mean",
        "mean2",
        "min",
        "max",
    ),
    [
        ("power", "kW", "kW", "kW", "power", 13.050847, 13.333333, -10, 30),
    ],
)
async def test_compile_hourly_statistics_changing_device_class_2(
    hass: HomeAssistant,
    caplog: pytest.LogCaptureFixture,
    device_class,
    state_unit,
    display_unit,
    statistic_unit,
    unit_class,
    mean,
    mean2,
    min,
    max,
) -> None:
    """Test compiling hourly statistics where device class changes from one hour to the next.

    Device class is ignored, meaning changing device class should not influence the statistics.
    """
    zero = get_start_time(dt_util.utcnow())
    await async_setup_component(hass, "sensor", {})
    # Wait for the sensor recorder platform to be added
    await async_recorder_block_till_done(hass)

    # Record some states for an initial period, the entity has a device class
    attributes = {
        "device_class": device_class,
        "state_class": "measurement",
        "unit_of_measurement": state_unit,
    }
    with freeze_time(zero) as freezer:
        four, states = await async_record_states(
            hass, freezer, zero, "sensor.test1", attributes
        )
    await async_wait_recording_done(hass)

    do_adhoc_statistics(hass, start=zero)
    await async_wait_recording_done(hass)
    assert "does not match the unit of already compiled" not in caplog.text
    statistic_ids = await async_list_statistic_ids(hass)
    assert statistic_ids == [
        {
            "statistic_id": "sensor.test1",
            "display_unit_of_measurement": display_unit,
            "has_mean": True,
            "mean_type": StatisticMeanType.ARITHMETIC,
            "has_sum": False,
            "name": None,
            "source": "recorder",
            "statistics_unit_of_measurement": statistic_unit,
            "unit_class": unit_class,
        },
    ]
    stats = statistics_during_period(hass, zero, period="5minute")
    assert stats == {
        "sensor.test1": [
            {
                "start": process_timestamp(zero).timestamp(),
                "end": process_timestamp(zero + timedelta(minutes=5)).timestamp(),
                "mean": pytest.approx(mean),
                "min": pytest.approx(min),
                "max": pytest.approx(max),
                "last_reset": None,
                "state": None,
                "sum": None,
            }
        ]
    }

    # Remove device class and record additional states
    attributes.pop("device_class")
    with freeze_time(zero) as freezer:
        four, _states = await async_record_states(
            hass, freezer, zero + timedelta(minutes=5), "sensor.test1", attributes
        )
        states["sensor.test1"] += _states["sensor.test1"]
        four, _states = await async_record_states(
            hass, freezer, zero + timedelta(minutes=10), "sensor.test1", attributes
        )
    await async_wait_recording_done(hass)
    states["sensor.test1"] += _states["sensor.test1"]
    hist = history.get_significant_states(
        hass, zero, four, hass.states.async_entity_ids()
    )
    assert_dict_of_states_equal_without_context_and_last_changed(states, hist)

    # Run statistics again, additional statistics is generated
    do_adhoc_statistics(hass, start=zero + timedelta(minutes=10))
    await async_wait_recording_done(hass)
    statistic_ids = await async_list_statistic_ids(hass)
    assert statistic_ids == [
        {
            "statistic_id": "sensor.test1",
            "display_unit_of_measurement": display_unit,
            "has_mean": True,
            "mean_type": StatisticMeanType.ARITHMETIC,
            "has_sum": False,
            "name": None,
            "source": "recorder",
            "statistics_unit_of_measurement": statistic_unit,
            "unit_class": unit_class,
        },
    ]
    stats = statistics_during_period(hass, zero, period="5minute")
    assert stats == {
        "sensor.test1": [
            {
                "start": process_timestamp(zero).timestamp(),
                "end": process_timestamp(zero + timedelta(minutes=5)).timestamp(),
                "mean": pytest.approx(mean),
                "min": pytest.approx(min),
                "max": pytest.approx(max),
                "last_reset": None,
                "state": None,
                "sum": None,
            },
            {
                "start": process_timestamp(zero + timedelta(minutes=10)).timestamp(),
                "end": process_timestamp(zero + timedelta(minutes=15)).timestamp(),
                "mean": pytest.approx(mean2),
                "min": pytest.approx(min),
                "max": pytest.approx(max),
                "last_reset": None,
                "state": None,
                "sum": None,
            },
        ]
    }
    assert "Error while processing event StatisticsTask" not in caplog.text


@pytest.mark.parametrize(
    (
        "device_class",
        "state_unit",
        "unit_class",
        "mean",
        "min",
        "max",
    ),
    [
        (None, None, "unitless", 13.050847, -10, 30),
    ],
)
async def test_compile_hourly_statistics_changing_state_class(
    hass: HomeAssistant,
    caplog: pytest.LogCaptureFixture,
    device_class,
    state_unit,
    unit_class,
    mean,
    min,
    max,
) -> None:
    """Test compiling hourly statistics where state class changes."""
    period0 = get_start_time(dt_util.utcnow())
    period0_end = period1 = period0 + timedelta(minutes=5)
    period1_end = period0 + timedelta(minutes=10)
    await async_setup_component(hass, "sensor", {})
    # Wait for the sensor recorder platform to be added
    await async_recorder_block_till_done(hass)
    attributes_1 = {
        "device_class": device_class,
        "state_class": "measurement",
        "unit_of_measurement": state_unit,
    }
    attributes_2 = {
        "device_class": device_class,
        "state_class": "total_increasing",
        "unit_of_measurement": state_unit,
    }
    with freeze_time(period0) as freezer:
        four, states = await async_record_states(
            hass, freezer, period0, "sensor.test1", attributes_1
        )
    await async_wait_recording_done(hass)
    do_adhoc_statistics(hass, start=period0)
    await async_wait_recording_done(hass)
    statistic_ids = await async_list_statistic_ids(hass)
    assert statistic_ids == [
        {
            "statistic_id": "sensor.test1",
            "display_unit_of_measurement": None,
            "has_mean": True,
            "mean_type": StatisticMeanType.ARITHMETIC,
            "has_sum": False,
            "name": None,
            "source": "recorder",
            "statistics_unit_of_measurement": None,
            "unit_class": unit_class,
        },
    ]
    metadata = get_metadata(hass, statistic_ids={"sensor.test1"})
    assert metadata == {
        "sensor.test1": (
            1,
            {
                "has_mean": True,
                "mean_type": StatisticMeanType.ARITHMETIC,
                "has_sum": False,
                "name": None,
                "source": "recorder",
                "statistic_id": "sensor.test1",
                "unit_of_measurement": None,
            },
        )
    }

    # Add more states, with changed state class
    with freeze_time(period1) as freezer:
        four, _states = await async_record_states(
            hass, freezer, period1, "sensor.test1", attributes_2
        )
    await async_wait_recording_done(hass)
    states["sensor.test1"] += _states["sensor.test1"]
    hist = history.get_significant_states(
        hass, period0, four, hass.states.async_entity_ids()
    )
    assert_dict_of_states_equal_without_context_and_last_changed(states, hist)

    do_adhoc_statistics(hass, start=period1)
    await async_wait_recording_done(hass)
    statistic_ids = await async_list_statistic_ids(hass)
    assert statistic_ids == [
        {
            "statistic_id": "sensor.test1",
            "display_unit_of_measurement": None,
            "has_mean": False,
            "mean_type": StatisticMeanType.NONE,
            "has_sum": True,
            "name": None,
            "source": "recorder",
            "statistics_unit_of_measurement": None,
            "unit_class": unit_class,
        },
    ]
    metadata = get_metadata(hass, statistic_ids={"sensor.test1"})
    assert metadata == {
        "sensor.test1": (
            1,
            {
                "has_mean": False,
                "mean_type": StatisticMeanType.NONE,
                "has_sum": True,
                "name": None,
                "source": "recorder",
                "statistic_id": "sensor.test1",
                "unit_of_measurement": None,
            },
        )
    }
    stats = statistics_during_period(hass, period0, period="5minute")
    assert stats == {
        "sensor.test1": [
            {
                "start": process_timestamp(period0).timestamp(),
                "end": process_timestamp(period0_end).timestamp(),
                "mean": pytest.approx(mean),
                "min": pytest.approx(min),
                "max": pytest.approx(max),
                "last_reset": None,
                "state": None,
                "sum": None,
            },
            {
                "start": process_timestamp(period1).timestamp(),
                "end": process_timestamp(period1_end).timestamp(),
                "mean": None,
                "min": None,
                "max": None,
                "last_reset": None,
                "state": pytest.approx(30.0),
                "sum": pytest.approx(30.0),
            },
        ]
    }

    assert "Error while processing event StatisticsTask" not in caplog.text


@pytest.mark.timeout(25)
@pytest.mark.parametrize("recorder_config", [{CONF_COMMIT_INTERVAL: 3600 * 4}])
@pytest.mark.freeze_time("2021-09-01 05:00")  # August 31st, 23:00 local time
async def test_compile_statistics_hourly_daily_monthly_summary(
    hass: HomeAssistant,
    freezer: FrozenDateTimeFactory,
    caplog: pytest.LogCaptureFixture,
) -> None:
    """Test compiling hourly statistics + monthly and daily summary."""
    dt_util.set_default_time_zone(dt_util.get_time_zone("America/Regina"))

    zero = dt_util.utcnow()
    instance = get_instance(hass)
    await async_setup_component(hass, "sensor", {})
    # Wait for the sensor recorder platform to be added
    await async_recorder_block_till_done(hass)
    attributes = {
        "device_class": None,
        "state_class": "measurement",
        "unit_of_measurement": "%",
    }

    sum_attributes = {
        "device_class": None,
        "state_class": "total",
        "unit_of_measurement": "EUR",
    }

    durations = [50, 200, 45]

    def _weighted_average(seq, i, last_state):
        total = 0
        duration = 0
        if i > 0:
            total += last_state * 5
            duration += 5
        for j, dur in enumerate(durations):
            total += seq[j] * dur
            duration += dur
        return total / duration

    def _weighted_circular_mean(
        values: Iterable[tuple[float, float]],
    ) -> tuple[float, float]:
        sin_sum = 0
        cos_sum = 0
        for x, weight in values:
            sin_sum += math.sin(x * DEG_TO_RAD) * weight
            cos_sum += math.cos(x * DEG_TO_RAD) * weight

        return (
            (RAD_TO_DEG * math.atan2(sin_sum, cos_sum)) % 360,
            math.sqrt(sin_sum**2 + cos_sum**2),
        )

    def _min(seq, last_state):
        if last_state is None:
            return min(seq)
        return min([*seq, last_state])

    def _max(seq, last_state):
        if last_state is None:
            return max(seq)
        return max([*seq, last_state])

    def _sum(seq, last_state, last_sum):
        if last_state is None:
            return seq[-1] - seq[0]
        return last_sum[-1] + seq[-1] - last_state

    # Generate states for two hours
    states = {
        "sensor.test1": [],
        "sensor.test2": [],
        "sensor.test3": [],
        "sensor.test4": [],
        "sensor.test5": [],
    }
    expected_minima = {"sensor.test1": [], "sensor.test2": [], "sensor.test3": []}
    expected_maxima = {"sensor.test1": [], "sensor.test2": [], "sensor.test3": []}
    expected_means = {
        "sensor.test1": [],
        "sensor.test2": [],
        "sensor.test3": [],
        "sensor.test5": [],
    }
    expected_states = {"sensor.test4": []}
    expected_sums = {"sensor.test4": []}
    last_states: dict[str, float | None] = {
        "sensor.test1": None,
        "sensor.test2": None,
        "sensor.test3": None,
        "sensor.test4": None,
        "sensor.test5": None,
    }
    start = zero
    for i in range(24):
        seq = [-10, 15, 30]
        # test1 has same value in every period
        four, _states = await async_record_states(
            hass, freezer, start, "sensor.test1", attributes, seq
        )
        states["sensor.test1"] += _states["sensor.test1"]
        last_state = last_states["sensor.test1"]
        expected_minima["sensor.test1"].append(_min(seq, last_state))
        expected_maxima["sensor.test1"].append(_max(seq, last_state))
        expected_means["sensor.test1"].append(_weighted_average(seq, i, last_state))
        last_states["sensor.test1"] = seq[-1]
        # test2 values change: min/max at the last state
        seq = [-10 * (i + 1), 15 * (i + 1), 30 * (i + 1)]
        four, _states = await async_record_states(
            hass, freezer, start, "sensor.test2", attributes, seq
        )
        states["sensor.test2"] += _states["sensor.test2"]
        last_state = last_states["sensor.test2"]
        expected_minima["sensor.test2"].append(_min(seq, last_state))
        expected_maxima["sensor.test2"].append(_max(seq, last_state))
        expected_means["sensor.test2"].append(_weighted_average(seq, i, last_state))
        last_states["sensor.test2"] = seq[-1]
        # test3 values change: min/max at the first state
        seq = [-10 * (23 - i + 1), 15 * (23 - i + 1), 30 * (23 - i + 1)]
        four, _states = await async_record_states(
            hass, freezer, start, "sensor.test3", attributes, seq
        )
        states["sensor.test3"] += _states["sensor.test3"]
        last_state = last_states["sensor.test3"]
        expected_minima["sensor.test3"].append(_min(seq, last_state))
        expected_maxima["sensor.test3"].append(_max(seq, last_state))
        expected_means["sensor.test3"].append(_weighted_average(seq, i, last_state))
        last_states["sensor.test3"] = seq[-1]
        # test4 values grow
        seq = [i, i + 0.5, i + 0.75]
        start_meter = start
        for j in range(len(seq)):
            _states = await async_record_meter_state(
                hass,
                freezer,
                start_meter,
                "sensor.test4",
                sum_attributes,
                seq[j : j + 1],
            )
            start_meter += timedelta(minutes=1)
            states["sensor.test4"] += _states["sensor.test4"]
        last_state = last_states["sensor.test4"]
        expected_states["sensor.test4"].append(seq[-1])
        expected_sums["sensor.test4"].append(
            _sum(seq, last_state, expected_sums["sensor.test4"])
        )
        last_states["sensor.test4"] = seq[-1]

        # test5 circular mean
        seq = [350 - i, 0 + (i / 2.0), 15 + i]
        four, _states = await async_record_states(
            hass, freezer, start, "sensor.test5", WIND_DIRECTION_ATTRIBUTES, seq
        )
        states["sensor.test5"] += _states["sensor.test5"]
        values = [(seq, durations[j]) for j, seq in enumerate(seq)]
        if (state := last_states["sensor.test5"]) is not None:
            values.append((state, 5))
        expected_means["sensor.test5"].append(_weighted_circular_mean(values))
        last_states["sensor.test5"] = seq[-1]

        start += timedelta(minutes=5)
    await async_wait_recording_done(hass)
    hist = history.get_significant_states(
        hass,
        zero - timedelta.resolution,
        four,
        hass.states.async_entity_ids(),
        significant_changes_only=False,
    )
    assert_dict_of_states_equal_without_context_and_last_changed(states, hist)
    await async_wait_recording_done(hass)

    # Generate 5-minute statistics for two hours
    start = zero
    for _ in range(24):
        do_adhoc_statistics(hass, start=start)
        await async_wait_recording_done(hass)
        start += timedelta(minutes=5)

    statistic_ids = await async_list_statistic_ids(hass)
    assert statistic_ids == [
        {
            "statistic_id": "sensor.test1",
            "display_unit_of_measurement": "%",
            "has_mean": True,
            "mean_type": StatisticMeanType.ARITHMETIC,
            "has_sum": False,
            "name": None,
            "source": "recorder",
            "statistics_unit_of_measurement": "%",
            "unit_class": "unitless",
        },
        {
            "statistic_id": "sensor.test2",
            "display_unit_of_measurement": "%",
            "has_mean": True,
            "mean_type": StatisticMeanType.ARITHMETIC,
            "has_sum": False,
            "name": None,
            "source": "recorder",
            "statistics_unit_of_measurement": "%",
            "unit_class": "unitless",
        },
        {
            "statistic_id": "sensor.test3",
            "display_unit_of_measurement": "%",
            "has_mean": True,
            "mean_type": StatisticMeanType.ARITHMETIC,
            "has_sum": False,
            "name": None,
            "source": "recorder",
            "statistics_unit_of_measurement": "%",
            "unit_class": "unitless",
        },
        {
            "statistic_id": "sensor.test4",
            "display_unit_of_measurement": "EUR",
            "has_mean": False,
            "mean_type": StatisticMeanType.NONE,
            "has_sum": True,
            "name": None,
            "source": "recorder",
            "statistics_unit_of_measurement": "EUR",
            "unit_class": None,
        },
        {
            "statistic_id": "sensor.test5",
            "display_unit_of_measurement": DEGREE,
            "has_mean": False,
            "mean_type": StatisticMeanType.CIRCULAR,
            "has_sum": False,
            "name": None,
            "source": "recorder",
            "statistics_unit_of_measurement": DEGREE,
            "unit_class": None,
        },
    ]

    # Adjust the inserted statistics
    sum_adjustment = -10
    sum_adjustement_start = zero + timedelta(minutes=65)
    for i in range(13, 24):
        expected_sums["sensor.test4"][i] += sum_adjustment
    instance.async_adjust_statistics(
        "sensor.test4", sum_adjustement_start, sum_adjustment, "EUR"
    )
    await async_wait_recording_done(hass)

    stats = statistics_during_period(hass, zero, period="5minute")
    expected_stats = {
        "sensor.test1": [],
        "sensor.test2": [],
        "sensor.test3": [],
        "sensor.test4": [],
        "sensor.test5": [],
    }
    start = zero
    end = zero + timedelta(minutes=5)
    for i in range(24):
        for entity_id, mean_extractor in (
            ("sensor.test1", lambda x: x),
            ("sensor.test2", lambda x: x),
            ("sensor.test3", lambda x: x),
            ("sensor.test4", lambda x: x),
            ("sensor.test5", lambda x: x[0]),
        ):
            expected_average = (
                mean_extractor(expected_means[entity_id][i])
                if entity_id in expected_means
                else None
            )
            expected_minimum = (
                expected_minima[entity_id][i] if entity_id in expected_minima else None
            )
            expected_maximum = (
                expected_maxima[entity_id][i] if entity_id in expected_maxima else None
            )
            expected_state = (
                expected_states[entity_id][i] if entity_id in expected_states else None
            )
            expected_sum = (
                expected_sums[entity_id][i] if entity_id in expected_sums else None
            )
            expected_stats[entity_id].append(
                {
                    "start": process_timestamp(start).timestamp(),
                    "end": process_timestamp(end).timestamp(),
                    "mean": pytest.approx(expected_average),
                    "min": pytest.approx(expected_minimum),
                    "max": pytest.approx(expected_maximum),
                    "last_reset": None,
                    "state": expected_state,
                    "sum": expected_sum,
                }
            )
        start += timedelta(minutes=5)
        end += timedelta(minutes=5)
    assert stats == expected_stats

    def verify_stats(
        period: Literal["hour", "day", "week", "month"],
        start: datetime,
        next_datetime: Callable[[datetime], datetime],
    ) -> None:
        stats = statistics_during_period(hass, zero, period=period)
        expected_stats = {
            "sensor.test1": [],
            "sensor.test2": [],
            "sensor.test3": [],
            "sensor.test4": [],
            "sensor.test5": [],
        }
        end = next_datetime(start)
        for i in range(2):
            for entity_id, mean_fn in (
                ("sensor.test1", mean),
                ("sensor.test2", mean),
                ("sensor.test3", mean),
                ("sensor.test4", mean),
                ("sensor.test5", lambda x: _weighted_circular_mean(x)[0]),
            ):
                expected_average = (
                    mean_fn(expected_means[entity_id][i * 12 : (i + 1) * 12])
                    if entity_id in expected_means
                    else None
                )
                expected_minimum = (
                    min(expected_minima[entity_id][i * 12 : (i + 1) * 12])
                    if entity_id in expected_minima
                    else None
                )
                expected_maximum = (
                    max(expected_maxima[entity_id][i * 12 : (i + 1) * 12])
                    if entity_id in expected_maxima
                    else None
                )
                expected_state = (
                    expected_states[entity_id][(i + 1) * 12 - 1]
                    if entity_id in expected_states
                    else None
                )
                expected_sum = (
                    expected_sums[entity_id][(i + 1) * 12 - 1]
                    if entity_id in expected_sums
                    else None
                )
                expected_stats[entity_id].append(
                    {
                        "start": process_timestamp(start).timestamp(),
                        "end": process_timestamp(end).timestamp(),
                        "mean": pytest.approx(expected_average),
                        "min": pytest.approx(expected_minimum),
                        "max": pytest.approx(expected_maximum),
                        "last_reset": None,
                        "state": expected_state,
                        "sum": expected_sum,
                    }
                )
            start = next_datetime(start)
            end = next_datetime(end)
        assert stats == expected_stats

    verify_stats("hour", zero, lambda v: v + timedelta(hours=1))

    start = dt_util.parse_datetime("2021-08-31T06:00:00+00:00")
    assert start
    verify_stats("day", start, lambda v: v + timedelta(days=1))

    start = dt_util.parse_datetime("2021-08-01T06:00:00+00:00")
    assert start
    verify_stats("month", start, lambda v: (v + timedelta(days=31)).replace(day=1))

    assert "Error while processing event StatisticsTask" not in caplog.text


async def async_record_states(
    hass: HomeAssistant,
    freezer: FrozenDateTimeFactory,
    zero: datetime,
    entity_id: str,
    attributes,
    seq=None,
):
    """Record some test states.

    We inject a bunch of state updates for measurement sensors.
    """
    attributes = dict(attributes)
    if seq is None:
        seq = [-10, 15, 30]

    def set_state(entity_id, state, **kwargs):
        """Set the state."""
        hass.states.async_set(entity_id, state, **kwargs)
        return hass.states.get(entity_id)

    one = zero + timedelta(seconds=1 * 5)
    two = one + timedelta(seconds=10 * 5)
    three = two + timedelta(seconds=40 * 5)
    four = three + timedelta(seconds=9 * 5)

    states = {entity_id: []}
    freezer.move_to(one)
    states[entity_id].append(set_state(entity_id, str(seq[0]), attributes=attributes))

    freezer.move_to(two)
    states[entity_id].append(set_state(entity_id, str(seq[1]), attributes=attributes))

    freezer.move_to(three)
    states[entity_id].append(set_state(entity_id, str(seq[2]), attributes=attributes))

    return four, states


@pytest.mark.parametrize(
    ("units", "attributes", "unit", "unit2", "supported_unit"),
    [
        (
            US_CUSTOMARY_SYSTEM,
            POWER_SENSOR_ATTRIBUTES,
            "W",
            "kW",
            "GW, MW, TW, W, kW, mW",
        ),
        (METRIC_SYSTEM, POWER_SENSOR_ATTRIBUTES, "W", "kW", "GW, MW, TW, W, kW, mW"),
        (
            US_CUSTOMARY_SYSTEM,
            TEMPERATURE_SENSOR_ATTRIBUTES,
            "°F",
            "K",
            "K, °C, °F",
        ),
        (METRIC_SYSTEM, TEMPERATURE_SENSOR_ATTRIBUTES, "°C", "K", "K, °C, °F"),
        (
            US_CUSTOMARY_SYSTEM,
            PRESSURE_SENSOR_ATTRIBUTES,
            "psi",
            "bar",
            "Pa, bar, cbar, hPa, inHg, kPa, mbar, mmHg, psi",
        ),
        (
            METRIC_SYSTEM,
            PRESSURE_SENSOR_ATTRIBUTES,
            "Pa",
            "bar",
            "Pa, bar, cbar, hPa, inHg, kPa, mbar, mmHg, psi",
        ),
    ],
)
async def test_validate_unit_change_convertible(
    hass: HomeAssistant,
    hass_ws_client: WebSocketGenerator,
    units,
    attributes,
    unit,
    unit2,
    supported_unit,
) -> None:
    """Test validate_statistics.

    This tests what happens if a sensor is first recorded in a unit which supports unit
    conversion, and the unit is then changed to a unit which can and cannot be
    converted to the original unit.

    The test also asserts that the sensor's device class is ignored.
    """

    now = get_start_time(dt_util.utcnow())

    hass.config.units = units
    await async_setup_component(hass, "sensor", {})
    await async_recorder_block_till_done(hass)
    client = await hass_ws_client()

    # No statistics, no state - empty response
    await assert_validation_result(hass, client, {}, {})

    # No statistics, unit in state matching device class - empty response
    hass.states.async_set(
        "sensor.test",
        10,
        attributes={**attributes, "unit_of_measurement": unit},
        timestamp=now.timestamp(),
    )
    await async_recorder_block_till_done(hass)
    await assert_validation_result(hass, client, {}, {})

    # No statistics, unit in state not matching device class - empty response
    hass.states.async_set(
        "sensor.test",
        11,
        attributes={**attributes, "unit_of_measurement": "dogs"},
        timestamp=now.timestamp(),
    )
    await async_recorder_block_till_done(hass)
    await assert_validation_result(hass, client, {}, {})

    # Statistics has run, incompatible unit - expect error
    await async_recorder_block_till_done(hass)
    do_adhoc_statistics(hass, start=now)
    hass.states.async_set(
        "sensor.test",
        12,
        attributes={**attributes, "unit_of_measurement": "dogs"},
        timestamp=now.timestamp(),
    )
    await async_recorder_block_till_done(hass)
    expected = {
        "sensor.test": [
            {
                "data": {
                    "metadata_unit": unit,
                    "state_unit": "dogs",
                    "statistic_id": "sensor.test",
                    "supported_unit": supported_unit,
                },
                "type": UNITS_CHANGED_ISSUE,
            }
        ],
    }
    await assert_validation_result(hass, client, expected, {UNITS_CHANGED_ISSUE})

    # Unavailable state - empty response
    hass.states.async_set(
        "sensor.test",
        "unavailable",
        attributes={**attributes, "unit_of_measurement": "dogs"},
        timestamp=now.timestamp(),
    )
    await async_recorder_block_till_done(hass)
    await assert_validation_result(hass, client, {}, {})

    # Unknown state - empty response
    hass.states.async_set(
        "sensor.test",
        "unknown",
        attributes={**attributes, "unit_of_measurement": "dogs"},
        timestamp=now.timestamp(),
    )
    await async_recorder_block_till_done(hass)
    await assert_validation_result(hass, client, {}, {})

    # Valid state - empty response
    hass.states.async_set(
        "sensor.test",
        13,
        attributes={**attributes, "unit_of_measurement": unit},
        timestamp=now.timestamp(),
    )
    await async_recorder_block_till_done(hass)
    await assert_validation_result(hass, client, {}, {})

    # Valid state, statistic runs again - empty response
    do_adhoc_statistics(hass, start=now + timedelta(hours=1))
    await async_recorder_block_till_done(hass)
    await assert_validation_result(hass, client, {}, {})

    # Valid state in compatible unit - empty response
    hass.states.async_set(
        "sensor.test",
        13,
        attributes={**attributes, "unit_of_measurement": unit2},
        timestamp=now.timestamp(),
    )
    await async_recorder_block_till_done(hass)
    await assert_validation_result(hass, client, {}, {})

    # Valid state, statistic runs again - empty response
    do_adhoc_statistics(hass, start=now + timedelta(hours=2))
    await async_recorder_block_till_done(hass)
    await assert_validation_result(hass, client, {}, {})

    # Remove the state - expect error about missing state
    hass.states.async_remove("sensor.test")
    expected = {
        "sensor.test": [
            {
                "data": {"statistic_id": "sensor.test"},
                "type": "no_state",
            }
        ],
    }
    await assert_validation_result(hass, client, expected, {})


@pytest.mark.parametrize(
    ("units", "attributes"),
    [
        (US_CUSTOMARY_SYSTEM, POWER_SENSOR_ATTRIBUTES),
    ],
)
async def test_validate_statistics_unit_ignore_device_class(
    hass: HomeAssistant,
    hass_ws_client: WebSocketGenerator,
    units,
    attributes,
) -> None:
    """Test validate_statistics.

    The test asserts that the sensor's device class is ignored.
    """
    now = get_start_time(dt_util.utcnow())

    hass.config.units = units
    await async_setup_component(hass, "sensor", {})
    await async_recorder_block_till_done(hass)
    client = await hass_ws_client()

    # No statistics, no state - empty response
    await assert_validation_result(hass, client, {}, {})

    # No statistics, no device class - empty response
    initial_attributes = {"state_class": "measurement", "unit_of_measurement": "dogs"}
    hass.states.async_set(
        "sensor.test", 10, attributes=initial_attributes, timestamp=now.timestamp()
    )
    await hass.async_block_till_done()
    await assert_validation_result(hass, client, {}, {})

    # Statistics has run, device class set not matching unit - empty response
    do_adhoc_statistics(hass, start=now)
    await async_recorder_block_till_done(hass)
    hass.states.async_set(
        "sensor.test",
        12,
        attributes={**attributes, "unit_of_measurement": "dogs"},
        timestamp=now.timestamp(),
    )
    await hass.async_block_till_done()
    await assert_validation_result(hass, client, {}, {})


@pytest.mark.parametrize(
    ("units", "attributes", "unit", "unit2", "supported_unit"),
    [
        (
            US_CUSTOMARY_SYSTEM,
            POWER_SENSOR_ATTRIBUTES,
            "W",
            "kW",
            "GW, MW, TW, W, kW, mW",
        ),
        (METRIC_SYSTEM, POWER_SENSOR_ATTRIBUTES, "W", "kW", "GW, MW, TW, W, kW, mW"),
        (
            US_CUSTOMARY_SYSTEM,
            TEMPERATURE_SENSOR_ATTRIBUTES,
            "°F",
            "K",
            "K, °C, °F",
        ),
        (METRIC_SYSTEM, TEMPERATURE_SENSOR_ATTRIBUTES, "°C", "K", "K, °C, °F"),
        (
            US_CUSTOMARY_SYSTEM,
            PRESSURE_SENSOR_ATTRIBUTES,
            "psi",
            "bar",
            "Pa, bar, cbar, hPa, inHg, kPa, mbar, mmHg, psi",
        ),
        (
            METRIC_SYSTEM,
            PRESSURE_SENSOR_ATTRIBUTES,
            "Pa",
            "bar",
            "Pa, bar, cbar, hPa, inHg, kPa, mbar, mmHg, psi",
        ),
        (
            METRIC_SYSTEM,
            BATTERY_SENSOR_ATTRIBUTES,
            "%",
            None,
            "%, <None>",
        ),
    ],
)
async def test_validate_statistics_unit_change_no_device_class(
    hass: HomeAssistant,
    hass_ws_client: WebSocketGenerator,
    units,
    attributes,
    unit,
    unit2,
    supported_unit,
) -> None:
    """Test validate_statistics.

    This tests what happens if a sensor is first recorded in a unit which supports unit
    conversion, and the unit is then changed to a unit which can and cannot be
    converted to the original unit.
    """
    attributes = dict(attributes)
    attributes.pop("device_class")

    now = get_start_time(dt_util.utcnow())

    hass.config.units = units
    await async_setup_component(hass, "sensor", {})
    await async_recorder_block_till_done(hass)
    client = await hass_ws_client()

    # No statistics, no state - empty response
    await assert_validation_result(hass, client, {}, {})

    # No statistics, sensor state set - empty response
    hass.states.async_set(
        "sensor.test",
        10,
        attributes={**attributes, "unit_of_measurement": unit},
        timestamp=now.timestamp(),
    )
    await async_recorder_block_till_done(hass)
    await assert_validation_result(hass, client, {}, {})

    # No statistics, sensor state set to an incompatible unit - empty response
    hass.states.async_set(
        "sensor.test",
        11,
        attributes={**attributes, "unit_of_measurement": "dogs"},
        timestamp=now.timestamp(),
    )
    await async_recorder_block_till_done(hass)
    await assert_validation_result(hass, client, {}, {})

    # Statistics has run, incompatible unit - expect error
    await async_recorder_block_till_done(hass)
    do_adhoc_statistics(hass, start=now)
    hass.states.async_set(
        "sensor.test",
        12,
        attributes={**attributes, "unit_of_measurement": "dogs"},
        timestamp=now.timestamp(),
    )
    await async_recorder_block_till_done(hass)
    expected = {
        "sensor.test": [
            {
                "data": {
                    "metadata_unit": unit,
                    "state_unit": "dogs",
                    "statistic_id": "sensor.test",
                    "supported_unit": supported_unit,
                },
                "type": UNITS_CHANGED_ISSUE,
            }
        ],
    }
    await assert_validation_result(hass, client, expected, {UNITS_CHANGED_ISSUE})

    # Unavailable state - empty response
    hass.states.async_set(
        "sensor.test",
        "unavailable",
        attributes={**attributes, "unit_of_measurement": "dogs"},
        timestamp=now.timestamp(),
    )
    await async_recorder_block_till_done(hass)
    await assert_validation_result(hass, client, {}, {})

    # Unknown state - empty response
    hass.states.async_set(
        "sensor.test",
        "unknown",
        attributes={**attributes, "unit_of_measurement": "dogs"},
        timestamp=now.timestamp(),
    )
    await async_recorder_block_till_done(hass)
    await assert_validation_result(hass, client, {}, {})

    # Valid state - empty response
    hass.states.async_set(
        "sensor.test",
        13,
        attributes={**attributes, "unit_of_measurement": unit},
        timestamp=now.timestamp(),
    )
    await async_recorder_block_till_done(hass)
    await assert_validation_result(hass, client, {}, {})

    # Valid state, statistic runs again - empty response
    do_adhoc_statistics(hass, start=now + timedelta(hours=1))
    await async_recorder_block_till_done(hass)
    await assert_validation_result(hass, client, {}, {})

    # Valid state in compatible unit - empty response
    hass.states.async_set(
        "sensor.test",
        13,
        attributes={**attributes, "unit_of_measurement": unit2},
        timestamp=now.timestamp(),
    )
    await async_recorder_block_till_done(hass)
    await assert_validation_result(hass, client, {}, {})

    # Valid state, statistic runs again - empty response
    do_adhoc_statistics(hass, start=now + timedelta(hours=2))
    await async_recorder_block_till_done(hass)
    await assert_validation_result(hass, client, {}, {})

    # Remove the state - expect error about missing state
    hass.states.async_remove("sensor.test")
    expected = {
        "sensor.test": [
            {
                "data": {"statistic_id": "sensor.test"},
                "type": "no_state",
            }
        ],
    }
    await assert_validation_result(hass, client, expected, {})


@pytest.mark.parametrize(
    ("units", "attributes", "unit"),
    [
        (US_CUSTOMARY_SYSTEM, POWER_SENSOR_ATTRIBUTES, "W"),
    ],
)
async def test_validate_statistics_state_class_removed(
    hass: HomeAssistant,
    hass_ws_client: WebSocketGenerator,
    units,
    attributes,
    unit,
) -> None:
    """Test validate_statistics."""
    now = get_start_time(dt_util.utcnow())

    hass.config.units = units
    await async_setup_component(hass, "sensor", {})
    await async_recorder_block_till_done(hass)
    client = await hass_ws_client()

    # No statistics, no state - empty response
    await assert_validation_result(hass, client, {}, {})

    # No statistics, valid state - empty response
    hass.states.async_set(
        "sensor.test", 10, attributes=attributes, timestamp=now.timestamp()
    )
    await hass.async_block_till_done()
    await assert_validation_result(hass, client, {}, {})

    # Statistics has run, empty response
    do_adhoc_statistics(hass, start=now)
    await async_recorder_block_till_done(hass)
    await assert_validation_result(hass, client, {}, {})

    # State update with invalid state class, expect error
    _attributes = dict(attributes)
    _attributes.pop("state_class")
    hass.states.async_set(
        "sensor.test", 12, attributes=_attributes, timestamp=now.timestamp()
    )
    await hass.async_block_till_done()
    expected = {
        "sensor.test": [
            {
                "data": {"statistic_id": "sensor.test"},
                "type": STATE_CLASS_REMOVED_ISSUE,
            }
        ],
    }
    await assert_validation_result(hass, client, expected, {STATE_CLASS_REMOVED_ISSUE})

    # Unavailable state - empty response
    hass.states.async_set(
        "sensor.test", "unavailable", attributes=_attributes, timestamp=now.timestamp()
    )
    await async_recorder_block_till_done(hass)
    await assert_validation_result(hass, client, {}, {})

    # Unknown state - empty response
    hass.states.async_set(
        "sensor.test", "unknown", attributes=_attributes, timestamp=now.timestamp()
    )
    await async_recorder_block_till_done(hass)
    await assert_validation_result(hass, client, {}, {})


@pytest.mark.parametrize(
    ("units", "attributes", "unit"),
    [
        (US_CUSTOMARY_SYSTEM, POWER_SENSOR_ATTRIBUTES, "W"),
    ],
)
async def test_validate_statistics_state_class_removed_issue_cleaned_up(
    hass: HomeAssistant,
    hass_ws_client: WebSocketGenerator,
    units,
    attributes,
    unit,
) -> None:
    """Test validate_statistics."""
    now = get_start_time(dt_util.utcnow())

    hass.config.units = units
    await async_setup_component(hass, "sensor", {})
    await async_recorder_block_till_done(hass)
    client = await hass_ws_client()

    # No statistics, no state - empty response
    await assert_validation_result(hass, client, {}, {})

    # No statistics, valid state - empty response
    hass.states.async_set(
        "sensor.test", 10, attributes=attributes, timestamp=now.timestamp()
    )
    await hass.async_block_till_done()
    await assert_validation_result(hass, client, {}, {})

    # Statistics has run, empty response
    do_adhoc_statistics(hass, start=now)
    await async_recorder_block_till_done(hass)
    await assert_validation_result(hass, client, {}, {})

    # State update with invalid state class, expect error
    _attributes = dict(attributes)
    _attributes.pop("state_class")
    hass.states.async_set(
        "sensor.test", 12, attributes=_attributes, timestamp=now.timestamp()
    )
    await hass.async_block_till_done()
    expected = {
        "sensor.test": [
            {
                "data": {"statistic_id": "sensor.test"},
                "type": STATE_CLASS_REMOVED_ISSUE,
            }
        ],
    }
    await assert_validation_result(hass, client, expected, {STATE_CLASS_REMOVED_ISSUE})

    # Remove the statistics - empty response
    get_instance(hass).async_clear_statistics(["sensor.test"])
    await async_recorder_block_till_done(hass)
    await assert_validation_result(hass, client, {}, {})


@pytest.mark.parametrize(
    ("units", "attributes", "unit"),
    [
        (US_CUSTOMARY_SYSTEM, POWER_SENSOR_ATTRIBUTES, "W"),
    ],
)
async def test_validate_statistics_sensor_no_longer_recorded(
    hass: HomeAssistant,
    hass_ws_client: WebSocketGenerator,
    units,
    attributes,
    unit,
) -> None:
    """Test validate_statistics."""
    now = get_start_time(dt_util.utcnow())

    hass.config.units = units
    await async_setup_component(hass, "sensor", {})
    await async_recorder_block_till_done(hass)
    client = await hass_ws_client()

    # No statistics, no state - empty response
    await assert_validation_result(hass, client, {}, {})

    # No statistics, valid state - empty response
    hass.states.async_set(
        "sensor.test", 10, attributes=attributes, timestamp=now.timestamp()
    )
    await hass.async_block_till_done()
    await assert_validation_result(hass, client, {}, {})

    # Statistics has run, empty response
    do_adhoc_statistics(hass, start=now)
    await async_recorder_block_till_done(hass)
    await assert_validation_result(hass, client, {}, {})

    # Sensor no longer recorded, expect error
    expected = {
        "sensor.test": [
            {
                "data": {"statistic_id": "sensor.test"},
                "type": "entity_no_longer_recorded",
            }
        ],
    }
    instance = get_instance(hass)
    with patch.object(
        instance,
        "entity_filter",
        return_value=False,
    ):
        await assert_validation_result(hass, client, expected, {})


@pytest.mark.parametrize(
    ("units", "attributes", "unit"),
    [
        (US_CUSTOMARY_SYSTEM, POWER_SENSOR_ATTRIBUTES, "W"),
    ],
)
async def test_validate_statistics_sensor_not_recorded(
    hass: HomeAssistant,
    hass_ws_client: WebSocketGenerator,
    units,
    attributes,
    unit,
) -> None:
    """Test validate_statistics."""
    now = get_start_time(dt_util.utcnow())

    hass.config.units = units
    await async_setup_component(hass, "sensor", {})
    await async_recorder_block_till_done(hass)
    client = await hass_ws_client()

    # No statistics, no state - empty response
    await assert_validation_result(hass, client, {}, {})

    # Sensor not recorded, expect error
    expected = {
        "sensor.test": [
            {
                "data": {"statistic_id": "sensor.test"},
                "type": "entity_not_recorded",
            }
        ],
    }
    instance = get_instance(hass)
    with patch.object(
        instance,
        "entity_filter",
        return_value=False,
    ):
        hass.states.async_set(
            "sensor.test", 10, attributes=attributes, timestamp=now.timestamp()
        )
        await hass.async_block_till_done()
        await assert_validation_result(hass, client, expected, {})

        # Statistics has run, expect same error
        do_adhoc_statistics(hass, start=now)
        await async_recorder_block_till_done(hass)
        await assert_validation_result(hass, client, expected, {})


@pytest.mark.parametrize(
    ("units", "attributes", "unit"),
    [
        (US_CUSTOMARY_SYSTEM, POWER_SENSOR_ATTRIBUTES, "W"),
    ],
)
async def test_validate_statistics_sensor_removed(
    hass: HomeAssistant,
    hass_ws_client: WebSocketGenerator,
    units,
    attributes,
    unit,
) -> None:
    """Test validate_statistics."""
    now = get_start_time(dt_util.utcnow())

    hass.config.units = units
    await async_setup_component(hass, "sensor", {})
    await async_recorder_block_till_done(hass)
    client = await hass_ws_client()

    # No statistics, no state - empty response
    await assert_validation_result(hass, client, {}, {})

    # No statistics, valid state - empty response
    hass.states.async_set(
        "sensor.test", 10, attributes=attributes, timestamp=now.timestamp()
    )
    await hass.async_block_till_done()
    await assert_validation_result(hass, client, {}, {})

    # Statistics has run, empty response
    do_adhoc_statistics(hass, start=now)
    await async_recorder_block_till_done(hass)
    await assert_validation_result(hass, client, {}, {})

    # Sensor removed, expect error
    hass.states.async_remove("sensor.test")
    expected = {
        "sensor.test": [
            {
                "data": {"statistic_id": "sensor.test"},
                "type": "no_state",
            }
        ],
    }
    await assert_validation_result(hass, client, expected, {})


@pytest.mark.parametrize(
    ("attributes", "unit1", "unit2"),
    [
        (BATTERY_SENSOR_ATTRIBUTES, "cats", "dogs"),
        (NONE_SENSOR_ATTRIBUTES, "cats", "dogs"),
    ],
)
async def test_validate_statistics_unit_change_no_conversion(
    hass: HomeAssistant,
    hass_ws_client: WebSocketGenerator,
    attributes,
    unit1,
    unit2,
) -> None:
    """Test validate_statistics."""
    now = get_start_time(dt_util.utcnow())

    await async_setup_component(hass, "sensor", {})
    await async_recorder_block_till_done(hass)
    client = await hass_ws_client()

    # No statistics, no state - empty response
    await assert_validation_result(hass, client, {}, {})

    # No statistics, original unit - empty response
    hass.states.async_set(
        "sensor.test",
        10,
        attributes={**attributes, "unit_of_measurement": unit1},
        timestamp=now.timestamp(),
    )
    await assert_validation_result(hass, client, {}, {})

    # No statistics, changed unit - empty response
    hass.states.async_set(
        "sensor.test",
        11,
        attributes={**attributes, "unit_of_measurement": unit2},
        timestamp=now.timestamp(),
    )
    await assert_validation_result(hass, client, {}, {})

    # Run statistics, no statistics will be generated because of conflicting units
    await async_recorder_block_till_done(hass)
    do_adhoc_statistics(hass, start=now)
    await async_recorder_block_till_done(hass)
    await assert_statistic_ids(hass, [])

    # No statistics, original unit - empty response
    hass.states.async_set(
        "sensor.test",
        12,
        attributes={**attributes, "unit_of_measurement": unit1},
        timestamp=now.timestamp(),
    )
    await assert_validation_result(hass, client, {}, {})

    # Run statistics one hour later, only the state with unit1 will be considered
    await async_recorder_block_till_done(hass)
    do_adhoc_statistics(hass, start=now + timedelta(hours=1))
    await async_recorder_block_till_done(hass)
    await assert_statistic_ids(
        hass, [{"statistic_id": "sensor.test", "unit_of_measurement": unit1}]
    )
    await assert_validation_result(hass, client, {}, {})

    # Change unit - expect error
    hass.states.async_set(
        "sensor.test",
        13,
        attributes={**attributes, "unit_of_measurement": unit2},
        timestamp=now.timestamp(),
    )
    await async_recorder_block_till_done(hass)
    expected = {
        "sensor.test": [
            {
                "data": {
                    "metadata_unit": unit1,
                    "state_unit": unit2,
                    "statistic_id": "sensor.test",
                    "supported_unit": unit1,
                },
                "type": UNITS_CHANGED_ISSUE,
            }
        ],
    }
    await assert_validation_result(hass, client, expected, {UNITS_CHANGED_ISSUE})

    # Unavailable state - empty response
    hass.states.async_set(
        "sensor.test",
        "unavailable",
        attributes={**attributes, "unit_of_measurement": unit2},
        timestamp=now.timestamp(),
    )
    await async_recorder_block_till_done(hass)
    await assert_validation_result(hass, client, {}, {})

    # Unknown state - empty response
    hass.states.async_set(
        "sensor.test",
        "unknown",
        attributes={**attributes, "unit_of_measurement": unit2},
        timestamp=now.timestamp(),
    )
    await async_recorder_block_till_done(hass)
    await assert_validation_result(hass, client, {}, {})

    # Original unit - empty response
    hass.states.async_set(
        "sensor.test",
        14,
        attributes={**attributes, "unit_of_measurement": unit1},
        timestamp=now.timestamp(),
    )
    await async_recorder_block_till_done(hass)
    await assert_validation_result(hass, client, {}, {})

    # Valid state, statistic runs again - empty response
    await async_recorder_block_till_done(hass)
    do_adhoc_statistics(hass, start=now + timedelta(hours=2))
    await async_recorder_block_till_done(hass)
    await assert_validation_result(hass, client, {}, {})

    # Remove the state - expect error
    hass.states.async_remove("sensor.test")
    expected = {
        "sensor.test": [
            {
                "data": {"statistic_id": "sensor.test"},
                "type": "no_state",
            }
        ],
    }
    await assert_validation_result(hass, client, expected, {})


@pytest.mark.parametrize(
    ("attributes", "unit1", "unit2"),
    [
        (NONE_SENSOR_ATTRIBUTES, "m3", "m³"),
        (NONE_SENSOR_ATTRIBUTES, "rpm", "RPM"),
        (NONE_SENSOR_ATTRIBUTES, "RPM", "rpm"),
        (NONE_SENSOR_ATTRIBUTES, "\u00b5V", "\u03bcV"),
        (NONE_SENSOR_ATTRIBUTES, "\u00b5Sv/h", "\u03bcSv/h"),
        (NONE_SENSOR_ATTRIBUTES, "\u00b5S/cm", "\u03bcS/cm"),
        (NONE_SENSOR_ATTRIBUTES, "\u00b5g/ft³", "\u03bcg/ft³"),
        (NONE_SENSOR_ATTRIBUTES, "\u00b5g/m³", "\u03bcg/m³"),
        (NONE_SENSOR_ATTRIBUTES, "\u00b5mol/s⋅m²", "\u03bcmol/s⋅m²"),
        (NONE_SENSOR_ATTRIBUTES, "\u00b5g", "\u03bcg"),
        (NONE_SENSOR_ATTRIBUTES, "\u00b5s", "\u03bcs"),
    ],
)
async def test_validate_statistics_unit_change_equivalent_units(
    hass: HomeAssistant,
    hass_ws_client: WebSocketGenerator,
    attributes,
    unit1,
    unit2,
) -> None:
    """Test validate_statistics.

    This tests no validation issue is created when a sensor's unit changes to an
    equivalent unit.
    """
    now = get_start_time(dt_util.utcnow())

    await async_setup_component(hass, "sensor", {})
    await async_recorder_block_till_done(hass)
    client = await hass_ws_client()

    # No statistics, no state - empty response
    await assert_validation_result(hass, client, {}, {})

    # No statistics, original unit - empty response
    hass.states.async_set(
        "sensor.test",
        10,
        attributes={**attributes, "unit_of_measurement": unit1},
        timestamp=now.timestamp(),
    )
    await assert_validation_result(hass, client, {}, {})

    # Run statistics
    await async_recorder_block_till_done(hass)
    do_adhoc_statistics(hass, start=now)
    await async_recorder_block_till_done(hass)
    await assert_statistic_ids(
        hass, [{"statistic_id": "sensor.test", "unit_of_measurement": unit1}]
    )

    # Units changed to an equivalent unit - empty response
    hass.states.async_set(
        "sensor.test",
        12,
        attributes={**attributes, "unit_of_measurement": unit2},
        timestamp=now.timestamp() + 1,
    )
    await assert_validation_result(hass, client, {}, {})

    # Run statistics one hour later, metadata will be updated
    await async_recorder_block_till_done(hass)
    do_adhoc_statistics(hass, start=now + timedelta(hours=1))
    await async_recorder_block_till_done(hass)
    await assert_statistic_ids(
        hass, [{"statistic_id": "sensor.test", "unit_of_measurement": unit2}]
    )
    await assert_validation_result(hass, client, {}, {})


@pytest.mark.parametrize(
    ("attributes", "unit1", "unit2", "supported_unit"),
    [
<<<<<<< HEAD
        (NONE_SENSOR_ATTRIBUTES, "m³", "m3", "CCF, L, MCF, fl. oz., ft³, gal, mL, m³"),
=======
        (NONE_SENSOR_ATTRIBUTES, "m³", "m3", "CCF, L, fl. oz., ft³, gal, mL, m³"),
        (NONE_SENSOR_ATTRIBUTES, "\u03bcV", "\u00b5V", "MV, V, kV, mV, \u03bcV"),
        (NONE_SENSOR_ATTRIBUTES, "\u03bcS/cm", "\u00b5S/cm", "S/cm, mS/cm, \u03bcS/cm"),
        (
            NONE_SENSOR_ATTRIBUTES,
            "\u03bcg",
            "\u00b5g",
            "g, kg, lb, mg, oz, st, \u03bcg",
        ),
        (NONE_SENSOR_ATTRIBUTES, "\u03bcs", "\u00b5s", "d, h, min, ms, s, w, \u03bcs"),
>>>>>>> 72e78b67
    ],
)
async def test_validate_statistics_unit_change_equivalent_units_2(
    hass: HomeAssistant,
    hass_ws_client: WebSocketGenerator,
    attributes,
    unit1,
    unit2,
    supported_unit,
) -> None:
    """Test validate_statistics.

    This tests a validation issue is created when a sensor's unit changes to an
    equivalent unit which is not known to the unit converters.
    """
    now = get_start_time(dt_util.utcnow())

    await async_setup_component(hass, "sensor", {})
    await async_recorder_block_till_done(hass)
    client = await hass_ws_client()

    # No statistics, no state - empty response
    await assert_validation_result(hass, client, {}, {})

    # No statistics, original unit - empty response
    hass.states.async_set(
        "sensor.test",
        10,
        attributes={**attributes, "unit_of_measurement": unit1},
        timestamp=now.timestamp(),
    )
    await assert_validation_result(hass, client, {}, {})

    # Run statistics
    await async_recorder_block_till_done(hass)
    do_adhoc_statistics(hass, start=now)
    await async_recorder_block_till_done(hass)
    await assert_statistic_ids(
        hass, [{"statistic_id": "sensor.test", "unit_of_measurement": unit1}]
    )

    # Units changed to an equivalent unit which is not known by the unit converters
    hass.states.async_set(
        "sensor.test",
        12,
        attributes={**attributes, "unit_of_measurement": unit2},
        timestamp=now.timestamp(),
    )
    expected = {
        "sensor.test": [
            {
                "data": {
                    "metadata_unit": unit1,
                    "state_unit": unit2,
                    "statistic_id": "sensor.test",
                    "supported_unit": supported_unit,
                },
                "type": UNITS_CHANGED_ISSUE,
            }
        ],
    }
    await assert_validation_result(hass, client, expected, {UNITS_CHANGED_ISSUE})

    # Run statistics one hour later, metadata will not be updated
    await async_recorder_block_till_done(hass)
    do_adhoc_statistics(hass, start=now + timedelta(hours=1))
    await async_recorder_block_till_done(hass)
    await assert_statistic_ids(
        hass, [{"statistic_id": "sensor.test", "unit_of_measurement": unit1}]
    )
    await assert_validation_result(hass, client, expected, {UNITS_CHANGED_ISSUE})


async def test_validate_statistics_other_domain(
    hass: HomeAssistant, hass_ws_client: WebSocketGenerator
) -> None:
    """Test sensor does not raise issues for statistics for other domains."""
    await async_setup_component(hass, "sensor", {})
    await async_recorder_block_till_done(hass)
    client = await hass_ws_client()

    # Create statistics for another domain
    metadata: StatisticMetaData = {
        "has_mean": True,
        "has_sum": True,
        "name": None,
        "source": RECORDER_DOMAIN,
        "statistic_id": "number.test",
        "unit_of_measurement": None,
    }
    statistics: StatisticData = {
        "last_reset": None,
        "max": None,
        "mean": None,
        "min": None,
        "start": datetime(2020, 10, 6, tzinfo=dt_util.UTC),
        "state": None,
        "sum": None,
    }
    async_import_statistics(hass, metadata, (statistics,))
    await async_recorder_block_till_done(hass)

    # We should not get complains about the missing number entity
    await assert_validation_result(hass, client, {}, {})


@pytest.mark.parametrize(
    ("units", "attributes", "unit"),
    [
        (US_CUSTOMARY_SYSTEM, POWER_SENSOR_ATTRIBUTES, "W"),
    ],
)
async def test_update_statistics_issues(
    hass: HomeAssistant,
    units,
    attributes,
    unit,
) -> None:
    """Test update_statistics_issues."""

    async def one_hour_stats(start: datetime) -> datetime:
        """Generate 5-minute statistics for one hour."""
        for _ in range(12):
            do_adhoc_statistics(hass, start=start)
            await async_wait_recording_done(hass)
            start += timedelta(minutes=5)
        return start

    now = get_start_time(dt_util.utcnow())

    hass.config.units = units
    await async_setup_component(hass, "sensor", {})
    await async_recorder_block_till_done(hass)

    # No statistics, no state - no issues
    now = await one_hour_stats(now)
    assert_issues(hass, {})

    # Statistics, valid state - no issues
    hass.states.async_set(
        "sensor.test", 10, attributes=attributes, timestamp=now.timestamp()
    )
    await hass.async_block_till_done()
    now = await one_hour_stats(now)
    assert_issues(hass, {})

    # State update with invalid state class, statistics did not run again
    _attributes = dict(attributes)
    _attributes.pop("state_class")
    hass.states.async_set(
        "sensor.test", 12, attributes=_attributes, timestamp=now.timestamp()
    )
    await hass.async_block_till_done()
    assert_issues(hass, {})

    # Let statistics run for one hour, expect issue
    now = await one_hour_stats(now)
    expected = {
        "state_class_removed_sensor.test": {
            "issue_type": STATE_CLASS_REMOVED_ISSUE,
            "statistic_id": "sensor.test",
        }
    }
    assert_issues(hass, expected)


async def async_record_meter_states(
    hass: HomeAssistant,
    freezer: FrozenDateTimeFactory,
    zero: datetime,
    entity_id: str,
    _attributes,
    seq,
):
    """Record some test states.

    We inject a bunch of state updates for meter sensors.
    """

    def set_state(entity_id, state, **kwargs):
        """Set the state."""
        hass.states.async_set(entity_id, state, **kwargs)
        return hass.states.get(entity_id)

    one = zero + timedelta(seconds=15 * 5)  # 00:01:15
    two = one + timedelta(seconds=30 * 5)  # 00:03:45
    three = two + timedelta(seconds=15 * 5)  # 00:05:00
    four = three + timedelta(seconds=15 * 5)  # 00:06:15
    five = four + timedelta(seconds=30 * 5)  # 00:08:45
    six = five + timedelta(seconds=15 * 5)  # 00:10:00
    seven = six + timedelta(seconds=15 * 5)  # 00:11:45
    eight = seven + timedelta(seconds=30 * 5)  # 00:13:45

    attributes = dict(_attributes)
    if "last_reset" in _attributes:
        attributes["last_reset"] = zero.isoformat()

    states = {entity_id: []}
    freezer.move_to(zero)

    states[entity_id].append(set_state(entity_id, seq[0], attributes=attributes))

    freezer.move_to(one)
    states[entity_id].append(set_state(entity_id, seq[1], attributes=attributes))

    freezer.move_to(two)
    states[entity_id].append(set_state(entity_id, seq[2], attributes=attributes))

    freezer.move_to(three)
    states[entity_id].append(set_state(entity_id, seq[3], attributes=attributes))

    attributes = dict(_attributes)
    if "last_reset" in _attributes:
        attributes["last_reset"] = four.isoformat()

    freezer.move_to(four)
    states[entity_id].append(set_state(entity_id, seq[4], attributes=attributes))

    freezer.move_to(five)
    states[entity_id].append(set_state(entity_id, seq[5], attributes=attributes))

    freezer.move_to(six)
    states[entity_id].append(set_state(entity_id, seq[6], attributes=attributes))

    freezer.move_to(seven)
    states[entity_id].append(set_state(entity_id, seq[7], attributes=attributes))

    freezer.move_to(eight)
    states[entity_id].append(set_state(entity_id, seq[8], attributes=attributes))

    return four, eight, states


async def async_record_meter_state(
    hass: HomeAssistant,
    freezer: FrozenDateTimeFactory,
    zero: datetime,
    entity_id: str,
    attributes,
    seq,
):
    """Record test state.

    We inject a state update for meter sensor.
    """

    def set_state(entity_id, state, **kwargs):
        """Set the state."""
        hass.states.async_set(entity_id, state, **kwargs)
        return hass.states.get(entity_id)

    states = {entity_id: []}
    freezer.move_to(zero)
    states[entity_id].append(set_state(entity_id, seq[0], attributes=attributes))

    return states


async def async_record_states_partially_unavailable(
    hass: HomeAssistant, zero: datetime, entity_id: str, attributes: dict[str, Any]
) -> tuple[datetime, dict[str, list[State]]]:
    """Record some test states.

    We inject a bunch of state updates temperature sensors.
    """

    def set_state(entity_id, state, **kwargs):
        """Set the state."""
        hass.states.async_set(entity_id, state, **kwargs)
        return hass.states.get(entity_id)

    one = zero + timedelta(seconds=1 * 5)
    two = one + timedelta(seconds=15 * 5)
    three = two + timedelta(seconds=30 * 5)
    four = three + timedelta(seconds=14 * 5)

    states = {entity_id: []}
    with freeze_time(one) as freezer:
        states[entity_id].append(set_state(entity_id, "10", attributes=attributes))

        freezer.move_to(two)
        states[entity_id].append(set_state(entity_id, "25", attributes=attributes))

        freezer.move_to(three)
        states[entity_id].append(
            set_state(entity_id, STATE_UNAVAILABLE, attributes=attributes)
        )

    return four, states


@pytest.mark.usefixtures("enable_custom_integrations")
async def test_exclude_attributes(hass: HomeAssistant) -> None:
    """Test sensor attributes to be excluded."""
    entity0 = MockSensor(
        has_entity_name=True,
        unique_id="test",
        name="Test",
        native_value="option1",
        device_class=SensorDeviceClass.ENUM,
        options=["option1", "option2"],
    )
    setup_test_component_platform(hass, DOMAIN, [entity0])
    assert await async_setup_component(hass, "sensor", {"sensor": {"platform": "test"}})
    await hass.async_block_till_done()
    await async_wait_recording_done(hass)

    def _fetch_states() -> list[State]:
        with session_scope(hass=hass, read_only=True) as session:
            native_states = []
            for db_state, db_state_attributes, db_states_meta in (
                session.query(States, StateAttributes, StatesMeta)
                .outerjoin(
                    StateAttributes,
                    States.attributes_id == StateAttributes.attributes_id,
                )
                .outerjoin(StatesMeta, States.metadata_id == StatesMeta.metadata_id)
            ):
                db_state.entity_id = db_states_meta.entity_id
                state = db_state.to_native()
                state.attributes = db_state_attributes.to_native()
                native_states.append(state)
            return native_states

    states: list[State] = await hass.async_add_executor_job(_fetch_states)
    assert len(states) == 1
    assert ATTR_OPTIONS not in states[0].attributes
    assert ATTR_FRIENDLY_NAME in states[0].attributes


@pytest.mark.parametrize("ignore_translations_for_mock_domains", ["test"])
@pytest.mark.parametrize(
    "ignore_missing_translations",
    [
        [
            "component.sensor.issues..title",
            "component.sensor.issues..description",
        ]
    ],
)
async def test_clean_up_repairs(
    hass: HomeAssistant, hass_ws_client: WebSocketGenerator
) -> None:
    """Test cleaning up repairs."""
    await async_setup_component(hass, "sensor", {})
    issue_registry = ir.async_get(hass)
    client = await hass_ws_client()

    # Create some issues
    def create_issue(domain: str, issue_id: str, data: dict | None) -> None:
        ir.async_create_issue(
            hass,
            domain,
            issue_id,
            data=data,
            is_fixable=False,
            severity=ir.IssueSeverity.WARNING,
            translation_key="",
        )

    create_issue("test", "test_issue", None)
    create_issue(DOMAIN, "test_issue_1", None)
    create_issue(DOMAIN, "test_issue_2", {"issue_type": "another_issue"})
    create_issue(DOMAIN, "test_issue_3", {"issue_type": STATE_CLASS_REMOVED_ISSUE})
    create_issue(DOMAIN, "test_issue_4", {"issue_type": UNITS_CHANGED_ISSUE})
    create_issue(DOMAIN, "test_issue_5", {"issue_type": MEAN_TYPE_CHANGED_ISSUE})

    # Check the issues
    assert set(issue_registry.issues) == {
        ("test", "test_issue"),
        ("sensor", "test_issue_1"),
        ("sensor", "test_issue_2"),
        ("sensor", "test_issue_3"),
        ("sensor", "test_issue_4"),
        ("sensor", "test_issue_5"),
    }

    # Request update of issues
    await client.send_json_auto_id({"type": "recorder/update_statistics_issues"})
    response = await client.receive_json()
    assert response["success"]

    # Check the issues
    assert set(issue_registry.issues) == {
        ("test", "test_issue"),
        ("sensor", "test_issue_1"),
        ("sensor", "test_issue_2"),
    }


async def test_validate_statistics_mean_type_changed(
    hass: HomeAssistant,
    hass_ws_client: WebSocketGenerator,
    caplog: pytest.LogCaptureFixture,
) -> None:
    """Test validate_statistics.

    This tests a validation issue is created when a the mean type is changed.
    """
    now = get_start_time(dt_util.utcnow())

    await async_setup_component(hass, "sensor", {})
    await async_recorder_block_till_done(hass)
    client = await hass_ws_client()

    # No statistics, no state - empty response
    await assert_validation_result(hass, client, {}, {})

    # No statistics, original unit - empty response
    hass.states.async_set(
        "sensor.wind_direction",
        10,
        attributes=WIND_DIRECTION_ATTRIBUTES,
        timestamp=now.timestamp(),
    )
    await assert_validation_result(hass, client, {}, {})

    # Run statistics
    await async_recorder_block_till_done(hass)
    do_adhoc_statistics(hass, start=now)
    await async_recorder_block_till_done(hass)
    statistic_ids = await async_list_statistic_ids(hass)
    assert statistic_ids == [
        {
            "statistic_id": "sensor.wind_direction",
            "display_unit_of_measurement": DEGREE,
            "has_mean": False,
            "mean_type": StatisticMeanType.CIRCULAR,
            "has_sum": False,
            "name": None,
            "source": "recorder",
            "statistics_unit_of_measurement": DEGREE,
            "unit_class": None,
        }
    ]

    expected_log_entry = (
        "homeassistant.components.sensor.recorder",
        logging.WARNING,
        (
            "The statistics mean algorithm for sensor.wind_direction have changed from"
            " CIRCULAR to ARITHMETIC. Generation of long term statistics will be "
            "suppressed unless it changes back or go to "
            "https://my.home-assistant.io/redirect/developer_statistics "
            "to delete the old statistics"
        ),
    )
    # Valid stats, no log entry
    assert expected_log_entry not in caplog.record_tuples

    # State class changed
    hass.states.async_set(
        "sensor.wind_direction",
        5,
        attributes={
            **WIND_DIRECTION_ATTRIBUTES,
            "state_class": SensorStateClass.MEASUREMENT,
        },
        timestamp=now.timestamp(),
    )
    expected = {
        "sensor.wind_direction": [
            {
                "data": {
                    "statistic_id": "sensor.wind_direction",
                    "metadata_mean_type": StatisticMeanType.CIRCULAR,
                    "state_mean_type": StatisticMeanType.ARITHMETIC,
                },
                "type": MEAN_TYPE_CHANGED_ISSUE,
            }
        ],
    }
    await assert_validation_result(hass, client, expected, {MEAN_TYPE_CHANGED_ISSUE})

    # Run statistics one hour later, metadata will not be updated
    await async_recorder_block_till_done(hass)
    do_adhoc_statistics(hass, start=now + timedelta(hours=1))
    await async_recorder_block_till_done(hass)
    statistic_ids = await async_list_statistic_ids(hass)
    assert statistic_ids == [
        {
            "statistic_id": "sensor.wind_direction",
            "display_unit_of_measurement": DEGREE,
            "has_mean": False,
            "mean_type": StatisticMeanType.CIRCULAR,
            "has_sum": False,
            "name": None,
            "source": "recorder",
            "statistics_unit_of_measurement": DEGREE,
            "unit_class": None,
        }
    ]
    await assert_validation_result(hass, client, expected, {MEAN_TYPE_CHANGED_ISSUE})
    assert expected_log_entry in caplog.record_tuples

    # State class changed back
    hass.states.async_set(
        "sensor.wind_direction",
        350,
        attributes=WIND_DIRECTION_ATTRIBUTES,
        timestamp=now.timestamp(),
    )
    await assert_validation_result(hass, client, {}, {})

    # Run statistics
    await async_recorder_block_till_done(hass)
    do_adhoc_statistics(hass, start=now)
    await async_recorder_block_till_done(hass)
    statistic_ids = await async_list_statistic_ids(hass)
    assert statistic_ids == [
        {
            "statistic_id": "sensor.wind_direction",
            "display_unit_of_measurement": DEGREE,
            "has_mean": False,
            "mean_type": StatisticMeanType.CIRCULAR,
            "has_sum": False,
            "name": None,
            "source": "recorder",
            "statistics_unit_of_measurement": DEGREE,
            "unit_class": None,
        }
    ]

    # Issue should be resolved
    await assert_validation_result(hass, client, {}, {})<|MERGE_RESOLUTION|>--- conflicted
+++ resolved
@@ -5824,10 +5824,7 @@
 @pytest.mark.parametrize(
     ("attributes", "unit1", "unit2", "supported_unit"),
     [
-<<<<<<< HEAD
         (NONE_SENSOR_ATTRIBUTES, "m³", "m3", "CCF, L, MCF, fl. oz., ft³, gal, mL, m³"),
-=======
-        (NONE_SENSOR_ATTRIBUTES, "m³", "m3", "CCF, L, fl. oz., ft³, gal, mL, m³"),
         (NONE_SENSOR_ATTRIBUTES, "\u03bcV", "\u00b5V", "MV, V, kV, mV, \u03bcV"),
         (NONE_SENSOR_ATTRIBUTES, "\u03bcS/cm", "\u00b5S/cm", "S/cm, mS/cm, \u03bcS/cm"),
         (
@@ -5837,7 +5834,6 @@
             "g, kg, lb, mg, oz, st, \u03bcg",
         ),
         (NONE_SENSOR_ATTRIBUTES, "\u03bcs", "\u00b5s", "d, h, min, ms, s, w, \u03bcs"),
->>>>>>> 72e78b67
     ],
 )
 async def test_validate_statistics_unit_change_equivalent_units_2(
