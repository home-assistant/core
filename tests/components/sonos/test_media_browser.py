--- conflicted
+++ resolved
@@ -186,9 +186,48 @@
     assert response["result"]["children"] == snapshot
     assert soco_mock.music_library.browse_by_idstring.call_count == 1
 
-
+    
 @pytest.mark.parametrize(
-<<<<<<< HEAD
+    ("media_content_id", "media_content_type"),
+    [
+        (
+            "",
+            "favorites",
+        ),
+        (
+            "object.item.audioItem.audioBook",
+            "favorites_folder",
+        ),
+        (
+            "object.container.album.musicAlbum",
+            "favorites_folder",
+        ),
+    ],
+)
+async def test_browse_media_favorites(
+    async_autosetup_sonos,
+    hass_ws_client: WebSocketGenerator,
+    snapshot: SnapshotAssertion,
+    media_content_id,
+    media_content_type,
+) -> None:
+    """Test the async_browse_media method."""
+    client = await hass_ws_client()
+    await client.send_json(
+        {
+            "id": 1,
+            "type": "media_player/browse_media",
+            "entity_id": "media_player.zone_a",
+            "media_content_id": media_content_id,
+            "media_content_type": media_content_type,
+        }
+    )
+    response = await client.receive_json()
+    assert response["success"]
+    assert response["result"] == snapshot
+
+
+@pytest.mark.parametrize(
     "media_content_id",
     [
         ("S:"),
@@ -206,53 +245,18 @@
     """Test the async_browse_media method."""
     soco_mock = soco_factory.mock_list.get("192.168.42.2")
 
-=======
-    ("media_content_id", "media_content_type"),
-    [
-        (
-            "",
-            "favorites",
-        ),
-        (
-            "object.item.audioItem.audioBook",
-            "favorites_folder",
-        ),
-        (
-            "object.container.album.musicAlbum",
-            "favorites_folder",
-        ),
-    ],
-)
-async def test_browse_media_favorites(
-    async_autosetup_sonos,
-    hass_ws_client: WebSocketGenerator,
-    snapshot: SnapshotAssertion,
-    media_content_id,
-    media_content_type,
-) -> None:
-    """Test the async_browse_media method."""
->>>>>>> 963ea614
-    client = await hass_ws_client()
-    await client.send_json(
-        {
-            "id": 1,
-            "type": "media_player/browse_media",
-<<<<<<< HEAD
+    client = await hass_ws_client()
+    await client.send_json(
+        {
+            "id": 1,
+            "type": "media_player/browse_media",
             ATTR_ENTITY_ID: "media_player.zone_a",
             ATTR_MEDIA_CONTENT_ID: media_content_id,
             ATTR_MEDIA_CONTENT_TYPE: MEDIA_TYPE_DIRECTORY,
-=======
-            "entity_id": "media_player.zone_a",
-            "media_content_id": media_content_id,
-            "media_content_type": media_content_type,
->>>>>>> 963ea614
-        }
-    )
-    response = await client.receive_json()
-    assert response["success"]
-<<<<<<< HEAD
+        }
+    )
+    response = await client.receive_json()
+    assert response["success"]
     assert response["result"] == snapshot
     assert soco_mock.music_library.browse_by_idstring.call_count == 1
-=======
-    assert response["result"] == snapshot
->>>>>>> 963ea614
+    