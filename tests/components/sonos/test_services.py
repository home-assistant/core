"""Tests for Sonos services."""

import asyncio
from contextlib import asynccontextmanager
import logging
<<<<<<< HEAD
=======
import re
>>>>>>> 47811e13
from unittest.mock import Mock, patch

import pytest

from homeassistant.components.media_player import (
    DOMAIN as MP_DOMAIN,
    SERVICE_JOIN,
    SERVICE_UNJOIN,
)
from homeassistant.core import HomeAssistant
from homeassistant.exceptions import HomeAssistantError

from .conftest import MockSoCo, group_speakers, ungroup_speakers


async def test_media_player_join(
    hass: HomeAssistant,
    sonos_setup_two_speakers: list[MockSoCo],
    caplog: pytest.LogCaptureFixture,
) -> None:
    """Test joining two speakers together."""
    soco_living_room = sonos_setup_two_speakers[0]
    soco_bedroom = sonos_setup_two_speakers[1]

    # After dispatching the join to the speakers, the integration waits for the
    # group to be updated before returning. To simulate this we will dispatch
    # a ZGS event to group the speaker. This event is
    # triggered by the firing of the join_complete_event in the join mock.
    join_complete_event = asyncio.Event()

    def mock_join(*args, **kwargs) -> None:
        hass.loop.call_soon_threadsafe(join_complete_event.set)

    soco_bedroom.join = Mock(side_effect=mock_join)

    with caplog.at_level(logging.WARNING):
        caplog.clear()
        await hass.services.async_call(
            MP_DOMAIN,
            SERVICE_JOIN,
            {
                "entity_id": "media_player.living_room",
                "group_members": ["media_player.bedroom"],
            },
            blocking=False,
        )
        await join_complete_event.wait()
        # Fire the ZGS event to update the speaker grouping as the join method is waiting
        # for the speakers to be regrouped.
        group_speakers(soco_living_room, soco_bedroom)
        await hass.async_block_till_done(wait_background_tasks=True)

    # Code logs warning messages if the join is not successful, so we check
    # that no warning messages were logged.
    assert len(caplog.records) == 0
    # The API joins the group members to the entity_id speaker.
    assert soco_bedroom.join.call_count == 1
    assert soco_bedroom.join.call_args[0][0] == soco_living_room
    assert soco_living_room.join.call_count == 0


async def test_media_player_join_bad_entity(
    hass: HomeAssistant,
    sonos_setup_two_speakers: list[MockSoCo],
) -> None:
    """Test error handling of joining with a bad entity."""

    # Ensure an error is raised if the entity is unknown
    with pytest.raises(HomeAssistantError) as excinfo:
        await hass.services.async_call(
            MP_DOMAIN,
            SERVICE_JOIN,
            {
                "entity_id": "media_player.living_room",
                "group_members": "media_player.bad_entity",
            },
            blocking=True,
        )
    assert "media_player.bad_entity" in str(excinfo.value)


@asynccontextmanager
async def instant_timeout(*args, **kwargs) -> None:
    """Mock a timeout error."""
    raise TimeoutError
    # This is never reached, but is needed to satisfy the asynccontextmanager
    yield  # pylint: disable=unreachable


async def test_media_player_join_timeout(
    hass: HomeAssistant,
    sonos_setup_two_speakers: list[MockSoCo],
    caplog: pytest.LogCaptureFixture,
) -> None:
    """Test joining of two speakers with timeout error."""

    soco_living_room = sonos_setup_two_speakers[0]
    soco_bedroom = sonos_setup_two_speakers[1]

    expected = (
        "Timeout while waiting for Sonos player to join the "
        "group ['Living Room: Living Room, Bedroom']"
    )
    with (
        patch(
            "homeassistant.components.sonos.speaker.asyncio.timeout", instant_timeout
        ),
<<<<<<< HEAD
        caplog.at_level(logging.WARNING),
=======
        pytest.raises(HomeAssistantError, match=re.escape(expected)),
>>>>>>> 47811e13
    ):
        caplog.clear()
        await hass.services.async_call(
            MP_DOMAIN,
            SERVICE_JOIN,
            {
                "entity_id": "media_player.living_room",
                "group_members": ["media_player.bedroom"],
            },
            blocking=True,
        )
    assert soco_bedroom.join.call_count == 1
    assert soco_bedroom.join.call_args[0][0] == soco_living_room
    assert soco_living_room.join.call_count == 0
<<<<<<< HEAD
    assert "Timeout" in caplog.text
    assert "Living Room" in caplog.text
    assert "Bedroom" in caplog.text
=======
>>>>>>> 47811e13


async def test_media_player_unjoin(
    hass: HomeAssistant,
    sonos_setup_two_speakers: list[MockSoCo],
    caplog: pytest.LogCaptureFixture,
) -> None:
    """Test unjoing two speaker."""
    soco_living_room = sonos_setup_two_speakers[0]
    soco_bedroom = sonos_setup_two_speakers[1]

    # First group the speakers together
    group_speakers(soco_living_room, soco_bedroom)
    await hass.async_block_till_done(wait_background_tasks=True)

    # Now that the speaker are joined, test unjoining
    unjoin_complete_event = asyncio.Event()

    def mock_unjoin(*args, **kwargs):
        hass.loop.call_soon_threadsafe(unjoin_complete_event.set)

    soco_bedroom.unjoin = Mock(side_effect=mock_unjoin)

    with caplog.at_level(logging.WARNING):
        caplog.clear()
        await hass.services.async_call(
            MP_DOMAIN,
            SERVICE_UNJOIN,
            {"entity_id": "media_player.bedroom"},
            blocking=False,
        )
        await unjoin_complete_event.wait()
        # Fire the ZGS event to ungroup the speakers as the unjoin method is waiting
        # for the speakers to be ungrouped.
        ungroup_speakers(soco_living_room, soco_bedroom)
        await hass.async_block_till_done(wait_background_tasks=True)

    assert len(caplog.records) == 0
    assert soco_bedroom.unjoin.call_count == 1
    assert soco_living_room.unjoin.call_count == 0


async def test_media_player_unjoin_already_unjoined(
    hass: HomeAssistant,
    sonos_setup_two_speakers: list[MockSoCo],
    caplog: pytest.LogCaptureFixture,
) -> None:
    """Test unjoining when already unjoined."""
    soco_living_room = sonos_setup_two_speakers[0]
    soco_bedroom = sonos_setup_two_speakers[1]

    with caplog.at_level(logging.WARNING):
        caplog.clear()
        await hass.services.async_call(
            MP_DOMAIN,
            SERVICE_UNJOIN,
            {"entity_id": "media_player.bedroom"},
            blocking=True,
        )

    assert len(caplog.records) == 0
    # Should not have called unjoin, since the speakers are already unjoined.
    assert soco_bedroom.unjoin.call_count == 0
    assert soco_living_room.unjoin.call_count == 0<|MERGE_RESOLUTION|>--- conflicted
+++ resolved
@@ -3,10 +3,7 @@
 import asyncio
 from contextlib import asynccontextmanager
 import logging
-<<<<<<< HEAD
-=======
 import re
->>>>>>> 47811e13
 from unittest.mock import Mock, patch
 
 import pytest
@@ -95,7 +92,6 @@
     # This is never reached, but is needed to satisfy the asynccontextmanager
     yield  # pylint: disable=unreachable
 
-
 async def test_media_player_join_timeout(
     hass: HomeAssistant,
     sonos_setup_two_speakers: list[MockSoCo],
@@ -114,11 +110,7 @@
         patch(
             "homeassistant.components.sonos.speaker.asyncio.timeout", instant_timeout
         ),
-<<<<<<< HEAD
-        caplog.at_level(logging.WARNING),
-=======
         pytest.raises(HomeAssistantError, match=re.escape(expected)),
->>>>>>> 47811e13
     ):
         caplog.clear()
         await hass.services.async_call(
@@ -133,12 +125,6 @@
     assert soco_bedroom.join.call_count == 1
     assert soco_bedroom.join.call_args[0][0] == soco_living_room
     assert soco_living_room.join.call_count == 0
-<<<<<<< HEAD
-    assert "Timeout" in caplog.text
-    assert "Living Room" in caplog.text
-    assert "Bedroom" in caplog.text
-=======
->>>>>>> 47811e13
 
 
 async def test_media_player_unjoin(
