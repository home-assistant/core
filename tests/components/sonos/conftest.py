"""Configuration for Sonos tests."""

from __future__ import annotations

import asyncio
from collections.abc import Callable, Coroutine, Generator
from copy import copy
from ipaddress import ip_address
from typing import Any
from unittest.mock import AsyncMock, MagicMock, Mock, patch

import pytest
from soco import SoCo
from soco.alarms import Alarms
from soco.data_structures import (
    DidlFavorite,
    DidlMusicTrack,
    DidlPlaylistContainer,
    SearchResult,
)
from soco.events_base import Event as SonosEvent

from homeassistant.components import ssdp
from homeassistant.components.media_player import DOMAIN as MP_DOMAIN
from homeassistant.components.sonos import DOMAIN
from homeassistant.components.sonos.const import SONOS_SHARE
from homeassistant.const import CONF_HOSTS
from homeassistant.core import HomeAssistant
from homeassistant.helpers.service_info.ssdp import ATTR_UPNP_UDN, SsdpServiceInfo
from homeassistant.helpers.service_info.zeroconf import ZeroconfServiceInfo
from homeassistant.setup import async_setup_component

from tests.common import MockConfigEntry, load_fixture, load_json_value_fixture


class SonosMockEventListener:
    """Mock the event listener."""

    def __init__(self, ip_address: str) -> None:
        """Initialize the mock event listener."""
        self.address = [ip_address, "8080"]


class SonosMockSubscribe:
    """Mock the subscription."""

    def __init__(self, ip_address: str, *args, **kwargs) -> None:
        """Initialize the mock subscriber."""
        self.event_listener = SonosMockEventListener(ip_address)
        self.service = Mock()
        self.callback_future: asyncio.Future[Callable[[SonosEvent], None]] = None
        self._callback: Callable[[SonosEvent], None] | None = None

    @property
    def callback(self) -> Callable[[SonosEvent], None] | None:
        """Return the callback."""
        return self._callback

    @callback.setter
    def callback(self, callback: Callable[[SonosEvent], None]) -> None:
        """Set the callback."""
        self._callback = callback
        future = self._get_callback_future()
        if not future.done():
            future.set_result(callback)

    def _get_callback_future(self) -> asyncio.Future[Callable[[SonosEvent], None]]:
        """Get the callback future."""
        if not self.callback_future:
            self.callback_future = asyncio.get_running_loop().create_future()
        return self.callback_future

    async def wait_for_callback_to_be_set(self) -> Callable[[SonosEvent], None]:
        """Wait for the callback to be set."""
        return await self._get_callback_future()

    async def unsubscribe(self) -> None:
        """Unsubscribe mock."""


class SonosMockService:
    """Mock a Sonos Service used in callbacks."""

    def __init__(self, service_type, ip_address="192.168.42.2") -> None:
        """Initialize the instance."""
        self.service_type = service_type
        self.subscribe = AsyncMock(return_value=SonosMockSubscribe(ip_address))


class SonosMockRenderingService(SonosMockService):
    """Mock rendering service."""

    def __init__(self, return_value: dict[str, str], ip_address="192.168.42.2") -> None:
        """Initialize the instance."""
        super().__init__("RenderingControl", ip_address)
        self.GetVolume = Mock(return_value=30)


class SonosMockAlarmClock(SonosMockService):
    """Mock a Sonos AlarmClock Service used in callbacks."""

    def __init__(self, return_value: dict[str, str], ip_address="192.168.42.2") -> None:
        """Initialize the instance."""
        super().__init__("AlarmClock", ip_address)
        self.ListAlarms = Mock(return_value=return_value)
        self.UpdateAlarm = Mock()


class SonosMockEvent:
    """Mock a sonos Event used in callbacks."""

    def __init__(
        self,
        soco: MockSoCo,
        service: SonosMockService,
        variables: dict[str, str],
<<<<<<< HEAD
        uui_ds: str | None = None,
    ) -> None:
        """Initialize the instance."""
=======
        zone_player_uui_ds_in_group: str | None = None,
    ) -> None:
        """Initialize the instance.

        Args:
            soco: The mock SoCo device associated with this event.
            service: The Sonos mock service that generated the event.
            variables: A dictionary of event variables and their values.
            zone_player_uui_ds_in_group: Optional comma-separated string of unique zone IDs in the group.

        """
>>>>>>> 47811e13
        self.sid = f"{soco.uid}_sub0000000001"
        self.seq = "0"
        self.timestamp = 1621000000.0
        self.service = service
        self.variables = variables
        # In Soco events of the same type may or may not have this attribute present.
        # Only create the attribute if it should be present.
<<<<<<< HEAD
        if uui_ds:
            self.zone_player_uui_ds_in_group = uui_ds
=======
        if zone_player_uui_ds_in_group:
            self.zone_player_uui_ds_in_group = zone_player_uui_ds_in_group
>>>>>>> 47811e13

    def increment_variable(self, var_name):
        """Increment the value of the var_name key in variables dict attribute.

        Assumes value has a format of <str>:<int>.
        """
        self.variables = copy(self.variables)
        base, count = self.variables[var_name].split(":")
        newcount = int(count) + 1
        self.variables[var_name] = ":".join([base, str(newcount)])
        return self.variables[var_name]


@pytest.fixture
def zeroconf_payload():
    """Return a default zeroconf payload."""
    return ZeroconfServiceInfo(
        ip_address=ip_address("192.168.4.2"),
        ip_addresses=[ip_address("192.168.4.2")],
        hostname="Sonos-aaa",
        name="Sonos-aaa@Living Room._sonos._tcp.local.",
        port=None,
        properties={"bootseq": "1234"},
        type="mock_type",
    )


@pytest.fixture
async def async_autosetup_sonos(async_setup_sonos):
    """Set up a Sonos integration instance on test run."""
    await async_setup_sonos()


@pytest.fixture
def async_setup_sonos(
    hass: HomeAssistant, config_entry: MockConfigEntry, fire_zgs_event
) -> Callable[[], Coroutine[Any, Any, None]]:
    """Return a coroutine to set up a Sonos integration instance on demand."""

    async def _wrapper():
        config_entry.add_to_hass(hass)
        sonos_alarms = Alarms()
        sonos_alarms.last_alarm_list_version = "RINCON_test:0"
        assert await hass.config_entries.async_setup(config_entry.entry_id)
        await hass.async_block_till_done(wait_background_tasks=True)
        await fire_zgs_event()
        await hass.async_block_till_done(wait_background_tasks=True)

    return _wrapper


@pytest.fixture(name="config_entry")
def config_entry_fixture() -> MockConfigEntry:
    """Create a mock Sonos config entry."""
    return MockConfigEntry(domain=DOMAIN, title="Sonos")


class MockSoCo(MagicMock):
    """Mock the Soco Object."""

    uid = "RINCON_test"
    play_mode = "NORMAL"
    mute = False
    night_mode = True
    dialog_level = True
    loudness = True
    volume = 19
    audio_delay = 2
    balance = (61, 100)
    bass = 1
    treble = -1
    mic_enabled = False
    sub_crossover = None  # Default to None for non-Amp devices
    sub_enabled = False
    sub_gain = 5
    surround_enabled = True
    surround_mode = True
    surround_level = 3
    music_surround_level = 4
    soundbar_audio_input_format = "Dolby 5.1"

    @property
    def visible_zones(self):
        """Return visible zones and allow property to be overridden by device classes."""
        return {self}


class SoCoMockFactory:
    """Factory for creating SoCo Mocks."""

    def __init__(
        self,
        music_library,
        speaker_info,
        current_track_info_empty,
        battery_info,
        alarm_clock,
        sonos_playlists: SearchResult,
        sonos_queue: list[DidlMusicTrack],
    ) -> None:
        """Initialize the mock factory."""
        self.mock_list: dict[str, MockSoCo] = {}
        self.music_library = music_library
        self.speaker_info = speaker_info
        self.current_track_info = current_track_info_empty
        self.battery_info = battery_info
        self.alarm_clock = alarm_clock
        self.sonos_playlists = sonos_playlists
        self.sonos_queue = sonos_queue

    def cache_mock(
        self, mock_soco: MockSoCo, ip_address: str, name: str = "Zone A"
    ) -> MockSoCo:
        """Put a user created mock into the cache."""
        mock_soco.mock_add_spec(SoCo)
        mock_soco.ip_address = ip_address
        if ip_address != "192.168.42.2":
            mock_soco.uid += f"_{ip_address}"
        mock_soco.music_library = self.music_library
        mock_soco.get_current_track_info.return_value = self.current_track_info
        mock_soco.music_source_from_uri = SoCo.music_source_from_uri
        mock_soco.get_sonos_playlists.return_value = self.sonos_playlists
        mock_soco.get_queue.return_value = self.sonos_queue
        my_speaker_info = self.speaker_info.copy()
        my_speaker_info["zone_name"] = name
        my_speaker_info["uid"] = mock_soco.uid
        mock_soco.get_speaker_info = Mock(return_value=my_speaker_info)
        mock_soco.add_to_queue = Mock(return_value=10)
        mock_soco.add_uri_to_queue = Mock(return_value=10)

        mock_soco.avTransport = SonosMockService("AVTransport", ip_address)
        mock_soco.avTransport.GetPositionInfo = Mock(
            return_value=self.current_track_info
        )
        mock_soco.renderingControl = SonosMockRenderingService(ip_address)
        mock_soco.zoneGroupTopology = SonosMockService("ZoneGroupTopology", ip_address)
        mock_soco.contentDirectory = SonosMockService("ContentDirectory", ip_address)
        mock_soco.deviceProperties = SonosMockService("DeviceProperties", ip_address)
        mock_soco.zone_group_state = Mock()
        mock_soco.zone_group_state.processed_count = 10
        mock_soco.zone_group_state.total_requests = 12

        mock_soco.alarmClock = self.alarm_clock
        mock_soco.get_battery_info.return_value = self.battery_info
        mock_soco.all_zones = {mock_soco}
        mock_soco.group.coordinator = mock_soco
        mock_soco.household_id = "test_household_id"
        self.mock_list[ip_address] = mock_soco
        return mock_soco

    def get_mock(self, *args) -> SoCo:
        """Return a mock."""
        if len(args) > 0:
            ip_address = args[0]
        else:
            ip_address = "192.168.42.2"
        if ip_address in self.mock_list:
            return self.mock_list[ip_address]
        mock_soco = MockSoCo(name=f"Soco Mock {ip_address}")
        self.cache_mock(mock_soco, ip_address)
        return mock_soco


def patch_gethostbyname(host: str) -> str:
    """Mock to return host name as ip address for testing."""
    return host


@pytest.fixture(name="soco_sharelink")
def soco_sharelink():
    """Fixture to mock soco.plugins.sharelink.ShareLinkPlugin."""
    with patch("homeassistant.components.sonos.speaker.ShareLinkPlugin") as mock_share:
        mock_instance = MagicMock()
        mock_instance.is_share_link.return_value = True
        mock_instance.add_share_link_to_queue.return_value = 10
        mock_share.return_value = mock_instance
        yield mock_instance


@pytest.fixture(name="sonos_websocket")
def sonos_websocket():
    """Fixture to mock SonosWebSocket."""
    with patch(
        "homeassistant.components.sonos.speaker.SonosWebsocket"
    ) as mock_sonos_ws:
        mock_instance = AsyncMock()
        mock_instance.play_clip = AsyncMock()
        mock_instance.play_clip.return_value = [{"success": 1}, {}]
        mock_sonos_ws.return_value = mock_instance
        yield mock_instance


@pytest.fixture(name="soco_factory")
def soco_factory(
    music_library,
    speaker_info,
    current_track_info_empty,
    battery_info,
    alarm_clock,
    sonos_playlists: SearchResult,
    sonos_websocket,
    sonos_queue: list[DidlMusicTrack],
):
    """Create factory for instantiating SoCo mocks."""
    factory = SoCoMockFactory(
        music_library,
        speaker_info,
        current_track_info_empty,
        battery_info,
        alarm_clock,
        sonos_playlists,
        sonos_queue=sonos_queue,
    )
    with (
        patch("homeassistant.components.sonos.SoCo", new=factory.get_mock),
        patch("socket.gethostbyname", side_effect=patch_gethostbyname),
        patch("homeassistant.components.sonos.ZGS_SUBSCRIPTION_TIMEOUT", 0),
    ):
        yield factory


@pytest.fixture(name="soco")
def soco_fixture(soco_factory):
    """Create a default mock soco SoCo fixture."""
    return soco_factory.get_mock()


@pytest.fixture(autouse=True)
def silent_ssdp_scanner() -> Generator[None]:
    """Start SSDP component and get Scanner, prevent actual SSDP traffic."""
    with (
        patch("homeassistant.components.ssdp.Scanner._async_start_ssdp_listeners"),
        patch("homeassistant.components.ssdp.Scanner._async_stop_ssdp_listeners"),
        patch("homeassistant.components.ssdp.Scanner.async_scan"),
        patch(
            "homeassistant.components.ssdp.Server._async_start_upnp_servers",
        ),
        patch(
            "homeassistant.components.ssdp.Server._async_stop_upnp_servers",
        ),
    ):
        yield


@pytest.fixture(name="discover", autouse=True)
def discover_fixture(soco):
    """Create a mock soco discover fixture."""

    def do_callback(
        hass: HomeAssistant,
        callback: Callable[
            [SsdpServiceInfo, ssdp.SsdpChange], Coroutine[Any, Any, None] | None
        ],
        match_dict: dict[str, str] | None = None,
    ) -> MagicMock:
        callback(
            SsdpServiceInfo(
                ssdp_location=f"http://{soco.ip_address}/",
                ssdp_st="urn:schemas-upnp-org:device:ZonePlayer:1",
                ssdp_usn=f"uuid:{soco.uid}_MR::urn:schemas-upnp-org:service:GroupRenderingControl:1",
                upnp={
                    ATTR_UPNP_UDN: f"uuid:{soco.uid}",
                },
            ),
            ssdp.SsdpChange.ALIVE,
        )
        return MagicMock()

    with patch(
        "homeassistant.components.ssdp.async_register_callback", side_effect=do_callback
    ) as mock:
        yield mock


@pytest.fixture(name="config")
def config_fixture():
    """Create hass config fixture."""
    return {DOMAIN: {MP_DOMAIN: {CONF_HOSTS: ["192.168.42.2"]}}}


@pytest.fixture(name="sonos_favorites")
def sonos_favorites_fixture() -> SearchResult:
    """Create sonos favorites fixture."""
    favorites = load_json_value_fixture("sonos_favorites.json", "sonos")
    favorite_list = [DidlFavorite.from_dict(fav) for fav in favorites]
    return SearchResult(favorite_list, "favorites", 3, 3, 1)


@pytest.fixture(name="sonos_playlists")
def sonos_playlists_fixture() -> SearchResult:
    """Create sonos playlist fixture."""
    playlists = load_json_value_fixture("sonos_playlists.json", "sonos")
    playlists_list = [DidlPlaylistContainer.from_dict(pl) for pl in playlists]
    return SearchResult(playlists_list, "sonos_playlists", 1, 1, 0)


@pytest.fixture(name="sonos_queue")
def sonos_queue() -> list[DidlMusicTrack]:
    """Create sonos queue fixture."""
    queue = load_json_value_fixture("sonos_queue.json", "sonos")
    return [DidlMusicTrack.from_dict(track) for track in queue]


class MockMusicServiceItem:
    """Mocks a Soco MusicServiceItem."""

    def __init__(
        self,
        title: str,
        item_id: str,
        parent_id: str,
        item_class: str,
        album_art_uri: None | str = None,
    ) -> None:
        """Initialize the mock item."""
        self.title = title
        self.item_id = item_id
        self.item_class = item_class
        self.parent_id = parent_id
        self.album_art_uri: None | str = album_art_uri


def list_from_json_fixture(file_name: str) -> list[MockMusicServiceItem]:
    """Create a list of music service items from a json fixture file."""
    item_list = load_json_value_fixture(file_name, "sonos")
    return [
        MockMusicServiceItem(
            item.get("title"),
            item.get("item_id"),
            item.get("parent_id"),
            item.get("item_class"),
            item.get("album_art_uri"),
        )
        for item in item_list
    ]


def mock_browse_by_idstring(
    search_type: str, idstring: str, start=0, max_items=100, full_album_art_uri=False
) -> list[MockMusicServiceItem]:
    """Mock the call to browse_by_id_string."""
    if search_type == "album_artists" and idstring == "A:ALBUMARTIST/Beatles":
        return [
            MockMusicServiceItem(
                "All",
                idstring + "/",
                idstring,
                "object.container.playlistContainer.sameArtist",
            ),
            MockMusicServiceItem(
                "A Hard Day's Night",
                "A:ALBUMARTIST/Beatles/A%20Hard%20Day's%20Night",
                idstring,
                "object.container.album.musicAlbum",
            ),
            MockMusicServiceItem(
                "Abbey Road",
                "A:ALBUMARTIST/Beatles/Abbey%20Road",
                idstring,
                "object.container.album.musicAlbum",
            ),
        ]
    # browse_by_id_string works with URL encoded or decoded strings
    if search_type == "genres" and idstring in (
        "A:GENRE/Classic%20Rock",
        "A:GENRE/Classic Rock",
    ):
        return [
            MockMusicServiceItem(
                "All",
                "A:GENRE/Classic%20Rock/",
                "A:GENRE/Classic%20Rock",
                "object.container.albumlist",
            ),
            MockMusicServiceItem(
                "Bruce Springsteen",
                "A:GENRE/Classic%20Rock/Bruce%20Springsteen",
                "A:GENRE/Classic%20Rock",
                "object.container.person.musicArtist",
            ),
            MockMusicServiceItem(
                "Cream",
                "A:GENRE/Classic%20Rock/Cream",
                "A:GENRE/Classic%20Rock",
                "object.container.person.musicArtist",
            ),
        ]
    if search_type == "composers" and idstring in (
        "A:COMPOSER/Carlos%20Santana",
        "A:COMPOSER/Carlos Santana",
    ):
        return [
            MockMusicServiceItem(
                "All",
                "A:COMPOSER/Carlos%20Santana/",
                "A:COMPOSER/Carlos%20Santana",
                "object.container.playlistContainer.sameArtist",
            ),
            MockMusicServiceItem(
                "Between Good And Evil",
                "A:COMPOSER/Carlos%20Santana/Between%20Good%20And%20Evil",
                "A:COMPOSER/Carlos%20Santana",
                "object.container.album.musicAlbum",
            ),
            MockMusicServiceItem(
                "Sacred Fire",
                "A:COMPOSER/Carlos%20Santana/Sacred%20Fire",
                "A:COMPOSER/Carlos%20Santana",
                "object.container.album.musicAlbum",
            ),
        ]
    if search_type == "tracks":
        return list_from_json_fixture("music_library_tracks.json")
    if search_type == "albums" and idstring == "A:ALBUM":
        return list_from_json_fixture("music_library_albums.json")
    if search_type == SONOS_SHARE and idstring == "S:":
        return [
            MockMusicServiceItem(
                None,
                "S://192.168.1.1/music",
                "S:",
                "object.container",
            )
        ]
    if search_type == SONOS_SHARE and idstring == "S://192.168.1.1/music":
        return [
            MockMusicServiceItem(
                None,
                "S://192.168.1.1/music/beatles",
                "S://192.168.1.1/music",
                "object.container",
            ),
            MockMusicServiceItem(
                None,
                "S://192.168.1.1/music/elton%20john",
                "S://192.168.1.1/music",
                "object.container",
            ),
        ]
    if search_type == SONOS_SHARE and idstring == "S://192.168.1.1/music/elton%20john":
        return [
            MockMusicServiceItem(
                None,
                "S://192.168.1.1/music/elton%20john/Greatest%20Hits",
                "S://192.168.1.1/music/elton%20john",
                "object.container",
            ),
            MockMusicServiceItem(
                None,
                "S://192.168.1.1/music/elton%20john/Good%20Bye%20Yellow%20Brick%20Road",
                "S://192.168.1.1/music/elton%20john",
                "object.container",
            ),
        ]
    return []


def mock_get_music_library_information(
    search_type: str, search_term: str | None = None, full_album_art_uri: bool = True
) -> list[MockMusicServiceItem]:
    """Mock the call to get music library information."""
    if search_type == "albums" and search_term == "Abbey Road":
        return [
            MockMusicServiceItem(
                "Abbey Road",
                "A:ALBUM/Abbey%20Road",
                "A:ALBUM",
                "object.container.album.musicAlbum",
            )
        ]
    if search_type == "sonos_playlists":
        playlists = load_json_value_fixture("sonos_playlists.json", "sonos")
        playlists_list = [DidlPlaylistContainer.from_dict(pl) for pl in playlists]
        return SearchResult(playlists_list, "sonos_playlists", 1, 1, 0)
    return []


@pytest.fixture(name="music_library_browse_categories")
def music_library_browse_categories() -> list[MockMusicServiceItem]:
    """Create fixture for top-level music library categories."""
    return list_from_json_fixture("music_library_categories.json")


@pytest.fixture(name="music_library")
def music_library_fixture(
    sonos_favorites: SearchResult,
    music_library_browse_categories: list[MockMusicServiceItem],
) -> Mock:
    """Create music_library fixture."""
    music_library = MagicMock()
    music_library.get_sonos_favorites.return_value = sonos_favorites
    music_library.browse_by_idstring = Mock(side_effect=mock_browse_by_idstring)
    music_library.get_music_library_information = mock_get_music_library_information
    music_library.browse = Mock(return_value=music_library_browse_categories)
    return music_library


@pytest.fixture(name="alarm_clock")
def alarm_clock_fixture() -> SonosMockAlarmClock:
    """Create alarmClock fixture."""
    return SonosMockAlarmClock(
        {
            "CurrentAlarmListVersion": "RINCON_test:14",
            "CurrentAlarmList": "<Alarms>"
            '<Alarm ID="14" StartTime="07:00:00" Duration="02:00:00" Recurrence="DAILY" '
            'Enabled="1" RoomUUID="RINCON_test" ProgramURI="x-rincon-buzzer:0" '
            'ProgramMetaData="" PlayMode="SHUFFLE_NOREPEAT" Volume="25" '
            'IncludeLinkedZones="0"/>'
            "</Alarms>",
        }
    )


@pytest.fixture(name="alarm_clock_extended")
def alarm_clock_fixture_extended() -> SonosMockAlarmClock:
    """Create alarmClock fixture."""
    return SonosMockAlarmClock(
        {
            "CurrentAlarmListVersion": "RINCON_test:15",
            "CurrentAlarmList": "<Alarms>"
            '<Alarm ID="14" StartTime="07:00:00" Duration="02:00:00" Recurrence="DAILY" '
            'Enabled="1" RoomUUID="RINCON_test" ProgramURI="x-rincon-buzzer:0" '
            'ProgramMetaData="" PlayMode="SHUFFLE_NOREPEAT" Volume="25" '
            'IncludeLinkedZones="0"/>'
            '<Alarm ID="15" StartTime="07:00:00" Duration="02:00:00" '
            'Recurrence="DAILY" Enabled="1" RoomUUID="RINCON_test" '
            'ProgramURI="x-rincon-buzzer:0" ProgramMetaData="" PlayMode="SHUFFLE_NOREPEAT" '
            'Volume="25" IncludeLinkedZones="0"/>'
            "</Alarms>",
        }
    )


@pytest.fixture(name="speaker_model")
def speaker_model_fixture(request: pytest.FixtureRequest):
    """Create fixture for the speaker model."""
    return getattr(request, "param", "Model Name")


@pytest.fixture(name="speaker_info")
def speaker_info_fixture(speaker_model):
    """Create speaker_info fixture."""
    return {
        "zone_name": "Zone A",
        "uid": "RINCON_test",
        "model_name": speaker_model,
        "model_number": "S12",
        "hardware_version": "1.20.1.6-1.1",
        "software_version": "49.2-64250",
        "mac_address": "00-11-22-33-44-55",
        "display_version": "13.1",
    }


@pytest.fixture(name="current_track_info_empty")
def current_track_info_empty_fixture():
    """Create current_track_info_empty fixture."""
    return {
        "title": "",
        "artist": "",
        "album": "",
        "album_art": "",
        "position": "NOT_IMPLEMENTED",
        "playlist_position": "1",
        "duration": "NOT_IMPLEMENTED",
        "uri": "",
        "metadata": "NOT_IMPLEMENTED",
    }


@pytest.fixture(name="battery_info")
def battery_info_fixture():
    """Create battery_info fixture."""
    return {
        "Health": "GREEN",
        "Level": 100,
        "Temperature": "NORMAL",
        "PowerSource": "SONOS_CHARGING_RING",
    }


@pytest.fixture(name="device_properties_event")
def device_properties_event_fixture(soco):
    """Create device_properties_event fixture."""
    variables = {
        "zone_name": "Zone A",
        "mic_enabled": "1",
        "more_info": "BattChg:NOT_CHARGING,RawBattPct:100,BattPct:100,BattTmp:25",
    }
    return SonosMockEvent(soco, soco.deviceProperties, variables)


@pytest.fixture(name="alarm_event")
def alarm_event_fixture(soco):
    """Create alarm_event fixture."""
    variables = {
        "time_zone": "ffc40a000503000003000502ffc4",
        "time_server": "0.sonostime.pool.ntp.org,1.sonostime.pool.ntp.org,2.sonostime.pool.ntp.org,3.sonostime.pool.ntp.org",
        "time_generation": "20000001",
        "alarm_list_version": "RINCON_test:1",
        "time_format": "INV",
        "date_format": "INV",
        "daily_index_refresh_time": None,
    }

    return SonosMockEvent(soco, soco.alarmClock, variables)


@pytest.fixture(name="no_media_event")
def no_media_event_fixture(soco):
    """Create no_media_event_fixture."""
    variables = {
        "current_crossfade_mode": "0",
        "current_play_mode": "NORMAL",
        "current_section": "0",
        "current_track_meta_data": "",
        "current_track_uri": "",
        "enqueued_transport_uri": "",
        "enqueued_transport_uri_meta_data": "",
        "number_of_tracks": "0",
        "transport_state": "STOPPED",
    }
    return SonosMockEvent(soco, soco.avTransport, variables)


@pytest.fixture(name="tv_event")
def tv_event_fixture(soco):
    """Create alarm_event fixture."""
    variables = {
        "transport_state": "PLAYING",
        "current_play_mode": "NORMAL",
        "current_crossfade_mode": "0",
        "number_of_tracks": "1",
        "current_track": "1",
        "current_section": "0",
        "current_track_uri": f"x-sonos-htastream:{soco.uid}:spdif",
        "current_track_duration": "",
        "current_track_meta_data": {
            "title": " ",
            "parent_id": "-1",
            "item_id": "-1",
            "restricted": True,
            "resources": [],
            "desc": None,
        },
        "next_track_uri": "",
        "next_track_meta_data": "",
        "enqueued_transport_uri": "",
        "enqueued_transport_uri_meta_data": "",
        "playback_storage_medium": "NETWORK",
        "av_transport_uri": f"x-sonos-htastream:{soco.uid}:spdif",
        "av_transport_uri_meta_data": {
            "title": soco.uid,
            "parent_id": "0",
            "item_id": "spdif-input",
            "restricted": False,
            "resources": [],
            "desc": None,
        },
        "current_transport_actions": "Set, Play",
        "current_valid_play_modes": "",
    }
    return SonosMockEvent(soco, soco.avTransport, variables)


@pytest.fixture(name="zgs_discovery", scope="package")
def zgs_discovery_fixture():
    """Load ZoneGroupState discovery payload and return it."""
    return load_fixture("sonos/zgs_discovery.xml")


@pytest.fixture(name="fire_zgs_event")
def zgs_event_fixture(
    hass: HomeAssistant, soco: SoCo, zgs_discovery: str
) -> Callable[[], Coroutine[Any, Any, None]]:
    """Create alarm_event fixture."""
    variables = {"ZoneGroupState": zgs_discovery}

    async def _wrapper():
        event = SonosMockEvent(soco, soco.zoneGroupTopology, variables)
        subscription: SonosMockSubscribe = soco.zoneGroupTopology.subscribe.return_value
        sub_callback = await subscription.wait_for_callback_to_be_set()
        sub_callback(event)
        await hass.async_block_till_done(wait_background_tasks=True)

    return _wrapper


@pytest.fixture(name="sonos_setup_two_speakers")
async def sonos_setup_two_speakers(
    hass: HomeAssistant, soco_factory: SoCoMockFactory
) -> list[MockSoCo]:
    """Set up home assistant with two Sonos Speakers."""
    soco_lr = soco_factory.cache_mock(MockSoCo(), "10.10.10.1", "Living Room")
    soco_br = soco_factory.cache_mock(MockSoCo(), "10.10.10.2", "Bedroom")
    await async_setup_component(
        hass,
        DOMAIN,
        {
            DOMAIN: {
                "media_player": {
                    "interface_addr": "127.0.0.1",
                    "hosts": ["10.10.10.1", "10.10.10.2"],
                }
            }
        },
    )
    await hass.async_block_till_done()
    return [soco_lr, soco_br]


def create_zgs_sonos_event(
<<<<<<< HEAD
    fixture_file: str, soco_1: MockSoCo, soco_2: MockSoCo, create_uui_ds: bool = True
=======
    fixture_file: str,
    soco_1: MockSoCo,
    soco_2: MockSoCo,
    create_uui_ds_in_group: bool = True,
>>>>>>> 47811e13
) -> SonosMockEvent:
    """Create a Sonos Event for zone group state, with the option of creating the uui_ds_in_group."""
    zgs = load_fixture(fixture_file, DOMAIN)
    variables = {}
    variables["ZoneGroupState"] = zgs
    # Sonos does not always send this variable with zgs events
<<<<<<< HEAD
    if create_uui_ds:
        variables["zone_player_uui_ds_in_group"] = f"{soco_1.uid},{soco_2.uid}"
    uui_ds = f"{soco_1.uid},{soco_2.uid}" if create_uui_ds else None
    return SonosMockEvent(soco_1, soco_1.zoneGroupTopology, variables, uui_ds)
=======
    if create_uui_ds_in_group:
        variables["zone_player_uui_ds_in_group"] = f"{soco_1.uid},{soco_2.uid}"
    zone_player_uui_ds_in_group = (
        f"{soco_1.uid},{soco_2.uid}" if create_uui_ds_in_group else None
    )
    return SonosMockEvent(
        soco_1, soco_1.zoneGroupTopology, variables, zone_player_uui_ds_in_group
    )
>>>>>>> 47811e13


def group_speakers(coordinator: MockSoCo, group_member: MockSoCo) -> None:
    """Generate events to group two speakers together."""
    event = create_zgs_sonos_event(
<<<<<<< HEAD
        "zgs_group.xml", coordinator, group_member, create_uui_ds=True
=======
        "zgs_group.xml", coordinator, group_member, create_uui_ds_in_group=True
>>>>>>> 47811e13
    )
    coordinator.zoneGroupTopology.subscribe.return_value._callback(event)
    group_member.zoneGroupTopology.subscribe.return_value._callback(event)


def ungroup_speakers(coordinator: MockSoCo, group_member: MockSoCo) -> None:
    """Generate events to ungroup two speakers."""
    event = create_zgs_sonos_event(
<<<<<<< HEAD
        "zgs_two_single.xml", coordinator, group_member, create_uui_ds=False
=======
        "zgs_two_single.xml", coordinator, group_member, create_uui_ds_in_group=False
>>>>>>> 47811e13
    )
    coordinator.zoneGroupTopology.subscribe.return_value._callback(event)
    group_member.zoneGroupTopology.subscribe.return_value._callback(event)<|MERGE_RESOLUTION|>--- conflicted
+++ resolved
@@ -114,11 +114,6 @@
         soco: MockSoCo,
         service: SonosMockService,
         variables: dict[str, str],
-<<<<<<< HEAD
-        uui_ds: str | None = None,
-    ) -> None:
-        """Initialize the instance."""
-=======
         zone_player_uui_ds_in_group: str | None = None,
     ) -> None:
         """Initialize the instance.
@@ -130,7 +125,7 @@
             zone_player_uui_ds_in_group: Optional comma-separated string of unique zone IDs in the group.
 
         """
->>>>>>> 47811e13
+       
         self.sid = f"{soco.uid}_sub0000000001"
         self.seq = "0"
         self.timestamp = 1621000000.0
@@ -138,13 +133,8 @@
         self.variables = variables
         # In Soco events of the same type may or may not have this attribute present.
         # Only create the attribute if it should be present.
-<<<<<<< HEAD
-        if uui_ds:
-            self.zone_player_uui_ds_in_group = uui_ds
-=======
         if zone_player_uui_ds_in_group:
             self.zone_player_uui_ds_in_group = zone_player_uui_ds_in_group
->>>>>>> 47811e13
 
     def increment_variable(self, var_name):
         """Increment the value of the var_name key in variables dict attribute.
@@ -857,26 +847,16 @@
 
 
 def create_zgs_sonos_event(
-<<<<<<< HEAD
-    fixture_file: str, soco_1: MockSoCo, soco_2: MockSoCo, create_uui_ds: bool = True
-=======
     fixture_file: str,
     soco_1: MockSoCo,
     soco_2: MockSoCo,
     create_uui_ds_in_group: bool = True,
->>>>>>> 47811e13
 ) -> SonosMockEvent:
     """Create a Sonos Event for zone group state, with the option of creating the uui_ds_in_group."""
     zgs = load_fixture(fixture_file, DOMAIN)
     variables = {}
     variables["ZoneGroupState"] = zgs
     # Sonos does not always send this variable with zgs events
-<<<<<<< HEAD
-    if create_uui_ds:
-        variables["zone_player_uui_ds_in_group"] = f"{soco_1.uid},{soco_2.uid}"
-    uui_ds = f"{soco_1.uid},{soco_2.uid}" if create_uui_ds else None
-    return SonosMockEvent(soco_1, soco_1.zoneGroupTopology, variables, uui_ds)
-=======
     if create_uui_ds_in_group:
         variables["zone_player_uui_ds_in_group"] = f"{soco_1.uid},{soco_2.uid}"
     zone_player_uui_ds_in_group = (
@@ -885,17 +865,12 @@
     return SonosMockEvent(
         soco_1, soco_1.zoneGroupTopology, variables, zone_player_uui_ds_in_group
     )
->>>>>>> 47811e13
 
 
 def group_speakers(coordinator: MockSoCo, group_member: MockSoCo) -> None:
     """Generate events to group two speakers together."""
     event = create_zgs_sonos_event(
-<<<<<<< HEAD
-        "zgs_group.xml", coordinator, group_member, create_uui_ds=True
-=======
         "zgs_group.xml", coordinator, group_member, create_uui_ds_in_group=True
->>>>>>> 47811e13
     )
     coordinator.zoneGroupTopology.subscribe.return_value._callback(event)
     group_member.zoneGroupTopology.subscribe.return_value._callback(event)
@@ -904,11 +879,7 @@
 def ungroup_speakers(coordinator: MockSoCo, group_member: MockSoCo) -> None:
     """Generate events to ungroup two speakers."""
     event = create_zgs_sonos_event(
-<<<<<<< HEAD
-        "zgs_two_single.xml", coordinator, group_member, create_uui_ds=False
-=======
         "zgs_two_single.xml", coordinator, group_member, create_uui_ds_in_group=False
->>>>>>> 47811e13
     )
     coordinator.zoneGroupTopology.subscribe.return_value._callback(event)
     group_member.zoneGroupTopology.subscribe.return_value._callback(event)