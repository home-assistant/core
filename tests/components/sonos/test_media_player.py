--- conflicted
+++ resolved
@@ -31,10 +31,8 @@
     SERVICE_VOLUME_UP,
     STATE_IDLE,
 )
-<<<<<<< HEAD
+
 from homeassistant.const import SERVICE_REPEAT_SET, SERVICE_SHUFFLE_SET, STATE_IDLE
-=======
->>>>>>> 9450744b
 from homeassistant.core import HomeAssistant
 from homeassistant.exceptions import ServiceValidationError
 from homeassistant.helpers.device_registry import (
