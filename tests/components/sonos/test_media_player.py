--- conflicted
+++ resolved
@@ -56,10 +56,5 @@
     assert reg_device.sw_version == "49.2-64250"
     assert reg_device.connections == {("mac", "00:11:22:33:44:55")}
     assert reg_device.manufacturer == "Sonos"
-<<<<<<< HEAD
-    assert reg_device.suggested_area == "Kitchen"
-    assert reg_device.name == "Kitchen"
-=======
     assert reg_device.suggested_area == "Zone A"
-    assert reg_device.name == "Zone A"
->>>>>>> b775a0d7
+    assert reg_device.name == "Zone A"