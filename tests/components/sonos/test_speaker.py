"""Tests for common SonosSpeaker behavior."""

from unittest.mock import patch

import pytest

from homeassistant.components.media_player import (
    DOMAIN as MP_DOMAIN,
    SERVICE_MEDIA_PLAY,
)
from homeassistant.components.sonos import DOMAIN
from homeassistant.components.sonos.const import SCAN_INTERVAL
from homeassistant.core import HomeAssistant
from homeassistant.util import dt as dt_util

from .conftest import MockSoCo, SonosMockEvent, group_speakers, ungroup_speakers

<<<<<<< HEAD
from tests.common import async_fire_time_changed, load_json_value_fixture
=======
from tests.common import (
    MockConfigEntry,
    async_fire_time_changed,
    load_fixture,
    load_json_value_fixture,
)
>>>>>>> bcb87cf8


async def test_fallback_to_polling(
    hass: HomeAssistant,
    config_entry,
    soco,
    fire_zgs_event,
    caplog: pytest.LogCaptureFixture,
) -> None:
    """Test that polling fallback works."""
    config_entry.add_to_hass(hass)
    assert await hass.config_entries.async_setup(config_entry.entry_id)
    # Do not wait on background tasks here because the
    # subscription callback will fire an unsub the polling check
    await hass.async_block_till_done()
    await fire_zgs_event()

    speaker = list(config_entry.runtime_data.discovered.values())[0]
    assert speaker.soco is soco
    assert speaker._subscriptions
    assert not speaker.subscriptions_failed

    caplog.clear()

    # Ensure subscriptions are cancelled and polling methods are called when subscriptions time out
    with (
        patch("homeassistant.components.sonos.media.SonosMedia.poll_media"),
        patch(
            "homeassistant.components.sonos.speaker.SonosSpeaker.subscription_address"
        ),
    ):
        async_fire_time_changed(hass, dt_util.utcnow() + SCAN_INTERVAL)
        await hass.async_block_till_done(wait_background_tasks=True)

    assert not speaker._subscriptions
    assert speaker.subscriptions_failed
    assert "Activity on Zone A from SonosSpeaker.update_volume" in caplog.text


async def test_subscription_creation_fails(
    hass: HomeAssistant, async_setup_sonos, config_entry: MockConfigEntry
) -> None:
    """Test that subscription creation failures are handled."""
    with patch(
        "homeassistant.components.sonos.speaker.SonosSpeaker._subscribe",
        side_effect=ConnectionError("Took too long"),
    ):
        await async_setup_sonos()
        await hass.async_block_till_done(wait_background_tasks=True)

    speaker = list(config_entry.runtime_data.discovered.values())[0]
    assert not speaker._subscriptions

    with patch.object(speaker, "_resub_cooldown_expires_at", None):
        speaker.speaker_activity("discovery")
        await hass.async_block_till_done()

    assert speaker._subscriptions


def _create_avtransport_sonos_event(
    fixture_file: str, soco: MockSoCo
) -> SonosMockEvent:
    """Create a Sonos Event for an AVTransport update."""
    variables = load_json_value_fixture(fixture_file, DOMAIN)
    return SonosMockEvent(soco, soco.avTransport, variables)


async def _media_play(hass: HomeAssistant, entity: str) -> None:
    """Call media play service."""
    await hass.services.async_call(
        MP_DOMAIN,
        SERVICE_MEDIA_PLAY,
        {
            "entity_id": entity,
        },
        blocking=True,
    )


async def test_zgs_event_group_speakers(
    hass: HomeAssistant, sonos_setup_two_speakers: list[MockSoCo]
) -> None:
    """Tests grouping and ungrouping two speakers."""
    # When Sonos speakers are grouped; one of the speakers is the coordinator and is in charge
    # of playback across both speakers. Hence, service calls to play or pause on media_players
    # that are part of the group are routed to the coordinator.
    soco_lr = sonos_setup_two_speakers[0]
    soco_br = sonos_setup_two_speakers[1]

    # Test 1 - Initial state - speakers are not grouped
    state = hass.states.get("media_player.living_room")
    assert state.attributes["group_members"] == ["media_player.living_room"]
    state = hass.states.get("media_player.bedroom")
    assert state.attributes["group_members"] == ["media_player.bedroom"]
    # Each speaker is its own coordinator and calls should route to their SoCos
    await _media_play(hass, "media_player.living_room")
    assert soco_lr.play.call_count == 1
    await _media_play(hass, "media_player.bedroom")
    assert soco_br.play.call_count == 1

    soco_lr.play.reset_mock()
    soco_br.play.reset_mock()

    # Test 2 - Group the speakers, living room is the coordinator
    group_speakers(soco_lr, soco_br)

    await hass.async_block_till_done(wait_background_tasks=True)
    state = hass.states.get("media_player.living_room")
    assert state.attributes["group_members"] == [
        "media_player.living_room",
        "media_player.bedroom",
    ]
    state = hass.states.get("media_player.bedroom")
    assert state.attributes["group_members"] == [
        "media_player.living_room",
        "media_player.bedroom",
    ]
    # Play calls should route to the living room SoCo
    await _media_play(hass, "media_player.living_room")
    await _media_play(hass, "media_player.bedroom")
    assert soco_lr.play.call_count == 2
    assert soco_br.play.call_count == 0

    soco_lr.play.reset_mock()
    soco_br.play.reset_mock()

    # Test 3 - Ungroup the speakers
    ungroup_speakers(soco_lr, soco_br)

    await hass.async_block_till_done(wait_background_tasks=True)
    state = hass.states.get("media_player.living_room")
    assert state.attributes["group_members"] == ["media_player.living_room"]
    state = hass.states.get("media_player.bedroom")
    assert state.attributes["group_members"] == ["media_player.bedroom"]
    # Calls should route to each speakers Soco
    await _media_play(hass, "media_player.living_room")
    assert soco_lr.play.call_count == 1
    await _media_play(hass, "media_player.bedroom")
    assert soco_br.play.call_count == 1


async def test_zgs_avtransport_group_speakers(
    hass: HomeAssistant, sonos_setup_two_speakers: list[MockSoCo]
) -> None:
    """Test processing avtransport and zgs events to change group membership."""
    soco_lr = sonos_setup_two_speakers[0]
    soco_br = sonos_setup_two_speakers[1]

    # Test 1 - Send a transport event changing the coordinator
    # for the living room speaker to the bedroom speaker.
    event = _create_avtransport_sonos_event("av_transport.json", soco_lr)
    soco_lr.avTransport.subscribe.return_value._callback(event)
    await hass.async_block_till_done(wait_background_tasks=True)
    # Call should route to the new coodinator which is the bedroom
    await _media_play(hass, "media_player.living_room")
    assert soco_lr.play.call_count == 0
    assert soco_br.play.call_count == 1

    soco_lr.play.reset_mock()
    soco_br.play.reset_mock()

    # Test 2- Send a zgs event to return living room to its own coordinator
    ungroup_speakers(soco_lr, soco_br)
    await hass.async_block_till_done(wait_background_tasks=True)
    # Call should route to the living room
    await _media_play(hass, "media_player.living_room")
    assert soco_lr.play.call_count == 1
    assert soco_br.play.call_count == 0<|MERGE_RESOLUTION|>--- conflicted
+++ resolved
@@ -15,16 +15,12 @@
 
 from .conftest import MockSoCo, SonosMockEvent, group_speakers, ungroup_speakers
 
-<<<<<<< HEAD
-from tests.common import async_fire_time_changed, load_json_value_fixture
-=======
 from tests.common import (
     MockConfigEntry,
     async_fire_time_changed,
     load_fixture,
     load_json_value_fixture,
 )
->>>>>>> bcb87cf8
 
 
 async def test_fallback_to_polling(
