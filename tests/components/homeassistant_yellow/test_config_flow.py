"""Test the Home Assistant Yellow config flow."""

from collections.abc import Generator
from unittest.mock import AsyncMock, Mock, call, patch

import pytest

from homeassistant.components.hassio import (
    DOMAIN as HASSIO_DOMAIN,
    AddonInfo,
    AddonState,
)
from homeassistant.components.homeassistant_hardware.firmware_config_flow import (
    STEP_PICK_FIRMWARE_THREAD,
    STEP_PICK_FIRMWARE_ZIGBEE,
)
from homeassistant.components.homeassistant_hardware.silabs_multiprotocol_addon import (
    CONF_DISABLE_MULTI_PAN,
    get_flasher_addon_manager,
    get_multiprotocol_addon_manager,
)
from homeassistant.components.homeassistant_hardware.util import (
    ApplicationType,
    FirmwareInfo,
)
from homeassistant.components.homeassistant_yellow.const import DOMAIN, RADIO_DEVICE
from homeassistant.config_entries import ConfigFlowResult
from homeassistant.core import HomeAssistant
from homeassistant.data_entry_flow import FlowResultType
from homeassistant.setup import async_setup_component

from tests.common import MockConfigEntry, MockModule, mock_integration


@pytest.fixture(autouse=True)
def config_flow_handler(hass: HomeAssistant) -> Generator[None]:
    """Fixture for a test config flow."""
    with patch(
        "homeassistant.components.homeassistant_hardware.silabs_multiprotocol_addon.WaitingAddonManager.async_wait_until_addon_state"
    ):
        yield


@pytest.fixture(autouse=True)
def mock_get_supervisor_client(supervisor_client: AsyncMock) -> Generator[None]:
    """Mock get_supervisor_client method."""
    with patch(
        "homeassistant.components.homeassistant_yellow.config_flow.get_supervisor_client",
        return_value=supervisor_client,
    ):
        yield


@pytest.fixture(name="get_yellow_settings")
def mock_get_yellow_settings():
    """Mock getting yellow settings."""
    with patch(
        "homeassistant.components.homeassistant_yellow.config_flow.async_get_yellow_settings",
        return_value={"disk_led": True, "heartbeat_led": True, "power_led": True},
    ) as get_yellow_settings:
        yield get_yellow_settings


@pytest.fixture(name="set_yellow_settings")
def mock_set_yellow_settings():
    """Mock setting yellow settings."""
    with patch(
        "homeassistant.components.homeassistant_yellow.config_flow.async_set_yellow_settings",
    ) as set_yellow_settings:
        yield set_yellow_settings


@pytest.fixture(name="reboot_host")
def mock_reboot_host(supervisor_client: AsyncMock) -> AsyncMock:
    """Mock rebooting host."""
    return supervisor_client.host.reboot


@pytest.fixture(name="setup_entry", autouse=True)
def setup_entry_fixture() -> Generator[AsyncMock]:
    """Mock entry setup."""
    with patch(
        "homeassistant.components.homeassistant_yellow.async_setup_entry",
        return_value=True,
    ) as mock_setup_entry:
        yield mock_setup_entry


async def test_config_flow(hass: HomeAssistant) -> None:
    """Test the config flow."""
    mock_integration(hass, MockModule("hassio"))
    await async_setup_component(hass, HASSIO_DOMAIN, {})

    with (
        patch(
            "homeassistant.components.homeassistant_yellow.async_setup_entry",
            return_value=True,
        ) as mock_setup_entry,
        patch(
            "homeassistant.components.homeassistant_hardware.firmware_config_flow.probe_silabs_firmware_info",
            return_value=FirmwareInfo(
                device=RADIO_DEVICE,
                firmware_type=ApplicationType.EZSP,
                firmware_version=None,
                owners=[],
                source="probe",
            ),
        ),
    ):
        result = await hass.config_entries.flow.async_init(
            DOMAIN, context={"source": "system"}
        )

    assert result["type"] is FlowResultType.CREATE_ENTRY
    assert result["title"] == "Home Assistant Yellow"
    assert result["data"] == {"firmware": "ezsp", "firmware_version": None}
    assert result["options"] == {}
    assert len(mock_setup_entry.mock_calls) == 1

    config_entry = hass.config_entries.async_entries(DOMAIN)[0]
    assert config_entry.data == {"firmware": "ezsp", "firmware_version": None}
    assert config_entry.options == {}
    assert config_entry.title == "Home Assistant Yellow"


async def test_config_flow_single_entry(hass: HomeAssistant) -> None:
    """Test only a single entry is allowed."""
    mock_integration(hass, MockModule("hassio"))
    await async_setup_component(hass, HASSIO_DOMAIN, {})

    # Setup the config entry
    config_entry = MockConfigEntry(
        data={"firmware": ApplicationType.EZSP},
        domain=DOMAIN,
        options={},
        title="Home Assistant Yellow",
        version=1,
        minor_version=2,
    )
    config_entry.add_to_hass(hass)

    with patch(
        "homeassistant.components.homeassistant_yellow.async_setup_entry",
        return_value=True,
    ) as mock_setup_entry:
        result = await hass.config_entries.flow.async_init(
            DOMAIN, context={"source": "system"}
        )

    assert result["type"] is FlowResultType.ABORT
    assert result["reason"] == "single_instance_allowed"
    mock_setup_entry.assert_not_called()


@pytest.mark.parametrize(
    ("reboot_menu_choice", "reboot_calls"),
    [("reboot_now", 1), ("reboot_later", 0)],
)
async def test_option_flow_led_settings(
    hass: HomeAssistant,
    get_yellow_settings: AsyncMock,
    set_yellow_settings: AsyncMock,
    reboot_host: AsyncMock,
    reboot_menu_choice: str,
    reboot_calls: int,
) -> None:
    """Test updating LED settings."""
    mock_integration(hass, MockModule("hassio"))
    await async_setup_component(hass, HASSIO_DOMAIN, {})

    # Setup the config entry
    config_entry = MockConfigEntry(
        data={"firmware": ApplicationType.EZSP},
        domain=DOMAIN,
        options={},
        title="Home Assistant Yellow",
        version=1,
        minor_version=2,
    )
    config_entry.add_to_hass(hass)

    result = await hass.config_entries.options.async_init(config_entry.entry_id)
    assert result["type"] is FlowResultType.MENU
    assert result["step_id"] == "main_menu"

    result = await hass.config_entries.options.async_configure(
        result["flow_id"],
        {"next_step_id": "hardware_settings"},
    )
    assert result["type"] is FlowResultType.FORM

    result = await hass.config_entries.options.async_configure(
        result["flow_id"],
        {"disk_led": False, "heartbeat_led": False, "power_led": False},
    )
    assert result["type"] is FlowResultType.MENU
    assert result["step_id"] == "reboot_menu"
    set_yellow_settings.assert_called_once_with(
        hass, {"disk_led": False, "heartbeat_led": False, "power_led": False}
    )

    result = await hass.config_entries.options.async_configure(
        result["flow_id"],
        {"next_step_id": reboot_menu_choice},
    )
    assert result["type"] is FlowResultType.CREATE_ENTRY
    assert reboot_host.call_count == reboot_calls


async def test_option_flow_led_settings_unchanged(
    hass: HomeAssistant,
    get_yellow_settings,
    set_yellow_settings,
) -> None:
    """Test updating LED settings."""
    mock_integration(hass, MockModule("hassio"))
    await async_setup_component(hass, HASSIO_DOMAIN, {})

    # Setup the config entry
    config_entry = MockConfigEntry(
        data={"firmware": ApplicationType.EZSP},
        domain=DOMAIN,
        options={},
        title="Home Assistant Yellow",
        version=1,
        minor_version=2,
    )
    config_entry.add_to_hass(hass)

    result = await hass.config_entries.options.async_init(config_entry.entry_id)
    assert result["type"] is FlowResultType.MENU
    assert result["step_id"] == "main_menu"

    result = await hass.config_entries.options.async_configure(
        result["flow_id"],
        {"next_step_id": "hardware_settings"},
    )
    assert result["type"] is FlowResultType.FORM

    result = await hass.config_entries.options.async_configure(
        result["flow_id"],
        {"disk_led": True, "heartbeat_led": True, "power_led": True},
    )
    assert result["type"] is FlowResultType.CREATE_ENTRY
    set_yellow_settings.assert_not_called()


async def test_option_flow_led_settings_fail_1(hass: HomeAssistant) -> None:
    """Test updating LED settings."""
    mock_integration(hass, MockModule("hassio"))
    await async_setup_component(hass, HASSIO_DOMAIN, {})

    # Setup the config entry
    config_entry = MockConfigEntry(
        data={"firmware": ApplicationType.EZSP},
        domain=DOMAIN,
        options={},
        title="Home Assistant Yellow",
        version=1,
        minor_version=2,
    )
    config_entry.add_to_hass(hass)

    result = await hass.config_entries.options.async_init(config_entry.entry_id)
    assert result["type"] is FlowResultType.MENU
    assert result["step_id"] == "main_menu"

    with patch(
        "homeassistant.components.homeassistant_yellow.config_flow.async_get_yellow_settings",
        side_effect=TimeoutError,
    ):
        result = await hass.config_entries.options.async_configure(
            result["flow_id"],
            {"next_step_id": "hardware_settings"},
        )
    assert result["type"] is FlowResultType.ABORT
    assert result["reason"] == "read_hw_settings_error"


async def test_option_flow_led_settings_fail_2(
    hass: HomeAssistant, get_yellow_settings
) -> None:
    """Test updating LED settings."""
    mock_integration(hass, MockModule("hassio"))
    await async_setup_component(hass, HASSIO_DOMAIN, {})

    # Setup the config entry
    config_entry = MockConfigEntry(
        data={"firmware": ApplicationType.EZSP},
        domain=DOMAIN,
        options={},
        title="Home Assistant Yellow",
        version=1,
        minor_version=2,
    )
    config_entry.add_to_hass(hass)

    result = await hass.config_entries.options.async_init(config_entry.entry_id)
    assert result["type"] is FlowResultType.MENU
    assert result["step_id"] == "main_menu"

    result = await hass.config_entries.options.async_configure(
        result["flow_id"],
        {"next_step_id": "hardware_settings"},
    )
    assert result["type"] is FlowResultType.FORM

    with patch(
        "homeassistant.components.homeassistant_yellow.config_flow.async_set_yellow_settings",
        side_effect=TimeoutError,
    ):
        result = await hass.config_entries.options.async_configure(
            result["flow_id"],
            {"disk_led": False, "heartbeat_led": False, "power_led": False},
        )
    assert result["type"] is FlowResultType.ABORT
    assert result["reason"] == "write_hw_settings_error"


@pytest.mark.usefixtures("addon_store_info")
async def test_firmware_options_flow_zigbee(hass: HomeAssistant) -> None:
    """Test the firmware options flow for Yellow."""
    fw_type = ApplicationType.EZSP
    fw_version = "7.4.4.0 build 0"
    mock_integration(hass, MockModule("hassio"))
    await async_setup_component(hass, HASSIO_DOMAIN, {})

    config_entry = MockConfigEntry(
        data={"firmware": ApplicationType.SPINEL},
        domain=DOMAIN,
        options={},
        title="Home Assistant Yellow",
        version=1,
        minor_version=2,
    )
    config_entry.add_to_hass(hass)

    # First step is confirmation
    result = await hass.config_entries.options.async_init(config_entry.entry_id)
    assert result["type"] is FlowResultType.MENU
    assert result["step_id"] == "main_menu"
    assert "firmware_settings" in result["menu_options"]

    # Pick firmware settings
    result = await hass.config_entries.options.async_configure(
        result["flow_id"],
        user_input={"next_step_id": "firmware_settings"},
    )

    assert result["step_id"] == "pick_firmware"
    description_placeholders = result["description_placeholders"]
    assert description_placeholders is not None
    assert description_placeholders["firmware_type"] == "spinel"
    assert description_placeholders["model"] == "Home Assistant Yellow"

<<<<<<< HEAD
    mock_update_client = AsyncMock()
    mock_manifest = Mock()
    mock_firmware = Mock()
    mock_firmware.filename = "yellow_zigbee_ncp_7.4.4.0.gbl"
    mock_firmware.metadata = {
        "ezsp_version": "7.4.4.0",
        "fw_type": "yellow_zigbee_ncp",
        "metadata_version": 2,
    }
    mock_manifest.firmwares = [mock_firmware]
    mock_update_client.async_update_data.return_value = mock_manifest
    mock_update_client.async_fetch_firmware.return_value = b"firmware_data"
=======
    async def mock_install_firmware_step(
        self,
        fw_update_url: str,
        fw_type: str,
        firmware_name: str,
        expected_installed_firmware_type: ApplicationType,
        step_id: str,
        next_step_id: str,
    ) -> ConfigFlowResult:
        self._probed_firmware_info = FirmwareInfo(
            device=RADIO_DEVICE,
            firmware_type=expected_installed_firmware_type,
            firmware_version=fw_version,
            owners=[],
            source="probe",
        )
        return await getattr(self, f"async_step_{next_step_id}")()
>>>>>>> 36cc3682

    with (
        patch(
            "homeassistant.components.homeassistant_hardware.firmware_config_flow.guess_hardware_owners",
            return_value=[],
        ),
        patch(
            "homeassistant.components.homeassistant_hardware.firmware_config_flow.FirmwareUpdateClient",
            return_value=mock_update_client,
        ),
<<<<<<< HEAD
        patch(
            "homeassistant.components.homeassistant_hardware.firmware_config_flow.async_flash_silabs_firmware",
            return_value=FirmwareInfo(
                device=RADIO_DEVICE,
                firmware_type=fw_type,
                firmware_version=fw_version,
                owners=[],
                source="probe",
            ),
        ) as flash_mock,
        patch(
            "homeassistant.components.homeassistant_hardware.firmware_config_flow.probe_silabs_firmware_info",
            side_effect=[
                # First call: probe before installation (returns current SPINEL firmware)
                FirmwareInfo(
                    device=RADIO_DEVICE,
                    firmware_type=ApplicationType.SPINEL,
                    firmware_version="2.4.4.0",
                    owners=[],
                    source="probe",
                ),
                # Second call: probe after installation (returns new EZSP firmware)
                FirmwareInfo(
                    device=RADIO_DEVICE,
                    firmware_type=fw_type,
                    firmware_version=fw_version,
                    owners=[],
                    source="probe",
                ),
            ],
        ),
        patch(
            "homeassistant.components.homeassistant_hardware.util.parse_firmware_image"
        ),
=======
>>>>>>> 36cc3682
    ):
        pick_result = await hass.config_entries.options.async_configure(
            result["flow_id"],
            user_input={"next_step_id": STEP_PICK_FIRMWARE_ZIGBEE},
        )

        assert pick_result["type"] is FlowResultType.MENU
        assert pick_result["step_id"] == "zigbee_installation_type"

        create_result = await hass.config_entries.options.async_configure(
            pick_result["flow_id"],
            user_input={"next_step_id": "zigbee_intent_recommended"},
        )

    assert create_result["type"] is FlowResultType.CREATE_ENTRY

    assert config_entry.data == {
        "firmware": fw_type.value,
        "firmware_version": fw_version,
    }

    # Verify async_flash_silabs_firmware was called with Yellow's reset method
    assert flash_mock.call_count == 1
    assert flash_mock.mock_calls[0].kwargs["bootloader_reset_methods"] == ["yellow"]


@pytest.mark.usefixtures("addon_installed")
async def test_firmware_options_flow_thread(
    hass: HomeAssistant, start_addon: AsyncMock
) -> None:
    """Test the firmware options flow for Yellow with Thread."""
    fw_type = ApplicationType.SPINEL
    fw_version = "2.4.4.0"
    mock_integration(hass, MockModule("hassio"))
    await async_setup_component(hass, HASSIO_DOMAIN, {})

    config_entry = MockConfigEntry(
        data={"firmware": ApplicationType.SPINEL},
        domain=DOMAIN,
        options={},
        title="Home Assistant Yellow",
        version=1,
        minor_version=2,
    )
    config_entry.add_to_hass(hass)

    # First step is confirmation
    result = await hass.config_entries.options.async_init(config_entry.entry_id)
    assert result["type"] is FlowResultType.MENU
    assert result["step_id"] == "main_menu"
    assert "firmware_settings" in result["menu_options"]

    # Pick firmware settings
    result = await hass.config_entries.options.async_configure(
        result["flow_id"],
        user_input={"next_step_id": "firmware_settings"},
    )

    assert result["step_id"] == "pick_firmware"
    description_placeholders = result["description_placeholders"]
    assert description_placeholders is not None
    assert description_placeholders["firmware_type"] == "spinel"
    assert description_placeholders["model"] == "Home Assistant Yellow"

    async def mock_install_firmware_step(
        self,
        fw_update_url: str,
        fw_type: str,
        firmware_name: str,
        expected_installed_firmware_type: ApplicationType,
        step_id: str,
        next_step_id: str,
    ) -> ConfigFlowResult:
        self._probed_firmware_info = FirmwareInfo(
            device=RADIO_DEVICE,
            firmware_type=expected_installed_firmware_type,
            firmware_version=fw_version,
            owners=[],
            source="probe",
        )
        return await getattr(self, f"async_step_{next_step_id}")()

    with (
        patch(
            "homeassistant.components.homeassistant_hardware.firmware_config_flow.guess_hardware_owners",
            return_value=[],
        ),
        patch(
            "homeassistant.components.homeassistant_hardware.firmware_config_flow.BaseFirmwareInstallFlow._install_firmware_step",
            autospec=True,
            side_effect=mock_install_firmware_step,
        ),
    ):
        result = await hass.config_entries.options.async_configure(
            result["flow_id"],
            user_input={"next_step_id": STEP_PICK_FIRMWARE_THREAD},
        )

        assert result["type"] is FlowResultType.SHOW_PROGRESS
        assert result["step_id"] == "start_otbr_addon"

        # Make sure the flow continues when the progress task is done.
        await hass.async_block_till_done()

        create_result = await hass.config_entries.options.async_configure(
            result["flow_id"]
        )

    assert start_addon.call_count == 1
    assert start_addon.call_args == call("core_openthread_border_router")
    assert create_result["type"] is FlowResultType.CREATE_ENTRY
    assert config_entry.data == {
        "firmware": fw_type.value,
        "firmware_version": fw_version,
    }


@pytest.mark.usefixtures("supervisor_client")
async def test_options_flow_multipan_uninstall(hass: HomeAssistant) -> None:
    """Test options flow for when multi-PAN firmware is installed."""
    mock_integration(hass, MockModule("hassio"))
    await async_setup_component(hass, HASSIO_DOMAIN, {})

    config_entry = MockConfigEntry(
        data={"firmware": ApplicationType.CPC},
        domain=DOMAIN,
        options={},
        title="Home Assistant Yellow",
        version=1,
        minor_version=2,
    )
    config_entry.add_to_hass(hass)

    # Multi-PAN addon is running
    mock_multipan_manager = Mock(spec_set=await get_multiprotocol_addon_manager(hass))
    mock_multipan_manager.async_get_addon_info.return_value = AddonInfo(
        available=True,
        hostname=None,
        options={"device": RADIO_DEVICE},
        state=AddonState.RUNNING,
        update_available=False,
        version="1.0.0",
    )

    mock_flasher_manager = Mock(spec_set=get_flasher_addon_manager(hass))
    mock_flasher_manager.async_get_addon_info.return_value = AddonInfo(
        available=True,
        hostname=None,
        options={},
        state=AddonState.NOT_RUNNING,
        update_available=False,
        version="1.0.0",
    )

    with (
        patch(
            "homeassistant.components.homeassistant_hardware.silabs_multiprotocol_addon.get_multiprotocol_addon_manager",
            return_value=mock_multipan_manager,
        ),
        patch(
            "homeassistant.components.homeassistant_hardware.silabs_multiprotocol_addon.get_flasher_addon_manager",
            return_value=mock_flasher_manager,
        ),
        patch(
            "homeassistant.components.homeassistant_hardware.silabs_multiprotocol_addon.is_hassio",
            return_value=True,
        ),
    ):
        result = await hass.config_entries.options.async_init(config_entry.entry_id)
        assert result["type"] is FlowResultType.MENU
        assert result["step_id"] == "main_menu"
        assert "multipan_settings" in result["menu_options"]

        # Pick multi-PAN settings
        result = await hass.config_entries.options.async_configure(
            result["flow_id"],
            user_input={"next_step_id": "multipan_settings"},
        )

        # Pick the uninstall option
        result = await hass.config_entries.options.async_configure(
            result["flow_id"],
            user_input={"next_step_id": "uninstall_addon"},
        )

        # Check the box
        result = await hass.config_entries.options.async_configure(
            result["flow_id"], user_input={CONF_DISABLE_MULTI_PAN: True}
        )

        # Finish the flow
        result = await hass.config_entries.options.async_configure(result["flow_id"])
        await hass.async_block_till_done(wait_background_tasks=True)
        result = await hass.config_entries.options.async_configure(result["flow_id"])
        await hass.async_block_till_done(wait_background_tasks=True)
        result = await hass.config_entries.options.async_configure(result["flow_id"])
        assert result["type"] is FlowResultType.CREATE_ENTRY

    # We've reverted the firmware back to Zigbee
    assert config_entry.data["firmware"] == "ezsp"<|MERGE_RESOLUTION|>--- conflicted
+++ resolved
@@ -353,7 +353,6 @@
     assert description_placeholders["firmware_type"] == "spinel"
     assert description_placeholders["model"] == "Home Assistant Yellow"
 
-<<<<<<< HEAD
     mock_update_client = AsyncMock()
     mock_manifest = Mock()
     mock_firmware = Mock()
@@ -366,25 +365,6 @@
     mock_manifest.firmwares = [mock_firmware]
     mock_update_client.async_update_data.return_value = mock_manifest
     mock_update_client.async_fetch_firmware.return_value = b"firmware_data"
-=======
-    async def mock_install_firmware_step(
-        self,
-        fw_update_url: str,
-        fw_type: str,
-        firmware_name: str,
-        expected_installed_firmware_type: ApplicationType,
-        step_id: str,
-        next_step_id: str,
-    ) -> ConfigFlowResult:
-        self._probed_firmware_info = FirmwareInfo(
-            device=RADIO_DEVICE,
-            firmware_type=expected_installed_firmware_type,
-            firmware_version=fw_version,
-            owners=[],
-            source="probe",
-        )
-        return await getattr(self, f"async_step_{next_step_id}")()
->>>>>>> 36cc3682
 
     with (
         patch(
@@ -395,7 +375,6 @@
             "homeassistant.components.homeassistant_hardware.firmware_config_flow.FirmwareUpdateClient",
             return_value=mock_update_client,
         ),
-<<<<<<< HEAD
         patch(
             "homeassistant.components.homeassistant_hardware.firmware_config_flow.async_flash_silabs_firmware",
             return_value=FirmwareInfo(
@@ -430,8 +409,6 @@
         patch(
             "homeassistant.components.homeassistant_hardware.util.parse_firmware_image"
         ),
-=======
->>>>>>> 36cc3682
     ):
         pick_result = await hass.config_entries.options.async_configure(
             result["flow_id"],
