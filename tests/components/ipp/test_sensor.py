"""Tests for the IPP sensor platform."""
from unittest.mock import AsyncMock

import pytest

<<<<<<< HEAD
from homeassistant.components.ipp.const import (
    ATTR_MARKER_HIGH_LEVEL,
    ATTR_MARKER_LOW_LEVEL,
    ATTR_MARKER_TYPE,
)
=======
>>>>>>> b51c0f6d
from homeassistant.components.sensor import ATTR_OPTIONS
from homeassistant.const import (
    ATTR_ICON,
    ATTR_UNIT_OF_MEASUREMENT,
    PERCENTAGE,
    EntityCategory,
)
<<<<<<< HEAD
from homeassistant.core import HomeAssistant, State
=======
from homeassistant.core import HomeAssistant
>>>>>>> b51c0f6d
from homeassistant.helpers import entity_registry as er

<<<<<<< HEAD
from tests.common import mock_restore_cache_with_extra_data
from tests.test_util.aiohttp import AiohttpClientMocker


@pytest.mark.usefixtures("entity_registry_enabled_by_default")
async def test_sensors(
    hass: HomeAssistant,
    aioclient_mock: AiohttpClientMocker,
    entity_registry: er.EntityRegistry,
) -> None:
    """Test the creation and values of the IPP sensors."""
    mock_connection(aioclient_mock)

    entry = await init_integration(hass, aioclient_mock, skip_setup=True)

    test_time = datetime(2019, 11, 11, 9, 10, 32, tzinfo=dt_util.UTC)
    with patch("homeassistant.components.ipp.sensor.utcnow", return_value=test_time):
        await hass.config_entries.async_setup(entry.entry_id)
        await hass.async_block_till_done()

    state = hass.states.get("sensor.epson_xp_6000_series")
=======
from tests.common import MockConfigEntry


@pytest.mark.freeze_time("2019-11-11 09:10:32+00:00")
@pytest.mark.usefixtures("entity_registry_enabled_by_default")
async def test_sensors(
    hass: HomeAssistant,
    entity_registry: er.EntityRegistry,
    init_integration: MockConfigEntry,
) -> None:
    """Test the creation and values of the IPP sensors."""
    state = hass.states.get("sensor.test_ha_1000_series")
>>>>>>> b51c0f6d
    assert state
    assert state.attributes.get(ATTR_ICON) == "mdi:printer"
    assert state.attributes.get(ATTR_UNIT_OF_MEASUREMENT) is None
    assert state.attributes.get(ATTR_OPTIONS) == ["idle", "printing", "stopped"]

<<<<<<< HEAD
    entry = entity_registry.async_get("sensor.epson_xp_6000_series")
=======
    entry = entity_registry.async_get("sensor.test_ha_1000_series")
>>>>>>> b51c0f6d
    assert entry
    assert entry.translation_key == "printer"

    state = hass.states.get("sensor.test_ha_1000_series_black_ink")
    assert state
    assert state.attributes.get(ATTR_ICON) == "mdi:water"
    assert state.attributes.get(ATTR_UNIT_OF_MEASUREMENT) is PERCENTAGE
    assert state.state == "58"

    state = hass.states.get("sensor.test_ha_1000_series_photo_black_ink")
    assert state
    assert state.attributes.get(ATTR_ICON) == "mdi:water"
    assert state.attributes.get(ATTR_UNIT_OF_MEASUREMENT) is PERCENTAGE
    assert state.state == "98"

    state = hass.states.get("sensor.test_ha_1000_series_cyan_ink")
    assert state
    assert state.attributes.get(ATTR_ICON) == "mdi:water"
    assert state.attributes.get(ATTR_UNIT_OF_MEASUREMENT) is PERCENTAGE
    assert state.state == "91"

    state = hass.states.get("sensor.test_ha_1000_series_yellow_ink")
    assert state
    assert state.attributes.get(ATTR_ICON) == "mdi:water"
    assert state.attributes.get(ATTR_UNIT_OF_MEASUREMENT) is PERCENTAGE
    assert state.state == "95"

    state = hass.states.get("sensor.test_ha_1000_series_magenta_ink")
    assert state
    assert state.attributes.get(ATTR_ICON) == "mdi:water"
    assert state.attributes.get(ATTR_UNIT_OF_MEASUREMENT) is PERCENTAGE
    assert state.state == "73"

    state = hass.states.get("sensor.test_ha_1000_series_uptime")
    assert state
    assert state.attributes.get(ATTR_ICON) == "mdi:clock-outline"
    assert state.attributes.get(ATTR_UNIT_OF_MEASUREMENT) is None
    assert state.state == "2019-11-11T09:10:02+00:00"

    entry = entity_registry.async_get("sensor.test_ha_1000_series_uptime")

<<<<<<< HEAD
    entry = entity_registry.async_get("sensor.epson_xp_6000_series_uptime")
=======
>>>>>>> b51c0f6d
    assert entry
    assert entry.unique_id == "cfe92100-67c4-11d4-a45f-f8d027761251_uptime"
    assert entry.entity_category == EntityCategory.DIAGNOSTIC


async def test_disabled_by_default_sensors(
    hass: HomeAssistant,
    init_integration: MockConfigEntry,
) -> None:
    """Test the disabled by default IPP sensors."""
    registry = er.async_get(hass)

    state = hass.states.get("sensor.test_ha_1000_series_uptime")
    assert state is None

    entry = registry.async_get("sensor.test_ha_1000_series_uptime")
    assert entry
    assert entry.disabled
    assert entry.disabled_by is er.RegistryEntryDisabler.INTEGRATION


async def test_missing_entry_unique_id(
    hass: HomeAssistant,
    mock_config_entry: MockConfigEntry,
    mock_ipp: AsyncMock,
) -> None:
    """Test the unique_id of IPP sensor when printer is missing identifiers."""
    mock_config_entry.unique_id = None
    mock_config_entry.add_to_hass(hass)

    await hass.config_entries.async_setup(mock_config_entry.entry_id)
    await hass.async_block_till_done()

    registry = er.async_get(hass)

    entity = registry.async_get("sensor.test_ha_1000_series")
    assert entity
<<<<<<< HEAD
    assert entity.unique_id == f"{entry.entry_id}_printer"


@pytest.mark.parametrize(
    (
        "entity_id",
        "restored_state",
        "restored_native_value",
        "initial_state",
        "initial_attributes",
    ),
    (
        (
            "sensor.epson_xp_6000_series_black_ink",
            "43",
            43,
            "43",
            [
                ATTR_ICON,
                ATTR_MARKER_HIGH_LEVEL,
                ATTR_MARKER_LOW_LEVEL,
                ATTR_MARKER_TYPE,
            ],
        ),
    ),
)
async def test_restore_marker_state(
    hass: HomeAssistant,
    aioclient_mock: AiohttpClientMocker,
    entity_id: str,
    restored_state: str,
    restored_native_value: str,
    initial_state: str,
    initial_attributes: list,
) -> None:
    """Test sensor restore state."""
    restored_attributes = {
        ATTR_ICON: "mdi:water",
        ATTR_MARKER_HIGH_LEVEL: 100,
        ATTR_MARKER_LOW_LEVEL: 10,
        ATTR_MARKER_TYPE: "ink",
    }

    fake_state = State(
        entity_id,
        restored_state,
        restored_attributes,
    )

    fake_extra_data = {
        "native_value": restored_native_value,
        "native_unit_of_measurement": PERCENTAGE,
    }

    mock_restore_cache_with_extra_data(hass, ((fake_state, fake_extra_data),))

    await init_integration(hass, aioclient_mock, conn_error=True)

    assert (state := hass.states.get(entity_id))
    assert state.state == initial_state
    for attr in restored_attributes.items():
        if attr in initial_attributes:
            assert state.attributes[attr] == restored_attributes[attr]
        else:
            assert attr not in state.attributes
=======
    assert entity.unique_id == f"{mock_config_entry.entry_id}_printer"
>>>>>>> b51c0f6d
<|MERGE_RESOLUTION|>--- conflicted
+++ resolved
@@ -1,16 +1,14 @@
 """Tests for the IPP sensor platform."""
 from unittest.mock import AsyncMock
 
+from pyipp import IPPParseError
 import pytest
 
-<<<<<<< HEAD
 from homeassistant.components.ipp.const import (
     ATTR_MARKER_HIGH_LEVEL,
     ATTR_MARKER_LOW_LEVEL,
     ATTR_MARKER_TYPE,
 )
-=======
->>>>>>> b51c0f6d
 from homeassistant.components.sensor import ATTR_OPTIONS
 from homeassistant.const import (
     ATTR_ICON,
@@ -18,37 +16,10 @@
     PERCENTAGE,
     EntityCategory,
 )
-<<<<<<< HEAD
 from homeassistant.core import HomeAssistant, State
-=======
-from homeassistant.core import HomeAssistant
->>>>>>> b51c0f6d
 from homeassistant.helpers import entity_registry as er
 
-<<<<<<< HEAD
-from tests.common import mock_restore_cache_with_extra_data
-from tests.test_util.aiohttp import AiohttpClientMocker
-
-
-@pytest.mark.usefixtures("entity_registry_enabled_by_default")
-async def test_sensors(
-    hass: HomeAssistant,
-    aioclient_mock: AiohttpClientMocker,
-    entity_registry: er.EntityRegistry,
-) -> None:
-    """Test the creation and values of the IPP sensors."""
-    mock_connection(aioclient_mock)
-
-    entry = await init_integration(hass, aioclient_mock, skip_setup=True)
-
-    test_time = datetime(2019, 11, 11, 9, 10, 32, tzinfo=dt_util.UTC)
-    with patch("homeassistant.components.ipp.sensor.utcnow", return_value=test_time):
-        await hass.config_entries.async_setup(entry.entry_id)
-        await hass.async_block_till_done()
-
-    state = hass.states.get("sensor.epson_xp_6000_series")
-=======
-from tests.common import MockConfigEntry
+from tests.common import MockConfigEntry, mock_restore_cache_with_extra_data
 
 
 @pytest.mark.freeze_time("2019-11-11 09:10:32+00:00")
@@ -60,17 +31,12 @@
 ) -> None:
     """Test the creation and values of the IPP sensors."""
     state = hass.states.get("sensor.test_ha_1000_series")
->>>>>>> b51c0f6d
     assert state
     assert state.attributes.get(ATTR_ICON) == "mdi:printer"
     assert state.attributes.get(ATTR_UNIT_OF_MEASUREMENT) is None
     assert state.attributes.get(ATTR_OPTIONS) == ["idle", "printing", "stopped"]
 
-<<<<<<< HEAD
-    entry = entity_registry.async_get("sensor.epson_xp_6000_series")
-=======
     entry = entity_registry.async_get("sensor.test_ha_1000_series")
->>>>>>> b51c0f6d
     assert entry
     assert entry.translation_key == "printer"
 
@@ -111,11 +77,6 @@
     assert state.state == "2019-11-11T09:10:02+00:00"
 
     entry = entity_registry.async_get("sensor.test_ha_1000_series_uptime")
-
-<<<<<<< HEAD
-    entry = entity_registry.async_get("sensor.epson_xp_6000_series_uptime")
-=======
->>>>>>> b51c0f6d
     assert entry
     assert entry.unique_id == "cfe92100-67c4-11d4-a45f-f8d027761251_uptime"
     assert entry.entity_category == EntityCategory.DIAGNOSTIC
@@ -153,8 +114,7 @@
 
     entity = registry.async_get("sensor.test_ha_1000_series")
     assert entity
-<<<<<<< HEAD
-    assert entity.unique_id == f"{entry.entry_id}_printer"
+    assert entity.unique_id == f"{mock_config_entry.entry_id}_printer"
 
 
 @pytest.mark.parametrize(
@@ -167,7 +127,7 @@
     ),
     (
         (
-            "sensor.epson_xp_6000_series_black_ink",
+            "sensor.test_ha_1000_series_black_ink",
             "43",
             43,
             "43",
@@ -182,7 +142,8 @@
 )
 async def test_restore_marker_state(
     hass: HomeAssistant,
-    aioclient_mock: AiohttpClientMocker,
+    mock_config_entry: MockConfigEntry,
+    mock_ipp: AsyncMock,
     entity_id: str,
     restored_state: str,
     restored_native_value: str,
@@ -209,8 +170,11 @@
     }
 
     mock_restore_cache_with_extra_data(hass, ((fake_state, fake_extra_data),))
+    mock_config_entry.add_to_hass(hass)
+    mock_ipp.printer.side_effect = IPPParseError
 
-    await init_integration(hass, aioclient_mock, conn_error=True)
+    await hass.config_entries.async_setup(mock_config_entry.entry_id)
+    await hass.async_block_till_done()
 
     assert (state := hass.states.get(entity_id))
     assert state.state == initial_state
@@ -218,7 +182,4 @@
         if attr in initial_attributes:
             assert state.attributes[attr] == restored_attributes[attr]
         else:
-            assert attr not in state.attributes
-=======
-    assert entity.unique_id == f"{mock_config_entry.entry_id}_printer"
->>>>>>> b51c0f6d
+            assert attr not in state.attributes