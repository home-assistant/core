--- conflicted
+++ resolved
@@ -1,49 +1,21 @@
 """Tests for the IPP sensor platform."""
-<<<<<<< HEAD
-from datetime import datetime
-from unittest.mock import patch
-=======
 from unittest.mock import AsyncMock
->>>>>>> a29e4a5f
 
 import pytest
 
 from homeassistant.components.sensor import ATTR_OPTIONS
-<<<<<<< HEAD
 from homeassistant.const import (
     ATTR_ICON,
     ATTR_UNIT_OF_MEASUREMENT,
     PERCENTAGE,
     EntityCategory,
 )
-=======
-from homeassistant.const import ATTR_ICON, ATTR_UNIT_OF_MEASUREMENT, PERCENTAGE
->>>>>>> a29e4a5f
 from homeassistant.core import HomeAssistant
 from homeassistant.helpers import entity_registry as er
 
 from tests.common import MockConfigEntry
 
 
-<<<<<<< HEAD
-@pytest.mark.usefixtures("entity_registry_enabled_by_default")
-async def test_sensors(
-    hass: HomeAssistant,
-    aioclient_mock: AiohttpClientMocker,
-    entity_registry: er.EntityRegistry,
-) -> None:
-    """Test the creation and values of the IPP sensors."""
-    mock_connection(aioclient_mock)
-
-    entry = await init_integration(hass, aioclient_mock, skip_setup=True)
-
-    test_time = datetime(2019, 11, 11, 9, 10, 32, tzinfo=dt_util.UTC)
-    with patch("homeassistant.components.ipp.sensor.utcnow", return_value=test_time):
-        await hass.config_entries.async_setup(entry.entry_id)
-        await hass.async_block_till_done()
-
-    state = hass.states.get("sensor.epson_xp_6000_series")
-=======
 @pytest.mark.freeze_time("2019-11-11 09:10:32+00:00")
 @pytest.mark.usefixtures("entity_registry_enabled_by_default")
 async def test_sensors(
@@ -53,17 +25,12 @@
 ) -> None:
     """Test the creation and values of the IPP sensors."""
     state = hass.states.get("sensor.test_ha_1000_series")
->>>>>>> a29e4a5f
     assert state
     assert state.attributes.get(ATTR_ICON) == "mdi:printer"
     assert state.attributes.get(ATTR_UNIT_OF_MEASUREMENT) is None
     assert state.attributes.get(ATTR_OPTIONS) == ["idle", "printing", "stopped"]
 
-<<<<<<< HEAD
-    entry = entity_registry.async_get("sensor.epson_xp_6000_series")
-=======
     entry = entity_registry.async_get("sensor.test_ha_1000_series")
->>>>>>> a29e4a5f
     assert entry
     assert entry.translation_key == "printer"
 
@@ -103,11 +70,8 @@
     assert state.attributes.get(ATTR_UNIT_OF_MEASUREMENT) is None
     assert state.state == "2019-11-11T09:10:02+00:00"
 
-<<<<<<< HEAD
-    entry = entity_registry.async_get("sensor.epson_xp_6000_series_uptime")
-=======
     entry = entity_registry.async_get("sensor.test_ha_1000_series_uptime")
->>>>>>> a29e4a5f
+
     assert entry
     assert entry.unique_id == "cfe92100-67c4-11d4-a45f-f8d027761251_uptime"
     assert entry.entity_category == EntityCategory.DIAGNOSTIC
