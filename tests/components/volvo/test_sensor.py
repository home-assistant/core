--- conflicted
+++ resolved
@@ -39,7 +39,22 @@
 
 
 @pytest.mark.parametrize(
-<<<<<<< HEAD
+    "full_model",
+    ["xc40_electric_2024"],
+)
+async def test_distance_to_empty_battery(
+    hass: HomeAssistant,
+    setup_integration: Callable[[], Awaitable[bool]],
+) -> None:
+    """Test using `distanceToEmptyBattery` instead of `electricRange`."""
+
+    with patch("homeassistant.components.volvo.PLATFORMS", [Platform.SENSOR]):
+        assert await setup_integration()
+
+    assert hass.states.get("sensor.volvo_xc40_distance_to_empty_battery").state == "250"
+
+
+@pytest.mark.parametrize(
     ("full_model", "short_model"),
     [("ex30_2024", "ex30"), ("xc60_phev_2020", "xc60")],
 )
@@ -49,22 +64,8 @@
     short_model: str,
 ) -> None:
     """Test if invalid values are not creating a sensor."""
-=======
-    "full_model",
-    ["xc40_electric_2024"],
-)
-async def test_distance_to_empty_battery(
-    hass: HomeAssistant,
-    setup_integration: Callable[[], Awaitable[bool]],
-) -> None:
-    """Test using `distanceToEmptyBattery` instead of `electricRange`."""
->>>>>>> ff72faf8
 
     with patch("homeassistant.components.volvo.PLATFORMS", [Platform.SENSOR]):
         assert await setup_integration()
 
-<<<<<<< HEAD
-    assert not hass.states.get(f"sensor.volvo_{short_model}_charging_power")
-=======
-    assert hass.states.get("sensor.volvo_xc40_distance_to_empty_battery").state == "250"
->>>>>>> ff72faf8
+    assert not hass.states.get(f"sensor.volvo_{short_model}_charging_power")