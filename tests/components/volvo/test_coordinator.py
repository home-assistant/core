--- conflicted
+++ resolved
@@ -124,15 +124,10 @@
     freezer.tick(timedelta(minutes=VERY_SLOW_INTERVAL))
     async_fire_time_changed(hass)
     await hass.async_block_till_done(wait_background_tasks=True)
-<<<<<<< HEAD
 
-    for state in hass.states.async_all():
+    for state in hass.states.async_all(domain_filter=DOMAIN):
         if state.domain != "button":
             assert state.state == STATE_UNAVAILABLE
-=======
-    for state in hass.states.async_all(domain_filter=DOMAIN):
-        assert state.state == STATE_UNAVAILABLE
->>>>>>> 73383e6c
 
 
 def _mock_api_failure(mock_api: VolvoCarsApi) -> AsyncMock:
