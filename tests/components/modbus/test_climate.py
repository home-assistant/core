"""The tests for the Modbus climate component."""

import pytest

from homeassistant.components.climate import (
    ATTR_FAN_MODE,
    ATTR_FAN_MODES,
    ATTR_HVAC_ACTION,
    ATTR_HVAC_MODE,
    ATTR_HVAC_MODES,
    ATTR_SWING_MODE,
    ATTR_SWING_MODES,
    DOMAIN as CLIMATE_DOMAIN,
    FAN_AUTO,
    FAN_DIFFUSE,
    FAN_FOCUS,
    FAN_HIGH,
    FAN_LOW,
    FAN_MEDIUM,
    FAN_MIDDLE,
    FAN_OFF,
    FAN_ON,
    FAN_TOP,
    SERVICE_SET_FAN_MODE,
    SERVICE_SET_HVAC_MODE,
    SERVICE_SET_SWING_MODE,
    SERVICE_SET_TEMPERATURE,
    SERVICE_TURN_OFF,
    SERVICE_TURN_ON,
    SWING_BOTH,
    SWING_HORIZONTAL,
    SWING_OFF,
    SWING_ON,
    SWING_VERTICAL,
    HVACAction,
    HVACMode,
)
from homeassistant.components.homeassistant import SERVICE_UPDATE_ENTITY
from homeassistant.components.modbus.const import (
    CONF_CLIMATES,
    CONF_DATA_TYPE,
    CONF_DEVICE_ADDRESS,
    CONF_FAN_MODE_AUTO,
    CONF_FAN_MODE_HIGH,
    CONF_FAN_MODE_LOW,
    CONF_FAN_MODE_MEDIUM,
    CONF_FAN_MODE_OFF,
    CONF_FAN_MODE_ON,
    CONF_FAN_MODE_REGISTER,
    CONF_FAN_MODE_READ_VALUES,
    CONF_FAN_MODE_TOP,
    CONF_FAN_MODE_VALUES,
<<<<<<< HEAD
    CONF_FAN_MODE_WRITE_VALUES,
=======
    CONF_HVAC_ACTION_COOLING,
    CONF_HVAC_ACTION_DEFROSTING,
    CONF_HVAC_ACTION_DRYING,
    CONF_HVAC_ACTION_FAN,
    CONF_HVAC_ACTION_HEATING,
    CONF_HVAC_ACTION_IDLE,
    CONF_HVAC_ACTION_OFF,
    CONF_HVAC_ACTION_PREHEATING,
    CONF_HVAC_ACTION_REGISTER,
    CONF_HVAC_ACTION_VALUES,
>>>>>>> 26de1ea3
    CONF_HVAC_MODE_AUTO,
    CONF_HVAC_MODE_COOL,
    CONF_HVAC_MODE_DRY,
    CONF_HVAC_MODE_FAN_ONLY,
    CONF_HVAC_MODE_HEAT,
    CONF_HVAC_MODE_HEAT_COOL,
    CONF_HVAC_MODE_OFF,
    CONF_HVAC_MODE_REGISTER,
    CONF_HVAC_MODE_VALUES,
    CONF_HVAC_OFF_VALUE,
    CONF_HVAC_ON_VALUE,
    CONF_HVAC_ONOFF_COIL,
    CONF_HVAC_ONOFF_REGISTER,
    CONF_MAX_TEMP,
    CONF_MIN_TEMP,
    CONF_SWING_MODE_REGISTER,
    CONF_SWING_MODE_SWING_BOTH,
    CONF_SWING_MODE_SWING_HORIZ,
    CONF_SWING_MODE_SWING_OFF,
    CONF_SWING_MODE_SWING_ON,
    CONF_SWING_MODE_SWING_VERT,
    CONF_SWING_MODE_VALUES,
    CONF_TARGET_TEMP,
    CONF_TARGET_TEMP_WRITE_REGISTERS,
    CONF_WRITE_REGISTERS,
    MODBUS_DOMAIN,
    DataType,
)
from homeassistant.const import (
    ATTR_ENTITY_ID,
    ATTR_TEMPERATURE,
    CONF_ADDRESS,
    CONF_NAME,
    CONF_PLATFORM,
    CONF_SCAN_INTERVAL,
    CONF_SLAVE,
    STATE_UNAVAILABLE,
    STATE_UNKNOWN,
)
from homeassistant.core import DOMAIN as HOMEASSISTANT_DOMAIN, HomeAssistant, State
from homeassistant.setup import async_setup_component

from .conftest import TEST_ENTITY_NAME, ReadResult

ENTITY_ID = f"{CLIMATE_DOMAIN}.{TEST_ENTITY_NAME}".replace(" ", "_")


@pytest.mark.parametrize(
    "do_config",
    [
        {
            CONF_CLIMATES: [
                {
                    CONF_NAME: TEST_ENTITY_NAME,
                    CONF_TARGET_TEMP: 117,
                    CONF_ADDRESS: 117,
                    CONF_SLAVE: 10,
                }
            ],
        },
        {
            CONF_CLIMATES: [
                {
                    CONF_NAME: TEST_ENTITY_NAME,
                    CONF_TARGET_TEMP: 117,
                    CONF_ADDRESS: 117,
                    CONF_DEVICE_ADDRESS: 10,
                }
            ],
        },
        {
            CONF_CLIMATES: [
                {
                    CONF_NAME: TEST_ENTITY_NAME,
                    CONF_TARGET_TEMP: 117,
                    CONF_ADDRESS: 117,
                    CONF_SLAVE: 10,
                    CONF_SCAN_INTERVAL: 20,
                    CONF_DATA_TYPE: DataType.INT32,
                }
            ],
        },
        {
            CONF_CLIMATES: [
                {
                    CONF_NAME: TEST_ENTITY_NAME,
                    CONF_TARGET_TEMP: 117,
                    CONF_ADDRESS: 117,
                    CONF_SLAVE: 10,
                    CONF_HVAC_ONOFF_REGISTER: 12,
                }
            ],
        },
        {
            CONF_CLIMATES: [
                {
                    CONF_NAME: TEST_ENTITY_NAME,
                    CONF_TARGET_TEMP: 117,
                    CONF_ADDRESS: 117,
                    CONF_SLAVE: 10,
                    CONF_HVAC_ONOFF_REGISTER: 12,
                    CONF_TARGET_TEMP_WRITE_REGISTERS: True,
                    CONF_WRITE_REGISTERS: True,
                }
            ],
        },
        {
            CONF_CLIMATES: [
                {
                    CONF_NAME: TEST_ENTITY_NAME,
                    CONF_TARGET_TEMP: [130, 131, 132, 133, 135, 128, 129],
                    CONF_ADDRESS: 117,
                    CONF_SLAVE: 10,
                    CONF_HVAC_ONOFF_REGISTER: 12,
                    CONF_HVAC_MODE_REGISTER: {
                        CONF_ADDRESS: 11,
                        CONF_HVAC_MODE_VALUES: {
                            CONF_HVAC_MODE_OFF: 0,
                            CONF_HVAC_MODE_HEAT: 1,
                            CONF_HVAC_MODE_COOL: 2,
                            CONF_HVAC_MODE_HEAT_COOL: 3,
                            CONF_HVAC_MODE_DRY: 4,
                            CONF_HVAC_MODE_FAN_ONLY: 5,
                            CONF_HVAC_MODE_AUTO: 6,
                        },
                    },
                }
            ],
        },
        {
            CONF_CLIMATES: [
                {
                    CONF_NAME: TEST_ENTITY_NAME,
                    CONF_TARGET_TEMP: 117,
                    CONF_ADDRESS: 117,
                    CONF_SLAVE: 10,
                    CONF_HVAC_ONOFF_REGISTER: 12,
                    CONF_HVAC_MODE_REGISTER: {
                        CONF_ADDRESS: 11,
                        CONF_WRITE_REGISTERS: True,
                        CONF_HVAC_MODE_VALUES: {
                            CONF_HVAC_MODE_OFF: 0,
                            CONF_HVAC_MODE_HEAT: 1,
                            CONF_HVAC_MODE_COOL: 2,
                            CONF_HVAC_MODE_HEAT_COOL: 3,
                            CONF_HVAC_MODE_DRY: 4,
                            CONF_HVAC_MODE_FAN_ONLY: 5,
                            CONF_HVAC_MODE_AUTO: 6,
                        },
                    },
                }
            ],
        },
        {
            CONF_CLIMATES: [
                {
                    CONF_NAME: TEST_ENTITY_NAME,
                    CONF_TARGET_TEMP: 117,
                    CONF_ADDRESS: 117,
                    CONF_SLAVE: 10,
                    CONF_MIN_TEMP: 23,
                    CONF_MAX_TEMP: 57,
                }
            ],
        },
        {
            CONF_CLIMATES: [
                {
                    CONF_NAME: TEST_ENTITY_NAME,
                    CONF_TARGET_TEMP: 117,
                    CONF_ADDRESS: 117,
                    CONF_SLAVE: 10,
                    CONF_MIN_TEMP: -57,
                    CONF_MAX_TEMP: -23,
                }
            ],
        },
        {
            CONF_CLIMATES: [
                {
                    CONF_NAME: TEST_ENTITY_NAME,
                    CONF_TARGET_TEMP: 117,
                    CONF_ADDRESS: 117,
                    CONF_SLAVE: 10,
                    CONF_HVAC_ONOFF_REGISTER: 12,
                    CONF_HVAC_MODE_REGISTER: {
                        CONF_ADDRESS: 11,
                        CONF_WRITE_REGISTERS: True,
                        CONF_HVAC_MODE_VALUES: {
                            CONF_HVAC_MODE_OFF: 0,
                            CONF_HVAC_MODE_HEAT: 1,
                            CONF_HVAC_MODE_COOL: 2,
                            CONF_HVAC_MODE_HEAT_COOL: 3,
                            CONF_HVAC_MODE_DRY: 4,
                            CONF_HVAC_MODE_FAN_ONLY: 5,
                            CONF_HVAC_MODE_AUTO: 6,
                        },
                    },
                    CONF_HVAC_ACTION_REGISTER: {
                        CONF_ADDRESS: 14,
                        CONF_HVAC_ACTION_VALUES: {
                            CONF_HVAC_ACTION_COOLING: 0,
                            CONF_HVAC_ACTION_DEFROSTING: 1,
                            CONF_HVAC_ACTION_DRYING: 2,
                            CONF_HVAC_ACTION_FAN: 3,
                            CONF_HVAC_ACTION_HEATING: 4,
                            CONF_HVAC_ACTION_IDLE: 5,
                            CONF_HVAC_ACTION_OFF: 6,
                            CONF_HVAC_ACTION_PREHEATING: 7,
                        },
                    },
                }
            ],
        },
    ],
)
async def test_config_climate(hass: HomeAssistant, mock_modbus) -> None:
    """Run configuration test for climate."""
    assert CLIMATE_DOMAIN in hass.config.components


@pytest.mark.parametrize(
    "do_config",
    [
        {
            CONF_CLIMATES: [
                {
                    CONF_NAME: TEST_ENTITY_NAME,
                    CONF_TARGET_TEMP: 117,
                    CONF_ADDRESS: 117,
                    CONF_SLAVE: 10,
                    CONF_HVAC_MODE_REGISTER: {
                        CONF_ADDRESS: 11,
                        CONF_HVAC_MODE_VALUES: {
                            CONF_HVAC_MODE_OFF: 0,
                            CONF_HVAC_MODE_HEAT: 1,
                            CONF_HVAC_MODE_COOL: 2,
                            CONF_HVAC_MODE_HEAT_COOL: 3,
                            CONF_HVAC_MODE_AUTO: 4,
                            CONF_HVAC_MODE_FAN_ONLY: 5,
                        },
                    },
                }
            ],
        },
    ],
)
async def test_config_hvac_mode_register(hass: HomeAssistant, mock_modbus) -> None:
    """Run configuration test for HVAC mode register."""
    state = hass.states.get(ENTITY_ID)
    assert HVACMode.OFF in state.attributes[ATTR_HVAC_MODES]
    assert HVACMode.HEAT in state.attributes[ATTR_HVAC_MODES]
    assert HVACMode.COOL in state.attributes[ATTR_HVAC_MODES]
    assert HVACMode.HEAT_COOL in state.attributes[ATTR_HVAC_MODES]
    assert HVACMode.AUTO in state.attributes[ATTR_HVAC_MODES]
    assert HVACMode.FAN_ONLY in state.attributes[ATTR_HVAC_MODES]


@pytest.mark.parametrize(
    "do_config",
    [
        {
            CONF_CLIMATES: [
                {
                    CONF_NAME: TEST_ENTITY_NAME,
                    CONF_TARGET_TEMP: 117,
                    CONF_ADDRESS: 117,
                    CONF_SLAVE: 10,
                    CONF_FAN_MODE_REGISTER: {
                        CONF_ADDRESS: 11,
                        CONF_FAN_MODE_VALUES: {
                            CONF_FAN_MODE_ON: 0,
                            CONF_FAN_MODE_OFF: 1,
                            CONF_FAN_MODE_AUTO: 2,
                            CONF_FAN_MODE_LOW: 3,
                            CONF_FAN_MODE_MEDIUM: 4,
                            CONF_FAN_MODE_HIGH: 5,
                        },
                    },
                }
            ],
        },
    ],
)
async def test_config_fan_mode_register(hass: HomeAssistant, mock_modbus) -> None:
    """Run configuration test for Fan mode register."""
    state = hass.states.get(ENTITY_ID)
    assert FAN_ON in state.attributes[ATTR_FAN_MODES]
    assert FAN_OFF in state.attributes[ATTR_FAN_MODES]
    assert FAN_AUTO in state.attributes[ATTR_FAN_MODES]
    assert FAN_LOW in state.attributes[ATTR_FAN_MODES]
    assert FAN_MEDIUM in state.attributes[ATTR_FAN_MODES]
    assert FAN_HIGH in state.attributes[ATTR_FAN_MODES]
    assert FAN_TOP not in state.attributes[ATTR_FAN_MODES]
    assert FAN_MIDDLE not in state.attributes[ATTR_FAN_MODES]
    assert FAN_DIFFUSE not in state.attributes[ATTR_FAN_MODES]
    assert FAN_FOCUS not in state.attributes[ATTR_FAN_MODES]


@pytest.mark.parametrize(
    "do_config",
    [
        {
            CONF_CLIMATES: [
                {
                    CONF_NAME: TEST_ENTITY_NAME,
                    CONF_TARGET_TEMP: 117,
                    CONF_ADDRESS: 117,
                    CONF_SLAVE: 10,
                    CONF_SWING_MODE_REGISTER: {
                        CONF_ADDRESS: 11,
                        CONF_SWING_MODE_VALUES: {
                            CONF_SWING_MODE_SWING_ON: 0,
                            CONF_SWING_MODE_SWING_OFF: 1,
                            CONF_SWING_MODE_SWING_BOTH: 2,
                            CONF_SWING_MODE_SWING_HORIZ: 3,
                            CONF_SWING_MODE_SWING_VERT: 4,
                        },
                    },
                }
            ],
        },
    ],
)
async def test_config_swing_mode_register(hass: HomeAssistant, mock_modbus) -> None:
    """Run configuration test for Fan mode register."""
    state = hass.states.get(ENTITY_ID)
    assert SWING_ON in state.attributes[ATTR_SWING_MODES]
    assert SWING_OFF in state.attributes[ATTR_SWING_MODES]
    assert SWING_BOTH in state.attributes[ATTR_SWING_MODES]
    assert SWING_HORIZONTAL in state.attributes[ATTR_SWING_MODES]
    assert SWING_VERTICAL in state.attributes[ATTR_SWING_MODES]


@pytest.mark.parametrize(
    "do_config",
    [
        {
            CONF_CLIMATES: [
                {
                    CONF_NAME: TEST_ENTITY_NAME,
                    CONF_TARGET_TEMP: 117,
                    CONF_ADDRESS: 117,
                    CONF_SLAVE: 10,
                    CONF_HVAC_ONOFF_REGISTER: 11,
                }
            ],
        },
    ],
)
async def test_config_hvac_onoff_register(hass: HomeAssistant, mock_modbus) -> None:
    """Run configuration test for On/Off register."""
    state = hass.states.get(ENTITY_ID)
    assert HVACMode.OFF in state.attributes[ATTR_HVAC_MODES]
    assert HVACMode.AUTO in state.attributes[ATTR_HVAC_MODES]


@pytest.mark.parametrize(
    "do_config",
    [
        {
            CONF_CLIMATES: [
                {
                    CONF_NAME: TEST_ENTITY_NAME,
                    CONF_TARGET_TEMP: 117,
                    CONF_ADDRESS: 117,
                    CONF_SLAVE: 10,
                    CONF_HVAC_ONOFF_REGISTER: 11,
                }
            ],
        },
    ],
)
async def test_config_hvac_onoff_coil(hass: HomeAssistant, mock_modbus) -> None:
    """Run configuration test for On/Off coil."""
    state = hass.states.get(ENTITY_ID)
    assert HVACMode.OFF in state.attributes[ATTR_HVAC_MODES]
    assert HVACMode.AUTO in state.attributes[ATTR_HVAC_MODES]


@pytest.mark.parametrize(
    "do_config",
    [
        {
            CONF_CLIMATES: [
                {
                    CONF_NAME: TEST_ENTITY_NAME,
                    CONF_TARGET_TEMP: 117,
                    CONF_ADDRESS: 117,
                    CONF_SLAVE: 10,
                    CONF_HVAC_ONOFF_REGISTER: 11,
                    CONF_HVAC_ON_VALUE: 0xAA,
                    CONF_HVAC_OFF_VALUE: 0xFF,
                }
            ],
        },
    ],
)
async def test_hvac_onoff_values(hass: HomeAssistant, mock_modbus) -> None:
    """Run configuration test for On/Off register values."""
    await hass.services.async_call(
        CLIMATE_DOMAIN,
        SERVICE_TURN_ON,
        {ATTR_ENTITY_ID: ENTITY_ID},
        blocking=True,
    )
    await hass.async_block_till_done()

    mock_modbus.write_register.assert_called_with(11, value=0xAA, slave=10)

    await hass.services.async_call(
        CLIMATE_DOMAIN,
        SERVICE_TURN_OFF,
        {ATTR_ENTITY_ID: ENTITY_ID},
        blocking=True,
    )
    await hass.async_block_till_done()

    mock_modbus.write_register.assert_called_with(11, value=0xFF, slave=10)


@pytest.mark.parametrize(
    "do_config",
    [
        {
            CONF_CLIMATES: [
                {
                    CONF_NAME: TEST_ENTITY_NAME,
                    CONF_TARGET_TEMP: 117,
                    CONF_ADDRESS: 117,
                    CONF_SLAVE: 10,
                    CONF_HVAC_ONOFF_COIL: 11,
                }
            ],
        },
    ],
)
async def test_hvac_onoff_coil(hass: HomeAssistant, mock_modbus) -> None:
    """Run configuration test for On/Off coil values."""
    await hass.services.async_call(
        CLIMATE_DOMAIN,
        SERVICE_TURN_ON,
        {ATTR_ENTITY_ID: ENTITY_ID},
        blocking=True,
    )
    await hass.async_block_till_done()

    mock_modbus.write_coil.assert_called_with(11, value=1, slave=10)

    await hass.services.async_call(
        CLIMATE_DOMAIN,
        SERVICE_TURN_OFF,
        {ATTR_ENTITY_ID: ENTITY_ID},
        blocking=True,
    )
    await hass.async_block_till_done()

    mock_modbus.write_coil.assert_called_with(11, value=0, slave=10)


@pytest.mark.parametrize(
    "do_config",
    [
        {
            CONF_CLIMATES: [
                {
                    CONF_NAME: TEST_ENTITY_NAME,
                    CONF_SLAVE: 1,
                    CONF_TARGET_TEMP: 117,
                    CONF_ADDRESS: 117,
                    CONF_DATA_TYPE: DataType.INT32,
                },
            ],
        },
    ],
)
@pytest.mark.parametrize(
    ("register_words", "expected"),
    [
        (
            [0x00, 0x00],
            "auto",
        ),
    ],
)
async def test_temperature_climate(
    hass: HomeAssistant, expected, mock_do_cycle
) -> None:
    """Run test for given config."""
    assert hass.states.get(ENTITY_ID).state == expected


@pytest.mark.parametrize(
    "do_config",
    [
        {
            CONF_CLIMATES: [
                {
                    CONF_NAME: TEST_ENTITY_NAME,
                    CONF_SLAVE: 1,
                    CONF_TARGET_TEMP: 117,
                    CONF_ADDRESS: 117,
                    CONF_DATA_TYPE: DataType.INT32,
                },
            ],
        },
    ],
)
@pytest.mark.parametrize(
    ("register_words", "expected"),
    [
        (
            None,
            "unavailable",
        ),
    ],
)
async def test_temperature_error(hass: HomeAssistant, expected, mock_do_cycle) -> None:
    """Run test for given config."""
    assert hass.states.get(ENTITY_ID).state == expected


@pytest.mark.parametrize(
    ("do_config", "result", "register_words"),
    [
        (
            {
                CONF_CLIMATES: [
                    {
                        CONF_NAME: TEST_ENTITY_NAME,
                        CONF_TARGET_TEMP: [130, 131, 132, 133, 134, 135, 136],
                        CONF_ADDRESS: 117,
                        CONF_SLAVE: 10,
                        CONF_SCAN_INTERVAL: 0,
                        CONF_DATA_TYPE: DataType.INT32,
                        CONF_HVAC_MODE_REGISTER: {
                            CONF_ADDRESS: 118,
                            CONF_HVAC_MODE_VALUES: {
                                CONF_HVAC_MODE_COOL: 0,
                                CONF_HVAC_MODE_HEAT: 1,
                                CONF_HVAC_MODE_DRY: 2,
                            },
                        },
                    },
                ]
            },
            HVACMode.COOL,
            [0x00],
        ),
        (
            {
                CONF_CLIMATES: [
                    {
                        CONF_NAME: TEST_ENTITY_NAME,
                        CONF_TARGET_TEMP: 119,
                        CONF_ADDRESS: 117,
                        CONF_SLAVE: 10,
                        CONF_SCAN_INTERVAL: 0,
                        CONF_DATA_TYPE: DataType.INT32,
                        CONF_HVAC_MODE_REGISTER: {
                            CONF_ADDRESS: 118,
                            CONF_HVAC_MODE_VALUES: {
                                CONF_HVAC_MODE_COOL: 0,
                                CONF_HVAC_MODE_HEAT: 1,
                                CONF_HVAC_MODE_DRY: 2,
                            },
                        },
                    },
                ]
            },
            HVACMode.HEAT,
            [0x01],
        ),
        (
            {
                CONF_CLIMATES: [
                    {
                        CONF_NAME: TEST_ENTITY_NAME,
                        CONF_TARGET_TEMP: 120,
                        CONF_ADDRESS: 117,
                        CONF_SLAVE: 10,
                        CONF_SCAN_INTERVAL: 0,
                        CONF_DATA_TYPE: DataType.INT32,
                        CONF_HVAC_MODE_REGISTER: {
                            CONF_ADDRESS: 118,
                            CONF_HVAC_MODE_VALUES: {
                                CONF_HVAC_MODE_COOL: 0,
                                CONF_HVAC_MODE_HEAT: 2,
                                CONF_HVAC_MODE_DRY: 3,
                            },
                        },
                        CONF_HVAC_ONOFF_REGISTER: 119,
                    },
                ]
            },
            HVACMode.OFF,
            [0x00],
        ),
    ],
)
async def test_service_climate_update(
    hass: HomeAssistant, mock_modbus_ha, result, register_words
) -> None:
    """Run test for service homeassistant.update_entity."""
    mock_modbus_ha.read_holding_registers.return_value = ReadResult(register_words)
    await hass.services.async_call(
        HOMEASSISTANT_DOMAIN,
        SERVICE_UPDATE_ENTITY,
        {ATTR_ENTITY_ID: ENTITY_ID},
        blocking=True,
    )
    await hass.async_block_till_done()
    assert hass.states.get(ENTITY_ID).state == result


@pytest.mark.parametrize(
    ("do_config", "result", "register_words", "coil_value"),
    [
        (
            {
                CONF_CLIMATES: [
                    {
                        CONF_NAME: TEST_ENTITY_NAME,
                        CONF_TARGET_TEMP: [130, 131, 132, 133, 134, 135, 136],
                        CONF_ADDRESS: 117,
                        CONF_SLAVE: 10,
                        CONF_SCAN_INTERVAL: 0,
                        CONF_DATA_TYPE: DataType.INT32,
                        CONF_HVAC_MODE_REGISTER: {
                            CONF_ADDRESS: 118,
                            CONF_HVAC_MODE_VALUES: {
                                CONF_HVAC_MODE_COOL: 0,
                                CONF_HVAC_MODE_HEAT: 1,
                                CONF_HVAC_MODE_DRY: 2,
                            },
                        },
                        CONF_HVAC_ONOFF_COIL: 11,
                    },
                ]
            },
            HVACMode.COOL,
            [0x00],
            [0x01],
        ),
        (
            {
                CONF_CLIMATES: [
                    {
                        CONF_NAME: TEST_ENTITY_NAME,
                        CONF_TARGET_TEMP: 119,
                        CONF_ADDRESS: 117,
                        CONF_SLAVE: 10,
                        CONF_SCAN_INTERVAL: 0,
                        CONF_DATA_TYPE: DataType.INT32,
                        CONF_HVAC_MODE_REGISTER: {
                            CONF_ADDRESS: 118,
                            CONF_HVAC_MODE_VALUES: {
                                CONF_HVAC_MODE_COOL: 0,
                                CONF_HVAC_MODE_HEAT: 1,
                                CONF_HVAC_MODE_DRY: 2,
                            },
                        },
                        CONF_HVAC_ONOFF_COIL: 11,
                    },
                ]
            },
            HVACMode.HEAT,
            [0x01],
            [0x01],
        ),
        (
            {
                CONF_CLIMATES: [
                    {
                        CONF_NAME: TEST_ENTITY_NAME,
                        CONF_TARGET_TEMP: 120,
                        CONF_ADDRESS: 117,
                        CONF_SLAVE: 10,
                        CONF_SCAN_INTERVAL: 0,
                        CONF_DATA_TYPE: DataType.INT32,
                        CONF_HVAC_MODE_REGISTER: {
                            CONF_ADDRESS: 118,
                            CONF_HVAC_MODE_VALUES: {
                                CONF_HVAC_MODE_COOL: 0,
                                CONF_HVAC_MODE_HEAT: 2,
                                CONF_HVAC_MODE_DRY: 3,
                            },
                        },
                        CONF_HVAC_ONOFF_COIL: 11,
                    },
                ]
            },
            HVACMode.OFF,
            [0x00],
            [0x00],
        ),
        (
            {
                CONF_CLIMATES: [
                    {
                        CONF_NAME: TEST_ENTITY_NAME,
                        CONF_TARGET_TEMP: 120,
                        CONF_ADDRESS: 117,
                        CONF_SLAVE: 10,
                        CONF_SCAN_INTERVAL: 0,
                        CONF_DATA_TYPE: DataType.INT32,
                        CONF_HVAC_ONOFF_COIL: 11,
                    },
                ]
            },
            "unavailable",
            [0x00],
            None,
        ),
    ],
)
async def test_hvac_onoff_coil_update(
    hass: HomeAssistant, mock_modbus_ha, result, register_words, coil_value
) -> None:
    """Test climate update based on On/Off coil values."""
    mock_modbus_ha.read_holding_registers.return_value = ReadResult(register_words)
    mock_modbus_ha.read_coils.return_value = ReadResult(coil_value)

    await hass.services.async_call(
        HOMEASSISTANT_DOMAIN,
        SERVICE_UPDATE_ENTITY,
        {ATTR_ENTITY_ID: ENTITY_ID},
        blocking=True,
    )
    await hass.async_block_till_done()

    state = hass.states.get(ENTITY_ID)
    assert state.state == result


@pytest.mark.parametrize(
    ("do_config", "result", "register_words"),
    [
        (
            {
                CONF_CLIMATES: [
                    {
                        CONF_NAME: TEST_ENTITY_NAME,
                        CONF_TARGET_TEMP: 116,
                        CONF_ADDRESS: 117,
                        CONF_SLAVE: 10,
                        CONF_SCAN_INTERVAL: 0,
                        CONF_DATA_TYPE: DataType.INT32,
                        CONF_HVAC_ACTION_REGISTER: {
                            CONF_ADDRESS: 118,
                            CONF_HVAC_ACTION_VALUES: {
                                CONF_HVAC_ACTION_IDLE: 0,
                                CONF_HVAC_ACTION_HEATING: 1,
                            },
                        },
                    },
                ]
            },
            HVACAction.HEATING,
            [0x01],
        ),
        (
            {
                CONF_CLIMATES: [
                    {
                        CONF_NAME: TEST_ENTITY_NAME,
                        CONF_TARGET_TEMP: 116,
                        CONF_ADDRESS: 117,
                        CONF_SLAVE: 10,
                        CONF_SCAN_INTERVAL: 0,
                        CONF_DATA_TYPE: DataType.INT32,
                        CONF_HVAC_ACTION_REGISTER: {
                            CONF_ADDRESS: 118,
                            CONF_HVAC_ACTION_VALUES: {
                                CONF_HVAC_ACTION_COOLING: 0,
                                CONF_HVAC_ACTION_HEATING: 1,
                            },
                        },
                    },
                ]
            },
            HVACAction.COOLING,
            [0x00],
        ),
        (
            {
                CONF_CLIMATES: [
                    {
                        CONF_NAME: TEST_ENTITY_NAME,
                        CONF_TARGET_TEMP: 116,
                        CONF_ADDRESS: 117,
                        CONF_SLAVE: 10,
                        CONF_SCAN_INTERVAL: 0,
                        CONF_DATA_TYPE: DataType.INT32,
                        CONF_HVAC_ACTION_REGISTER: {
                            CONF_ADDRESS: 118,
                            CONF_HVAC_ACTION_VALUES: {
                                CONF_HVAC_ACTION_OFF: 0,
                                CONF_HVAC_ACTION_DRYING: 1,
                            },
                        },
                    },
                ]
            },
            HVACAction.DRYING,
            [0x01],
        ),
    ],
)
async def test_service_climate_action_update(
    hass: HomeAssistant, mock_modbus_ha, result, register_words
) -> None:
    """Test HVAC action updates."""
    mock_modbus_ha.read_holding_registers.return_value = ReadResult(register_words)
    await hass.services.async_call(
        HOMEASSISTANT_DOMAIN,
        SERVICE_UPDATE_ENTITY,
        {ATTR_ENTITY_ID: ENTITY_ID},
        blocking=True,
    )
    await hass.async_block_till_done()
    assert hass.states.get(ENTITY_ID).attributes[ATTR_HVAC_ACTION] == result


@pytest.mark.parametrize(
    ("do_config", "result", "register_words"),
    [
        (
            {
                CONF_CLIMATES: [
                    {
                        CONF_NAME: TEST_ENTITY_NAME,
                        CONF_TARGET_TEMP: 116,
                        CONF_ADDRESS: 117,
                        CONF_SLAVE: 10,
                        CONF_SCAN_INTERVAL: 0,
                        CONF_DATA_TYPE: DataType.INT32,
                        CONF_FAN_MODE_REGISTER: {
                            CONF_ADDRESS: 118,
                            CONF_FAN_MODE_VALUES: {
                                CONF_FAN_MODE_LOW: 0,
                                CONF_FAN_MODE_MEDIUM: 1,
                                CONF_FAN_MODE_HIGH: 2,
                            },
                        },
                    },
                ]
            },
            FAN_LOW,
            [0x00],
        ),
        (
            {
                CONF_CLIMATES: [
                    {
                        CONF_NAME: TEST_ENTITY_NAME,
                        CONF_TARGET_TEMP: 116,
                        CONF_ADDRESS: 117,
                        CONF_SLAVE: 10,
                        CONF_SCAN_INTERVAL: 0,
                        CONF_DATA_TYPE: DataType.INT32,
                        CONF_FAN_MODE_REGISTER: {
                            CONF_ADDRESS: 118,
                            CONF_FAN_MODE_VALUES: {
                                CONF_FAN_MODE_LOW: 0,
                                CONF_FAN_MODE_MEDIUM: 1,
                                CONF_FAN_MODE_HIGH: 2,
                            },
                        },
                    },
                ]
            },
            FAN_MEDIUM,
            [0x01],
        ),
        (
            {
                CONF_CLIMATES: [
                    {
                        CONF_NAME: TEST_ENTITY_NAME,
                        CONF_TARGET_TEMP: 116,
                        CONF_ADDRESS: 117,
                        CONF_SLAVE: 10,
                        CONF_SCAN_INTERVAL: 0,
                        CONF_DATA_TYPE: DataType.INT32,
                        CONF_FAN_MODE_REGISTER: {
                            CONF_ADDRESS: [118],
                            CONF_FAN_MODE_VALUES: {
                                CONF_FAN_MODE_LOW: 0,
                                CONF_FAN_MODE_MEDIUM: 1,
                                CONF_FAN_MODE_HIGH: 2,
                            },
                        },
                        CONF_HVAC_ONOFF_REGISTER: 119,
                    },
                ]
            },
            FAN_HIGH,
            [0x02],
        ),
        (
            {
                CONF_CLIMATES: [
                    {
                        CONF_NAME: TEST_ENTITY_NAME,
                        CONF_TARGET_TEMP: 117,
                        CONF_ADDRESS: 117,
                        CONF_SLAVE: 10,
                        CONF_SCAN_INTERVAL: 0,
                        CONF_DATA_TYPE: DataType.INT32,
                        CONF_FAN_MODE_REGISTER: {
                            CONF_ADDRESS: [118],
                            CONF_FAN_MODE_VALUES: {
                                CONF_FAN_MODE_LOW: 0,
                                CONF_FAN_MODE_MEDIUM: 1,
                                CONF_FAN_MODE_HIGH: 2,
                                CONF_FAN_MODE_TOP: 3,
                            },
                        },
                    },
                ]
            },
            FAN_TOP,
            [0x03],
        ),
        (
            {
                CONF_CLIMATES: [
                    {
                        CONF_NAME: TEST_ENTITY_NAME,
                        CONF_TARGET_TEMP: 116,
                        CONF_ADDRESS: 117,
                        CONF_SLAVE: 10,
                        CONF_SCAN_INTERVAL: 0,
                        CONF_DATA_TYPE: DataType.INT32,
                        CONF_FAN_MODE_REGISTER: {
                            CONF_ADDRESS: 118,
                            CONF_FAN_MODE_VALUES: {
                                CONF_FAN_MODE_READ_VALUES: {
                                    CONF_FAN_MODE_LOW: 0,
                                    CONF_FAN_MODE_MEDIUM: 1,
                                    CONF_FAN_MODE_HIGH: 2,
                                    CONF_FAN_MODE_TOP: 3,
                                },
                                CONF_FAN_MODE_WRITE_VALUES: {
                                    CONF_FAN_MODE_LOW: 0,
                                    CONF_FAN_MODE_MEDIUM: 1,
                                    CONF_FAN_MODE_HIGH: 2,
                                    CONF_FAN_MODE_TOP: 4,
                                },
                            },
                        },
                    },
                ]
            },
            FAN_MEDIUM,
            [0x01],
        ),
        (
            {
                CONF_CLIMATES: [
                    {
                        CONF_NAME: TEST_ENTITY_NAME,
                        CONF_TARGET_TEMP: 116,
                        CONF_ADDRESS: 117,
                        CONF_SLAVE: 10,
                        CONF_SCAN_INTERVAL: 0,
                        CONF_DATA_TYPE: DataType.INT32,
                        CONF_FAN_MODE_REGISTER: {
                            CONF_ADDRESS: [118],
                            CONF_FAN_MODE_VALUES: {
                                CONF_FAN_MODE_READ_VALUES: {
                                    CONF_FAN_MODE_LOW: 0,
                                    CONF_FAN_MODE_MEDIUM: 1,
                                    CONF_FAN_MODE_HIGH: 2,
                                    CONF_FAN_MODE_TOP: 3,
                                },
                                CONF_FAN_MODE_WRITE_VALUES: {
                                    CONF_FAN_MODE_LOW: 0,
                                    CONF_FAN_MODE_MEDIUM: 1,
                                    CONF_FAN_MODE_HIGH: 2,
                                    CONF_FAN_MODE_TOP: 4,
                                },
                            },
                        },
                        CONF_HVAC_ONOFF_REGISTER: 119,
                    },
                ]
            },
            FAN_HIGH,
            [0x02],
        ),
        (
            {
                CONF_CLIMATES: [
                    {
                        CONF_NAME: TEST_ENTITY_NAME,
                        CONF_TARGET_TEMP: 117,
                        CONF_ADDRESS: 117,
                        CONF_SLAVE: 10,
                        CONF_SCAN_INTERVAL: 0,
                        CONF_DATA_TYPE: DataType.INT32,
                        CONF_FAN_MODE_REGISTER: {
                            CONF_ADDRESS: [118],
                            CONF_FAN_MODE_VALUES: {
                                CONF_FAN_MODE_READ_VALUES: {
                                    CONF_FAN_MODE_LOW: 0,
                                    CONF_FAN_MODE_MEDIUM: 1,
                                    CONF_FAN_MODE_HIGH: 2,
                                    CONF_FAN_MODE_TOP: 3,
                                },
                                CONF_FAN_MODE_WRITE_VALUES: {
                                    CONF_FAN_MODE_LOW: 0,
                                    CONF_FAN_MODE_MEDIUM: 1,
                                    CONF_FAN_MODE_HIGH: 2,
                                    CONF_FAN_MODE_TOP: 4,
                                },
                            },
                        },
                    },
                ]
            },
            FAN_TOP,
            [0x03],
        ),
    ],
)
async def test_service_climate_fan_update(
    hass: HomeAssistant, mock_modbus_ha, result, register_words
) -> None:
    """Run test for service homeassistant.update_entity."""
    mock_modbus_ha.read_holding_registers.return_value = ReadResult(register_words)
    await hass.services.async_call(
        HOMEASSISTANT_DOMAIN,
        SERVICE_UPDATE_ENTITY,
        {ATTR_ENTITY_ID: ENTITY_ID},
        blocking=True,
    )
    await hass.async_block_till_done()
    assert hass.states.get(ENTITY_ID).attributes[ATTR_FAN_MODE] == result


@pytest.mark.parametrize(
    ("do_config", "result", "register_words"),
    [
        (
            {
                CONF_CLIMATES: [
                    {
                        CONF_NAME: TEST_ENTITY_NAME,
                        CONF_TARGET_TEMP: 116,
                        CONF_ADDRESS: 117,
                        CONF_SLAVE: 10,
                        CONF_SCAN_INTERVAL: 0,
                        CONF_DATA_TYPE: DataType.INT32,
                        CONF_SWING_MODE_REGISTER: {
                            CONF_ADDRESS: [118],
                            CONF_SWING_MODE_VALUES: {
                                CONF_SWING_MODE_SWING_OFF: 0,
                                CONF_SWING_MODE_SWING_ON: 1,
                                CONF_SWING_MODE_SWING_BOTH: 2,
                            },
                        },
                    },
                ]
            },
            SWING_BOTH,
            [0x02],
        ),
        (
            {
                CONF_CLIMATES: [
                    {
                        CONF_NAME: TEST_ENTITY_NAME,
                        CONF_TARGET_TEMP: 116,
                        CONF_ADDRESS: 117,
                        CONF_SLAVE: 10,
                        CONF_SCAN_INTERVAL: 0,
                        CONF_DATA_TYPE: DataType.INT32,
                        CONF_SWING_MODE_REGISTER: {
                            CONF_ADDRESS: [118],
                            CONF_SWING_MODE_VALUES: {
                                CONF_SWING_MODE_SWING_OFF: 0,
                                CONF_SWING_MODE_SWING_ON: 1,
                                CONF_SWING_MODE_SWING_VERT: 2,
                            },
                        },
                    },
                ]
            },
            SWING_ON,
            [0x01],
        ),
        (
            {
                CONF_CLIMATES: [
                    {
                        CONF_NAME: TEST_ENTITY_NAME,
                        CONF_TARGET_TEMP: 116,
                        CONF_ADDRESS: 117,
                        CONF_SLAVE: 10,
                        CONF_SCAN_INTERVAL: 0,
                        CONF_DATA_TYPE: DataType.INT32,
                        CONF_SWING_MODE_REGISTER: {
                            CONF_ADDRESS: [118],
                            CONF_SWING_MODE_VALUES: {
                                CONF_SWING_MODE_SWING_OFF: 0,
                                CONF_SWING_MODE_SWING_ON: 1,
                                CONF_SWING_MODE_SWING_HORIZ: 3,
                            },
                        },
                        CONF_HVAC_ONOFF_REGISTER: 119,
                    },
                ]
            },
            SWING_HORIZONTAL,
            [0x03],
        ),
        (
            {
                CONF_CLIMATES: [
                    {
                        CONF_NAME: TEST_ENTITY_NAME,
                        CONF_TARGET_TEMP: 116,
                        CONF_ADDRESS: 117,
                        CONF_SLAVE: 10,
                        CONF_SCAN_INTERVAL: 0,
                        CONF_DATA_TYPE: DataType.INT32,
                        CONF_SWING_MODE_REGISTER: {
                            CONF_ADDRESS: 118,
                            CONF_SWING_MODE_VALUES: {
                                CONF_SWING_MODE_SWING_OFF: 0,
                                CONF_SWING_MODE_SWING_ON: 1,
                                CONF_SWING_MODE_SWING_VERT: 2,
                                CONF_SWING_MODE_SWING_BOTH: 3,
                            },
                        },
                    },
                ]
            },
            SWING_OFF,
            [0x00],
        ),
        (
            {
                CONF_CLIMATES: [
                    {
                        CONF_NAME: TEST_ENTITY_NAME,
                        CONF_TARGET_TEMP: 116,
                        CONF_ADDRESS: 117,
                        CONF_SLAVE: 10,
                        CONF_SCAN_INTERVAL: 0,
                        CONF_DATA_TYPE: DataType.INT32,
                        CONF_SWING_MODE_REGISTER: {
                            CONF_ADDRESS: 118,
                            CONF_SWING_MODE_VALUES: {
                                CONF_SWING_MODE_SWING_OFF: 0,
                                CONF_SWING_MODE_SWING_ON: 1,
                                CONF_SWING_MODE_SWING_VERT: 2,
                                CONF_SWING_MODE_SWING_BOTH: 3,
                            },
                        },
                    },
                ]
            },
            STATE_UNKNOWN,
            [0x05],
        ),
    ],
)
async def test_service_climate_swing_update(
    hass: HomeAssistant, mock_modbus_ha, result, register_words
) -> None:
    """Run test for service homeassistant.update_entity."""
    mock_modbus_ha.read_holding_registers.return_value = ReadResult(register_words)
    await hass.services.async_call(
        HOMEASSISTANT_DOMAIN,
        SERVICE_UPDATE_ENTITY,
        {ATTR_ENTITY_ID: ENTITY_ID},
        blocking=True,
    )
    await hass.async_block_till_done()
    assert hass.states.get(ENTITY_ID).attributes[ATTR_SWING_MODE] == result


@pytest.mark.parametrize(
    ("temperature", "result", "do_config"),
    [
        (
            31,
            [0x00],
            {
                CONF_CLIMATES: [
                    {
                        CONF_NAME: TEST_ENTITY_NAME,
                        CONF_TARGET_TEMP: 117,
                        CONF_ADDRESS: 117,
                        CONF_SLAVE: 10,
                        CONF_DATA_TYPE: DataType.INT16,
                    }
                ]
            },
        ),
        (
            32,
            [0x00, 0x00],
            {
                CONF_CLIMATES: [
                    {
                        CONF_NAME: TEST_ENTITY_NAME,
                        CONF_TARGET_TEMP: 117,
                        CONF_ADDRESS: 117,
                        CONF_SLAVE: 10,
                        CONF_DATA_TYPE: DataType.INT32,
                    }
                ]
            },
        ),
        (
            33.5,
            [0x00, 0x00],
            {
                CONF_CLIMATES: [
                    {
                        CONF_NAME: TEST_ENTITY_NAME,
                        CONF_TARGET_TEMP: 117,
                        CONF_ADDRESS: 117,
                        CONF_SLAVE: 10,
                        CONF_DATA_TYPE: DataType.FLOAT32,
                    }
                ]
            },
        ),
        (
            "34",
            [0x00, 0x00, 0x00, 0x00],
            {
                CONF_CLIMATES: [
                    {
                        CONF_NAME: TEST_ENTITY_NAME,
                        CONF_TARGET_TEMP: 117,
                        CONF_ADDRESS: 117,
                        CONF_SLAVE: 10,
                        CONF_DATA_TYPE: DataType.FLOAT64,
                    }
                ]
            },
        ),
        (
            25,
            [0x00],
            {
                CONF_CLIMATES: [
                    {
                        CONF_NAME: TEST_ENTITY_NAME,
                        CONF_TARGET_TEMP: [150, 151, 152, 153, 154, 155, 156],
                        CONF_ADDRESS: 117,
                        CONF_SLAVE: 10,
                        CONF_DATA_TYPE: DataType.INT16,
                        CONF_TARGET_TEMP_WRITE_REGISTERS: True,
                    }
                ]
            },
        ),
    ],
)
async def test_service_climate_set_temperature(
    hass: HomeAssistant, temperature, result, mock_modbus_ha
) -> None:
    """Test set_temperature."""
    mock_modbus_ha.read_holding_registers.return_value = ReadResult(result)
    await hass.services.async_call(
        CLIMATE_DOMAIN,
        SERVICE_SET_TEMPERATURE,
        {
            ATTR_ENTITY_ID: ENTITY_ID,
            ATTR_TEMPERATURE: temperature,
        },
        blocking=True,
    )


@pytest.mark.parametrize(
    ("hvac_mode", "result", "do_config"),
    [
        (
            HVACMode.COOL,
            [0x00],
            {
                CONF_CLIMATES: [
                    {
                        CONF_NAME: TEST_ENTITY_NAME,
                        CONF_TARGET_TEMP: 117,
                        CONF_ADDRESS: 117,
                        CONF_SLAVE: 10,
                        CONF_HVAC_MODE_REGISTER: {
                            CONF_ADDRESS: 118,
                            CONF_HVAC_MODE_VALUES: {
                                CONF_HVAC_MODE_COOL: 1,
                                CONF_HVAC_MODE_HEAT: 2,
                            },
                        },
                    }
                ]
            },
        ),
        (
            HVACMode.HEAT,
            [0x00],
            {
                CONF_CLIMATES: [
                    {
                        CONF_NAME: TEST_ENTITY_NAME,
                        CONF_TARGET_TEMP: 117,
                        CONF_ADDRESS: 117,
                        CONF_SLAVE: 10,
                        CONF_HVAC_MODE_REGISTER: {
                            CONF_ADDRESS: 118,
                            CONF_HVAC_MODE_VALUES: {
                                CONF_HVAC_MODE_COOL: 1,
                                CONF_HVAC_MODE_HEAT: 2,
                            },
                        },
                        CONF_HVAC_ONOFF_REGISTER: 119,
                    }
                ]
            },
        ),
        (
            HVACMode.HEAT,
            [0x00],
            {
                CONF_CLIMATES: [
                    {
                        CONF_NAME: TEST_ENTITY_NAME,
                        CONF_TARGET_TEMP: 117,
                        CONF_ADDRESS: 117,
                        CONF_SLAVE: 10,
                        CONF_HVAC_MODE_REGISTER: {
                            CONF_ADDRESS: 118,
                            CONF_HVAC_MODE_VALUES: {
                                CONF_HVAC_MODE_COOL: 1,
                                CONF_HVAC_MODE_HEAT: 2,
                            },
                            CONF_WRITE_REGISTERS: True,
                        },
                        CONF_HVAC_ONOFF_REGISTER: 119,
                    }
                ]
            },
        ),
        (
            HVACMode.OFF,
            [0x00],
            {
                CONF_CLIMATES: [
                    {
                        CONF_NAME: TEST_ENTITY_NAME,
                        CONF_TARGET_TEMP: 117,
                        CONF_ADDRESS: 117,
                        CONF_SLAVE: 10,
                        CONF_HVAC_MODE_REGISTER: {
                            CONF_ADDRESS: 118,
                            CONF_HVAC_MODE_VALUES: {
                                CONF_HVAC_MODE_COOL: 1,
                                CONF_HVAC_MODE_HEAT: 2,
                            },
                        },
                        CONF_HVAC_ONOFF_REGISTER: 119,
                        CONF_WRITE_REGISTERS: True,
                    }
                ]
            },
        ),
    ],
)
async def test_service_set_hvac_mode(
    hass: HomeAssistant, hvac_mode, result, mock_modbus_ha
) -> None:
    """Test set HVAC mode."""
    mock_modbus_ha.read_holding_registers.return_value = ReadResult(result)

    await hass.services.async_call(
        CLIMATE_DOMAIN,
        SERVICE_SET_HVAC_MODE,
        {
            ATTR_ENTITY_ID: ENTITY_ID,
            ATTR_HVAC_MODE: hvac_mode,
        },
        blocking=True,
    )


@pytest.mark.parametrize(
    ("fan_mode", "result", "do_config"),
    [
        (
            FAN_OFF,
            [0x02],
            {
                CONF_CLIMATES: [
                    {
                        CONF_NAME: TEST_ENTITY_NAME,
                        CONF_TARGET_TEMP: 117,
                        CONF_ADDRESS: 117,
                        CONF_SLAVE: 10,
                        CONF_FAN_MODE_REGISTER: {
                            CONF_ADDRESS: [118],
                            CONF_FAN_MODE_VALUES: {
                                CONF_FAN_MODE_ON: 1,
                                CONF_FAN_MODE_OFF: 2,
                            },
                        },
                    }
                ]
            },
        ),
        (
            FAN_ON,
            [0x01],
            {
                CONF_CLIMATES: [
                    {
                        CONF_NAME: TEST_ENTITY_NAME,
                        CONF_TARGET_TEMP: 117,
                        CONF_ADDRESS: 117,
                        CONF_SLAVE: 10,
                        CONF_FAN_MODE_REGISTER: {
                            CONF_ADDRESS: 118,
                            CONF_FAN_MODE_VALUES: {
                                CONF_FAN_MODE_ON: 1,
                                CONF_FAN_MODE_OFF: 2,
                            },
                        },
                    }
                ]
            },
        ),
    ],
)
async def test_service_set_fan_mode(
    hass: HomeAssistant, fan_mode, result, mock_modbus_ha
) -> None:
    """Test set Fan mode."""
    mock_modbus_ha.read_holding_registers.return_value = ReadResult(result)
    await hass.services.async_call(
        CLIMATE_DOMAIN,
        SERVICE_SET_FAN_MODE,
        {
            ATTR_ENTITY_ID: ENTITY_ID,
            ATTR_FAN_MODE: fan_mode,
        },
        blocking=True,
    )


@pytest.mark.parametrize(
    ("swing_mode", "result", "do_config"),
    [
        (
            SWING_OFF,
            [0x00],
            {
                CONF_CLIMATES: [
                    {
                        CONF_NAME: TEST_ENTITY_NAME,
                        CONF_TARGET_TEMP: 117,
                        CONF_ADDRESS: 117,
                        CONF_SLAVE: 10,
                        CONF_SWING_MODE_REGISTER: {
                            CONF_ADDRESS: [118],
                            CONF_SWING_MODE_VALUES: {
                                CONF_SWING_MODE_SWING_ON: 1,
                                CONF_SWING_MODE_SWING_OFF: 0,
                            },
                        },
                    }
                ]
            },
        ),
        (
            SWING_ON,
            [0x01],
            {
                CONF_CLIMATES: [
                    {
                        CONF_NAME: TEST_ENTITY_NAME,
                        CONF_TARGET_TEMP: 117,
                        CONF_ADDRESS: 117,
                        CONF_SLAVE: 10,
                        CONF_SWING_MODE_REGISTER: {
                            CONF_ADDRESS: 118,
                            CONF_SWING_MODE_VALUES: {
                                CONF_SWING_MODE_SWING_ON: 1,
                                CONF_SWING_MODE_SWING_OFF: 0,
                            },
                        },
                    }
                ]
            },
        ),
    ],
)
async def test_service_set_swing_mode(
    hass: HomeAssistant, swing_mode, result, mock_modbus_ha
) -> None:
    """Test set Swing mode."""
    mock_modbus_ha.read_holding_registers.return_value = ReadResult(result)
    await hass.services.async_call(
        CLIMATE_DOMAIN,
        SERVICE_SET_SWING_MODE,
        {
            ATTR_ENTITY_ID: ENTITY_ID,
            ATTR_SWING_MODE: swing_mode,
        },
        blocking=True,
    )


test_value = State(ENTITY_ID, 35)
test_value.attributes = {ATTR_TEMPERATURE: 37}


@pytest.mark.parametrize(
    "mock_test_state",
    [(test_value,)],
    indirect=True,
)
@pytest.mark.parametrize(
    "do_config",
    [
        {
            CONF_CLIMATES: [
                {
                    CONF_NAME: TEST_ENTITY_NAME,
                    CONF_TARGET_TEMP: 117,
                    CONF_ADDRESS: 117,
                    CONF_SCAN_INTERVAL: 0,
                }
            ],
        },
    ],
)
async def test_restore_state_climate(
    hass: HomeAssistant, mock_test_state, mock_modbus
) -> None:
    """Run test for sensor restore state."""
    state = hass.states.get(ENTITY_ID)
    assert state.state == HVACMode.AUTO
    assert state.attributes[ATTR_TEMPERATURE] == 37


@pytest.mark.parametrize(
    "do_config",
    [
        {
            CONF_CLIMATES: [
                {
                    CONF_NAME: TEST_ENTITY_NAME,
                    CONF_TARGET_TEMP: 117,
                    CONF_ADDRESS: 117,
                    CONF_SLAVE: 10,
                }
            ],
        },
    ],
)
@pytest.mark.parametrize(
    ("config_addon", "register_words"),
    [
        (
            {
                CONF_DATA_TYPE: DataType.INT16,
            },
            [7, 9],
        ),
        (
            {
                CONF_DATA_TYPE: DataType.INT32,
            },
            [7],
        ),
    ],
)
async def test_wrong_unpack_climate(hass: HomeAssistant, mock_do_cycle) -> None:
    """Run test for sensor."""
    assert hass.states.get(ENTITY_ID).state == STATE_UNAVAILABLE


async def test_no_discovery_info_climate(
    hass: HomeAssistant, caplog: pytest.LogCaptureFixture
) -> None:
    """Test setup without discovery info."""
    assert CLIMATE_DOMAIN not in hass.config.components
    assert await async_setup_component(
        hass,
        CLIMATE_DOMAIN,
        {CLIMATE_DOMAIN: {CONF_PLATFORM: MODBUS_DOMAIN}},
    )
    await hass.async_block_till_done()
    assert CLIMATE_DOMAIN in hass.config.components<|MERGE_RESOLUTION|>--- conflicted
+++ resolved
@@ -50,9 +50,7 @@
     CONF_FAN_MODE_READ_VALUES,
     CONF_FAN_MODE_TOP,
     CONF_FAN_MODE_VALUES,
-<<<<<<< HEAD
     CONF_FAN_MODE_WRITE_VALUES,
-=======
     CONF_HVAC_ACTION_COOLING,
     CONF_HVAC_ACTION_DEFROSTING,
     CONF_HVAC_ACTION_DRYING,
@@ -63,7 +61,6 @@
     CONF_HVAC_ACTION_PREHEATING,
     CONF_HVAC_ACTION_REGISTER,
     CONF_HVAC_ACTION_VALUES,
->>>>>>> 26de1ea3
     CONF_HVAC_MODE_AUTO,
     CONF_HVAC_MODE_COOL,
     CONF_HVAC_MODE_DRY,
