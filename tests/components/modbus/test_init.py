--- conflicted
+++ resolved
@@ -82,16 +82,10 @@
     DataType,
 )
 from homeassistant.components.modbus.validators import (
-<<<<<<< HEAD
+    check_config,
     check_hvac_target_temp_registers,
-    duplicate_entity_validator,
     duplicate_fan_mode_validator,
-    duplicate_modbus_validator,
     hvac_fixedsize_reglist_validator,
-=======
-    check_config,
-    duplicate_fan_mode_validator,
->>>>>>> a48c1ac5
     nan_validator,
     register_int_list_validator,
     struct_validator,
