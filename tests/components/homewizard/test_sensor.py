--- conflicted
+++ resolved
@@ -582,87 +582,6 @@
     assert ATTR_ICON not in state.attributes
 
 
-<<<<<<< HEAD
-=======
-async def test_sensor_entity_total_gas(
-    hass: HomeAssistant, mock_config_entry_data, mock_config_entry
-) -> None:
-    """Test entity loads total gas."""
-
-    api = get_mock_device()
-    api.data = AsyncMock(return_value=Data.from_dict({"total_gas_m3": 50}))
-
-    with patch(
-        "homeassistant.components.homewizard.coordinator.HomeWizardEnergy",
-        return_value=api,
-    ):
-        entry = mock_config_entry
-        entry.data = mock_config_entry_data
-        entry.add_to_hass(hass)
-
-        await hass.config_entries.async_setup(entry.entry_id)
-        await hass.async_block_till_done()
-
-    entity_registry = er.async_get(hass)
-
-    state = hass.states.get("sensor.product_name_aabbccddeeff_total_gas")
-    entry = entity_registry.async_get("sensor.product_name_aabbccddeeff_total_gas")
-    assert entry
-    assert state
-    assert entry.unique_id == "aabbccddeeff_total_gas_m3"
-    assert not entry.disabled
-    assert state.state == "50"
-    assert (
-        state.attributes.get(ATTR_FRIENDLY_NAME)
-        == "Product Name (aabbccddeeff) Total gas"
-    )
-    assert state.attributes.get(ATTR_STATE_CLASS) == SensorStateClass.TOTAL_INCREASING
-    assert state.attributes.get(ATTR_UNIT_OF_MEASUREMENT) == UnitOfVolume.CUBIC_METERS
-    assert state.attributes.get(ATTR_DEVICE_CLASS) == SensorDeviceClass.GAS
-    assert ATTR_ICON not in state.attributes
-
-
-async def test_sensor_entity_unique_gas_meter_id(
-    hass: HomeAssistant, mock_config_entry_data, mock_config_entry
-) -> None:
-    """Test entity loads unique gas meter id."""
-
-    api = get_mock_device()
-    api.data = AsyncMock(return_value=Data.from_dict({"gas_unique_id": "4E47475955"}))
-
-    with patch(
-        "homeassistant.components.homewizard.coordinator.HomeWizardEnergy",
-        return_value=api,
-    ):
-        entry = mock_config_entry
-        entry.data = mock_config_entry_data
-        entry.add_to_hass(hass)
-
-        await hass.config_entries.async_setup(entry.entry_id)
-        await hass.async_block_till_done()
-
-    entity_registry = er.async_get(hass)
-
-    state = hass.states.get("sensor.product_name_aabbccddeeff_gas_meter_identifier")
-    entry = entity_registry.async_get(
-        "sensor.product_name_aabbccddeeff_gas_meter_identifier"
-    )
-    assert entry
-    assert state
-    assert entry.unique_id == "aabbccddeeff_gas_unique_id"
-    assert not entry.disabled
-    assert state.state == "NGGYU"
-    assert (
-        state.attributes.get(ATTR_FRIENDLY_NAME)
-        == "Product Name (aabbccddeeff) Gas meter identifier"
-    )
-    assert ATTR_STATE_CLASS not in state.attributes
-    assert ATTR_UNIT_OF_MEASUREMENT not in state.attributes
-    assert ATTR_DEVICE_CLASS not in state.attributes
-    assert state.attributes.get(ATTR_ICON) == "mdi:alphabetical-variant"
-
-
->>>>>>> ba23816a
 async def test_sensor_entity_active_voltage_l1(
     hass: HomeAssistant, mock_config_entry_data, mock_config_entry
 ) -> None:
