--- conflicted
+++ resolved
@@ -4,21 +4,16 @@
 from unittest.mock import patch
 
 import pytest
+from python_opensky import StatesResponse
 
 from homeassistant.components.opensky.const import CONF_ALTITUDE, DOMAIN
 from homeassistant.const import CONF_LATITUDE, CONF_LONGITUDE, CONF_RADIUS
 from homeassistant.core import HomeAssistant
 from homeassistant.setup import async_setup_component
 
-<<<<<<< HEAD
-from . import MockOpenSky
+from tests.common import MockConfigEntry, load_fixture
 
-from tests.common import MockConfigEntry
-=======
-from tests.common import MockConfigEntry, load_fixture
->>>>>>> a59793df
-
-ComponentSetup = Callable[[MockConfigEntry, MockOpenSky], Awaitable[None]]
+ComponentSetup = Callable[[MockConfigEntry], Awaitable[None]]
 
 
 @pytest.fixture(name="config_entry")
@@ -58,22 +53,15 @@
 @pytest.fixture(name="setup_integration")
 async def mock_setup_integration(
     hass: HomeAssistant,
-) -> Callable[[MockConfigEntry, MockOpenSky], Awaitable[None]]:
+) -> Callable[[MockConfigEntry], Awaitable[None]]:
     """Fixture for setting up the component."""
 
-    async def func(
-        mock_config_entry: MockConfigEntry, mock_opensky: MockOpenSky
-    ) -> None:
+    async def func(mock_config_entry: MockConfigEntry) -> None:
         mock_config_entry.add_to_hass(hass)
         json_fixture = load_fixture("opensky/states.json")
         with patch(
-<<<<<<< HEAD
-            "homeassistant.components.opensky.OpenSky",
-            return_value=mock_opensky,
-=======
             "python_opensky.OpenSky.get_states",
             return_value=StatesResponse.parse_obj(json.loads(json_fixture)),
->>>>>>> a59793df
         ):
             assert await async_setup_component(hass, DOMAIN, {})
             await hass.async_block_till_done()
