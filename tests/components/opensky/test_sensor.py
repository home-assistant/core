--- conflicted
+++ resolved
@@ -1,9 +1,4 @@
 """OpenSky sensor tests."""
-<<<<<<< HEAD
-from unittest.mock import patch
-
-from homeassistant.components.opensky.const import DOMAIN
-=======
 from datetime import timedelta
 import json
 from unittest.mock import patch
@@ -16,7 +11,6 @@
     EVENT_OPENSKY_ENTRY,
     EVENT_OPENSKY_EXIT,
 )
->>>>>>> a7f7f563
 from homeassistant.config_entries import ConfigEntryState
 from homeassistant.const import CONF_PLATFORM, CONF_RADIUS, Platform
 from homeassistant.core import Event, HomeAssistant
@@ -28,23 +22,15 @@
 
 from tests.common import MockConfigEntry, async_fire_time_changed, load_fixture
 
-from . import MockOpenSky
-
 LEGACY_CONFIG = {Platform.SENSOR: [{CONF_PLATFORM: DOMAIN, CONF_RADIUS: 10.0}]}
 
 
 async def test_legacy_migration(hass: HomeAssistant) -> None:
     """Test migration from yaml to config flow."""
-<<<<<<< HEAD
-    with patch(
-        "homeassistant.components.opensky.OpenSky",
-        return_value=MockOpenSky(),
-=======
     json_fixture = load_fixture("opensky/states.json")
     with patch(
         "python_opensky.OpenSky.get_states",
         return_value=StatesResponse.parse_obj(json.loads(json_fixture)),
->>>>>>> a7f7f563
     ):
         assert await async_setup_component(hass, Platform.SENSOR, LEGACY_CONFIG)
         await hass.async_block_till_done()
@@ -52,9 +38,6 @@
         assert len(entries) == 1
         assert entries[0].state is ConfigEntryState.LOADED
         issue_registry = ir.async_get(hass)
-<<<<<<< HEAD
-        assert len(issue_registry.issues) == 1
-=======
         assert len(issue_registry.issues) == 1
 
 
@@ -129,5 +112,4 @@
         "python_opensky.OpenSky.get_states",
         return_value=get_states_response_fixture("opensky/states.json"),
     ):
-        await skip_time_and_check_events()
->>>>>>> a7f7f563
+        await skip_time_and_check_events()