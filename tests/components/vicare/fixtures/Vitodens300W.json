{
  "data": [
    {
      "apiVersion": 1,
      "commands": {},
      "deviceId": "0",
<<<<<<< HEAD
      "feature": "device.messages.errors.raw",
      "gatewayId": "################",
      "isEnabled": true,
      "isReady": true,
      "properties": {
        "entries": {
          "type": "array",
          "value": []
        }
      },
      "timestamp": "2024-07-30T20:03:40.073Z",
      "uri": "https://api.viessmann.com/iot/v1/features/installations/#######/gateways/################/devices/0/features/device.messages.errors.raw"
    },
    {
      "apiVersion": 1,
      "commands": {},
      "deviceId": "0",
=======
>>>>>>> f34b449f
      "feature": "device.serial",
      "gatewayId": "################",
      "isEnabled": true,
      "isReady": true,
      "properties": {
        "value": {
          "type": "string",
<<<<<<< HEAD
          "value": "deviceSerialVitodens300W"
        }
      },
      "timestamp": "2024-07-30T20:03:40.073Z",
=======
          "value": "################"
        }
      },
      "timestamp": "2024-03-20T01:29:35.549Z",
>>>>>>> f34b449f
      "uri": "https://api.viessmann.com/iot/v1/features/installations/#######/gateways/################/devices/0/features/device.serial"
    },
    {
      "properties": {},
      "commands": {},
      "components": [],
      "apiVersion": 1,
      "uri": "https://api.viessmann-platform.io/iot/v1/equipment/installations/######/gateways/################/devices/0/features/heating.buffer.charging.level.total",
      "gatewayId": "################",
      "feature": "heating.buffer.charging.level.total",
      "timestamp": "2021-08-25T03:29:47.707Z",
      "isEnabled": false,
      "isReady": true,
      "deviceId": "0"
    },
    {
      "properties": {},
      "commands": {},
      "components": ["bottom", "middle", "top", "total"],
      "apiVersion": 1,
      "uri": "https://api.viessmann-platform.io/iot/v1/equipment/installations/######/gateways/################/devices/0/features/heating.buffer.charging.level",
      "gatewayId": "################",
      "feature": "heating.buffer.charging.level",
      "timestamp": "2021-08-25T03:29:46.401Z",
      "isEnabled": true,
      "isReady": true,
      "deviceId": "0"
    },
    {
      "properties": {},
      "commands": {},
      "components": [],
      "apiVersion": 1,
      "uri": "https://api.viessmann-platform.io/iot/v1/equipment/installations/######/gateways/################/devices/0/features/heating.solar.pumps.circuit",
      "gatewayId": "################",
      "feature": "heating.solar.pumps.circuit",
      "timestamp": "2021-08-25T03:29:47.713Z",
      "isEnabled": false,
      "isReady": true,
      "deviceId": "0"
    },
    {
      "properties": {
        "hours": {
          "type": "number",
          "value": 18726.3,
          "unit": ""
        },
        "starts": {
          "type": "number",
          "value": 14315,
          "unit": ""
        }
      },
      "commands": {},
      "components": [],
      "apiVersion": 1,
      "uri": "https://api.viessmann-platform.io/iot/v1/equipment/installations/######/gateways/################/devices/0/features/heating.burners.0.statistics",
      "gatewayId": "################",
      "feature": "heating.burners.0.statistics",
      "timestamp": "2021-08-25T14:23:17.238Z",
      "isEnabled": true,
      "isReady": true,
      "deviceId": "0"
    },
    {
      "properties": {},
      "commands": {},
      "components": [],
      "apiVersion": 1,
      "uri": "https://api.viessmann-platform.io/iot/v1/equipment/installations/######/gateways/################/devices/0/features/heating.circuits.0.operating.modes.heating",
      "gatewayId": "################",
      "feature": "heating.circuits.0.operating.modes.heating",
      "timestamp": "2021-08-25T03:29:46.971Z",
      "isEnabled": false,
      "isReady": true,
      "deviceId": "0"
    },
    {
      "properties": {},
      "commands": {},
      "components": [],
      "apiVersion": 1,
      "uri": "https://api.viessmann-platform.io/iot/v1/equipment/installations/######/gateways/################/devices/0/features/device",
      "gatewayId": "################",
      "feature": "device",
      "timestamp": "2021-08-25T03:29:46.401Z",
      "isEnabled": true,
      "isReady": true,
      "deviceId": "0"
    },
    {
      "properties": {},
      "commands": {},
      "components": [],
      "apiVersion": 1,
      "uri": "https://api.viessmann-platform.io/iot/v1/equipment/installations/######/gateways/################/devices/0/features/heating.dhw.pumps.circulation.schedule",
      "gatewayId": "################",
      "feature": "heating.dhw.pumps.circulation.schedule",
      "timestamp": "2021-08-25T03:29:47.694Z",
      "isEnabled": false,
      "isReady": true,
      "deviceId": "0"
    },
    {
      "properties": {
        "status": {
          "type": "string",
          "value": "off"
        }
      },
      "commands": {},
      "components": [],
      "apiVersion": 1,
      "uri": "https://api.viessmann-platform.io/iot/v1/equipment/installations/######/gateways/################/devices/0/features/heating.circuits.0.circulation.pump",
      "gatewayId": "################",
      "feature": "heating.circuits.0.circulation.pump",
      "timestamp": "2021-08-25T03:29:47.639Z",
      "isEnabled": true,
      "isReady": true,
      "deviceId": "0"
    },
    {
      "properties": {},
      "commands": {},
      "components": ["pump"],
      "apiVersion": 1,
      "uri": "https://api.viessmann-platform.io/iot/v1/equipment/installations/######/gateways/################/devices/0/features/heating.circuits.2.circulation",
      "gatewayId": "################",
      "feature": "heating.circuits.2.circulation",
      "timestamp": "2021-08-25T03:29:46.400Z",
      "isEnabled": true,
      "isReady": true,
      "deviceId": "0"
    },
    {
      "properties": {},
      "commands": {},
      "components": [],
      "apiVersion": 1,
      "uri": "https://api.viessmann-platform.io/iot/v1/equipment/installations/######/gateways/################/devices/0/features/heating.circuits.2.heating.schedule",
      "gatewayId": "################",
      "feature": "heating.circuits.2.heating.schedule",
      "timestamp": "2021-08-25T03:29:46.922Z",
      "isEnabled": false,
      "isReady": true,
      "deviceId": "0"
    },
    {
      "properties": {},
      "commands": {},
      "components": [],
      "apiVersion": 1,
      "uri": "https://api.viessmann-platform.io/iot/v1/equipment/installations/######/gateways/################/devices/0/features/heating.circuits.2.sensors.temperature.supply",
      "gatewayId": "################",
      "feature": "heating.circuits.2.sensors.temperature.supply",
      "timestamp": "2021-08-25T03:29:47.572Z",
      "isEnabled": false,
      "isReady": true,
      "deviceId": "0"
    },
    {
      "properties": {},
      "commands": {},
      "components": [],
      "apiVersion": 1,
      "uri": "https://api.viessmann-platform.io/iot/v1/equipment/installations/######/gateways/################/devices/0/features/heating.solar.sensors.temperature.collector",
      "gatewayId": "################",
      "feature": "heating.solar.sensors.temperature.collector",
      "timestamp": "2021-08-25T03:29:47.700Z",
      "isEnabled": false,
      "isReady": true,
      "deviceId": "0"
    },
    {
      "properties": {},
      "commands": {},
      "components": [],
      "apiVersion": 1,
      "uri": "https://api.viessmann-platform.io/iot/v1/equipment/installations/######/gateways/################/devices/0/features/heating.circuits.2.operating.modes.active",
      "gatewayId": "################",
      "feature": "heating.circuits.2.operating.modes.active",
      "timestamp": "2021-08-25T03:29:47.677Z",
      "isEnabled": false,
      "isReady": true,
      "deviceId": "0"
    },
    {
      "properties": {
        "active": {
          "type": "boolean",
          "value": false
        }
      },
      "commands": {},
      "components": [],
      "apiVersion": 1,
      "uri": "https://api.viessmann-platform.io/iot/v1/equipment/installations/######/gateways/################/devices/0/features/heating.burner",
      "gatewayId": "################",
      "feature": "heating.burner",
      "timestamp": "2021-08-25T14:16:46.543Z",
      "isEnabled": true,
      "isReady": true,
      "deviceId": "0"
    },
    {
      "properties": {},
      "commands": {},
      "components": [],
      "apiVersion": 1,
      "uri": "https://api.viessmann-platform.io/iot/v1/equipment/installations/######/gateways/################/devices/0/features/heating.operating.programs.holiday",
      "gatewayId": "################",
      "feature": "heating.operating.programs.holiday",
      "timestamp": "2021-08-25T03:29:47.714Z",
      "isEnabled": false,
      "isReady": true,
      "deviceId": "0"
    },
    {
      "properties": {},
      "commands": {},
      "components": [],
      "apiVersion": 1,
      "uri": "https://api.viessmann-platform.io/iot/v1/equipment/installations/######/gateways/################/devices/0/features/heating.buffer.charging.level.bottom",
      "gatewayId": "################",
      "feature": "heating.buffer.charging.level.bottom",
      "timestamp": "2021-08-25T03:29:47.711Z",
      "isEnabled": false,
      "isReady": true,
      "deviceId": "0"
    },
    {
      "properties": {
        "unit": {
          "value": "celsius",
          "type": "string"
        },
        "value": {
          "type": "number",
          "value": 63,
          "unit": "celsius"
        },
        "status": {
          "type": "string",
          "value": "connected"
        }
      },
      "commands": {},
      "components": [],
      "apiVersion": 1,
      "uri": "https://api.viessmann-platform.io/iot/v1/equipment/installations/######/gateways/################/devices/0/features/heating.circuits.0.sensors.temperature.supply",
      "gatewayId": "################",
      "feature": "heating.circuits.0.sensors.temperature.supply",
      "timestamp": "2021-08-25T15:13:19.679Z",
      "isEnabled": true,
      "isReady": true,
      "deviceId": "0"
    },
    {
      "properties": {},
      "commands": {},
      "components": [],
      "apiVersion": 1,
      "uri": "https://api.viessmann-platform.io/iot/v1/equipment/installations/######/gateways/################/devices/0/features/heating.circuits.2.operating.modes.dhw",
      "gatewayId": "################",
      "feature": "heating.circuits.2.operating.modes.dhw",
      "timestamp": "2021-08-25T03:29:46.955Z",
      "isEnabled": false,
      "isReady": true,
      "deviceId": "0"
    },
    {
      "properties": {
        "value": {
          "value": "dhw",
          "type": "string"
        }
      },
      "commands": {
        "setMode": {
          "uri": "https://api.viessmann-platform.io/iot/v1/equipment/installations/######/gateways/################/devices/0/features/heating.circuits.0.operating.modes.active/commands/setMode",
          "name": "setMode",
          "isExecutable": true,
          "params": {
            "mode": {
              "type": "string",
              "required": true,
              "constraints": {
                "enum": [
                  "standby",
                  "dhw",
                  "dhwAndHeating",
                  "forcedReduced",
                  "forcedNormal"
                ]
              }
            }
          }
        }
      },
      "components": [],
      "apiVersion": 1,
      "uri": "https://api.viessmann-platform.io/iot/v1/equipment/installations/######/gateways/################/devices/0/features/heating.circuits.0.operating.modes.active",
      "gatewayId": "################",
      "feature": "heating.circuits.0.operating.modes.active",
      "timestamp": "2021-08-25T03:29:47.654Z",
      "isEnabled": true,
      "isReady": true,
      "deviceId": "0"
    },
    {
      "properties": {
        "active": {
          "value": false,
          "type": "boolean"
        },
        "demand": {
          "value": "unknown",
          "type": "string"
        },
        "temperature": {
          "value": 22,
          "unit": "",
          "type": "number"
        }
      },
      "commands": {
        "setTemperature": {
          "uri": "https://api.viessmann-platform.io/iot/v1/equipment/installations/######/gateways/################/devices/0/features/heating.circuits.0.operating.programs.comfort/commands/setTemperature",
          "name": "setTemperature",
          "isExecutable": true,
          "params": {
            "targetTemperature": {
              "type": "number",
              "required": true,
              "constraints": {
                "min": 4,
                "max": 37,
                "stepping": 1
              }
            }
          }
        },
        "activate": {
          "uri": "https://api.viessmann-platform.io/iot/v1/equipment/installations/######/gateways/################/devices/0/features/heating.circuits.0.operating.programs.comfort/commands/activate",
          "name": "activate",
          "isExecutable": true,
          "params": {
            "temperature": {
              "type": "number",
              "required": false,
              "constraints": {
                "min": 4,
                "max": 37,
                "stepping": 1
              }
            }
          }
        },
        "deactivate": {
          "uri": "https://api.viessmann-platform.io/iot/v1/equipment/installations/######/gateways/################/devices/0/features/heating.circuits.0.operating.programs.comfort/commands/deactivate",
          "name": "deactivate",
          "isExecutable": false,
          "params": {}
        }
      },
      "components": [],
      "apiVersion": 1,
      "uri": "https://api.viessmann-platform.io/iot/v1/equipment/installations/######/gateways/################/devices/0/features/heating.circuits.0.operating.programs.comfort",
      "gatewayId": "################",
      "feature": "heating.circuits.0.operating.programs.comfort",
      "timestamp": "2021-08-25T03:29:46.825Z",
      "isEnabled": true,
      "isReady": true,
      "deviceId": "0"
    },
    {
      "properties": {},
      "commands": {},
      "components": ["operating"],
      "apiVersion": 1,
      "uri": "https://api.viessmann-platform.io/iot/v1/equipment/installations/######/gateways/################/devices/0/features/ventilation",
      "gatewayId": "################",
      "feature": "ventilation",
      "timestamp": "2021-08-25T03:29:47.717Z",
      "isEnabled": false,
      "isReady": true,
      "deviceId": "0"
    },
    {
      "properties": {
        "shift": {
          "type": "number",
          "unit": "",
          "value": 7
        },
        "slope": {
          "type": "number",
          "unit": "",
          "value": 1.1
        }
      },
      "commands": {
        "setCurve": {
          "uri": "https://api.viessmann-platform.io/iot/v1/equipment/installations/######/gateways/################/devices/0/features/heating.circuits.1.heating.curve/commands/setCurve",
          "name": "setCurve",
          "isExecutable": true,
          "params": {
            "slope": {
              "type": "number",
              "required": true,
              "constraints": {
                "min": 0.2,
                "max": 3.5,
                "stepping": 0.1
              }
            },
            "shift": {
              "type": "number",
              "required": true,
              "constraints": {
                "min": -13,
                "max": 40,
                "stepping": 1
              }
            }
          }
        }
      },
      "components": [],
      "apiVersion": 1,
      "uri": "https://api.viessmann-platform.io/iot/v1/equipment/installations/######/gateways/################/devices/0/features/heating.circuits.1.heating.curve",
      "gatewayId": "################",
      "feature": "heating.circuits.1.heating.curve",
      "timestamp": "2021-08-25T03:29:46.909Z",
      "isEnabled": true,
      "isReady": true,
      "deviceId": "0"
    },
    {
      "properties": {},
      "commands": {},
      "components": [],
      "apiVersion": 1,
      "uri": "https://api.viessmann-platform.io/iot/v1/equipment/installations/######/gateways/################/devices/0/features/heating.boiler.sensors.temperature.commonSupply",
      "gatewayId": "################",
      "feature": "heating.boiler.sensors.temperature.commonSupply",
      "timestamp": "2021-08-25T03:29:46.838Z",
      "isEnabled": false,
      "isReady": true,
      "deviceId": "0"
    },
    {
      "properties": {},
      "commands": {},
      "components": ["pump"],
      "apiVersion": 1,
      "uri": "https://api.viessmann-platform.io/iot/v1/equipment/installations/######/gateways/################/devices/0/features/heating.circuits.0.circulation",
      "gatewayId": "################",
      "feature": "heating.circuits.0.circulation",
      "timestamp": "2021-08-25T03:29:46.400Z",
      "isEnabled": true,
      "isReady": true,
      "deviceId": "0"
    },
    {
      "properties": {},
      "commands": {},
      "components": [],
      "apiVersion": 1,
      "uri": "https://api.viessmann-platform.io/iot/v1/equipment/installations/######/gateways/################/devices/0/features/heating.circuits.2.frostprotection",
      "gatewayId": "################",
      "feature": "heating.circuits.2.frostprotection",
      "timestamp": "2021-08-25T03:29:46.903Z",
      "isEnabled": false,
      "isReady": true,
      "deviceId": "0"
    },
    {
      "properties": {},
      "commands": {},
      "components": [
        "circulation",
        "dhw",
        "frostprotection",
        "heating",
        "operating",
        "sensors"
      ],
      "apiVersion": 1,
      "uri": "https://api.viessmann-platform.io/iot/v1/equipment/installations/######/gateways/################/devices/0/features/heating.circuits.2",
      "gatewayId": "################",
      "feature": "heating.circuits.2",
      "timestamp": "2021-08-25T03:29:46.863Z",
      "isEnabled": false,
      "isReady": true,
      "deviceId": "0"
    },
    {
      "properties": {},
      "commands": {},
      "components": ["pumps", "sensors"],
      "apiVersion": 1,
      "uri": "https://api.viessmann-platform.io/iot/v1/equipment/installations/######/gateways/################/devices/0/features/heating.solar",
      "gatewayId": "################",
      "feature": "heating.solar",
      "timestamp": "2021-08-25T03:29:47.698Z",
      "isEnabled": false,
      "isReady": true,
      "deviceId": "0"
    },
    {
      "properties": {},
      "commands": {},
      "components": ["modes", "programs"],
      "apiVersion": 1,
      "uri": "https://api.viessmann-platform.io/iot/v1/equipment/installations/######/gateways/################/devices/0/features/ventilation.operating",
      "gatewayId": "################",
      "feature": "ventilation.operating",
      "timestamp": "2021-08-25T03:29:46.400Z",
      "isEnabled": true,
      "isReady": true,
      "deviceId": "0"
    },
    {
      "properties": {
        "active": {
          "type": "boolean",
          "value": false
        }
      },
      "commands": {},
      "components": ["modulation", "statistics"],
      "apiVersion": 1,
      "uri": "https://api.viessmann-platform.io/iot/v1/equipment/installations/######/gateways/################/devices/0/features/heating.burners.0",
      "gatewayId": "################",
      "feature": "heating.burners.0",
      "timestamp": "2021-08-25T14:16:46.550Z",
      "isEnabled": true,
      "isReady": true,
      "deviceId": "0"
    },
    {
      "properties": {},
      "commands": {},
      "components": ["modes", "programs"],
      "apiVersion": 1,
      "uri": "https://api.viessmann-platform.io/iot/v1/equipment/installations/######/gateways/################/devices/0/features/heating.circuits.1.operating",
      "gatewayId": "################",
      "feature": "heating.circuits.1.operating",
      "timestamp": "2021-08-25T03:29:46.400Z",
      "isEnabled": true,
      "isReady": true,
      "deviceId": "0"
    },
    {
      "properties": {},
      "commands": {},
      "components": [],
      "apiVersion": 1,
      "uri": "https://api.viessmann-platform.io/iot/v1/equipment/installations/######/gateways/################/devices/0/features/heating.circuits.2.operating.programs.standby",
      "gatewayId": "################",
      "feature": "heating.circuits.2.operating.programs.standby",
      "timestamp": "2021-08-25T03:29:47.560Z",
      "isEnabled": false,
      "isReady": true,
      "deviceId": "0"
    },
    {
      "properties": {
        "active": {
          "value": false,
          "type": "boolean"
        },
        "start": {
          "value": "",
          "type": "string"
        },
        "end": {
          "value": "",
          "type": "string"
        }
      },
      "commands": {
        "changeEndDate": {
          "uri": "https://api.viessmann-platform.io/iot/v1/equipment/installations/######/gateways/################/devices/0/features/heating.circuits.0.operating.programs.holiday/commands/changeEndDate",
          "name": "changeEndDate",
          "isExecutable": false,
          "params": {
            "end": {
              "type": "string",
              "required": true,
              "constraints": {
                "regEx": "^[\\d]{4}-[\\d]{2}-[\\d]{2}$",
                "sameDayAllowed": false
              }
            }
          }
        },
        "schedule": {
          "uri": "https://api.viessmann-platform.io/iot/v1/equipment/installations/######/gateways/################/devices/0/features/heating.circuits.0.operating.programs.holiday/commands/schedule",
          "name": "schedule",
          "isExecutable": true,
          "params": {
            "start": {
              "type": "string",
              "required": true,
              "constraints": {
                "regEx": "^[\\d]{4}-[\\d]{2}-[\\d]{2}$"
              }
            },
            "end": {
              "type": "string",
              "required": true,
              "constraints": {
                "regEx": "^[\\d]{4}-[\\d]{2}-[\\d]{2}$",
                "sameDayAllowed": false
              }
            }
          }
        },
        "unschedule": {
          "uri": "https://api.viessmann-platform.io/iot/v1/equipment/installations/######/gateways/################/devices/0/features/heating.circuits.0.operating.programs.holiday/commands/unschedule",
          "name": "unschedule",
          "isExecutable": true,
          "params": {}
        }
      },
      "components": [],
      "apiVersion": 1,
      "uri": "https://api.viessmann-platform.io/iot/v1/equipment/installations/######/gateways/################/devices/0/features/heating.circuits.0.operating.programs.holiday",
      "gatewayId": "################",
      "feature": "heating.circuits.0.operating.programs.holiday",
      "timestamp": "2021-08-25T03:29:47.541Z",
      "isEnabled": true,
      "isReady": true,
      "deviceId": "0"
    },
    {
      "properties": {},
      "commands": {},
      "components": [],
      "apiVersion": 1,
      "uri": "https://api.viessmann-platform.io/iot/v1/equipment/installations/######/gateways/################/devices/0/features/ventilation.operating.modes.standby",
      "gatewayId": "################",
      "feature": "ventilation.operating.modes.standby",
      "timestamp": "2021-08-25T03:29:47.726Z",
      "isEnabled": false,
      "isReady": true,
      "deviceId": "0"
    },
    {
      "properties": {},
      "commands": {},
      "components": ["active", "dhw", "dhwAndHeating", "heating", "standby"],
      "apiVersion": 1,
      "uri": "https://api.viessmann-platform.io/iot/v1/equipment/installations/######/gateways/################/devices/0/features/heating.circuits.2.operating.modes",
      "gatewayId": "################",
      "feature": "heating.circuits.2.operating.modes",
      "timestamp": "2021-08-25T03:29:46.401Z",
      "isEnabled": true,
      "isReady": true,
      "deviceId": "0"
    },
    {
      "properties": {
        "status": {
          "type": "string",
          "value": "off"
        }
      },
      "commands": {},
      "components": [],
      "apiVersion": 1,
      "uri": "https://api.viessmann-platform.io/iot/v1/equipment/installations/######/gateways/################/devices/0/features/heating.dhw.pumps.primary",
      "gatewayId": "################",
      "feature": "heating.dhw.pumps.primary",
      "timestamp": "2021-08-25T14:18:44.841Z",
      "isEnabled": true,
      "isReady": true,
      "deviceId": "0"
    },
    {
      "properties": {},
      "commands": {},
      "components": [],
      "apiVersion": 1,
      "uri": "https://api.viessmann-platform.io/iot/v1/equipment/installations/######/gateways/################/devices/0/features/ventilation.operating.programs.holiday",
      "gatewayId": "################",
      "feature": "ventilation.operating.programs.holiday",
      "timestamp": "2021-08-25T03:29:47.722Z",
      "isEnabled": false,
      "isReady": true,
      "deviceId": "0"
    },
    {
      "properties": {
        "active": {
          "value": false,
          "type": "boolean"
        },
        "entries": {
          "value": {
            "mon": [
              {
                "start": "06:00",
                "end": "22:00",
                "mode": "normal",
                "position": 0
              }
            ],
            "tue": [
              {
                "start": "06:00",
                "end": "22:00",
                "mode": "normal",
                "position": 0
              }
            ],
            "wed": [
              {
                "start": "06:00",
                "end": "22:00",
                "mode": "normal",
                "position": 0
              }
            ],
            "thu": [
              {
                "start": "06:00",
                "end": "22:00",
                "mode": "normal",
                "position": 0
              }
            ],
            "fri": [
              {
                "start": "06:00",
                "end": "22:00",
                "mode": "normal",
                "position": 0
              }
            ],
            "sat": [
              {
                "start": "06:00",
                "end": "22:00",
                "mode": "normal",
                "position": 0
              }
            ],
            "sun": [
              {
                "start": "06:00",
                "end": "22:00",
                "mode": "normal",
                "position": 0
              }
            ]
          },
          "type": "Schedule"
        }
      },
      "commands": {
        "setSchedule": {
          "uri": "https://api.viessmann-platform.io/iot/v1/equipment/installations/######/gateways/################/devices/0/features/heating.circuits.1.heating.schedule/commands/setSchedule",
          "name": "setSchedule",
          "isExecutable": true,
          "params": {
            "newSchedule": {
              "type": "Schedule",
              "required": true,
              "constraints": {
                "modes": ["normal"],
                "maxEntries": 4,
                "resolution": 10,
                "defaultMode": "reduced",
                "overlapAllowed": true
              }
            }
          }
        }
      },
      "components": [],
      "apiVersion": 1,
      "uri": "https://api.viessmann-platform.io/iot/v1/equipment/installations/######/gateways/################/devices/0/features/heating.circuits.1.heating.schedule",
      "gatewayId": "################",
      "feature": "heating.circuits.1.heating.schedule",
      "timestamp": "2021-08-25T03:29:46.920Z",
      "isEnabled": true,
      "isReady": true,
      "deviceId": "0"
    },
    {
      "properties": {},
      "commands": {},
      "components": [],
      "apiVersion": 1,
      "uri": "https://api.viessmann-platform.io/iot/v1/equipment/installations/######/gateways/################/devices/0/features/heating.circuits.2.operating.modes.dhwAndHeating",
      "gatewayId": "################",
      "feature": "heating.circuits.2.operating.modes.dhwAndHeating",
      "timestamp": "2021-08-25T03:29:46.967Z",
      "isEnabled": false,
      "isReady": true,
      "deviceId": "0"
    },
    {
      "properties": {
        "active": {
          "value": false,
          "type": "boolean"
        },
        "demand": {
          "value": "unknown",
          "type": "string"
        },
        "temperature": {
          "value": 18,
          "unit": "",
          "type": "number"
        }
      },
      "commands": {
        "setTemperature": {
          "uri": "https://api.viessmann-platform.io/iot/v1/equipment/installations/######/gateways/################/devices/0/features/heating.circuits.0.operating.programs.reduced/commands/setTemperature",
          "name": "setTemperature",
          "isExecutable": true,
          "params": {
            "targetTemperature": {
              "type": "number",
              "required": true,
              "constraints": {
                "min": 3,
                "max": 37,
                "stepping": 1
              }
            }
          }
        }
      },
      "components": [],
      "apiVersion": 1,
      "uri": "https://api.viessmann-platform.io/iot/v1/equipment/installations/######/gateways/################/devices/0/features/heating.circuits.0.operating.programs.reduced",
      "gatewayId": "################",
      "feature": "heating.circuits.0.operating.programs.reduced",
      "timestamp": "2021-08-25T03:29:47.553Z",
      "isEnabled": true,
      "isReady": true,
      "deviceId": "0"
    },
    {
      "properties": {},
      "commands": {},
      "components": ["offset"],
      "apiVersion": 1,
      "uri": "https://api.viessmann-platform.io/iot/v1/equipment/installations/######/gateways/################/devices/0/features/heating.device.time",
      "gatewayId": "################",
      "feature": "heating.device.time",
      "timestamp": "2021-08-25T03:29:46.401Z",
      "isEnabled": true,
      "isReady": true,
      "deviceId": "0"
    },
    {
      "properties": {},
      "commands": {},
      "components": ["curve", "schedule"],
      "apiVersion": 1,
      "uri": "https://api.viessmann-platform.io/iot/v1/equipment/installations/######/gateways/################/devices/0/features/heating.circuits.0.heating",
      "gatewayId": "################",
      "feature": "heating.circuits.0.heating",
      "timestamp": "2021-08-25T03:29:46.400Z",
      "isEnabled": true,
      "isReady": true,
      "deviceId": "0"
    },
    {
      "properties": {
        "active": {
          "value": false,
          "type": "boolean"
        },
        "start": {
          "value": "",
          "type": "string"
        },
        "end": {
          "value": "",
          "type": "string"
        }
      },
      "commands": {
        "changeEndDate": {
          "uri": "https://api.viessmann-platform.io/iot/v1/equipment/installations/######/gateways/################/devices/0/features/heating.circuits.1.operating.programs.holiday/commands/changeEndDate",
          "name": "changeEndDate",
          "isExecutable": false,
          "params": {
            "end": {
              "type": "string",
              "required": true,
              "constraints": {
                "regEx": "^[\\d]{4}-[\\d]{2}-[\\d]{2}$",
                "sameDayAllowed": false
              }
            }
          }
        },
        "schedule": {
          "uri": "https://api.viessmann-platform.io/iot/v1/equipment/installations/######/gateways/################/devices/0/features/heating.circuits.1.operating.programs.holiday/commands/schedule",
          "name": "schedule",
          "isExecutable": true,
          "params": {
            "start": {
              "type": "string",
              "required": true,
              "constraints": {
                "regEx": "^[\\d]{4}-[\\d]{2}-[\\d]{2}$"
              }
            },
            "end": {
              "type": "string",
              "required": true,
              "constraints": {
                "regEx": "^[\\d]{4}-[\\d]{2}-[\\d]{2}$",
                "sameDayAllowed": false
              }
            }
          }
        },
        "unschedule": {
          "uri": "https://api.viessmann-platform.io/iot/v1/equipment/installations/######/gateways/################/devices/0/features/heating.circuits.1.operating.programs.holiday/commands/unschedule",
          "name": "unschedule",
          "isExecutable": true,
          "params": {}
        }
      },
      "components": [],
      "apiVersion": 1,
      "uri": "https://api.viessmann-platform.io/iot/v1/equipment/installations/######/gateways/################/devices/0/features/heating.circuits.1.operating.programs.holiday",
      "gatewayId": "################",
      "feature": "heating.circuits.1.operating.programs.holiday",
      "timestamp": "2021-08-25T03:29:47.543Z",
      "isEnabled": true,
      "isReady": true,
      "deviceId": "0"
    },
    {
      "properties": {
        "value": {
          "value": "dhw",
          "type": "string"
        }
      },
      "commands": {
        "setMode": {
          "uri": "https://api.viessmann-platform.io/iot/v1/equipment/installations/######/gateways/################/devices/0/features/heating.circuits.1.operating.modes.active/commands/setMode",
          "name": "setMode",
          "isExecutable": true,
          "params": {
            "mode": {
              "type": "string",
              "required": true,
              "constraints": {
                "enum": [
                  "standby",
                  "dhw",
                  "dhwAndHeating",
                  "forcedReduced",
                  "forcedNormal"
                ]
              }
            }
          }
        }
      },
      "components": [],
      "apiVersion": 1,
      "uri": "https://api.viessmann-platform.io/iot/v1/equipment/installations/######/gateways/################/devices/0/features/heating.circuits.1.operating.modes.active",
      "gatewayId": "################",
      "feature": "heating.circuits.1.operating.modes.active",
      "timestamp": "2021-08-25T03:29:47.666Z",
      "isEnabled": true,
      "isReady": true,
      "deviceId": "0"
    },
    {
      "properties": {
        "active": {
          "value": false,
          "type": "boolean"
        },
        "entries": {
          "value": {
            "mon": [
              {
                "start": "06:00",
                "end": "22:00",
                "mode": "normal",
                "position": 0
              }
            ],
            "tue": [
              {
                "start": "06:00",
                "end": "22:00",
                "mode": "normal",
                "position": 0
              }
            ],
            "wed": [
              {
                "start": "06:00",
                "end": "22:00",
                "mode": "normal",
                "position": 0
              }
            ],
            "thu": [
              {
                "start": "06:00",
                "end": "22:00",
                "mode": "normal",
                "position": 0
              }
            ],
            "fri": [
              {
                "start": "06:00",
                "end": "22:00",
                "mode": "normal",
                "position": 0
              }
            ],
            "sat": [
              {
                "start": "06:00",
                "end": "22:00",
                "mode": "normal",
                "position": 0
              }
            ],
            "sun": [
              {
                "start": "06:00",
                "end": "22:00",
                "mode": "normal",
                "position": 0
              }
            ]
          },
          "type": "Schedule"
        }
      },
      "commands": {
        "setSchedule": {
          "uri": "https://api.viessmann-platform.io/iot/v1/equipment/installations/######/gateways/################/devices/0/features/heating.circuits.0.heating.schedule/commands/setSchedule",
          "name": "setSchedule",
          "isExecutable": true,
          "params": {
            "newSchedule": {
              "type": "Schedule",
              "required": true,
              "constraints": {
                "modes": ["normal"],
                "maxEntries": 4,
                "resolution": 10,
                "defaultMode": "reduced",
                "overlapAllowed": true
              }
            }
          }
        }
      },
      "components": [],
      "apiVersion": 1,
      "uri": "https://api.viessmann-platform.io/iot/v1/equipment/installations/######/gateways/################/devices/0/features/heating.circuits.0.heating.schedule",
      "gatewayId": "################",
      "feature": "heating.circuits.0.heating.schedule",
      "timestamp": "2021-08-25T03:29:46.918Z",
      "isEnabled": true,
      "isReady": true,
      "deviceId": "0"
    },
    {
      "properties": {
        "value": {
          "type": "string",
          "value": "################"
        }
      },
      "commands": {},
      "components": [],
      "apiVersion": 1,
      "uri": "https://api.viessmann-platform.io/iot/v1/equipment/installations/######/gateways/################/devices/0/features/heating.controller.serial",
      "gatewayId": "################",
      "feature": "heating.controller.serial",
      "timestamp": "2021-08-25T03:29:47.574Z",
      "isEnabled": true,
      "isReady": true,
      "deviceId": "0"
    },
    {
      "properties": {
        "active": {
          "value": false,
          "type": "boolean"
        },
        "temperature": {
          "value": 0,
          "unit": "",
          "type": "number"
        }
      },
      "commands": {},
      "components": [],
      "apiVersion": 1,
      "uri": "https://api.viessmann-platform.io/iot/v1/equipment/installations/######/gateways/################/devices/0/features/heating.circuits.0.operating.programs.external",
      "gatewayId": "################",
      "feature": "heating.circuits.0.operating.programs.external",
      "timestamp": "2021-08-25T03:29:47.536Z",
      "isEnabled": true,
      "isReady": true,
      "deviceId": "0"
    },
    {
      "properties": {
        "active": {
          "value": true,
          "type": "boolean"
        },
        "name": {
          "value": "",
          "type": "string"
        },
        "type": {
          "value": "heatingCircuit",
          "type": "string"
        }
      },
      "commands": {
        "setName": {
          "uri": "https://api.viessmann-platform.io/iot/v1/equipment/installations/######/gateways/################/devices/0/features/heating.circuits.0/commands/setName",
          "name": "setName",
          "isExecutable": true,
          "params": {
            "name": {
              "type": "string",
              "required": true,
              "constraints": {
                "minLength": 1,
                "maxLength": 20
              }
            }
          }
        }
      },
      "components": [
        "circulation",
        "dhw",
        "frostprotection",
        "heating",
        "operating",
        "sensors"
      ],
      "apiVersion": 1,
      "uri": "https://api.viessmann-platform.io/iot/v1/equipment/installations/######/gateways/################/devices/0/features/heating.circuits.0",
      "gatewayId": "################",
      "feature": "heating.circuits.0",
      "timestamp": "2021-08-25T03:29:46.859Z",
      "isEnabled": true,
      "isReady": true,
      "deviceId": "0"
    },
    {
      "properties": {
        "active": {
          "type": "boolean",
          "value": true
        }
      },
      "commands": {},
      "components": [],
      "apiVersion": 1,
      "uri": "https://api.viessmann-platform.io/iot/v1/equipment/installations/######/gateways/################/devices/0/features/heating.circuits.1.operating.modes.dhw",
      "gatewayId": "################",
      "feature": "heating.circuits.1.operating.modes.dhw",
      "timestamp": "2021-08-25T03:29:46.939Z",
      "isEnabled": true,
      "isReady": true,
      "deviceId": "0"
    },
    {
      "properties": {},
      "commands": {},
      "components": ["schedule"],
      "apiVersion": 1,
      "uri": "https://api.viessmann-platform.io/iot/v1/equipment/installations/######/gateways/################/devices/0/features/heating.circuits.0.dhw.pumps.circulation",
      "gatewayId": "################",
      "feature": "heating.circuits.0.dhw.pumps.circulation",
      "timestamp": "2021-08-25T03:29:46.400Z",
      "isEnabled": true,
      "isReady": true,
      "deviceId": "0"
    },
    {
      "properties": {},
      "commands": {},
      "components": [
        "active",
        "comfort",
        "eco",
        "external",
        "holiday",
        "normal",
        "reduced",
        "standby"
      ],
      "apiVersion": 1,
      "uri": "https://api.viessmann-platform.io/iot/v1/equipment/installations/######/gateways/################/devices/0/features/heating.circuits.2.operating.programs",
      "gatewayId": "################",
      "feature": "heating.circuits.2.operating.programs",
      "timestamp": "2021-08-25T03:29:46.400Z",
      "isEnabled": true,
      "isReady": true,
      "deviceId": "0"
    },
    {
      "properties": {},
      "commands": {},
      "components": ["room", "supply"],
      "apiVersion": 1,
      "uri": "https://api.viessmann-platform.io/iot/v1/equipment/installations/######/gateways/################/devices/0/features/heating.circuits.1.sensors.temperature",
      "gatewayId": "################",
      "feature": "heating.circuits.1.sensors.temperature",
      "timestamp": "2021-08-25T03:29:46.401Z",
      "isEnabled": true,
      "isReady": true,
      "deviceId": "0"
    },
    {
      "properties": {
        "status": {
          "type": "string",
          "value": "off"
        }
      },
      "commands": {},
      "components": [],
      "apiVersion": 1,
      "uri": "https://api.viessmann-platform.io/iot/v1/equipment/installations/######/gateways/################/devices/0/features/heating.circuits.0.frostprotection",
      "gatewayId": "################",
      "feature": "heating.circuits.0.frostprotection",
      "timestamp": "2021-08-25T03:29:46.894Z",
      "isEnabled": true,
      "isReady": true,
      "deviceId": "0"
    },
    {
      "properties": {
        "active": {
          "type": "boolean",
          "value": false
        }
      },
      "commands": {},
      "components": [],
      "apiVersion": 1,
      "uri": "https://api.viessmann-platform.io/iot/v1/equipment/installations/######/gateways/################/devices/0/features/heating.circuits.0.operating.modes.dhwAndHeating",
      "gatewayId": "################",
      "feature": "heating.circuits.0.operating.modes.dhwAndHeating",
      "timestamp": "2021-08-25T03:29:46.958Z",
      "isEnabled": true,
      "isReady": true,
      "deviceId": "0"
    },
    {
      "properties": {},
      "commands": {},
      "components": ["programs"],
      "apiVersion": 1,
      "uri": "https://api.viessmann-platform.io/iot/v1/equipment/installations/######/gateways/################/devices/0/features/heating.operating",
      "gatewayId": "################",
      "feature": "heating.operating",
      "timestamp": "2021-08-25T03:29:46.400Z",
      "isEnabled": true,
      "isReady": true,
      "deviceId": "0"
    },
    {
      "properties": {},
      "commands": {},
      "components": [
        "boiler",
        "buffer",
        "burner",
        "burners",
        "circuits",
        "configuration",
        "device",
        "dhw",
        "operating",
        "sensors",
        "solar"
      ],
      "apiVersion": 1,
      "uri": "https://api.viessmann-platform.io/iot/v1/equipment/installations/######/gateways/################/devices/0/features/heating",
      "gatewayId": "################",
      "feature": "heating",
      "timestamp": "2021-08-25T03:29:46.400Z",
      "isEnabled": true,
      "isReady": true,
      "deviceId": "0"
    },
    {
      "properties": {},
      "commands": {},
      "components": ["0"],
      "apiVersion": 1,
      "uri": "https://api.viessmann-platform.io/iot/v1/equipment/installations/######/gateways/################/devices/0/features/heating.burners",
      "gatewayId": "################",
      "feature": "heating.burners",
      "timestamp": "2021-08-25T03:29:46.401Z",
      "isEnabled": true,
      "isReady": true,
      "deviceId": "0"
    },
    {
      "properties": {},
      "commands": {},
      "components": ["schedule"],
      "apiVersion": 1,
      "uri": "https://api.viessmann-platform.io/iot/v1/equipment/installations/######/gateways/################/devices/0/features/heating.circuits.2.dhw.pumps.circulation",
      "gatewayId": "################",
      "feature": "heating.circuits.2.dhw.pumps.circulation",
      "timestamp": "2021-08-25T03:29:46.400Z",
      "isEnabled": true,
      "isReady": true,
      "deviceId": "0"
    },
    {
      "properties": {},
      "commands": {},
      "components": ["circuit"],
      "apiVersion": 1,
      "uri": "https://api.viessmann-platform.io/iot/v1/equipment/installations/######/gateways/################/devices/0/features/heating.solar.pumps",
      "gatewayId": "################",
      "feature": "heating.solar.pumps",
      "timestamp": "2021-08-25T03:29:46.401Z",
      "isEnabled": true,
      "isReady": true,
      "deviceId": "0"
    },
    {
      "properties": {},
      "commands": {},
      "components": [],
      "apiVersion": 1,
      "uri": "https://api.viessmann-platform.io/iot/v1/equipment/installations/######/gateways/################/devices/0/features/heating.buffer.charging.level.top",
      "gatewayId": "################",
      "feature": "heating.buffer.charging.level.top",
      "timestamp": "2021-08-25T03:29:47.708Z",
      "isEnabled": false,
      "isReady": true,
      "deviceId": "0"
    },
    {
      "properties": {},
      "commands": {},
      "components": ["temperature"],
      "apiVersion": 1,
      "uri": "https://api.viessmann-platform.io/iot/v1/equipment/installations/######/gateways/################/devices/0/features/heating.solar.sensors",
      "gatewayId": "################",
      "feature": "heating.solar.sensors",
      "timestamp": "2021-08-25T03:29:46.401Z",
      "isEnabled": true,
      "isReady": true,
      "deviceId": "0"
    },
    {
      "properties": {},
      "commands": {},
      "components": ["sensors", "serial", "temperature"],
      "apiVersion": 1,
      "uri": "https://api.viessmann-platform.io/iot/v1/equipment/installations/######/gateways/################/devices/0/features/heating.boiler",
      "gatewayId": "################",
      "feature": "heating.boiler",
      "timestamp": "2021-08-25T03:29:46.401Z",
      "isEnabled": true,
      "isReady": true,
      "deviceId": "0"
    },
    {
      "properties": {},
      "commands": {},
      "components": [],
      "apiVersion": 1,
      "uri": "https://api.viessmann-platform.io/iot/v1/equipment/installations/######/gateways/################/devices/0/features/heating.circuits.2.operating.programs.holiday",
      "gatewayId": "################",
      "feature": "heating.circuits.2.operating.programs.holiday",
      "timestamp": "2021-08-25T03:29:47.545Z",
      "isEnabled": false,
      "isReady": true,
      "deviceId": "0"
    },
    {
      "properties": {
        "unit": {
          "value": "celsius",
          "type": "string"
        },
        "value": {
          "type": "number",
          "value": 20.8,
          "unit": "celsius"
        },
        "status": {
          "type": "string",
          "value": "connected"
        }
      },
      "commands": {},
      "components": [],
      "apiVersion": 1,
      "uri": "https://api.viessmann-platform.io/iot/v1/equipment/installations/######/gateways/################/devices/0/features/heating.sensors.temperature.outside",
      "gatewayId": "################",
      "feature": "heating.sensors.temperature.outside",
      "timestamp": "2021-08-25T15:07:33.251Z",
      "isEnabled": true,
      "isReady": true,
      "deviceId": "0"
    },
    {
      "properties": {},
      "commands": {},
      "components": [],
      "apiVersion": 1,
      "uri": "https://api.viessmann-platform.io/iot/v1/equipment/installations/######/gateways/################/devices/0/features/heating.circuits.2.sensors.temperature.room",
      "gatewayId": "################",
      "feature": "heating.circuits.2.sensors.temperature.room",
      "timestamp": "2021-08-25T03:29:47.566Z",
      "isEnabled": false,
      "isReady": true,
      "deviceId": "0"
    },
    {
      "properties": {},
      "commands": {},
      "components": ["modes", "programs"],
      "apiVersion": 1,
      "uri": "https://api.viessmann-platform.io/iot/v1/equipment/installations/######/gateways/################/devices/0/features/heating.circuits.0.operating",
      "gatewayId": "################",
      "feature": "heating.circuits.0.operating",
      "timestamp": "2021-08-25T03:29:46.400Z",
      "isEnabled": true,
      "isReady": true,
      "deviceId": "0"
    },
    {
      "properties": {
        "unit": {
          "value": "kilowattHour",
          "type": "string"
        },
        "day": {
          "type": "array",
          "value": [0.219, 0.316, 0.32, 0.325, 0.311, 0.317, 0.312, 0.313]
        },
        "week": {
          "type": "array",
          "value": [
            0.829, 2.241, 2.22, 2.233, 2.23, 2.23, 2.227, 2.008, 2.198, 2.236,
            2.159, 2.255, 2.497, 6.849, 7.213, 6.749, 7.994, 7.958, 8.397,
            8.728, 8.743, 7.453, 8.386, 8.839, 8.763, 8.678, 7.896, 8.783,
            9.821, 8.683, 9, 8.738, 9.027, 8.974, 8.882, 8.286, 8.448, 8.785,
            8.704, 8.053, 7.304, 7.078, 7.251, 6.839, 6.902, 7.042, 6.864,
            6.818, 3.938, 2.308, 2.283, 2.246, 2.269
          ]
        },
        "month": {
          "type": "array",
          "value": [
            7.843, 9.661, 9.472, 31.747, 35.805, 37.785, 35.183, 39.583, 37.998,
            31.939, 30.552, 13.375, 9.734
          ]
        },
        "year": {
          "type": "array",
          "value": [207.106, 311.579, 320.275]
        },
        "dayValueReadAt": {
          "type": "string",
          "value": "2021-08-25T15:10:12.179Z"
        },
        "weekValueReadAt": {
          "type": "string",
          "value": "2021-08-25T13:22:51.623Z"
        },
        "monthValueReadAt": {
          "type": "string",
          "value": "2021-08-25T13:22:54.009Z"
        },
        "yearValueReadAt": {
          "type": "string",
          "value": "2021-08-25T15:13:33.507Z"
        }
      },
      "commands": {},
      "components": [],
      "apiVersion": 1,
      "uri": "https://api.viessmann-platform.io/iot/v1/equipment/installations/######/gateways/################/devices/0/features/heating.power.consumption.total",
      "gatewayId": "################",
      "feature": "heating.power.consumption.total",
      "timestamp": "2021-08-25T15:13:35.950Z",
      "isEnabled": true,
      "isReady": true,
      "deviceId": "0"
    },
    {
      "properties": {},
      "commands": {},
      "components": ["pumps", "schedule"],
      "apiVersion": 1,
      "uri": "https://api.viessmann-platform.io/iot/v1/equipment/installations/######/gateways/################/devices/0/features/heating.circuits.2.dhw",
      "gatewayId": "################",
      "feature": "heating.circuits.2.dhw",
      "timestamp": "2021-08-25T03:29:46.400Z",
      "isEnabled": true,
      "isReady": true,
      "deviceId": "0"
    },
    {
      "properties": {},
      "commands": {},
      "components": [],
      "apiVersion": 1,
      "uri": "https://api.viessmann-platform.io/iot/v1/equipment/installations/######/gateways/################/devices/0/features/ventilation.operating.modes.active",
      "gatewayId": "################",
      "feature": "ventilation.operating.modes.active",
      "timestamp": "2021-08-25T03:29:47.724Z",
      "isEnabled": false,
      "isReady": true,
      "deviceId": "0"
    },
    {
      "properties": {
        "active": {
          "value": true,
          "type": "boolean"
        },
        "name": {
          "value": "",
          "type": "string"
        },
        "type": {
          "value": "heatingCircuit",
          "type": "string"
        }
      },
      "commands": {
        "setName": {
          "uri": "https://api.viessmann-platform.io/iot/v1/equipment/installations/######/gateways/################/devices/0/features/heating.circuits.1/commands/setName",
          "name": "setName",
          "isExecutable": true,
          "params": {
            "name": {
              "type": "string",
              "required": true,
              "constraints": {
                "minLength": 1,
                "maxLength": 20
              }
            }
          }
        }
      },
      "components": [
        "circulation",
        "dhw",
        "frostprotection",
        "heating",
        "operating",
        "sensors"
      ],
      "apiVersion": 1,
      "uri": "https://api.viessmann-platform.io/iot/v1/equipment/installations/######/gateways/################/devices/0/features/heating.circuits.1",
      "gatewayId": "################",
      "feature": "heating.circuits.1",
      "timestamp": "2021-08-25T03:29:46.861Z",
      "isEnabled": true,
      "isReady": true,
      "deviceId": "0"
    },
    {
      "properties": {
        "unit": {
          "value": "kilowattHour",
          "type": "string"
        },
        "day": {
          "type": "array",
          "value": [0, 0, 0, 0, 0, 0, 0, 0]
        },
        "week": {
          "type": "array",
          "value": [
            0, 0, 0, 0, 0, 0, 0, 0, 0, 0, 0, 0, 24, 544, 806, 636, 1153, 1081,
            1275, 1582, 1594, 888, 1353, 1678, 1588, 1507, 1093, 1687, 2679,
            1647, 1916, 1668, 1870, 1877, 1785, 1325, 1351, 1718, 1597, 1220,
            706, 562, 653, 429, 442, 629, 435, 414, 149, 0, 0, 0, 0
          ]
        },
        "month": {
          "type": "array",
          "value": [
            0, 0, 0, 3508, 5710, 6491, 7106, 8131, 6728, 3438, 2113, 336, 0
          ]
        },
        "year": {
          "type": "array",
          "value": [30946, 32288, 37266]
        },
        "dayValueReadAt": {
          "type": "string",
          "value": "2021-08-18T21:22:37.198Z"
        },
        "weekValueReadAt": {
          "type": "string",
          "value": "2021-08-23T01:22:41.933Z"
        },
        "monthValueReadAt": {
          "type": "string",
          "value": "2021-08-18T21:22:42.956Z"
        },
        "yearValueReadAt": {
          "type": "string",
          "value": "2021-08-18T21:22:38.203Z"
        }
      },
      "commands": {},
      "components": [],
      "apiVersion": 1,
      "uri": "https://api.viessmann-platform.io/iot/v1/equipment/installations/######/gateways/################/devices/0/features/heating.gas.consumption.heating",
      "gatewayId": "################",
      "feature": "heating.gas.consumption.heating",
      "timestamp": "2021-08-25T03:29:47.627Z",
      "isEnabled": true,
      "isReady": true,
      "deviceId": "0"
    },
    {
      "properties": {},
      "commands": {},
      "components": [],
      "apiVersion": 1,
      "uri": "https://api.viessmann-platform.io/iot/v1/equipment/installations/######/gateways/################/devices/0/features/heating.circuits.2.operating.programs.reduced",
      "gatewayId": "################",
      "feature": "heating.circuits.2.operating.programs.reduced",
      "timestamp": "2021-08-25T03:29:47.556Z",
      "isEnabled": false,
      "isReady": true,
      "deviceId": "0"
    },
    {
      "properties": {
        "active": {
          "value": true,
          "type": "boolean"
        },
        "entries": {
          "value": {
            "mon": [
              {
                "start": "04:30",
                "end": "20:00",
                "mode": "on",
                "position": 0
              }
            ],
            "tue": [
              {
                "start": "04:30",
                "end": "20:00",
                "mode": "on",
                "position": 0
              }
            ],
            "wed": [
              {
                "start": "04:30",
                "end": "20:00",
                "mode": "on",
                "position": 0
              }
            ],
            "thu": [
              {
                "start": "04:30",
                "end": "20:00",
                "mode": "on",
                "position": 0
              }
            ],
            "fri": [
              {
                "start": "04:30",
                "end": "20:00",
                "mode": "on",
                "position": 0
              }
            ],
            "sat": [
              {
                "start": "04:30",
                "end": "20:00",
                "mode": "on",
                "position": 0
              }
            ],
            "sun": [
              {
                "start": "04:30",
                "end": "20:00",
                "mode": "on",
                "position": 0
              }
            ]
          },
          "type": "Schedule"
        }
      },
      "commands": {
        "setSchedule": {
          "uri": "https://api.viessmann-platform.io/iot/v1/equipment/installations/######/gateways/################/devices/0/features/heating.circuits.0.dhw.pumps.circulation.schedule/commands/setSchedule",
          "name": "setSchedule",
          "isExecutable": true,
          "params": {
            "newSchedule": {
              "type": "Schedule",
              "required": true,
              "constraints": {
                "modes": ["on"],
                "maxEntries": 4,
                "resolution": 10,
                "defaultMode": "off",
                "overlapAllowed": true
              }
            }
          }
        }
      },
      "components": [],
      "apiVersion": 1,
      "uri": "https://api.viessmann-platform.io/iot/v1/equipment/installations/######/gateways/################/devices/0/features/heating.circuits.0.dhw.pumps.circulation.schedule",
      "gatewayId": "################",
      "feature": "heating.circuits.0.dhw.pumps.circulation.schedule",
      "timestamp": "2021-08-25T03:29:46.866Z",
      "isEnabled": true,
      "isReady": true,
      "deviceId": "0"
    },
    {
      "properties": {},
      "commands": {},
      "components": [],
      "apiVersion": 1,
      "uri": "https://api.viessmann-platform.io/iot/v1/equipment/installations/######/gateways/################/devices/0/features/ventilation.operating.programs.standard",
      "gatewayId": "################",
      "feature": "ventilation.operating.programs.standard",
      "timestamp": "2021-08-25T03:29:47.719Z",
      "isEnabled": false,
      "isReady": true,
      "deviceId": "0"
    },
    {
      "properties": {},
      "commands": {},
      "components": ["schedule"],
      "apiVersion": 1,
      "uri": "https://api.viessmann-platform.io/iot/v1/equipment/installations/######/gateways/################/devices/0/features/heating.circuits.1.dhw.pumps.circulation",
      "gatewayId": "################",
      "feature": "heating.circuits.1.dhw.pumps.circulation",
      "timestamp": "2021-08-25T03:29:46.400Z",
      "isEnabled": true,
      "isReady": true,
      "deviceId": "0"
    },
    {
      "properties": {
        "active": {
          "value": true,
          "type": "boolean"
        },
        "entries": {
          "value": {
            "mon": [
              {
                "start": "04:30",
                "end": "10:00",
                "mode": "on",
                "position": 0
              },
              {
                "start": "16:30",
                "end": "24:00",
                "mode": "on",
                "position": 1
              }
            ],
            "tue": [
              {
                "start": "04:30",
                "end": "10:00",
                "mode": "on",
                "position": 0
              },
              {
                "start": "16:30",
                "end": "24:00",
                "mode": "on",
                "position": 1
              }
            ],
            "wed": [
              {
                "start": "04:30",
                "end": "10:00",
                "mode": "on",
                "position": 0
              },
              {
                "start": "16:30",
                "end": "24:00",
                "mode": "on",
                "position": 1
              }
            ],
            "thu": [
              {
                "start": "04:30",
                "end": "10:00",
                "mode": "on",
                "position": 0
              },
              {
                "start": "16:30",
                "end": "24:00",
                "mode": "on",
                "position": 1
              }
            ],
            "fri": [
              {
                "start": "04:30",
                "end": "10:00",
                "mode": "on",
                "position": 0
              },
              {
                "start": "16:30",
                "end": "24:00",
                "mode": "on",
                "position": 1
              }
            ],
            "sat": [
              {
                "start": "06:30",
                "end": "24:00",
                "mode": "on",
                "position": 0
              }
            ],
            "sun": [
              {
                "start": "06:30",
                "end": "24:00",
                "mode": "on",
                "position": 0
              }
            ]
          },
          "type": "Schedule"
        }
      },
      "commands": {
        "setSchedule": {
          "uri": "https://api.viessmann-platform.io/iot/v1/equipment/installations/######/gateways/################/devices/0/features/heating.circuits.1.dhw.schedule/commands/setSchedule",
          "name": "setSchedule",
          "isExecutable": true,
          "params": {
            "newSchedule": {
              "type": "Schedule",
              "required": true,
              "constraints": {
                "modes": ["on"],
                "maxEntries": 4,
                "resolution": 10,
                "defaultMode": "off",
                "overlapAllowed": true
              }
            }
          }
        }
      },
      "components": [],
      "apiVersion": 1,
      "uri": "https://api.viessmann-platform.io/iot/v1/equipment/installations/######/gateways/################/devices/0/features/heating.circuits.1.dhw.schedule",
      "gatewayId": "################",
      "feature": "heating.circuits.1.dhw.schedule",
      "timestamp": "2021-08-25T03:29:46.883Z",
      "isEnabled": true,
      "isReady": true,
      "deviceId": "0"
    },
    {
      "properties": {},
      "commands": {},
      "components": ["circulation"],
      "apiVersion": 1,
      "uri": "https://api.viessmann-platform.io/iot/v1/equipment/installations/######/gateways/################/devices/0/features/heating.circuits.2.dhw.pumps",
      "gatewayId": "################",
      "feature": "heating.circuits.2.dhw.pumps",
      "timestamp": "2021-08-25T03:29:46.400Z",
      "isEnabled": true,
      "isReady": true,
      "deviceId": "0"
    },
    {
      "properties": {},
      "commands": {},
      "components": [],
      "apiVersion": 1,
      "uri": "https://api.viessmann-platform.io/iot/v1/equipment/installations/######/gateways/################/devices/0/features/heating.circuits.2.operating.programs.external",
      "gatewayId": "################",
      "feature": "heating.circuits.2.operating.programs.external",
      "timestamp": "2021-08-25T03:29:47.540Z",
      "isEnabled": false,
      "isReady": true,
      "deviceId": "0"
    },
    {
      "properties": {},
      "commands": {},
      "components": ["multiFamilyHouse"],
      "apiVersion": 1,
      "uri": "https://api.viessmann-platform.io/iot/v1/equipment/installations/######/gateways/################/devices/0/features/heating.configuration",
      "gatewayId": "################",
      "feature": "heating.configuration",
      "timestamp": "2021-08-25T03:29:46.401Z",
      "isEnabled": true,
      "isReady": true,
      "deviceId": "0"
    },
    {
      "properties": {},
      "commands": {},
      "components": ["pumps", "schedule"],
      "apiVersion": 1,
      "uri": "https://api.viessmann-platform.io/iot/v1/equipment/installations/######/gateways/################/devices/0/features/heating.circuits.1.dhw",
      "gatewayId": "################",
      "feature": "heating.circuits.1.dhw",
      "timestamp": "2021-08-25T03:29:46.400Z",
      "isEnabled": true,
      "isReady": true,
      "deviceId": "0"
    },
    {
      "properties": {},
      "commands": {},
      "components": [],
      "apiVersion": 1,
      "uri": "https://api.viessmann-platform.io/iot/v1/equipment/installations/######/gateways/################/devices/0/features/ventilation.operating.programs.eco",
      "gatewayId": "################",
      "feature": "ventilation.operating.programs.eco",
      "timestamp": "2021-08-25T03:29:47.720Z",
      "isEnabled": false,
      "isReady": true,
      "deviceId": "0"
    },
    {
      "properties": {
        "unit": {
          "value": "celsius",
          "type": "string"
        },
        "value": {
          "type": "number",
          "value": 5,
          "unit": "celsius"
        }
      },
      "commands": {},
      "components": [],
      "apiVersion": 1,
      "uri": "https://api.viessmann-platform.io/iot/v1/equipment/installations/######/gateways/################/devices/0/features/heating.boiler.temperature",
      "gatewayId": "################",
      "feature": "heating.boiler.temperature",
      "timestamp": "2021-08-25T14:16:46.376Z",
      "isEnabled": true,
      "isReady": true,
      "deviceId": "0"
    },
    {
      "properties": {
        "value": {
          "type": "string",
          "value": "################"
        }
      },
      "commands": {},
      "components": [],
      "apiVersion": 1,
      "uri": "https://api.viessmann-platform.io/iot/v1/equipment/installations/######/gateways/################/devices/0/features/heating.boiler.serial",
      "gatewayId": "################",
      "feature": "heating.boiler.serial",
      "timestamp": "2021-08-25T03:29:46.840Z",
      "isEnabled": true,
      "isReady": true,
      "deviceId": "0"
    },
    {
      "properties": {},
      "commands": {},
      "components": ["curve", "schedule"],
      "apiVersion": 1,
      "uri": "https://api.viessmann-platform.io/iot/v1/equipment/installations/######/gateways/################/devices/0/features/heating.circuits.1.heating",
      "gatewayId": "################",
      "feature": "heating.circuits.1.heating",
      "timestamp": "2021-08-25T03:29:46.400Z",
      "isEnabled": true,
      "isReady": true,
      "deviceId": "0"
    },
    {
      "properties": {
        "status": {
          "type": "string",
          "value": "on"
        }
      },
      "commands": {},
      "components": ["schedule"],
      "apiVersion": 1,
      "uri": "https://api.viessmann-platform.io/iot/v1/equipment/installations/######/gateways/################/devices/0/features/heating.dhw.pumps.circulation",
      "gatewayId": "################",
      "feature": "heating.dhw.pumps.circulation",
      "timestamp": "2021-08-25T03:29:47.609Z",
      "isEnabled": true,
      "isReady": true,
      "deviceId": "0"
    },
    {
      "properties": {
        "active": {
          "type": "boolean",
          "value": true
        }
      },
      "commands": {},
      "components": [],
      "apiVersion": 1,
      "uri": "https://api.viessmann-platform.io/iot/v1/equipment/installations/######/gateways/################/devices/0/features/heating.configuration.multiFamilyHouse",
      "gatewayId": "################",
      "feature": "heating.configuration.multiFamilyHouse",
      "timestamp": "2021-08-25T03:29:47.693Z",
      "isEnabled": true,
      "isReady": true,
      "deviceId": "0"
    },
    {
      "properties": {},
      "commands": {},
      "components": [
        "active",
        "comfort",
        "eco",
        "external",
        "holiday",
        "normal",
        "reduced",
        "standby"
      ],
      "apiVersion": 1,
      "uri": "https://api.viessmann-platform.io/iot/v1/equipment/installations/######/gateways/################/devices/0/features/heating.circuits.0.operating.programs",
      "gatewayId": "################",
      "feature": "heating.circuits.0.operating.programs",
      "timestamp": "2021-08-25T03:29:46.400Z",
      "isEnabled": true,
      "isReady": true,
      "deviceId": "0"
    },
    {
      "properties": {},
      "commands": {},
      "components": ["modes", "programs"],
      "apiVersion": 1,
      "uri": "https://api.viessmann-platform.io/iot/v1/equipment/installations/######/gateways/################/devices/0/features/heating.circuits.2.operating",
      "gatewayId": "################",
      "feature": "heating.circuits.2.operating",
      "timestamp": "2021-08-25T03:29:46.400Z",
      "isEnabled": true,
      "isReady": true,
      "deviceId": "0"
    },
    {
      "properties": {},
      "commands": {},
      "components": [],
      "apiVersion": 1,
      "uri": "https://api.viessmann-platform.io/iot/v1/equipment/installations/######/gateways/################/devices/0/features/heating.circuits.2.operating.modes.standby",
      "gatewayId": "################",
      "feature": "heating.circuits.2.operating.modes.standby",
      "timestamp": "2021-08-25T03:29:47.533Z",
      "isEnabled": false,
      "isReady": true,
      "deviceId": "0"
    },
    {
      "properties": {
        "active": {
          "value": true,
          "type": "boolean"
        }
      },
      "commands": {},
      "components": [],
      "apiVersion": 1,
      "uri": "https://api.viessmann-platform.io/iot/v1/equipment/installations/######/gateways/################/devices/0/features/heating.circuits.0.operating.programs.standby",
      "gatewayId": "################",
      "feature": "heating.circuits.0.operating.programs.standby",
      "timestamp": "2021-08-25T03:29:47.558Z",
      "isEnabled": true,
      "isReady": true,
      "deviceId": "0"
    },
    {
      "properties": {},
      "commands": {},
      "components": [],
      "apiVersion": 1,
      "uri": "https://api.viessmann-platform.io/iot/v1/equipment/installations/######/gateways/################/devices/0/features/ventilation.operating.modes.ventilation",
      "gatewayId": "################",
      "feature": "ventilation.operating.modes.ventilation",
      "timestamp": "2021-08-25T03:29:47.729Z",
      "isEnabled": false,
      "isReady": true,
      "deviceId": "0"
    },
    {
      "properties": {},
      "commands": {},
      "components": ["curve", "schedule"],
      "apiVersion": 1,
      "uri": "https://api.viessmann-platform.io/iot/v1/equipment/installations/######/gateways/################/devices/0/features/heating.circuits.2.heating",
      "gatewayId": "################",
      "feature": "heating.circuits.2.heating",
      "timestamp": "2021-08-25T03:29:46.400Z",
      "isEnabled": true,
      "isReady": true,
      "deviceId": "0"
    },
    {
      "properties": {},
      "commands": {},
      "components": [],
      "apiVersion": 1,
      "uri": "https://api.viessmann-platform.io/iot/v1/equipment/installations/######/gateways/################/devices/0/features/heating.circuits.2.dhw.pumps.circulation.schedule",
      "gatewayId": "################",
      "feature": "heating.circuits.2.dhw.pumps.circulation.schedule",
      "timestamp": "2021-08-25T03:29:46.876Z",
      "isEnabled": false,
      "isReady": true,
      "deviceId": "0"
    },
    {
      "properties": {
        "active": {
          "value": false,
          "type": "boolean"
        },
        "demand": {
          "value": "unknown",
          "type": "string"
        },
        "temperature": {
          "value": 23,
          "unit": "",
          "type": "number"
        }
      },
      "commands": {
        "setTemperature": {
          "uri": "https://api.viessmann-platform.io/iot/v1/equipment/installations/######/gateways/################/devices/0/features/heating.circuits.1.operating.programs.normal/commands/setTemperature",
          "name": "setTemperature",
          "isExecutable": true,
          "params": {
            "targetTemperature": {
              "type": "number",
              "required": true,
              "constraints": {
                "min": 3,
                "max": 37,
                "stepping": 1
              }
            }
          }
        }
      },
      "components": [],
      "apiVersion": 1,
      "uri": "https://api.viessmann-platform.io/iot/v1/equipment/installations/######/gateways/################/devices/0/features/heating.circuits.1.operating.programs.normal",
      "gatewayId": "################",
      "feature": "heating.circuits.1.operating.programs.normal",
      "timestamp": "2021-08-25T03:29:47.548Z",
      "isEnabled": true,
      "isReady": true,
      "deviceId": "0"
    },
    {
      "properties": {
        "active": {
          "value": false,
          "type": "boolean"
        },
        "demand": {
          "value": "unknown",
          "type": "string"
        },
        "temperature": {
          "value": 21,
          "unit": "",
          "type": "number"
        }
      },
      "commands": {
        "setTemperature": {
          "uri": "https://api.viessmann-platform.io/iot/v1/equipment/installations/######/gateways/################/devices/0/features/heating.circuits.0.operating.programs.normal/commands/setTemperature",
          "name": "setTemperature",
          "isExecutable": true,
          "params": {
            "targetTemperature": {
              "type": "number",
              "required": true,
              "constraints": {
                "min": 3,
                "max": 37,
                "stepping": 1
              }
            }
          }
        }
      },
      "components": [],
      "apiVersion": 1,
      "uri": "https://api.viessmann-platform.io/iot/v1/equipment/installations/######/gateways/################/devices/0/features/heating.circuits.0.operating.programs.normal",
      "gatewayId": "################",
      "feature": "heating.circuits.0.operating.programs.normal",
      "timestamp": "2021-08-25T03:29:47.546Z",
      "isEnabled": true,
      "isReady": true,
      "deviceId": "0"
    },
    {
      "properties": {
        "active": {
          "type": "boolean",
          "value": false
        }
      },
      "commands": {},
      "components": [],
      "apiVersion": 1,
      "uri": "https://api.viessmann-platform.io/iot/v1/equipment/installations/######/gateways/################/devices/0/features/heating.circuits.1.operating.modes.dhwAndHeating",
      "gatewayId": "################",
      "feature": "heating.circuits.1.operating.modes.dhwAndHeating",
      "timestamp": "2021-08-25T03:29:46.963Z",
      "isEnabled": true,
      "isReady": true,
      "deviceId": "0"
    },
    {
      "properties": {},
      "commands": {},
      "components": [],
      "apiVersion": 1,
      "uri": "https://api.viessmann-platform.io/iot/v1/equipment/installations/######/gateways/################/devices/0/features/heating.circuits.2.operating.programs.active",
      "gatewayId": "################",
      "feature": "heating.circuits.2.operating.programs.active",
      "timestamp": "2021-08-25T03:29:47.649Z",
      "isEnabled": false,
      "isReady": true,
      "deviceId": "0"
    },
    {
      "properties": {
        "active": {
          "type": "boolean",
          "value": true
        }
      },
      "commands": {},
      "components": [],
      "apiVersion": 1,
      "uri": "https://api.viessmann-platform.io/iot/v1/equipment/installations/######/gateways/################/devices/0/features/heating.circuits.0.operating.modes.dhw",
      "gatewayId": "################",
      "feature": "heating.circuits.0.operating.modes.dhw",
      "timestamp": "2021-08-25T03:29:46.933Z",
      "isEnabled": true,
      "isReady": true,
      "deviceId": "0"
    },
    {
      "properties": {},
      "commands": {},
      "components": [],
      "apiVersion": 1,
      "uri": "https://api.viessmann-platform.io/iot/v1/equipment/installations/######/gateways/################/devices/0/features/heating.circuits.2.dhw.schedule",
      "gatewayId": "################",
      "feature": "heating.circuits.2.dhw.schedule",
      "timestamp": "2021-08-25T03:29:46.890Z",
      "isEnabled": false,
      "isReady": true,
      "deviceId": "0"
    },
    {
      "properties": {
        "active": {
          "value": false,
          "type": "boolean"
        },
        "demand": {
          "value": "unknown",
          "type": "string"
        },
        "temperature": {
          "value": 24,
          "unit": "",
          "type": "number"
        }
      },
      "commands": {
        "setTemperature": {
          "uri": "https://api.viessmann-platform.io/iot/v1/equipment/installations/######/gateways/################/devices/0/features/heating.circuits.1.operating.programs.comfort/commands/setTemperature",
          "name": "setTemperature",
          "isExecutable": true,
          "params": {
            "targetTemperature": {
              "type": "number",
              "required": true,
              "constraints": {
                "min": 4,
                "max": 37,
                "stepping": 1
              }
            }
          }
        },
        "activate": {
          "uri": "https://api.viessmann-platform.io/iot/v1/equipment/installations/######/gateways/################/devices/0/features/heating.circuits.1.operating.programs.comfort/commands/activate",
          "name": "activate",
          "isExecutable": true,
          "params": {
            "temperature": {
              "type": "number",
              "required": false,
              "constraints": {
                "min": 4,
                "max": 37,
                "stepping": 1
              }
            }
          }
        },
        "deactivate": {
          "uri": "https://api.viessmann-platform.io/iot/v1/equipment/installations/######/gateways/################/devices/0/features/heating.circuits.1.operating.programs.comfort/commands/deactivate",
          "name": "deactivate",
          "isExecutable": false,
          "params": {}
        }
      },
      "components": [],
      "apiVersion": 1,
      "uri": "https://api.viessmann-platform.io/iot/v1/equipment/installations/######/gateways/################/devices/0/features/heating.circuits.1.operating.programs.comfort",
      "gatewayId": "################",
      "feature": "heating.circuits.1.operating.programs.comfort",
      "timestamp": "2021-08-25T03:29:46.827Z",
      "isEnabled": true,
      "isReady": true,
      "deviceId": "0"
    },
    {
      "properties": {
        "active": {
          "value": true,
          "type": "boolean"
        }
      },
      "commands": {},
      "components": [],
      "apiVersion": 1,
      "uri": "https://api.viessmann-platform.io/iot/v1/equipment/installations/######/gateways/################/devices/0/features/heating.circuits.1.operating.programs.standby",
      "gatewayId": "################",
      "feature": "heating.circuits.1.operating.programs.standby",
      "timestamp": "2021-08-25T03:29:47.559Z",
      "isEnabled": true,
      "isReady": true,
      "deviceId": "0"
    },
    {
      "properties": {
        "shift": {
          "type": "number",
          "unit": "",
          "value": 9
        },
        "slope": {
          "type": "number",
          "unit": "",
          "value": 1.4
        }
      },
      "commands": {
        "setCurve": {
          "uri": "https://api.viessmann-platform.io/iot/v1/equipment/installations/######/gateways/################/devices/0/features/heating.circuits.0.heating.curve/commands/setCurve",
          "name": "setCurve",
          "isExecutable": true,
          "params": {
            "slope": {
              "type": "number",
              "required": true,
              "constraints": {
                "min": 0.2,
                "max": 3.5,
                "stepping": 0.1
              }
            },
            "shift": {
              "type": "number",
              "required": true,
              "constraints": {
                "min": -13,
                "max": 40,
                "stepping": 1
              }
            }
          }
        }
      },
      "components": [],
      "apiVersion": 1,
      "uri": "https://api.viessmann-platform.io/iot/v1/equipment/installations/######/gateways/################/devices/0/features/heating.circuits.0.heating.curve",
      "gatewayId": "################",
      "feature": "heating.circuits.0.heating.curve",
      "timestamp": "2021-08-25T03:29:46.906Z",
      "isEnabled": true,
      "isReady": true,
      "deviceId": "0"
    },
    {
      "properties": {},
      "commands": {},
      "components": [],
      "apiVersion": 1,
      "uri": "https://api.viessmann-platform.io/iot/v1/equipment/installations/######/gateways/################/devices/0/features/heating.circuits.2.operating.programs.eco",
      "gatewayId": "################",
      "feature": "heating.circuits.2.operating.programs.eco",
      "timestamp": "2021-08-25T03:29:47.552Z",
      "isEnabled": false,
      "isReady": true,
      "deviceId": "0"
    },
    {
      "properties": {
        "unit": {
          "value": "kilowattHour",
          "type": "string"
        },
        "day": {
          "type": "array",
          "value": [22, 33, 32, 34, 32, 32, 32, 32]
        },
        "week": {
          "type": "array",
          "value": [
            84, 232, 226, 230, 230, 226, 229, 214, 229, 229, 220, 229, 229, 250,
            244, 247, 266, 268, 268, 255, 248, 247, 242, 244, 248, 250, 238,
            242, 259, 256, 259, 263, 255, 241, 257, 250, 237, 240, 243, 253,
            257, 253, 258, 261, 254, 254, 256, 258, 240, 240, 230, 223, 231
          ]
        },
        "month": {
          "type": "array",
          "value": [
            805, 1000, 968, 1115, 1109, 1087, 995, 1124, 1087, 1094, 1136, 1009,
            966
          ]
        },
        "year": {
          "type": "array",
          "value": [8203, 12546, 11741]
        },
        "dayValueReadAt": {
          "type": "string",
          "value": "2021-08-25T14:16:40.084Z"
        },
        "weekValueReadAt": {
          "type": "string",
          "value": "2021-08-25T13:22:47.418Z"
        },
        "monthValueReadAt": {
          "type": "string",
          "value": "2021-08-25T13:22:47.985Z"
        },
        "yearValueReadAt": {
          "type": "string",
          "value": "2021-08-25T13:22:51.902Z"
        }
      },
      "commands": {},
      "components": [],
      "apiVersion": 1,
      "uri": "https://api.viessmann-platform.io/iot/v1/equipment/installations/######/gateways/################/devices/0/features/heating.gas.consumption.dhw",
      "gatewayId": "################",
      "feature": "heating.gas.consumption.dhw",
      "timestamp": "2021-08-25T14:16:41.758Z",
      "isEnabled": true,
      "isReady": true,
      "deviceId": "0"
    },
    {
      "properties": {},
      "commands": {},
      "components": ["temperature"],
      "apiVersion": 1,
      "uri": "https://api.viessmann-platform.io/iot/v1/equipment/installations/######/gateways/################/devices/0/features/heating.circuits.1.sensors",
      "gatewayId": "################",
      "feature": "heating.circuits.1.sensors",
      "timestamp": "2021-08-25T03:29:46.401Z",
      "isEnabled": true,
      "isReady": true,
      "deviceId": "0"
    },
    {
      "properties": {
        "enabled": {
          "value": ["0", "1"],
          "type": "array"
        }
      },
      "commands": {},
      "components": ["0", "1", "2"],
      "apiVersion": 1,
      "uri": "https://api.viessmann-platform.io/iot/v1/equipment/installations/######/gateways/################/devices/0/features/heating.circuits",
      "gatewayId": "################",
      "feature": "heating.circuits",
      "timestamp": "2021-08-25T03:29:46.864Z",
      "isEnabled": true,
      "isReady": true,
      "deviceId": "0"
    },
    {
      "properties": {
        "value": {
          "type": "string",
          "value": "standby"
        }
      },
      "commands": {},
      "components": [],
      "apiVersion": 1,
      "uri": "https://api.viessmann-platform.io/iot/v1/equipment/installations/######/gateways/################/devices/0/features/heating.circuits.0.operating.programs.active",
      "gatewayId": "################",
      "feature": "heating.circuits.0.operating.programs.active",
      "timestamp": "2021-08-25T03:29:47.643Z",
      "isEnabled": true,
      "isReady": true,
      "deviceId": "0"
    },
    {
      "properties": {},
      "commands": {},
      "components": [],
      "apiVersion": 1,
      "uri": "https://api.viessmann-platform.io/iot/v1/equipment/installations/######/gateways/################/devices/0/features/heating.solar.power.production",
      "gatewayId": "################",
      "feature": "heating.solar.power.production",
      "timestamp": "2021-08-25T03:29:47.634Z",
      "isEnabled": false,
      "isReady": true,
      "deviceId": "0"
    },
    {
      "properties": {},
      "commands": {},
      "components": ["temperature"],
      "apiVersion": 1,
      "uri": "https://api.viessmann-platform.io/iot/v1/equipment/installations/######/gateways/################/devices/0/features/heating.circuits.2.sensors",
      "gatewayId": "################",
      "feature": "heating.circuits.2.sensors",
      "timestamp": "2021-08-25T03:29:46.401Z",
      "isEnabled": true,
      "isReady": true,
      "deviceId": "0"
    },
    {
      "properties": {
        "active": {
          "value": false,
          "type": "boolean"
        },
        "temperature": {
          "value": 21,
          "unit": "",
          "type": "number"
        }
      },
      "commands": {
        "activate": {
          "uri": "https://api.viessmann-platform.io/iot/v1/equipment/installations/######/gateways/################/devices/0/features/heating.circuits.0.operating.programs.eco/commands/activate",
          "name": "activate",
          "isExecutable": false,
          "params": {}
        },
        "deactivate": {
          "uri": "https://api.viessmann-platform.io/iot/v1/equipment/installations/######/gateways/################/devices/0/features/heating.circuits.0.operating.programs.eco/commands/deactivate",
          "name": "deactivate",
          "isExecutable": false,
          "params": {}
        }
      },
      "components": [],
      "apiVersion": 1,
      "uri": "https://api.viessmann-platform.io/iot/v1/equipment/installations/######/gateways/################/devices/0/features/heating.circuits.0.operating.programs.eco",
      "gatewayId": "################",
      "feature": "heating.circuits.0.operating.programs.eco",
      "timestamp": "2021-08-25T03:29:47.547Z",
      "isEnabled": true,
      "isReady": true,
      "deviceId": "0"
    },
    {
      "properties": {},
      "commands": {},
      "components": [],
      "apiVersion": 1,
      "uri": "https://api.viessmann-platform.io/iot/v1/equipment/installations/######/gateways/################/devices/0/features/heating.circuits.2.operating.programs.normal",
      "gatewayId": "################",
      "feature": "heating.circuits.2.operating.programs.normal",
      "timestamp": "2021-08-25T03:29:47.551Z",
      "isEnabled": false,
      "isReady": true,
      "deviceId": "0"
    },
    {
      "properties": {
        "active": {
          "type": "boolean",
          "value": true
        },
        "status": {
          "type": "string",
          "value": "on"
        }
      },
      "commands": {},
      "components": [
        "charging",
        "oneTimeCharge",
        "schedule",
        "sensors",
        "temperature"
      ],
      "apiVersion": 1,
      "uri": "https://api.viessmann-platform.io/iot/v1/equipment/installations/######/gateways/################/devices/0/features/heating.dhw",
      "gatewayId": "################",
      "feature": "heating.dhw",
      "timestamp": "2021-08-25T03:29:47.650Z",
      "isEnabled": true,
      "isReady": true,
      "deviceId": "0"
    },
    {
      "properties": {},
      "commands": {},
      "components": [],
      "apiVersion": 1,
      "uri": "https://api.viessmann-platform.io/iot/v1/equipment/installations/######/gateways/################/devices/0/features/heating.circuits.2.circulation.pump",
      "gatewayId": "################",
      "feature": "heating.circuits.2.circulation.pump",
      "timestamp": "2021-08-25T03:29:47.642Z",
      "isEnabled": false,
      "isReady": true,
      "deviceId": "0"
    },
    {
      "properties": {
        "unit": {
          "value": "celsius",
          "type": "string"
        },
        "value": {
          "type": "number",
          "value": 63,
          "unit": "celsius"
        },
        "status": {
          "type": "string",
          "value": "connected"
        }
      },
      "commands": {},
      "components": [],
      "apiVersion": 1,
      "uri": "https://api.viessmann-platform.io/iot/v1/equipment/installations/######/gateways/################/devices/0/features/heating.boiler.sensors.temperature.main",
      "gatewayId": "################",
      "feature": "heating.boiler.sensors.temperature.main",
      "timestamp": "2021-08-25T15:13:19.598Z",
      "isEnabled": true,
      "isReady": true,
      "deviceId": "0"
    },
    {
      "properties": {
        "status": {
          "type": "string",
          "value": "off"
        }
      },
      "commands": {},
      "components": [],
      "apiVersion": 1,
      "uri": "https://api.viessmann-platform.io/iot/v1/equipment/installations/######/gateways/################/devices/0/features/heating.circuits.1.circulation.pump",
      "gatewayId": "################",
      "feature": "heating.circuits.1.circulation.pump",
      "timestamp": "2021-08-25T03:29:47.641Z",
      "isEnabled": true,
      "isReady": true,
      "deviceId": "0"
    },
    {
      "properties": {
        "active": {
          "value": false,
          "type": "boolean"
        },
        "temperature": {
          "value": 23,
          "unit": "",
          "type": "number"
        }
      },
      "commands": {
        "activate": {
          "uri": "https://api.viessmann-platform.io/iot/v1/equipment/installations/######/gateways/################/devices/0/features/heating.circuits.1.operating.programs.eco/commands/activate",
          "name": "activate",
          "isExecutable": false,
          "params": {}
        },
        "deactivate": {
          "uri": "https://api.viessmann-platform.io/iot/v1/equipment/installations/######/gateways/################/devices/0/features/heating.circuits.1.operating.programs.eco/commands/deactivate",
          "name": "deactivate",
          "isExecutable": false,
          "params": {}
        }
      },
      "components": [],
      "apiVersion": 1,
      "uri": "https://api.viessmann-platform.io/iot/v1/equipment/installations/######/gateways/################/devices/0/features/heating.circuits.1.operating.programs.eco",
      "gatewayId": "################",
      "feature": "heating.circuits.1.operating.programs.eco",
      "timestamp": "2021-08-25T03:29:47.549Z",
      "isEnabled": true,
      "isReady": true,
      "deviceId": "0"
    },
    {
      "properties": {
        "value": {
          "type": "number",
          "value": 0,
          "unit": ""
        },
        "top": {
          "type": "number",
          "value": 0,
          "unit": ""
        },
        "middle": {
          "type": "number",
          "value": 0,
          "unit": ""
        },
        "bottom": {
          "type": "number",
          "value": 0,
          "unit": ""
        }
      },
      "commands": {},
      "components": [],
      "apiVersion": 1,
      "uri": "https://api.viessmann-platform.io/iot/v1/equipment/installations/######/gateways/################/devices/0/features/heating.dhw.charging.level",
      "gatewayId": "################",
      "feature": "heating.dhw.charging.level",
      "timestamp": "2021-08-25T03:29:47.603Z",
      "isEnabled": true,
      "isReady": true,
      "deviceId": "0"
    },
    {
      "properties": {},
      "commands": {},
      "components": ["pump"],
      "apiVersion": 1,
      "uri": "https://api.viessmann-platform.io/iot/v1/equipment/installations/######/gateways/################/devices/0/features/heating.circuits.1.circulation",
      "gatewayId": "################",
      "feature": "heating.circuits.1.circulation",
      "timestamp": "2021-08-25T03:29:46.400Z",
      "isEnabled": true,
      "isReady": true,
      "deviceId": "0"
    },
    {
      "properties": {},
      "commands": {},
      "components": [],
      "apiVersion": 1,
      "uri": "https://api.viessmann-platform.io/iot/v1/equipment/installations/######/gateways/################/devices/0/features/ventilation.operating.modes.standard",
      "gatewayId": "################",
      "feature": "ventilation.operating.modes.standard",
      "timestamp": "2021-08-25T03:29:47.728Z",
      "isEnabled": false,
      "isReady": true,
      "deviceId": "0"
    },
    {
      "properties": {},
      "commands": {},
      "components": ["holiday"],
      "apiVersion": 1,
      "uri": "https://api.viessmann-platform.io/iot/v1/equipment/installations/######/gateways/################/devices/0/features/heating.operating.programs",
      "gatewayId": "################",
      "feature": "heating.operating.programs",
      "timestamp": "2021-08-25T03:29:46.400Z",
      "isEnabled": true,
      "isReady": true,
      "deviceId": "0"
    },
    {
      "properties": {
        "active": {
          "value": true,
          "type": "boolean"
        },
        "entries": {
          "value": {
            "mon": [
              {
                "start": "04:30",
                "end": "20:00",
                "mode": "on",
                "position": 0
              }
            ],
            "tue": [
              {
                "start": "04:30",
                "end": "20:00",
                "mode": "on",
                "position": 0
              }
            ],
            "wed": [
              {
                "start": "04:30",
                "end": "20:00",
                "mode": "on",
                "position": 0
              }
            ],
            "thu": [
              {
                "start": "04:30",
                "end": "20:00",
                "mode": "on",
                "position": 0
              }
            ],
            "fri": [
              {
                "start": "04:30",
                "end": "20:00",
                "mode": "on",
                "position": 0
              }
            ],
            "sat": [
              {
                "start": "04:30",
                "end": "20:00",
                "mode": "on",
                "position": 0
              }
            ],
            "sun": [
              {
                "start": "04:30",
                "end": "20:00",
                "mode": "on",
                "position": 0
              }
            ]
          },
          "type": "Schedule"
        }
      },
      "commands": {
        "setSchedule": {
          "uri": "https://api.viessmann-platform.io/iot/v1/equipment/installations/######/gateways/################/devices/0/features/heating.circuits.0.dhw.schedule/commands/setSchedule",
          "name": "setSchedule",
          "isExecutable": true,
          "params": {
            "newSchedule": {
              "type": "Schedule",
              "required": true,
              "constraints": {
                "modes": ["on"],
                "maxEntries": 4,
                "resolution": 10,
                "defaultMode": "off",
                "overlapAllowed": true
              }
            }
          }
        }
      },
      "components": [],
      "apiVersion": 1,
      "uri": "https://api.viessmann-platform.io/iot/v1/equipment/installations/######/gateways/################/devices/0/features/heating.circuits.0.dhw.schedule",
      "gatewayId": "################",
      "feature": "heating.circuits.0.dhw.schedule",
      "timestamp": "2021-08-25T03:29:46.880Z",
      "isEnabled": true,
      "isReady": true,
      "deviceId": "0"
    },
    {
      "properties": {},
      "commands": {},
      "components": ["eco", "holiday", "standard"],
      "apiVersion": 1,
      "uri": "https://api.viessmann-platform.io/iot/v1/equipment/installations/######/gateways/################/devices/0/features/ventilation.operating.programs",
      "gatewayId": "################",
      "feature": "ventilation.operating.programs",
      "timestamp": "2021-08-25T03:29:46.400Z",
      "isEnabled": true,
      "isReady": true,
      "deviceId": "0"
    },
    {
      "properties": {
        "active": {
          "value": true,
          "type": "boolean"
        },
        "entries": {
          "value": {
            "mon": [
              {
                "start": "05:30",
                "end": "20:00",
                "mode": "on",
                "position": 0
              }
            ],
            "tue": [
              {
                "start": "04:30",
                "end": "20:00",
                "mode": "on",
                "position": 0
              }
            ],
            "wed": [
              {
                "start": "04:30",
                "end": "20:00",
                "mode": "on",
                "position": 0
              }
            ],
            "thu": [
              {
                "start": "04:30",
                "end": "20:00",
                "mode": "on",
                "position": 0
              }
            ],
            "fri": [
              {
                "start": "04:30",
                "end": "20:00",
                "mode": "on",
                "position": 0
              }
            ],
            "sat": [
              {
                "start": "05:30",
                "end": "20:00",
                "mode": "on",
                "position": 0
              }
            ],
            "sun": [
              {
                "start": "06:30",
                "end": "20:00",
                "mode": "on",
                "position": 0
              }
            ]
          },
          "type": "Schedule"
        }
      },
      "commands": {
        "setSchedule": {
          "uri": "https://api.viessmann-platform.io/iot/v1/equipment/installations/######/gateways/################/devices/0/features/heating.circuits.1.dhw.pumps.circulation.schedule/commands/setSchedule",
          "name": "setSchedule",
          "isExecutable": true,
          "params": {
            "newSchedule": {
              "type": "Schedule",
              "required": true,
              "constraints": {
                "modes": ["on"],
                "maxEntries": 4,
                "resolution": 10,
                "defaultMode": "off",
                "overlapAllowed": true
              }
            }
          }
        }
      },
      "components": [],
      "apiVersion": 1,
      "uri": "https://api.viessmann-platform.io/iot/v1/equipment/installations/######/gateways/################/devices/0/features/heating.circuits.1.dhw.pumps.circulation.schedule",
      "gatewayId": "################",
      "feature": "heating.circuits.1.dhw.pumps.circulation.schedule",
      "timestamp": "2021-08-25T03:29:46.871Z",
      "isEnabled": true,
      "isReady": true,
      "deviceId": "0"
    },
    {
      "properties": {},
      "commands": {},
      "components": ["room", "supply"],
      "apiVersion": 1,
      "uri": "https://api.viessmann-platform.io/iot/v1/equipment/installations/######/gateways/################/devices/0/features/heating.circuits.0.sensors.temperature",
      "gatewayId": "################",
      "feature": "heating.circuits.0.sensors.temperature",
      "timestamp": "2021-08-25T03:29:46.401Z",
      "isEnabled": true,
      "isReady": true,
      "deviceId": "0"
    },
    {
      "properties": {},
      "commands": {},
      "components": [],
      "apiVersion": 1,
      "uri": "https://api.viessmann-platform.io/iot/v1/equipment/installations/######/gateways/################/devices/0/features/heating.buffer.charging.level.middle",
      "gatewayId": "################",
      "feature": "heating.buffer.charging.level.middle",
      "timestamp": "2021-08-25T03:29:47.710Z",
      "isEnabled": false,
      "isReady": true,
      "deviceId": "0"
    },
    {
      "properties": {
        "active": {
          "type": "boolean",
          "value": false
        }
      },
      "commands": {},
      "components": [],
      "apiVersion": 1,
      "uri": "https://api.viessmann-platform.io/iot/v1/equipment/installations/######/gateways/################/devices/0/features/heating.circuits.0.operating.modes.standby",
      "gatewayId": "################",
      "feature": "heating.circuits.0.operating.modes.standby",
      "timestamp": "2021-08-25T03:29:47.508Z",
      "isEnabled": true,
      "isReady": true,
      "deviceId": "0"
    },
    {
      "properties": {
        "value": {
          "value": 58,
          "unit": "",
          "type": "number"
        }
      },
      "commands": {
        "setTargetTemperature": {
          "uri": "https://api.viessmann-platform.io/iot/v1/equipment/installations/######/gateways/################/devices/0/features/heating.dhw.temperature.main/commands/setTargetTemperature",
          "name": "setTargetTemperature",
          "isExecutable": true,
          "params": {
            "temperature": {
              "type": "number",
              "required": true,
              "constraints": {
                "min": 10,
                "efficientLowerBorder": 10,
                "efficientUpperBorder": 60,
                "max": 60,
                "stepping": 1
              }
            }
          }
        }
      },
      "components": [],
      "apiVersion": 1,
      "uri": "https://api.viessmann-platform.io/iot/v1/equipment/installations/######/gateways/################/devices/0/features/heating.dhw.temperature.main",
      "gatewayId": "################",
      "feature": "heating.dhw.temperature.main",
      "timestamp": "2021-08-25T03:29:46.819Z",
      "isEnabled": true,
      "isReady": true,
      "deviceId": "0"
    },
    {
      "properties": {
        "active": {
          "value": false,
          "type": "boolean"
        }
      },
      "commands": {
        "activate": {
          "uri": "https://api.viessmann-platform.io/iot/v1/equipment/installations/######/gateways/################/devices/0/features/heating.dhw.oneTimeCharge/commands/activate",
          "name": "activate",
          "isExecutable": true,
          "params": {}
        },
        "deactivate": {
          "uri": "https://api.viessmann-platform.io/iot/v1/equipment/installations/######/gateways/################/devices/0/features/heating.dhw.oneTimeCharge/commands/deactivate",
          "name": "deactivate",
          "isExecutable": false,
          "params": {}
        }
      },
      "components": [],
      "apiVersion": 1,
      "uri": "https://api.viessmann-platform.io/iot/v1/equipment/installations/######/gateways/################/devices/0/features/heating.dhw.oneTimeCharge",
      "gatewayId": "################",
      "feature": "heating.dhw.oneTimeCharge",
      "timestamp": "2021-08-25T03:29:47.607Z",
      "isEnabled": true,
      "isReady": true,
      "deviceId": "0"
    },
    {
      "properties": {
        "unit": {
          "value": "kilowattHour",
          "type": "string"
        },
        "day": {
          "type": "array",
          "value": [22, 33, 32, 34, 32, 32, 32, 32]
        },
        "week": {
          "type": "array",
          "value": [
            84, 232, 226, 230, 230, 226, 229, 214, 229, 229, 220, 229, 253, 794,
            1050, 883, 1419, 1349, 1543, 1837, 1842, 1135, 1595, 1922, 1836,
            1757, 1331, 1929, 2938, 1903, 2175, 1931, 2125, 2118, 2042, 1575,
            1588, 1958, 1840, 1473, 963, 815, 911, 690, 696, 883, 691, 672, 389,
            240, 230, 223, 231
          ]
        },
        "month": {
          "type": "array",
          "value": [
            805, 1000, 968, 4623, 6819, 7578, 8101, 9255, 7815, 4532, 3249,
            1345, 966
          ]
        },
        "year": {
          "type": "array",
          "value": [39149, 44834, 49007]
        },
        "dayValueReadAt": {
          "type": "string",
          "value": "2021-08-18T21:22:37.198Z"
        },
        "weekValueReadAt": {
          "type": "string",
          "value": "2021-08-23T01:22:41.933Z"
        },
        "monthValueReadAt": {
          "type": "string",
          "value": "2021-08-18T21:22:42.956Z"
        },
        "yearValueReadAt": {
          "type": "string",
          "value": "2021-08-18T21:22:38.203Z"
        }
      },
      "commands": {},
      "components": [],
      "apiVersion": 1,
      "uri": "https://api.viessmann-platform.io/iot/v1/equipment/installations/######/gateways/################/devices/0/features/heating.gas.consumption.total",
      "gatewayId": "################",
      "feature": "heating.gas.consumption.total",
      "timestamp": "2021-08-25T14:16:41.785Z",
      "isEnabled": true,
      "isReady": true,
      "deviceId": "0"
    },
    {
      "properties": {},
      "commands": {},
      "components": ["temperature"],
      "apiVersion": 1,
      "uri": "https://api.viessmann-platform.io/iot/v1/equipment/installations/######/gateways/################/devices/0/features/heating.circuits.0.sensors",
      "gatewayId": "################",
      "feature": "heating.circuits.0.sensors",
      "timestamp": "2021-08-25T03:29:46.401Z",
      "isEnabled": true,
      "isReady": true,
      "deviceId": "0"
    },
    {
      "properties": {
        "unit": {
          "value": "percent",
          "type": "string"
        },
        "value": {
          "type": "number",
          "value": 0,
          "unit": "percent"
        }
      },
      "commands": {},
      "components": [],
      "apiVersion": 1,
      "uri": "https://api.viessmann-platform.io/iot/v1/equipment/installations/######/gateways/################/devices/0/features/heating.burners.0.modulation",
      "gatewayId": "################",
      "feature": "heating.burners.0.modulation",
      "timestamp": "2021-08-25T14:16:46.499Z",
      "isEnabled": true,
      "isReady": true,
      "deviceId": "0"
    },
    {
      "properties": {},
      "commands": {},
      "components": ["total"],
      "apiVersion": 1,
      "uri": "https://api.viessmann-platform.io/iot/v1/equipment/installations/######/gateways/################/devices/0/features/heating.power.consumption",
      "gatewayId": "################",
      "feature": "heating.power.consumption",
      "timestamp": "2021-08-25T03:29:46.401Z",
      "isEnabled": true,
      "isReady": true,
      "deviceId": "0"
    },
    {
      "properties": {
        "active": {
          "value": false,
          "type": "boolean"
        },
        "demand": {
          "value": "unknown",
          "type": "string"
        },
        "temperature": {
          "value": 21,
          "unit": "",
          "type": "number"
        }
      },
      "commands": {
        "setTemperature": {
          "uri": "https://api.viessmann-platform.io/iot/v1/equipment/installations/######/gateways/################/devices/0/features/heating.circuits.1.operating.programs.reduced/commands/setTemperature",
          "name": "setTemperature",
          "isExecutable": true,
          "params": {
            "targetTemperature": {
              "type": "number",
              "required": true,
              "constraints": {
                "min": 3,
                "max": 37,
                "stepping": 1
              }
            }
          }
        }
      },
      "components": [],
      "apiVersion": 1,
      "uri": "https://api.viessmann-platform.io/iot/v1/equipment/installations/######/gateways/################/devices/0/features/heating.circuits.1.operating.programs.reduced",
      "gatewayId": "################",
      "feature": "heating.circuits.1.operating.programs.reduced",
      "timestamp": "2021-08-25T03:29:47.555Z",
      "isEnabled": true,
      "isReady": true,
      "deviceId": "0"
    },
    {
      "properties": {},
      "commands": {},
      "components": ["outside"],
      "apiVersion": 1,
      "uri": "https://api.viessmann-platform.io/iot/v1/equipment/installations/######/gateways/################/devices/0/features/heating.sensors.temperature",
      "gatewayId": "################",
      "feature": "heating.sensors.temperature",
      "timestamp": "2021-08-25T03:29:46.401Z",
      "isEnabled": true,
      "isReady": true,
      "deviceId": "0"
    },
    {
      "properties": {},
      "commands": {},
      "components": [],
      "apiVersion": 1,
      "uri": "https://api.viessmann-platform.io/iot/v1/equipment/installations/######/gateways/################/devices/0/features/heating.circuits.1.sensors.temperature.room",
      "gatewayId": "################",
      "feature": "heating.circuits.1.sensors.temperature.room",
      "timestamp": "2021-08-25T03:29:47.564Z",
      "isEnabled": false,
      "isReady": true,
      "deviceId": "0"
    },
    {
      "properties": {},
      "commands": {},
      "components": [],
      "apiVersion": 1,
      "uri": "https://api.viessmann-platform.io/iot/v1/equipment/installations/######/gateways/################/devices/0/features/heating.boiler.sensors",
      "gatewayId": "################",
      "feature": "heating.boiler.sensors",
      "timestamp": "2021-08-25T03:29:46.401Z",
      "isEnabled": true,
      "isReady": true,
      "deviceId": "0"
    },
    {
      "properties": {},
      "commands": {},
      "components": ["collector", "dhw"],
      "apiVersion": 1,
      "uri": "https://api.viessmann-platform.io/iot/v1/equipment/installations/######/gateways/################/devices/0/features/heating.solar.sensors.temperature",
      "gatewayId": "################",
      "feature": "heating.solar.sensors.temperature",
      "timestamp": "2021-08-25T03:29:46.401Z",
      "isEnabled": true,
      "isReady": true,
      "deviceId": "0"
    },
    {
      "properties": {
        "active": {
          "type": "boolean",
          "value": false
        }
      },
      "commands": {},
      "components": ["level"],
      "apiVersion": 1,
      "uri": "https://api.viessmann-platform.io/iot/v1/equipment/installations/######/gateways/################/devices/0/features/heating.dhw.charging",
      "gatewayId": "################",
      "feature": "heating.dhw.charging",
      "timestamp": "2021-08-25T14:16:41.453Z",
      "isEnabled": true,
      "isReady": true,
      "deviceId": "0"
    },
    {
      "properties": {
        "active": {
          "type": "boolean",
          "value": false
        }
      },
      "commands": {},
      "components": [],
      "apiVersion": 1,
      "uri": "https://api.viessmann-platform.io/iot/v1/equipment/installations/######/gateways/################/devices/0/features/heating.circuits.1.operating.modes.standby",
      "gatewayId": "################",
      "feature": "heating.circuits.1.operating.modes.standby",
      "timestamp": "2021-08-25T03:29:47.524Z",
      "isEnabled": true,
      "isReady": true,
      "deviceId": "0"
    },
    {
      "properties": {},
      "commands": {},
      "components": ["charging"],
      "apiVersion": 1,
      "uri": "https://api.viessmann-platform.io/iot/v1/equipment/installations/######/gateways/################/devices/0/features/heating.buffer",
      "gatewayId": "################",
      "feature": "heating.buffer",
      "timestamp": "2021-08-25T03:29:46.401Z",
      "isEnabled": true,
      "isReady": true,
      "deviceId": "0"
    },
    {
      "properties": {},
      "commands": {},
      "components": ["main"],
      "apiVersion": 1,
      "uri": "https://api.viessmann-platform.io/iot/v1/equipment/installations/######/gateways/################/devices/0/features/heating.dhw.temperature",
      "gatewayId": "################",
      "feature": "heating.dhw.temperature",
      "timestamp": "2021-08-25T03:29:46.400Z",
      "isEnabled": true,
      "isReady": true,
      "deviceId": "0"
    },
    {
      "properties": {
        "value": {
          "type": "string",
          "value": "standby"
        }
      },
      "commands": {},
      "components": [],
      "apiVersion": 1,
      "uri": "https://api.viessmann-platform.io/iot/v1/equipment/installations/######/gateways/################/devices/0/features/heating.circuits.1.operating.programs.active",
      "gatewayId": "################",
      "feature": "heating.circuits.1.operating.programs.active",
      "timestamp": "2021-08-25T03:29:47.645Z",
      "isEnabled": true,
      "isReady": true,
      "deviceId": "0"
    },
    {
      "properties": {},
      "commands": {},
      "components": [],
      "apiVersion": 1,
      "uri": "https://api.viessmann-platform.io/iot/v1/equipment/installations/######/gateways/################/devices/0/features/heating.dhw.schedule",
      "gatewayId": "################",
      "feature": "heating.dhw.schedule",
      "timestamp": "2021-08-25T03:29:47.695Z",
      "isEnabled": false,
      "isReady": true,
      "deviceId": "0"
    },
    {
      "properties": {},
      "commands": {},
      "components": ["level"],
      "apiVersion": 1,
      "uri": "https://api.viessmann-platform.io/iot/v1/equipment/installations/######/gateways/################/devices/0/features/heating.buffer.charging",
      "gatewayId": "################",
      "feature": "heating.buffer.charging",
      "timestamp": "2021-08-25T03:29:46.401Z",
      "isEnabled": true,
      "isReady": true,
      "deviceId": "0"
    },
    {
      "properties": {},
      "commands": {},
      "components": [],
      "apiVersion": 1,
      "uri": "https://api.viessmann-platform.io/iot/v1/equipment/installations/######/gateways/################/devices/0/features/heating.circuits.2.operating.programs.comfort",
      "gatewayId": "################",
      "feature": "heating.circuits.2.operating.programs.comfort",
      "timestamp": "2021-08-25T03:29:46.830Z",
      "isEnabled": false,
      "isReady": true,
      "deviceId": "0"
    },
    {
      "properties": {},
      "commands": {},
      "components": ["active", "dhw", "dhwAndHeating", "heating", "standby"],
      "apiVersion": 1,
      "uri": "https://api.viessmann-platform.io/iot/v1/equipment/installations/######/gateways/################/devices/0/features/heating.circuits.0.operating.modes",
      "gatewayId": "################",
      "feature": "heating.circuits.0.operating.modes",
      "timestamp": "2021-08-25T03:29:46.401Z",
      "isEnabled": true,
      "isReady": true,
      "deviceId": "0"
    },
    {
      "properties": {},
      "commands": {},
      "components": ["active", "standard", "standby", "ventilation"],
      "apiVersion": 1,
      "uri": "https://api.viessmann-platform.io/iot/v1/equipment/installations/######/gateways/################/devices/0/features/ventilation.operating.modes",
      "gatewayId": "################",
      "feature": "ventilation.operating.modes",
      "timestamp": "2021-08-25T03:29:46.400Z",
      "isEnabled": true,
      "isReady": true,
      "deviceId": "0"
    },
    {
      "properties": {},
      "commands": {},
      "components": ["circulation"],
      "apiVersion": 1,
      "uri": "https://api.viessmann-platform.io/iot/v1/equipment/installations/######/gateways/################/devices/0/features/heating.circuits.1.dhw.pumps",
      "gatewayId": "################",
      "feature": "heating.circuits.1.dhw.pumps",
      "timestamp": "2021-08-25T03:29:46.400Z",
      "isEnabled": true,
      "isReady": true,
      "deviceId": "0"
    },
    {
      "properties": {},
      "commands": {},
      "components": [
        "active",
        "comfort",
        "eco",
        "external",
        "holiday",
        "normal",
        "reduced",
        "standby"
      ],
      "apiVersion": 1,
      "uri": "https://api.viessmann-platform.io/iot/v1/equipment/installations/######/gateways/################/devices/0/features/heating.circuits.1.operating.programs",
      "gatewayId": "################",
      "feature": "heating.circuits.1.operating.programs",
      "timestamp": "2021-08-25T03:29:46.400Z",
      "isEnabled": true,
      "isReady": true,
      "deviceId": "0"
    },
    {
      "properties": {},
      "commands": {},
      "components": [],
      "apiVersion": 1,
      "uri": "https://api.viessmann-platform.io/iot/v1/equipment/installations/######/gateways/################/devices/0/features/heating.circuits.2.operating.modes.heating",
      "gatewayId": "################",
      "feature": "heating.circuits.2.operating.modes.heating",
      "timestamp": "2021-08-25T03:29:46.978Z",
      "isEnabled": false,
      "isReady": true,
      "deviceId": "0"
    },
    {
      "properties": {},
      "commands": {},
      "components": ["room", "supply"],
      "apiVersion": 1,
      "uri": "https://api.viessmann-platform.io/iot/v1/equipment/installations/######/gateways/################/devices/0/features/heating.circuits.2.sensors.temperature",
      "gatewayId": "################",
      "feature": "heating.circuits.2.sensors.temperature",
      "timestamp": "2021-08-25T03:29:46.401Z",
      "isEnabled": true,
      "isReady": true,
      "deviceId": "0"
    },
    {
      "properties": {},
      "commands": {},
      "components": [],
      "apiVersion": 1,
      "uri": "https://api.viessmann-platform.io/iot/v1/equipment/installations/######/gateways/################/devices/0/features/heating.dhw.sensors",
      "gatewayId": "################",
      "feature": "heating.dhw.sensors",
      "timestamp": "2021-08-25T03:29:46.401Z",
      "isEnabled": true,
      "isReady": true,
      "deviceId": "0"
    },
    {
      "properties": {
        "unit": {
          "value": "celsius",
          "type": "string"
        },
        "status": {
          "type": "string",
          "value": "error"
        }
      },
      "commands": {},
      "components": [],
      "apiVersion": 1,
      "uri": "https://api.viessmann-platform.io/iot/v1/equipment/installations/######/gateways/################/devices/0/features/heating.dhw.sensors.temperature.outlet",
      "gatewayId": "################",
      "feature": "heating.dhw.sensors.temperature.outlet",
      "timestamp": "2021-08-25T03:29:47.637Z",
      "isEnabled": true,
      "isReady": true,
      "deviceId": "0"
    },
    {
      "properties": {},
      "commands": {},
      "components": ["time"],
      "apiVersion": 1,
      "uri": "https://api.viessmann-platform.io/iot/v1/equipment/installations/######/gateways/################/devices/0/features/heating.device",
      "gatewayId": "################",
      "feature": "heating.device",
      "timestamp": "2021-08-25T03:29:46.401Z",
      "isEnabled": true,
      "isReady": true,
      "deviceId": "0"
    },
    {
      "properties": {},
      "commands": {},
      "components": ["temperature"],
      "apiVersion": 1,
      "uri": "https://api.viessmann-platform.io/iot/v1/equipment/installations/######/gateways/################/devices/0/features/heating.sensors",
      "gatewayId": "################",
      "feature": "heating.sensors",
      "timestamp": "2021-08-25T03:29:46.401Z",
      "isEnabled": true,
      "isReady": true,
      "deviceId": "0"
    },
    {
      "properties": {
        "value": {
          "type": "number",
          "value": 96,
          "unit": ""
        }
      },
      "commands": {},
      "components": [],
      "apiVersion": 1,
      "uri": "https://api.viessmann-platform.io/iot/v1/equipment/installations/######/gateways/################/devices/0/features/heating.device.time.offset",
      "gatewayId": "################",
      "feature": "heating.device.time.offset",
      "timestamp": "2021-08-25T03:29:47.575Z",
      "isEnabled": true,
      "isReady": true,
      "deviceId": "0"
    },
    {
      "properties": {},
      "commands": {},
      "components": [],
      "apiVersion": 1,
      "uri": "https://api.viessmann-platform.io/iot/v1/equipment/installations/######/gateways/################/devices/0/features/heating.circuits.0.sensors.temperature.room",
      "gatewayId": "################",
      "feature": "heating.circuits.0.sensors.temperature.room",
      "timestamp": "2021-08-25T03:29:47.562Z",
      "isEnabled": false,
      "isReady": true,
      "deviceId": "0"
    },
    {
      "properties": {},
      "commands": {},
      "components": ["circulation"],
      "apiVersion": 1,
      "uri": "https://api.viessmann-platform.io/iot/v1/equipment/installations/######/gateways/################/devices/0/features/heating.circuits.0.dhw.pumps",
      "gatewayId": "################",
      "feature": "heating.circuits.0.dhw.pumps",
      "timestamp": "2021-08-25T03:29:46.400Z",
      "isEnabled": true,
      "isReady": true,
      "deviceId": "0"
    },
    {
      "properties": {
        "status": {
          "type": "string",
          "value": "off"
        }
      },
      "commands": {},
      "components": [],
      "apiVersion": 1,
      "uri": "https://api.viessmann-platform.io/iot/v1/equipment/installations/######/gateways/################/devices/0/features/heating.circuits.1.frostprotection",
      "gatewayId": "################",
      "feature": "heating.circuits.1.frostprotection",
      "timestamp": "2021-08-25T03:29:46.900Z",
      "isEnabled": true,
      "isReady": true,
      "deviceId": "0"
    },
    {
      "properties": {},
      "commands": {},
      "components": [],
      "apiVersion": 1,
      "uri": "https://api.viessmann-platform.io/iot/v1/equipment/installations/######/gateways/################/devices/0/features/heating.solar.sensors.temperature.dhw",
      "gatewayId": "################",
      "feature": "heating.solar.sensors.temperature.dhw",
      "timestamp": "2021-08-25T03:29:47.633Z",
      "isEnabled": false,
      "isReady": true,
      "deviceId": "0"
    },
    {
      "properties": {},
      "commands": {},
      "components": ["pumps", "schedule"],
      "apiVersion": 1,
      "uri": "https://api.viessmann-platform.io/iot/v1/equipment/installations/######/gateways/################/devices/0/features/heating.circuits.0.dhw",
      "gatewayId": "################",
      "feature": "heating.circuits.0.dhw",
      "timestamp": "2021-08-25T03:29:46.400Z",
      "isEnabled": true,
      "isReady": true,
      "deviceId": "0"
    },
    {
      "properties": {
        "shift": {
          "type": "number",
          "unit": "",
          "value": 0
        },
        "slope": {
          "type": "number",
          "unit": "",
          "value": 1.4
        }
      },
      "commands": {
        "setCurve": {
          "uri": "https://api.viessmann-platform.io/iot/v1/equipment/installations/######/gateways/################/devices/0/features/heating.circuits.2.heating.curve/commands/setCurve",
          "name": "setCurve",
          "isExecutable": true,
          "params": {
            "slope": {
              "type": "number",
              "required": true,
              "constraints": {
                "min": 0.2,
                "max": 3.5,
                "stepping": 0.1
              }
            },
            "shift": {
              "type": "number",
              "required": true,
              "constraints": {
                "min": -13,
                "max": 40,
                "stepping": 1
              }
            }
          }
        }
      },
      "components": [],
      "apiVersion": 1,
      "uri": "https://api.viessmann-platform.io/iot/v1/equipment/installations/######/gateways/################/devices/0/features/heating.circuits.2.heating.curve",
      "gatewayId": "################",
      "feature": "heating.circuits.2.heating.curve",
      "timestamp": "2021-08-25T03:29:46.910Z",
      "isEnabled": true,
      "isReady": true,
      "deviceId": "0"
    },
    {
      "properties": {},
      "commands": {},
      "components": [],
      "apiVersion": 1,
      "uri": "https://api.viessmann-platform.io/iot/v1/equipment/installations/######/gateways/################/devices/0/features/heating.circuits.1.operating.modes.heating",
      "gatewayId": "################",
      "feature": "heating.circuits.1.operating.modes.heating",
      "timestamp": "2021-08-25T03:29:46.975Z",
      "isEnabled": false,
      "isReady": true,
      "deviceId": "0"
    },
    {
      "properties": {
        "active": {
          "value": false,
          "type": "boolean"
        },
        "temperature": {
          "value": 0,
          "unit": "",
          "type": "number"
        }
      },
      "commands": {},
      "components": [],
      "apiVersion": 1,
      "uri": "https://api.viessmann-platform.io/iot/v1/equipment/installations/######/gateways/################/devices/0/features/heating.circuits.1.operating.programs.external",
      "gatewayId": "################",
      "feature": "heating.circuits.1.operating.programs.external",
      "timestamp": "2021-08-25T03:29:47.538Z",
      "isEnabled": true,
      "isReady": true,
      "deviceId": "0"
    },
    {
      "properties": {
        "unit": {
          "value": "celsius",
          "type": "string"
        },
        "value": {
          "type": "number",
          "value": 58.6,
          "unit": "celsius"
        },
        "status": {
          "type": "string",
          "value": "connected"
        }
      },
      "commands": {},
      "components": [],
      "apiVersion": 1,
      "uri": "https://api.viessmann-platform.io/iot/v1/equipment/installations/######/gateways/################/devices/0/features/heating.dhw.sensors.temperature.hotWaterStorage",
      "gatewayId": "################",
      "feature": "heating.dhw.sensors.temperature.hotWaterStorage",
      "timestamp": "2021-08-25T15:02:49.557Z",
      "isEnabled": true,
      "isReady": true,
      "deviceId": "0"
    },
    {
      "properties": {
        "unit": {
          "value": "celsius",
          "type": "string"
        },
        "value": {
          "type": "number",
          "value": 25.5,
          "unit": "celsius"
        },
        "status": {
          "type": "string",
          "value": "connected"
        }
      },
      "commands": {},
      "components": [],
      "apiVersion": 1,
      "uri": "https://api.viessmann-platform.io/iot/v1/equipment/installations/######/gateways/################/devices/0/features/heating.circuits.1.sensors.temperature.supply",
      "gatewayId": "################",
      "feature": "heating.circuits.1.sensors.temperature.supply",
      "timestamp": "2021-08-25T11:03:00.515Z",
      "isEnabled": true,
      "isReady": true,
      "deviceId": "0"
    },
    {
      "properties": {},
      "commands": {},
      "components": ["active", "dhw", "dhwAndHeating", "heating", "standby"],
      "apiVersion": 1,
      "uri": "https://api.viessmann-platform.io/iot/v1/equipment/installations/######/gateways/################/devices/0/features/heating.circuits.1.operating.modes",
      "gatewayId": "################",
      "feature": "heating.circuits.1.operating.modes",
      "timestamp": "2021-08-25T03:29:46.401Z",
      "isEnabled": true,
      "isReady": true,
      "deviceId": "0"
    }
  ]
}<|MERGE_RESOLUTION|>--- conflicted
+++ resolved
@@ -4,26 +4,6 @@
       "apiVersion": 1,
       "commands": {},
       "deviceId": "0",
-<<<<<<< HEAD
-      "feature": "device.messages.errors.raw",
-      "gatewayId": "################",
-      "isEnabled": true,
-      "isReady": true,
-      "properties": {
-        "entries": {
-          "type": "array",
-          "value": []
-        }
-      },
-      "timestamp": "2024-07-30T20:03:40.073Z",
-      "uri": "https://api.viessmann.com/iot/v1/features/installations/#######/gateways/################/devices/0/features/device.messages.errors.raw"
-    },
-    {
-      "apiVersion": 1,
-      "commands": {},
-      "deviceId": "0",
-=======
->>>>>>> f34b449f
       "feature": "device.serial",
       "gatewayId": "################",
       "isEnabled": true,
@@ -31,17 +11,10 @@
       "properties": {
         "value": {
           "type": "string",
-<<<<<<< HEAD
           "value": "deviceSerialVitodens300W"
         }
       },
       "timestamp": "2024-07-30T20:03:40.073Z",
-=======
-          "value": "################"
-        }
-      },
-      "timestamp": "2024-03-20T01:29:35.549Z",
->>>>>>> f34b449f
       "uri": "https://api.viessmann.com/iot/v1/features/installations/#######/gateways/################/devices/0/features/device.serial"
     },
     {
