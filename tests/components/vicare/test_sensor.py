--- conflicted
+++ resolved
@@ -16,7 +16,6 @@
 
 
 @pytest.mark.usefixtures("entity_registry_enabled_by_default")
-<<<<<<< HEAD
 @pytest.mark.parametrize(
     ("fixture_type", "fixture_data"),
     [
@@ -25,9 +24,6 @@
     ],
 )
 async def test_all_entities(
-=======
-async def test_all_heating_entities(
->>>>>>> a3cc6875
     hass: HomeAssistant,
     fixture_type: str,
     fixture_data: str,
