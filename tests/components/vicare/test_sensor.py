"""Test ViCare sensor entity."""

from unittest.mock import patch

import pytest
from syrupy.assertion import SnapshotAssertion

from homeassistant.const import Platform
from homeassistant.core import HomeAssistant
from homeassistant.helpers import entity_registry as er

from . import MODULE, setup_integration
from .conftest import Fixture, MockPyViCare

from tests.common import MockConfigEntry, snapshot_platform


@pytest.mark.usefixtures("entity_registry_enabled_by_default")
@pytest.mark.parametrize(
    ("fixture_type", "fixture_data"),
    [
        ("type:boiler", "vicare/Vitodens300W.json"),
        ("type:heatpump", "vicare/Vitocal250A.json"),
        ("type:ventilation", "vicare/ViAir300F.json"),
<<<<<<< HEAD
        (None, "vicare/VitoValor.json"),
=======
        ("type:ess", "vicare/VitoChargeVX3.json"),
>>>>>>> f44d65e0
    ],
)
async def test_all_entities(
    hass: HomeAssistant,
    fixture_type: str,
    fixture_data: str,
    snapshot: SnapshotAssertion,
    mock_config_entry: MockConfigEntry,
    entity_registry: er.EntityRegistry,
) -> None:
    """Test all entities."""
    fixtures: list[Fixture] = [
        Fixture({fixture_type}, fixture_data),
    ]
    with (
        patch(f"{MODULE}.login", return_value=MockPyViCare(fixtures)),
        patch(f"{MODULE}.PLATFORMS", [Platform.SENSOR]),
    ):
        await setup_integration(hass, mock_config_entry)

    await snapshot_platform(hass, entity_registry, snapshot, mock_config_entry.entry_id)


@pytest.mark.usefixtures("entity_registry_enabled_by_default")
async def test_room_sensors(
    hass: HomeAssistant,
    snapshot: SnapshotAssertion,
    mock_config_entry: MockConfigEntry,
    entity_registry: er.EntityRegistry,
) -> None:
    """Test all entities."""
    fixtures: list[Fixture] = [
        Fixture({"type:climateSensor"}, "vicare/RoomSensor1.json"),
        Fixture({"type:climateSensor"}, "vicare/RoomSensor2.json"),
    ]
    with (
        patch(f"{MODULE}.login", return_value=MockPyViCare(fixtures)),
        patch(f"{MODULE}.PLATFORMS", [Platform.SENSOR]),
    ):
        await setup_integration(hass, mock_config_entry)

    await snapshot_platform(hass, entity_registry, snapshot, mock_config_entry.entry_id)<|MERGE_RESOLUTION|>--- conflicted
+++ resolved
@@ -22,11 +22,8 @@
         ("type:boiler", "vicare/Vitodens300W.json"),
         ("type:heatpump", "vicare/Vitocal250A.json"),
         ("type:ventilation", "vicare/ViAir300F.json"),
-<<<<<<< HEAD
+        ("type:ess", "vicare/VitoChargeVX3.json"),
         (None, "vicare/VitoValor.json"),
-=======
-        ("type:ess", "vicare/VitoChargeVX3.json"),
->>>>>>> f44d65e0
     ],
 )
 async def test_all_entities(
