"""Test Zeroconf component setup process."""
from unittest.mock import patch

from zeroconf import InterfaceChoice, IPVersion, ServiceInfo, ServiceStateChange

from homeassistant.components import zeroconf
from homeassistant.components.zeroconf import CONF_DEFAULT_INTERFACE, CONF_IPV6
from homeassistant.const import (
    EVENT_HOMEASSISTANT_START,
    EVENT_HOMEASSISTANT_STARTED,
    EVENT_HOMEASSISTANT_STOP,
)
from homeassistant.generated import zeroconf as zc_gen
from homeassistant.setup import async_setup_component

NON_UTF8_VALUE = b"ABCDEF\x8a"
NON_ASCII_KEY = b"non-ascii-key\x8a"
PROPERTIES = {
    b"macaddress": b"ABCDEF012345",
    b"non-utf8-value": NON_UTF8_VALUE,
    NON_ASCII_KEY: None,
}

HOMEKIT_STATUS_UNPAIRED = b"1"
HOMEKIT_STATUS_PAIRED = b"0"

_ROUTE_NO_LOOPBACK = (
    {
        "attrs": [
            ("RTA_TABLE", 254),
            ("RTA_DST", "224.0.0.251"),
            ("RTA_OIF", 4),
            ("RTA_PREFSRC", "192.168.1.5"),
        ],
    },
)
_ROUTE_LOOPBACK = (
    {
        "attrs": [
            ("RTA_TABLE", 254),
            ("RTA_DST", "224.0.0.251"),
            ("RTA_OIF", 4),
            ("RTA_PREFSRC", "127.0.0.1"),
        ],
    },
)


def service_update_mock(zeroconf, services, handlers, *, limit_service=None):
    """Call service update handler."""
    for service in services:
        if limit_service is not None and service != limit_service:
            continue
        handlers[0](zeroconf, service, f"_name.{service}", ServiceStateChange.Added)


def get_service_info_mock(service_type, name):
    """Return service info for get_service_info."""
    return ServiceInfo(
        service_type,
        name,
        addresses=[b"\n\x00\x00\x14"],
        port=80,
        weight=0,
        priority=0,
        server="name.local.",
        properties=PROPERTIES,
    )


def get_service_info_mock_without_an_address(service_type, name):
    """Return service info for get_service_info without any addresses."""
    return ServiceInfo(
        service_type,
        name,
        addresses=[],
        port=80,
        weight=0,
        priority=0,
        server="name.local.",
        properties=PROPERTIES,
    )


def get_homekit_info_mock(model, pairing_status):
    """Return homekit info for get_service_info for an homekit device."""

    def mock_homekit_info(service_type, name):
        return ServiceInfo(
            service_type,
            name,
            addresses=[b"\n\x00\x00\x14"],
            port=80,
            weight=0,
            priority=0,
            server="name.local.",
            properties={b"md": model.encode(), b"sf": pairing_status},
        )

    return mock_homekit_info


def get_zeroconf_info_mock(macaddress):
    """Return info for get_service_info for an zeroconf device."""

    def mock_zc_info(service_type, name):
        return ServiceInfo(
            service_type,
            name,
            addresses=[b"\n\x00\x00\x14"],
            port=80,
            weight=0,
            priority=0,
            server="name.local.",
            properties={b"macaddress": macaddress.encode()},
        )

    return mock_zc_info


def get_zeroconf_info_mock_manufacturer(manufacturer):
    """Return info for get_service_info for an zeroconf device."""

    def mock_zc_info(service_type, name):
        return ServiceInfo(
            service_type,
            name,
            addresses=[b"\n\x00\x00\x14"],
            port=80,
            weight=0,
            priority=0,
            server="name.local.",
            properties={b"manufacturer": manufacturer.encode()},
        )

    return mock_zc_info


async def test_setup(hass, mock_zeroconf):
    """Test configured options for a device are loaded via config entry."""
    with patch.object(
        hass.config_entries.flow, "async_init"
    ) as mock_config_flow, patch.object(
        zeroconf, "HaServiceBrowser", side_effect=service_update_mock
    ) as mock_service_browser, patch(
        "homeassistant.components.zeroconf.ServiceInfo",
        side_effect=get_service_info_mock,
    ):
        assert await async_setup_component(hass, zeroconf.DOMAIN, {zeroconf.DOMAIN: {}})
        hass.bus.async_fire(EVENT_HOMEASSISTANT_STARTED)
        await hass.async_block_till_done()

    assert len(mock_service_browser.mock_calls) == 1
    expected_flow_calls = 0
    for matching_components in zc_gen.ZEROCONF.values():
        domains = set()
        for component in matching_components:
            if len(component) == 1:
                domains.add(component["domain"])
        expected_flow_calls += len(domains)
    assert len(mock_config_flow.mock_calls) == expected_flow_calls

    # Test instance is set.
    assert "zeroconf" in hass.data
    assert await hass.components.zeroconf.async_get_instance() is mock_zeroconf


async def test_setup_with_overly_long_url_and_name(hass, mock_zeroconf, caplog):
    """Test we still setup with long urls and names."""
    with patch.object(hass.config_entries.flow, "async_init"), patch.object(
        zeroconf, "HaServiceBrowser", side_effect=service_update_mock
    ), patch(
        "homeassistant.components.zeroconf.get_url",
        return_value="https://this.url.is.way.too.long/very/deep/path/that/will/make/us/go/over/the/maximum/string/length/and/would/cause/zeroconf/to/fail/to/startup/because/the/key/and/value/can/only/be/255/bytes/and/this/string/is/a/bit/longer/than/the/maximum/length/that/we/allow/for/a/value",
    ), patch.object(
        hass.config,
        "location_name",
        "\u00dcBER \u00dcber German Umlaut long string long string long string long string long string long string long string long string long string long string long string long string long string long string long string long string long string long string long string long string long string long string long string long string long string long string long string long string long string long string long string long string long string long string long string long string long string long string long string long string long string long string long string long string long string long string long string long string long string long string",
    ), patch(
        "homeassistant.components.zeroconf.ServiceInfo.request",
    ):
        assert await async_setup_component(hass, zeroconf.DOMAIN, {zeroconf.DOMAIN: {}})
        hass.bus.async_fire(EVENT_HOMEASSISTANT_START)
        await hass.async_block_till_done()

    assert "https://this.url.is.way.too.long" in caplog.text
    assert "German Umlaut" in caplog.text


async def test_setup_with_default_interface(hass, mock_zeroconf):
    """Test default interface config."""
    with patch.object(hass.config_entries.flow, "async_init"), patch.object(
        zeroconf, "HaServiceBrowser", side_effect=service_update_mock
    ), patch(
        "homeassistant.components.zeroconf.ServiceInfo",
        side_effect=get_service_info_mock,
    ):
        assert await async_setup_component(
            hass, zeroconf.DOMAIN, {zeroconf.DOMAIN: {CONF_DEFAULT_INTERFACE: True}}
        )
        hass.bus.async_fire(EVENT_HOMEASSISTANT_STARTED)
        await hass.async_block_till_done()

    assert mock_zeroconf.called_with(interface_choice=InterfaceChoice.Default)


async def test_setup_without_default_interface(hass, mock_zeroconf):
    """Test without default interface config."""
    with patch.object(hass.config_entries.flow, "async_init"), patch.object(
        zeroconf, "HaServiceBrowser", side_effect=service_update_mock
    ), patch(
        "homeassistant.components.zeroconf.ServiceInfo",
        side_effect=get_service_info_mock,
    ):
        assert await async_setup_component(
            hass, zeroconf.DOMAIN, {zeroconf.DOMAIN: {CONF_DEFAULT_INTERFACE: False}}
        )

    assert mock_zeroconf.called_with()


async def test_setup_without_ipv6(hass, mock_zeroconf):
    """Test without ipv6."""
    with patch.object(hass.config_entries.flow, "async_init"), patch.object(
        zeroconf, "HaServiceBrowser", side_effect=service_update_mock
    ), patch(
        "homeassistant.components.zeroconf.ServiceInfo",
        side_effect=get_service_info_mock,
    ):
        assert await async_setup_component(
            hass, zeroconf.DOMAIN, {zeroconf.DOMAIN: {CONF_IPV6: False}}
        )
        hass.bus.async_fire(EVENT_HOMEASSISTANT_STARTED)
        await hass.async_block_till_done()

    assert mock_zeroconf.called_with(ip_version=IPVersion.V4Only)


async def test_setup_with_ipv6(hass, mock_zeroconf):
    """Test without ipv6."""
    with patch.object(hass.config_entries.flow, "async_init"), patch.object(
        zeroconf, "HaServiceBrowser", side_effect=service_update_mock
    ), patch(
        "homeassistant.components.zeroconf.ServiceInfo",
        side_effect=get_service_info_mock,
    ):
        assert await async_setup_component(
            hass, zeroconf.DOMAIN, {zeroconf.DOMAIN: {CONF_IPV6: True}}
        )
        hass.bus.async_fire(EVENT_HOMEASSISTANT_STARTED)
        await hass.async_block_till_done()

    assert mock_zeroconf.called_with()


async def test_setup_with_ipv6_default(hass, mock_zeroconf):
    """Test without ipv6 as default."""
    with patch.object(hass.config_entries.flow, "async_init"), patch.object(
        zeroconf, "HaServiceBrowser", side_effect=service_update_mock
    ), patch(
        "homeassistant.components.zeroconf.ServiceInfo",
        side_effect=get_service_info_mock,
    ):
        assert await async_setup_component(hass, zeroconf.DOMAIN, {zeroconf.DOMAIN: {}})
        hass.bus.async_fire(EVENT_HOMEASSISTANT_STARTED)
        await hass.async_block_till_done()

    assert mock_zeroconf.called_with()


async def test_zeroconf_match_macaddress(hass, mock_zeroconf):
    """Test configured options for a device are loaded via config entry."""

    def http_only_service_update_mock(zeroconf, services, handlers):
        """Call service update handler."""
        handlers[0](
            zeroconf,
            "_http._tcp.local.",
            "Shelly108._http._tcp.local.",
            ServiceStateChange.Added,
        )

    with patch.dict(
        zc_gen.ZEROCONF,
        {
            "_http._tcp.local.": [
                {"domain": "shelly", "name": "shelly*", "macaddress": "FFAADD*"}
            ]
        },
        clear=True,
    ), patch.object(
        hass.config_entries.flow, "async_init"
    ) as mock_config_flow, patch.object(
        zeroconf, "HaServiceBrowser", side_effect=http_only_service_update_mock
    ) as mock_service_browser, patch(
        "homeassistant.components.zeroconf.ServiceInfo",
        side_effect=get_zeroconf_info_mock("FFAADDCC11DD"),
    ):
        assert await async_setup_component(hass, zeroconf.DOMAIN, {zeroconf.DOMAIN: {}})
        hass.bus.async_fire(EVENT_HOMEASSISTANT_STARTED)
        await hass.async_block_till_done()

    assert len(mock_service_browser.mock_calls) == 1
    assert len(mock_config_flow.mock_calls) == 1
    assert mock_config_flow.mock_calls[0][1][0] == "shelly"


async def test_zeroconf_match_manufacturer(hass, mock_zeroconf):
    """Test configured options for a device are loaded via config entry."""

    def http_only_service_update_mock(zeroconf, services, handlers):
        """Call service update handler."""
        handlers[0](
            zeroconf,
            "_airplay._tcp.local.",
            "s1000._airplay._tcp.local.",
            ServiceStateChange.Added,
        )

    with patch.dict(
        zc_gen.ZEROCONF,
        {"_airplay._tcp.local.": [{"domain": "samsungtv", "manufacturer": "samsung*"}]},
        clear=True,
    ), patch.object(
        hass.config_entries.flow, "async_init"
    ) as mock_config_flow, patch.object(
        zeroconf, "HaServiceBrowser", side_effect=http_only_service_update_mock
    ) as mock_service_browser, patch(
        "homeassistant.components.zeroconf.ServiceInfo",
        side_effect=get_zeroconf_info_mock_manufacturer("Samsung Electronics"),
    ):
        assert await async_setup_component(hass, zeroconf.DOMAIN, {zeroconf.DOMAIN: {}})
        hass.bus.async_fire(EVENT_HOMEASSISTANT_STARTED)
        await hass.async_block_till_done()

    assert len(mock_service_browser.mock_calls) == 1
    assert len(mock_config_flow.mock_calls) == 1
    assert mock_config_flow.mock_calls[0][1][0] == "samsungtv"


async def test_zeroconf_match_manufacturer_not_present(hass, mock_zeroconf):
    """Test matchers reject when a property is missing."""

    def http_only_service_update_mock(zeroconf, services, handlers):
        """Call service update handler."""
        handlers[0](
            zeroconf,
            "_airplay._tcp.local.",
            "s1000._airplay._tcp.local.",
            ServiceStateChange.Added,
        )

    with patch.dict(
        zc_gen.ZEROCONF,
        {"_airplay._tcp.local.": [{"domain": "samsungtv", "manufacturer": "samsung*"}]},
        clear=True,
    ), patch.object(
        hass.config_entries.flow, "async_init"
    ) as mock_config_flow, patch.object(
        zeroconf, "HaServiceBrowser", side_effect=http_only_service_update_mock
    ) as mock_service_browser, patch(
        "homeassistant.components.zeroconf.ServiceInfo",
        side_effect=get_zeroconf_info_mock("aabbccddeeff"),
    ):
        assert await async_setup_component(hass, zeroconf.DOMAIN, {zeroconf.DOMAIN: {}})
        hass.bus.async_fire(EVENT_HOMEASSISTANT_STARTED)
        await hass.async_block_till_done()

    assert len(mock_service_browser.mock_calls) == 1
    assert len(mock_config_flow.mock_calls) == 0


async def test_zeroconf_no_match(hass, mock_zeroconf):
    """Test configured options for a device are loaded via config entry."""

    def http_only_service_update_mock(zeroconf, services, handlers):
        """Call service update handler."""
        handlers[0](
            zeroconf,
            "_http._tcp.local.",
            "somethingelse._http._tcp.local.",
            ServiceStateChange.Added,
        )

    with patch.dict(
        zc_gen.ZEROCONF,
        {"_http._tcp.local.": [{"domain": "shelly", "name": "shelly*"}]},
        clear=True,
    ), patch.object(
        hass.config_entries.flow, "async_init"
    ) as mock_config_flow, patch.object(
        zeroconf, "HaServiceBrowser", side_effect=http_only_service_update_mock
    ) as mock_service_browser, patch(
        "homeassistant.components.zeroconf.ServiceInfo",
        side_effect=get_zeroconf_info_mock("FFAADDCC11DD"),
    ):
        assert await async_setup_component(hass, zeroconf.DOMAIN, {zeroconf.DOMAIN: {}})
        hass.bus.async_fire(EVENT_HOMEASSISTANT_STARTED)
        await hass.async_block_till_done()

    assert len(mock_service_browser.mock_calls) == 1
    assert len(mock_config_flow.mock_calls) == 0


async def test_zeroconf_no_match_manufacturer(hass, mock_zeroconf):
    """Test configured options for a device are loaded via config entry."""

    def http_only_service_update_mock(zeroconf, services, handlers):
        """Call service update handler."""
        handlers[0](
            zeroconf,
            "_airplay._tcp.local.",
            "s1000._airplay._tcp.local.",
            ServiceStateChange.Added,
        )

    with patch.dict(
        zc_gen.ZEROCONF,
        {"_airplay._tcp.local.": [{"domain": "samsungtv", "manufacturer": "samsung*"}]},
        clear=True,
    ), patch.object(
        hass.config_entries.flow, "async_init"
    ) as mock_config_flow, patch.object(
        zeroconf, "HaServiceBrowser", side_effect=http_only_service_update_mock
    ) as mock_service_browser, patch(
        "homeassistant.components.zeroconf.ServiceInfo",
        side_effect=get_zeroconf_info_mock_manufacturer("Not Samsung Electronics"),
    ):
        assert await async_setup_component(hass, zeroconf.DOMAIN, {zeroconf.DOMAIN: {}})
        hass.bus.async_fire(EVENT_HOMEASSISTANT_STARTED)
        await hass.async_block_till_done()

    assert len(mock_service_browser.mock_calls) == 1
    assert len(mock_config_flow.mock_calls) == 0


async def test_homekit_match_partial_space(hass, mock_zeroconf):
    """Test configured options for a device are loaded via config entry."""
    with patch.dict(
        zc_gen.ZEROCONF,
        {"_hap._tcp.local.": [{"domain": "homekit_controller"}]},
        clear=True,
    ), patch.object(
        hass.config_entries.flow, "async_init"
    ) as mock_config_flow, patch.object(
        zeroconf,
        "HaServiceBrowser",
        side_effect=lambda *args, **kwargs: service_update_mock(
            *args, **kwargs, limit_service="_hap._tcp.local."
        ),
    ) as mock_service_browser, patch(
        "homeassistant.components.zeroconf.ServiceInfo",
        side_effect=get_homekit_info_mock("LIFX bulb", HOMEKIT_STATUS_UNPAIRED),
    ):
        assert await async_setup_component(hass, zeroconf.DOMAIN, {zeroconf.DOMAIN: {}})
        hass.bus.async_fire(EVENT_HOMEASSISTANT_STARTED)
        await hass.async_block_till_done()

    assert len(mock_service_browser.mock_calls) == 1
    assert len(mock_config_flow.mock_calls) == 1
    assert mock_config_flow.mock_calls[0][1][0] == "lifx"


async def test_homekit_match_partial_dash(hass, mock_zeroconf):
    """Test configured options for a device are loaded via config entry."""
    with patch.dict(
        zc_gen.ZEROCONF,
        {"_hap._udp.local.": [{"domain": "homekit_controller"}]},
        clear=True,
    ), patch.object(
        hass.config_entries.flow, "async_init"
    ) as mock_config_flow, patch.object(
        zeroconf,
        "HaServiceBrowser",
        side_effect=lambda *args, **kwargs: service_update_mock(
            *args, **kwargs, limit_service="_hap._udp.local."
        ),
    ) as mock_service_browser, patch(
        "homeassistant.components.zeroconf.ServiceInfo",
        side_effect=get_homekit_info_mock("Rachio-fa46ba", HOMEKIT_STATUS_UNPAIRED),
    ):
<<<<<<< HEAD
        assert await async_setup_component(hass, zeroconf.DOMAIN, {zeroconf.DOMAIN: {}})
        hass.bus.async_fire(EVENT_HOMEASSISTANT_STARTED)
        await hass.async_block_till_done()

    assert len(mock_service_browser.mock_calls) == 1
    assert len(mock_config_flow.mock_calls) == 1
    assert mock_config_flow.mock_calls[0][1][0] == "rachio"


async def test_homekit_match_partial_fnmatch(hass, mock_zeroconf):
    """Test matching homekit devices with fnmatch."""
    with patch.dict(
        zc_gen.ZEROCONF,
        {"_hap._tcp.local.": [{"domain": "homekit_controller"}]},
        clear=True,
    ), patch.dict(zc_gen.HOMEKIT, {"YLDP*": "yeelight"}, clear=True,), patch.object(
        hass.config_entries.flow, "async_init"
    ) as mock_config_flow, patch.object(
        zeroconf,
        "HaServiceBrowser",
        side_effect=lambda *args, **kwargs: service_update_mock(
            *args, **kwargs, limit_service="_hap._tcp.local."
        ),
    ) as mock_service_browser:
        mock_zeroconf.get_service_info.side_effect = get_homekit_info_mock(
            "YLDP13YL", HOMEKIT_STATUS_UNPAIRED
        )
=======
>>>>>>> c8abdf5c
        assert await async_setup_component(hass, zeroconf.DOMAIN, {zeroconf.DOMAIN: {}})
        hass.bus.async_fire(EVENT_HOMEASSISTANT_STARTED)
        await hass.async_block_till_done()

    assert len(mock_service_browser.mock_calls) == 1
    assert len(mock_config_flow.mock_calls) == 1
    assert mock_config_flow.mock_calls[0][1][0] == "yeelight"


async def test_homekit_match_partial_fnmatch(hass, mock_zeroconf):
    """Test matching homekit devices with fnmatch."""
    with patch.dict(
        zc_gen.ZEROCONF,
        {"_hap._tcp.local.": [{"domain": "homekit_controller"}]},
        clear=True,
    ), patch.dict(zc_gen.HOMEKIT, {"YLDP*": "yeelight"}, clear=True,), patch.object(
        hass.config_entries.flow, "async_init"
    ) as mock_config_flow, patch.object(
        zeroconf,
        "HaServiceBrowser",
        side_effect=lambda *args, **kwargs: service_update_mock(
            *args, **kwargs, limit_service="_hap._tcp.local."
        ),
    ) as mock_service_browser, patch(
        "homeassistant.components.zeroconf.ServiceInfo",
        side_effect=get_homekit_info_mock("YLDP13YL", HOMEKIT_STATUS_UNPAIRED),
    ):
        assert await async_setup_component(hass, zeroconf.DOMAIN, {zeroconf.DOMAIN: {}})
        hass.bus.async_fire(EVENT_HOMEASSISTANT_STARTED)
        await hass.async_block_till_done()

    assert len(mock_service_browser.mock_calls) == 1
    assert len(mock_config_flow.mock_calls) == 1
    assert mock_config_flow.mock_calls[0][1][0] == "yeelight"


async def test_homekit_match_full(hass, mock_zeroconf):
    """Test configured options for a device are loaded via config entry."""
    with patch.dict(
        zc_gen.ZEROCONF,
        {"_hap._udp.local.": [{"domain": "homekit_controller"}]},
        clear=True,
    ), patch.object(
        hass.config_entries.flow, "async_init"
    ) as mock_config_flow, patch.object(
        zeroconf,
        "HaServiceBrowser",
        side_effect=lambda *args, **kwargs: service_update_mock(
            *args, **kwargs, limit_service="_hap._udp.local."
        ),
    ) as mock_service_browser, patch(
        "homeassistant.components.zeroconf.ServiceInfo",
        side_effect=get_homekit_info_mock("BSB002", HOMEKIT_STATUS_UNPAIRED),
    ):
        assert await async_setup_component(hass, zeroconf.DOMAIN, {zeroconf.DOMAIN: {}})
        hass.bus.async_fire(EVENT_HOMEASSISTANT_STARTED)
        await hass.async_block_till_done()

    assert len(mock_service_browser.mock_calls) == 1
    assert len(mock_config_flow.mock_calls) == 1
    assert mock_config_flow.mock_calls[0][1][0] == "hue"


async def test_homekit_already_paired(hass, mock_zeroconf):
    """Test that an already paired device is sent to homekit_controller."""
    with patch.dict(
        zc_gen.ZEROCONF,
        {"_hap._tcp.local.": [{"domain": "homekit_controller"}]},
        clear=True,
    ), patch.object(
        hass.config_entries.flow, "async_init"
    ) as mock_config_flow, patch.object(
        zeroconf,
        "HaServiceBrowser",
        side_effect=lambda *args, **kwargs: service_update_mock(
            *args, **kwargs, limit_service="_hap._tcp.local."
        ),
    ) as mock_service_browser, patch(
        "homeassistant.components.zeroconf.ServiceInfo",
        side_effect=get_homekit_info_mock("tado", HOMEKIT_STATUS_PAIRED),
    ):
        assert await async_setup_component(hass, zeroconf.DOMAIN, {zeroconf.DOMAIN: {}})
        hass.bus.async_fire(EVENT_HOMEASSISTANT_STARTED)
        await hass.async_block_till_done()

    assert len(mock_service_browser.mock_calls) == 1
    assert len(mock_config_flow.mock_calls) == 2
    assert mock_config_flow.mock_calls[0][1][0] == "tado"
    assert mock_config_flow.mock_calls[1][1][0] == "homekit_controller"


async def test_homekit_invalid_paring_status(hass, mock_zeroconf):
    """Test that missing paring data is not sent to homekit_controller."""
    with patch.dict(
        zc_gen.ZEROCONF,
        {"_hap._tcp.local.": [{"domain": "homekit_controller"}]},
        clear=True,
    ), patch.object(
        hass.config_entries.flow, "async_init"
    ) as mock_config_flow, patch.object(
        zeroconf,
        "HaServiceBrowser",
        side_effect=lambda *args, **kwargs: service_update_mock(
            *args, **kwargs, limit_service="_hap._tcp.local."
        ),
    ) as mock_service_browser, patch(
        "homeassistant.components.zeroconf.ServiceInfo",
        side_effect=get_homekit_info_mock("tado", b"invalid"),
    ):
        assert await async_setup_component(hass, zeroconf.DOMAIN, {zeroconf.DOMAIN: {}})
        hass.bus.async_fire(EVENT_HOMEASSISTANT_STARTED)
        await hass.async_block_till_done()

    assert len(mock_service_browser.mock_calls) == 1
    assert len(mock_config_flow.mock_calls) == 1
    assert mock_config_flow.mock_calls[0][1][0] == "tado"


async def test_homekit_not_paired(hass, mock_zeroconf):
    """Test that an not paired device is sent to homekit_controller."""
    with patch.dict(
        zc_gen.ZEROCONF,
        {"_hap._tcp.local.": [{"domain": "homekit_controller"}]},
        clear=True,
    ), patch.object(
        hass.config_entries.flow, "async_init"
    ) as mock_config_flow, patch.object(
        zeroconf, "HaServiceBrowser", side_effect=service_update_mock
    ) as mock_service_browser, patch(
        "homeassistant.components.zeroconf.ServiceInfo",
        side_effect=get_homekit_info_mock(
            "this_will_not_match_any_integration", HOMEKIT_STATUS_UNPAIRED
        ),
    ):
        assert await async_setup_component(hass, zeroconf.DOMAIN, {zeroconf.DOMAIN: {}})
        hass.bus.async_fire(EVENT_HOMEASSISTANT_STARTED)
        await hass.async_block_till_done()

    assert len(mock_service_browser.mock_calls) == 1
    assert len(mock_config_flow.mock_calls) == 1
    assert mock_config_flow.mock_calls[0][1][0] == "homekit_controller"


async def test_info_from_service_non_utf8(hass):
    """Test info_from_service handles non UTF-8 property keys and values correctly."""
    service_type = "_test._tcp.local."
    info = zeroconf.info_from_service(
        get_service_info_mock(service_type, f"test.{service_type}")
    )
    raw_info = info["properties"].pop("_raw", False)
    assert raw_info
    assert len(raw_info) == len(PROPERTIES) - 1
    assert NON_ASCII_KEY not in raw_info
    assert len(info["properties"]) <= len(raw_info)
    assert "non-utf8-value" not in info["properties"]
    assert raw_info["non-utf8-value"] is NON_UTF8_VALUE


async def test_info_from_service_with_addresses(hass):
    """Test info_from_service does not throw when there are no addresses."""
    service_type = "_test._tcp.local."
    info = zeroconf.info_from_service(
        get_service_info_mock_without_an_address(service_type, f"test.{service_type}")
    )
    assert info is None


async def test_get_instance(hass, mock_zeroconf):
    """Test we get an instance."""
    assert await async_setup_component(hass, zeroconf.DOMAIN, {zeroconf.DOMAIN: {}})
    assert await hass.components.zeroconf.async_get_instance() is mock_zeroconf
    hass.bus.async_fire(EVENT_HOMEASSISTANT_STOP)
    await hass.async_block_till_done()
    assert len(mock_zeroconf.ha_close.mock_calls) == 1


async def test_removed_ignored(hass, mock_zeroconf):
    """Test we remove it when a zeroconf entry is removed."""

    def service_update_mock(zeroconf, services, handlers):
        """Call service update handler."""
        handlers[0](
            zeroconf,
            "_service.added.local.",
            "name._service.added.local.",
            ServiceStateChange.Added,
        )
        handlers[0](
            zeroconf,
            "_service.updated.local.",
            "name._service.updated.local.",
            ServiceStateChange.Updated,
        )
        handlers[0](
            zeroconf,
            "_service.removed.local.",
            "name._service.removed.local.",
            ServiceStateChange.Removed,
        )

    with patch.object(
        zeroconf, "HaServiceBrowser", side_effect=service_update_mock
    ), patch(
        "homeassistant.components.zeroconf.ServiceInfo",
        side_effect=get_service_info_mock,
    ) as mock_service_info:
        assert await async_setup_component(hass, zeroconf.DOMAIN, {zeroconf.DOMAIN: {}})
        hass.bus.async_fire(EVENT_HOMEASSISTANT_STARTED)
        await hass.async_block_till_done()

    assert len(mock_service_info.mock_calls) == 2
    import pprint

    pprint.pprint(mock_service_info.mock_calls[0][1])
    assert mock_service_info.mock_calls[0][1][0] == "_service.added.local."
    assert mock_service_info.mock_calls[1][1][0] == "_service.updated.local."


async def test_async_detect_interfaces_setting_non_loopback_route(hass, mock_zeroconf):
    """Test without default interface config and the route returns a non-loopback address."""
    with patch.object(hass.config_entries.flow, "async_init"), patch.object(
        zeroconf, "HaServiceBrowser", side_effect=service_update_mock
    ), patch(
        "homeassistant.components.zeroconf.IPRoute.route",
        return_value=_ROUTE_NO_LOOPBACK,
    ), patch(
        "homeassistant.components.zeroconf.ServiceInfo",
        side_effect=get_service_info_mock,
    ):
        assert await async_setup_component(hass, zeroconf.DOMAIN, {zeroconf.DOMAIN: {}})
        hass.bus.async_fire(EVENT_HOMEASSISTANT_STARTED)
        await hass.async_block_till_done()

    assert mock_zeroconf.called_with(interface_choice=InterfaceChoice.Default)


async def test_async_detect_interfaces_setting_loopback_route(hass, mock_zeroconf):
    """Test without default interface config and the route returns a loopback address."""
    with patch.object(hass.config_entries.flow, "async_init"), patch.object(
        zeroconf, "HaServiceBrowser", side_effect=service_update_mock
    ), patch(
        "homeassistant.components.zeroconf.IPRoute.route", return_value=_ROUTE_LOOPBACK
    ), patch(
        "homeassistant.components.zeroconf.ServiceInfo",
        side_effect=get_service_info_mock,
    ):
        assert await async_setup_component(hass, zeroconf.DOMAIN, {zeroconf.DOMAIN: {}})
        hass.bus.async_fire(EVENT_HOMEASSISTANT_STARTED)
        await hass.async_block_till_done()

    assert mock_zeroconf.called_with(interface_choice=InterfaceChoice.All)


async def test_async_detect_interfaces_setting_empty_route(hass, mock_zeroconf):
    """Test without default interface config and the route returns nothing."""
    with patch.object(hass.config_entries.flow, "async_init"), patch.object(
        zeroconf, "HaServiceBrowser", side_effect=service_update_mock
    ), patch("homeassistant.components.zeroconf.IPRoute.route", return_value=[]), patch(
        "homeassistant.components.zeroconf.ServiceInfo",
        side_effect=get_service_info_mock,
    ):
        assert await async_setup_component(hass, zeroconf.DOMAIN, {zeroconf.DOMAIN: {}})
        hass.bus.async_fire(EVENT_HOMEASSISTANT_STARTED)
        await hass.async_block_till_done()

    assert mock_zeroconf.called_with(interface_choice=InterfaceChoice.All)


async def test_async_detect_interfaces_setting_exception(hass, mock_zeroconf):
    """Test without default interface config and the route throws an exception."""
    with patch.object(hass.config_entries.flow, "async_init"), patch.object(
        zeroconf, "HaServiceBrowser", side_effect=service_update_mock
    ), patch(
        "homeassistant.components.zeroconf.IPRoute.route", side_effect=AttributeError
    ), patch(
        "homeassistant.components.zeroconf.ServiceInfo",
        side_effect=get_service_info_mock,
    ):
        assert await async_setup_component(hass, zeroconf.DOMAIN, {zeroconf.DOMAIN: {}})
        hass.bus.async_fire(EVENT_HOMEASSISTANT_STARTED)
        await hass.async_block_till_done()

    assert mock_zeroconf.called_with(interface_choice=InterfaceChoice.All)<|MERGE_RESOLUTION|>--- conflicted
+++ resolved
@@ -479,7 +479,6 @@
         "homeassistant.components.zeroconf.ServiceInfo",
         side_effect=get_homekit_info_mock("Rachio-fa46ba", HOMEKIT_STATUS_UNPAIRED),
     ):
-<<<<<<< HEAD
         assert await async_setup_component(hass, zeroconf.DOMAIN, {zeroconf.DOMAIN: {}})
         hass.bus.async_fire(EVENT_HOMEASSISTANT_STARTED)
         await hass.async_block_till_done()
@@ -487,35 +486,6 @@
     assert len(mock_service_browser.mock_calls) == 1
     assert len(mock_config_flow.mock_calls) == 1
     assert mock_config_flow.mock_calls[0][1][0] == "rachio"
-
-
-async def test_homekit_match_partial_fnmatch(hass, mock_zeroconf):
-    """Test matching homekit devices with fnmatch."""
-    with patch.dict(
-        zc_gen.ZEROCONF,
-        {"_hap._tcp.local.": [{"domain": "homekit_controller"}]},
-        clear=True,
-    ), patch.dict(zc_gen.HOMEKIT, {"YLDP*": "yeelight"}, clear=True,), patch.object(
-        hass.config_entries.flow, "async_init"
-    ) as mock_config_flow, patch.object(
-        zeroconf,
-        "HaServiceBrowser",
-        side_effect=lambda *args, **kwargs: service_update_mock(
-            *args, **kwargs, limit_service="_hap._tcp.local."
-        ),
-    ) as mock_service_browser:
-        mock_zeroconf.get_service_info.side_effect = get_homekit_info_mock(
-            "YLDP13YL", HOMEKIT_STATUS_UNPAIRED
-        )
-=======
->>>>>>> c8abdf5c
-        assert await async_setup_component(hass, zeroconf.DOMAIN, {zeroconf.DOMAIN: {}})
-        hass.bus.async_fire(EVENT_HOMEASSISTANT_STARTED)
-        await hass.async_block_till_done()
-
-    assert len(mock_service_browser.mock_calls) == 1
-    assert len(mock_config_flow.mock_calls) == 1
-    assert mock_config_flow.mock_calls[0][1][0] == "yeelight"
 
 
 async def test_homekit_match_partial_fnmatch(hass, mock_zeroconf):
