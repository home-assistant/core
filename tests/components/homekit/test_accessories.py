"""Test all functions related to the basic accessory implementation.

This includes tests for all mock object types.
"""
from unittest.mock import Mock, patch

import pytest

from homeassistant.components.homekit.accessories import (
    HomeAccessory,
    HomeBridge,
    HomeDriver,
)
from homeassistant.components.homekit.const import (
    ATTR_DISPLAY_NAME,
    ATTR_INTERGRATION,
    ATTR_MANUFACTURER,
    ATTR_MODEL,
    ATTR_SOFTWARE_VERSION,
    ATTR_VALUE,
    BRIDGE_MODEL,
    BRIDGE_NAME,
    BRIDGE_SERIAL_NUMBER,
    CHAR_FIRMWARE_REVISION,
    CHAR_MANUFACTURER,
    CHAR_MODEL,
    CHAR_NAME,
    CHAR_SERIAL_NUMBER,
    CONF_LINKED_BATTERY_CHARGING_SENSOR,
    CONF_LINKED_BATTERY_SENSOR,
    CONF_LOW_BATTERY_THRESHOLD,
    MANUFACTURER,
    SERV_ACCESSORY_INFO,
)
from homeassistant.const import (
    ATTR_BATTERY_CHARGING,
    ATTR_BATTERY_LEVEL,
    ATTR_ENTITY_ID,
    ATTR_SERVICE,
    STATE_OFF,
    STATE_ON,
    STATE_UNAVAILABLE,
    __version__,
)
from homeassistant.helpers.event import TRACK_STATE_CHANGE_CALLBACKS

from tests.common import async_mock_service


async def test_accessory_cancels_track_state_change_on_stop(hass, hk_driver):
    """Ensure homekit state changed listeners are unsubscribed on reload."""
    entity_id = "sensor.accessory"
    hass.states.async_set(entity_id, None)
    acc = HomeAccessory(
        hass, hk_driver, "Home Accessory", entity_id, 2, {"platform": "isy994"}
    )
    with patch(
        "homeassistant.components.homekit.accessories.HomeAccessory.async_update_state"
    ):
        await acc.run()
    assert len(hass.data[TRACK_STATE_CHANGE_CALLBACKS][entity_id]) == 1
    acc.async_stop()
    assert entity_id not in hass.data[TRACK_STATE_CHANGE_CALLBACKS]


async def test_home_accessory(hass, hk_driver):
    """Test HomeAccessory class."""
    entity_id = "sensor.accessory"
    entity_id2 = "light.accessory"

    hass.states.async_set(entity_id, None)
    hass.states.async_set(entity_id2, STATE_UNAVAILABLE)

    await hass.async_block_till_done()

    acc = HomeAccessory(
        hass, hk_driver, "Home Accessory", entity_id, 2, {"platform": "isy994"}
    )
    assert acc.hass == hass
    assert acc.display_name == "Home Accessory"
    assert acc.aid == 2
    assert acc.available is True
    assert acc.category == 1  # Category.OTHER
    assert len(acc.services) == 1
    serv = acc.services[0]  # SERV_ACCESSORY_INFO
    assert serv.display_name == SERV_ACCESSORY_INFO
    assert serv.get_characteristic(CHAR_NAME).value == "Home Accessory"
    assert serv.get_characteristic(CHAR_MANUFACTURER).value == "Isy994"
    assert serv.get_characteristic(CHAR_MODEL).value == "Sensor"
    assert serv.get_characteristic(CHAR_SERIAL_NUMBER).value == "sensor.accessory"

    acc2 = HomeAccessory(hass, hk_driver, "Home Accessory", entity_id2, 3, {})
    serv = acc2.services[0]  # SERV_ACCESSORY_INFO
    assert serv.get_characteristic(CHAR_NAME).value == "Home Accessory"
    assert serv.get_characteristic(CHAR_MANUFACTURER).value == f"{MANUFACTURER} Light"
    assert serv.get_characteristic(CHAR_MODEL).value == "Light"
    assert serv.get_characteristic(CHAR_SERIAL_NUMBER).value == "light.accessory"

    acc3 = HomeAccessory(
        hass,
        hk_driver,
        "Home Accessory",
        entity_id2,
        3,
        {
            ATTR_MODEL: "Awesome",
            ATTR_MANUFACTURER: "Lux Brands",
            ATTR_SOFTWARE_VERSION: "0.4.3",
            ATTR_INTERGRATION: "luxe",
        },
    )
    assert acc3.available is False
    serv = acc3.services[0]  # SERV_ACCESSORY_INFO
    assert serv.get_characteristic(CHAR_NAME).value == "Home Accessory"
    assert serv.get_characteristic(CHAR_MANUFACTURER).value == "Lux Brands"
    assert serv.get_characteristic(CHAR_MODEL).value == "Awesome"
    assert serv.get_characteristic(CHAR_SERIAL_NUMBER).value == "light.accessory"

    hass.states.async_set(entity_id, "on")
    await hass.async_block_till_done()
    with patch(
        "homeassistant.components.homekit.accessories.HomeAccessory.async_update_state"
    ) as mock_async_update_state:
        await acc.run()
        await hass.async_block_till_done()
        state = hass.states.get(entity_id)
        mock_async_update_state.assert_called_with(state)

        hass.states.async_remove(entity_id)
        await hass.async_block_till_done()
        assert mock_async_update_state.call_count == 1

    with pytest.raises(NotImplementedError):
        acc.async_update_state("new_state")

    # Test model name from domain
    entity_id = "test_model.demo"
    hass.states.async_set(entity_id, None)
    await hass.async_block_till_done()
    acc = HomeAccessory(hass, hk_driver, "test_name", entity_id, 2, None)
    serv = acc.services[0]  # SERV_ACCESSORY_INFO
    assert serv.get_characteristic(CHAR_MODEL).value == "Test Model"


async def test_battery_service(hass, hk_driver, caplog):
    """Test battery service."""
    entity_id = "homekit.accessory"
    hass.states.async_set(entity_id, None, {ATTR_BATTERY_LEVEL: 50})
    await hass.async_block_till_done()

    acc = HomeAccessory(hass, hk_driver, "Battery Service", entity_id, 2, None)
    assert acc._char_battery.value == 0
    assert acc._char_low_battery.value == 0
    assert acc._char_charging.value == 2

    with patch(
        "homeassistant.components.homekit.accessories.HomeAccessory.async_update_state"
    ) as mock_async_update_state:
        await acc.run()
        await hass.async_block_till_done()
        state = hass.states.get(entity_id)
        mock_async_update_state.assert_called_with(state)

    assert acc._char_battery.value == 50
    assert acc._char_low_battery.value == 0
    assert acc._char_charging.value == 2

    with patch(
        "homeassistant.components.homekit.accessories.HomeAccessory.async_update_state"
    ) as mock_async_update_state:
        hass.states.async_set(entity_id, None, {ATTR_BATTERY_LEVEL: 15})
        await hass.async_block_till_done()
        state = hass.states.get(entity_id)
        mock_async_update_state.assert_called_with(state)

    assert acc._char_battery.value == 15
    assert acc._char_low_battery.value == 1
    assert acc._char_charging.value == 2

    with patch(
        "homeassistant.components.homekit.accessories.HomeAccessory.async_update_state"
    ) as mock_async_update_state:
        hass.states.async_set(entity_id, None, {ATTR_BATTERY_LEVEL: "error"})
        await hass.async_block_till_done()
        state = hass.states.get(entity_id)
        mock_async_update_state.assert_called_with(state)

    assert acc._char_battery.value == 15
    assert acc._char_low_battery.value == 1
    assert acc._char_charging.value == 2
    assert "ERROR" not in caplog.text

    # Test charging
    with patch(
        "homeassistant.components.homekit.accessories.HomeAccessory.async_update_state"
    ) as mock_async_update_state:
        hass.states.async_set(
            entity_id, None, {ATTR_BATTERY_LEVEL: 10, ATTR_BATTERY_CHARGING: True}
        )
        await hass.async_block_till_done()
        state = hass.states.get(entity_id)
        mock_async_update_state.assert_called_with(state)

    with patch(
        "homeassistant.components.homekit.accessories.HomeAccessory.async_update_state"
    ):
        acc = HomeAccessory(hass, hk_driver, "Battery Service", entity_id, 2, None)
        assert acc._char_battery.value == 0
        assert acc._char_low_battery.value == 0
        assert acc._char_charging.value == 2

    with patch(
        "homeassistant.components.homekit.accessories.HomeAccessory.async_update_state"
    ) as mock_async_update_state:
        await acc.run()
        await hass.async_block_till_done()
        state = hass.states.get(entity_id)
        mock_async_update_state.assert_called_with(state)
    assert acc._char_battery.value == 10
    assert acc._char_low_battery.value == 1
    assert acc._char_charging.value == 1

    with patch(
        "homeassistant.components.homekit.accessories.HomeAccessory.async_update_state"
    ):
        hass.states.async_set(
            entity_id, None, {ATTR_BATTERY_LEVEL: 100, ATTR_BATTERY_CHARGING: False}
        )
        await hass.async_block_till_done()
    assert acc._char_battery.value == 100
    assert acc._char_low_battery.value == 0
    assert acc._char_charging.value == 0


async def test_linked_battery_sensor(hass, hk_driver, caplog):
    """Test battery service with linked_battery_sensor."""
    entity_id = "homekit.accessory"
    linked_battery = "sensor.battery"
    hass.states.async_set(entity_id, "open", {ATTR_BATTERY_LEVEL: 100})
    hass.states.async_set(linked_battery, 50, None)
    await hass.async_block_till_done()

    acc = HomeAccessory(
        hass,
        hk_driver,
        "Battery Service",
        entity_id,
        2,
        {CONF_LINKED_BATTERY_SENSOR: linked_battery},
    )
    assert acc.linked_battery_sensor == linked_battery

    with patch(
        "homeassistant.components.homekit.accessories.HomeAccessory.async_update_state"
    ) as mock_async_update_state:
        await acc.run()
        await hass.async_block_till_done()
        state = hass.states.get(entity_id)
        mock_async_update_state.assert_called_with(state)
    assert acc._char_battery.value == 50
    assert acc._char_low_battery.value == 0
    assert acc._char_charging.value == 2

    hass.states.async_set(linked_battery, 10, None)
    await hass.async_block_till_done()
    assert acc._char_battery.value == 10
    assert acc._char_low_battery.value == 1

    # Ignore battery change on entity if it has linked_battery
    with patch(
        "homeassistant.components.homekit.accessories.HomeAccessory.async_update_state"
    ):
        hass.states.async_set(entity_id, "open", {ATTR_BATTERY_LEVEL: 90})
        await hass.async_block_till_done()
    assert acc._char_battery.value == 10

    # Test none numeric state for linked_battery
    with patch(
        "homeassistant.components.homekit.accessories.HomeAccessory.async_update_state"
    ):
        hass.states.async_set(linked_battery, "error", None)
        await hass.async_block_till_done()
    assert acc._char_battery.value == 10
    assert "ERROR" not in caplog.text

    # Test charging & low battery threshold
    hass.states.async_set(linked_battery, 20, {ATTR_BATTERY_CHARGING: True})
    await hass.async_block_till_done()

    acc = HomeAccessory(
        hass,
        hk_driver,
        "Battery Service",
        entity_id,
        2,
        {CONF_LINKED_BATTERY_SENSOR: linked_battery, CONF_LOW_BATTERY_THRESHOLD: 50},
    )
    with patch(
        "homeassistant.components.homekit.accessories.HomeAccessory.async_update_state"
    ) as mock_async_update_state:
        await acc.run()
        await hass.async_block_till_done()
        state = hass.states.get(entity_id)
        mock_async_update_state.assert_called_with(state)
    assert acc._char_battery.value == 20
    assert acc._char_low_battery.value == 1
    assert acc._char_charging.value == 1

    hass.states.async_set(linked_battery, 100, {ATTR_BATTERY_CHARGING: False})
    await hass.async_block_till_done()
    assert acc._char_battery.value == 100
    assert acc._char_low_battery.value == 0
    assert acc._char_charging.value == 0

    hass.states.async_remove(linked_battery)
    await hass.async_block_till_done()
    assert acc._char_battery.value == 100
    assert acc._char_low_battery.value == 0
    assert acc._char_charging.value == 0


async def test_linked_battery_charging_sensor(hass, hk_driver, caplog):
    """Test battery service with linked_battery_charging_sensor."""
    entity_id = "homekit.accessory"
    linked_battery_charging_sensor = "binary_sensor.battery_charging"
    hass.states.async_set(entity_id, "open", {ATTR_BATTERY_LEVEL: 100})
    hass.states.async_set(linked_battery_charging_sensor, STATE_ON, None)
    await hass.async_block_till_done()

    acc = HomeAccessory(
        hass,
        hk_driver,
        "Battery Service",
        entity_id,
        2,
        {CONF_LINKED_BATTERY_CHARGING_SENSOR: linked_battery_charging_sensor},
    )
    assert acc.linked_battery_charging_sensor == linked_battery_charging_sensor

    with patch(
        "homeassistant.components.homekit.accessories.HomeAccessory.async_update_state"
    ) as mock_async_update_state:
        await acc.run()
        await hass.async_block_till_done()
        state = hass.states.get(entity_id)
        mock_async_update_state.assert_called_with(state)
    assert acc._char_battery.value == 100
    assert acc._char_low_battery.value == 0
    assert acc._char_charging.value == 1

    with patch(
        "homeassistant.components.homekit.accessories.HomeAccessory.async_update_state"
    ) as mock_async_update_state:
        hass.states.async_set(linked_battery_charging_sensor, STATE_OFF, None)
        await acc.run()
        await hass.async_block_till_done()
        state = hass.states.get(entity_id)
        mock_async_update_state.assert_called_with(state)
    assert acc._char_charging.value == 0

    with patch(
        "homeassistant.components.homekit.accessories.HomeAccessory.async_update_state"
    ) as mock_async_update_state:
        hass.states.async_set(linked_battery_charging_sensor, STATE_ON, None)
        await acc.run()
        await hass.async_block_till_done()
        state = hass.states.get(entity_id)
        mock_async_update_state.assert_called_with(state)
    assert acc._char_charging.value == 1

    with patch(
        "homeassistant.components.homekit.accessories.HomeAccessory.async_update_state"
    ) as mock_async_update_state:
        hass.states.async_remove(linked_battery_charging_sensor)
        await acc.run()
        await hass.async_block_till_done()
    assert acc._char_charging.value == 1


async def test_linked_battery_sensor_and_linked_battery_charging_sensor(
    hass, hk_driver, caplog
):
    """Test battery service with linked_battery_sensor and a linked_battery_charging_sensor."""
    entity_id = "homekit.accessory"
    linked_battery = "sensor.battery"
    linked_battery_charging_sensor = "binary_sensor.battery_charging"
    hass.states.async_set(entity_id, "open", {ATTR_BATTERY_LEVEL: 100})
    hass.states.async_set(linked_battery, 50, None)
    hass.states.async_set(linked_battery_charging_sensor, STATE_ON, None)
    await hass.async_block_till_done()

    acc = HomeAccessory(
        hass,
        hk_driver,
        "Battery Service",
        entity_id,
        2,
        {
            CONF_LINKED_BATTERY_SENSOR: linked_battery,
            CONF_LINKED_BATTERY_CHARGING_SENSOR: linked_battery_charging_sensor,
        },
    )
    assert acc.linked_battery_sensor == linked_battery

    with patch(
        "homeassistant.components.homekit.accessories.HomeAccessory.async_update_state"
    ) as mock_async_update_state:
        await acc.run()
        await hass.async_block_till_done()
        state = hass.states.get(entity_id)
        mock_async_update_state.assert_called_with(state)
    assert acc._char_battery.value == 50
    assert acc._char_low_battery.value == 0
    assert acc._char_charging.value == 1

    hass.states.async_set(linked_battery_charging_sensor, STATE_OFF, None)
    await hass.async_block_till_done()
    assert acc._char_battery.value == 50
    assert acc._char_low_battery.value == 0
    assert acc._char_charging.value == 0

    hass.states.async_remove(linked_battery_charging_sensor)
    await hass.async_block_till_done()
    assert acc._char_battery.value == 50
    assert acc._char_low_battery.value == 0
    assert acc._char_charging.value == 0


async def test_missing_linked_battery_charging_sensor(hass, hk_driver, caplog):
    """Test battery service with linked_battery_charging_sensor that is mapping to a missing entity."""
    entity_id = "homekit.accessory"
    linked_battery_charging_sensor = "binary_sensor.battery_charging"
    hass.states.async_set(entity_id, "open", {ATTR_BATTERY_LEVEL: 100})
    await hass.async_block_till_done()

    acc = HomeAccessory(
        hass,
        hk_driver,
        "Battery Service",
        entity_id,
        2,
        {CONF_LINKED_BATTERY_CHARGING_SENSOR: linked_battery_charging_sensor},
    )
    assert acc.linked_battery_charging_sensor is None

    # Make sure we don't throw if the linked_battery_charging_sensor
    # is removed
    hass.states.async_remove(linked_battery_charging_sensor)
    with patch(
        "homeassistant.components.homekit.accessories.HomeAccessory.async_update_state"
    ):
        await acc.run()
        await hass.async_block_till_done()

    # Make sure we don't throw if the entity_id
    # is removed
    hass.states.async_remove(entity_id)
    with patch(
        "homeassistant.components.homekit.accessories.HomeAccessory.async_update_state"
    ):
        await acc.run()
        await hass.async_block_till_done()


async def test_missing_linked_battery_sensor(hass, hk_driver, caplog):
    """Test battery service with missing linked_battery_sensor."""
    entity_id = "homekit.accessory"
    linked_battery = "sensor.battery"
    hass.states.async_set(entity_id, "open")
    await hass.async_block_till_done()

    acc = HomeAccessory(
        hass,
        hk_driver,
        "Battery Service",
        entity_id,
        2,
        {CONF_LINKED_BATTERY_SENSOR: linked_battery},
    )
    assert not acc.linked_battery_sensor

    with patch(
        "homeassistant.components.homekit.accessories.HomeAccessory.async_update_state"
    ) as mock_async_update_state:
        await acc.run()
        await hass.async_block_till_done()
        state = hass.states.get(entity_id)
        mock_async_update_state.assert_called_with(state)

    assert not acc.linked_battery_sensor
    assert acc._char_battery is None
    assert acc._char_low_battery is None
    assert acc._char_charging is None

    with patch(
        "homeassistant.components.homekit.accessories.HomeAccessory.async_update_state"
    ) as mock_async_update_state:
        hass.states.async_remove(entity_id)
        await acc.run()
        await hass.async_block_till_done()

    assert not acc.linked_battery_sensor
    assert acc._char_battery is None
    assert acc._char_low_battery is None
    assert acc._char_charging is None


async def test_battery_appears_after_startup(hass, hk_driver, caplog):
    """Test battery level appears after homekit is started."""
    entity_id = "homekit.accessory"
    hass.states.async_set(entity_id, None, {})
    await hass.async_block_till_done()

    acc = HomeAccessory(hass, hk_driver, "Accessory without battery", entity_id, 2, {})
    assert acc._char_battery is None

    with patch(
        "homeassistant.components.homekit.accessories.HomeAccessory.async_update_state"
    ) as mock_async_update_state:
        await acc.run()
        await hass.async_block_till_done()
        state = hass.states.get(entity_id)
        mock_async_update_state.assert_called_with(state)
    assert acc._char_battery is None

    with patch(
        "homeassistant.components.homekit.accessories.HomeAccessory.async_update_state"
    ):
        hass.states.async_set(entity_id, None, {ATTR_BATTERY_LEVEL: 15})
        await hass.async_block_till_done()
    assert acc._char_battery is None

    with patch(
        "homeassistant.components.homekit.accessories.HomeAccessory.async_update_state"
    ):
        hass.states.async_remove(entity_id)
        await hass.async_block_till_done()
    assert acc._char_battery is None


async def test_call_service(hass, hk_driver, events):
    """Test call_service method."""
    entity_id = "homekit.accessory"
    hass.states.async_set(entity_id, None)
    await hass.async_block_till_done()

    acc = HomeAccessory(hass, hk_driver, "Home Accessory", entity_id, 2, {})
    call_service = async_mock_service(hass, "cover", "open_cover")

    test_domain = "cover"
    test_service = "open_cover"
    test_value = "value"

    acc.async_call_service(
        test_domain, test_service, {ATTR_ENTITY_ID: entity_id}, test_value
    )
    await hass.async_block_till_done()

    assert len(events) == 1
    assert events[0].data == {
        ATTR_ENTITY_ID: acc.entity_id,
        ATTR_DISPLAY_NAME: acc.display_name,
        ATTR_SERVICE: test_service,
        ATTR_VALUE: test_value,
    }

    assert len(call_service) == 1
    assert call_service[0].domain == test_domain
    assert call_service[0].service == test_service
    assert call_service[0].data == {ATTR_ENTITY_ID: entity_id}


def test_home_bridge(hk_driver):
    """Test HomeBridge class."""
    bridge = HomeBridge("hass", hk_driver, BRIDGE_NAME)
    assert bridge.hass == "hass"
    assert bridge.display_name == BRIDGE_NAME
    assert bridge.category == 2  # Category.BRIDGE
    assert len(bridge.services) == 1
    serv = bridge.services[0]  # SERV_ACCESSORY_INFO
    assert serv.display_name == SERV_ACCESSORY_INFO
    assert serv.get_characteristic(CHAR_NAME).value == BRIDGE_NAME
    assert serv.get_characteristic(CHAR_FIRMWARE_REVISION).value == __version__
    assert serv.get_characteristic(CHAR_MANUFACTURER).value == MANUFACTURER
    assert serv.get_characteristic(CHAR_MODEL).value == BRIDGE_MODEL
    assert serv.get_characteristic(CHAR_SERIAL_NUMBER).value == BRIDGE_SERIAL_NUMBER

    bridge = HomeBridge("hass", hk_driver, "test_name")
    assert bridge.display_name == "test_name"
    assert len(bridge.services) == 1
    serv = bridge.services[0]  # SERV_ACCESSORY_INFO

    # setup_message
    bridge.setup_message()


def test_home_driver():
    """Test HomeDriver class."""
    ip_address = "127.0.0.1"
    port = 51826
    path = ".homekit.state"
    pin = b"123-45-678"

    with patch("pyhap.accessory_driver.AccessoryDriver.__init__") as mock_driver:
        driver = HomeDriver(
            "hass",
            "entry_id",
            "name",
            "title",
            address=ip_address,
            port=port,
            persist_file=path,
        )

    mock_driver.assert_called_with(address=ip_address, port=port, persist_file=path)
    driver.state = Mock(pincode=pin)
    xhm_uri_mock = Mock(return_value="X-HM://0")
<<<<<<< HEAD
    driver.accessory = Mock(display_name="any", xhm_uri=xhm_uri_mock)
=======
    driver.accessory = Mock(display_name="any", xhm_uri=xhm_uri_mock, paired=False)
>>>>>>> 48a99f2f

    # pair
    with patch("pyhap.accessory_driver.AccessoryDriver.pair") as mock_pair, patch(
        "homeassistant.components.homekit.accessories.async_abort_pairing_flow"
    ) as mock_dissmiss_msg:
        driver.pair("client_uuid", "client_public")

    mock_pair.assert_called_with("client_uuid", "client_public")
    mock_dissmiss_msg.assert_called_with("hass", "entry_id")

    # unpair
    with patch("pyhap.accessory_driver.AccessoryDriver.unpair") as mock_unpair, patch(
        "homeassistant.components.homekit.accessories.async_start_pairing_flow"
    ) as mock_show_msg:
        driver.unpair("client_uuid")

    mock_unpair.assert_called_with("client_uuid")
    mock_show_msg.assert_called_with("hass", "entry_id", "title (any)", pin, "X-HM://0")<|MERGE_RESOLUTION|>--- conflicted
+++ resolved
@@ -615,11 +615,7 @@
     mock_driver.assert_called_with(address=ip_address, port=port, persist_file=path)
     driver.state = Mock(pincode=pin)
     xhm_uri_mock = Mock(return_value="X-HM://0")
-<<<<<<< HEAD
-    driver.accessory = Mock(display_name="any", xhm_uri=xhm_uri_mock)
-=======
     driver.accessory = Mock(display_name="any", xhm_uri=xhm_uri_mock, paired=False)
->>>>>>> 48a99f2f
 
     # pair
     with patch("pyhap.accessory_driver.AccessoryDriver.pair") as mock_pair, patch(
