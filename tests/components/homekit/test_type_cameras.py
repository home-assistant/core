"""Test different accessory types: Camera."""

import asyncio
from unittest.mock import AsyncMock, MagicMock, PropertyMock, patch
from uuid import UUID

from pyhap.accessory_driver import AccessoryDriver
import pytest

from homeassistant.components import camera, ffmpeg
from homeassistant.components.binary_sensor import BinarySensorDeviceClass
from homeassistant.components.camera.img_util import TurboJPEGSingleton
from homeassistant.components.homekit.accessories import HomeBridge
from homeassistant.components.homekit.const import (
    AUDIO_CODEC_COPY,
    CHAR_MOTION_DETECTED,
    CHAR_PROGRAMMABLE_SWITCH_EVENT,
    CONF_AUDIO_CODEC,
    CONF_LINKED_DOORBELL_SENSOR,
    CONF_LINKED_MOTION_SENSOR,
    CONF_STREAM_SOURCE,
    CONF_SUPPORT_AUDIO,
    CONF_VIDEO_CODEC,
    SERV_DOORBELL,
    SERV_MOTION_SENSOR,
    SERV_STATELESS_PROGRAMMABLE_SWITCH,
    VIDEO_CODEC_COPY,
    VIDEO_CODEC_H264_OMX,
)
from homeassistant.components.homekit.type_cameras import Camera
from homeassistant.components.homekit.type_switches import Switch
from homeassistant.const import ATTR_DEVICE_CLASS, STATE_OFF, STATE_ON
from homeassistant.exceptions import HomeAssistantError
from homeassistant.setup import async_setup_component

from tests.components.camera.common import mock_turbo_jpeg

MOCK_START_STREAM_TLV = "ARUCAQEBEDMD1QMXzEaatnKSQ2pxovYCNAEBAAIJAQECAgECAwEAAwsBAgAFAgLQAgMBHgQXAQFjAgQ768/RAwIrAQQEAAAAPwUCYgUDLAEBAwIMAQEBAgEAAwECBAEUAxYBAW4CBCzq28sDAhgABAQAAKBABgENBAEA"
MOCK_END_POINTS_TLV = "ARAzA9UDF8xGmrZykkNqcaL2AgEAAxoBAQACDTE5Mi4xNjguMjA4LjUDAi7IBAKkxwQlAQEAAhDN0+Y0tZ4jzoO0ske9UsjpAw6D76oVXnoi7DbawIG4CwUlAQEAAhCyGcROB8P7vFRDzNF2xrK1Aw6NdcLugju9yCfkWVSaVAYEDoAsAAcEpxV8AA=="
MOCK_START_STREAM_SESSION_UUID = UUID("3303d503-17cc-469a-b672-92436a71a2f6")

PID_THAT_WILL_NEVER_BE_ALIVE = 2147483647


async def _async_start_streaming(hass, acc):
    """Start streaming a camera."""
    acc.set_selected_stream_configuration(MOCK_START_STREAM_TLV)
    await hass.async_block_till_done()
    await acc.run()
    await hass.async_block_till_done()


async def _async_setup_endpoints(hass, acc):
    """Set camera endpoints."""
    acc.set_endpoints(MOCK_END_POINTS_TLV)
    await acc.run()
    await hass.async_block_till_done()


async def _async_reconfigure_stream(hass, acc, session_info, stream_config):
    """Reconfigure the stream."""
    await acc.reconfigure_stream(session_info, stream_config)
    await acc.run()
    await hass.async_block_till_done()


async def _async_stop_all_streams(hass, acc):
    """Stop all camera streams."""
    await acc.stop()
    await acc.run()
    await hass.async_block_till_done()


async def _async_stop_stream(hass, acc, session_info):
    """Stop a camera stream."""
    await acc.stop_stream(session_info)
    await acc.run()
    await hass.async_block_till_done()


@pytest.fixture()
def run_driver(hass):
    """Return a custom AccessoryDriver instance for HomeKit accessory init."""
    with patch("pyhap.accessory_driver.AsyncZeroconf"), patch(
        "pyhap.accessory_driver.AccessoryEncoder"
    ), patch("pyhap.accessory_driver.HAPServer"), patch(
        "pyhap.accessory_driver.AccessoryDriver.publish"
    ), patch(
        "pyhap.accessory_driver.AccessoryDriver.persist"
    ):
        yield AccessoryDriver(
            pincode=b"123-45-678", address="127.0.0.1", loop=hass.loop
        )


def _mock_reader():
    """Mock ffmpeg reader."""

    async def _readline(*args, **kwargs):
        await asyncio.sleep(0.1)

    async def _get_reader(*args, **kwargs):
        return AsyncMock(readline=_readline)

    return _get_reader


def _get_exits_after_startup_mock_ffmpeg():
    """Return a ffmpeg that will have an invalid pid."""
    ffmpeg = MagicMock()
    type(ffmpeg.process).pid = PropertyMock(return_value=PID_THAT_WILL_NEVER_BE_ALIVE)
    ffmpeg.open = AsyncMock(return_value=True)
    ffmpeg.close = AsyncMock(return_value=True)
    ffmpeg.kill = AsyncMock(return_value=True)
    ffmpeg.get_reader = _mock_reader()
    return ffmpeg


def _get_working_mock_ffmpeg():
    """Return a working ffmpeg."""
    ffmpeg = MagicMock()
    ffmpeg.open = AsyncMock(return_value=True)
    ffmpeg.close = AsyncMock(return_value=True)
    ffmpeg.kill = AsyncMock(return_value=True)
    ffmpeg.get_reader = _mock_reader()
    return ffmpeg


def _get_failing_mock_ffmpeg():
    """Return an ffmpeg that fails to shutdown."""
    ffmpeg = MagicMock()
    type(ffmpeg.process).pid = PropertyMock(return_value=PID_THAT_WILL_NEVER_BE_ALIVE)
    ffmpeg.open = AsyncMock(return_value=False)
    ffmpeg.close = AsyncMock(side_effect=OSError)
    ffmpeg.kill = AsyncMock(side_effect=OSError)
    ffmpeg.get_reader = _mock_reader()
    return ffmpeg


async def test_camera_stream_source_configured(hass, run_driver, events):
    """Test a camera that can stream with a configured source."""
    await async_setup_component(hass, ffmpeg.DOMAIN, {ffmpeg.DOMAIN: {}})
    await async_setup_component(
        hass, camera.DOMAIN, {camera.DOMAIN: {"platform": "demo"}}
    )
    await hass.async_block_till_done()

    entity_id = "camera.demo_camera"

    hass.states.async_set(entity_id, None)
    await hass.async_block_till_done()
    acc = Camera(
        hass,
        run_driver,
        "Camera",
        entity_id,
        2,
        {CONF_STREAM_SOURCE: "/dev/null", CONF_SUPPORT_AUDIO: True},
    )
    not_camera_acc = Switch(
        hass,
        run_driver,
        "Switch",
        entity_id,
        4,
        {},
    )
    bridge = HomeBridge("hass", run_driver, "Test Bridge")
    bridge.add_accessory(acc)
    bridge.add_accessory(not_camera_acc)

    await acc.run()

    assert acc.aid == 2
    assert acc.category == 17  # Camera

    await _async_setup_endpoints(hass, acc)
    working_ffmpeg = _get_working_mock_ffmpeg()
    session_info = acc.sessions[MOCK_START_STREAM_SESSION_UUID]

    with patch(
        "homeassistant.components.demo.camera.DemoCamera.stream_source",
        return_value=None,
    ), patch(
        "homeassistant.components.homekit.type_cameras.HAFFmpeg",
        return_value=working_ffmpeg,
    ):
        await _async_start_streaming(hass, acc)
        await _async_stop_all_streams(hass, acc)

    expected_output = (
        "-map 0:v:0 -an -c:v libx264 -profile:v high -tune zerolatency -pix_fmt "
        "yuv420p -r 30 -b:v 299k -bufsize 1196k -maxrate 299k -payload_type 99 -ssrc {v_ssrc} -f "
        "rtp -srtp_out_suite AES_CM_128_HMAC_SHA1_80 -srtp_out_params "
        "zdPmNLWeI86DtLJHvVLI6YPvqhVeeiLsNtrAgbgL "
        "srtp://192.168.208.5:51246?rtcpport=51246&localrtcpport=51246&pkt_size=1316 -map 0:a:0 "
        "-vn -c:a libopus -application lowdelay -ac 1 -ar 24k -b:a 24k -bufsize 96k -payload_type "
        "110 -ssrc {a_ssrc} -f rtp -srtp_out_suite AES_CM_128_HMAC_SHA1_80 -srtp_out_params "
        "shnETgfD+7xUQ8zRdsaytY11wu6CO73IJ+RZVJpU "
        "srtp://192.168.208.5:51108?rtcpport=51108&localrtcpport=51108&pkt_size=188"
    )

    working_ffmpeg.open.assert_called_with(
        cmd=[],
        input_source="-i /dev/null",
        output=expected_output.format(**session_info),
        stdout_pipe=False,
        extra_cmd="-hide_banner -nostats",
        stderr_pipe=True,
    )

    await _async_setup_endpoints(hass, acc)
    working_ffmpeg = _get_working_mock_ffmpeg()
    session_info = acc.sessions[MOCK_START_STREAM_SESSION_UUID]

    with patch(
        "homeassistant.components.demo.camera.DemoCamera.stream_source",
        return_value="rtsp://example.local",
    ), patch(
        "homeassistant.components.homekit.type_cameras.HAFFmpeg",
        return_value=working_ffmpeg,
    ):
        await _async_start_streaming(hass, acc)
        await _async_stop_all_streams(hass, acc)
        # Calling a second time should not throw
        await _async_stop_all_streams(hass, acc)

    turbo_jpeg = mock_turbo_jpeg(
        first_width=16, first_height=12, second_width=300, second_height=200
    )
    with patch("turbojpeg.TurboJPEG", return_value=turbo_jpeg):
        TurboJPEGSingleton()
        assert await acc.async_get_snapshot(
            {"aid": 2, "image-width": 300, "image-height": 200}
        )
        # Verify the bridge only forwards async_get_snapshot for
        # cameras and valid accessory ids
        assert await bridge.async_get_snapshot(
            {"aid": 2, "image-width": 300, "image-height": 200}
        )

    with pytest.raises(ValueError):
        assert await bridge.async_get_snapshot(
            {"aid": 3, "image-width": 300, "image-height": 200}
        )

    with pytest.raises(ValueError):
        assert await bridge.async_get_snapshot(
            {"aid": 4, "image-width": 300, "image-height": 200}
        )


async def test_camera_stream_source_configured_with_failing_ffmpeg(
    hass, run_driver, events
):
    """Test a camera that can stream with a configured source with ffmpeg failing."""
    await async_setup_component(hass, ffmpeg.DOMAIN, {ffmpeg.DOMAIN: {}})
    await async_setup_component(
        hass, camera.DOMAIN, {camera.DOMAIN: {"platform": "demo"}}
    )
    await hass.async_block_till_done()

    entity_id = "camera.demo_camera"

    hass.states.async_set(entity_id, None)
    await hass.async_block_till_done()
    acc = Camera(
        hass,
        run_driver,
        "Camera",
        entity_id,
        2,
        {CONF_STREAM_SOURCE: "/dev/null", CONF_SUPPORT_AUDIO: True},
    )
    not_camera_acc = Switch(
        hass,
        run_driver,
        "Switch",
        entity_id,
        4,
        {},
    )
    bridge = HomeBridge("hass", run_driver, "Test Bridge")
    bridge.add_accessory(acc)
    bridge.add_accessory(not_camera_acc)

    await acc.run()

    assert acc.aid == 2
    assert acc.category == 17  # Camera

    await _async_setup_endpoints(hass, acc)

    with patch(
        "homeassistant.components.demo.camera.DemoCamera.stream_source",
        return_value="rtsp://example.local",
    ), patch(
        "homeassistant.components.homekit.type_cameras.HAFFmpeg",
        return_value=_get_failing_mock_ffmpeg(),
    ):
        await _async_start_streaming(hass, acc)
        await _async_stop_all_streams(hass, acc)
        # Calling a second time should not throw
        await _async_stop_all_streams(hass, acc)


async def test_camera_stream_source_found(hass, run_driver, events):
    """Test a camera that can stream and we get the source from the entity."""
    await async_setup_component(hass, ffmpeg.DOMAIN, {ffmpeg.DOMAIN: {}})
    await async_setup_component(
        hass, camera.DOMAIN, {camera.DOMAIN: {"platform": "demo"}}
    )
    await hass.async_block_till_done()

    entity_id = "camera.demo_camera"

    hass.states.async_set(entity_id, None)
    await hass.async_block_till_done()
    acc = Camera(
        hass,
        run_driver,
        "Camera",
        entity_id,
        2,
        {},
    )
    await acc.run()

    assert acc.aid == 2
    assert acc.category == 17  # Camera

    await _async_setup_endpoints(hass, acc)
    working_ffmpeg = _get_working_mock_ffmpeg()
    session_info = acc.sessions[MOCK_START_STREAM_SESSION_UUID]

    with patch(
        "homeassistant.components.demo.camera.DemoCamera.stream_source",
        return_value="rtsp://example.local",
    ), patch(
        "homeassistant.components.homekit.type_cameras.HAFFmpeg",
        return_value=working_ffmpeg,
    ):
        await _async_start_streaming(hass, acc)
        await _async_stop_all_streams(hass, acc)

    expected_output = (
        "-map 0:v:0 -an -c:v libx264 -profile:v high -tune zerolatency -pix_fmt "
        "yuv420p -r 30 -b:v 299k -bufsize 1196k -maxrate 299k -payload_type 99 -ssrc {v_ssrc} -f "
        "rtp -srtp_out_suite AES_CM_128_HMAC_SHA1_80 -srtp_out_params "
        "zdPmNLWeI86DtLJHvVLI6YPvqhVeeiLsNtrAgbgL "
        "srtp://192.168.208.5:51246?rtcpport=51246&localrtcpport=51246&pkt_size=1316"
    )

    working_ffmpeg.open.assert_called_with(
        cmd=[],
        input_source="-i rtsp://example.local",
        output=expected_output.format(**session_info),
        stdout_pipe=False,
        extra_cmd="-hide_banner -nostats",
        stderr_pipe=True,
    )

    await _async_setup_endpoints(hass, acc)
    working_ffmpeg = _get_working_mock_ffmpeg()
    session_info = acc.sessions[MOCK_START_STREAM_SESSION_UUID]

    with patch(
        "homeassistant.components.demo.camera.DemoCamera.stream_source",
        return_value="rtsp://example2.local",
    ), patch(
        "homeassistant.components.homekit.type_cameras.HAFFmpeg",
        return_value=working_ffmpeg,
    ):
        await _async_start_streaming(hass, acc)
        await _async_stop_all_streams(hass, acc)

    working_ffmpeg.open.assert_called_with(
        cmd=[],
        input_source="-i rtsp://example2.local",
        output=expected_output.format(**session_info),
        stdout_pipe=False,
        extra_cmd="-hide_banner -nostats",
        stderr_pipe=True,
    )


async def test_camera_stream_source_fails(hass, run_driver, events):
    """Test a camera that can stream and we cannot get the source from the entity."""
    await async_setup_component(hass, ffmpeg.DOMAIN, {ffmpeg.DOMAIN: {}})
    await async_setup_component(
        hass, camera.DOMAIN, {camera.DOMAIN: {"platform": "demo"}}
    )
    await hass.async_block_till_done()

    entity_id = "camera.demo_camera"

    hass.states.async_set(entity_id, None)
    await hass.async_block_till_done()
    acc = Camera(
        hass,
        run_driver,
        "Camera",
        entity_id,
        2,
        {},
    )
    await acc.run()

    assert acc.aid == 2
    assert acc.category == 17  # Camera

    await _async_setup_endpoints(hass, acc)

    with patch(
        "homeassistant.components.demo.camera.DemoCamera.stream_source",
        side_effect=OSError,
    ), patch(
        "homeassistant.components.homekit.type_cameras.HAFFmpeg",
        return_value=_get_working_mock_ffmpeg(),
    ):
        await _async_start_streaming(hass, acc)
        await _async_stop_all_streams(hass, acc)


async def test_camera_with_no_stream(hass, run_driver, events):
    """Test a camera that cannot stream."""
    await async_setup_component(hass, ffmpeg.DOMAIN, {ffmpeg.DOMAIN: {}})
    await async_setup_component(hass, camera.DOMAIN, {camera.DOMAIN: {}})

    entity_id = "camera.demo_camera"

    hass.states.async_set(entity_id, None)
    await hass.async_block_till_done()
    acc = Camera(
        hass,
        run_driver,
        "Camera",
        entity_id,
        2,
        {},
    )
    await acc.run()

    assert acc.aid == 2
    assert acc.category == 17  # Camera

    await _async_setup_endpoints(hass, acc)
    await _async_start_streaming(hass, acc)
    await _async_stop_all_streams(hass, acc)

    with pytest.raises(HomeAssistantError):
        assert await acc.async_get_snapshot(
            {"aid": 2, "image-width": 300, "image-height": 200}
        )


async def test_camera_stream_source_configured_and_copy_codec(hass, run_driver, events):
    """Test a camera that can stream with a configured source."""
    await async_setup_component(hass, ffmpeg.DOMAIN, {ffmpeg.DOMAIN: {}})
    await async_setup_component(
        hass, camera.DOMAIN, {camera.DOMAIN: {"platform": "demo"}}
    )
    await hass.async_block_till_done()

    entity_id = "camera.demo_camera"

    hass.states.async_set(entity_id, None)
    await hass.async_block_till_done()
    acc = Camera(
        hass,
        run_driver,
        "Camera",
        entity_id,
        2,
        {
            CONF_STREAM_SOURCE: "/dev/null",
            CONF_SUPPORT_AUDIO: True,
            CONF_VIDEO_CODEC: VIDEO_CODEC_COPY,
            CONF_AUDIO_CODEC: AUDIO_CODEC_COPY,
        },
    )
    bridge = HomeBridge("hass", run_driver, "Test Bridge")
    bridge.add_accessory(acc)

    await acc.run()

    assert acc.aid == 2
    assert acc.category == 17  # Camera

    await _async_setup_endpoints(hass, acc)
    session_info = acc.sessions[MOCK_START_STREAM_SESSION_UUID]

    working_ffmpeg = _get_working_mock_ffmpeg()

    with patch(
        "homeassistant.components.demo.camera.DemoCamera.stream_source",
        return_value=None,
    ), patch(
        "homeassistant.components.homekit.type_cameras.HAFFmpeg",
        return_value=working_ffmpeg,
    ):
        await _async_start_streaming(hass, acc)
        await _async_reconfigure_stream(hass, acc, session_info, {})
        await _async_stop_stream(hass, acc, session_info)
        await _async_stop_all_streams(hass, acc)

    expected_output = (
        "-map 0:v:0 -an -c:v copy -tune zerolatency -pix_fmt yuv420p -r 30 -b:v 299k "
        "-bufsize 1196k -maxrate 299k -payload_type 99 -ssrc {v_ssrc} -f rtp -srtp_out_suite "
        "AES_CM_128_HMAC_SHA1_80 -srtp_out_params zdPmNLWeI86DtLJHvVLI6YPvqhVeeiLsNtrAgbgL "
        "srtp://192.168.208.5:51246?rtcpport=51246&localrtcpport=51246&pkt_size=1316 -map 0:a:0 "
        "-vn -c:a copy -ac 1 -ar 24k -b:a 24k -bufsize 96k -payload_type 110 -ssrc {a_ssrc} "
        "-f rtp -srtp_out_suite AES_CM_128_HMAC_SHA1_80 -srtp_out_params "
        "shnETgfD+7xUQ8zRdsaytY11wu6CO73IJ+RZVJpU "
        "srtp://192.168.208.5:51108?rtcpport=51108&localrtcpport=51108&pkt_size=188"
    )

    working_ffmpeg.open.assert_called_with(
        cmd=[],
        input_source="-i /dev/null",
        output=expected_output.format(**session_info),
        stdout_pipe=False,
        extra_cmd="-hide_banner -nostats",
        stderr_pipe=True,
    )


async def test_camera_streaming_fails_after_starting_ffmpeg(hass, run_driver, events):
    """Test a camera that can stream with a configured source."""
    await async_setup_component(hass, ffmpeg.DOMAIN, {ffmpeg.DOMAIN: {}})
    await async_setup_component(
        hass, camera.DOMAIN, {camera.DOMAIN: {"platform": "demo"}}
    )
    await hass.async_block_till_done()

    entity_id = "camera.demo_camera"

    hass.states.async_set(entity_id, None)
    await hass.async_block_till_done()
    acc = Camera(
        hass,
        run_driver,
        "Camera",
        entity_id,
        2,
        {
            CONF_STREAM_SOURCE: "/dev/null",
            CONF_SUPPORT_AUDIO: True,
            CONF_VIDEO_CODEC: VIDEO_CODEC_H264_OMX,
            CONF_AUDIO_CODEC: AUDIO_CODEC_COPY,
        },
    )
    bridge = HomeBridge("hass", run_driver, "Test Bridge")
    bridge.add_accessory(acc)

    await acc.run()

    assert acc.aid == 2
    assert acc.category == 17  # Camera

    await _async_setup_endpoints(hass, acc)
    session_info = acc.sessions[MOCK_START_STREAM_SESSION_UUID]

    ffmpeg_with_invalid_pid = _get_exits_after_startup_mock_ffmpeg()

    with patch(
        "homeassistant.components.demo.camera.DemoCamera.stream_source",
        return_value=None,
    ), patch(
        "homeassistant.components.homekit.type_cameras.HAFFmpeg",
        return_value=ffmpeg_with_invalid_pid,
    ):
        await _async_start_streaming(hass, acc)
        await _async_reconfigure_stream(hass, acc, session_info, {})
        # Should not throw
        await _async_stop_stream(hass, acc, {"id": "does_not_exist"})
        await _async_stop_all_streams(hass, acc)

    expected_output = (
        "-map 0:v:0 -an -c:v h264_omx -profile:v high -tune zerolatency -pix_fmt yuv420p -r 30 -b:v 299k "
        "-bufsize 1196k -maxrate 299k -payload_type 99 -ssrc {v_ssrc} -f rtp -srtp_out_suite "
        "AES_CM_128_HMAC_SHA1_80 -srtp_out_params zdPmNLWeI86DtLJHvVLI6YPvqhVeeiLsNtrAgbgL "
        "srtp://192.168.208.5:51246?rtcpport=51246&localrtcpport=51246&pkt_size=1316 -map 0:a:0 "
        "-vn -c:a copy -ac 1 -ar 24k -b:a 24k -bufsize 96k -payload_type 110 -ssrc {a_ssrc} "
        "-f rtp -srtp_out_suite AES_CM_128_HMAC_SHA1_80 -srtp_out_params "
        "shnETgfD+7xUQ8zRdsaytY11wu6CO73IJ+RZVJpU "
        "srtp://192.168.208.5:51108?rtcpport=51108&localrtcpport=51108&pkt_size=188"
    )

    ffmpeg_with_invalid_pid.open.assert_called_with(
        cmd=[],
        input_source="-i /dev/null",
        output=expected_output.format(**session_info),
        stdout_pipe=False,
        extra_cmd="-hide_banner -nostats",
        stderr_pipe=True,
    )


async def test_camera_with_linked_motion_sensor(hass, run_driver, events):
    """Test a camera with a linked motion sensor can update."""
    await async_setup_component(hass, ffmpeg.DOMAIN, {ffmpeg.DOMAIN: {}})
    await async_setup_component(
        hass, camera.DOMAIN, {camera.DOMAIN: {"platform": "demo"}}
    )
    await hass.async_block_till_done()
    motion_entity_id = "binary_sensor.motion"

    hass.states.async_set(
        motion_entity_id, STATE_ON, {ATTR_DEVICE_CLASS: BinarySensorDeviceClass.MOTION}
    )
    await hass.async_block_till_done()
    entity_id = "camera.demo_camera"

    hass.states.async_set(entity_id, None)
    await hass.async_block_till_done()
    acc = Camera(
        hass,
        run_driver,
        "Camera",
        entity_id,
        2,
        {
            CONF_STREAM_SOURCE: "/dev/null",
            CONF_SUPPORT_AUDIO: True,
            CONF_VIDEO_CODEC: VIDEO_CODEC_H264_OMX,
            CONF_AUDIO_CODEC: AUDIO_CODEC_COPY,
            CONF_LINKED_MOTION_SENSOR: motion_entity_id,
        },
    )
    bridge = HomeBridge("hass", run_driver, "Test Bridge")
    bridge.add_accessory(acc)

    await acc.run()

    assert acc.aid == 2
    assert acc.category == 17  # Camera

    service = acc.get_service(SERV_MOTION_SENSOR)
    assert service
    char = service.get_characteristic(CHAR_MOTION_DETECTED)
    assert char

    assert char.value is True
    broker = MagicMock()
    char.broker = broker

    hass.states.async_set(
        motion_entity_id, STATE_OFF, {ATTR_DEVICE_CLASS: BinarySensorDeviceClass.MOTION}
    )
    await hass.async_block_till_done()
    assert len(broker.mock_calls) == 2
    broker.reset_mock()
    assert char.value is False

    char.set_value(True)
    hass.states.async_set(
        motion_entity_id, STATE_ON, {ATTR_DEVICE_CLASS: BinarySensorDeviceClass.MOTION}
    )
    await hass.async_block_till_done()
    assert len(broker.mock_calls) == 2
    broker.reset_mock()
    assert char.value is True

    hass.states.async_set(
        motion_entity_id,
        STATE_ON,
        {ATTR_DEVICE_CLASS: BinarySensorDeviceClass.MOTION},
        force_update=True,
    )
    await hass.async_block_till_done()
    assert len(broker.mock_calls) == 0
    broker.reset_mock()
<<<<<<< HEAD
=======

    hass.states.async_set(
        motion_entity_id,
        STATE_ON,
        {ATTR_DEVICE_CLASS: BinarySensorDeviceClass.MOTION, "other": "attr"},
    )
    await hass.async_block_till_done()
    assert len(broker.mock_calls) == 0
    broker.reset_mock()
>>>>>>> 54320ff1
    # Ensure we do not throw when the linked
    # motion sensor is removed
    hass.states.async_remove(motion_entity_id)
    await hass.async_block_till_done()
    await acc.run()
    await hass.async_block_till_done()
    assert char.value is True


async def test_camera_with_a_missing_linked_motion_sensor(hass, run_driver, events):
    """Test a camera with a configured linked motion sensor that is missing."""
    await async_setup_component(hass, ffmpeg.DOMAIN, {ffmpeg.DOMAIN: {}})
    await async_setup_component(
        hass, camera.DOMAIN, {camera.DOMAIN: {"platform": "demo"}}
    )
    await hass.async_block_till_done()
    motion_entity_id = "binary_sensor.motion"
    entity_id = "camera.demo_camera"
    hass.states.async_set(entity_id, None)
    await hass.async_block_till_done()
    acc = Camera(
        hass,
        run_driver,
        "Camera",
        entity_id,
        2,
        {CONF_LINKED_MOTION_SENSOR: motion_entity_id},
    )
    bridge = HomeBridge("hass", run_driver, "Test Bridge")
    bridge.add_accessory(acc)

    await acc.run()

    assert acc.aid == 2
    assert acc.category == 17  # Camera

    assert not acc.get_service(SERV_MOTION_SENSOR)


async def test_camera_with_linked_doorbell_sensor(hass, run_driver, events):
    """Test a camera with a linked doorbell sensor can update."""
    await async_setup_component(hass, ffmpeg.DOMAIN, {ffmpeg.DOMAIN: {}})
    await async_setup_component(
        hass, camera.DOMAIN, {camera.DOMAIN: {"platform": "demo"}}
    )
    await hass.async_block_till_done()
    doorbell_entity_id = "binary_sensor.doorbell"

    hass.states.async_set(
        doorbell_entity_id,
        STATE_ON,
        {ATTR_DEVICE_CLASS: BinarySensorDeviceClass.OCCUPANCY},
    )
    await hass.async_block_till_done()
    entity_id = "camera.demo_camera"

    hass.states.async_set(entity_id, None)
    await hass.async_block_till_done()
    acc = Camera(
        hass,
        run_driver,
        "Camera",
        entity_id,
        2,
        {
            CONF_STREAM_SOURCE: "/dev/null",
            CONF_SUPPORT_AUDIO: True,
            CONF_VIDEO_CODEC: VIDEO_CODEC_H264_OMX,
            CONF_AUDIO_CODEC: AUDIO_CODEC_COPY,
            CONF_LINKED_DOORBELL_SENSOR: doorbell_entity_id,
        },
    )
    bridge = HomeBridge("hass", run_driver, "Test Bridge")
    bridge.add_accessory(acc)

    await acc.run()

    assert acc.aid == 2
    assert acc.category == 17  # Camera

    service = acc.get_service(SERV_DOORBELL)
    assert service
    char = service.get_characteristic(CHAR_PROGRAMMABLE_SWITCH_EVENT)
    assert char

    assert char.value is None

    service2 = acc.get_service(SERV_STATELESS_PROGRAMMABLE_SWITCH)
    assert service2
    char2 = service.get_characteristic(CHAR_PROGRAMMABLE_SWITCH_EVENT)
    assert char2
    broker = MagicMock()
    char2.broker = broker
    assert char2.value is None

    hass.states.async_set(
        doorbell_entity_id,
        STATE_OFF,
        {ATTR_DEVICE_CLASS: BinarySensorDeviceClass.OCCUPANCY},
    )
    await hass.async_block_till_done()
    assert char.value is None
    assert char2.value is None
    assert len(broker.mock_calls) == 0

    char.set_value(True)
    char2.set_value(True)
    broker.reset_mock()

    hass.states.async_set(
        doorbell_entity_id,
        STATE_ON,
        {ATTR_DEVICE_CLASS: BinarySensorDeviceClass.OCCUPANCY},
    )
    await hass.async_block_till_done()
    assert char.value is None
    assert char2.value is None
    assert len(broker.mock_calls) == 2
    broker.reset_mock()

    hass.states.async_set(
        doorbell_entity_id,
        STATE_ON,
        {ATTR_DEVICE_CLASS: BinarySensorDeviceClass.OCCUPANCY},
        force_update=True,
<<<<<<< HEAD
=======
    )
    await hass.async_block_till_done()
    assert char.value is None
    assert char2.value is None
    assert len(broker.mock_calls) == 0
    broker.reset_mock()

    hass.states.async_set(
        doorbell_entity_id,
        STATE_ON,
        {ATTR_DEVICE_CLASS: BinarySensorDeviceClass.OCCUPANCY, "other": "attr"},
>>>>>>> 54320ff1
    )
    await hass.async_block_till_done()
    assert char.value is None
    assert char2.value is None
    assert len(broker.mock_calls) == 0
    broker.reset_mock()

    # Ensure we do not throw when the linked
    # doorbell sensor is removed
    hass.states.async_remove(doorbell_entity_id)
    await hass.async_block_till_done()
    await acc.run()
    await hass.async_block_till_done()
    assert char.value is None
    assert char2.value is None


async def test_camera_with_a_missing_linked_doorbell_sensor(hass, run_driver, events):
    """Test a camera with a configured linked doorbell sensor that is missing."""
    await async_setup_component(hass, ffmpeg.DOMAIN, {ffmpeg.DOMAIN: {}})
    await async_setup_component(
        hass, camera.DOMAIN, {camera.DOMAIN: {"platform": "demo"}}
    )
    await hass.async_block_till_done()
    doorbell_entity_id = "binary_sensor.doorbell"
    entity_id = "camera.demo_camera"
    hass.states.async_set(entity_id, None)
    await hass.async_block_till_done()
    acc = Camera(
        hass,
        run_driver,
        "Camera",
        entity_id,
        2,
        {CONF_LINKED_DOORBELL_SENSOR: doorbell_entity_id},
    )
    bridge = HomeBridge("hass", run_driver, "Test Bridge")
    bridge.add_accessory(acc)

    await acc.run()

    assert acc.aid == 2
    assert acc.category == 17  # Camera

    assert not acc.get_service(SERV_DOORBELL)
    assert not acc.get_service(SERV_STATELESS_PROGRAMMABLE_SWITCH)<|MERGE_RESOLUTION|>--- conflicted
+++ resolved
@@ -671,8 +671,6 @@
     await hass.async_block_till_done()
     assert len(broker.mock_calls) == 0
     broker.reset_mock()
-<<<<<<< HEAD
-=======
 
     hass.states.async_set(
         motion_entity_id,
@@ -682,7 +680,6 @@
     await hass.async_block_till_done()
     assert len(broker.mock_calls) == 0
     broker.reset_mock()
->>>>>>> 54320ff1
     # Ensure we do not throw when the linked
     # motion sensor is removed
     hass.states.async_remove(motion_entity_id)
@@ -808,8 +805,6 @@
         STATE_ON,
         {ATTR_DEVICE_CLASS: BinarySensorDeviceClass.OCCUPANCY},
         force_update=True,
-<<<<<<< HEAD
-=======
     )
     await hass.async_block_till_done()
     assert char.value is None
@@ -821,7 +816,6 @@
         doorbell_entity_id,
         STATE_ON,
         {ATTR_DEVICE_CLASS: BinarySensorDeviceClass.OCCUPANCY, "other": "attr"},
->>>>>>> 54320ff1
     )
     await hass.async_block_till_done()
     assert char.value is None
