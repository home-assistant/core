--- conflicted
+++ resolved
@@ -310,10 +310,7 @@
         {
             ATTR_SUPPORTED_COLOR_MODES: supported_color_modes,
             ATTR_COLOR_TEMP: 190,
-<<<<<<< HEAD
-=======
             ATTR_BRIGHTNESS: 255,
->>>>>>> 4c698b69
             ATTR_COLOR_MODE: COLOR_MODE_RGB,
             ATTR_HS_COLOR: (260, 90),
         },
@@ -324,11 +321,8 @@
     assert acc.char_saturation.value == 90
     assert acc.char_on_primary.value == 1
     assert acc.char_on_secondary.value == 0
-<<<<<<< HEAD
-=======
     assert acc.char_brightness_primary.value == 100
     assert acc.char_brightness_secondary.value == 100
->>>>>>> 4c698b69
 
     assert hasattr(acc, "char_color_temperature")
 
@@ -338,10 +332,7 @@
         {
             ATTR_COLOR_TEMP: 224,
             ATTR_COLOR_MODE: COLOR_MODE_COLOR_TEMP,
-<<<<<<< HEAD
-=======
             ATTR_BRIGHTNESS: 127,
->>>>>>> 4c698b69
         },
     )
     await hass.async_block_till_done()
@@ -350,11 +341,8 @@
     assert acc.char_color_temperature.value == 224
     assert acc.char_on_primary.value == 0
     assert acc.char_on_secondary.value == 1
-<<<<<<< HEAD
-=======
     assert acc.char_brightness_primary.value == 50
     assert acc.char_brightness_secondary.value == 50
->>>>>>> 4c698b69
 
     hass.states.async_set(
         entity_id,
@@ -370,8 +358,6 @@
     assert acc.char_color_temperature.value == 352
     assert acc.char_on_primary.value == 0
     assert acc.char_on_secondary.value == 1
-<<<<<<< HEAD
-=======
     hk_driver.add_accessory(acc)
 
     char_hue_iid = acc.char_hue.to_HAP()[HAP_REPR_IID]
@@ -411,7 +397,6 @@
         "mock_addr",
     )
     assert acc.char_color_temperature.value == 200
->>>>>>> 4c698b69
 
 
 @pytest.mark.parametrize("supported_color_modes", [["hs"], ["rgb"], ["xy"]])
