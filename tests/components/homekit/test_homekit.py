--- conflicted
+++ resolved
@@ -1144,14 +1144,10 @@
     hass.states.async_set(
         humidity_sensor.entity_id,
         "42",
-<<<<<<< HEAD
-        {ATTR_DEVICE_CLASS: DEVICE_CLASS_HUMIDITY, ATTR_UNIT_OF_MEASUREMENT: UNIT_PERCENTAGE},
-=======
         {
             ATTR_DEVICE_CLASS: DEVICE_CLASS_HUMIDITY,
             ATTR_UNIT_OF_MEASUREMENT: UNIT_PERCENTAGE,
         },
->>>>>>> 66318bf5
     )
     hass.states.async_set(humidifier.entity_id, STATE_ON)
 
