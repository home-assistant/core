--- conflicted
+++ resolved
@@ -1,11 +1,6 @@
 """Common fixtures for the APsystems Local API tests."""
 
-<<<<<<< HEAD
-from collections.abc import Generator
 from unittest.mock import AsyncMock, patch
-=======
-from unittest.mock import AsyncMock, MagicMock, patch
->>>>>>> aba5bb08
 
 from APsystemsEZ1 import ReturnDeviceInfo, ReturnOutputData
 import pytest
