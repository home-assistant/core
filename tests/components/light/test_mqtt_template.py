--- conflicted
+++ resolved
@@ -31,11 +31,13 @@
 from homeassistant.setup import async_setup_component
 from homeassistant.const import (
     STATE_ON, STATE_OFF, STATE_UNAVAILABLE, ATTR_ASSUMED_STATE)
-import homeassistant.components.light as light
+from homeassistant.components import light, mqtt
+from homeassistant.components.mqtt.discovery import async_start
 import homeassistant.core as ha
 
 from tests.common import (
-    async_fire_mqtt_message, assert_setup_component, mock_coro)
+    async_fire_mqtt_message, assert_setup_component, mock_coro,
+    MockConfigEntry)
 
 
 async def test_setup_fails(hass, mqtt_mock):
@@ -43,8 +45,44 @@
     with assert_setup_component(0, light.DOMAIN):
         assert await async_setup_component(hass, light.DOMAIN, {
             light.DOMAIN: {
-                'platform': 'mqtt_template',
-                'name': 'test',
+                'platform': 'mqtt',
+                'schema': 'template',
+                'name': 'test',
+            }
+        })
+    assert hass.states.get('light.test') is None
+
+    with assert_setup_component(0, light.DOMAIN):
+        assert await async_setup_component(hass, light.DOMAIN, {
+            light.DOMAIN: {
+                'platform': 'mqtt',
+                'schema': 'template',
+                'name': 'test',
+                'command_topic': 'test_topic',
+            }
+        })
+    assert hass.states.get('light.test') is None
+
+    with assert_setup_component(0, light.DOMAIN):
+        assert await async_setup_component(hass, light.DOMAIN, {
+            light.DOMAIN: {
+                'platform': 'mqtt',
+                'schema': 'template',
+                'name': 'test',
+                'command_topic': 'test_topic',
+                'command_on_template': 'on',
+            }
+        })
+    assert hass.states.get('light.test') is None
+
+    with assert_setup_component(0, light.DOMAIN):
+        assert await async_setup_component(hass, light.DOMAIN, {
+            light.DOMAIN: {
+                'platform': 'mqtt',
+                'schema': 'template',
+                'name': 'test',
+                'command_topic': 'test_topic',
+                'command_off_template': 'off',
             }
         })
     assert hass.states.get('light.test') is None
@@ -55,7 +93,8 @@
     with assert_setup_component(1, light.DOMAIN):
         assert await async_setup_component(hass, light.DOMAIN, {
             light.DOMAIN: {
-                'platform': 'mqtt_template',
+                'platform': 'mqtt',
+                'schema': 'template',
                 'name': 'test',
                 'state_topic': 'test_light_rgb',
                 'command_topic': 'test_light_rgb/set',
@@ -96,7 +135,8 @@
     with assert_setup_component(1, light.DOMAIN):
         assert await async_setup_component(hass, light.DOMAIN, {
             light.DOMAIN: {
-                'platform': 'mqtt_template',
+                'platform': 'mqtt',
+                'schema': 'template',
                 'name': 'test',
                 'effect_list': ['rainbow', 'colorloop'],
                 'state_topic': 'test_light_rgb',
@@ -205,17 +245,14 @@
                                                'color_temp': 100,
                                                'white_value': 50})
 
-<<<<<<< HEAD
-    with patch('homeassistant.components.light.mqtt_template'
-=======
     with patch('homeassistant.helpers.restore_state.RestoreEntity'
->>>>>>> 28215d7e
                '.async_get_last_state',
                return_value=mock_coro(fake_state)):
         with assert_setup_component(1, light.DOMAIN):
             assert await async_setup_component(hass, light.DOMAIN, {
                 light.DOMAIN: {
-                    'platform': 'mqtt_template',
+                    'platform': 'mqtt',
+                    'schema': 'template',
                     'name': 'test',
                     'command_topic': 'test_light_rgb/set',
                     'command_on_template': 'on,'
@@ -247,7 +284,8 @@
     with assert_setup_component(1, light.DOMAIN):
         assert await async_setup_component(hass, light.DOMAIN, {
             light.DOMAIN: {
-                'platform': 'mqtt_template',
+                'platform': 'mqtt',
+                'schema': 'template',
                 'name': 'test',
                 'command_topic': 'test_light_rgb/set',
                 'command_on_template': 'on,{{ flash }}',
@@ -265,7 +303,8 @@
     with assert_setup_component(1, light.DOMAIN):
         assert await async_setup_component(hass, light.DOMAIN, {
             light.DOMAIN: {
-                'platform': 'mqtt_template',
+                'platform': 'mqtt',
+                'schema': 'template',
                 'name': 'test',
                 'command_topic': 'test_light_rgb/set',
                 'command_on_template': 'on,{{ transition }}',
@@ -282,7 +321,8 @@
     with assert_setup_component(1, light.DOMAIN):
         assert await async_setup_component(hass, light.DOMAIN, {
             light.DOMAIN: {
-                'platform': 'mqtt_template',
+                'platform': 'mqtt',
+                'schema': 'template',
                 'name': 'test',
                 'effect_list': ['rainbow', 'colorloop'],
                 'state_topic': 'test_light_rgb',
@@ -384,7 +424,8 @@
     """Test availability by default payload with defined topic."""
     assert await async_setup_component(hass, light.DOMAIN, {
         light.DOMAIN: {
-            'platform': 'mqtt_template',
+            'platform': 'mqtt',
+            'schema': 'template',
             'name': 'test',
             'command_topic': 'test_light_rgb/set',
             'command_on_template': 'on,{{ transition }}',
@@ -414,7 +455,8 @@
     """Test availability by custom payload with defined topic."""
     assert await async_setup_component(hass, light.DOMAIN, {
         light.DOMAIN: {
-            'platform': 'mqtt_template',
+            'platform': 'mqtt',
+            'schema': 'template',
             'name': 'test',
             'command_topic': 'test_light_rgb/set',
             'command_on_template': 'on,{{ transition }}',
@@ -439,4 +481,42 @@
     await hass.async_block_till_done()
 
     state = hass.states.get('light.test')
-    assert STATE_UNAVAILABLE == state.state+    assert STATE_UNAVAILABLE == state.state
+
+
+async def test_discovery(hass, mqtt_mock, caplog):
+    """Test removal of discovered mqtt_json lights."""
+    entry = MockConfigEntry(domain=mqtt.DOMAIN)
+    await async_start(hass, 'homeassistant', {'mqtt': {}}, entry)
+    data = (
+        '{ "name": "Beer",'
+        '  "schema": "template",'
+        '  "command_topic": "test_topic",'
+        '  "command_on_template": "on",'
+        '  "command_off_template": "off"}'
+    )
+    async_fire_mqtt_message(hass, 'homeassistant/light/bla/config',
+                            data)
+    await hass.async_block_till_done()
+    state = hass.states.get('light.beer')
+    assert state is not None
+    assert state.name == 'Beer'
+
+
+async def test_discovery_deprecated(hass, mqtt_mock, caplog):
+    """Test removal of discovered mqtt_json lights."""
+    entry = MockConfigEntry(domain=mqtt.DOMAIN)
+    await async_start(hass, 'homeassistant', {'mqtt': {}}, entry)
+    data = (
+        '{ "name": "Beer",'
+        '  "platform": "mqtt_template",'
+        '  "command_topic": "test_topic",'
+        '  "command_on_template": "on",'
+        '  "command_off_template": "off"}'
+    )
+    async_fire_mqtt_message(hass, 'homeassistant/light/bla/config',
+                            data)
+    await hass.async_block_till_done()
+    state = hass.states.get('light.beer')
+    assert state is not None
+    assert state.name == 'Beer'