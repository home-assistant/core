"""The tests for the MQTT JSON light platform.

Configuration with RGB, brightness, color temp, effect, white value and XY:

light:
  platform: mqtt_json
  name: mqtt_json_light_1
  state_topic: "home/rgb1"
  command_topic: "home/rgb1/set"
  brightness: true
  color_temp: true
  effect: true
  rgb: true
  white_value: true
  xy: true

Configuration with RGB, brightness, color temp, effect, white value:

light:
  platform: mqtt_json
  name: mqtt_json_light_1
  state_topic: "home/rgb1"
  command_topic: "home/rgb1/set"
  brightness: true
  color_temp: true
  effect: true
  rgb: true
  white_value: true

Configuration with RGB, brightness, color temp and effect:

light:
  platform: mqtt_json
  name: mqtt_json_light_1
  state_topic: "home/rgb1"
  command_topic: "home/rgb1/set"
  brightness: true
  color_temp: true
  effect: true
  rgb: true

Configuration with RGB, brightness and color temp:

light:
  platform: mqtt_json
  name: mqtt_json_light_1
  state_topic: "home/rgb1"
  command_topic: "home/rgb1/set"
  brightness: true
  rgb: true
  color_temp: true

Configuration with RGB, brightness:

light:
  platform: mqtt_json
  name: mqtt_json_light_1
  state_topic: "home/rgb1"
  command_topic: "home/rgb1/set"
  brightness: true
  rgb: true

Config without RGB:

light:
  platform: mqtt_json
  name: mqtt_json_light_1
  state_topic: "home/rgb1"
  command_topic: "home/rgb1/set"
  brightness: true

Config without RGB and brightness:

light:
  platform: mqtt_json
  name: mqtt_json_light_1
  state_topic: "home/rgb1"
  command_topic: "home/rgb1/set"

Config with brightness and scale:

light:
  platform: mqtt_json
  name: test
  state_topic: "mqtt_json_light_1"
  command_topic: "mqtt_json_light_1/set"
  brightness: true
  brightness_scale: 99
"""

import json
import unittest
from unittest.mock import patch

from homeassistant.setup import setup_component
from homeassistant.const import (
    STATE_ON, STATE_OFF, STATE_UNAVAILABLE, ATTR_ASSUMED_STATE,
    ATTR_SUPPORTED_FEATURES)
import homeassistant.components.light as light
from homeassistant.components.mqtt.discovery import async_start
import homeassistant.core as ha

from tests.common import (
    get_test_home_assistant, mock_mqtt_component, fire_mqtt_message,
<<<<<<< HEAD
    assert_setup_component, mock_coro, async_fire_mqtt_message)
=======
    assert_setup_component, mock_coro)
from tests.components.light import common
>>>>>>> f879ac09


class TestLightMQTTJSON(unittest.TestCase):
    """Test the MQTT JSON light."""

    def setUp(self):  # pylint: disable=invalid-name
        """Set up things to be run when tests are started."""
        self.hass = get_test_home_assistant()
        self.mock_publish = mock_mqtt_component(self.hass)

    def tearDown(self):  # pylint: disable=invalid-name
        """Stop everything that was started."""
        self.hass.stop()

    def test_fail_setup_if_no_command_topic(self):
        """Test if setup fails with no command topic."""
        with assert_setup_component(0, light.DOMAIN):
            assert setup_component(self.hass, light.DOMAIN, {
                light.DOMAIN: {
                    'platform': 'mqtt_json',
                    'name': 'test',
                }
            })
        self.assertIsNone(self.hass.states.get('light.test'))

    def test_no_color_brightness_color_temp_white_val_if_no_topics(self):
        """Test for no RGB, brightness, color temp, effect, white val or XY."""
        assert setup_component(self.hass, light.DOMAIN, {
            light.DOMAIN: {
                'platform': 'mqtt_json',
                'name': 'test',
                'state_topic': 'test_light_rgb',
                'command_topic': 'test_light_rgb/set',
            }
        })

        state = self.hass.states.get('light.test')
        self.assertEqual(STATE_OFF, state.state)
        self.assertEqual(40, state.attributes.get(ATTR_SUPPORTED_FEATURES))
        self.assertIsNone(state.attributes.get('rgb_color'))
        self.assertIsNone(state.attributes.get('brightness'))
        self.assertIsNone(state.attributes.get('color_temp'))
        self.assertIsNone(state.attributes.get('effect'))
        self.assertIsNone(state.attributes.get('white_value'))
        self.assertIsNone(state.attributes.get('xy_color'))
        self.assertIsNone(state.attributes.get('hs_color'))

        fire_mqtt_message(self.hass, 'test_light_rgb', '{"state":"ON"}')
        self.hass.block_till_done()

        state = self.hass.states.get('light.test')
        self.assertEqual(STATE_ON, state.state)
        self.assertIsNone(state.attributes.get('rgb_color'))
        self.assertIsNone(state.attributes.get('brightness'))
        self.assertIsNone(state.attributes.get('color_temp'))
        self.assertIsNone(state.attributes.get('effect'))
        self.assertIsNone(state.attributes.get('white_value'))
        self.assertIsNone(state.attributes.get('xy_color'))
        self.assertIsNone(state.attributes.get('hs_color'))

    def test_controlling_state_via_topic(self):
        """Test the controlling of the state via topic."""
        assert setup_component(self.hass, light.DOMAIN, {
            light.DOMAIN: {
                'platform': 'mqtt_json',
                'name': 'test',
                'state_topic': 'test_light_rgb',
                'command_topic': 'test_light_rgb/set',
                'brightness': True,
                'color_temp': True,
                'effect': True,
                'rgb': True,
                'white_value': True,
                'xy': True,
                'hs': True,
                'qos': '0'
            }
        })

        state = self.hass.states.get('light.test')
        self.assertEqual(STATE_OFF, state.state)
        self.assertEqual(191, state.attributes.get(ATTR_SUPPORTED_FEATURES))
        self.assertIsNone(state.attributes.get('rgb_color'))
        self.assertIsNone(state.attributes.get('brightness'))
        self.assertIsNone(state.attributes.get('color_temp'))
        self.assertIsNone(state.attributes.get('effect'))
        self.assertIsNone(state.attributes.get('white_value'))
        self.assertIsNone(state.attributes.get('xy_color'))
        self.assertIsNone(state.attributes.get('hs_color'))
        self.assertFalse(state.attributes.get(ATTR_ASSUMED_STATE))

        # Turn on the light, full white
        fire_mqtt_message(self.hass, 'test_light_rgb',
                          '{"state":"ON",'
                          '"color":{"r":255,"g":255,"b":255},'
                          '"brightness":255,'
                          '"color_temp":155,'
                          '"effect":"colorloop",'
                          '"white_value":150}')
        self.hass.block_till_done()

        state = self.hass.states.get('light.test')
        self.assertEqual(STATE_ON, state.state)
        self.assertEqual((255, 255, 255), state.attributes.get('rgb_color'))
        self.assertEqual(255, state.attributes.get('brightness'))
        self.assertEqual(155, state.attributes.get('color_temp'))
        self.assertEqual('colorloop', state.attributes.get('effect'))
        self.assertEqual(150, state.attributes.get('white_value'))
        self.assertEqual((0.323, 0.329), state.attributes.get('xy_color'))
        self.assertEqual((0.0, 0.0), state.attributes.get('hs_color'))

        # Turn the light off
        fire_mqtt_message(self.hass, 'test_light_rgb', '{"state":"OFF"}')
        self.hass.block_till_done()

        state = self.hass.states.get('light.test')
        self.assertEqual(STATE_OFF, state.state)

        fire_mqtt_message(self.hass, 'test_light_rgb',
                          '{"state":"ON",'
                          '"brightness":100}')
        self.hass.block_till_done()

        light_state = self.hass.states.get('light.test')
        self.hass.block_till_done()
        self.assertEqual(100,
                         light_state.attributes['brightness'])

        fire_mqtt_message(self.hass, 'test_light_rgb',
                          '{"state":"ON",'
                          '"color":{"r":125,"g":125,"b":125}}')
        self.hass.block_till_done()

        light_state = self.hass.states.get('light.test')
        self.assertEqual((255, 255, 255),
                         light_state.attributes.get('rgb_color'))

        fire_mqtt_message(self.hass, 'test_light_rgb',
                          '{"state":"ON",'
                          '"color":{"x":0.135,"y":0.135}}')
        self.hass.block_till_done()

        light_state = self.hass.states.get('light.test')
        self.assertEqual((0.141, 0.14),
                         light_state.attributes.get('xy_color'))

        fire_mqtt_message(self.hass, 'test_light_rgb',
                          '{"state":"ON",'
                          '"color":{"h":180,"s":50}}')
        self.hass.block_till_done()

        light_state = self.hass.states.get('light.test')
        self.assertEqual((180.0, 50.0),
                         light_state.attributes.get('hs_color'))

        fire_mqtt_message(self.hass, 'test_light_rgb',
                          '{"state":"ON",'
                          '"color_temp":155}')
        self.hass.block_till_done()

        light_state = self.hass.states.get('light.test')
        self.assertEqual(155, light_state.attributes.get('color_temp'))

        fire_mqtt_message(self.hass, 'test_light_rgb',
                          '{"state":"ON",'
                          '"effect":"colorloop"}')
        self.hass.block_till_done()

        light_state = self.hass.states.get('light.test')
        self.assertEqual('colorloop', light_state.attributes.get('effect'))

        fire_mqtt_message(self.hass, 'test_light_rgb',
                          '{"state":"ON",'
                          '"white_value":155}')
        self.hass.block_till_done()

        light_state = self.hass.states.get('light.test')
        self.assertEqual(155, light_state.attributes.get('white_value'))

    def test_sending_mqtt_commands_and_optimistic(self):
        """Test the sending of command in optimistic mode."""
        fake_state = ha.State('light.test', 'on', {'brightness': 95,
                                                   'hs_color': [100, 100],
                                                   'effect': 'random',
                                                   'color_temp': 100,
                                                   'white_value': 50})

        with patch('homeassistant.components.light.mqtt_json'
                   '.async_get_last_state',
                   return_value=mock_coro(fake_state)):
            assert setup_component(self.hass, light.DOMAIN, {
                light.DOMAIN: {
                    'platform': 'mqtt_json',
                    'name': 'test',
                    'command_topic': 'test_light_rgb/set',
                    'brightness': True,
                    'color_temp': True,
                    'effect': True,
                    'rgb': True,
                    'white_value': True,
                    'qos': 2
                }
            })

        state = self.hass.states.get('light.test')
        self.assertEqual(STATE_ON, state.state)
        self.assertEqual(95, state.attributes.get('brightness'))
        self.assertEqual((100, 100), state.attributes.get('hs_color'))
        self.assertEqual('random', state.attributes.get('effect'))
        self.assertEqual(100, state.attributes.get('color_temp'))
        self.assertEqual(50, state.attributes.get('white_value'))
        self.assertEqual(191, state.attributes.get(ATTR_SUPPORTED_FEATURES))
        self.assertTrue(state.attributes.get(ATTR_ASSUMED_STATE))

        common.turn_on(self.hass, 'light.test')
        self.hass.block_till_done()

        self.mock_publish.async_publish.assert_called_once_with(
            'test_light_rgb/set', '{"state": "ON"}', 2, False)
        self.mock_publish.async_publish.reset_mock()
        state = self.hass.states.get('light.test')
        self.assertEqual(STATE_ON, state.state)

        common.turn_off(self.hass, 'light.test')
        self.hass.block_till_done()

        self.mock_publish.async_publish.assert_called_once_with(
            'test_light_rgb/set', '{"state": "OFF"}', 2, False)
        self.mock_publish.async_publish.reset_mock()
        state = self.hass.states.get('light.test')
        self.assertEqual(STATE_OFF, state.state)

        common.turn_on(self.hass, 'light.test',
                       brightness=50, color_temp=155, effect='colorloop',
                       white_value=170)
        self.hass.block_till_done()

        self.assertEqual('test_light_rgb/set',
                         self.mock_publish.async_publish.mock_calls[0][1][0])
        self.assertEqual(2,
                         self.mock_publish.async_publish.mock_calls[0][1][2])
        self.assertEqual(False,
                         self.mock_publish.async_publish.mock_calls[0][1][3])
        # Get the sent message
        message_json = json.loads(
            self.mock_publish.async_publish.mock_calls[0][1][1])
        self.assertEqual(50, message_json["brightness"])
        self.assertEqual(155, message_json["color_temp"])
        self.assertEqual('colorloop', message_json["effect"])
        self.assertEqual(170, message_json["white_value"])
        self.assertEqual("ON", message_json["state"])

        state = self.hass.states.get('light.test')
        self.assertEqual(STATE_ON, state.state)
        self.assertEqual(50, state.attributes['brightness'])
        self.assertEqual(155, state.attributes['color_temp'])
        self.assertEqual('colorloop', state.attributes['effect'])
        self.assertEqual(170, state.attributes['white_value'])

        # Test a color command
        common.turn_on(self.hass, 'light.test',
                       brightness=50, hs_color=(125, 100))
        self.hass.block_till_done()

        self.assertEqual('test_light_rgb/set',
                         self.mock_publish.async_publish.mock_calls[0][1][0])
        self.assertEqual(2,
                         self.mock_publish.async_publish.mock_calls[0][1][2])
        self.assertEqual(False,
                         self.mock_publish.async_publish.mock_calls[0][1][3])
        # Get the sent message
        message_json = json.loads(
            self.mock_publish.async_publish.mock_calls[1][1][1])
        self.assertEqual(50, message_json["brightness"])
        self.assertEqual({
            'r': 0,
            'g': 255,
            'b': 21,
        }, message_json["color"])
        self.assertEqual("ON", message_json["state"])

        state = self.hass.states.get('light.test')
        self.assertEqual(STATE_ON, state.state)
        self.assertEqual(50, state.attributes['brightness'])
        self.assertEqual((125, 100), state.attributes['hs_color'])

    def test_sending_hs_color(self):
        """Test light.turn_on with hs color sends hs color parameters."""
        assert setup_component(self.hass, light.DOMAIN, {
            light.DOMAIN: {
                'platform': 'mqtt_json',
                'name': 'test',
                'command_topic': 'test_light_rgb/set',
                'hs': True,
            }
        })

        common.turn_on(self.hass, 'light.test', hs_color=(180.0, 50.0))
        self.hass.block_till_done()

        message_json = json.loads(
            self.mock_publish.async_publish.mock_calls[0][1][1])
        self.assertEqual("ON", message_json["state"])
        self.assertEqual({
            'h': 180.0,
            's': 50.0,
        }, message_json["color"])

    def test_flash_short_and_long(self):
        """Test for flash length being sent when included."""
        assert setup_component(self.hass, light.DOMAIN, {
            light.DOMAIN: {
                'platform': 'mqtt_json',
                'name': 'test',
                'state_topic': 'test_light_rgb',
                'command_topic': 'test_light_rgb/set',
                'flash_time_short': 5,
                'flash_time_long': 15,
                'qos': 0
            }
        })

        state = self.hass.states.get('light.test')
        self.assertEqual(STATE_OFF, state.state)
        self.assertEqual(40, state.attributes.get(ATTR_SUPPORTED_FEATURES))

        common.turn_on(self.hass, 'light.test', flash="short")
        self.hass.block_till_done()

        self.assertEqual('test_light_rgb/set',
                         self.mock_publish.async_publish.mock_calls[0][1][0])
        self.assertEqual(0,
                         self.mock_publish.async_publish.mock_calls[0][1][2])
        self.assertEqual(False,
                         self.mock_publish.async_publish.mock_calls[0][1][3])
        # Get the sent message
        message_json = json.loads(
            self.mock_publish.async_publish.mock_calls[0][1][1])
        self.assertEqual(5, message_json["flash"])
        self.assertEqual("ON", message_json["state"])

        self.mock_publish.async_publish.reset_mock()
        common.turn_on(self.hass, 'light.test', flash="long")
        self.hass.block_till_done()

        self.assertEqual('test_light_rgb/set',
                         self.mock_publish.async_publish.mock_calls[0][1][0])
        self.assertEqual(0,
                         self.mock_publish.async_publish.mock_calls[0][1][2])
        self.assertEqual(False,
                         self.mock_publish.async_publish.mock_calls[0][1][3])
        # Get the sent message
        message_json = json.loads(
            self.mock_publish.async_publish.mock_calls[0][1][1])
        self.assertEqual(15, message_json["flash"])
        self.assertEqual("ON", message_json["state"])

    def test_transition(self):
        """Test for transition time being sent when included."""
        assert setup_component(self.hass, light.DOMAIN, {
            light.DOMAIN: {
                'platform': 'mqtt_json',
                'name': 'test',
                'state_topic': 'test_light_rgb',
                'command_topic': 'test_light_rgb/set',
                'qos': 0
            }
        })

        state = self.hass.states.get('light.test')
        self.assertEqual(STATE_OFF, state.state)
        self.assertEqual(40, state.attributes.get(ATTR_SUPPORTED_FEATURES))

        common.turn_on(self.hass, 'light.test', transition=10)
        self.hass.block_till_done()

        self.assertEqual('test_light_rgb/set',
                         self.mock_publish.async_publish.mock_calls[0][1][0])
        self.assertEqual(0,
                         self.mock_publish.async_publish.mock_calls[0][1][2])
        self.assertEqual(False,
                         self.mock_publish.async_publish.mock_calls[0][1][3])
        # Get the sent message
        message_json = json.loads(
            self.mock_publish.async_publish.mock_calls[0][1][1])
        self.assertEqual(10, message_json["transition"])
        self.assertEqual("ON", message_json["state"])

        # Transition back off
        common.turn_off(self.hass, 'light.test', transition=10)
        self.hass.block_till_done()

        self.assertEqual('test_light_rgb/set',
                         self.mock_publish.async_publish.mock_calls[1][1][0])
        self.assertEqual(0,
                         self.mock_publish.async_publish.mock_calls[1][1][2])
        self.assertEqual(False,
                         self.mock_publish.async_publish.mock_calls[1][1][3])
        # Get the sent message
        message_json = json.loads(
            self.mock_publish.async_publish.mock_calls[1][1][1])
        self.assertEqual(10, message_json["transition"])
        self.assertEqual("OFF", message_json["state"])

    def test_brightness_scale(self):
        """Test for brightness scaling."""
        assert setup_component(self.hass, light.DOMAIN, {
            light.DOMAIN: {
                'platform': 'mqtt_json',
                'name': 'test',
                'state_topic': 'test_light_bright_scale',
                'command_topic': 'test_light_bright_scale/set',
                'brightness': True,
                'brightness_scale': 99
            }
        })

        state = self.hass.states.get('light.test')
        self.assertEqual(STATE_OFF, state.state)
        self.assertIsNone(state.attributes.get('brightness'))
        self.assertFalse(state.attributes.get(ATTR_ASSUMED_STATE))

        # Turn on the light
        fire_mqtt_message(self.hass, 'test_light_bright_scale',
                          '{"state":"ON"}')
        self.hass.block_till_done()

        state = self.hass.states.get('light.test')
        self.assertEqual(STATE_ON, state.state)
        self.assertEqual(255, state.attributes.get('brightness'))

        # Turn on the light with brightness
        fire_mqtt_message(self.hass, 'test_light_bright_scale',
                          '{"state":"ON",'
                          '"brightness": 99}')
        self.hass.block_till_done()

        state = self.hass.states.get('light.test')
        self.assertEqual(STATE_ON, state.state)
        self.assertEqual(255, state.attributes.get('brightness'))

    def test_invalid_color_brightness_and_white_values(self):
        """Test that invalid color/brightness/white values are ignored."""
        assert setup_component(self.hass, light.DOMAIN, {
            light.DOMAIN: {
                'platform': 'mqtt_json',
                'name': 'test',
                'state_topic': 'test_light_rgb',
                'command_topic': 'test_light_rgb/set',
                'brightness': True,
                'rgb': True,
                'white_value': True,
                'qos': '0'
            }
        })

        state = self.hass.states.get('light.test')
        self.assertEqual(STATE_OFF, state.state)
        self.assertEqual(185, state.attributes.get(ATTR_SUPPORTED_FEATURES))
        self.assertIsNone(state.attributes.get('rgb_color'))
        self.assertIsNone(state.attributes.get('brightness'))
        self.assertIsNone(state.attributes.get('white_value'))
        self.assertFalse(state.attributes.get(ATTR_ASSUMED_STATE))

        # Turn on the light
        fire_mqtt_message(self.hass, 'test_light_rgb',
                          '{"state":"ON",'
                          '"color":{"r":255,"g":255,"b":255},'
                          '"brightness": 255,'
                          '"white_value": 255}')
        self.hass.block_till_done()

        state = self.hass.states.get('light.test')
        self.assertEqual(STATE_ON, state.state)
        self.assertEqual((255, 255, 255), state.attributes.get('rgb_color'))
        self.assertEqual(255, state.attributes.get('brightness'))
        self.assertEqual(255, state.attributes.get('white_value'))

        # Bad color values
        fire_mqtt_message(self.hass, 'test_light_rgb',
                          '{"state":"ON",'
                          '"color":{"r":"bad","g":"val","b":"test"}}')
        self.hass.block_till_done()

        # Color should not have changed
        state = self.hass.states.get('light.test')
        self.assertEqual(STATE_ON, state.state)
        self.assertEqual((255, 255, 255), state.attributes.get('rgb_color'))

        # Bad brightness values
        fire_mqtt_message(self.hass, 'test_light_rgb',
                          '{"state":"ON",'
                          '"brightness": "badValue"}')
        self.hass.block_till_done()

        # Brightness should not have changed
        state = self.hass.states.get('light.test')
        self.assertEqual(STATE_ON, state.state)
        self.assertEqual(255, state.attributes.get('brightness'))

        # Bad white value
        fire_mqtt_message(self.hass, 'test_light_rgb',
                          '{"state":"ON",'
                          '"white_value": "badValue"}')
        self.hass.block_till_done()

        # White value should not have changed
        state = self.hass.states.get('light.test')
        self.assertEqual(STATE_ON, state.state)
        self.assertEqual(255, state.attributes.get('white_value'))

    def test_default_availability_payload(self):
        """Test availability by default payload with defined topic."""
        self.assertTrue(setup_component(self.hass, light.DOMAIN, {
            light.DOMAIN: {
                'platform': 'mqtt_json',
                'name': 'test',
                'state_topic': 'test_light_rgb',
                'command_topic': 'test_light_rgb/set',
                'availability_topic': 'availability-topic'
            }
        }))

        state = self.hass.states.get('light.test')
        self.assertEqual(STATE_UNAVAILABLE, state.state)

        fire_mqtt_message(self.hass, 'availability-topic', 'online')
        self.hass.block_till_done()

        state = self.hass.states.get('light.test')
        self.assertNotEqual(STATE_UNAVAILABLE, state.state)

        fire_mqtt_message(self.hass, 'availability-topic', 'offline')
        self.hass.block_till_done()

        state = self.hass.states.get('light.test')
        self.assertEqual(STATE_UNAVAILABLE, state.state)

    def test_custom_availability_payload(self):
        """Test availability by custom payload with defined topic."""
        self.assertTrue(setup_component(self.hass, light.DOMAIN, {
            light.DOMAIN: {
                'platform': 'mqtt_json',
                'name': 'test',
                'state_topic': 'test_light_rgb',
                'command_topic': 'test_light_rgb/set',
                'availability_topic': 'availability-topic',
                'payload_available': 'good',
                'payload_not_available': 'nogood'
            }
        }))

        state = self.hass.states.get('light.test')
        self.assertEqual(STATE_UNAVAILABLE, state.state)

        fire_mqtt_message(self.hass, 'availability-topic', 'good')
        self.hass.block_till_done()

        state = self.hass.states.get('light.test')
        self.assertNotEqual(STATE_UNAVAILABLE, state.state)

        fire_mqtt_message(self.hass, 'availability-topic', 'nogood')
        self.hass.block_till_done()

        state = self.hass.states.get('light.test')
        self.assertEqual(STATE_UNAVAILABLE, state.state)


async def test_discovery_removal(hass, mqtt_mock, caplog):
    """Test removal of discovered mqtt_json lights."""
    await async_start(hass, 'homeassistant', {})
    data = (
        '{ "name": "Beer",'
        '  "platform": "mqtt_json",'
        '  "command_topic": "test_topic" }'
    )
    async_fire_mqtt_message(hass, 'homeassistant/light/bla/config',
                            data)
    await hass.async_block_till_done()
    state = hass.states.get('light.beer')
    assert state is not None
    assert state.name == 'Beer'
    async_fire_mqtt_message(hass, 'homeassistant/light/bla/config',
                            '')
    await hass.async_block_till_done()
    await hass.async_block_till_done()
    state = hass.states.get('light.beer')
    assert state is None<|MERGE_RESOLUTION|>--- conflicted
+++ resolved
@@ -102,12 +102,8 @@
 
 from tests.common import (
     get_test_home_assistant, mock_mqtt_component, fire_mqtt_message,
-<<<<<<< HEAD
     assert_setup_component, mock_coro, async_fire_mqtt_message)
-=======
-    assert_setup_component, mock_coro)
 from tests.components.light import common
->>>>>>> f879ac09
 
 
 class TestLightMQTTJSON(unittest.TestCase):
