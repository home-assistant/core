"""Test NFAndroidTV config flow."""
from unittest.mock import MagicMock, patch

from aiohttp import ClientConnectorError
from notifications_android_tv.notifications import ConnectError

from homeassistant import config_entries, data_entry_flow
<<<<<<< HEAD
from homeassistant.components.nfandroidtv.const import DEFAULT_NAME, DOMAIN
from homeassistant.const import CONF_HOST, CONF_NAME
from homeassistant.core import HomeAssistant
=======
from homeassistant.components.nfandroidtv.const import DOMAIN
>>>>>>> a82a1bfd

from . import (
    CONF_CONFIG_FLOW,
    CONF_DATA,
    CONF_DHCP_FLOW_ANDROID_TV,
    CONF_DHCP_FLOW_FIRE_TV,
    HOST,
    NAME,
    _create_mocked_tv,
    _patch_config_flow_tv,
)

from tests.common import MockConfigEntry


def _patch_test_port(success: bool = True):
    """Patch test port."""
    return patch(
        "homeassistant.components.nfandroidtv.config_flow.test_port",
        return_value=success,
    )


async def test_flow_user(hass: HomeAssistant) -> None:
    """Test user initialized flow."""
    with _patch_config_flow_tv(await _create_mocked_tv()):
        result = await hass.config_entries.flow.async_init(
            DOMAIN,
            context={"source": config_entries.SOURCE_USER},
        )
        result = await hass.config_entries.flow.async_configure(
            result["flow_id"],
            user_input=CONF_CONFIG_FLOW,
        )
        assert result["type"] == data_entry_flow.RESULT_TYPE_CREATE_ENTRY
        assert result["title"] == NAME
        assert result["data"] == CONF_DATA


async def test_flow_user_already_configured(hass: HomeAssistant) -> None:
    """Test user initialized flow with duplicate server."""
    entry = MockConfigEntry(
        domain=DOMAIN,
        data=CONF_CONFIG_FLOW,
        unique_id=HOST,
    )

    entry.add_to_hass(hass)

    with _patch_config_flow_tv(await _create_mocked_tv()):
        result = await hass.config_entries.flow.async_init(
            DOMAIN,
            context={"source": config_entries.SOURCE_USER},
        )
        result = await hass.config_entries.flow.async_configure(
            result["flow_id"],
            user_input=CONF_CONFIG_FLOW,
        )
        assert result["type"] == data_entry_flow.RESULT_TYPE_ABORT
        assert result["reason"] == "already_configured"


async def test_flow_user_cannot_connect(hass: HomeAssistant) -> None:
    """Test user initialized flow with unreachable server."""
    with _patch_config_flow_tv(await _create_mocked_tv()) as tvmock:
        tvmock.side_effect = ConnectError
        result = await hass.config_entries.flow.async_init(
            DOMAIN,
            context={"source": config_entries.SOURCE_USER},
            data=CONF_CONFIG_FLOW,
        )
        assert result["type"] == data_entry_flow.RESULT_TYPE_FORM
        assert result["step_id"] == "user"
        assert result["errors"] == {"base": "cannot_connect"}


async def test_flow_user_unknown_error(hass: HomeAssistant) -> None:
    """Test user initialized flow with unreachable server."""
    with _patch_config_flow_tv(await _create_mocked_tv()) as tvmock:
        tvmock.side_effect = Exception
        result = await hass.config_entries.flow.async_init(
            DOMAIN,
            context={"source": config_entries.SOURCE_USER},
            data=CONF_CONFIG_FLOW,
        )
        assert result["type"] == data_entry_flow.RESULT_TYPE_FORM
        assert result["step_id"] == "user"
<<<<<<< HEAD
        assert result["errors"] == {"base": "unknown"}


async def test_flow_import(hass: HomeAssistant) -> None:
    """Test an import flow."""
    with _patch_config_flow_tv(await _create_mocked_tv()):
        result = await hass.config_entries.flow.async_init(
            DOMAIN,
            context={"source": config_entries.SOURCE_IMPORT},
            data=CONF_CONFIG_FLOW,
        )

    assert result["type"] == data_entry_flow.RESULT_TYPE_CREATE_ENTRY
    assert result["data"] == CONF_DATA

    with _patch_config_flow_tv(await _create_mocked_tv()):
        result = await hass.config_entries.flow.async_init(
            DOMAIN,
            context={"source": config_entries.SOURCE_IMPORT},
            data=CONF_CONFIG_FLOW,
        )

    assert result["type"] == data_entry_flow.RESULT_TYPE_ABORT
    assert result["reason"] == "already_configured"


async def test_flow_import_missing_optional(hass: HomeAssistant) -> None:
    """Test an import flow with missing options."""
    with _patch_config_flow_tv(await _create_mocked_tv()):
        result = await hass.config_entries.flow.async_init(
            DOMAIN,
            context={"source": config_entries.SOURCE_IMPORT},
            data={CONF_HOST: HOST},
        )

    assert result["type"] == data_entry_flow.RESULT_TYPE_CREATE_ENTRY
    assert result["data"] == {CONF_HOST: HOST, CONF_NAME: f"{DEFAULT_NAME} {HOST}"}


async def test_dhcp_discovery_already_configured(hass: HomeAssistant) -> None:
    """Test discovery on already configured device."""
    entry = MockConfigEntry(
        domain=DOMAIN,
        data=CONF_CONFIG_FLOW,
        unique_id="1.2.3.4",
    )

    entry.add_to_hass(hass)
    assert entry.unique_id == "1.2.3.4"

    with _patch_config_flow_tv(await _create_mocked_tv()), _patch_test_port():
        result = await hass.config_entries.flow.async_init(
            DOMAIN,
            context={"source": config_entries.SOURCE_DHCP},
            data=CONF_DHCP_FLOW_FIRE_TV,
        )
        assert entry.unique_id == "aa:bb:cc:dd:ee:ff"
        assert result["type"] == data_entry_flow.RESULT_TYPE_ABORT
        assert result["reason"] == "already_configured"


async def test_dhcp_discovery_fire_tv(hass: HomeAssistant) -> None:
    """Test we can process the Fire TV discovery from dhcp."""
    with _patch_config_flow_tv(await _create_mocked_tv()), _patch_test_port():
        result = await hass.config_entries.flow.async_init(
            DOMAIN,
            context={"source": config_entries.SOURCE_DHCP},
            data=CONF_DHCP_FLOW_FIRE_TV,
        )
        assert result["type"] == data_entry_flow.RESULT_TYPE_FORM
        result = await hass.config_entries.flow.async_configure(
            result["flow_id"],
            {},
        )
        await hass.async_block_till_done()

        assert result["type"] == data_entry_flow.RESULT_TYPE_CREATE_ENTRY
        assert result["data"] == {
            CONF_HOST: "1.2.3.4",
            CONF_NAME: "Fire TV 1.2.3.4",
        }
        assert result["result"].unique_id == "aa:bb:cc:dd:ee:ff"

        result = await hass.config_entries.flow.async_init(
            DOMAIN,
            context={"source": config_entries.SOURCE_DHCP},
            data=CONF_DHCP_FLOW_FIRE_TV,
        )
        assert result["type"] == data_entry_flow.RESULT_TYPE_ABORT
        assert result["reason"] == "already_configured"


async def test_dhcp_discovery_fire_tv_not_valid(hass: HomeAssistant) -> None:
    """Test we can process the Fire TV discovery from dhcp with invalid device."""
    with _patch_config_flow_tv(await _create_mocked_tv()) as tvmock, _patch_test_port(
        False
    ):
        error = MagicMock()
        error.errno = ""
        error.strerror = ""
        tvmock.side_effect = ClientConnectorError(error, error)
        result = await hass.config_entries.flow.async_init(
            DOMAIN,
            context={"source": config_entries.SOURCE_DHCP},
            data=CONF_DHCP_FLOW_FIRE_TV,
        )
        assert result["type"] == data_entry_flow.RESULT_TYPE_ABORT
        assert result["reason"] == "not_valid_device"


async def test_dhcp_discovery_fire_tv_cannot_connect(hass: HomeAssistant) -> None:
    """Test Fire TV discovery connect error."""
    with _patch_config_flow_tv(await _create_mocked_tv()) as tvmock, _patch_test_port():
        tvmock.side_effect = ConnectError
        result = await hass.config_entries.flow.async_init(
            DOMAIN,
            context={"source": config_entries.SOURCE_DHCP},
            data=CONF_DHCP_FLOW_FIRE_TV,
        )
        assert result["type"] == data_entry_flow.RESULT_TYPE_FORM
        result = await hass.config_entries.flow.async_configure(
            result["flow_id"],
            {},
        )
        await hass.async_block_till_done()

        assert result["type"] == data_entry_flow.RESULT_TYPE_FORM
        assert result["step_id"] == "confirm_discovery_fire_tv"
        assert result["errors"] == {"base": "check_device"}


async def test_dhcp_discovery_android_tv(hass: HomeAssistant) -> None:
    """Test we can process the Android TV discovery from dhcp."""
    with _patch_config_flow_tv(await _create_mocked_tv()):
        result = await hass.config_entries.flow.async_init(
            DOMAIN,
            context={"source": config_entries.SOURCE_DHCP},
            data=CONF_DHCP_FLOW_ANDROID_TV,
        )
        assert result["type"] == data_entry_flow.RESULT_TYPE_FORM
        result = await hass.config_entries.flow.async_configure(
            result["flow_id"],
            {},
        )
        await hass.async_block_till_done()

        assert result["type"] == data_entry_flow.RESULT_TYPE_CREATE_ENTRY
        assert result["data"] == {
            CONF_HOST: "1.1.1.1",
            CONF_NAME: "Android TV 1.1.1.1",
        }
        assert result["result"].unique_id == "aa:bb:cc:dd:ee:ff"

        result = await hass.config_entries.flow.async_init(
            DOMAIN,
            context={"source": config_entries.SOURCE_DHCP},
            data=CONF_DHCP_FLOW_ANDROID_TV,
        )
        assert result["type"] == data_entry_flow.RESULT_TYPE_ABORT
        assert result["reason"] == "already_configured"


async def test_dhcp_discovery_android_tv_cannot_connect(hass: HomeAssistant) -> None:
    """Test Android TV discovery connect error."""
    with _patch_config_flow_tv(await _create_mocked_tv()) as tvmock:
        tvmock.side_effect = ConnectError
        result = await hass.config_entries.flow.async_init(
            DOMAIN,
            context={"source": config_entries.SOURCE_DHCP},
            data=CONF_DHCP_FLOW_ANDROID_TV,
        )
        assert result["type"] == data_entry_flow.RESULT_TYPE_FORM
        result = await hass.config_entries.flow.async_configure(
            result["flow_id"],
            {},
        )
        await hass.async_block_till_done()

        assert result["type"] == data_entry_flow.RESULT_TYPE_FORM
        assert result["step_id"] == "confirm_discovery_android_tv"
        assert result["errors"] == {"base": "check_device"}


async def test_dhcp_discovery_failed(hass: HomeAssistant) -> None:
    """Test failed setup from dhcp."""
    with _patch_config_flow_tv(await _create_mocked_tv()) as tvmock, _patch_test_port():
        tvmock.side_effect = ConnectError
        result = await hass.config_entries.flow.async_init(
            DOMAIN,
            context={"source": config_entries.SOURCE_DHCP},
            data=CONF_DHCP_FLOW_FIRE_TV,
        )
        assert result["type"] == data_entry_flow.RESULT_TYPE_FORM

    with _patch_config_flow_tv(await _create_mocked_tv()) as tvmock, _patch_test_port():
        tvmock.side_effect = Exception
        result = await hass.config_entries.flow.async_init(
            DOMAIN,
            context={"source": config_entries.SOURCE_DHCP},
            data=CONF_DHCP_FLOW_FIRE_TV,
        )
        assert result["type"] == data_entry_flow.RESULT_TYPE_ABORT
        assert result["reason"] == "already_in_progress"
=======
        assert result["errors"] == {"base": "unknown"}
>>>>>>> a82a1bfd
<|MERGE_RESOLUTION|>--- conflicted
+++ resolved
@@ -5,13 +5,9 @@
 from notifications_android_tv.notifications import ConnectError
 
 from homeassistant import config_entries, data_entry_flow
-<<<<<<< HEAD
-from homeassistant.components.nfandroidtv.const import DEFAULT_NAME, DOMAIN
+from homeassistant.components.nfandroidtv.const import DOMAIN
 from homeassistant.const import CONF_HOST, CONF_NAME
 from homeassistant.core import HomeAssistant
-=======
-from homeassistant.components.nfandroidtv.const import DOMAIN
->>>>>>> a82a1bfd
 
 from . import (
     CONF_CONFIG_FLOW,
@@ -99,44 +95,7 @@
         )
         assert result["type"] == data_entry_flow.RESULT_TYPE_FORM
         assert result["step_id"] == "user"
-<<<<<<< HEAD
         assert result["errors"] == {"base": "unknown"}
-
-
-async def test_flow_import(hass: HomeAssistant) -> None:
-    """Test an import flow."""
-    with _patch_config_flow_tv(await _create_mocked_tv()):
-        result = await hass.config_entries.flow.async_init(
-            DOMAIN,
-            context={"source": config_entries.SOURCE_IMPORT},
-            data=CONF_CONFIG_FLOW,
-        )
-
-    assert result["type"] == data_entry_flow.RESULT_TYPE_CREATE_ENTRY
-    assert result["data"] == CONF_DATA
-
-    with _patch_config_flow_tv(await _create_mocked_tv()):
-        result = await hass.config_entries.flow.async_init(
-            DOMAIN,
-            context={"source": config_entries.SOURCE_IMPORT},
-            data=CONF_CONFIG_FLOW,
-        )
-
-    assert result["type"] == data_entry_flow.RESULT_TYPE_ABORT
-    assert result["reason"] == "already_configured"
-
-
-async def test_flow_import_missing_optional(hass: HomeAssistant) -> None:
-    """Test an import flow with missing options."""
-    with _patch_config_flow_tv(await _create_mocked_tv()):
-        result = await hass.config_entries.flow.async_init(
-            DOMAIN,
-            context={"source": config_entries.SOURCE_IMPORT},
-            data={CONF_HOST: HOST},
-        )
-
-    assert result["type"] == data_entry_flow.RESULT_TYPE_CREATE_ENTRY
-    assert result["data"] == {CONF_HOST: HOST, CONF_NAME: f"{DEFAULT_NAME} {HOST}"}
 
 
 async def test_dhcp_discovery_already_configured(hass: HomeAssistant) -> None:
@@ -302,7 +261,4 @@
             data=CONF_DHCP_FLOW_FIRE_TV,
         )
         assert result["type"] == data_entry_flow.RESULT_TYPE_ABORT
-        assert result["reason"] == "already_in_progress"
-=======
-        assert result["errors"] == {"base": "unknown"}
->>>>>>> a82a1bfd
+        assert result["reason"] == "already_in_progress"