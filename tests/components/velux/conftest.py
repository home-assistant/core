--- conflicted
+++ resolved
@@ -8,12 +8,7 @@
 from pyvlx.opening_device import Blind, Window
 
 from homeassistant.components.velux import DOMAIN
-<<<<<<< HEAD
-=======
-from homeassistant.components.velux.binary_sensor import Window
-from homeassistant.components.velux.light import LighteningDevice
 from homeassistant.components.velux.scene import PyVLXScene as Scene
->>>>>>> 9f78a226
 from homeassistant.const import CONF_HOST, CONF_MAC, CONF_PASSWORD, Platform
 from homeassistant.core import HomeAssistant
 
@@ -108,7 +103,6 @@
 
 # fixture to create all other cover types via parameterization
 @pytest.fixture
-<<<<<<< HEAD
 def mock_cover_type(request: pytest.FixtureRequest) -> AsyncMock:
     """Create a mock Velux cover of specified type."""
     cover = AsyncMock(spec=request.param, autospec=True)
@@ -121,7 +115,9 @@
 
 
 @pytest.fixture
-def mock_pyvlx(request: pytest.FixtureRequest) -> Generator[MagicMock]:
+def mock_pyvlx(
+    mock_scene: AsyncMock, request: pytest.FixtureRequest
+) -> Generator[MagicMock]:
     """Create the library mock and patch PyVLX in both component and config_flow.
 
     Tests can parameterize this fixture with the name of a node fixture to include
@@ -136,26 +132,9 @@
     else:
         pyvlx.nodes = []
 
+    pyvlx.scenes = [mock_scene]
+
     # Async methods invoked by the integration/config flow
-=======
-def mock_scene() -> AsyncMock:
-    """Create a mock Velux scene."""
-    scene = AsyncMock(spec=Scene, autospec=True)
-    scene.name = "Test Scene"
-    scene.scene_id = "1234"
-    scene.scene = AsyncMock()
-    return scene
-
-
-@pytest.fixture
-def mock_pyvlx(
-    mock_window: MagicMock, mock_light: MagicMock, mock_scene: AsyncMock
-) -> Generator[MagicMock]:
-    """Create the library mock and patch PyVLX."""
-    pyvlx = MagicMock()
-    pyvlx.nodes = [mock_window, mock_light]
-    pyvlx.scenes = [mock_scene]
->>>>>>> 9f78a226
     pyvlx.load_scenes = AsyncMock()
     pyvlx.load_nodes = AsyncMock()
     pyvlx.connect = AsyncMock()
@@ -166,6 +145,16 @@
         patch("homeassistant.components.velux.config_flow.PyVLX", return_value=pyvlx),
     ):
         yield pyvlx
+
+
+@pytest.fixture
+def mock_scene() -> AsyncMock:
+    """Create a mock Velux scene."""
+    scene = AsyncMock(spec=Scene, autospec=True)
+    scene.name = "Test Scene"
+    scene.scene_id = "1234"
+    scene.scene = AsyncMock()
+    return scene
 
 
 # Fixture to set up the integration for testing, needs platform fixture, to be defined in each test file
