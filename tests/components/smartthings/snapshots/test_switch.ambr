--- conflicted
+++ resolved
@@ -234,150 +234,6 @@
     'state': 'off',
   })
 # ---
-<<<<<<< HEAD
-# name: test_all_entities[da_sac_ehs_000001_sub][switch.eco_heating_system-entry]
-  EntityRegistryEntrySnapshot({
-    'aliases': set({
-    }),
-    'area_id': None,
-    'capabilities': None,
-    'config_entry_id': <ANY>,
-    'config_subentry_id': <ANY>,
-    'device_class': None,
-    'device_id': <ANY>,
-    'disabled_by': None,
-    'domain': 'switch',
-    'entity_category': None,
-    'entity_id': 'switch.eco_heating_system',
-    'has_entity_name': True,
-    'hidden_by': None,
-    'icon': None,
-    'id': <ANY>,
-    'labels': set({
-    }),
-    'name': None,
-    'options': dict({
-    }),
-    'original_device_class': None,
-    'original_icon': None,
-    'original_name': None,
-    'platform': 'smartthings',
-    'previous_unique_id': None,
-    'supported_features': 0,
-    'translation_key': None,
-    'unique_id': '1f98ebd0-ac48-d802-7f62-000001200100_main_switch_switch_switch',
-    'unit_of_measurement': None,
-  })
-# ---
-# name: test_all_entities[da_sac_ehs_000001_sub][switch.eco_heating_system-state]
-  StateSnapshot({
-    'attributes': ReadOnlyDict({
-      'friendly_name': 'Eco Heating System',
-    }),
-    'context': <ANY>,
-    'entity_id': 'switch.eco_heating_system',
-    'last_changed': <ANY>,
-    'last_reported': <ANY>,
-    'last_updated': <ANY>,
-    'state': 'off',
-  })
-# ---
-# name: test_all_entities[da_sac_ehs_000001_sub_1][switch.heat_pump_main-entry]
-  EntityRegistryEntrySnapshot({
-    'aliases': set({
-    }),
-    'area_id': None,
-    'capabilities': None,
-    'config_entry_id': <ANY>,
-    'config_subentry_id': <ANY>,
-    'device_class': None,
-    'device_id': <ANY>,
-    'disabled_by': None,
-    'domain': 'switch',
-    'entity_category': None,
-    'entity_id': 'switch.heat_pump_main',
-    'has_entity_name': True,
-    'hidden_by': None,
-    'icon': None,
-    'id': <ANY>,
-    'labels': set({
-    }),
-    'name': None,
-    'options': dict({
-    }),
-    'original_device_class': None,
-    'original_icon': None,
-    'original_name': None,
-    'platform': 'smartthings',
-    'previous_unique_id': None,
-    'supported_features': 0,
-    'translation_key': None,
-    'unique_id': '6a7d5349-0a66-0277-058d-000001200101_main_switch_switch_switch',
-    'unit_of_measurement': None,
-  })
-# ---
-# name: test_all_entities[da_sac_ehs_000001_sub_1][switch.heat_pump_main-state]
-  StateSnapshot({
-    'attributes': ReadOnlyDict({
-      'friendly_name': 'Heat Pump Main',
-    }),
-    'context': <ANY>,
-    'entity_id': 'switch.heat_pump_main',
-    'last_changed': <ANY>,
-    'last_reported': <ANY>,
-    'last_updated': <ANY>,
-    'state': 'off',
-  })
-# ---
-# name: test_all_entities[da_sac_ehs_000002_sub][switch.warmepumpe-entry]
-  EntityRegistryEntrySnapshot({
-    'aliases': set({
-    }),
-    'area_id': None,
-    'capabilities': None,
-    'config_entry_id': <ANY>,
-    'config_subentry_id': <ANY>,
-    'device_class': None,
-    'device_id': <ANY>,
-    'disabled_by': None,
-    'domain': 'switch',
-    'entity_category': None,
-    'entity_id': 'switch.warmepumpe',
-    'has_entity_name': True,
-    'hidden_by': None,
-    'icon': None,
-    'id': <ANY>,
-    'labels': set({
-    }),
-    'name': None,
-    'options': dict({
-    }),
-    'original_device_class': None,
-    'original_icon': None,
-    'original_name': None,
-    'platform': 'smartthings',
-    'previous_unique_id': None,
-    'supported_features': 0,
-    'translation_key': None,
-    'unique_id': '3810e5ad-5351-d9f9-12ff-000001200000_main_switch_switch_switch',
-    'unit_of_measurement': None,
-  })
-# ---
-# name: test_all_entities[da_sac_ehs_000002_sub][switch.warmepumpe-state]
-  StateSnapshot({
-    'attributes': ReadOnlyDict({
-      'friendly_name': 'Wärmepumpe',
-    }),
-    'context': <ANY>,
-    'entity_id': 'switch.warmepumpe',
-    'last_changed': <ANY>,
-    'last_reported': <ANY>,
-    'last_updated': <ANY>,
-    'state': 'on',
-  })
-# ---
-=======
->>>>>>> b8df9c7e
 # name: test_all_entities[da_wm_wd_000001][switch.dryer_wrinkle_prevent-entry]
   EntityRegistryEntrySnapshot({
     'aliases': set({
