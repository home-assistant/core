--- conflicted
+++ resolved
@@ -93,61 +93,31 @@
     'state': 'off',
   })
 # ---
-<<<<<<< HEAD
-# name: test_all_entities[da_ref_normal_000001][switch.refrigerator_sabbath_mode-entry]
-=======
 # name: test_all_entities[da_ref_normal_01001][switch.refrigerator_ice_maker-entry]
->>>>>>> f7c1a0c5
-  EntityRegistryEntrySnapshot({
-    'aliases': set({
-    }),
-    'area_id': None,
-    'capabilities': None,
-    'config_entry_id': <ANY>,
-    'config_subentry_id': <ANY>,
-    'device_class': None,
-    'device_id': <ANY>,
-    'disabled_by': None,
-    'domain': 'switch',
-    'entity_category': None,
-<<<<<<< HEAD
-    'entity_id': 'switch.refrigerator_sabbath_mode',
-=======
+  EntityRegistryEntrySnapshot({
+    'aliases': set({
+    }),
+    'area_id': None,
+    'capabilities': None,
+    'config_entry_id': <ANY>,
+    'config_subentry_id': <ANY>,
+    'device_class': None,
+    'device_id': <ANY>,
+    'disabled_by': None,
+    'domain': 'switch',
+    'entity_category': None,
     'entity_id': 'switch.refrigerator_ice_maker',
->>>>>>> f7c1a0c5
-    'has_entity_name': True,
-    'hidden_by': None,
-    'icon': None,
-    'id': <ANY>,
-    'labels': set({
-    }),
-    'name': None,
-    'options': dict({
-    }),
-    'original_device_class': None,
-    'original_icon': None,
-<<<<<<< HEAD
-    'original_name': 'Sabbath mode',
-    'platform': 'smartthings',
-    'previous_unique_id': None,
-    'supported_features': 0,
-    'translation_key': 'sabbath_mode',
-    'unique_id': '7db87911-7dce-1cf2-7119-b953432a2f09_main_samsungce.sabbathMode',
-    'unit_of_measurement': None,
-  })
-# ---
-# name: test_all_entities[da_ref_normal_000001][switch.refrigerator_sabbath_mode-state]
-  StateSnapshot({
-    'attributes': ReadOnlyDict({
-      'friendly_name': 'Refrigerator Sabbath mode',
-    }),
-    'context': <ANY>,
-    'entity_id': 'switch.refrigerator_sabbath_mode',
-    'last_changed': <ANY>,
-    'last_reported': <ANY>,
-    'last_updated': <ANY>,
-    'state': 'off',
-=======
+    'has_entity_name': True,
+    'hidden_by': None,
+    'icon': None,
+    'id': <ANY>,
+    'labels': set({
+    }),
+    'name': None,
+    'options': dict({
+    }),
+    'original_device_class': None,
+    'original_icon': None,
     'original_name': 'Ice maker',
     'platform': 'smartthings',
     'previous_unique_id': None,
@@ -168,7 +138,6 @@
     'last_reported': <ANY>,
     'last_updated': <ANY>,
     'state': 'on',
->>>>>>> f7c1a0c5
   })
 # ---
 # name: test_all_entities[da_rvc_normal_000001][switch.robot_vacuum-entry]
