--- conflicted
+++ resolved
@@ -29,11 +29,7 @@
     'previous_unique_id': None,
     'supported_features': 0,
     'translation_key': None,
-<<<<<<< HEAD
-    'unique_id': '10e06a70-ee7d-4832-85e9-a0a06a7a05bd_main_switch',
-=======
     'unique_id': '10e06a70-ee7d-4832-85e9-a0a06a7a05bd_main_switch_switch_switch',
->>>>>>> 2d8420b6
     'unit_of_measurement': None,
   })
 # ---
@@ -80,11 +76,7 @@
     'previous_unique_id': None,
     'supported_features': 0,
     'translation_key': None,
-<<<<<<< HEAD
-    'unique_id': '2bad3237-4886-e699-1b90-4a51a3d55c8a_main_switch',
-=======
     'unique_id': '2bad3237-4886-e699-1b90-4a51a3d55c8a_main_switch_switch_switch',
->>>>>>> 2d8420b6
     'unit_of_measurement': None,
   })
 # ---
@@ -101,53 +93,6 @@
     'state': 'off',
   })
 # ---
-# name: test_all_entities[da_ref_normal_000001][switch.refrigerator_ice_maker-entry]
-  EntityRegistryEntrySnapshot({
-    'aliases': set({
-    }),
-    'area_id': None,
-    'capabilities': None,
-    'config_entry_id': <ANY>,
-    'config_subentry_id': <ANY>,
-    'device_class': None,
-    'device_id': <ANY>,
-    'disabled_by': None,
-    'domain': 'switch',
-    'entity_category': None,
-    'entity_id': 'switch.refrigerator_ice_maker',
-    'has_entity_name': True,
-    'hidden_by': None,
-    'icon': None,
-    'id': <ANY>,
-    'labels': set({
-    }),
-    'name': None,
-    'options': dict({
-    }),
-    'original_device_class': None,
-    'original_icon': None,
-    'original_name': 'Ice maker',
-    'platform': 'smartthings',
-    'previous_unique_id': None,
-    'supported_features': 0,
-    'translation_key': 'ice_maker',
-    'unique_id': '7db87911-7dce-1cf2-7119-b953432a2f09_icemaker_switch',
-    'unit_of_measurement': None,
-  })
-# ---
-# name: test_all_entities[da_ref_normal_000001][switch.refrigerator_ice_maker-state]
-  StateSnapshot({
-    'attributes': ReadOnlyDict({
-      'friendly_name': 'Refrigerator Ice maker',
-    }),
-    'context': <ANY>,
-    'entity_id': 'switch.refrigerator_ice_maker',
-    'last_changed': <ANY>,
-    'last_reported': <ANY>,
-    'last_updated': <ANY>,
-    'state': 'off',
-  })
-# ---
 # name: test_all_entities[da_rvc_normal_000001][switch.robot_vacuum-entry]
   EntityRegistryEntrySnapshot({
     'aliases': set({
@@ -178,11 +123,7 @@
     'previous_unique_id': None,
     'supported_features': 0,
     'translation_key': None,
-<<<<<<< HEAD
-    'unique_id': '3442dfc6-17c0-a65f-dae0-4c6e01786f44_main_switch',
-=======
     'unique_id': '3442dfc6-17c0-a65f-dae0-4c6e01786f44_main_switch_switch_switch',
->>>>>>> 2d8420b6
     'unit_of_measurement': None,
   })
 # ---
@@ -229,11 +170,7 @@
     'previous_unique_id': None,
     'supported_features': 0,
     'translation_key': None,
-<<<<<<< HEAD
-    'unique_id': '1f98ebd0-ac48-d802-7f62-000001200100_main_switch',
-=======
     'unique_id': '1f98ebd0-ac48-d802-7f62-000001200100_main_switch_switch_switch',
->>>>>>> 2d8420b6
     'unit_of_measurement': None,
   })
 # ---
@@ -280,11 +217,7 @@
     'previous_unique_id': None,
     'supported_features': 0,
     'translation_key': None,
-<<<<<<< HEAD
-    'unique_id': 'f36dc7ce-cac0-0667-dc14-a3704eb5e676_main_switch',
-=======
     'unique_id': 'f36dc7ce-cac0-0667-dc14-a3704eb5e676_main_switch_switch_switch',
->>>>>>> 2d8420b6
     'unit_of_measurement': None,
   })
 # ---
@@ -331,11 +264,7 @@
     'previous_unique_id': None,
     'supported_features': 0,
     'translation_key': None,
-<<<<<<< HEAD
-    'unique_id': '02f7256e-8353-5bdd-547f-bd5b1647e01b_main_switch',
-=======
     'unique_id': '02f7256e-8353-5bdd-547f-bd5b1647e01b_main_switch_switch_switch',
->>>>>>> 2d8420b6
     'unit_of_measurement': None,
   })
 # ---
@@ -429,11 +358,7 @@
     'previous_unique_id': None,
     'supported_features': 0,
     'translation_key': None,
-<<<<<<< HEAD
-    'unique_id': '3a6c4e05-811d-5041-e956-3d04c424cbcd_main_switch',
-=======
     'unique_id': '3a6c4e05-811d-5041-e956-3d04c424cbcd_main_switch_switch_switch',
->>>>>>> 2d8420b6
     'unit_of_measurement': None,
   })
 # ---
@@ -527,11 +452,7 @@
     'previous_unique_id': None,
     'supported_features': 0,
     'translation_key': None,
-<<<<<<< HEAD
-    'unique_id': 'f984b91d-f250-9d42-3436-33f09a422a47_main_switch',
-=======
     'unique_id': 'f984b91d-f250-9d42-3436-33f09a422a47_main_switch_switch_switch',
->>>>>>> 2d8420b6
     'unit_of_measurement': None,
   })
 # ---
@@ -578,11 +499,7 @@
     'previous_unique_id': None,
     'supported_features': 0,
     'translation_key': None,
-<<<<<<< HEAD
-    'unique_id': '63803fae-cbed-f356-a063-2cf148ae3ca7_main_switch',
-=======
     'unique_id': '63803fae-cbed-f356-a063-2cf148ae3ca7_main_switch_switch_switch',
->>>>>>> 2d8420b6
     'unit_of_measurement': None,
   })
 # ---
@@ -676,11 +593,7 @@
     'previous_unique_id': None,
     'supported_features': 0,
     'translation_key': None,
-<<<<<<< HEAD
-    'unique_id': '656569c2-7976-4232-a789-34b4d1176c3a_main_switch',
-=======
     'unique_id': '656569c2-7976-4232-a789-34b4d1176c3a_main_switch_switch_switch',
->>>>>>> 2d8420b6
     'unit_of_measurement': None,
   })
 # ---
@@ -774,11 +687,7 @@
     'previous_unique_id': None,
     'supported_features': 0,
     'translation_key': None,
-<<<<<<< HEAD
-    'unique_id': 'bf4b1167-48a3-4af7-9186-0900a678ffa5_main_switch',
-=======
     'unique_id': 'bf4b1167-48a3-4af7-9186-0900a678ffa5_main_switch_switch_switch',
->>>>>>> 2d8420b6
     'unit_of_measurement': None,
   })
 # ---
@@ -825,11 +734,7 @@
     'previous_unique_id': None,
     'supported_features': 0,
     'translation_key': None,
-<<<<<<< HEAD
-    'unique_id': '550a1c72-65a0-4d55-b97b-75168e055398_main_switch',
-=======
     'unique_id': '550a1c72-65a0-4d55-b97b-75168e055398_main_switch_switch_switch',
->>>>>>> 2d8420b6
     'unit_of_measurement': None,
   })
 # ---
@@ -876,11 +781,7 @@
     'previous_unique_id': None,
     'supported_features': 0,
     'translation_key': None,
-<<<<<<< HEAD
-    'unique_id': '6602696a-1e48-49e4-919f-69406f5b5da1_main_switch',
-=======
     'unique_id': '6602696a-1e48-49e4-919f-69406f5b5da1_main_switch_switch_switch',
->>>>>>> 2d8420b6
     'unit_of_measurement': None,
   })
 # ---
@@ -927,11 +828,7 @@
     'previous_unique_id': None,
     'supported_features': 0,
     'translation_key': None,
-<<<<<<< HEAD
-    'unique_id': '0d94e5db-8501-2355-eb4f-214163702cac_main_switch',
-=======
     'unique_id': '0d94e5db-8501-2355-eb4f-214163702cac_main_switch_switch_switch',
->>>>>>> 2d8420b6
     'unit_of_measurement': None,
   })
 # ---
@@ -1025,11 +922,7 @@
     'previous_unique_id': None,
     'supported_features': 0,
     'translation_key': None,
-<<<<<<< HEAD
-    'unique_id': '4588d2d9-a8cf-40f4-9a0b-ed5dfbaccda1_main_switch',
-=======
     'unique_id': '4588d2d9-a8cf-40f4-9a0b-ed5dfbaccda1_main_switch_switch_switch',
->>>>>>> 2d8420b6
     'unit_of_measurement': None,
   })
 # ---
