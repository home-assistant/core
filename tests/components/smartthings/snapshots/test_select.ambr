--- conflicted
+++ resolved
@@ -459,32 +459,83 @@
     'state': 'stop',
   })
 # ---
-<<<<<<< HEAD
 # name: test_all_entities[da_wm_wm_000001][select.washer_soil_level-entry]
-=======
-# name: test_all_entities[da_wm_wm_000001][select.washer_spin_level-entry]
->>>>>>> b3ba506e
-  EntityRegistryEntrySnapshot({
-    'aliases': set({
-    }),
-    'area_id': None,
-    'capabilities': dict({
-      'options': list([
-<<<<<<< HEAD
+  EntityRegistryEntrySnapshot({
+    'aliases': set({
+    }),
+    'area_id': None,
+    'capabilities': dict({
+      'options': list([
         'none',
         'extra_light',
         'light',
         'normal',
         'heavy',
         'extra_heavy',
-=======
+      ]),
+    }),
+    'config_entry_id': <ANY>,
+    'config_subentry_id': <ANY>,
+    'device_class': None,
+    'device_id': <ANY>,
+    'disabled_by': None,
+    'domain': 'select',
+    'entity_category': <EntityCategory.CONFIG: 'config'>,
+    'entity_id': 'select.washer_soil_level',
+    'has_entity_name': True,
+    'hidden_by': None,
+    'icon': None,
+    'id': <ANY>,
+    'labels': set({
+    }),
+    'name': None,
+    'options': dict({
+    }),
+    'original_device_class': None,
+    'original_icon': None,
+    'original_name': 'Soil level',
+    'platform': 'smartthings',
+    'previous_unique_id': None,
+    'supported_features': 0,
+    'translation_key': 'soil_level',
+    'unique_id': 'f984b91d-f250-9d42-3436-33f09a422a47_main_custom.washerSoilLevel_washerSoilLevel_washerSoilLevel',
+    'unit_of_measurement': None,
+  })
+# ---
+# name: test_all_entities[da_wm_wm_000001][select.washer_soil_level-state]
+  StateSnapshot({
+    'attributes': ReadOnlyDict({
+      'friendly_name': 'Washer Soil level',
+      'options': list([
+        'none',
+        'extra_light',
+        'light',
+        'normal',
+        'heavy',
+        'extra_heavy',
+      ]),
+    }),
+    'context': <ANY>,
+    'entity_id': 'select.washer_soil_level',
+    'last_changed': <ANY>,
+    'last_reported': <ANY>,
+    'last_updated': <ANY>,
+    'state': 'normal',
+  })
+# ---
+# name: test_all_entities[da_wm_wm_000001][select.washer_spin_level-entry]
+  EntityRegistryEntrySnapshot({
+    'aliases': set({
+    }),
+    'area_id': None,
+    'capabilities': dict({
+      'options': list([
         'rinse_hold',
         'no_spin',
         'low',
         'medium',
         'high',
         'extra_high',
->>>>>>> b3ba506e
       ]),
     }),
     'config_entry_id': <ANY>,
@@ -494,52 +545,18 @@
     'disabled_by': None,
     'domain': 'select',
     'entity_category': <EntityCategory.CONFIG: 'config'>,
-<<<<<<< HEAD
-    'entity_id': 'select.washer_soil_level',
-=======
     'entity_id': 'select.washer_spin_level',
->>>>>>> b3ba506e
-    'has_entity_name': True,
-    'hidden_by': None,
-    'icon': None,
-    'id': <ANY>,
-    'labels': set({
-    }),
-    'name': None,
-    'options': dict({
-    }),
-    'original_device_class': None,
-    'original_icon': None,
-<<<<<<< HEAD
-    'original_name': 'Soil level',
-    'platform': 'smartthings',
-    'previous_unique_id': None,
-    'supported_features': 0,
-    'translation_key': 'soil_level',
-    'unique_id': 'f984b91d-f250-9d42-3436-33f09a422a47_main_custom.washerSoilLevel_washerSoilLevel_washerSoilLevel',
-    'unit_of_measurement': None,
-  })
-# ---
-# name: test_all_entities[da_wm_wm_000001][select.washer_soil_level-state]
-  StateSnapshot({
-    'attributes': ReadOnlyDict({
-      'friendly_name': 'Washer Soil level',
-      'options': list([
-        'none',
-        'extra_light',
-        'light',
-        'normal',
-        'heavy',
-        'extra_heavy',
-      ]),
-    }),
-    'context': <ANY>,
-    'entity_id': 'select.washer_soil_level',
-    'last_changed': <ANY>,
-    'last_reported': <ANY>,
-    'last_updated': <ANY>,
-    'state': 'normal',
-=======
+    'has_entity_name': True,
+    'hidden_by': None,
+    'icon': None,
+    'id': <ANY>,
+    'labels': set({
+    }),
+    'name': None,
+    'options': dict({
+    }),
+    'original_device_class': None,
+    'original_icon': None,
     'original_name': 'Spin level',
     'platform': 'smartthings',
     'previous_unique_id': None,
@@ -568,7 +585,6 @@
     'last_reported': <ANY>,
     'last_updated': <ANY>,
     'state': 'high',
->>>>>>> b3ba506e
   })
 # ---
 # name: test_all_entities[da_wm_wm_000001_1][select.washing_machine-entry]
