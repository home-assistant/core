# serializer version: 1
# name: test_all_entities[aeotec_home_energy_meter_gen5][sensor.aeotec_energy_monitor_energy_2-entry]
  EntityRegistryEntrySnapshot({
    'aliases': set({
    }),
    'area_id': None,
    'capabilities': dict({
      'state_class': <SensorStateClass.TOTAL_INCREASING: 'total_increasing'>,
    }),
    'config_entry_id': <ANY>,
    'config_subentry_id': <ANY>,
    'device_class': None,
    'device_id': <ANY>,
    'disabled_by': None,
    'domain': 'sensor',
    'entity_category': None,
    'entity_id': 'sensor.aeotec_energy_monitor_energy_2',
    'has_entity_name': True,
    'hidden_by': None,
    'icon': None,
    'id': <ANY>,
    'labels': set({
    }),
    'name': None,
    'options': dict({
    }),
    'original_device_class': <SensorDeviceClass.ENERGY: 'energy'>,
    'original_icon': None,
    'original_name': 'Energy',
    'platform': 'smartthings',
    'previous_unique_id': None,
    'supported_features': 0,
    'translation_key': None,
    'unique_id': 'f0af21a2-d5a1-437c-b10a-b34a87394b71.energy',
    'unit_of_measurement': 'kWh',
  })
# ---
# name: test_all_entities[aeotec_home_energy_meter_gen5][sensor.aeotec_energy_monitor_energy_2-state]
  StateSnapshot({
    'attributes': ReadOnlyDict({
      'device_class': 'energy',
      'friendly_name': 'Aeotec Energy Monitor Energy',
      'state_class': <SensorStateClass.TOTAL_INCREASING: 'total_increasing'>,
      'unit_of_measurement': 'kWh',
    }),
    'context': <ANY>,
    'entity_id': 'sensor.aeotec_energy_monitor_energy_2',
    'last_changed': <ANY>,
    'last_reported': <ANY>,
    'last_updated': <ANY>,
    'state': '19978.536',
  })
# ---
# name: test_all_entities[aeotec_home_energy_meter_gen5][sensor.aeotec_energy_monitor_power-entry]
  EntityRegistryEntrySnapshot({
    'aliases': set({
    }),
    'area_id': None,
    'capabilities': dict({
      'state_class': <SensorStateClass.MEASUREMENT: 'measurement'>,
    }),
    'config_entry_id': <ANY>,
    'config_subentry_id': <ANY>,
    'device_class': None,
    'device_id': <ANY>,
    'disabled_by': None,
    'domain': 'sensor',
    'entity_category': None,
    'entity_id': 'sensor.aeotec_energy_monitor_power',
    'has_entity_name': True,
    'hidden_by': None,
    'icon': None,
    'id': <ANY>,
    'labels': set({
    }),
    'name': None,
    'options': dict({
    }),
    'original_device_class': <SensorDeviceClass.POWER: 'power'>,
    'original_icon': None,
    'original_name': 'Power',
    'platform': 'smartthings',
    'previous_unique_id': None,
    'supported_features': 0,
    'translation_key': None,
    'unique_id': 'f0af21a2-d5a1-437c-b10a-b34a87394b71.power',
    'unit_of_measurement': 'W',
  })
# ---
# name: test_all_entities[aeotec_home_energy_meter_gen5][sensor.aeotec_energy_monitor_power-state]
  StateSnapshot({
    'attributes': ReadOnlyDict({
      'device_class': 'power',
      'friendly_name': 'Aeotec Energy Monitor Power',
      'state_class': <SensorStateClass.MEASUREMENT: 'measurement'>,
      'unit_of_measurement': 'W',
    }),
    'context': <ANY>,
    'entity_id': 'sensor.aeotec_energy_monitor_power',
    'last_changed': <ANY>,
    'last_reported': <ANY>,
    'last_updated': <ANY>,
    'state': '2859.743',
  })
# ---
# name: test_all_entities[aeotec_home_energy_meter_gen5][sensor.aeotec_energy_monitor_voltage-entry]
  EntityRegistryEntrySnapshot({
    'aliases': set({
    }),
    'area_id': None,
    'capabilities': dict({
      'state_class': <SensorStateClass.MEASUREMENT: 'measurement'>,
    }),
    'config_entry_id': <ANY>,
    'config_subentry_id': <ANY>,
    'device_class': None,
    'device_id': <ANY>,
    'disabled_by': None,
    'domain': 'sensor',
    'entity_category': None,
    'entity_id': 'sensor.aeotec_energy_monitor_voltage',
    'has_entity_name': True,
    'hidden_by': None,
    'icon': None,
    'id': <ANY>,
    'labels': set({
    }),
    'name': None,
    'options': dict({
    }),
    'original_device_class': <SensorDeviceClass.VOLTAGE: 'voltage'>,
    'original_icon': None,
    'original_name': 'Voltage',
    'platform': 'smartthings',
    'previous_unique_id': None,
    'supported_features': 0,
    'translation_key': None,
    'unique_id': 'f0af21a2-d5a1-437c-b10a-b34a87394b71.voltage',
    'unit_of_measurement': None,
  })
# ---
# name: test_all_entities[aeotec_home_energy_meter_gen5][sensor.aeotec_energy_monitor_voltage-state]
  StateSnapshot({
    'attributes': ReadOnlyDict({
      'device_class': 'voltage',
      'friendly_name': 'Aeotec Energy Monitor Voltage',
      'state_class': <SensorStateClass.MEASUREMENT: 'measurement'>,
    }),
    'context': <ANY>,
    'entity_id': 'sensor.aeotec_energy_monitor_voltage',
    'last_changed': <ANY>,
    'last_reported': <ANY>,
    'last_updated': <ANY>,
    'state': 'unknown',
  })
# ---
# name: test_all_entities[base_electric_meter][sensor.aeon_energy_monitor_energy-entry]
  EntityRegistryEntrySnapshot({
    'aliases': set({
    }),
    'area_id': None,
    'capabilities': dict({
      'state_class': <SensorStateClass.TOTAL_INCREASING: 'total_increasing'>,
    }),
    'config_entry_id': <ANY>,
    'config_subentry_id': <ANY>,
    'device_class': None,
    'device_id': <ANY>,
    'disabled_by': None,
    'domain': 'sensor',
    'entity_category': None,
    'entity_id': 'sensor.aeon_energy_monitor_energy',
    'has_entity_name': True,
    'hidden_by': None,
    'icon': None,
    'id': <ANY>,
    'labels': set({
    }),
    'name': None,
    'options': dict({
    }),
    'original_device_class': <SensorDeviceClass.ENERGY: 'energy'>,
    'original_icon': None,
    'original_name': 'Energy',
    'platform': 'smartthings',
    'previous_unique_id': None,
    'supported_features': 0,
    'translation_key': None,
    'unique_id': '68e786a6-7f61-4c3a-9e13-70b803cf782b.energy',
    'unit_of_measurement': 'kWh',
  })
# ---
# name: test_all_entities[base_electric_meter][sensor.aeon_energy_monitor_energy-state]
  StateSnapshot({
    'attributes': ReadOnlyDict({
      'device_class': 'energy',
      'friendly_name': 'Aeon Energy Monitor Energy',
      'state_class': <SensorStateClass.TOTAL_INCREASING: 'total_increasing'>,
      'unit_of_measurement': 'kWh',
    }),
    'context': <ANY>,
    'entity_id': 'sensor.aeon_energy_monitor_energy',
    'last_changed': <ANY>,
    'last_reported': <ANY>,
    'last_updated': <ANY>,
    'state': '1930.362',
  })
# ---
# name: test_all_entities[base_electric_meter][sensor.aeon_energy_monitor_power-entry]
  EntityRegistryEntrySnapshot({
    'aliases': set({
    }),
    'area_id': None,
    'capabilities': dict({
      'state_class': <SensorStateClass.MEASUREMENT: 'measurement'>,
    }),
    'config_entry_id': <ANY>,
    'config_subentry_id': <ANY>,
    'device_class': None,
    'device_id': <ANY>,
    'disabled_by': None,
    'domain': 'sensor',
    'entity_category': None,
    'entity_id': 'sensor.aeon_energy_monitor_power',
    'has_entity_name': True,
    'hidden_by': None,
    'icon': None,
    'id': <ANY>,
    'labels': set({
    }),
    'name': None,
    'options': dict({
    }),
    'original_device_class': <SensorDeviceClass.POWER: 'power'>,
    'original_icon': None,
    'original_name': 'Power',
    'platform': 'smartthings',
    'previous_unique_id': None,
    'supported_features': 0,
    'translation_key': None,
    'unique_id': '68e786a6-7f61-4c3a-9e13-70b803cf782b.power',
    'unit_of_measurement': 'W',
  })
# ---
# name: test_all_entities[base_electric_meter][sensor.aeon_energy_monitor_power-state]
  StateSnapshot({
    'attributes': ReadOnlyDict({
      'device_class': 'power',
      'friendly_name': 'Aeon Energy Monitor Power',
      'state_class': <SensorStateClass.MEASUREMENT: 'measurement'>,
      'unit_of_measurement': 'W',
    }),
    'context': <ANY>,
    'entity_id': 'sensor.aeon_energy_monitor_power',
    'last_changed': <ANY>,
    'last_reported': <ANY>,
    'last_updated': <ANY>,
    'state': '938.3',
  })
# ---
# name: test_all_entities[c2c_arlo_pro_3_switch][sensor.2nd_floor_hallway_alarm-entry]
  EntityRegistryEntrySnapshot({
    'aliases': set({
    }),
    'area_id': None,
    'capabilities': dict({
      'options': list([
        'both',
        'strobe',
        'siren',
        'off',
      ]),
    }),
    'config_entry_id': <ANY>,
    'config_subentry_id': <ANY>,
    'device_class': None,
    'device_id': <ANY>,
    'disabled_by': None,
    'domain': 'sensor',
    'entity_category': None,
    'entity_id': 'sensor.2nd_floor_hallway_alarm',
    'has_entity_name': True,
    'hidden_by': None,
    'icon': None,
    'id': <ANY>,
    'labels': set({
    }),
    'name': None,
    'options': dict({
    }),
    'original_device_class': <SensorDeviceClass.ENUM: 'enum'>,
    'original_icon': None,
    'original_name': 'Alarm',
    'platform': 'smartthings',
    'previous_unique_id': None,
    'supported_features': 0,
    'translation_key': 'alarm',
    'unique_id': '10e06a70-ee7d-4832-85e9-a0a06a7a05bd.alarm',
    'unit_of_measurement': None,
  })
# ---
# name: test_all_entities[c2c_arlo_pro_3_switch][sensor.2nd_floor_hallway_alarm-state]
  StateSnapshot({
    'attributes': ReadOnlyDict({
      'device_class': 'enum',
      'friendly_name': '2nd Floor Hallway Alarm',
      'options': list([
        'both',
        'strobe',
        'siren',
        'off',
      ]),
    }),
    'context': <ANY>,
    'entity_id': 'sensor.2nd_floor_hallway_alarm',
    'last_changed': <ANY>,
    'last_reported': <ANY>,
    'last_updated': <ANY>,
    'state': 'off',
  })
# ---
# name: test_all_entities[c2c_arlo_pro_3_switch][sensor.2nd_floor_hallway_battery-entry]
  EntityRegistryEntrySnapshot({
    'aliases': set({
    }),
    'area_id': None,
    'capabilities': None,
    'config_entry_id': <ANY>,
    'config_subentry_id': <ANY>,
    'device_class': None,
    'device_id': <ANY>,
    'disabled_by': None,
    'domain': 'sensor',
    'entity_category': <EntityCategory.DIAGNOSTIC: 'diagnostic'>,
    'entity_id': 'sensor.2nd_floor_hallway_battery',
    'has_entity_name': True,
    'hidden_by': None,
    'icon': None,
    'id': <ANY>,
    'labels': set({
    }),
    'name': None,
    'options': dict({
    }),
    'original_device_class': <SensorDeviceClass.BATTERY: 'battery'>,
    'original_icon': None,
    'original_name': 'Battery',
    'platform': 'smartthings',
    'previous_unique_id': None,
    'supported_features': 0,
    'translation_key': None,
    'unique_id': '10e06a70-ee7d-4832-85e9-a0a06a7a05bd.battery',
    'unit_of_measurement': '%',
  })
# ---
# name: test_all_entities[c2c_arlo_pro_3_switch][sensor.2nd_floor_hallway_battery-state]
  StateSnapshot({
    'attributes': ReadOnlyDict({
      'device_class': 'battery',
      'friendly_name': '2nd Floor Hallway Battery',
      'unit_of_measurement': '%',
    }),
    'context': <ANY>,
    'entity_id': 'sensor.2nd_floor_hallway_battery',
    'last_changed': <ANY>,
    'last_reported': <ANY>,
    'last_updated': <ANY>,
    'state': '100',
  })
# ---
# name: test_all_entities[centralite][sensor.dimmer_debian_power-entry]
  EntityRegistryEntrySnapshot({
    'aliases': set({
    }),
    'area_id': None,
    'capabilities': dict({
      'state_class': <SensorStateClass.MEASUREMENT: 'measurement'>,
    }),
    'config_entry_id': <ANY>,
    'config_subentry_id': <ANY>,
    'device_class': None,
    'device_id': <ANY>,
    'disabled_by': None,
    'domain': 'sensor',
    'entity_category': None,
    'entity_id': 'sensor.dimmer_debian_power',
    'has_entity_name': True,
    'hidden_by': None,
    'icon': None,
    'id': <ANY>,
    'labels': set({
    }),
    'name': None,
    'options': dict({
    }),
    'original_device_class': <SensorDeviceClass.POWER: 'power'>,
    'original_icon': None,
    'original_name': 'Power',
    'platform': 'smartthings',
    'previous_unique_id': None,
    'supported_features': 0,
    'translation_key': None,
    'unique_id': 'd0268a69-abfb-4c92-a646-61cec2e510ad.power',
    'unit_of_measurement': 'W',
  })
# ---
# name: test_all_entities[centralite][sensor.dimmer_debian_power-state]
  StateSnapshot({
    'attributes': ReadOnlyDict({
      'device_class': 'power',
      'friendly_name': 'Dimmer Debian Power',
      'state_class': <SensorStateClass.MEASUREMENT: 'measurement'>,
      'unit_of_measurement': 'W',
    }),
    'context': <ANY>,
    'entity_id': 'sensor.dimmer_debian_power',
    'last_changed': <ANY>,
    'last_reported': <ANY>,
    'last_updated': <ANY>,
    'state': '0.0',
  })
# ---
# name: test_all_entities[contact_sensor][sensor.front_door_open_closed_sensor_battery-entry]
  EntityRegistryEntrySnapshot({
    'aliases': set({
    }),
    'area_id': None,
    'capabilities': None,
    'config_entry_id': <ANY>,
    'config_subentry_id': <ANY>,
    'device_class': None,
    'device_id': <ANY>,
    'disabled_by': None,
    'domain': 'sensor',
    'entity_category': <EntityCategory.DIAGNOSTIC: 'diagnostic'>,
    'entity_id': 'sensor.front_door_open_closed_sensor_battery',
    'has_entity_name': True,
    'hidden_by': None,
    'icon': None,
    'id': <ANY>,
    'labels': set({
    }),
    'name': None,
    'options': dict({
    }),
    'original_device_class': <SensorDeviceClass.BATTERY: 'battery'>,
    'original_icon': None,
    'original_name': 'Battery',
    'platform': 'smartthings',
    'previous_unique_id': None,
    'supported_features': 0,
    'translation_key': None,
    'unique_id': '2d9a892b-1c93-45a5-84cb-0e81889498c6.battery',
    'unit_of_measurement': '%',
  })
# ---
# name: test_all_entities[contact_sensor][sensor.front_door_open_closed_sensor_battery-state]
  StateSnapshot({
    'attributes': ReadOnlyDict({
      'device_class': 'battery',
      'friendly_name': '.Front Door Open/Closed Sensor Battery',
      'unit_of_measurement': '%',
    }),
    'context': <ANY>,
    'entity_id': 'sensor.front_door_open_closed_sensor_battery',
    'last_changed': <ANY>,
    'last_reported': <ANY>,
    'last_updated': <ANY>,
    'state': '100',
  })
# ---
# name: test_all_entities[contact_sensor][sensor.front_door_open_closed_sensor_temperature-entry]
  EntityRegistryEntrySnapshot({
    'aliases': set({
    }),
    'area_id': None,
    'capabilities': dict({
      'state_class': <SensorStateClass.MEASUREMENT: 'measurement'>,
    }),
    'config_entry_id': <ANY>,
    'config_subentry_id': <ANY>,
    'device_class': None,
    'device_id': <ANY>,
    'disabled_by': None,
    'domain': 'sensor',
    'entity_category': None,
    'entity_id': 'sensor.front_door_open_closed_sensor_temperature',
    'has_entity_name': True,
    'hidden_by': None,
    'icon': None,
    'id': <ANY>,
    'labels': set({
    }),
    'name': None,
    'options': dict({
    }),
    'original_device_class': <SensorDeviceClass.TEMPERATURE: 'temperature'>,
    'original_icon': None,
    'original_name': 'Temperature',
    'platform': 'smartthings',
    'previous_unique_id': None,
    'supported_features': 0,
    'translation_key': None,
    'unique_id': '2d9a892b-1c93-45a5-84cb-0e81889498c6.temperature',
    'unit_of_measurement': <UnitOfTemperature.CELSIUS: '°C'>,
  })
# ---
# name: test_all_entities[contact_sensor][sensor.front_door_open_closed_sensor_temperature-state]
  StateSnapshot({
    'attributes': ReadOnlyDict({
      'device_class': 'temperature',
      'friendly_name': '.Front Door Open/Closed Sensor Temperature',
      'state_class': <SensorStateClass.MEASUREMENT: 'measurement'>,
      'unit_of_measurement': <UnitOfTemperature.CELSIUS: '°C'>,
    }),
    'context': <ANY>,
    'entity_id': 'sensor.front_door_open_closed_sensor_temperature',
    'last_changed': <ANY>,
    'last_reported': <ANY>,
    'last_updated': <ANY>,
    'state': '15.0',
  })
# ---
# name: test_all_entities[da_ac_rac_000001][sensor.ac_office_granit_air_quality-entry]
  EntityRegistryEntrySnapshot({
    'aliases': set({
    }),
    'area_id': None,
    'capabilities': dict({
      'state_class': <SensorStateClass.MEASUREMENT: 'measurement'>,
    }),
    'config_entry_id': <ANY>,
    'config_subentry_id': <ANY>,
    'device_class': None,
    'device_id': <ANY>,
    'disabled_by': None,
    'domain': 'sensor',
    'entity_category': None,
    'entity_id': 'sensor.ac_office_granit_air_quality',
    'has_entity_name': True,
    'hidden_by': None,
    'icon': None,
    'id': <ANY>,
    'labels': set({
    }),
    'name': None,
    'options': dict({
    }),
    'original_device_class': None,
    'original_icon': None,
    'original_name': 'Air quality',
    'platform': 'smartthings',
    'previous_unique_id': None,
    'supported_features': 0,
    'translation_key': 'air_quality',
    'unique_id': '96a5ef74-5832-a84b-f1f7-ca799957065d.airQuality',
    'unit_of_measurement': 'CAQI',
  })
# ---
# name: test_all_entities[da_ac_rac_000001][sensor.ac_office_granit_air_quality-state]
  StateSnapshot({
    'attributes': ReadOnlyDict({
      'friendly_name': 'AC Office Granit Air quality',
      'state_class': <SensorStateClass.MEASUREMENT: 'measurement'>,
      'unit_of_measurement': 'CAQI',
    }),
    'context': <ANY>,
    'entity_id': 'sensor.ac_office_granit_air_quality',
    'last_changed': <ANY>,
    'last_reported': <ANY>,
    'last_updated': <ANY>,
    'state': 'unknown',
  })
# ---
# name: test_all_entities[da_ac_rac_000001][sensor.ac_office_granit_energy-entry]
  EntityRegistryEntrySnapshot({
    'aliases': set({
    }),
    'area_id': None,
    'capabilities': dict({
      'state_class': <SensorStateClass.TOTAL_INCREASING: 'total_increasing'>,
    }),
    'config_entry_id': <ANY>,
    'config_subentry_id': <ANY>,
    'device_class': None,
    'device_id': <ANY>,
    'disabled_by': None,
    'domain': 'sensor',
    'entity_category': None,
    'entity_id': 'sensor.ac_office_granit_energy',
    'has_entity_name': True,
    'hidden_by': None,
    'icon': None,
    'id': <ANY>,
    'labels': set({
    }),
    'name': None,
    'options': dict({
    }),
    'original_device_class': <SensorDeviceClass.ENERGY: 'energy'>,
    'original_icon': None,
    'original_name': 'Energy',
    'platform': 'smartthings',
    'previous_unique_id': None,
    'supported_features': 0,
    'translation_key': None,
    'unique_id': '96a5ef74-5832-a84b-f1f7-ca799957065d.energy_meter',
    'unit_of_measurement': <UnitOfEnergy.KILO_WATT_HOUR: 'kWh'>,
  })
# ---
# name: test_all_entities[da_ac_rac_000001][sensor.ac_office_granit_energy-state]
  StateSnapshot({
    'attributes': ReadOnlyDict({
      'device_class': 'energy',
      'friendly_name': 'AC Office Granit Energy',
      'state_class': <SensorStateClass.TOTAL_INCREASING: 'total_increasing'>,
      'unit_of_measurement': <UnitOfEnergy.KILO_WATT_HOUR: 'kWh'>,
    }),
    'context': <ANY>,
    'entity_id': 'sensor.ac_office_granit_energy',
    'last_changed': <ANY>,
    'last_reported': <ANY>,
    'last_updated': <ANY>,
    'state': '2247.3',
  })
# ---
# name: test_all_entities[da_ac_rac_000001][sensor.ac_office_granit_energy_difference-entry]
  EntityRegistryEntrySnapshot({
    'aliases': set({
    }),
    'area_id': None,
    'capabilities': dict({
      'state_class': <SensorStateClass.TOTAL_INCREASING: 'total_increasing'>,
    }),
    'config_entry_id': <ANY>,
    'config_subentry_id': <ANY>,
    'device_class': None,
    'device_id': <ANY>,
    'disabled_by': None,
    'domain': 'sensor',
    'entity_category': None,
    'entity_id': 'sensor.ac_office_granit_energy_difference',
    'has_entity_name': True,
    'hidden_by': None,
    'icon': None,
    'id': <ANY>,
    'labels': set({
    }),
    'name': None,
    'options': dict({
    }),
    'original_device_class': <SensorDeviceClass.ENERGY: 'energy'>,
    'original_icon': None,
    'original_name': 'Energy difference',
    'platform': 'smartthings',
    'previous_unique_id': None,
    'supported_features': 0,
    'translation_key': 'energy_difference',
    'unique_id': '96a5ef74-5832-a84b-f1f7-ca799957065d.deltaEnergy_meter',
    'unit_of_measurement': <UnitOfEnergy.KILO_WATT_HOUR: 'kWh'>,
  })
# ---
# name: test_all_entities[da_ac_rac_000001][sensor.ac_office_granit_energy_difference-state]
  StateSnapshot({
    'attributes': ReadOnlyDict({
      'device_class': 'energy',
      'friendly_name': 'AC Office Granit Energy difference',
      'state_class': <SensorStateClass.TOTAL_INCREASING: 'total_increasing'>,
      'unit_of_measurement': <UnitOfEnergy.KILO_WATT_HOUR: 'kWh'>,
    }),
    'context': <ANY>,
    'entity_id': 'sensor.ac_office_granit_energy_difference',
    'last_changed': <ANY>,
    'last_reported': <ANY>,
    'last_updated': <ANY>,
    'state': '0.4',
  })
# ---
# name: test_all_entities[da_ac_rac_000001][sensor.ac_office_granit_energy_saved-entry]
  EntityRegistryEntrySnapshot({
    'aliases': set({
    }),
    'area_id': None,
    'capabilities': dict({
      'state_class': <SensorStateClass.TOTAL_INCREASING: 'total_increasing'>,
    }),
    'config_entry_id': <ANY>,
    'config_subentry_id': <ANY>,
    'device_class': None,
    'device_id': <ANY>,
    'disabled_by': None,
    'domain': 'sensor',
    'entity_category': None,
    'entity_id': 'sensor.ac_office_granit_energy_saved',
    'has_entity_name': True,
    'hidden_by': None,
    'icon': None,
    'id': <ANY>,
    'labels': set({
    }),
    'name': None,
    'options': dict({
    }),
    'original_device_class': <SensorDeviceClass.ENERGY: 'energy'>,
    'original_icon': None,
    'original_name': 'Energy saved',
    'platform': 'smartthings',
    'previous_unique_id': None,
    'supported_features': 0,
    'translation_key': 'energy_saved',
    'unique_id': '96a5ef74-5832-a84b-f1f7-ca799957065d.energySaved_meter',
    'unit_of_measurement': <UnitOfEnergy.KILO_WATT_HOUR: 'kWh'>,
  })
# ---
# name: test_all_entities[da_ac_rac_000001][sensor.ac_office_granit_energy_saved-state]
  StateSnapshot({
    'attributes': ReadOnlyDict({
      'device_class': 'energy',
      'friendly_name': 'AC Office Granit Energy saved',
      'state_class': <SensorStateClass.TOTAL_INCREASING: 'total_increasing'>,
      'unit_of_measurement': <UnitOfEnergy.KILO_WATT_HOUR: 'kWh'>,
    }),
    'context': <ANY>,
    'entity_id': 'sensor.ac_office_granit_energy_saved',
    'last_changed': <ANY>,
    'last_reported': <ANY>,
    'last_updated': <ANY>,
    'state': '0.0',
  })
# ---
# name: test_all_entities[da_ac_rac_000001][sensor.ac_office_granit_humidity-entry]
  EntityRegistryEntrySnapshot({
    'aliases': set({
    }),
    'area_id': None,
    'capabilities': dict({
      'state_class': <SensorStateClass.MEASUREMENT: 'measurement'>,
    }),
    'config_entry_id': <ANY>,
    'config_subentry_id': <ANY>,
    'device_class': None,
    'device_id': <ANY>,
    'disabled_by': None,
    'domain': 'sensor',
    'entity_category': None,
    'entity_id': 'sensor.ac_office_granit_humidity',
    'has_entity_name': True,
    'hidden_by': None,
    'icon': None,
    'id': <ANY>,
    'labels': set({
    }),
    'name': None,
    'options': dict({
    }),
    'original_device_class': <SensorDeviceClass.HUMIDITY: 'humidity'>,
    'original_icon': None,
    'original_name': 'Humidity',
    'platform': 'smartthings',
    'previous_unique_id': None,
    'supported_features': 0,
    'translation_key': None,
    'unique_id': '96a5ef74-5832-a84b-f1f7-ca799957065d.humidity',
    'unit_of_measurement': '%',
  })
# ---
# name: test_all_entities[da_ac_rac_000001][sensor.ac_office_granit_humidity-state]
  StateSnapshot({
    'attributes': ReadOnlyDict({
      'device_class': 'humidity',
      'friendly_name': 'AC Office Granit Humidity',
      'state_class': <SensorStateClass.MEASUREMENT: 'measurement'>,
      'unit_of_measurement': '%',
    }),
    'context': <ANY>,
    'entity_id': 'sensor.ac_office_granit_humidity',
    'last_changed': <ANY>,
    'last_reported': <ANY>,
    'last_updated': <ANY>,
    'state': '60',
  })
# ---
# name: test_all_entities[da_ac_rac_000001][sensor.ac_office_granit_pm10-entry]
  EntityRegistryEntrySnapshot({
    'aliases': set({
    }),
    'area_id': None,
    'capabilities': dict({
      'state_class': <SensorStateClass.MEASUREMENT: 'measurement'>,
    }),
    'config_entry_id': <ANY>,
    'config_subentry_id': <ANY>,
    'device_class': None,
    'device_id': <ANY>,
    'disabled_by': None,
    'domain': 'sensor',
    'entity_category': None,
    'entity_id': 'sensor.ac_office_granit_pm10',
    'has_entity_name': True,
    'hidden_by': None,
    'icon': None,
    'id': <ANY>,
    'labels': set({
    }),
    'name': None,
    'options': dict({
    }),
    'original_device_class': <SensorDeviceClass.PM10: 'pm10'>,
    'original_icon': None,
    'original_name': 'PM10',
    'platform': 'smartthings',
    'previous_unique_id': None,
    'supported_features': 0,
    'translation_key': None,
    'unique_id': '96a5ef74-5832-a84b-f1f7-ca799957065d.dustLevel',
    'unit_of_measurement': 'μg/m^3',
  })
# ---
# name: test_all_entities[da_ac_rac_000001][sensor.ac_office_granit_pm10-state]
  StateSnapshot({
    'attributes': ReadOnlyDict({
      'device_class': 'pm10',
      'friendly_name': 'AC Office Granit PM10',
      'state_class': <SensorStateClass.MEASUREMENT: 'measurement'>,
      'unit_of_measurement': 'μg/m^3',
    }),
    'context': <ANY>,
    'entity_id': 'sensor.ac_office_granit_pm10',
    'last_changed': <ANY>,
    'last_reported': <ANY>,
    'last_updated': <ANY>,
    'state': 'unknown',
  })
# ---
# name: test_all_entities[da_ac_rac_000001][sensor.ac_office_granit_pm2_5-entry]
  EntityRegistryEntrySnapshot({
    'aliases': set({
    }),
    'area_id': None,
    'capabilities': dict({
      'state_class': <SensorStateClass.MEASUREMENT: 'measurement'>,
    }),
    'config_entry_id': <ANY>,
    'config_subentry_id': <ANY>,
    'device_class': None,
    'device_id': <ANY>,
    'disabled_by': None,
    'domain': 'sensor',
    'entity_category': None,
    'entity_id': 'sensor.ac_office_granit_pm2_5',
    'has_entity_name': True,
    'hidden_by': None,
    'icon': None,
    'id': <ANY>,
    'labels': set({
    }),
    'name': None,
    'options': dict({
    }),
    'original_device_class': <SensorDeviceClass.PM25: 'pm25'>,
    'original_icon': None,
    'original_name': 'PM2.5',
    'platform': 'smartthings',
    'previous_unique_id': None,
    'supported_features': 0,
    'translation_key': None,
    'unique_id': '96a5ef74-5832-a84b-f1f7-ca799957065d.fineDustLevel',
    'unit_of_measurement': 'μg/m^3',
  })
# ---
# name: test_all_entities[da_ac_rac_000001][sensor.ac_office_granit_pm2_5-state]
  StateSnapshot({
    'attributes': ReadOnlyDict({
      'device_class': 'pm25',
      'friendly_name': 'AC Office Granit PM2.5',
      'state_class': <SensorStateClass.MEASUREMENT: 'measurement'>,
      'unit_of_measurement': 'μg/m^3',
    }),
    'context': <ANY>,
    'entity_id': 'sensor.ac_office_granit_pm2_5',
    'last_changed': <ANY>,
    'last_reported': <ANY>,
    'last_updated': <ANY>,
    'state': 'unknown',
  })
# ---
# name: test_all_entities[da_ac_rac_000001][sensor.ac_office_granit_power-entry]
  EntityRegistryEntrySnapshot({
    'aliases': set({
    }),
    'area_id': None,
    'capabilities': dict({
      'state_class': <SensorStateClass.MEASUREMENT: 'measurement'>,
    }),
    'config_entry_id': <ANY>,
    'config_subentry_id': <ANY>,
    'device_class': None,
    'device_id': <ANY>,
    'disabled_by': None,
    'domain': 'sensor',
    'entity_category': None,
    'entity_id': 'sensor.ac_office_granit_power',
    'has_entity_name': True,
    'hidden_by': None,
    'icon': None,
    'id': <ANY>,
    'labels': set({
    }),
    'name': None,
    'options': dict({
    }),
    'original_device_class': <SensorDeviceClass.POWER: 'power'>,
    'original_icon': None,
    'original_name': 'Power',
    'platform': 'smartthings',
    'previous_unique_id': None,
    'supported_features': 0,
    'translation_key': None,
    'unique_id': '96a5ef74-5832-a84b-f1f7-ca799957065d.power_meter',
    'unit_of_measurement': <UnitOfPower.WATT: 'W'>,
  })
# ---
# name: test_all_entities[da_ac_rac_000001][sensor.ac_office_granit_power-state]
  StateSnapshot({
    'attributes': ReadOnlyDict({
      'device_class': 'power',
      'friendly_name': 'AC Office Granit Power',
      'power_consumption_end': '2025-02-09T16:15:33Z',
      'power_consumption_start': '2025-02-09T15:45:29Z',
      'state_class': <SensorStateClass.MEASUREMENT: 'measurement'>,
      'unit_of_measurement': <UnitOfPower.WATT: 'W'>,
    }),
    'context': <ANY>,
    'entity_id': 'sensor.ac_office_granit_power',
    'last_changed': <ANY>,
    'last_reported': <ANY>,
    'last_updated': <ANY>,
    'state': '0',
  })
# ---
# name: test_all_entities[da_ac_rac_000001][sensor.ac_office_granit_power_energy-entry]
  EntityRegistryEntrySnapshot({
    'aliases': set({
    }),
    'area_id': None,
    'capabilities': dict({
      'state_class': <SensorStateClass.TOTAL_INCREASING: 'total_increasing'>,
    }),
    'config_entry_id': <ANY>,
    'config_subentry_id': <ANY>,
    'device_class': None,
    'device_id': <ANY>,
    'disabled_by': None,
    'domain': 'sensor',
    'entity_category': None,
    'entity_id': 'sensor.ac_office_granit_power_energy',
    'has_entity_name': True,
    'hidden_by': None,
    'icon': None,
    'id': <ANY>,
    'labels': set({
    }),
    'name': None,
    'options': dict({
    }),
    'original_device_class': <SensorDeviceClass.ENERGY: 'energy'>,
    'original_icon': None,
    'original_name': 'Power energy',
    'platform': 'smartthings',
    'previous_unique_id': None,
    'supported_features': 0,
    'translation_key': 'power_energy',
    'unique_id': '96a5ef74-5832-a84b-f1f7-ca799957065d.powerEnergy_meter',
    'unit_of_measurement': <UnitOfEnergy.KILO_WATT_HOUR: 'kWh'>,
  })
# ---
# name: test_all_entities[da_ac_rac_000001][sensor.ac_office_granit_power_energy-state]
  StateSnapshot({
    'attributes': ReadOnlyDict({
      'device_class': 'energy',
      'friendly_name': 'AC Office Granit Power energy',
      'state_class': <SensorStateClass.TOTAL_INCREASING: 'total_increasing'>,
      'unit_of_measurement': <UnitOfEnergy.KILO_WATT_HOUR: 'kWh'>,
    }),
    'context': <ANY>,
    'entity_id': 'sensor.ac_office_granit_power_energy',
    'last_changed': <ANY>,
    'last_reported': <ANY>,
    'last_updated': <ANY>,
    'state': '0.0',
  })
# ---
# name: test_all_entities[da_ac_rac_000001][sensor.ac_office_granit_temperature-entry]
  EntityRegistryEntrySnapshot({
    'aliases': set({
    }),
    'area_id': None,
    'capabilities': dict({
      'state_class': <SensorStateClass.MEASUREMENT: 'measurement'>,
    }),
    'config_entry_id': <ANY>,
    'config_subentry_id': <ANY>,
    'device_class': None,
    'device_id': <ANY>,
    'disabled_by': None,
    'domain': 'sensor',
    'entity_category': None,
    'entity_id': 'sensor.ac_office_granit_temperature',
    'has_entity_name': True,
    'hidden_by': None,
    'icon': None,
    'id': <ANY>,
    'labels': set({
    }),
    'name': None,
    'options': dict({
    }),
    'original_device_class': <SensorDeviceClass.TEMPERATURE: 'temperature'>,
    'original_icon': None,
    'original_name': 'Temperature',
    'platform': 'smartthings',
    'previous_unique_id': None,
    'supported_features': 0,
    'translation_key': None,
    'unique_id': '96a5ef74-5832-a84b-f1f7-ca799957065d.temperature',
    'unit_of_measurement': <UnitOfTemperature.CELSIUS: '°C'>,
  })
# ---
# name: test_all_entities[da_ac_rac_000001][sensor.ac_office_granit_temperature-state]
  StateSnapshot({
    'attributes': ReadOnlyDict({
      'device_class': 'temperature',
      'friendly_name': 'AC Office Granit Temperature',
      'state_class': <SensorStateClass.MEASUREMENT: 'measurement'>,
      'unit_of_measurement': <UnitOfTemperature.CELSIUS: '°C'>,
    }),
    'context': <ANY>,
    'entity_id': 'sensor.ac_office_granit_temperature',
    'last_changed': <ANY>,
    'last_reported': <ANY>,
    'last_updated': <ANY>,
    'state': '25',
  })
# ---
# name: test_all_entities[da_ac_rac_000001][sensor.ac_office_granit_volume-entry]
  EntityRegistryEntrySnapshot({
    'aliases': set({
    }),
    'area_id': None,
    'capabilities': None,
    'config_entry_id': <ANY>,
    'config_subentry_id': <ANY>,
    'device_class': None,
    'device_id': <ANY>,
    'disabled_by': None,
    'domain': 'sensor',
    'entity_category': None,
    'entity_id': 'sensor.ac_office_granit_volume',
    'has_entity_name': True,
    'hidden_by': None,
    'icon': None,
    'id': <ANY>,
    'labels': set({
    }),
    'name': None,
    'options': dict({
    }),
    'original_device_class': None,
    'original_icon': None,
    'original_name': 'Volume',
    'platform': 'smartthings',
    'previous_unique_id': None,
    'supported_features': 0,
    'translation_key': 'audio_volume',
    'unique_id': '96a5ef74-5832-a84b-f1f7-ca799957065d.volume',
    'unit_of_measurement': '%',
  })
# ---
# name: test_all_entities[da_ac_rac_000001][sensor.ac_office_granit_volume-state]
  StateSnapshot({
    'attributes': ReadOnlyDict({
      'friendly_name': 'AC Office Granit Volume',
      'unit_of_measurement': '%',
    }),
    'context': <ANY>,
    'entity_id': 'sensor.ac_office_granit_volume',
    'last_changed': <ANY>,
    'last_reported': <ANY>,
    'last_updated': <ANY>,
    'state': '100',
  })
# ---
# name: test_all_entities[da_ac_rac_01001][sensor.aire_dormitorio_principal_air_quality-entry]
  EntityRegistryEntrySnapshot({
    'aliases': set({
    }),
    'area_id': None,
    'capabilities': dict({
      'state_class': <SensorStateClass.MEASUREMENT: 'measurement'>,
    }),
    'config_entry_id': <ANY>,
    'config_subentry_id': <ANY>,
    'device_class': None,
    'device_id': <ANY>,
    'disabled_by': None,
    'domain': 'sensor',
    'entity_category': None,
    'entity_id': 'sensor.aire_dormitorio_principal_air_quality',
    'has_entity_name': True,
    'hidden_by': None,
    'icon': None,
    'id': <ANY>,
    'labels': set({
    }),
    'name': None,
    'options': dict({
    }),
    'original_device_class': None,
    'original_icon': None,
    'original_name': 'Air quality',
    'platform': 'smartthings',
    'previous_unique_id': None,
    'supported_features': 0,
    'translation_key': 'air_quality',
    'unique_id': '4ece486b-89db-f06a-d54d-748b676b4d8e.airQuality',
    'unit_of_measurement': 'CAQI',
  })
# ---
# name: test_all_entities[da_ac_rac_01001][sensor.aire_dormitorio_principal_air_quality-state]
  StateSnapshot({
    'attributes': ReadOnlyDict({
      'friendly_name': 'Aire Dormitorio Principal Air quality',
      'state_class': <SensorStateClass.MEASUREMENT: 'measurement'>,
      'unit_of_measurement': 'CAQI',
    }),
    'context': <ANY>,
    'entity_id': 'sensor.aire_dormitorio_principal_air_quality',
    'last_changed': <ANY>,
    'last_reported': <ANY>,
    'last_updated': <ANY>,
    'state': 'unknown',
  })
# ---
# name: test_all_entities[da_ac_rac_01001][sensor.aire_dormitorio_principal_energy-entry]
  EntityRegistryEntrySnapshot({
    'aliases': set({
    }),
    'area_id': None,
    'capabilities': dict({
      'state_class': <SensorStateClass.TOTAL_INCREASING: 'total_increasing'>,
    }),
    'config_entry_id': <ANY>,
    'config_subentry_id': <ANY>,
    'device_class': None,
    'device_id': <ANY>,
    'disabled_by': None,
    'domain': 'sensor',
    'entity_category': None,
    'entity_id': 'sensor.aire_dormitorio_principal_energy',
    'has_entity_name': True,
    'hidden_by': None,
    'icon': None,
    'id': <ANY>,
    'labels': set({
    }),
    'name': None,
    'options': dict({
    }),
    'original_device_class': <SensorDeviceClass.ENERGY: 'energy'>,
    'original_icon': None,
    'original_name': 'Energy',
    'platform': 'smartthings',
    'previous_unique_id': None,
    'supported_features': 0,
    'translation_key': None,
    'unique_id': '4ece486b-89db-f06a-d54d-748b676b4d8e.energy_meter',
    'unit_of_measurement': <UnitOfEnergy.KILO_WATT_HOUR: 'kWh'>,
  })
# ---
# name: test_all_entities[da_ac_rac_01001][sensor.aire_dormitorio_principal_energy-state]
  StateSnapshot({
    'attributes': ReadOnlyDict({
      'device_class': 'energy',
      'friendly_name': 'Aire Dormitorio Principal Energy',
      'state_class': <SensorStateClass.TOTAL_INCREASING: 'total_increasing'>,
      'unit_of_measurement': <UnitOfEnergy.KILO_WATT_HOUR: 'kWh'>,
    }),
    'context': <ANY>,
    'entity_id': 'sensor.aire_dormitorio_principal_energy',
    'last_changed': <ANY>,
    'last_reported': <ANY>,
    'last_updated': <ANY>,
    'state': '13.836',
  })
# ---
# name: test_all_entities[da_ac_rac_01001][sensor.aire_dormitorio_principal_energy_difference-entry]
  EntityRegistryEntrySnapshot({
    'aliases': set({
    }),
    'area_id': None,
    'capabilities': dict({
      'state_class': <SensorStateClass.TOTAL_INCREASING: 'total_increasing'>,
    }),
    'config_entry_id': <ANY>,
    'config_subentry_id': <ANY>,
    'device_class': None,
    'device_id': <ANY>,
    'disabled_by': None,
    'domain': 'sensor',
    'entity_category': None,
    'entity_id': 'sensor.aire_dormitorio_principal_energy_difference',
    'has_entity_name': True,
    'hidden_by': None,
    'icon': None,
    'id': <ANY>,
    'labels': set({
    }),
    'name': None,
    'options': dict({
    }),
    'original_device_class': <SensorDeviceClass.ENERGY: 'energy'>,
    'original_icon': None,
    'original_name': 'Energy difference',
    'platform': 'smartthings',
    'previous_unique_id': None,
    'supported_features': 0,
    'translation_key': 'energy_difference',
    'unique_id': '4ece486b-89db-f06a-d54d-748b676b4d8e.deltaEnergy_meter',
    'unit_of_measurement': <UnitOfEnergy.KILO_WATT_HOUR: 'kWh'>,
  })
# ---
# name: test_all_entities[da_ac_rac_01001][sensor.aire_dormitorio_principal_energy_difference-state]
  StateSnapshot({
    'attributes': ReadOnlyDict({
      'device_class': 'energy',
      'friendly_name': 'Aire Dormitorio Principal Energy difference',
      'state_class': <SensorStateClass.TOTAL_INCREASING: 'total_increasing'>,
      'unit_of_measurement': <UnitOfEnergy.KILO_WATT_HOUR: 'kWh'>,
    }),
    'context': <ANY>,
    'entity_id': 'sensor.aire_dormitorio_principal_energy_difference',
    'last_changed': <ANY>,
    'last_reported': <ANY>,
    'last_updated': <ANY>,
    'state': '0.0',
  })
# ---
# name: test_all_entities[da_ac_rac_01001][sensor.aire_dormitorio_principal_energy_saved-entry]
  EntityRegistryEntrySnapshot({
    'aliases': set({
    }),
    'area_id': None,
    'capabilities': dict({
      'state_class': <SensorStateClass.TOTAL_INCREASING: 'total_increasing'>,
    }),
    'config_entry_id': <ANY>,
    'config_subentry_id': <ANY>,
    'device_class': None,
    'device_id': <ANY>,
    'disabled_by': None,
    'domain': 'sensor',
    'entity_category': None,
    'entity_id': 'sensor.aire_dormitorio_principal_energy_saved',
    'has_entity_name': True,
    'hidden_by': None,
    'icon': None,
    'id': <ANY>,
    'labels': set({
    }),
    'name': None,
    'options': dict({
    }),
    'original_device_class': <SensorDeviceClass.ENERGY: 'energy'>,
    'original_icon': None,
    'original_name': 'Energy saved',
    'platform': 'smartthings',
    'previous_unique_id': None,
    'supported_features': 0,
    'translation_key': 'energy_saved',
    'unique_id': '4ece486b-89db-f06a-d54d-748b676b4d8e.energySaved_meter',
    'unit_of_measurement': <UnitOfEnergy.KILO_WATT_HOUR: 'kWh'>,
  })
# ---
# name: test_all_entities[da_ac_rac_01001][sensor.aire_dormitorio_principal_energy_saved-state]
  StateSnapshot({
    'attributes': ReadOnlyDict({
      'device_class': 'energy',
      'friendly_name': 'Aire Dormitorio Principal Energy saved',
      'state_class': <SensorStateClass.TOTAL_INCREASING: 'total_increasing'>,
      'unit_of_measurement': <UnitOfEnergy.KILO_WATT_HOUR: 'kWh'>,
    }),
    'context': <ANY>,
    'entity_id': 'sensor.aire_dormitorio_principal_energy_saved',
    'last_changed': <ANY>,
    'last_reported': <ANY>,
    'last_updated': <ANY>,
    'state': '0.0',
  })
# ---
# name: test_all_entities[da_ac_rac_01001][sensor.aire_dormitorio_principal_humidity-entry]
  EntityRegistryEntrySnapshot({
    'aliases': set({
    }),
    'area_id': None,
    'capabilities': dict({
      'state_class': <SensorStateClass.MEASUREMENT: 'measurement'>,
    }),
    'config_entry_id': <ANY>,
    'config_subentry_id': <ANY>,
    'device_class': None,
    'device_id': <ANY>,
    'disabled_by': None,
    'domain': 'sensor',
    'entity_category': None,
    'entity_id': 'sensor.aire_dormitorio_principal_humidity',
    'has_entity_name': True,
    'hidden_by': None,
    'icon': None,
    'id': <ANY>,
    'labels': set({
    }),
    'name': None,
    'options': dict({
    }),
    'original_device_class': <SensorDeviceClass.HUMIDITY: 'humidity'>,
    'original_icon': None,
    'original_name': 'Humidity',
    'platform': 'smartthings',
    'previous_unique_id': None,
    'supported_features': 0,
    'translation_key': None,
    'unique_id': '4ece486b-89db-f06a-d54d-748b676b4d8e.humidity',
    'unit_of_measurement': '%',
  })
# ---
# name: test_all_entities[da_ac_rac_01001][sensor.aire_dormitorio_principal_humidity-state]
  StateSnapshot({
    'attributes': ReadOnlyDict({
      'device_class': 'humidity',
      'friendly_name': 'Aire Dormitorio Principal Humidity',
      'state_class': <SensorStateClass.MEASUREMENT: 'measurement'>,
      'unit_of_measurement': '%',
    }),
    'context': <ANY>,
    'entity_id': 'sensor.aire_dormitorio_principal_humidity',
    'last_changed': <ANY>,
    'last_reported': <ANY>,
    'last_updated': <ANY>,
    'state': '42',
  })
# ---
# name: test_all_entities[da_ac_rac_01001][sensor.aire_dormitorio_principal_odor_sensor-entry]
  EntityRegistryEntrySnapshot({
    'aliases': set({
    }),
    'area_id': None,
    'capabilities': None,
    'config_entry_id': <ANY>,
    'config_subentry_id': <ANY>,
    'device_class': None,
    'device_id': <ANY>,
    'disabled_by': None,
    'domain': 'sensor',
    'entity_category': None,
    'entity_id': 'sensor.aire_dormitorio_principal_odor_sensor',
    'has_entity_name': True,
    'hidden_by': None,
    'icon': None,
    'id': <ANY>,
    'labels': set({
    }),
    'name': None,
    'options': dict({
    }),
    'original_device_class': None,
    'original_icon': None,
    'original_name': 'Odor sensor',
    'platform': 'smartthings',
    'previous_unique_id': None,
    'supported_features': 0,
    'translation_key': 'odor_sensor',
    'unique_id': '4ece486b-89db-f06a-d54d-748b676b4d8e.odorLevel',
    'unit_of_measurement': None,
  })
# ---
# name: test_all_entities[da_ac_rac_01001][sensor.aire_dormitorio_principal_odor_sensor-state]
  StateSnapshot({
    'attributes': ReadOnlyDict({
      'friendly_name': 'Aire Dormitorio Principal Odor sensor',
    }),
    'context': <ANY>,
    'entity_id': 'sensor.aire_dormitorio_principal_odor_sensor',
    'last_changed': <ANY>,
    'last_reported': <ANY>,
    'last_updated': <ANY>,
    'state': 'unknown',
  })
# ---
# name: test_all_entities[da_ac_rac_01001][sensor.aire_dormitorio_principal_pm10-entry]
  EntityRegistryEntrySnapshot({
    'aliases': set({
    }),
    'area_id': None,
    'capabilities': dict({
      'state_class': <SensorStateClass.MEASUREMENT: 'measurement'>,
    }),
    'config_entry_id': <ANY>,
    'config_subentry_id': <ANY>,
    'device_class': None,
    'device_id': <ANY>,
    'disabled_by': None,
    'domain': 'sensor',
    'entity_category': None,
    'entity_id': 'sensor.aire_dormitorio_principal_pm10',
    'has_entity_name': True,
    'hidden_by': None,
    'icon': None,
    'id': <ANY>,
    'labels': set({
    }),
    'name': None,
    'options': dict({
    }),
    'original_device_class': <SensorDeviceClass.PM10: 'pm10'>,
    'original_icon': None,
    'original_name': 'PM10',
    'platform': 'smartthings',
    'previous_unique_id': None,
    'supported_features': 0,
    'translation_key': None,
    'unique_id': '4ece486b-89db-f06a-d54d-748b676b4d8e.dustLevel',
    'unit_of_measurement': 'µg/m³',
  })
# ---
# name: test_all_entities[da_ac_rac_01001][sensor.aire_dormitorio_principal_pm10-state]
  StateSnapshot({
    'attributes': ReadOnlyDict({
      'device_class': 'pm10',
      'friendly_name': 'Aire Dormitorio Principal PM10',
      'state_class': <SensorStateClass.MEASUREMENT: 'measurement'>,
      'unit_of_measurement': 'µg/m³',
    }),
    'context': <ANY>,
    'entity_id': 'sensor.aire_dormitorio_principal_pm10',
    'last_changed': <ANY>,
    'last_reported': <ANY>,
    'last_updated': <ANY>,
    'state': 'unknown',
  })
# ---
# name: test_all_entities[da_ac_rac_01001][sensor.aire_dormitorio_principal_pm2_5-entry]
  EntityRegistryEntrySnapshot({
    'aliases': set({
    }),
    'area_id': None,
    'capabilities': dict({
      'state_class': <SensorStateClass.MEASUREMENT: 'measurement'>,
    }),
    'config_entry_id': <ANY>,
    'config_subentry_id': <ANY>,
    'device_class': None,
    'device_id': <ANY>,
    'disabled_by': None,
    'domain': 'sensor',
    'entity_category': None,
    'entity_id': 'sensor.aire_dormitorio_principal_pm2_5',
    'has_entity_name': True,
    'hidden_by': None,
    'icon': None,
    'id': <ANY>,
    'labels': set({
    }),
    'name': None,
    'options': dict({
    }),
    'original_device_class': <SensorDeviceClass.PM25: 'pm25'>,
    'original_icon': None,
    'original_name': 'PM2.5',
    'platform': 'smartthings',
    'previous_unique_id': None,
    'supported_features': 0,
    'translation_key': None,
    'unique_id': '4ece486b-89db-f06a-d54d-748b676b4d8e.fineDustLevel',
    'unit_of_measurement': 'µg/m³',
  })
# ---
# name: test_all_entities[da_ac_rac_01001][sensor.aire_dormitorio_principal_pm2_5-state]
  StateSnapshot({
    'attributes': ReadOnlyDict({
      'device_class': 'pm25',
      'friendly_name': 'Aire Dormitorio Principal PM2.5',
      'state_class': <SensorStateClass.MEASUREMENT: 'measurement'>,
      'unit_of_measurement': 'µg/m³',
    }),
    'context': <ANY>,
    'entity_id': 'sensor.aire_dormitorio_principal_pm2_5',
    'last_changed': <ANY>,
    'last_reported': <ANY>,
    'last_updated': <ANY>,
    'state': 'unknown',
  })
# ---
# name: test_all_entities[da_ac_rac_01001][sensor.aire_dormitorio_principal_power-entry]
  EntityRegistryEntrySnapshot({
    'aliases': set({
    }),
    'area_id': None,
    'capabilities': dict({
      'state_class': <SensorStateClass.MEASUREMENT: 'measurement'>,
    }),
    'config_entry_id': <ANY>,
    'config_subentry_id': <ANY>,
    'device_class': None,
    'device_id': <ANY>,
    'disabled_by': None,
    'domain': 'sensor',
    'entity_category': None,
    'entity_id': 'sensor.aire_dormitorio_principal_power',
    'has_entity_name': True,
    'hidden_by': None,
    'icon': None,
    'id': <ANY>,
    'labels': set({
    }),
    'name': None,
    'options': dict({
    }),
    'original_device_class': <SensorDeviceClass.POWER: 'power'>,
    'original_icon': None,
    'original_name': 'Power',
    'platform': 'smartthings',
    'previous_unique_id': None,
    'supported_features': 0,
    'translation_key': None,
    'unique_id': '4ece486b-89db-f06a-d54d-748b676b4d8e.power_meter',
    'unit_of_measurement': <UnitOfPower.WATT: 'W'>,
  })
# ---
# name: test_all_entities[da_ac_rac_01001][sensor.aire_dormitorio_principal_power-state]
  StateSnapshot({
    'attributes': ReadOnlyDict({
      'device_class': 'power',
      'friendly_name': 'Aire Dormitorio Principal Power',
      'power_consumption_end': '2025-02-09T17:02:44Z',
      'power_consumption_start': '2025-02-09T16:08:15Z',
      'state_class': <SensorStateClass.MEASUREMENT: 'measurement'>,
      'unit_of_measurement': <UnitOfPower.WATT: 'W'>,
    }),
    'context': <ANY>,
    'entity_id': 'sensor.aire_dormitorio_principal_power',
    'last_changed': <ANY>,
    'last_reported': <ANY>,
    'last_updated': <ANY>,
    'state': '0',
  })
# ---
# name: test_all_entities[da_ac_rac_01001][sensor.aire_dormitorio_principal_power_energy-entry]
  EntityRegistryEntrySnapshot({
    'aliases': set({
    }),
    'area_id': None,
    'capabilities': dict({
      'state_class': <SensorStateClass.TOTAL_INCREASING: 'total_increasing'>,
    }),
    'config_entry_id': <ANY>,
    'config_subentry_id': <ANY>,
    'device_class': None,
    'device_id': <ANY>,
    'disabled_by': None,
    'domain': 'sensor',
    'entity_category': None,
    'entity_id': 'sensor.aire_dormitorio_principal_power_energy',
    'has_entity_name': True,
    'hidden_by': None,
    'icon': None,
    'id': <ANY>,
    'labels': set({
    }),
    'name': None,
    'options': dict({
    }),
    'original_device_class': <SensorDeviceClass.ENERGY: 'energy'>,
    'original_icon': None,
    'original_name': 'Power energy',
    'platform': 'smartthings',
    'previous_unique_id': None,
    'supported_features': 0,
    'translation_key': 'power_energy',
    'unique_id': '4ece486b-89db-f06a-d54d-748b676b4d8e.powerEnergy_meter',
    'unit_of_measurement': <UnitOfEnergy.KILO_WATT_HOUR: 'kWh'>,
  })
# ---
# name: test_all_entities[da_ac_rac_01001][sensor.aire_dormitorio_principal_power_energy-state]
  StateSnapshot({
    'attributes': ReadOnlyDict({
      'device_class': 'energy',
      'friendly_name': 'Aire Dormitorio Principal Power energy',
      'state_class': <SensorStateClass.TOTAL_INCREASING: 'total_increasing'>,
      'unit_of_measurement': <UnitOfEnergy.KILO_WATT_HOUR: 'kWh'>,
    }),
    'context': <ANY>,
    'entity_id': 'sensor.aire_dormitorio_principal_power_energy',
    'last_changed': <ANY>,
    'last_reported': <ANY>,
    'last_updated': <ANY>,
    'state': '0.0',
  })
# ---
# name: test_all_entities[da_ac_rac_01001][sensor.aire_dormitorio_principal_temperature-entry]
  EntityRegistryEntrySnapshot({
    'aliases': set({
    }),
    'area_id': None,
    'capabilities': dict({
      'state_class': <SensorStateClass.MEASUREMENT: 'measurement'>,
    }),
    'config_entry_id': <ANY>,
    'config_subentry_id': <ANY>,
    'device_class': None,
    'device_id': <ANY>,
    'disabled_by': None,
    'domain': 'sensor',
    'entity_category': None,
    'entity_id': 'sensor.aire_dormitorio_principal_temperature',
    'has_entity_name': True,
    'hidden_by': None,
    'icon': None,
    'id': <ANY>,
    'labels': set({
    }),
    'name': None,
    'options': dict({
    }),
    'original_device_class': <SensorDeviceClass.TEMPERATURE: 'temperature'>,
    'original_icon': None,
    'original_name': 'Temperature',
    'platform': 'smartthings',
    'previous_unique_id': None,
    'supported_features': 0,
    'translation_key': None,
    'unique_id': '4ece486b-89db-f06a-d54d-748b676b4d8e.temperature',
    'unit_of_measurement': <UnitOfTemperature.CELSIUS: '°C'>,
  })
# ---
# name: test_all_entities[da_ac_rac_01001][sensor.aire_dormitorio_principal_temperature-state]
  StateSnapshot({
    'attributes': ReadOnlyDict({
      'device_class': 'temperature',
      'friendly_name': 'Aire Dormitorio Principal Temperature',
      'state_class': <SensorStateClass.MEASUREMENT: 'measurement'>,
      'unit_of_measurement': <UnitOfTemperature.CELSIUS: '°C'>,
    }),
    'context': <ANY>,
    'entity_id': 'sensor.aire_dormitorio_principal_temperature',
    'last_changed': <ANY>,
    'last_reported': <ANY>,
    'last_updated': <ANY>,
    'state': '27',
  })
# ---
# name: test_all_entities[da_ac_rac_01001][sensor.aire_dormitorio_principal_volume-entry]
  EntityRegistryEntrySnapshot({
    'aliases': set({
    }),
    'area_id': None,
    'capabilities': None,
    'config_entry_id': <ANY>,
    'config_subentry_id': <ANY>,
    'device_class': None,
    'device_id': <ANY>,
    'disabled_by': None,
    'domain': 'sensor',
    'entity_category': None,
    'entity_id': 'sensor.aire_dormitorio_principal_volume',
    'has_entity_name': True,
    'hidden_by': None,
    'icon': None,
    'id': <ANY>,
    'labels': set({
    }),
    'name': None,
    'options': dict({
    }),
    'original_device_class': None,
    'original_icon': None,
    'original_name': 'Volume',
    'platform': 'smartthings',
    'previous_unique_id': None,
    'supported_features': 0,
    'translation_key': 'audio_volume',
    'unique_id': '4ece486b-89db-f06a-d54d-748b676b4d8e.volume',
    'unit_of_measurement': '%',
  })
# ---
# name: test_all_entities[da_ac_rac_01001][sensor.aire_dormitorio_principal_volume-state]
  StateSnapshot({
    'attributes': ReadOnlyDict({
      'friendly_name': 'Aire Dormitorio Principal Volume',
      'unit_of_measurement': '%',
    }),
    'context': <ANY>,
    'entity_id': 'sensor.aire_dormitorio_principal_volume',
    'last_changed': <ANY>,
    'last_reported': <ANY>,
    'last_updated': <ANY>,
    'state': '0',
  })
# ---
# name: test_all_entities[da_ks_microwave_0101x][sensor.microwave_completion_time-entry]
  EntityRegistryEntrySnapshot({
    'aliases': set({
    }),
    'area_id': None,
    'capabilities': None,
    'config_entry_id': <ANY>,
    'config_subentry_id': <ANY>,
    'device_class': None,
    'device_id': <ANY>,
    'disabled_by': None,
    'domain': 'sensor',
    'entity_category': None,
    'entity_id': 'sensor.microwave_completion_time',
    'has_entity_name': True,
    'hidden_by': None,
    'icon': None,
    'id': <ANY>,
    'labels': set({
    }),
    'name': None,
    'options': dict({
    }),
    'original_device_class': None,
    'original_icon': None,
    'original_name': 'Completion time',
    'platform': 'smartthings',
    'previous_unique_id': None,
    'supported_features': 0,
    'translation_key': 'completion_time',
    'unique_id': '2bad3237-4886-e699-1b90-4a51a3d55c8a.completionTime',
    'unit_of_measurement': None,
  })
# ---
# name: test_all_entities[da_ks_microwave_0101x][sensor.microwave_completion_time-state]
  StateSnapshot({
    'attributes': ReadOnlyDict({
      'friendly_name': 'Microwave Completion time',
    }),
    'context': <ANY>,
    'entity_id': 'sensor.microwave_completion_time',
    'last_changed': <ANY>,
    'last_reported': <ANY>,
    'last_updated': <ANY>,
    'state': '2025-02-08T21:13:36.184Z',
  })
# ---
# name: test_all_entities[da_ks_microwave_0101x][sensor.microwave_job_state-entry]
  EntityRegistryEntrySnapshot({
    'aliases': set({
    }),
    'area_id': None,
    'capabilities': dict({
      'options': list([
        'cleaning',
        'cooking',
        'cooling',
        'draining',
        'preheat',
        'ready',
        'rinsing',
        'finished',
        'scheduled_start',
        'warming',
        'defrosting',
        'sensing',
        'searing',
        'fast_preheat',
        'scheduled_end',
        'stone_heating',
        'time_hold_preheat',
      ]),
    }),
    'config_entry_id': <ANY>,
    'config_subentry_id': <ANY>,
    'device_class': None,
    'device_id': <ANY>,
    'disabled_by': None,
    'domain': 'sensor',
    'entity_category': None,
    'entity_id': 'sensor.microwave_job_state',
    'has_entity_name': True,
    'hidden_by': None,
    'icon': None,
    'id': <ANY>,
    'labels': set({
    }),
    'name': None,
    'options': dict({
    }),
    'original_device_class': <SensorDeviceClass.ENUM: 'enum'>,
    'original_icon': None,
    'original_name': 'Job state',
    'platform': 'smartthings',
    'previous_unique_id': None,
    'supported_features': 0,
    'translation_key': 'oven_job_state',
    'unique_id': '2bad3237-4886-e699-1b90-4a51a3d55c8a.ovenJobState',
    'unit_of_measurement': None,
  })
# ---
# name: test_all_entities[da_ks_microwave_0101x][sensor.microwave_job_state-state]
  StateSnapshot({
    'attributes': ReadOnlyDict({
      'device_class': 'enum',
      'friendly_name': 'Microwave Job state',
      'options': list([
        'cleaning',
        'cooking',
        'cooling',
        'draining',
        'preheat',
        'ready',
        'rinsing',
        'finished',
        'scheduled_start',
        'warming',
        'defrosting',
        'sensing',
        'searing',
        'fast_preheat',
        'scheduled_end',
        'stone_heating',
        'time_hold_preheat',
      ]),
    }),
    'context': <ANY>,
    'entity_id': 'sensor.microwave_job_state',
    'last_changed': <ANY>,
    'last_reported': <ANY>,
    'last_updated': <ANY>,
    'state': 'ready',
  })
# ---
# name: test_all_entities[da_ks_microwave_0101x][sensor.microwave_machine_state-entry]
  EntityRegistryEntrySnapshot({
    'aliases': set({
    }),
    'area_id': None,
    'capabilities': dict({
      'options': list([
        'ready',
        'running',
        'paused',
      ]),
    }),
    'config_entry_id': <ANY>,
    'config_subentry_id': <ANY>,
    'device_class': None,
    'device_id': <ANY>,
    'disabled_by': None,
    'domain': 'sensor',
    'entity_category': None,
    'entity_id': 'sensor.microwave_machine_state',
    'has_entity_name': True,
    'hidden_by': None,
    'icon': None,
    'id': <ANY>,
    'labels': set({
    }),
    'name': None,
    'options': dict({
    }),
    'original_device_class': <SensorDeviceClass.ENUM: 'enum'>,
    'original_icon': None,
    'original_name': 'Machine state',
    'platform': 'smartthings',
    'previous_unique_id': None,
    'supported_features': 0,
    'translation_key': 'oven_machine_state',
    'unique_id': '2bad3237-4886-e699-1b90-4a51a3d55c8a.machineState',
    'unit_of_measurement': None,
  })
# ---
# name: test_all_entities[da_ks_microwave_0101x][sensor.microwave_machine_state-state]
  StateSnapshot({
    'attributes': ReadOnlyDict({
      'device_class': 'enum',
      'friendly_name': 'Microwave Machine state',
      'options': list([
        'ready',
        'running',
        'paused',
      ]),
    }),
    'context': <ANY>,
    'entity_id': 'sensor.microwave_machine_state',
    'last_changed': <ANY>,
    'last_reported': <ANY>,
    'last_updated': <ANY>,
    'state': 'ready',
  })
# ---
# name: test_all_entities[da_ks_microwave_0101x][sensor.microwave_oven_mode-entry]
  EntityRegistryEntrySnapshot({
    'aliases': set({
    }),
    'area_id': None,
    'capabilities': dict({
      'options': list([
        'conventional',
        'bake',
        'bottom_heat',
        'convection_bake',
        'convection_roast',
        'broil',
        'convection_broil',
        'steam_cook',
        'steam_bake',
        'steam_roast',
        'steam_bottom_heat_plus_convection',
        'microwave',
        'microwave_plus_grill',
        'microwave_plus_convection',
        'microwave_plus_hot_blast',
        'microwave_plus_hot_blast_2',
        'slim_middle',
        'slim_strong',
        'slow_cook',
        'proof',
        'dehydrate',
        'others',
        'strong_steam',
        'descale',
        'rinse',
      ]),
    }),
    'config_entry_id': <ANY>,
    'config_subentry_id': <ANY>,
    'device_class': None,
    'device_id': <ANY>,
    'disabled_by': None,
    'domain': 'sensor',
    'entity_category': <EntityCategory.DIAGNOSTIC: 'diagnostic'>,
    'entity_id': 'sensor.microwave_oven_mode',
    'has_entity_name': True,
    'hidden_by': None,
    'icon': None,
    'id': <ANY>,
    'labels': set({
    }),
    'name': None,
    'options': dict({
    }),
    'original_device_class': <SensorDeviceClass.ENUM: 'enum'>,
    'original_icon': None,
    'original_name': 'Oven mode',
    'platform': 'smartthings',
    'previous_unique_id': None,
    'supported_features': 0,
    'translation_key': 'oven_mode',
    'unique_id': '2bad3237-4886-e699-1b90-4a51a3d55c8a.ovenMode',
    'unit_of_measurement': None,
  })
# ---
# name: test_all_entities[da_ks_microwave_0101x][sensor.microwave_oven_mode-state]
  StateSnapshot({
    'attributes': ReadOnlyDict({
      'device_class': 'enum',
      'friendly_name': 'Microwave Oven mode',
      'options': list([
        'conventional',
        'bake',
        'bottom_heat',
        'convection_bake',
        'convection_roast',
        'broil',
        'convection_broil',
        'steam_cook',
        'steam_bake',
        'steam_roast',
        'steam_bottom_heat_plus_convection',
        'microwave',
        'microwave_plus_grill',
        'microwave_plus_convection',
        'microwave_plus_hot_blast',
        'microwave_plus_hot_blast_2',
        'slim_middle',
        'slim_strong',
        'slow_cook',
        'proof',
        'dehydrate',
        'others',
        'strong_steam',
        'descale',
        'rinse',
      ]),
    }),
    'context': <ANY>,
    'entity_id': 'sensor.microwave_oven_mode',
    'last_changed': <ANY>,
    'last_reported': <ANY>,
    'last_updated': <ANY>,
    'state': 'others',
  })
# ---
# name: test_all_entities[da_ks_microwave_0101x][sensor.microwave_set_point-entry]
  EntityRegistryEntrySnapshot({
    'aliases': set({
    }),
    'area_id': None,
    'capabilities': None,
    'config_entry_id': <ANY>,
    'config_subentry_id': <ANY>,
    'device_class': None,
    'device_id': <ANY>,
    'disabled_by': None,
    'domain': 'sensor',
    'entity_category': None,
    'entity_id': 'sensor.microwave_set_point',
    'has_entity_name': True,
    'hidden_by': None,
    'icon': None,
    'id': <ANY>,
    'labels': set({
    }),
    'name': None,
    'options': dict({
    }),
    'original_device_class': None,
    'original_icon': None,
    'original_name': 'Set point',
    'platform': 'smartthings',
    'previous_unique_id': None,
    'supported_features': 0,
    'translation_key': 'oven_setpoint',
    'unique_id': '2bad3237-4886-e699-1b90-4a51a3d55c8a.ovenSetpoint',
    'unit_of_measurement': None,
  })
# ---
# name: test_all_entities[da_ks_microwave_0101x][sensor.microwave_set_point-state]
  StateSnapshot({
    'attributes': ReadOnlyDict({
      'friendly_name': 'Microwave Set point',
    }),
    'context': <ANY>,
    'entity_id': 'sensor.microwave_set_point',
    'last_changed': <ANY>,
    'last_reported': <ANY>,
    'last_updated': <ANY>,
    'state': '0',
  })
# ---
# name: test_all_entities[da_ks_microwave_0101x][sensor.microwave_temperature-entry]
  EntityRegistryEntrySnapshot({
    'aliases': set({
    }),
    'area_id': None,
    'capabilities': dict({
      'state_class': <SensorStateClass.MEASUREMENT: 'measurement'>,
    }),
    'config_entry_id': <ANY>,
    'config_subentry_id': <ANY>,
    'device_class': None,
    'device_id': <ANY>,
    'disabled_by': None,
    'domain': 'sensor',
    'entity_category': None,
    'entity_id': 'sensor.microwave_temperature',
    'has_entity_name': True,
    'hidden_by': None,
    'icon': None,
    'id': <ANY>,
    'labels': set({
    }),
    'name': None,
    'options': dict({
    }),
    'original_device_class': <SensorDeviceClass.TEMPERATURE: 'temperature'>,
    'original_icon': None,
    'original_name': 'Temperature',
    'platform': 'smartthings',
    'previous_unique_id': None,
    'supported_features': 0,
    'translation_key': None,
    'unique_id': '2bad3237-4886-e699-1b90-4a51a3d55c8a.temperature',
    'unit_of_measurement': <UnitOfTemperature.CELSIUS: '°C'>,
  })
# ---
# name: test_all_entities[da_ks_microwave_0101x][sensor.microwave_temperature-state]
  StateSnapshot({
    'attributes': ReadOnlyDict({
      'device_class': 'temperature',
      'friendly_name': 'Microwave Temperature',
      'state_class': <SensorStateClass.MEASUREMENT: 'measurement'>,
      'unit_of_measurement': <UnitOfTemperature.CELSIUS: '°C'>,
    }),
    'context': <ANY>,
    'entity_id': 'sensor.microwave_temperature',
    'last_changed': <ANY>,
    'last_reported': <ANY>,
    'last_updated': <ANY>,
    'state': '-17',
  })
# ---
# name: test_all_entities[da_ref_normal_000001][sensor.refrigerator_cooling_set_point-entry]
  EntityRegistryEntrySnapshot({
    'aliases': set({
    }),
    'area_id': None,
    'capabilities': None,
    'config_entry_id': <ANY>,
    'config_subentry_id': <ANY>,
    'device_class': None,
    'device_id': <ANY>,
    'disabled_by': None,
    'domain': 'sensor',
    'entity_category': None,
    'entity_id': 'sensor.refrigerator_cooling_set_point',
    'has_entity_name': True,
    'hidden_by': None,
    'icon': None,
    'id': <ANY>,
    'labels': set({
    }),
    'name': None,
    'options': dict({
    }),
    'original_device_class': <SensorDeviceClass.TEMPERATURE: 'temperature'>,
    'original_icon': None,
    'original_name': 'Cooling set point',
    'platform': 'smartthings',
    'previous_unique_id': None,
    'supported_features': 0,
    'translation_key': 'thermostat_cooling_setpoint',
    'unique_id': '7db87911-7dce-1cf2-7119-b953432a2f09.coolingSetpoint',
    'unit_of_measurement': None,
  })
# ---
# name: test_all_entities[da_ref_normal_000001][sensor.refrigerator_cooling_set_point-state]
  StateSnapshot({
    'attributes': ReadOnlyDict({
      'device_class': 'temperature',
      'friendly_name': 'Refrigerator Cooling set point',
    }),
    'context': <ANY>,
    'entity_id': 'sensor.refrigerator_cooling_set_point',
    'last_changed': <ANY>,
    'last_reported': <ANY>,
    'last_updated': <ANY>,
    'state': 'unknown',
  })
# ---
# name: test_all_entities[da_ref_normal_000001][sensor.refrigerator_energy-entry]
  EntityRegistryEntrySnapshot({
    'aliases': set({
    }),
    'area_id': None,
    'capabilities': dict({
      'state_class': <SensorStateClass.TOTAL_INCREASING: 'total_increasing'>,
    }),
    'config_entry_id': <ANY>,
    'config_subentry_id': <ANY>,
    'device_class': None,
    'device_id': <ANY>,
    'disabled_by': None,
    'domain': 'sensor',
    'entity_category': None,
    'entity_id': 'sensor.refrigerator_energy',
    'has_entity_name': True,
    'hidden_by': None,
    'icon': None,
    'id': <ANY>,
    'labels': set({
    }),
    'name': None,
    'options': dict({
    }),
    'original_device_class': <SensorDeviceClass.ENERGY: 'energy'>,
    'original_icon': None,
    'original_name': 'Energy',
    'platform': 'smartthings',
    'previous_unique_id': None,
    'supported_features': 0,
    'translation_key': None,
    'unique_id': '7db87911-7dce-1cf2-7119-b953432a2f09.energy_meter',
    'unit_of_measurement': <UnitOfEnergy.KILO_WATT_HOUR: 'kWh'>,
  })
# ---
# name: test_all_entities[da_ref_normal_000001][sensor.refrigerator_energy-state]
  StateSnapshot({
    'attributes': ReadOnlyDict({
      'device_class': 'energy',
      'friendly_name': 'Refrigerator Energy',
      'state_class': <SensorStateClass.TOTAL_INCREASING: 'total_increasing'>,
      'unit_of_measurement': <UnitOfEnergy.KILO_WATT_HOUR: 'kWh'>,
    }),
    'context': <ANY>,
    'entity_id': 'sensor.refrigerator_energy',
    'last_changed': <ANY>,
    'last_reported': <ANY>,
    'last_updated': <ANY>,
    'state': '1568.087',
  })
# ---
# name: test_all_entities[da_ref_normal_000001][sensor.refrigerator_energy_difference-entry]
  EntityRegistryEntrySnapshot({
    'aliases': set({
    }),
    'area_id': None,
    'capabilities': dict({
      'state_class': <SensorStateClass.TOTAL_INCREASING: 'total_increasing'>,
    }),
    'config_entry_id': <ANY>,
    'config_subentry_id': <ANY>,
    'device_class': None,
    'device_id': <ANY>,
    'disabled_by': None,
    'domain': 'sensor',
    'entity_category': None,
    'entity_id': 'sensor.refrigerator_energy_difference',
    'has_entity_name': True,
    'hidden_by': None,
    'icon': None,
    'id': <ANY>,
    'labels': set({
    }),
    'name': None,
    'options': dict({
    }),
    'original_device_class': <SensorDeviceClass.ENERGY: 'energy'>,
    'original_icon': None,
    'original_name': 'Energy difference',
    'platform': 'smartthings',
    'previous_unique_id': None,
    'supported_features': 0,
    'translation_key': 'energy_difference',
    'unique_id': '7db87911-7dce-1cf2-7119-b953432a2f09.deltaEnergy_meter',
    'unit_of_measurement': <UnitOfEnergy.KILO_WATT_HOUR: 'kWh'>,
  })
# ---
# name: test_all_entities[da_ref_normal_000001][sensor.refrigerator_energy_difference-state]
  StateSnapshot({
    'attributes': ReadOnlyDict({
      'device_class': 'energy',
      'friendly_name': 'Refrigerator Energy difference',
      'state_class': <SensorStateClass.TOTAL_INCREASING: 'total_increasing'>,
      'unit_of_measurement': <UnitOfEnergy.KILO_WATT_HOUR: 'kWh'>,
    }),
    'context': <ANY>,
    'entity_id': 'sensor.refrigerator_energy_difference',
    'last_changed': <ANY>,
    'last_reported': <ANY>,
    'last_updated': <ANY>,
    'state': '0.007',
  })
# ---
# name: test_all_entities[da_ref_normal_000001][sensor.refrigerator_energy_saved-entry]
  EntityRegistryEntrySnapshot({
    'aliases': set({
    }),
    'area_id': None,
    'capabilities': dict({
      'state_class': <SensorStateClass.TOTAL_INCREASING: 'total_increasing'>,
    }),
    'config_entry_id': <ANY>,
    'config_subentry_id': <ANY>,
    'device_class': None,
    'device_id': <ANY>,
    'disabled_by': None,
    'domain': 'sensor',
    'entity_category': None,
    'entity_id': 'sensor.refrigerator_energy_saved',
    'has_entity_name': True,
    'hidden_by': None,
    'icon': None,
    'id': <ANY>,
    'labels': set({
    }),
    'name': None,
    'options': dict({
    }),
    'original_device_class': <SensorDeviceClass.ENERGY: 'energy'>,
    'original_icon': None,
    'original_name': 'Energy saved',
    'platform': 'smartthings',
    'previous_unique_id': None,
    'supported_features': 0,
    'translation_key': 'energy_saved',
    'unique_id': '7db87911-7dce-1cf2-7119-b953432a2f09.energySaved_meter',
    'unit_of_measurement': <UnitOfEnergy.KILO_WATT_HOUR: 'kWh'>,
  })
# ---
# name: test_all_entities[da_ref_normal_000001][sensor.refrigerator_energy_saved-state]
  StateSnapshot({
    'attributes': ReadOnlyDict({
      'device_class': 'energy',
      'friendly_name': 'Refrigerator Energy saved',
      'state_class': <SensorStateClass.TOTAL_INCREASING: 'total_increasing'>,
      'unit_of_measurement': <UnitOfEnergy.KILO_WATT_HOUR: 'kWh'>,
    }),
    'context': <ANY>,
    'entity_id': 'sensor.refrigerator_energy_saved',
    'last_changed': <ANY>,
    'last_reported': <ANY>,
    'last_updated': <ANY>,
    'state': '0.0',
  })
# ---
# name: test_all_entities[da_ref_normal_000001][sensor.refrigerator_power-entry]
  EntityRegistryEntrySnapshot({
    'aliases': set({
    }),
    'area_id': None,
    'capabilities': dict({
      'state_class': <SensorStateClass.MEASUREMENT: 'measurement'>,
    }),
    'config_entry_id': <ANY>,
    'config_subentry_id': <ANY>,
    'device_class': None,
    'device_id': <ANY>,
    'disabled_by': None,
    'domain': 'sensor',
    'entity_category': None,
    'entity_id': 'sensor.refrigerator_power',
    'has_entity_name': True,
    'hidden_by': None,
    'icon': None,
    'id': <ANY>,
    'labels': set({
    }),
    'name': None,
    'options': dict({
    }),
    'original_device_class': <SensorDeviceClass.POWER: 'power'>,
    'original_icon': None,
    'original_name': 'Power',
    'platform': 'smartthings',
    'previous_unique_id': None,
    'supported_features': 0,
    'translation_key': None,
    'unique_id': '7db87911-7dce-1cf2-7119-b953432a2f09.power_meter',
    'unit_of_measurement': <UnitOfPower.WATT: 'W'>,
  })
# ---
# name: test_all_entities[da_ref_normal_000001][sensor.refrigerator_power-state]
  StateSnapshot({
    'attributes': ReadOnlyDict({
      'device_class': 'power',
      'friendly_name': 'Refrigerator Power',
      'power_consumption_end': '2025-02-09T17:49:00Z',
      'power_consumption_start': '2025-02-09T17:38:01Z',
      'state_class': <SensorStateClass.MEASUREMENT: 'measurement'>,
      'unit_of_measurement': <UnitOfPower.WATT: 'W'>,
    }),
    'context': <ANY>,
    'entity_id': 'sensor.refrigerator_power',
    'last_changed': <ANY>,
    'last_reported': <ANY>,
    'last_updated': <ANY>,
    'state': '6',
  })
# ---
# name: test_all_entities[da_ref_normal_000001][sensor.refrigerator_power_energy-entry]
  EntityRegistryEntrySnapshot({
    'aliases': set({
    }),
    'area_id': None,
    'capabilities': dict({
      'state_class': <SensorStateClass.TOTAL_INCREASING: 'total_increasing'>,
    }),
    'config_entry_id': <ANY>,
    'config_subentry_id': <ANY>,
    'device_class': None,
    'device_id': <ANY>,
    'disabled_by': None,
    'domain': 'sensor',
    'entity_category': None,
    'entity_id': 'sensor.refrigerator_power_energy',
    'has_entity_name': True,
    'hidden_by': None,
    'icon': None,
    'id': <ANY>,
    'labels': set({
    }),
    'name': None,
    'options': dict({
    }),
    'original_device_class': <SensorDeviceClass.ENERGY: 'energy'>,
    'original_icon': None,
    'original_name': 'Power energy',
    'platform': 'smartthings',
    'previous_unique_id': None,
    'supported_features': 0,
    'translation_key': 'power_energy',
    'unique_id': '7db87911-7dce-1cf2-7119-b953432a2f09.powerEnergy_meter',
    'unit_of_measurement': <UnitOfEnergy.KILO_WATT_HOUR: 'kWh'>,
  })
# ---
# name: test_all_entities[da_ref_normal_000001][sensor.refrigerator_power_energy-state]
  StateSnapshot({
    'attributes': ReadOnlyDict({
      'device_class': 'energy',
      'friendly_name': 'Refrigerator Power energy',
      'state_class': <SensorStateClass.TOTAL_INCREASING: 'total_increasing'>,
      'unit_of_measurement': <UnitOfEnergy.KILO_WATT_HOUR: 'kWh'>,
    }),
    'context': <ANY>,
    'entity_id': 'sensor.refrigerator_power_energy',
    'last_changed': <ANY>,
    'last_reported': <ANY>,
    'last_updated': <ANY>,
    'state': '0.0135559777781698',
  })
# ---
# name: test_all_entities[da_ref_normal_000001][sensor.refrigerator_temperature-entry]
  EntityRegistryEntrySnapshot({
    'aliases': set({
    }),
    'area_id': None,
    'capabilities': dict({
      'state_class': <SensorStateClass.MEASUREMENT: 'measurement'>,
    }),
    'config_entry_id': <ANY>,
    'config_subentry_id': <ANY>,
    'device_class': None,
    'device_id': <ANY>,
    'disabled_by': None,
    'domain': 'sensor',
    'entity_category': None,
    'entity_id': 'sensor.refrigerator_temperature',
    'has_entity_name': True,
    'hidden_by': None,
    'icon': None,
    'id': <ANY>,
    'labels': set({
    }),
    'name': None,
    'options': dict({
    }),
    'original_device_class': <SensorDeviceClass.TEMPERATURE: 'temperature'>,
    'original_icon': None,
    'original_name': 'Temperature',
    'platform': 'smartthings',
    'previous_unique_id': None,
    'supported_features': 0,
    'translation_key': None,
    'unique_id': '7db87911-7dce-1cf2-7119-b953432a2f09.temperature',
    'unit_of_measurement': None,
  })
# ---
# name: test_all_entities[da_ref_normal_000001][sensor.refrigerator_temperature-state]
  StateSnapshot({
    'attributes': ReadOnlyDict({
      'device_class': 'temperature',
      'friendly_name': 'Refrigerator Temperature',
      'state_class': <SensorStateClass.MEASUREMENT: 'measurement'>,
    }),
    'context': <ANY>,
    'entity_id': 'sensor.refrigerator_temperature',
    'last_changed': <ANY>,
    'last_reported': <ANY>,
    'last_updated': <ANY>,
    'state': 'unknown',
  })
# ---
# name: test_all_entities[da_rvc_normal_000001][sensor.robot_vacuum_battery-entry]
  EntityRegistryEntrySnapshot({
    'aliases': set({
    }),
    'area_id': None,
    'capabilities': None,
    'config_entry_id': <ANY>,
    'config_subentry_id': <ANY>,
    'device_class': None,
    'device_id': <ANY>,
    'disabled_by': None,
    'domain': 'sensor',
    'entity_category': <EntityCategory.DIAGNOSTIC: 'diagnostic'>,
    'entity_id': 'sensor.robot_vacuum_battery',
    'has_entity_name': True,
    'hidden_by': None,
    'icon': None,
    'id': <ANY>,
    'labels': set({
    }),
    'name': None,
    'options': dict({
    }),
    'original_device_class': <SensorDeviceClass.BATTERY: 'battery'>,
    'original_icon': None,
    'original_name': 'Battery',
    'platform': 'smartthings',
    'previous_unique_id': None,
    'supported_features': 0,
    'translation_key': None,
    'unique_id': '3442dfc6-17c0-a65f-dae0-4c6e01786f44.battery',
    'unit_of_measurement': '%',
  })
# ---
# name: test_all_entities[da_rvc_normal_000001][sensor.robot_vacuum_battery-state]
  StateSnapshot({
    'attributes': ReadOnlyDict({
      'device_class': 'battery',
      'friendly_name': 'Robot vacuum Battery',
      'unit_of_measurement': '%',
    }),
    'context': <ANY>,
    'entity_id': 'sensor.robot_vacuum_battery',
    'last_changed': <ANY>,
    'last_reported': <ANY>,
    'last_updated': <ANY>,
    'state': '100',
  })
# ---
# name: test_all_entities[da_rvc_normal_000001][sensor.robot_vacuum_cleaning_mode-entry]
  EntityRegistryEntrySnapshot({
    'aliases': set({
    }),
    'area_id': None,
    'capabilities': dict({
      'options': list([
        'auto',
        'part',
        'repeat',
        'manual',
        'stop',
        'map',
      ]),
    }),
    'config_entry_id': <ANY>,
    'config_subentry_id': <ANY>,
    'device_class': None,
    'device_id': <ANY>,
    'disabled_by': None,
    'domain': 'sensor',
    'entity_category': <EntityCategory.DIAGNOSTIC: 'diagnostic'>,
    'entity_id': 'sensor.robot_vacuum_cleaning_mode',
    'has_entity_name': True,
    'hidden_by': None,
    'icon': None,
    'id': <ANY>,
    'labels': set({
    }),
    'name': None,
    'options': dict({
    }),
    'original_device_class': <SensorDeviceClass.ENUM: 'enum'>,
    'original_icon': None,
    'original_name': 'Cleaning mode',
    'platform': 'smartthings',
    'previous_unique_id': None,
    'supported_features': 0,
    'translation_key': 'robot_cleaner_cleaning_mode',
    'unique_id': '3442dfc6-17c0-a65f-dae0-4c6e01786f44.robotCleanerCleaningMode',
    'unit_of_measurement': None,
  })
# ---
# name: test_all_entities[da_rvc_normal_000001][sensor.robot_vacuum_cleaning_mode-state]
  StateSnapshot({
    'attributes': ReadOnlyDict({
      'device_class': 'enum',
      'friendly_name': 'Robot vacuum Cleaning mode',
      'options': list([
        'auto',
        'part',
        'repeat',
        'manual',
        'stop',
        'map',
      ]),
    }),
    'context': <ANY>,
    'entity_id': 'sensor.robot_vacuum_cleaning_mode',
    'last_changed': <ANY>,
    'last_reported': <ANY>,
    'last_updated': <ANY>,
    'state': 'stop',
  })
# ---
# name: test_all_entities[da_rvc_normal_000001][sensor.robot_vacuum_movement-entry]
  EntityRegistryEntrySnapshot({
    'aliases': set({
    }),
    'area_id': None,
    'capabilities': dict({
      'options': list([
        'homing',
        'idle',
        'charging',
        'alarm',
        'off',
        'reserve',
        'point',
        'after',
        'cleaning',
        'pause',
      ]),
    }),
    'config_entry_id': <ANY>,
    'config_subentry_id': <ANY>,
    'device_class': None,
    'device_id': <ANY>,
    'disabled_by': None,
    'domain': 'sensor',
    'entity_category': None,
    'entity_id': 'sensor.robot_vacuum_movement',
    'has_entity_name': True,
    'hidden_by': None,
    'icon': None,
    'id': <ANY>,
    'labels': set({
    }),
    'name': None,
    'options': dict({
    }),
    'original_device_class': <SensorDeviceClass.ENUM: 'enum'>,
    'original_icon': None,
    'original_name': 'Movement',
    'platform': 'smartthings',
    'previous_unique_id': None,
    'supported_features': 0,
    'translation_key': 'robot_cleaner_movement',
    'unique_id': '3442dfc6-17c0-a65f-dae0-4c6e01786f44.robotCleanerMovement',
    'unit_of_measurement': None,
  })
# ---
# name: test_all_entities[da_rvc_normal_000001][sensor.robot_vacuum_movement-state]
  StateSnapshot({
    'attributes': ReadOnlyDict({
      'device_class': 'enum',
      'friendly_name': 'Robot vacuum Movement',
      'options': list([
        'homing',
        'idle',
        'charging',
        'alarm',
        'off',
        'reserve',
        'point',
        'after',
        'cleaning',
        'pause',
      ]),
    }),
    'context': <ANY>,
    'entity_id': 'sensor.robot_vacuum_movement',
    'last_changed': <ANY>,
    'last_reported': <ANY>,
    'last_updated': <ANY>,
    'state': 'idle',
  })
# ---
# name: test_all_entities[da_rvc_normal_000001][sensor.robot_vacuum_turbo_mode-entry]
  EntityRegistryEntrySnapshot({
    'aliases': set({
    }),
    'area_id': None,
    'capabilities': dict({
      'options': list([
        'on',
        'off',
        'silence',
        'extra_silence',
      ]),
    }),
    'config_entry_id': <ANY>,
    'config_subentry_id': <ANY>,
    'device_class': None,
    'device_id': <ANY>,
    'disabled_by': None,
    'domain': 'sensor',
    'entity_category': <EntityCategory.DIAGNOSTIC: 'diagnostic'>,
    'entity_id': 'sensor.robot_vacuum_turbo_mode',
    'has_entity_name': True,
    'hidden_by': None,
    'icon': None,
    'id': <ANY>,
    'labels': set({
    }),
    'name': None,
    'options': dict({
    }),
    'original_device_class': <SensorDeviceClass.ENUM: 'enum'>,
    'original_icon': None,
    'original_name': 'Turbo mode',
    'platform': 'smartthings',
    'previous_unique_id': None,
    'supported_features': 0,
    'translation_key': 'robot_cleaner_turbo_mode',
    'unique_id': '3442dfc6-17c0-a65f-dae0-4c6e01786f44.robotCleanerTurboMode',
    'unit_of_measurement': None,
  })
# ---
# name: test_all_entities[da_rvc_normal_000001][sensor.robot_vacuum_turbo_mode-state]
  StateSnapshot({
    'attributes': ReadOnlyDict({
      'device_class': 'enum',
      'friendly_name': 'Robot vacuum Turbo mode',
      'options': list([
        'on',
        'off',
        'silence',
        'extra_silence',
      ]),
    }),
    'context': <ANY>,
    'entity_id': 'sensor.robot_vacuum_turbo_mode',
    'last_changed': <ANY>,
    'last_reported': <ANY>,
    'last_updated': <ANY>,
    'state': 'off',
  })
# ---
# name: test_all_entities[da_wm_dw_000001][sensor.dishwasher_completion_time-entry]
  EntityRegistryEntrySnapshot({
    'aliases': set({
    }),
    'area_id': None,
    'capabilities': None,
    'config_entry_id': <ANY>,
    'config_subentry_id': <ANY>,
    'device_class': None,
    'device_id': <ANY>,
    'disabled_by': None,
    'domain': 'sensor',
    'entity_category': None,
    'entity_id': 'sensor.dishwasher_completion_time',
    'has_entity_name': True,
    'hidden_by': None,
    'icon': None,
    'id': <ANY>,
    'labels': set({
    }),
    'name': None,
    'options': dict({
    }),
    'original_device_class': <SensorDeviceClass.TIMESTAMP: 'timestamp'>,
    'original_icon': None,
    'original_name': 'Completion time',
    'platform': 'smartthings',
    'previous_unique_id': None,
    'supported_features': 0,
    'translation_key': 'completion_time',
    'unique_id': 'f36dc7ce-cac0-0667-dc14-a3704eb5e676.completionTime',
    'unit_of_measurement': None,
  })
# ---
# name: test_all_entities[da_wm_dw_000001][sensor.dishwasher_completion_time-state]
  StateSnapshot({
    'attributes': ReadOnlyDict({
      'device_class': 'timestamp',
      'friendly_name': 'Dishwasher Completion time',
    }),
    'context': <ANY>,
    'entity_id': 'sensor.dishwasher_completion_time',
    'last_changed': <ANY>,
    'last_reported': <ANY>,
    'last_updated': <ANY>,
    'state': '2025-02-08T22:49:26+00:00',
  })
# ---
# name: test_all_entities[da_wm_dw_000001][sensor.dishwasher_energy-entry]
  EntityRegistryEntrySnapshot({
    'aliases': set({
    }),
    'area_id': None,
    'capabilities': dict({
      'state_class': <SensorStateClass.TOTAL_INCREASING: 'total_increasing'>,
    }),
    'config_entry_id': <ANY>,
    'config_subentry_id': <ANY>,
    'device_class': None,
    'device_id': <ANY>,
    'disabled_by': None,
    'domain': 'sensor',
    'entity_category': None,
    'entity_id': 'sensor.dishwasher_energy',
    'has_entity_name': True,
    'hidden_by': None,
    'icon': None,
    'id': <ANY>,
    'labels': set({
    }),
    'name': None,
    'options': dict({
    }),
    'original_device_class': <SensorDeviceClass.ENERGY: 'energy'>,
    'original_icon': None,
    'original_name': 'Energy',
    'platform': 'smartthings',
    'previous_unique_id': None,
    'supported_features': 0,
    'translation_key': None,
    'unique_id': 'f36dc7ce-cac0-0667-dc14-a3704eb5e676.energy_meter',
    'unit_of_measurement': <UnitOfEnergy.KILO_WATT_HOUR: 'kWh'>,
  })
# ---
# name: test_all_entities[da_wm_dw_000001][sensor.dishwasher_energy-state]
  StateSnapshot({
    'attributes': ReadOnlyDict({
      'device_class': 'energy',
      'friendly_name': 'Dishwasher Energy',
      'state_class': <SensorStateClass.TOTAL_INCREASING: 'total_increasing'>,
      'unit_of_measurement': <UnitOfEnergy.KILO_WATT_HOUR: 'kWh'>,
    }),
    'context': <ANY>,
    'entity_id': 'sensor.dishwasher_energy',
    'last_changed': <ANY>,
    'last_reported': <ANY>,
    'last_updated': <ANY>,
    'state': '101.6',
  })
# ---
# name: test_all_entities[da_wm_dw_000001][sensor.dishwasher_energy_difference-entry]
  EntityRegistryEntrySnapshot({
    'aliases': set({
    }),
    'area_id': None,
    'capabilities': dict({
      'state_class': <SensorStateClass.TOTAL_INCREASING: 'total_increasing'>,
    }),
    'config_entry_id': <ANY>,
    'config_subentry_id': <ANY>,
    'device_class': None,
    'device_id': <ANY>,
    'disabled_by': None,
    'domain': 'sensor',
    'entity_category': None,
    'entity_id': 'sensor.dishwasher_energy_difference',
    'has_entity_name': True,
    'hidden_by': None,
    'icon': None,
    'id': <ANY>,
    'labels': set({
    }),
    'name': None,
    'options': dict({
    }),
    'original_device_class': <SensorDeviceClass.ENERGY: 'energy'>,
    'original_icon': None,
    'original_name': 'Energy difference',
    'platform': 'smartthings',
    'previous_unique_id': None,
    'supported_features': 0,
    'translation_key': 'energy_difference',
    'unique_id': 'f36dc7ce-cac0-0667-dc14-a3704eb5e676.deltaEnergy_meter',
    'unit_of_measurement': <UnitOfEnergy.KILO_WATT_HOUR: 'kWh'>,
  })
# ---
# name: test_all_entities[da_wm_dw_000001][sensor.dishwasher_energy_difference-state]
  StateSnapshot({
    'attributes': ReadOnlyDict({
      'device_class': 'energy',
      'friendly_name': 'Dishwasher Energy difference',
      'state_class': <SensorStateClass.TOTAL_INCREASING: 'total_increasing'>,
      'unit_of_measurement': <UnitOfEnergy.KILO_WATT_HOUR: 'kWh'>,
    }),
    'context': <ANY>,
    'entity_id': 'sensor.dishwasher_energy_difference',
    'last_changed': <ANY>,
    'last_reported': <ANY>,
    'last_updated': <ANY>,
    'state': '0.0',
  })
# ---
# name: test_all_entities[da_wm_dw_000001][sensor.dishwasher_energy_saved-entry]
  EntityRegistryEntrySnapshot({
    'aliases': set({
    }),
    'area_id': None,
    'capabilities': dict({
      'state_class': <SensorStateClass.TOTAL_INCREASING: 'total_increasing'>,
    }),
    'config_entry_id': <ANY>,
    'config_subentry_id': <ANY>,
    'device_class': None,
    'device_id': <ANY>,
    'disabled_by': None,
    'domain': 'sensor',
    'entity_category': None,
    'entity_id': 'sensor.dishwasher_energy_saved',
    'has_entity_name': True,
    'hidden_by': None,
    'icon': None,
    'id': <ANY>,
    'labels': set({
    }),
    'name': None,
    'options': dict({
    }),
    'original_device_class': <SensorDeviceClass.ENERGY: 'energy'>,
    'original_icon': None,
    'original_name': 'Energy saved',
    'platform': 'smartthings',
    'previous_unique_id': None,
    'supported_features': 0,
    'translation_key': 'energy_saved',
    'unique_id': 'f36dc7ce-cac0-0667-dc14-a3704eb5e676.energySaved_meter',
    'unit_of_measurement': <UnitOfEnergy.KILO_WATT_HOUR: 'kWh'>,
  })
# ---
# name: test_all_entities[da_wm_dw_000001][sensor.dishwasher_energy_saved-state]
  StateSnapshot({
    'attributes': ReadOnlyDict({
      'device_class': 'energy',
      'friendly_name': 'Dishwasher Energy saved',
      'state_class': <SensorStateClass.TOTAL_INCREASING: 'total_increasing'>,
      'unit_of_measurement': <UnitOfEnergy.KILO_WATT_HOUR: 'kWh'>,
    }),
    'context': <ANY>,
    'entity_id': 'sensor.dishwasher_energy_saved',
    'last_changed': <ANY>,
    'last_reported': <ANY>,
    'last_updated': <ANY>,
    'state': '0.0',
  })
# ---
# name: test_all_entities[da_wm_dw_000001][sensor.dishwasher_job_state-entry]
  EntityRegistryEntrySnapshot({
    'aliases': set({
    }),
    'area_id': None,
    'capabilities': dict({
      'options': list([
        'air_wash',
        'cooling',
        'drying',
        'finish',
        'pre_drain',
        'pre_wash',
        'rinse',
        'spin',
        'wash',
        'wrinkle_prevent',
      ]),
    }),
    'config_entry_id': <ANY>,
    'config_subentry_id': <ANY>,
    'device_class': None,
    'device_id': <ANY>,
    'disabled_by': None,
    'domain': 'sensor',
    'entity_category': None,
    'entity_id': 'sensor.dishwasher_job_state',
    'has_entity_name': True,
    'hidden_by': None,
    'icon': None,
    'id': <ANY>,
    'labels': set({
    }),
    'name': None,
    'options': dict({
    }),
    'original_device_class': <SensorDeviceClass.ENUM: 'enum'>,
    'original_icon': None,
    'original_name': 'Job state',
    'platform': 'smartthings',
    'previous_unique_id': None,
    'supported_features': 0,
    'translation_key': 'dishwasher_job_state',
    'unique_id': 'f36dc7ce-cac0-0667-dc14-a3704eb5e676.dishwasherJobState',
    'unit_of_measurement': None,
  })
# ---
# name: test_all_entities[da_wm_dw_000001][sensor.dishwasher_job_state-state]
  StateSnapshot({
    'attributes': ReadOnlyDict({
      'device_class': 'enum',
      'friendly_name': 'Dishwasher Job state',
      'options': list([
        'air_wash',
        'cooling',
        'drying',
        'finish',
        'pre_drain',
        'pre_wash',
        'rinse',
        'spin',
        'wash',
        'wrinkle_prevent',
      ]),
    }),
    'context': <ANY>,
    'entity_id': 'sensor.dishwasher_job_state',
    'last_changed': <ANY>,
    'last_reported': <ANY>,
    'last_updated': <ANY>,
    'state': 'unknown',
  })
# ---
# name: test_all_entities[da_wm_dw_000001][sensor.dishwasher_machine_state-entry]
  EntityRegistryEntrySnapshot({
    'aliases': set({
    }),
    'area_id': None,
    'capabilities': dict({
      'options': list([
        'pause',
        'run',
        'stop',
      ]),
    }),
    'config_entry_id': <ANY>,
    'config_subentry_id': <ANY>,
    'device_class': None,
    'device_id': <ANY>,
    'disabled_by': None,
    'domain': 'sensor',
    'entity_category': None,
    'entity_id': 'sensor.dishwasher_machine_state',
    'has_entity_name': True,
    'hidden_by': None,
    'icon': None,
    'id': <ANY>,
    'labels': set({
    }),
    'name': None,
    'options': dict({
    }),
    'original_device_class': <SensorDeviceClass.ENUM: 'enum'>,
    'original_icon': None,
    'original_name': 'Machine state',
    'platform': 'smartthings',
    'previous_unique_id': None,
    'supported_features': 0,
    'translation_key': 'dishwasher_machine_state',
    'unique_id': 'f36dc7ce-cac0-0667-dc14-a3704eb5e676.machineState',
    'unit_of_measurement': None,
  })
# ---
# name: test_all_entities[da_wm_dw_000001][sensor.dishwasher_machine_state-state]
  StateSnapshot({
    'attributes': ReadOnlyDict({
      'device_class': 'enum',
      'friendly_name': 'Dishwasher Machine state',
      'options': list([
        'pause',
        'run',
        'stop',
      ]),
    }),
    'context': <ANY>,
    'entity_id': 'sensor.dishwasher_machine_state',
    'last_changed': <ANY>,
    'last_reported': <ANY>,
    'last_updated': <ANY>,
    'state': 'stop',
  })
# ---
# name: test_all_entities[da_wm_dw_000001][sensor.dishwasher_power-entry]
  EntityRegistryEntrySnapshot({
    'aliases': set({
    }),
    'area_id': None,
    'capabilities': dict({
      'state_class': <SensorStateClass.MEASUREMENT: 'measurement'>,
    }),
    'config_entry_id': <ANY>,
    'config_subentry_id': <ANY>,
    'device_class': None,
    'device_id': <ANY>,
    'disabled_by': None,
    'domain': 'sensor',
    'entity_category': None,
    'entity_id': 'sensor.dishwasher_power',
    'has_entity_name': True,
    'hidden_by': None,
    'icon': None,
    'id': <ANY>,
    'labels': set({
    }),
    'name': None,
    'options': dict({
    }),
    'original_device_class': <SensorDeviceClass.POWER: 'power'>,
    'original_icon': None,
    'original_name': 'Power',
    'platform': 'smartthings',
    'previous_unique_id': None,
    'supported_features': 0,
    'translation_key': None,
    'unique_id': 'f36dc7ce-cac0-0667-dc14-a3704eb5e676.power_meter',
    'unit_of_measurement': <UnitOfPower.WATT: 'W'>,
  })
# ---
# name: test_all_entities[da_wm_dw_000001][sensor.dishwasher_power-state]
  StateSnapshot({
    'attributes': ReadOnlyDict({
      'device_class': 'power',
      'friendly_name': 'Dishwasher Power',
      'power_consumption_end': '2025-02-08T20:21:26Z',
      'power_consumption_start': '2025-02-08T20:21:21Z',
      'state_class': <SensorStateClass.MEASUREMENT: 'measurement'>,
      'unit_of_measurement': <UnitOfPower.WATT: 'W'>,
    }),
    'context': <ANY>,
    'entity_id': 'sensor.dishwasher_power',
    'last_changed': <ANY>,
    'last_reported': <ANY>,
    'last_updated': <ANY>,
    'state': '0',
  })
# ---
# name: test_all_entities[da_wm_dw_000001][sensor.dishwasher_power_energy-entry]
  EntityRegistryEntrySnapshot({
    'aliases': set({
    }),
    'area_id': None,
    'capabilities': dict({
      'state_class': <SensorStateClass.TOTAL_INCREASING: 'total_increasing'>,
    }),
    'config_entry_id': <ANY>,
    'config_subentry_id': <ANY>,
    'device_class': None,
    'device_id': <ANY>,
    'disabled_by': None,
    'domain': 'sensor',
    'entity_category': None,
    'entity_id': 'sensor.dishwasher_power_energy',
    'has_entity_name': True,
    'hidden_by': None,
    'icon': None,
    'id': <ANY>,
    'labels': set({
    }),
    'name': None,
    'options': dict({
    }),
    'original_device_class': <SensorDeviceClass.ENERGY: 'energy'>,
    'original_icon': None,
    'original_name': 'Power energy',
    'platform': 'smartthings',
    'previous_unique_id': None,
    'supported_features': 0,
    'translation_key': 'power_energy',
    'unique_id': 'f36dc7ce-cac0-0667-dc14-a3704eb5e676.powerEnergy_meter',
    'unit_of_measurement': <UnitOfEnergy.KILO_WATT_HOUR: 'kWh'>,
  })
# ---
# name: test_all_entities[da_wm_dw_000001][sensor.dishwasher_power_energy-state]
  StateSnapshot({
    'attributes': ReadOnlyDict({
      'device_class': 'energy',
      'friendly_name': 'Dishwasher Power energy',
      'state_class': <SensorStateClass.TOTAL_INCREASING: 'total_increasing'>,
      'unit_of_measurement': <UnitOfEnergy.KILO_WATT_HOUR: 'kWh'>,
    }),
    'context': <ANY>,
    'entity_id': 'sensor.dishwasher_power_energy',
    'last_changed': <ANY>,
    'last_reported': <ANY>,
    'last_updated': <ANY>,
    'state': '0.0',
  })
# ---
# name: test_all_entities[da_wm_wd_000001][sensor.dryer_completion_time-entry]
  EntityRegistryEntrySnapshot({
    'aliases': set({
    }),
    'area_id': None,
    'capabilities': None,
    'config_entry_id': <ANY>,
    'config_subentry_id': <ANY>,
    'device_class': None,
    'device_id': <ANY>,
    'disabled_by': None,
    'domain': 'sensor',
    'entity_category': None,
    'entity_id': 'sensor.dryer_completion_time',
    'has_entity_name': True,
    'hidden_by': None,
    'icon': None,
    'id': <ANY>,
    'labels': set({
    }),
    'name': None,
    'options': dict({
    }),
    'original_device_class': <SensorDeviceClass.TIMESTAMP: 'timestamp'>,
    'original_icon': None,
    'original_name': 'Completion time',
    'platform': 'smartthings',
    'previous_unique_id': None,
    'supported_features': 0,
    'translation_key': 'completion_time',
    'unique_id': '02f7256e-8353-5bdd-547f-bd5b1647e01b.completionTime',
    'unit_of_measurement': None,
  })
# ---
# name: test_all_entities[da_wm_wd_000001][sensor.dryer_completion_time-state]
  StateSnapshot({
    'attributes': ReadOnlyDict({
      'device_class': 'timestamp',
      'friendly_name': 'Dryer Completion time',
    }),
    'context': <ANY>,
    'entity_id': 'sensor.dryer_completion_time',
    'last_changed': <ANY>,
    'last_reported': <ANY>,
    'last_updated': <ANY>,
    'state': '2025-02-08T19:25:10+00:00',
  })
# ---
# name: test_all_entities[da_wm_wd_000001][sensor.dryer_energy-entry]
  EntityRegistryEntrySnapshot({
    'aliases': set({
    }),
    'area_id': None,
    'capabilities': dict({
      'state_class': <SensorStateClass.TOTAL_INCREASING: 'total_increasing'>,
    }),
    'config_entry_id': <ANY>,
    'config_subentry_id': <ANY>,
    'device_class': None,
    'device_id': <ANY>,
    'disabled_by': None,
    'domain': 'sensor',
    'entity_category': None,
    'entity_id': 'sensor.dryer_energy',
    'has_entity_name': True,
    'hidden_by': None,
    'icon': None,
    'id': <ANY>,
    'labels': set({
    }),
    'name': None,
    'options': dict({
    }),
    'original_device_class': <SensorDeviceClass.ENERGY: 'energy'>,
    'original_icon': None,
    'original_name': 'Energy',
    'platform': 'smartthings',
    'previous_unique_id': None,
    'supported_features': 0,
    'translation_key': None,
    'unique_id': '02f7256e-8353-5bdd-547f-bd5b1647e01b.energy_meter',
    'unit_of_measurement': <UnitOfEnergy.KILO_WATT_HOUR: 'kWh'>,
  })
# ---
# name: test_all_entities[da_wm_wd_000001][sensor.dryer_energy-state]
  StateSnapshot({
    'attributes': ReadOnlyDict({
      'device_class': 'energy',
      'friendly_name': 'Dryer Energy',
      'state_class': <SensorStateClass.TOTAL_INCREASING: 'total_increasing'>,
      'unit_of_measurement': <UnitOfEnergy.KILO_WATT_HOUR: 'kWh'>,
    }),
    'context': <ANY>,
    'entity_id': 'sensor.dryer_energy',
    'last_changed': <ANY>,
    'last_reported': <ANY>,
    'last_updated': <ANY>,
    'state': '4495.5',
  })
# ---
# name: test_all_entities[da_wm_wd_000001][sensor.dryer_energy_difference-entry]
  EntityRegistryEntrySnapshot({
    'aliases': set({
    }),
    'area_id': None,
    'capabilities': dict({
      'state_class': <SensorStateClass.TOTAL_INCREASING: 'total_increasing'>,
    }),
    'config_entry_id': <ANY>,
    'config_subentry_id': <ANY>,
    'device_class': None,
    'device_id': <ANY>,
    'disabled_by': None,
    'domain': 'sensor',
    'entity_category': None,
    'entity_id': 'sensor.dryer_energy_difference',
    'has_entity_name': True,
    'hidden_by': None,
    'icon': None,
    'id': <ANY>,
    'labels': set({
    }),
    'name': None,
    'options': dict({
    }),
    'original_device_class': <SensorDeviceClass.ENERGY: 'energy'>,
    'original_icon': None,
    'original_name': 'Energy difference',
    'platform': 'smartthings',
    'previous_unique_id': None,
    'supported_features': 0,
    'translation_key': 'energy_difference',
    'unique_id': '02f7256e-8353-5bdd-547f-bd5b1647e01b.deltaEnergy_meter',
    'unit_of_measurement': <UnitOfEnergy.KILO_WATT_HOUR: 'kWh'>,
  })
# ---
# name: test_all_entities[da_wm_wd_000001][sensor.dryer_energy_difference-state]
  StateSnapshot({
    'attributes': ReadOnlyDict({
      'device_class': 'energy',
      'friendly_name': 'Dryer Energy difference',
      'state_class': <SensorStateClass.TOTAL_INCREASING: 'total_increasing'>,
      'unit_of_measurement': <UnitOfEnergy.KILO_WATT_HOUR: 'kWh'>,
    }),
    'context': <ANY>,
    'entity_id': 'sensor.dryer_energy_difference',
    'last_changed': <ANY>,
    'last_reported': <ANY>,
    'last_updated': <ANY>,
    'state': '0.0',
  })
# ---
# name: test_all_entities[da_wm_wd_000001][sensor.dryer_energy_saved-entry]
  EntityRegistryEntrySnapshot({
    'aliases': set({
    }),
    'area_id': None,
    'capabilities': dict({
      'state_class': <SensorStateClass.TOTAL_INCREASING: 'total_increasing'>,
    }),
    'config_entry_id': <ANY>,
    'config_subentry_id': <ANY>,
    'device_class': None,
    'device_id': <ANY>,
    'disabled_by': None,
    'domain': 'sensor',
    'entity_category': None,
    'entity_id': 'sensor.dryer_energy_saved',
    'has_entity_name': True,
    'hidden_by': None,
    'icon': None,
    'id': <ANY>,
    'labels': set({
    }),
    'name': None,
    'options': dict({
    }),
    'original_device_class': <SensorDeviceClass.ENERGY: 'energy'>,
    'original_icon': None,
    'original_name': 'Energy saved',
    'platform': 'smartthings',
    'previous_unique_id': None,
    'supported_features': 0,
    'translation_key': 'energy_saved',
    'unique_id': '02f7256e-8353-5bdd-547f-bd5b1647e01b.energySaved_meter',
    'unit_of_measurement': <UnitOfEnergy.KILO_WATT_HOUR: 'kWh'>,
  })
# ---
# name: test_all_entities[da_wm_wd_000001][sensor.dryer_energy_saved-state]
  StateSnapshot({
    'attributes': ReadOnlyDict({
      'device_class': 'energy',
      'friendly_name': 'Dryer Energy saved',
      'state_class': <SensorStateClass.TOTAL_INCREASING: 'total_increasing'>,
      'unit_of_measurement': <UnitOfEnergy.KILO_WATT_HOUR: 'kWh'>,
    }),
    'context': <ANY>,
    'entity_id': 'sensor.dryer_energy_saved',
    'last_changed': <ANY>,
    'last_reported': <ANY>,
    'last_updated': <ANY>,
    'state': '0.0',
  })
# ---
# name: test_all_entities[da_wm_wd_000001][sensor.dryer_job_state-entry]
  EntityRegistryEntrySnapshot({
    'aliases': set({
    }),
    'area_id': None,
    'capabilities': dict({
      'options': list([
        'cooling',
        'delay_wash',
        'drying',
        'finished',
        'none',
        'refreshing',
        'weight_sensing',
        'wrinkle_prevent',
        'dehumidifying',
        'ai_drying',
        'sanitizing',
        'internal_care',
        'freeze_protection',
        'continuous_dehumidifying',
        'thawing_frozen_inside',
      ]),
    }),
    'config_entry_id': <ANY>,
    'config_subentry_id': <ANY>,
    'device_class': None,
    'device_id': <ANY>,
    'disabled_by': None,
    'domain': 'sensor',
    'entity_category': None,
    'entity_id': 'sensor.dryer_job_state',
    'has_entity_name': True,
    'hidden_by': None,
    'icon': None,
    'id': <ANY>,
    'labels': set({
    }),
    'name': None,
    'options': dict({
    }),
    'original_device_class': <SensorDeviceClass.ENUM: 'enum'>,
    'original_icon': None,
    'original_name': 'Job state',
    'platform': 'smartthings',
    'previous_unique_id': None,
    'supported_features': 0,
    'translation_key': 'dryer_job_state',
    'unique_id': '02f7256e-8353-5bdd-547f-bd5b1647e01b.dryerJobState',
    'unit_of_measurement': None,
  })
# ---
# name: test_all_entities[da_wm_wd_000001][sensor.dryer_job_state-state]
  StateSnapshot({
    'attributes': ReadOnlyDict({
      'device_class': 'enum',
      'friendly_name': 'Dryer Job state',
      'options': list([
        'cooling',
        'delay_wash',
        'drying',
        'finished',
        'none',
        'refreshing',
        'weight_sensing',
        'wrinkle_prevent',
        'dehumidifying',
        'ai_drying',
        'sanitizing',
        'internal_care',
        'freeze_protection',
        'continuous_dehumidifying',
        'thawing_frozen_inside',
      ]),
    }),
    'context': <ANY>,
    'entity_id': 'sensor.dryer_job_state',
    'last_changed': <ANY>,
    'last_reported': <ANY>,
    'last_updated': <ANY>,
    'state': 'none',
  })
# ---
# name: test_all_entities[da_wm_wd_000001][sensor.dryer_machine_state-entry]
  EntityRegistryEntrySnapshot({
    'aliases': set({
    }),
    'area_id': None,
    'capabilities': None,
    'config_entry_id': <ANY>,
    'config_subentry_id': <ANY>,
    'device_class': None,
    'device_id': <ANY>,
    'disabled_by': None,
    'domain': 'sensor',
    'entity_category': None,
    'entity_id': 'sensor.dryer_machine_state',
    'has_entity_name': True,
    'hidden_by': None,
    'icon': None,
    'id': <ANY>,
    'labels': set({
    }),
    'name': None,
    'options': dict({
    }),
    'original_device_class': None,
    'original_icon': None,
    'original_name': 'Machine state',
    'platform': 'smartthings',
    'previous_unique_id': None,
    'supported_features': 0,
    'translation_key': 'dryer_machine_state',
    'unique_id': '02f7256e-8353-5bdd-547f-bd5b1647e01b.machineState',
    'unit_of_measurement': None,
  })
# ---
# name: test_all_entities[da_wm_wd_000001][sensor.dryer_machine_state-state]
  StateSnapshot({
    'attributes': ReadOnlyDict({
      'friendly_name': 'Dryer Machine state',
    }),
    'context': <ANY>,
    'entity_id': 'sensor.dryer_machine_state',
    'last_changed': <ANY>,
    'last_reported': <ANY>,
    'last_updated': <ANY>,
    'state': 'stop',
  })
# ---
# name: test_all_entities[da_wm_wd_000001][sensor.dryer_power-entry]
  EntityRegistryEntrySnapshot({
    'aliases': set({
    }),
    'area_id': None,
    'capabilities': dict({
      'state_class': <SensorStateClass.MEASUREMENT: 'measurement'>,
    }),
    'config_entry_id': <ANY>,
    'config_subentry_id': <ANY>,
    'device_class': None,
    'device_id': <ANY>,
    'disabled_by': None,
    'domain': 'sensor',
    'entity_category': None,
    'entity_id': 'sensor.dryer_power',
    'has_entity_name': True,
    'hidden_by': None,
    'icon': None,
    'id': <ANY>,
    'labels': set({
    }),
    'name': None,
    'options': dict({
    }),
    'original_device_class': <SensorDeviceClass.POWER: 'power'>,
    'original_icon': None,
    'original_name': 'Power',
    'platform': 'smartthings',
    'previous_unique_id': None,
    'supported_features': 0,
    'translation_key': None,
    'unique_id': '02f7256e-8353-5bdd-547f-bd5b1647e01b.power_meter',
    'unit_of_measurement': <UnitOfPower.WATT: 'W'>,
  })
# ---
# name: test_all_entities[da_wm_wd_000001][sensor.dryer_power-state]
  StateSnapshot({
    'attributes': ReadOnlyDict({
      'device_class': 'power',
      'friendly_name': 'Dryer Power',
      'power_consumption_end': '2025-02-08T18:10:11Z',
      'power_consumption_start': '2025-02-07T04:00:19Z',
      'state_class': <SensorStateClass.MEASUREMENT: 'measurement'>,
      'unit_of_measurement': <UnitOfPower.WATT: 'W'>,
    }),
    'context': <ANY>,
    'entity_id': 'sensor.dryer_power',
    'last_changed': <ANY>,
    'last_reported': <ANY>,
    'last_updated': <ANY>,
    'state': '0',
  })
# ---
# name: test_all_entities[da_wm_wd_000001][sensor.dryer_power_energy-entry]
  EntityRegistryEntrySnapshot({
    'aliases': set({
    }),
    'area_id': None,
    'capabilities': dict({
      'state_class': <SensorStateClass.TOTAL_INCREASING: 'total_increasing'>,
    }),
    'config_entry_id': <ANY>,
    'config_subentry_id': <ANY>,
    'device_class': None,
    'device_id': <ANY>,
    'disabled_by': None,
    'domain': 'sensor',
    'entity_category': None,
    'entity_id': 'sensor.dryer_power_energy',
    'has_entity_name': True,
    'hidden_by': None,
    'icon': None,
    'id': <ANY>,
    'labels': set({
    }),
    'name': None,
    'options': dict({
    }),
    'original_device_class': <SensorDeviceClass.ENERGY: 'energy'>,
    'original_icon': None,
    'original_name': 'Power energy',
    'platform': 'smartthings',
    'previous_unique_id': None,
    'supported_features': 0,
    'translation_key': 'power_energy',
    'unique_id': '02f7256e-8353-5bdd-547f-bd5b1647e01b.powerEnergy_meter',
    'unit_of_measurement': <UnitOfEnergy.KILO_WATT_HOUR: 'kWh'>,
  })
# ---
# name: test_all_entities[da_wm_wd_000001][sensor.dryer_power_energy-state]
  StateSnapshot({
    'attributes': ReadOnlyDict({
      'device_class': 'energy',
      'friendly_name': 'Dryer Power energy',
      'state_class': <SensorStateClass.TOTAL_INCREASING: 'total_increasing'>,
      'unit_of_measurement': <UnitOfEnergy.KILO_WATT_HOUR: 'kWh'>,
    }),
    'context': <ANY>,
    'entity_id': 'sensor.dryer_power_energy',
    'last_changed': <ANY>,
    'last_reported': <ANY>,
    'last_updated': <ANY>,
    'state': '0.0',
  })
# ---
# name: test_all_entities[da_wm_wm_000001][sensor.washer_completion_time-entry]
  EntityRegistryEntrySnapshot({
    'aliases': set({
    }),
    'area_id': None,
    'capabilities': None,
    'config_entry_id': <ANY>,
    'config_subentry_id': <ANY>,
    'device_class': None,
    'device_id': <ANY>,
    'disabled_by': None,
    'domain': 'sensor',
    'entity_category': None,
    'entity_id': 'sensor.washer_completion_time',
    'has_entity_name': True,
    'hidden_by': None,
    'icon': None,
    'id': <ANY>,
    'labels': set({
    }),
    'name': None,
    'options': dict({
    }),
    'original_device_class': <SensorDeviceClass.TIMESTAMP: 'timestamp'>,
    'original_icon': None,
    'original_name': 'Completion time',
    'platform': 'smartthings',
    'previous_unique_id': None,
    'supported_features': 0,
    'translation_key': 'completion_time',
    'unique_id': 'f984b91d-f250-9d42-3436-33f09a422a47.completionTime',
    'unit_of_measurement': None,
  })
# ---
# name: test_all_entities[da_wm_wm_000001][sensor.washer_completion_time-state]
  StateSnapshot({
    'attributes': ReadOnlyDict({
      'device_class': 'timestamp',
      'friendly_name': 'Washer Completion time',
    }),
    'context': <ANY>,
    'entity_id': 'sensor.washer_completion_time',
    'last_changed': <ANY>,
    'last_reported': <ANY>,
    'last_updated': <ANY>,
    'state': '2025-02-07T03:54:45+00:00',
  })
# ---
# name: test_all_entities[da_wm_wm_000001][sensor.washer_energy-entry]
  EntityRegistryEntrySnapshot({
    'aliases': set({
    }),
    'area_id': None,
    'capabilities': dict({
      'state_class': <SensorStateClass.TOTAL_INCREASING: 'total_increasing'>,
    }),
    'config_entry_id': <ANY>,
    'config_subentry_id': <ANY>,
    'device_class': None,
    'device_id': <ANY>,
    'disabled_by': None,
    'domain': 'sensor',
    'entity_category': None,
    'entity_id': 'sensor.washer_energy',
    'has_entity_name': True,
    'hidden_by': None,
    'icon': None,
    'id': <ANY>,
    'labels': set({
    }),
    'name': None,
    'options': dict({
    }),
    'original_device_class': <SensorDeviceClass.ENERGY: 'energy'>,
    'original_icon': None,
    'original_name': 'Energy',
    'platform': 'smartthings',
    'previous_unique_id': None,
    'supported_features': 0,
    'translation_key': None,
    'unique_id': 'f984b91d-f250-9d42-3436-33f09a422a47.energy_meter',
    'unit_of_measurement': <UnitOfEnergy.KILO_WATT_HOUR: 'kWh'>,
  })
# ---
# name: test_all_entities[da_wm_wm_000001][sensor.washer_energy-state]
  StateSnapshot({
    'attributes': ReadOnlyDict({
      'device_class': 'energy',
      'friendly_name': 'Washer Energy',
      'state_class': <SensorStateClass.TOTAL_INCREASING: 'total_increasing'>,
      'unit_of_measurement': <UnitOfEnergy.KILO_WATT_HOUR: 'kWh'>,
    }),
    'context': <ANY>,
    'entity_id': 'sensor.washer_energy',
    'last_changed': <ANY>,
    'last_reported': <ANY>,
    'last_updated': <ANY>,
    'state': '352.8',
  })
# ---
# name: test_all_entities[da_wm_wm_000001][sensor.washer_energy_difference-entry]
  EntityRegistryEntrySnapshot({
    'aliases': set({
    }),
    'area_id': None,
    'capabilities': dict({
      'state_class': <SensorStateClass.TOTAL_INCREASING: 'total_increasing'>,
    }),
    'config_entry_id': <ANY>,
    'config_subentry_id': <ANY>,
    'device_class': None,
    'device_id': <ANY>,
    'disabled_by': None,
    'domain': 'sensor',
    'entity_category': None,
    'entity_id': 'sensor.washer_energy_difference',
    'has_entity_name': True,
    'hidden_by': None,
    'icon': None,
    'id': <ANY>,
    'labels': set({
    }),
    'name': None,
    'options': dict({
    }),
    'original_device_class': <SensorDeviceClass.ENERGY: 'energy'>,
    'original_icon': None,
    'original_name': 'Energy difference',
    'platform': 'smartthings',
    'previous_unique_id': None,
    'supported_features': 0,
    'translation_key': 'energy_difference',
    'unique_id': 'f984b91d-f250-9d42-3436-33f09a422a47.deltaEnergy_meter',
    'unit_of_measurement': <UnitOfEnergy.KILO_WATT_HOUR: 'kWh'>,
  })
# ---
# name: test_all_entities[da_wm_wm_000001][sensor.washer_energy_difference-state]
  StateSnapshot({
    'attributes': ReadOnlyDict({
      'device_class': 'energy',
      'friendly_name': 'Washer Energy difference',
      'state_class': <SensorStateClass.TOTAL_INCREASING: 'total_increasing'>,
      'unit_of_measurement': <UnitOfEnergy.KILO_WATT_HOUR: 'kWh'>,
    }),
    'context': <ANY>,
    'entity_id': 'sensor.washer_energy_difference',
    'last_changed': <ANY>,
    'last_reported': <ANY>,
    'last_updated': <ANY>,
    'state': '0.0',
  })
# ---
# name: test_all_entities[da_wm_wm_000001][sensor.washer_energy_saved-entry]
  EntityRegistryEntrySnapshot({
    'aliases': set({
    }),
    'area_id': None,
    'capabilities': dict({
      'state_class': <SensorStateClass.TOTAL_INCREASING: 'total_increasing'>,
    }),
    'config_entry_id': <ANY>,
    'config_subentry_id': <ANY>,
    'device_class': None,
    'device_id': <ANY>,
    'disabled_by': None,
    'domain': 'sensor',
    'entity_category': None,
    'entity_id': 'sensor.washer_energy_saved',
    'has_entity_name': True,
    'hidden_by': None,
    'icon': None,
    'id': <ANY>,
    'labels': set({
    }),
    'name': None,
    'options': dict({
    }),
    'original_device_class': <SensorDeviceClass.ENERGY: 'energy'>,
    'original_icon': None,
    'original_name': 'Energy saved',
    'platform': 'smartthings',
    'previous_unique_id': None,
    'supported_features': 0,
    'translation_key': 'energy_saved',
    'unique_id': 'f984b91d-f250-9d42-3436-33f09a422a47.energySaved_meter',
    'unit_of_measurement': <UnitOfEnergy.KILO_WATT_HOUR: 'kWh'>,
  })
# ---
# name: test_all_entities[da_wm_wm_000001][sensor.washer_energy_saved-state]
  StateSnapshot({
    'attributes': ReadOnlyDict({
      'device_class': 'energy',
      'friendly_name': 'Washer Energy saved',
      'state_class': <SensorStateClass.TOTAL_INCREASING: 'total_increasing'>,
      'unit_of_measurement': <UnitOfEnergy.KILO_WATT_HOUR: 'kWh'>,
    }),
    'context': <ANY>,
    'entity_id': 'sensor.washer_energy_saved',
    'last_changed': <ANY>,
    'last_reported': <ANY>,
    'last_updated': <ANY>,
    'state': '0.0',
  })
# ---
# name: test_all_entities[da_wm_wm_000001][sensor.washer_job_state-entry]
  EntityRegistryEntrySnapshot({
    'aliases': set({
    }),
    'area_id': None,
    'capabilities': dict({
      'options': list([
<<<<<<< HEAD
        'airwash',
=======
        'air_wash',
>>>>>>> 26948284
        'ai_rinse',
        'ai_spin',
        'ai_wash',
        'cooling',
        'delay_wash',
        'drying',
        'finish',
        'none',
        'pre_wash',
        'rinse',
        'spin',
        'wash',
        'weight_sensing',
        'wrinkle_prevent',
        'freeze_protection',
      ]),
    }),
    'config_entry_id': <ANY>,
    'config_subentry_id': <ANY>,
    'device_class': None,
    'device_id': <ANY>,
    'disabled_by': None,
    'domain': 'sensor',
    'entity_category': None,
    'entity_id': 'sensor.washer_job_state',
    'has_entity_name': True,
    'hidden_by': None,
    'icon': None,
    'id': <ANY>,
    'labels': set({
    }),
    'name': None,
    'options': dict({
    }),
    'original_device_class': <SensorDeviceClass.ENUM: 'enum'>,
    'original_icon': None,
    'original_name': 'Job state',
    'platform': 'smartthings',
    'previous_unique_id': None,
    'supported_features': 0,
    'translation_key': 'washer_job_state',
    'unique_id': 'f984b91d-f250-9d42-3436-33f09a422a47.washerJobState',
    'unit_of_measurement': None,
  })
# ---
# name: test_all_entities[da_wm_wm_000001][sensor.washer_job_state-state]
  StateSnapshot({
    'attributes': ReadOnlyDict({
      'device_class': 'enum',
      'friendly_name': 'Washer Job state',
      'options': list([
<<<<<<< HEAD
        'airwash',
=======
        'air_wash',
>>>>>>> 26948284
        'ai_rinse',
        'ai_spin',
        'ai_wash',
        'cooling',
        'delay_wash',
        'drying',
        'finish',
        'none',
        'pre_wash',
        'rinse',
        'spin',
        'wash',
        'weight_sensing',
        'wrinkle_prevent',
        'freeze_protection',
      ]),
    }),
    'context': <ANY>,
    'entity_id': 'sensor.washer_job_state',
    'last_changed': <ANY>,
    'last_reported': <ANY>,
    'last_updated': <ANY>,
    'state': 'none',
  })
# ---
# name: test_all_entities[da_wm_wm_000001][sensor.washer_machine_state-entry]
  EntityRegistryEntrySnapshot({
    'aliases': set({
    }),
    'area_id': None,
    'capabilities': dict({
      'options': list([
        'pause',
        'run',
        'stop',
      ]),
    }),
    'config_entry_id': <ANY>,
    'config_subentry_id': <ANY>,
    'device_class': None,
    'device_id': <ANY>,
    'disabled_by': None,
    'domain': 'sensor',
    'entity_category': None,
    'entity_id': 'sensor.washer_machine_state',
    'has_entity_name': True,
    'hidden_by': None,
    'icon': None,
    'id': <ANY>,
    'labels': set({
    }),
    'name': None,
    'options': dict({
    }),
    'original_device_class': <SensorDeviceClass.ENUM: 'enum'>,
    'original_icon': None,
    'original_name': 'Machine state',
    'platform': 'smartthings',
    'previous_unique_id': None,
    'supported_features': 0,
    'translation_key': 'washer_machine_state',
    'unique_id': 'f984b91d-f250-9d42-3436-33f09a422a47.machineState',
    'unit_of_measurement': None,
  })
# ---
# name: test_all_entities[da_wm_wm_000001][sensor.washer_machine_state-state]
  StateSnapshot({
    'attributes': ReadOnlyDict({
      'device_class': 'enum',
      'friendly_name': 'Washer Machine state',
      'options': list([
        'pause',
        'run',
        'stop',
      ]),
    }),
    'context': <ANY>,
    'entity_id': 'sensor.washer_machine_state',
    'last_changed': <ANY>,
    'last_reported': <ANY>,
    'last_updated': <ANY>,
    'state': 'stop',
  })
# ---
# name: test_all_entities[da_wm_wm_000001][sensor.washer_power-entry]
  EntityRegistryEntrySnapshot({
    'aliases': set({
    }),
    'area_id': None,
    'capabilities': dict({
      'state_class': <SensorStateClass.MEASUREMENT: 'measurement'>,
    }),
    'config_entry_id': <ANY>,
    'config_subentry_id': <ANY>,
    'device_class': None,
    'device_id': <ANY>,
    'disabled_by': None,
    'domain': 'sensor',
    'entity_category': None,
    'entity_id': 'sensor.washer_power',
    'has_entity_name': True,
    'hidden_by': None,
    'icon': None,
    'id': <ANY>,
    'labels': set({
    }),
    'name': None,
    'options': dict({
    }),
    'original_device_class': <SensorDeviceClass.POWER: 'power'>,
    'original_icon': None,
    'original_name': 'Power',
    'platform': 'smartthings',
    'previous_unique_id': None,
    'supported_features': 0,
    'translation_key': None,
    'unique_id': 'f984b91d-f250-9d42-3436-33f09a422a47.power_meter',
    'unit_of_measurement': <UnitOfPower.WATT: 'W'>,
  })
# ---
# name: test_all_entities[da_wm_wm_000001][sensor.washer_power-state]
  StateSnapshot({
    'attributes': ReadOnlyDict({
      'device_class': 'power',
      'friendly_name': 'Washer Power',
      'power_consumption_end': '2025-02-07T03:09:45Z',
      'power_consumption_start': '2025-02-07T03:09:24Z',
      'state_class': <SensorStateClass.MEASUREMENT: 'measurement'>,
      'unit_of_measurement': <UnitOfPower.WATT: 'W'>,
    }),
    'context': <ANY>,
    'entity_id': 'sensor.washer_power',
    'last_changed': <ANY>,
    'last_reported': <ANY>,
    'last_updated': <ANY>,
    'state': '0',
  })
# ---
# name: test_all_entities[da_wm_wm_000001][sensor.washer_power_energy-entry]
  EntityRegistryEntrySnapshot({
    'aliases': set({
    }),
    'area_id': None,
    'capabilities': dict({
      'state_class': <SensorStateClass.TOTAL_INCREASING: 'total_increasing'>,
    }),
    'config_entry_id': <ANY>,
    'config_subentry_id': <ANY>,
    'device_class': None,
    'device_id': <ANY>,
    'disabled_by': None,
    'domain': 'sensor',
    'entity_category': None,
    'entity_id': 'sensor.washer_power_energy',
    'has_entity_name': True,
    'hidden_by': None,
    'icon': None,
    'id': <ANY>,
    'labels': set({
    }),
    'name': None,
    'options': dict({
    }),
    'original_device_class': <SensorDeviceClass.ENERGY: 'energy'>,
    'original_icon': None,
    'original_name': 'Power energy',
    'platform': 'smartthings',
    'previous_unique_id': None,
    'supported_features': 0,
    'translation_key': 'power_energy',
    'unique_id': 'f984b91d-f250-9d42-3436-33f09a422a47.powerEnergy_meter',
    'unit_of_measurement': <UnitOfEnergy.KILO_WATT_HOUR: 'kWh'>,
  })
# ---
# name: test_all_entities[da_wm_wm_000001][sensor.washer_power_energy-state]
  StateSnapshot({
    'attributes': ReadOnlyDict({
      'device_class': 'energy',
      'friendly_name': 'Washer Power energy',
      'state_class': <SensorStateClass.TOTAL_INCREASING: 'total_increasing'>,
      'unit_of_measurement': <UnitOfEnergy.KILO_WATT_HOUR: 'kWh'>,
    }),
    'context': <ANY>,
    'entity_id': 'sensor.washer_power_energy',
    'last_changed': <ANY>,
    'last_reported': <ANY>,
    'last_updated': <ANY>,
    'state': '0.0',
  })
# ---
# name: test_all_entities[ecobee_sensor][sensor.child_bedroom_temperature-entry]
  EntityRegistryEntrySnapshot({
    'aliases': set({
    }),
    'area_id': None,
    'capabilities': dict({
      'state_class': <SensorStateClass.MEASUREMENT: 'measurement'>,
    }),
    'config_entry_id': <ANY>,
    'config_subentry_id': <ANY>,
    'device_class': None,
    'device_id': <ANY>,
    'disabled_by': None,
    'domain': 'sensor',
    'entity_category': None,
    'entity_id': 'sensor.child_bedroom_temperature',
    'has_entity_name': True,
    'hidden_by': None,
    'icon': None,
    'id': <ANY>,
    'labels': set({
    }),
    'name': None,
    'options': dict({
    }),
    'original_device_class': <SensorDeviceClass.TEMPERATURE: 'temperature'>,
    'original_icon': None,
    'original_name': 'Temperature',
    'platform': 'smartthings',
    'previous_unique_id': None,
    'supported_features': 0,
    'translation_key': None,
    'unique_id': 'd5dc3299-c266-41c7-bd08-f540aea54b89.temperature',
    'unit_of_measurement': <UnitOfTemperature.CELSIUS: '°C'>,
  })
# ---
# name: test_all_entities[ecobee_sensor][sensor.child_bedroom_temperature-state]
  StateSnapshot({
    'attributes': ReadOnlyDict({
      'device_class': 'temperature',
      'friendly_name': 'Child Bedroom Temperature',
      'state_class': <SensorStateClass.MEASUREMENT: 'measurement'>,
      'unit_of_measurement': <UnitOfTemperature.CELSIUS: '°C'>,
    }),
    'context': <ANY>,
    'entity_id': 'sensor.child_bedroom_temperature',
    'last_changed': <ANY>,
    'last_reported': <ANY>,
    'last_updated': <ANY>,
    'state': '22',
  })
# ---
# name: test_all_entities[ecobee_thermostat][sensor.main_floor_humidity-entry]
  EntityRegistryEntrySnapshot({
    'aliases': set({
    }),
    'area_id': None,
    'capabilities': dict({
      'state_class': <SensorStateClass.MEASUREMENT: 'measurement'>,
    }),
    'config_entry_id': <ANY>,
    'config_subentry_id': <ANY>,
    'device_class': None,
    'device_id': <ANY>,
    'disabled_by': None,
    'domain': 'sensor',
    'entity_category': None,
    'entity_id': 'sensor.main_floor_humidity',
    'has_entity_name': True,
    'hidden_by': None,
    'icon': None,
    'id': <ANY>,
    'labels': set({
    }),
    'name': None,
    'options': dict({
    }),
    'original_device_class': <SensorDeviceClass.HUMIDITY: 'humidity'>,
    'original_icon': None,
    'original_name': 'Humidity',
    'platform': 'smartthings',
    'previous_unique_id': None,
    'supported_features': 0,
    'translation_key': None,
    'unique_id': '028469cb-6e89-4f14-8d9a-bfbca5e0fbfc.humidity',
    'unit_of_measurement': '%',
  })
# ---
# name: test_all_entities[ecobee_thermostat][sensor.main_floor_humidity-state]
  StateSnapshot({
    'attributes': ReadOnlyDict({
      'device_class': 'humidity',
      'friendly_name': 'Main Floor Humidity',
      'state_class': <SensorStateClass.MEASUREMENT: 'measurement'>,
      'unit_of_measurement': '%',
    }),
    'context': <ANY>,
    'entity_id': 'sensor.main_floor_humidity',
    'last_changed': <ANY>,
    'last_reported': <ANY>,
    'last_updated': <ANY>,
    'state': '32',
  })
# ---
# name: test_all_entities[ecobee_thermostat][sensor.main_floor_temperature-entry]
  EntityRegistryEntrySnapshot({
    'aliases': set({
    }),
    'area_id': None,
    'capabilities': dict({
      'state_class': <SensorStateClass.MEASUREMENT: 'measurement'>,
    }),
    'config_entry_id': <ANY>,
    'config_subentry_id': <ANY>,
    'device_class': None,
    'device_id': <ANY>,
    'disabled_by': None,
    'domain': 'sensor',
    'entity_category': None,
    'entity_id': 'sensor.main_floor_temperature',
    'has_entity_name': True,
    'hidden_by': None,
    'icon': None,
    'id': <ANY>,
    'labels': set({
    }),
    'name': None,
    'options': dict({
    }),
    'original_device_class': <SensorDeviceClass.TEMPERATURE: 'temperature'>,
    'original_icon': None,
    'original_name': 'Temperature',
    'platform': 'smartthings',
    'previous_unique_id': None,
    'supported_features': 0,
    'translation_key': None,
    'unique_id': '028469cb-6e89-4f14-8d9a-bfbca5e0fbfc.temperature',
    'unit_of_measurement': <UnitOfTemperature.CELSIUS: '°C'>,
  })
# ---
# name: test_all_entities[ecobee_thermostat][sensor.main_floor_temperature-state]
  StateSnapshot({
    'attributes': ReadOnlyDict({
      'device_class': 'temperature',
      'friendly_name': 'Main Floor Temperature',
      'state_class': <SensorStateClass.MEASUREMENT: 'measurement'>,
      'unit_of_measurement': <UnitOfTemperature.CELSIUS: '°C'>,
    }),
    'context': <ANY>,
    'entity_id': 'sensor.main_floor_temperature',
    'last_changed': <ANY>,
    'last_reported': <ANY>,
    'last_updated': <ANY>,
    'state': '22',
  })
# ---
# name: test_all_entities[multipurpose_sensor][sensor.deck_door_battery-entry]
  EntityRegistryEntrySnapshot({
    'aliases': set({
    }),
    'area_id': None,
    'capabilities': None,
    'config_entry_id': <ANY>,
    'config_subentry_id': <ANY>,
    'device_class': None,
    'device_id': <ANY>,
    'disabled_by': None,
    'domain': 'sensor',
    'entity_category': <EntityCategory.DIAGNOSTIC: 'diagnostic'>,
    'entity_id': 'sensor.deck_door_battery',
    'has_entity_name': True,
    'hidden_by': None,
    'icon': None,
    'id': <ANY>,
    'labels': set({
    }),
    'name': None,
    'options': dict({
    }),
    'original_device_class': <SensorDeviceClass.BATTERY: 'battery'>,
    'original_icon': None,
    'original_name': 'Battery',
    'platform': 'smartthings',
    'previous_unique_id': None,
    'supported_features': 0,
    'translation_key': None,
    'unique_id': '7d246592-93db-4d72-a10d-5a51793ece8c.battery',
    'unit_of_measurement': '%',
  })
# ---
# name: test_all_entities[multipurpose_sensor][sensor.deck_door_battery-state]
  StateSnapshot({
    'attributes': ReadOnlyDict({
      'device_class': 'battery',
      'friendly_name': 'Deck Door Battery',
      'unit_of_measurement': '%',
    }),
    'context': <ANY>,
    'entity_id': 'sensor.deck_door_battery',
    'last_changed': <ANY>,
    'last_reported': <ANY>,
    'last_updated': <ANY>,
    'state': '50',
  })
# ---
# name: test_all_entities[multipurpose_sensor][sensor.deck_door_temperature-entry]
  EntityRegistryEntrySnapshot({
    'aliases': set({
    }),
    'area_id': None,
    'capabilities': dict({
      'state_class': <SensorStateClass.MEASUREMENT: 'measurement'>,
    }),
    'config_entry_id': <ANY>,
    'config_subentry_id': <ANY>,
    'device_class': None,
    'device_id': <ANY>,
    'disabled_by': None,
    'domain': 'sensor',
    'entity_category': None,
    'entity_id': 'sensor.deck_door_temperature',
    'has_entity_name': True,
    'hidden_by': None,
    'icon': None,
    'id': <ANY>,
    'labels': set({
    }),
    'name': None,
    'options': dict({
    }),
    'original_device_class': <SensorDeviceClass.TEMPERATURE: 'temperature'>,
    'original_icon': None,
    'original_name': 'Temperature',
    'platform': 'smartthings',
    'previous_unique_id': None,
    'supported_features': 0,
    'translation_key': None,
    'unique_id': '7d246592-93db-4d72-a10d-5a51793ece8c.temperature',
    'unit_of_measurement': <UnitOfTemperature.CELSIUS: '°C'>,
  })
# ---
# name: test_all_entities[multipurpose_sensor][sensor.deck_door_temperature-state]
  StateSnapshot({
    'attributes': ReadOnlyDict({
      'device_class': 'temperature',
      'friendly_name': 'Deck Door Temperature',
      'state_class': <SensorStateClass.MEASUREMENT: 'measurement'>,
      'unit_of_measurement': <UnitOfTemperature.CELSIUS: '°C'>,
    }),
    'context': <ANY>,
    'entity_id': 'sensor.deck_door_temperature',
    'last_changed': <ANY>,
    'last_reported': <ANY>,
    'last_updated': <ANY>,
    'state': '19.4',
  })
# ---
# name: test_all_entities[multipurpose_sensor][sensor.deck_door_x_coordinate-entry]
  EntityRegistryEntrySnapshot({
    'aliases': set({
    }),
    'area_id': None,
    'capabilities': None,
    'config_entry_id': <ANY>,
    'config_subentry_id': <ANY>,
    'device_class': None,
    'device_id': <ANY>,
    'disabled_by': None,
    'domain': 'sensor',
    'entity_category': None,
    'entity_id': 'sensor.deck_door_x_coordinate',
    'has_entity_name': True,
    'hidden_by': None,
    'icon': None,
    'id': <ANY>,
    'labels': set({
    }),
    'name': None,
    'options': dict({
    }),
    'original_device_class': None,
    'original_icon': None,
    'original_name': 'X coordinate',
    'platform': 'smartthings',
    'previous_unique_id': None,
    'supported_features': 0,
    'translation_key': 'x_coordinate',
    'unique_id': '7d246592-93db-4d72-a10d-5a51793ece8c X Coordinate',
    'unit_of_measurement': None,
  })
# ---
# name: test_all_entities[multipurpose_sensor][sensor.deck_door_x_coordinate-state]
  StateSnapshot({
    'attributes': ReadOnlyDict({
      'friendly_name': 'Deck Door X coordinate',
    }),
    'context': <ANY>,
    'entity_id': 'sensor.deck_door_x_coordinate',
    'last_changed': <ANY>,
    'last_reported': <ANY>,
    'last_updated': <ANY>,
    'state': '20',
  })
# ---
# name: test_all_entities[multipurpose_sensor][sensor.deck_door_y_coordinate-entry]
  EntityRegistryEntrySnapshot({
    'aliases': set({
    }),
    'area_id': None,
    'capabilities': None,
    'config_entry_id': <ANY>,
    'config_subentry_id': <ANY>,
    'device_class': None,
    'device_id': <ANY>,
    'disabled_by': None,
    'domain': 'sensor',
    'entity_category': None,
    'entity_id': 'sensor.deck_door_y_coordinate',
    'has_entity_name': True,
    'hidden_by': None,
    'icon': None,
    'id': <ANY>,
    'labels': set({
    }),
    'name': None,
    'options': dict({
    }),
    'original_device_class': None,
    'original_icon': None,
    'original_name': 'Y coordinate',
    'platform': 'smartthings',
    'previous_unique_id': None,
    'supported_features': 0,
    'translation_key': 'y_coordinate',
    'unique_id': '7d246592-93db-4d72-a10d-5a51793ece8c Y Coordinate',
    'unit_of_measurement': None,
  })
# ---
# name: test_all_entities[multipurpose_sensor][sensor.deck_door_y_coordinate-state]
  StateSnapshot({
    'attributes': ReadOnlyDict({
      'friendly_name': 'Deck Door Y coordinate',
    }),
    'context': <ANY>,
    'entity_id': 'sensor.deck_door_y_coordinate',
    'last_changed': <ANY>,
    'last_reported': <ANY>,
    'last_updated': <ANY>,
    'state': '8',
  })
# ---
# name: test_all_entities[multipurpose_sensor][sensor.deck_door_z_coordinate-entry]
  EntityRegistryEntrySnapshot({
    'aliases': set({
    }),
    'area_id': None,
    'capabilities': None,
    'config_entry_id': <ANY>,
    'config_subentry_id': <ANY>,
    'device_class': None,
    'device_id': <ANY>,
    'disabled_by': None,
    'domain': 'sensor',
    'entity_category': None,
    'entity_id': 'sensor.deck_door_z_coordinate',
    'has_entity_name': True,
    'hidden_by': None,
    'icon': None,
    'id': <ANY>,
    'labels': set({
    }),
    'name': None,
    'options': dict({
    }),
    'original_device_class': None,
    'original_icon': None,
    'original_name': 'Z coordinate',
    'platform': 'smartthings',
    'previous_unique_id': None,
    'supported_features': 0,
    'translation_key': 'z_coordinate',
    'unique_id': '7d246592-93db-4d72-a10d-5a51793ece8c Z Coordinate',
    'unit_of_measurement': None,
  })
# ---
# name: test_all_entities[multipurpose_sensor][sensor.deck_door_z_coordinate-state]
  StateSnapshot({
    'attributes': ReadOnlyDict({
      'friendly_name': 'Deck Door Z coordinate',
    }),
    'context': <ANY>,
    'entity_id': 'sensor.deck_door_z_coordinate',
    'last_changed': <ANY>,
    'last_reported': <ANY>,
    'last_updated': <ANY>,
    'state': '-1042',
  })
# ---
# name: test_all_entities[sensibo_airconditioner_1][sensor.office_air_conditioner_mode-entry]
  EntityRegistryEntrySnapshot({
    'aliases': set({
    }),
    'area_id': None,
    'capabilities': None,
    'config_entry_id': <ANY>,
    'config_subentry_id': <ANY>,
    'device_class': None,
    'device_id': <ANY>,
    'disabled_by': None,
    'domain': 'sensor',
    'entity_category': <EntityCategory.DIAGNOSTIC: 'diagnostic'>,
    'entity_id': 'sensor.office_air_conditioner_mode',
    'has_entity_name': True,
    'hidden_by': None,
    'icon': None,
    'id': <ANY>,
    'labels': set({
    }),
    'name': None,
    'options': dict({
    }),
    'original_device_class': None,
    'original_icon': None,
    'original_name': 'Air conditioner mode',
    'platform': 'smartthings',
    'previous_unique_id': None,
    'supported_features': 0,
    'translation_key': 'air_conditioner_mode',
    'unique_id': 'bf4b1167-48a3-4af7-9186-0900a678ffa5.airConditionerMode',
    'unit_of_measurement': None,
  })
# ---
# name: test_all_entities[sensibo_airconditioner_1][sensor.office_air_conditioner_mode-state]
  StateSnapshot({
    'attributes': ReadOnlyDict({
      'friendly_name': 'Office Air conditioner mode',
    }),
    'context': <ANY>,
    'entity_id': 'sensor.office_air_conditioner_mode',
    'last_changed': <ANY>,
    'last_reported': <ANY>,
    'last_updated': <ANY>,
    'state': 'cool',
  })
# ---
# name: test_all_entities[sensibo_airconditioner_1][sensor.office_cooling_set_point-entry]
  EntityRegistryEntrySnapshot({
    'aliases': set({
    }),
    'area_id': None,
    'capabilities': None,
    'config_entry_id': <ANY>,
    'config_subentry_id': <ANY>,
    'device_class': None,
    'device_id': <ANY>,
    'disabled_by': None,
    'domain': 'sensor',
    'entity_category': None,
    'entity_id': 'sensor.office_cooling_set_point',
    'has_entity_name': True,
    'hidden_by': None,
    'icon': None,
    'id': <ANY>,
    'labels': set({
    }),
    'name': None,
    'options': dict({
    }),
    'original_device_class': <SensorDeviceClass.TEMPERATURE: 'temperature'>,
    'original_icon': None,
    'original_name': 'Cooling set point',
    'platform': 'smartthings',
    'previous_unique_id': None,
    'supported_features': 0,
    'translation_key': 'thermostat_cooling_setpoint',
    'unique_id': 'bf4b1167-48a3-4af7-9186-0900a678ffa5.coolingSetpoint',
    'unit_of_measurement': <UnitOfTemperature.CELSIUS: '°C'>,
  })
# ---
# name: test_all_entities[sensibo_airconditioner_1][sensor.office_cooling_set_point-state]
  StateSnapshot({
    'attributes': ReadOnlyDict({
      'device_class': 'temperature',
      'friendly_name': 'Office Cooling set point',
      'unit_of_measurement': <UnitOfTemperature.CELSIUS: '°C'>,
    }),
    'context': <ANY>,
    'entity_id': 'sensor.office_cooling_set_point',
    'last_changed': <ANY>,
    'last_reported': <ANY>,
    'last_updated': <ANY>,
    'state': '20',
  })
# ---
# name: test_all_entities[sonos_player][sensor.elliots_rum_media_playback_status-entry]
  EntityRegistryEntrySnapshot({
    'aliases': set({
    }),
    'area_id': None,
    'capabilities': dict({
      'options': list([
        'paused',
        'playing',
        'stopped',
        'fast_forwarding',
        'rewinding',
        'buffering',
      ]),
    }),
    'config_entry_id': <ANY>,
    'config_subentry_id': <ANY>,
    'device_class': None,
    'device_id': <ANY>,
    'disabled_by': None,
    'domain': 'sensor',
    'entity_category': None,
    'entity_id': 'sensor.elliots_rum_media_playback_status',
    'has_entity_name': True,
    'hidden_by': None,
    'icon': None,
    'id': <ANY>,
    'labels': set({
    }),
    'name': None,
    'options': dict({
    }),
    'original_device_class': <SensorDeviceClass.ENUM: 'enum'>,
    'original_icon': None,
    'original_name': 'Media playback status',
    'platform': 'smartthings',
    'previous_unique_id': None,
    'supported_features': 0,
    'translation_key': 'media_playback_status',
    'unique_id': 'c85fced9-c474-4a47-93c2-037cc7829536.playbackStatus',
    'unit_of_measurement': None,
  })
# ---
# name: test_all_entities[sonos_player][sensor.elliots_rum_media_playback_status-state]
  StateSnapshot({
    'attributes': ReadOnlyDict({
      'device_class': 'enum',
      'friendly_name': 'Elliots Rum Media playback status',
      'options': list([
        'paused',
        'playing',
        'stopped',
        'fast_forwarding',
        'rewinding',
        'buffering',
      ]),
    }),
    'context': <ANY>,
    'entity_id': 'sensor.elliots_rum_media_playback_status',
    'last_changed': <ANY>,
    'last_reported': <ANY>,
    'last_updated': <ANY>,
    'state': 'playing',
  })
# ---
# name: test_all_entities[sonos_player][sensor.elliots_rum_volume-entry]
  EntityRegistryEntrySnapshot({
    'aliases': set({
    }),
    'area_id': None,
    'capabilities': None,
    'config_entry_id': <ANY>,
    'config_subentry_id': <ANY>,
    'device_class': None,
    'device_id': <ANY>,
    'disabled_by': None,
    'domain': 'sensor',
    'entity_category': None,
    'entity_id': 'sensor.elliots_rum_volume',
    'has_entity_name': True,
    'hidden_by': None,
    'icon': None,
    'id': <ANY>,
    'labels': set({
    }),
    'name': None,
    'options': dict({
    }),
    'original_device_class': None,
    'original_icon': None,
    'original_name': 'Volume',
    'platform': 'smartthings',
    'previous_unique_id': None,
    'supported_features': 0,
    'translation_key': 'audio_volume',
    'unique_id': 'c85fced9-c474-4a47-93c2-037cc7829536.volume',
    'unit_of_measurement': '%',
  })
# ---
# name: test_all_entities[sonos_player][sensor.elliots_rum_volume-state]
  StateSnapshot({
    'attributes': ReadOnlyDict({
      'friendly_name': 'Elliots Rum Volume',
      'unit_of_measurement': '%',
    }),
    'context': <ANY>,
    'entity_id': 'sensor.elliots_rum_volume',
    'last_changed': <ANY>,
    'last_reported': <ANY>,
    'last_updated': <ANY>,
    'state': '15',
  })
# ---
# name: test_all_entities[vd_network_audio_002s][sensor.soundbar_living_media_playback_status-entry]
  EntityRegistryEntrySnapshot({
    'aliases': set({
    }),
    'area_id': None,
    'capabilities': dict({
      'options': list([
        'paused',
        'playing',
        'stopped',
        'fast_forwarding',
        'rewinding',
        'buffering',
      ]),
    }),
    'config_entry_id': <ANY>,
    'config_subentry_id': <ANY>,
    'device_class': None,
    'device_id': <ANY>,
    'disabled_by': None,
    'domain': 'sensor',
    'entity_category': None,
    'entity_id': 'sensor.soundbar_living_media_playback_status',
    'has_entity_name': True,
    'hidden_by': None,
    'icon': None,
    'id': <ANY>,
    'labels': set({
    }),
    'name': None,
    'options': dict({
    }),
    'original_device_class': <SensorDeviceClass.ENUM: 'enum'>,
    'original_icon': None,
    'original_name': 'Media playback status',
    'platform': 'smartthings',
    'previous_unique_id': None,
    'supported_features': 0,
    'translation_key': 'media_playback_status',
    'unique_id': '0d94e5db-8501-2355-eb4f-214163702cac.playbackStatus',
    'unit_of_measurement': None,
  })
# ---
# name: test_all_entities[vd_network_audio_002s][sensor.soundbar_living_media_playback_status-state]
  StateSnapshot({
    'attributes': ReadOnlyDict({
      'device_class': 'enum',
      'friendly_name': 'Soundbar Living Media playback status',
      'options': list([
        'paused',
        'playing',
        'stopped',
        'fast_forwarding',
        'rewinding',
        'buffering',
      ]),
    }),
    'context': <ANY>,
    'entity_id': 'sensor.soundbar_living_media_playback_status',
    'last_changed': <ANY>,
    'last_reported': <ANY>,
    'last_updated': <ANY>,
    'state': 'stopped',
  })
# ---
# name: test_all_entities[vd_network_audio_002s][sensor.soundbar_living_volume-entry]
  EntityRegistryEntrySnapshot({
    'aliases': set({
    }),
    'area_id': None,
    'capabilities': None,
    'config_entry_id': <ANY>,
    'config_subentry_id': <ANY>,
    'device_class': None,
    'device_id': <ANY>,
    'disabled_by': None,
    'domain': 'sensor',
    'entity_category': None,
    'entity_id': 'sensor.soundbar_living_volume',
    'has_entity_name': True,
    'hidden_by': None,
    'icon': None,
    'id': <ANY>,
    'labels': set({
    }),
    'name': None,
    'options': dict({
    }),
    'original_device_class': None,
    'original_icon': None,
    'original_name': 'Volume',
    'platform': 'smartthings',
    'previous_unique_id': None,
    'supported_features': 0,
    'translation_key': 'audio_volume',
    'unique_id': '0d94e5db-8501-2355-eb4f-214163702cac.volume',
    'unit_of_measurement': '%',
  })
# ---
# name: test_all_entities[vd_network_audio_002s][sensor.soundbar_living_volume-state]
  StateSnapshot({
    'attributes': ReadOnlyDict({
      'friendly_name': 'Soundbar Living Volume',
      'unit_of_measurement': '%',
    }),
    'context': <ANY>,
    'entity_id': 'sensor.soundbar_living_volume',
    'last_changed': <ANY>,
    'last_reported': <ANY>,
    'last_updated': <ANY>,
    'state': '17',
  })
# ---
# name: test_all_entities[vd_stv_2017_k][sensor.tv_samsung_8_series_49_media_input_source-entry]
  EntityRegistryEntrySnapshot({
    'aliases': set({
    }),
    'area_id': None,
    'capabilities': dict({
      'options': list([
        'digitaltv',
        'hdmi1',
        'hdmi4',
        'hdmi4',
      ]),
    }),
    'config_entry_id': <ANY>,
    'config_subentry_id': <ANY>,
    'device_class': None,
    'device_id': <ANY>,
    'disabled_by': None,
    'domain': 'sensor',
    'entity_category': None,
    'entity_id': 'sensor.tv_samsung_8_series_49_media_input_source',
    'has_entity_name': True,
    'hidden_by': None,
    'icon': None,
    'id': <ANY>,
    'labels': set({
    }),
    'name': None,
    'options': dict({
    }),
    'original_device_class': <SensorDeviceClass.ENUM: 'enum'>,
    'original_icon': None,
    'original_name': 'Media input source',
    'platform': 'smartthings',
    'previous_unique_id': None,
    'supported_features': 0,
    'translation_key': 'media_input_source',
    'unique_id': '4588d2d9-a8cf-40f4-9a0b-ed5dfbaccda1.inputSource',
    'unit_of_measurement': None,
  })
# ---
# name: test_all_entities[vd_stv_2017_k][sensor.tv_samsung_8_series_49_media_input_source-state]
  StateSnapshot({
    'attributes': ReadOnlyDict({
      'device_class': 'enum',
      'friendly_name': '[TV] Samsung 8 Series (49) Media input source',
      'options': list([
        'digitaltv',
        'hdmi1',
        'hdmi4',
        'hdmi4',
      ]),
    }),
    'context': <ANY>,
    'entity_id': 'sensor.tv_samsung_8_series_49_media_input_source',
    'last_changed': <ANY>,
    'last_reported': <ANY>,
    'last_updated': <ANY>,
    'state': 'hdmi1',
  })
# ---
# name: test_all_entities[vd_stv_2017_k][sensor.tv_samsung_8_series_49_media_playback_status-entry]
  EntityRegistryEntrySnapshot({
    'aliases': set({
    }),
    'area_id': None,
    'capabilities': dict({
      'options': list([
        'paused',
        'playing',
        'stopped',
        'fast_forwarding',
        'rewinding',
        'buffering',
      ]),
    }),
    'config_entry_id': <ANY>,
    'config_subentry_id': <ANY>,
    'device_class': None,
    'device_id': <ANY>,
    'disabled_by': None,
    'domain': 'sensor',
    'entity_category': None,
    'entity_id': 'sensor.tv_samsung_8_series_49_media_playback_status',
    'has_entity_name': True,
    'hidden_by': None,
    'icon': None,
    'id': <ANY>,
    'labels': set({
    }),
    'name': None,
    'options': dict({
    }),
    'original_device_class': <SensorDeviceClass.ENUM: 'enum'>,
    'original_icon': None,
    'original_name': 'Media playback status',
    'platform': 'smartthings',
    'previous_unique_id': None,
    'supported_features': 0,
    'translation_key': 'media_playback_status',
    'unique_id': '4588d2d9-a8cf-40f4-9a0b-ed5dfbaccda1.playbackStatus',
    'unit_of_measurement': None,
  })
# ---
# name: test_all_entities[vd_stv_2017_k][sensor.tv_samsung_8_series_49_media_playback_status-state]
  StateSnapshot({
    'attributes': ReadOnlyDict({
      'device_class': 'enum',
      'friendly_name': '[TV] Samsung 8 Series (49) Media playback status',
      'options': list([
        'paused',
        'playing',
        'stopped',
        'fast_forwarding',
        'rewinding',
        'buffering',
      ]),
    }),
    'context': <ANY>,
    'entity_id': 'sensor.tv_samsung_8_series_49_media_playback_status',
    'last_changed': <ANY>,
    'last_reported': <ANY>,
    'last_updated': <ANY>,
    'state': 'unknown',
  })
# ---
# name: test_all_entities[vd_stv_2017_k][sensor.tv_samsung_8_series_49_tv_channel-entry]
  EntityRegistryEntrySnapshot({
    'aliases': set({
    }),
    'area_id': None,
    'capabilities': None,
    'config_entry_id': <ANY>,
    'config_subentry_id': <ANY>,
    'device_class': None,
    'device_id': <ANY>,
    'disabled_by': None,
    'domain': 'sensor',
    'entity_category': None,
    'entity_id': 'sensor.tv_samsung_8_series_49_tv_channel',
    'has_entity_name': True,
    'hidden_by': None,
    'icon': None,
    'id': <ANY>,
    'labels': set({
    }),
    'name': None,
    'options': dict({
    }),
    'original_device_class': None,
    'original_icon': None,
    'original_name': 'TV channel',
    'platform': 'smartthings',
    'previous_unique_id': None,
    'supported_features': 0,
    'translation_key': 'tv_channel',
    'unique_id': '4588d2d9-a8cf-40f4-9a0b-ed5dfbaccda1.tvChannel',
    'unit_of_measurement': None,
  })
# ---
# name: test_all_entities[vd_stv_2017_k][sensor.tv_samsung_8_series_49_tv_channel-state]
  StateSnapshot({
    'attributes': ReadOnlyDict({
      'friendly_name': '[TV] Samsung 8 Series (49) TV channel',
    }),
    'context': <ANY>,
    'entity_id': 'sensor.tv_samsung_8_series_49_tv_channel',
    'last_changed': <ANY>,
    'last_reported': <ANY>,
    'last_updated': <ANY>,
    'state': '',
  })
# ---
# name: test_all_entities[vd_stv_2017_k][sensor.tv_samsung_8_series_49_tv_channel_name-entry]
  EntityRegistryEntrySnapshot({
    'aliases': set({
    }),
    'area_id': None,
    'capabilities': None,
    'config_entry_id': <ANY>,
    'config_subentry_id': <ANY>,
    'device_class': None,
    'device_id': <ANY>,
    'disabled_by': None,
    'domain': 'sensor',
    'entity_category': None,
    'entity_id': 'sensor.tv_samsung_8_series_49_tv_channel_name',
    'has_entity_name': True,
    'hidden_by': None,
    'icon': None,
    'id': <ANY>,
    'labels': set({
    }),
    'name': None,
    'options': dict({
    }),
    'original_device_class': None,
    'original_icon': None,
    'original_name': 'TV channel name',
    'platform': 'smartthings',
    'previous_unique_id': None,
    'supported_features': 0,
    'translation_key': 'tv_channel_name',
    'unique_id': '4588d2d9-a8cf-40f4-9a0b-ed5dfbaccda1.tvChannelName',
    'unit_of_measurement': None,
  })
# ---
# name: test_all_entities[vd_stv_2017_k][sensor.tv_samsung_8_series_49_tv_channel_name-state]
  StateSnapshot({
    'attributes': ReadOnlyDict({
      'friendly_name': '[TV] Samsung 8 Series (49) TV channel name',
    }),
    'context': <ANY>,
    'entity_id': 'sensor.tv_samsung_8_series_49_tv_channel_name',
    'last_changed': <ANY>,
    'last_reported': <ANY>,
    'last_updated': <ANY>,
    'state': '',
  })
# ---
# name: test_all_entities[vd_stv_2017_k][sensor.tv_samsung_8_series_49_volume-entry]
  EntityRegistryEntrySnapshot({
    'aliases': set({
    }),
    'area_id': None,
    'capabilities': None,
    'config_entry_id': <ANY>,
    'config_subentry_id': <ANY>,
    'device_class': None,
    'device_id': <ANY>,
    'disabled_by': None,
    'domain': 'sensor',
    'entity_category': None,
    'entity_id': 'sensor.tv_samsung_8_series_49_volume',
    'has_entity_name': True,
    'hidden_by': None,
    'icon': None,
    'id': <ANY>,
    'labels': set({
    }),
    'name': None,
    'options': dict({
    }),
    'original_device_class': None,
    'original_icon': None,
    'original_name': 'Volume',
    'platform': 'smartthings',
    'previous_unique_id': None,
    'supported_features': 0,
    'translation_key': 'audio_volume',
    'unique_id': '4588d2d9-a8cf-40f4-9a0b-ed5dfbaccda1.volume',
    'unit_of_measurement': '%',
  })
# ---
# name: test_all_entities[vd_stv_2017_k][sensor.tv_samsung_8_series_49_volume-state]
  StateSnapshot({
    'attributes': ReadOnlyDict({
      'friendly_name': '[TV] Samsung 8 Series (49) Volume',
      'unit_of_measurement': '%',
    }),
    'context': <ANY>,
    'entity_id': 'sensor.tv_samsung_8_series_49_volume',
    'last_changed': <ANY>,
    'last_reported': <ANY>,
    'last_updated': <ANY>,
    'state': '13',
  })
# ---
# name: test_all_entities[virtual_thermostat][sensor.asd_battery-entry]
  EntityRegistryEntrySnapshot({
    'aliases': set({
    }),
    'area_id': None,
    'capabilities': None,
    'config_entry_id': <ANY>,
    'config_subentry_id': <ANY>,
    'device_class': None,
    'device_id': <ANY>,
    'disabled_by': None,
    'domain': 'sensor',
    'entity_category': <EntityCategory.DIAGNOSTIC: 'diagnostic'>,
    'entity_id': 'sensor.asd_battery',
    'has_entity_name': True,
    'hidden_by': None,
    'icon': None,
    'id': <ANY>,
    'labels': set({
    }),
    'name': None,
    'options': dict({
    }),
    'original_device_class': <SensorDeviceClass.BATTERY: 'battery'>,
    'original_icon': None,
    'original_name': 'Battery',
    'platform': 'smartthings',
    'previous_unique_id': None,
    'supported_features': 0,
    'translation_key': None,
    'unique_id': '2894dc93-0f11-49cc-8a81-3a684cebebf6.battery',
    'unit_of_measurement': '%',
  })
# ---
# name: test_all_entities[virtual_thermostat][sensor.asd_battery-state]
  StateSnapshot({
    'attributes': ReadOnlyDict({
      'device_class': 'battery',
      'friendly_name': 'asd Battery',
      'unit_of_measurement': '%',
    }),
    'context': <ANY>,
    'entity_id': 'sensor.asd_battery',
    'last_changed': <ANY>,
    'last_reported': <ANY>,
    'last_updated': <ANY>,
    'state': '100',
  })
# ---
# name: test_all_entities[virtual_thermostat][sensor.asd_temperature-entry]
  EntityRegistryEntrySnapshot({
    'aliases': set({
    }),
    'area_id': None,
    'capabilities': dict({
      'state_class': <SensorStateClass.MEASUREMENT: 'measurement'>,
    }),
    'config_entry_id': <ANY>,
    'config_subentry_id': <ANY>,
    'device_class': None,
    'device_id': <ANY>,
    'disabled_by': None,
    'domain': 'sensor',
    'entity_category': None,
    'entity_id': 'sensor.asd_temperature',
    'has_entity_name': True,
    'hidden_by': None,
    'icon': None,
    'id': <ANY>,
    'labels': set({
    }),
    'name': None,
    'options': dict({
    }),
    'original_device_class': <SensorDeviceClass.TEMPERATURE: 'temperature'>,
    'original_icon': None,
    'original_name': 'Temperature',
    'platform': 'smartthings',
    'previous_unique_id': None,
    'supported_features': 0,
    'translation_key': None,
    'unique_id': '2894dc93-0f11-49cc-8a81-3a684cebebf6.temperature',
    'unit_of_measurement': <UnitOfTemperature.CELSIUS: '°C'>,
  })
# ---
# name: test_all_entities[virtual_thermostat][sensor.asd_temperature-state]
  StateSnapshot({
    'attributes': ReadOnlyDict({
      'device_class': 'temperature',
      'friendly_name': 'asd Temperature',
      'state_class': <SensorStateClass.MEASUREMENT: 'measurement'>,
      'unit_of_measurement': <UnitOfTemperature.CELSIUS: '°C'>,
    }),
    'context': <ANY>,
    'entity_id': 'sensor.asd_temperature',
    'last_changed': <ANY>,
    'last_reported': <ANY>,
    'last_updated': <ANY>,
    'state': '4734.552604985020',
  })
# ---
# name: test_all_entities[virtual_water_sensor][sensor.asd_battery-entry]
  EntityRegistryEntrySnapshot({
    'aliases': set({
    }),
    'area_id': None,
    'capabilities': None,
    'config_entry_id': <ANY>,
    'config_subentry_id': <ANY>,
    'device_class': None,
    'device_id': <ANY>,
    'disabled_by': None,
    'domain': 'sensor',
    'entity_category': <EntityCategory.DIAGNOSTIC: 'diagnostic'>,
    'entity_id': 'sensor.asd_battery',
    'has_entity_name': True,
    'hidden_by': None,
    'icon': None,
    'id': <ANY>,
    'labels': set({
    }),
    'name': None,
    'options': dict({
    }),
    'original_device_class': <SensorDeviceClass.BATTERY: 'battery'>,
    'original_icon': None,
    'original_name': 'Battery',
    'platform': 'smartthings',
    'previous_unique_id': None,
    'supported_features': 0,
    'translation_key': None,
    'unique_id': 'a2a6018b-2663-4727-9d1d-8f56953b5116.battery',
    'unit_of_measurement': '%',
  })
# ---
# name: test_all_entities[virtual_water_sensor][sensor.asd_battery-state]
  StateSnapshot({
    'attributes': ReadOnlyDict({
      'device_class': 'battery',
      'friendly_name': 'asd Battery',
      'unit_of_measurement': '%',
    }),
    'context': <ANY>,
    'entity_id': 'sensor.asd_battery',
    'last_changed': <ANY>,
    'last_reported': <ANY>,
    'last_updated': <ANY>,
    'state': '100',
  })
# ---
# name: test_all_entities[yale_push_button_deadbolt_lock][sensor.basement_door_lock_battery-entry]
  EntityRegistryEntrySnapshot({
    'aliases': set({
    }),
    'area_id': None,
    'capabilities': None,
    'config_entry_id': <ANY>,
    'config_subentry_id': <ANY>,
    'device_class': None,
    'device_id': <ANY>,
    'disabled_by': None,
    'domain': 'sensor',
    'entity_category': <EntityCategory.DIAGNOSTIC: 'diagnostic'>,
    'entity_id': 'sensor.basement_door_lock_battery',
    'has_entity_name': True,
    'hidden_by': None,
    'icon': None,
    'id': <ANY>,
    'labels': set({
    }),
    'name': None,
    'options': dict({
    }),
    'original_device_class': <SensorDeviceClass.BATTERY: 'battery'>,
    'original_icon': None,
    'original_name': 'Battery',
    'platform': 'smartthings',
    'previous_unique_id': None,
    'supported_features': 0,
    'translation_key': None,
    'unique_id': 'a9f587c5-5d8b-4273-8907-e7f609af5158.battery',
    'unit_of_measurement': '%',
  })
# ---
# name: test_all_entities[yale_push_button_deadbolt_lock][sensor.basement_door_lock_battery-state]
  StateSnapshot({
    'attributes': ReadOnlyDict({
      'device_class': 'battery',
      'friendly_name': 'Basement Door Lock Battery',
      'unit_of_measurement': '%',
    }),
    'context': <ANY>,
    'entity_id': 'sensor.basement_door_lock_battery',
    'last_changed': <ANY>,
    'last_reported': <ANY>,
    'last_updated': <ANY>,
    'state': '86',
  })
# ---<|MERGE_RESOLUTION|>--- conflicted
+++ resolved
@@ -3361,25 +3361,7 @@
     'aliases': set({
     }),
     'area_id': None,
-    'capabilities': dict({
-      'options': list([
-        'cooling',
-        'delay_wash',
-        'drying',
-        'finished',
-        'none',
-        'refreshing',
-        'weight_sensing',
-        'wrinkle_prevent',
-        'dehumidifying',
-        'ai_drying',
-        'sanitizing',
-        'internal_care',
-        'freeze_protection',
-        'continuous_dehumidifying',
-        'thawing_frozen_inside',
-      ]),
-    }),
+    'capabilities': None,
     'config_entry_id': <ANY>,
     'config_subentry_id': <ANY>,
     'device_class': None,
@@ -3397,7 +3379,7 @@
     'name': None,
     'options': dict({
     }),
-    'original_device_class': <SensorDeviceClass.ENUM: 'enum'>,
+    'original_device_class': None,
     'original_icon': None,
     'original_name': 'Job state',
     'platform': 'smartthings',
@@ -3411,25 +3393,7 @@
 # name: test_all_entities[da_wm_wd_000001][sensor.dryer_job_state-state]
   StateSnapshot({
     'attributes': ReadOnlyDict({
-      'device_class': 'enum',
       'friendly_name': 'Dryer Job state',
-      'options': list([
-        'cooling',
-        'delay_wash',
-        'drying',
-        'finished',
-        'none',
-        'refreshing',
-        'weight_sensing',
-        'wrinkle_prevent',
-        'dehumidifying',
-        'ai_drying',
-        'sanitizing',
-        'internal_care',
-        'freeze_protection',
-        'continuous_dehumidifying',
-        'thawing_frozen_inside',
-      ]),
     }),
     'context': <ANY>,
     'entity_id': 'sensor.dryer_job_state',
@@ -3803,11 +3767,7 @@
     'area_id': None,
     'capabilities': dict({
       'options': list([
-<<<<<<< HEAD
-        'airwash',
-=======
         'air_wash',
->>>>>>> 26948284
         'ai_rinse',
         'ai_spin',
         'ai_wash',
@@ -3859,11 +3819,7 @@
       'device_class': 'enum',
       'friendly_name': 'Washer Job state',
       'options': list([
-<<<<<<< HEAD
-        'airwash',
-=======
         'air_wash',
->>>>>>> 26948284
         'ai_rinse',
         'ai_spin',
         'ai_wash',
