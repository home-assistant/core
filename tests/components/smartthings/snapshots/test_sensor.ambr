--- conflicted
+++ resolved
@@ -4128,8 +4128,6 @@
     }),
     'context': <ANY>,
     'entity_id': 'sensor.oven_oven_mode',
-<<<<<<< HEAD
-=======
     'last_changed': <ANY>,
     'last_reported': <ANY>,
     'last_updated': <ANY>,
@@ -4851,206 +4849,28 @@
     }),
     'context': <ANY>,
     'entity_id': 'sensor.refrigerator_energy_saved',
->>>>>>> 2050b0b3
     'last_changed': <ANY>,
     'last_reported': <ANY>,
     'last_updated': <ANY>,
     'state': '0.0',
   })
 # ---
-<<<<<<< HEAD
-# name: test_all_entities[da_ks_oven_01061][sensor.oven_set_point-entry]
-=======
 # name: test_all_entities[da_ref_normal_000001][sensor.refrigerator_power-entry]
->>>>>>> 2050b0b3
-  EntityRegistryEntrySnapshot({
-    'aliases': set({
-    }),
-    'area_id': None,
-    'capabilities': dict({
-      'state_class': <SensorStateClass.MEASUREMENT: 'measurement'>,
-    }),
-    'config_entry_id': <ANY>,
-    'config_subentry_id': <ANY>,
-    'device_class': None,
-    'device_id': <ANY>,
-    'disabled_by': None,
-    'domain': 'sensor',
-    'entity_category': None,
-<<<<<<< HEAD
-    'entity_id': 'sensor.oven_set_point',
-    'has_entity_name': True,
-    'hidden_by': None,
-    'icon': None,
-    'id': <ANY>,
-    'labels': set({
-    }),
-    'name': None,
-    'options': dict({
-    }),
-    'original_device_class': <SensorDeviceClass.TEMPERATURE: 'temperature'>,
-    'original_icon': None,
-    'original_name': 'Set point',
-    'platform': 'smartthings',
-    'previous_unique_id': None,
-    'supported_features': 0,
-    'translation_key': 'oven_setpoint',
-    'unique_id': '9447959a-0dfa-6b27-d40d-650da525c53f_main_ovenSetpoint_ovenSetpoint_ovenSetpoint',
-    'unit_of_measurement': <UnitOfTemperature.CELSIUS: '°C'>,
-  })
-# ---
-# name: test_all_entities[da_ks_oven_01061][sensor.oven_set_point-state]
-  StateSnapshot({
-    'attributes': ReadOnlyDict({
-      'device_class': 'temperature',
-      'friendly_name': 'Oven Set point',
-      'unit_of_measurement': <UnitOfTemperature.CELSIUS: '°C'>,
-    }),
-    'context': <ANY>,
-    'entity_id': 'sensor.oven_set_point',
-    'last_changed': <ANY>,
-    'last_reported': <ANY>,
-    'last_updated': <ANY>,
-    'state': '220',
-  })
-# ---
-# name: test_all_entities[da_ks_oven_01061][sensor.oven_temperature-entry]
-  EntityRegistryEntrySnapshot({
-    'aliases': set({
-    }),
-    'area_id': None,
-    'capabilities': dict({
-      'state_class': <SensorStateClass.MEASUREMENT: 'measurement'>,
-    }),
-    'config_entry_id': <ANY>,
-    'config_subentry_id': <ANY>,
-    'device_class': None,
-    'device_id': <ANY>,
-    'disabled_by': None,
-    'domain': 'sensor',
-    'entity_category': None,
-    'entity_id': 'sensor.oven_temperature',
-    'has_entity_name': True,
-    'hidden_by': None,
-    'icon': None,
-    'id': <ANY>,
-    'labels': set({
-    }),
-    'name': None,
-    'options': dict({
-    }),
-    'original_device_class': <SensorDeviceClass.TEMPERATURE: 'temperature'>,
-    'original_icon': None,
-    'original_name': 'Temperature',
-    'platform': 'smartthings',
-    'previous_unique_id': None,
-    'supported_features': 0,
-    'translation_key': None,
-    'unique_id': '9447959a-0dfa-6b27-d40d-650da525c53f_main_temperatureMeasurement_temperature_temperature',
-    'unit_of_measurement': <UnitOfTemperature.CELSIUS: '°C'>,
-  })
-# ---
-# name: test_all_entities[da_ks_oven_01061][sensor.oven_temperature-state]
-  StateSnapshot({
-    'attributes': ReadOnlyDict({
-      'device_class': 'temperature',
-      'friendly_name': 'Oven Temperature',
-      'state_class': <SensorStateClass.MEASUREMENT: 'measurement'>,
-      'unit_of_measurement': <UnitOfTemperature.CELSIUS: '°C'>,
-    }),
-    'context': <ANY>,
-    'entity_id': 'sensor.oven_temperature',
-    'last_changed': <ANY>,
-    'last_reported': <ANY>,
-    'last_updated': <ANY>,
-    'state': '30',
-  })
-# ---
-# name: test_all_entities[da_ks_range_0101x][sensor.vulcan_completion_time-entry]
-  EntityRegistryEntrySnapshot({
-    'aliases': set({
-    }),
-    'area_id': None,
-    'capabilities': None,
-    'config_entry_id': <ANY>,
-    'config_subentry_id': <ANY>,
-    'device_class': None,
-    'device_id': <ANY>,
-    'disabled_by': None,
-    'domain': 'sensor',
-    'entity_category': None,
-    'entity_id': 'sensor.vulcan_completion_time',
-    'has_entity_name': True,
-    'hidden_by': None,
-    'icon': None,
-    'id': <ANY>,
-    'labels': set({
-    }),
-    'name': None,
-    'options': dict({
-    }),
-    'original_device_class': <SensorDeviceClass.TIMESTAMP: 'timestamp'>,
-    'original_icon': None,
-    'original_name': 'Completion time',
-    'platform': 'smartthings',
-    'previous_unique_id': None,
-    'supported_features': 0,
-    'translation_key': 'completion_time',
-    'unique_id': '2c3cbaa0-1899-5ddc-7b58-9d657bd48f18_main_ovenOperatingState_completionTime_completionTime',
-    'unit_of_measurement': None,
-  })
-# ---
-# name: test_all_entities[da_ks_range_0101x][sensor.vulcan_completion_time-state]
-  StateSnapshot({
-    'attributes': ReadOnlyDict({
-      'device_class': 'timestamp',
-      'friendly_name': 'Vulcan Completion time',
-    }),
-    'context': <ANY>,
-    'entity_id': 'sensor.vulcan_completion_time',
-    'last_changed': <ANY>,
-    'last_reported': <ANY>,
-    'last_updated': <ANY>,
-    'state': '2025-03-14T03:23:28+00:00',
-  })
-# ---
-# name: test_all_entities[da_ks_range_0101x][sensor.vulcan_job_state-entry]
-  EntityRegistryEntrySnapshot({
-    'aliases': set({
-    }),
-    'area_id': None,
-    'capabilities': dict({
-      'options': list([
-        'cleaning',
-        'cooking',
-        'cooling',
-        'draining',
-        'preheat',
-        'ready',
-        'rinsing',
-        'finished',
-        'scheduled_start',
-        'warming',
-        'defrosting',
-        'sensing',
-        'searing',
-        'fast_preheat',
-        'scheduled_end',
-        'stone_heating',
-        'time_hold_preheat',
-      ]),
-    }),
-    'config_entry_id': <ANY>,
-    'config_subentry_id': <ANY>,
-    'device_class': None,
-    'device_id': <ANY>,
-    'disabled_by': None,
-    'domain': 'sensor',
-    'entity_category': None,
-    'entity_id': 'sensor.vulcan_job_state',
-=======
+  EntityRegistryEntrySnapshot({
+    'aliases': set({
+    }),
+    'area_id': None,
+    'capabilities': dict({
+      'state_class': <SensorStateClass.MEASUREMENT: 'measurement'>,
+    }),
+    'config_entry_id': <ANY>,
+    'config_subentry_id': <ANY>,
+    'device_class': None,
+    'device_id': <ANY>,
+    'disabled_by': None,
+    'domain': 'sensor',
+    'entity_category': None,
     'entity_id': 'sensor.refrigerator_power',
->>>>>>> 2050b0b3
     'has_entity_name': True,
     'hidden_by': None,
     'icon': None,
@@ -5063,387 +4883,51 @@
         'suggested_display_precision': 2,
       }),
     }),
-<<<<<<< HEAD
-    'original_device_class': <SensorDeviceClass.ENUM: 'enum'>,
-    'original_icon': None,
-    'original_name': 'Job state',
-    'platform': 'smartthings',
-    'previous_unique_id': None,
-    'supported_features': 0,
-    'translation_key': 'oven_job_state',
-    'unique_id': '2c3cbaa0-1899-5ddc-7b58-9d657bd48f18_main_ovenOperatingState_ovenJobState_ovenJobState',
-    'unit_of_measurement': None,
-  })
-# ---
-# name: test_all_entities[da_ks_range_0101x][sensor.vulcan_job_state-state]
-  StateSnapshot({
-    'attributes': ReadOnlyDict({
-      'device_class': 'enum',
-      'friendly_name': 'Vulcan Job state',
-      'options': list([
-        'cleaning',
-        'cooking',
-        'cooling',
-        'draining',
-        'preheat',
-        'ready',
-        'rinsing',
-        'finished',
-        'scheduled_start',
-        'warming',
-        'defrosting',
-        'sensing',
-        'searing',
-        'fast_preheat',
-        'scheduled_end',
-        'stone_heating',
-        'time_hold_preheat',
-      ]),
-    }),
-    'context': <ANY>,
-    'entity_id': 'sensor.vulcan_job_state',
-    'last_changed': <ANY>,
-    'last_reported': <ANY>,
-    'last_updated': <ANY>,
-    'state': 'cooking',
-  })
-# ---
-# name: test_all_entities[da_ks_range_0101x][sensor.vulcan_machine_state-entry]
-  EntityRegistryEntrySnapshot({
-    'aliases': set({
-    }),
-    'area_id': None,
-    'capabilities': dict({
-      'options': list([
-        'ready',
-        'running',
-        'paused',
-      ]),
-    }),
-    'config_entry_id': <ANY>,
-    'config_subentry_id': <ANY>,
-    'device_class': None,
-    'device_id': <ANY>,
-    'disabled_by': None,
-    'domain': 'sensor',
-    'entity_category': None,
-    'entity_id': 'sensor.vulcan_machine_state',
-    'has_entity_name': True,
-    'hidden_by': None,
-    'icon': None,
-    'id': <ANY>,
-    'labels': set({
-    }),
-    'name': None,
-    'options': dict({
-    }),
-    'original_device_class': <SensorDeviceClass.ENUM: 'enum'>,
-    'original_icon': None,
-    'original_name': 'Machine state',
-    'platform': 'smartthings',
-    'previous_unique_id': None,
-    'supported_features': 0,
-    'translation_key': 'oven_machine_state',
-    'unique_id': '2c3cbaa0-1899-5ddc-7b58-9d657bd48f18_main_ovenOperatingState_machineState_machineState',
-    'unit_of_measurement': None,
-  })
-# ---
-# name: test_all_entities[da_ks_range_0101x][sensor.vulcan_machine_state-state]
-  StateSnapshot({
-    'attributes': ReadOnlyDict({
-      'device_class': 'enum',
-      'friendly_name': 'Vulcan Machine state',
-      'options': list([
-        'ready',
-        'running',
-        'paused',
-      ]),
-    }),
-    'context': <ANY>,
-    'entity_id': 'sensor.vulcan_machine_state',
-    'last_changed': <ANY>,
-    'last_reported': <ANY>,
-    'last_updated': <ANY>,
-    'state': 'running',
-  })
-# ---
-# name: test_all_entities[da_ks_range_0101x][sensor.vulcan_operating_state-entry]
-  EntityRegistryEntrySnapshot({
-    'aliases': set({
-    }),
-    'area_id': None,
-    'capabilities': dict({
-      'options': list([
-        'run',
-        'ready',
-      ]),
-    }),
-    'config_entry_id': <ANY>,
-    'config_subentry_id': <ANY>,
-    'device_class': None,
-    'device_id': <ANY>,
-    'disabled_by': None,
-    'domain': 'sensor',
-    'entity_category': None,
-    'entity_id': 'sensor.vulcan_operating_state',
-    'has_entity_name': True,
-    'hidden_by': None,
-    'icon': None,
-    'id': <ANY>,
-    'labels': set({
-    }),
-    'name': None,
-    'options': dict({
-    }),
-    'original_device_class': <SensorDeviceClass.ENUM: 'enum'>,
-    'original_icon': None,
-    'original_name': 'Operating state',
-    'platform': 'smartthings',
-    'previous_unique_id': None,
-    'supported_features': 0,
-    'translation_key': 'cooktop_operating_state',
-    'unique_id': '2c3cbaa0-1899-5ddc-7b58-9d657bd48f18_main_custom.cooktopOperatingState_cooktopOperatingState_cooktopOperatingState',
-    'unit_of_measurement': None,
-  })
-# ---
-# name: test_all_entities[da_ks_range_0101x][sensor.vulcan_operating_state-state]
-  StateSnapshot({
-    'attributes': ReadOnlyDict({
-      'device_class': 'enum',
-      'friendly_name': 'Vulcan Operating state',
-      'options': list([
-        'run',
-        'ready',
-      ]),
-    }),
-    'context': <ANY>,
-    'entity_id': 'sensor.vulcan_operating_state',
-    'last_changed': <ANY>,
-    'last_reported': <ANY>,
-    'last_updated': <ANY>,
-    'state': 'ready',
-  })
-# ---
-# name: test_all_entities[da_ks_range_0101x][sensor.vulcan_oven_mode-entry]
-  EntityRegistryEntrySnapshot({
-    'aliases': set({
-    }),
-    'area_id': None,
-    'capabilities': dict({
-      'options': list([
-        'conventional',
-        'bake',
-        'bottom_heat',
-        'convection_bake',
-        'convection_roast',
-        'broil',
-        'convection_broil',
-        'steam_cook',
-        'steam_bake',
-        'steam_roast',
-        'steam_bottom_heat_plus_convection',
-        'microwave',
-        'microwave_plus_grill',
-        'microwave_plus_convection',
-        'microwave_plus_hot_blast',
-        'microwave_plus_hot_blast_2',
-        'slim_middle',
-        'slim_strong',
-        'slow_cook',
-        'proof',
-        'dehydrate',
-        'others',
-        'strong_steam',
-        'descale',
-        'rinse',
-      ]),
-    }),
-    'config_entry_id': <ANY>,
-    'config_subentry_id': <ANY>,
-    'device_class': None,
-    'device_id': <ANY>,
-    'disabled_by': None,
-    'domain': 'sensor',
-    'entity_category': <EntityCategory.DIAGNOSTIC: 'diagnostic'>,
-    'entity_id': 'sensor.vulcan_oven_mode',
-    'has_entity_name': True,
-    'hidden_by': None,
-    'icon': None,
-    'id': <ANY>,
-    'labels': set({
-    }),
-    'name': None,
-    'options': dict({
-    }),
-    'original_device_class': <SensorDeviceClass.ENUM: 'enum'>,
-    'original_icon': None,
-    'original_name': 'Oven mode',
-    'platform': 'smartthings',
-    'previous_unique_id': None,
-    'supported_features': 0,
-    'translation_key': 'oven_mode',
-    'unique_id': '2c3cbaa0-1899-5ddc-7b58-9d657bd48f18_main_ovenMode_ovenMode_ovenMode',
-    'unit_of_measurement': None,
-  })
-# ---
-# name: test_all_entities[da_ks_range_0101x][sensor.vulcan_oven_mode-state]
-  StateSnapshot({
-    'attributes': ReadOnlyDict({
-      'device_class': 'enum',
-      'friendly_name': 'Vulcan Oven mode',
-      'options': list([
-        'conventional',
-        'bake',
-        'bottom_heat',
-        'convection_bake',
-        'convection_roast',
-        'broil',
-        'convection_broil',
-        'steam_cook',
-        'steam_bake',
-        'steam_roast',
-        'steam_bottom_heat_plus_convection',
-        'microwave',
-        'microwave_plus_grill',
-        'microwave_plus_convection',
-        'microwave_plus_hot_blast',
-        'microwave_plus_hot_blast_2',
-        'slim_middle',
-        'slim_strong',
-        'slow_cook',
-        'proof',
-        'dehydrate',
-        'others',
-        'strong_steam',
-        'descale',
-        'rinse',
-      ]),
-    }),
-    'context': <ANY>,
-    'entity_id': 'sensor.vulcan_oven_mode',
-    'last_changed': <ANY>,
-    'last_reported': <ANY>,
-    'last_updated': <ANY>,
-    'state': 'bake',
-  })
-# ---
-# name: test_all_entities[da_ks_range_0101x][sensor.vulcan_set_point-entry]
-  EntityRegistryEntrySnapshot({
-    'aliases': set({
-    }),
-    'area_id': None,
-    'capabilities': None,
-    'config_entry_id': <ANY>,
-    'config_subentry_id': <ANY>,
-    'device_class': None,
-    'device_id': <ANY>,
-    'disabled_by': None,
-    'domain': 'sensor',
-    'entity_category': None,
-    'entity_id': 'sensor.vulcan_set_point',
-    'has_entity_name': True,
-    'hidden_by': None,
-    'icon': None,
-    'id': <ANY>,
-    'labels': set({
-    }),
-    'name': None,
-    'options': dict({
-    }),
-    'original_device_class': <SensorDeviceClass.TEMPERATURE: 'temperature'>,
-    'original_icon': None,
-    'original_name': 'Set point',
-    'platform': 'smartthings',
-    'previous_unique_id': None,
-    'supported_features': 0,
-    'translation_key': 'oven_setpoint',
-    'unique_id': '2c3cbaa0-1899-5ddc-7b58-9d657bd48f18_main_ovenSetpoint_ovenSetpoint_ovenSetpoint',
-    'unit_of_measurement': <UnitOfTemperature.CELSIUS: '°C'>,
-  })
-# ---
-# name: test_all_entities[da_ks_range_0101x][sensor.vulcan_set_point-state]
-  StateSnapshot({
-    'attributes': ReadOnlyDict({
-      'device_class': 'temperature',
-      'friendly_name': 'Vulcan Set point',
-      'unit_of_measurement': <UnitOfTemperature.CELSIUS: '°C'>,
-    }),
-    'context': <ANY>,
-    'entity_id': 'sensor.vulcan_set_point',
-    'last_changed': <ANY>,
-    'last_reported': <ANY>,
-    'last_updated': <ANY>,
-    'state': '218',
-  })
-# ---
-# name: test_all_entities[da_ks_range_0101x][sensor.vulcan_temperature-entry]
-  EntityRegistryEntrySnapshot({
-    'aliases': set({
-    }),
-    'area_id': None,
-    'capabilities': dict({
-      'state_class': <SensorStateClass.MEASUREMENT: 'measurement'>,
-    }),
-    'config_entry_id': <ANY>,
-    'config_subentry_id': <ANY>,
-    'device_class': None,
-    'device_id': <ANY>,
-    'disabled_by': None,
-    'domain': 'sensor',
-    'entity_category': None,
-    'entity_id': 'sensor.vulcan_temperature',
-    'has_entity_name': True,
-    'hidden_by': None,
-    'icon': None,
-    'id': <ANY>,
-    'labels': set({
-    }),
-    'name': None,
-    'options': dict({
-    }),
-    'original_device_class': <SensorDeviceClass.TEMPERATURE: 'temperature'>,
-    'original_icon': None,
-    'original_name': 'Temperature',
+    'original_device_class': <SensorDeviceClass.POWER: 'power'>,
+    'original_icon': None,
+    'original_name': 'Power',
     'platform': 'smartthings',
     'previous_unique_id': None,
     'supported_features': 0,
     'translation_key': None,
-    'unique_id': '2c3cbaa0-1899-5ddc-7b58-9d657bd48f18_main_temperatureMeasurement_temperature_temperature',
-    'unit_of_measurement': <UnitOfTemperature.CELSIUS: '°C'>,
-  })
-# ---
-# name: test_all_entities[da_ks_range_0101x][sensor.vulcan_temperature-state]
-  StateSnapshot({
-    'attributes': ReadOnlyDict({
-      'device_class': 'temperature',
-      'friendly_name': 'Vulcan Temperature',
-      'state_class': <SensorStateClass.MEASUREMENT: 'measurement'>,
-      'unit_of_measurement': <UnitOfTemperature.CELSIUS: '°C'>,
-    }),
-    'context': <ANY>,
-    'entity_id': 'sensor.vulcan_temperature',
-    'last_changed': <ANY>,
-    'last_reported': <ANY>,
-    'last_updated': <ANY>,
-    'state': '218',
-  })
-# ---
-# name: test_all_entities[da_ref_normal_000001][sensor.refrigerator_energy-entry]
-  EntityRegistryEntrySnapshot({
-    'aliases': set({
-    }),
-    'area_id': None,
-    'capabilities': dict({
-      'state_class': <SensorStateClass.TOTAL_INCREASING: 'total_increasing'>,
-    }),
-    'config_entry_id': <ANY>,
-    'config_subentry_id': <ANY>,
-    'device_class': None,
-    'device_id': <ANY>,
-    'disabled_by': None,
-    'domain': 'sensor',
-    'entity_category': None,
-    'entity_id': 'sensor.refrigerator_energy',
+    'unique_id': '7db87911-7dce-1cf2-7119-b953432a2f09_main_powerConsumptionReport_powerConsumption_power_meter',
+    'unit_of_measurement': <UnitOfPower.WATT: 'W'>,
+  })
+# ---
+# name: test_all_entities[da_ref_normal_000001][sensor.refrigerator_power-state]
+  StateSnapshot({
+    'attributes': ReadOnlyDict({
+      'device_class': 'power',
+      'friendly_name': 'Refrigerator Power',
+      'power_consumption_end': '2025-02-09T17:49:00Z',
+      'power_consumption_start': '2025-02-09T17:38:01Z',
+      'state_class': <SensorStateClass.MEASUREMENT: 'measurement'>,
+      'unit_of_measurement': <UnitOfPower.WATT: 'W'>,
+    }),
+    'context': <ANY>,
+    'entity_id': 'sensor.refrigerator_power',
+    'last_changed': <ANY>,
+    'last_reported': <ANY>,
+    'last_updated': <ANY>,
+    'state': '6',
+  })
+# ---
+# name: test_all_entities[da_ref_normal_000001][sensor.refrigerator_power_energy-entry]
+  EntityRegistryEntrySnapshot({
+    'aliases': set({
+    }),
+    'area_id': None,
+    'capabilities': dict({
+      'state_class': <SensorStateClass.TOTAL: 'total'>,
+    }),
+    'config_entry_id': <ANY>,
+    'config_subentry_id': <ANY>,
+    'device_class': None,
+    'device_id': <ANY>,
+    'disabled_by': None,
+    'domain': 'sensor',
+    'entity_category': None,
+    'entity_id': 'sensor.refrigerator_power_energy',
     'has_entity_name': True,
     'hidden_by': None,
     'icon': None,
@@ -5458,16 +4942,71 @@
     }),
     'original_device_class': <SensorDeviceClass.ENERGY: 'energy'>,
     'original_icon': None,
+    'original_name': 'Power energy',
+    'platform': 'smartthings',
+    'previous_unique_id': None,
+    'supported_features': 0,
+    'translation_key': 'power_energy',
+    'unique_id': '7db87911-7dce-1cf2-7119-b953432a2f09_main_powerConsumptionReport_powerConsumption_powerEnergy_meter',
+    'unit_of_measurement': <UnitOfEnergy.KILO_WATT_HOUR: 'kWh'>,
+  })
+# ---
+# name: test_all_entities[da_ref_normal_000001][sensor.refrigerator_power_energy-state]
+  StateSnapshot({
+    'attributes': ReadOnlyDict({
+      'device_class': 'energy',
+      'friendly_name': 'Refrigerator Power energy',
+      'state_class': <SensorStateClass.TOTAL: 'total'>,
+      'unit_of_measurement': <UnitOfEnergy.KILO_WATT_HOUR: 'kWh'>,
+    }),
+    'context': <ANY>,
+    'entity_id': 'sensor.refrigerator_power_energy',
+    'last_changed': <ANY>,
+    'last_reported': <ANY>,
+    'last_updated': <ANY>,
+    'state': '0.0135559777781698',
+  })
+# ---
+# name: test_all_entities[da_ref_normal_01001][sensor.refrigerator_energy-entry]
+  EntityRegistryEntrySnapshot({
+    'aliases': set({
+    }),
+    'area_id': None,
+    'capabilities': dict({
+      'state_class': <SensorStateClass.TOTAL_INCREASING: 'total_increasing'>,
+    }),
+    'config_entry_id': <ANY>,
+    'config_subentry_id': <ANY>,
+    'device_class': None,
+    'device_id': <ANY>,
+    'disabled_by': None,
+    'domain': 'sensor',
+    'entity_category': None,
+    'entity_id': 'sensor.refrigerator_energy',
+    'has_entity_name': True,
+    'hidden_by': None,
+    'icon': None,
+    'id': <ANY>,
+    'labels': set({
+    }),
+    'name': None,
+    'options': dict({
+      'sensor': dict({
+        'suggested_display_precision': 2,
+      }),
+    }),
+    'original_device_class': <SensorDeviceClass.ENERGY: 'energy'>,
+    'original_icon': None,
     'original_name': 'Energy',
     'platform': 'smartthings',
     'previous_unique_id': None,
     'supported_features': 0,
     'translation_key': None,
-    'unique_id': '7db87911-7dce-1cf2-7119-b953432a2f09_main_powerConsumptionReport_powerConsumption_energy_meter',
+    'unique_id': '7d3feb98-8a36-4351-c362-5e21ad3a78dd_main_powerConsumptionReport_powerConsumption_energy_meter',
     'unit_of_measurement': <UnitOfEnergy.KILO_WATT_HOUR: 'kWh'>,
   })
 # ---
-# name: test_all_entities[da_ref_normal_000001][sensor.refrigerator_energy-state]
+# name: test_all_entities[da_ref_normal_01001][sensor.refrigerator_energy-state]
   StateSnapshot({
     'attributes': ReadOnlyDict({
       'device_class': 'energy',
@@ -5480,10 +5019,10 @@
     'last_changed': <ANY>,
     'last_reported': <ANY>,
     'last_updated': <ANY>,
-    'state': '1568.087',
-  })
-# ---
-# name: test_all_entities[da_ref_normal_000001][sensor.refrigerator_energy_difference-entry]
+    'state': '4381.422',
+  })
+# ---
+# name: test_all_entities[da_ref_normal_01001][sensor.refrigerator_energy_difference-entry]
   EntityRegistryEntrySnapshot({
     'aliases': set({
     }),
@@ -5518,11 +5057,11 @@
     'previous_unique_id': None,
     'supported_features': 0,
     'translation_key': 'energy_difference',
-    'unique_id': '7db87911-7dce-1cf2-7119-b953432a2f09_main_powerConsumptionReport_powerConsumption_deltaEnergy_meter',
+    'unique_id': '7d3feb98-8a36-4351-c362-5e21ad3a78dd_main_powerConsumptionReport_powerConsumption_deltaEnergy_meter',
     'unit_of_measurement': <UnitOfEnergy.KILO_WATT_HOUR: 'kWh'>,
   })
 # ---
-# name: test_all_entities[da_ref_normal_000001][sensor.refrigerator_energy_difference-state]
+# name: test_all_entities[da_ref_normal_01001][sensor.refrigerator_energy_difference-state]
   StateSnapshot({
     'attributes': ReadOnlyDict({
       'device_class': 'energy',
@@ -5535,10 +5074,10 @@
     'last_changed': <ANY>,
     'last_reported': <ANY>,
     'last_updated': <ANY>,
-    'state': '0.007',
-  })
-# ---
-# name: test_all_entities[da_ref_normal_000001][sensor.refrigerator_energy_saved-entry]
+    'state': '0.027',
+  })
+# ---
+# name: test_all_entities[da_ref_normal_01001][sensor.refrigerator_energy_saved-entry]
   EntityRegistryEntrySnapshot({
     'aliases': set({
     }),
@@ -5573,11 +5112,11 @@
     'previous_unique_id': None,
     'supported_features': 0,
     'translation_key': 'energy_saved',
-    'unique_id': '7db87911-7dce-1cf2-7119-b953432a2f09_main_powerConsumptionReport_powerConsumption_energySaved_meter',
+    'unique_id': '7d3feb98-8a36-4351-c362-5e21ad3a78dd_main_powerConsumptionReport_powerConsumption_energySaved_meter',
     'unit_of_measurement': <UnitOfEnergy.KILO_WATT_HOUR: 'kWh'>,
   })
 # ---
-# name: test_all_entities[da_ref_normal_000001][sensor.refrigerator_energy_saved-state]
+# name: test_all_entities[da_ref_normal_01001][sensor.refrigerator_energy_saved-state]
   StateSnapshot({
     'attributes': ReadOnlyDict({
       'device_class': 'energy',
@@ -5593,7 +5132,7 @@
     'state': '0.0',
   })
 # ---
-# name: test_all_entities[da_ref_normal_000001][sensor.refrigerator_power-entry]
+# name: test_all_entities[da_ref_normal_01001][sensor.refrigerator_power-entry]
   EntityRegistryEntrySnapshot({
     'aliases': set({
     }),
@@ -5621,8 +5160,6 @@
         'suggested_display_precision': 2,
       }),
     }),
-=======
->>>>>>> 2050b0b3
     'original_device_class': <SensorDeviceClass.POWER: 'power'>,
     'original_icon': None,
     'original_name': 'Power',
@@ -5630,17 +5167,17 @@
     'previous_unique_id': None,
     'supported_features': 0,
     'translation_key': None,
-    'unique_id': '7db87911-7dce-1cf2-7119-b953432a2f09_main_powerConsumptionReport_powerConsumption_power_meter',
+    'unique_id': '7d3feb98-8a36-4351-c362-5e21ad3a78dd_main_powerConsumptionReport_powerConsumption_power_meter',
     'unit_of_measurement': <UnitOfPower.WATT: 'W'>,
   })
 # ---
-# name: test_all_entities[da_ref_normal_000001][sensor.refrigerator_power-state]
+# name: test_all_entities[da_ref_normal_01001][sensor.refrigerator_power-state]
   StateSnapshot({
     'attributes': ReadOnlyDict({
       'device_class': 'power',
       'friendly_name': 'Refrigerator Power',
-      'power_consumption_end': '2025-02-09T17:49:00Z',
-      'power_consumption_start': '2025-02-09T17:38:01Z',
+      'power_consumption_end': '2025-02-09T00:25:23Z',
+      'power_consumption_start': '2025-02-09T00:13:39Z',
       'state_class': <SensorStateClass.MEASUREMENT: 'measurement'>,
       'unit_of_measurement': <UnitOfPower.WATT: 'W'>,
     }),
@@ -5649,10 +5186,10 @@
     'last_changed': <ANY>,
     'last_reported': <ANY>,
     'last_updated': <ANY>,
-    'state': '6',
-  })
-# ---
-# name: test_all_entities[da_ref_normal_000001][sensor.refrigerator_power_energy-entry]
+    'state': '144',
+  })
+# ---
+# name: test_all_entities[da_ref_normal_01001][sensor.refrigerator_power_energy-entry]
   EntityRegistryEntrySnapshot({
     'aliases': set({
     }),
@@ -5687,11 +5224,11 @@
     'previous_unique_id': None,
     'supported_features': 0,
     'translation_key': 'power_energy',
-    'unique_id': '7db87911-7dce-1cf2-7119-b953432a2f09_main_powerConsumptionReport_powerConsumption_powerEnergy_meter',
+    'unique_id': '7d3feb98-8a36-4351-c362-5e21ad3a78dd_main_powerConsumptionReport_powerConsumption_powerEnergy_meter',
     'unit_of_measurement': <UnitOfEnergy.KILO_WATT_HOUR: 'kWh'>,
   })
 # ---
-# name: test_all_entities[da_ref_normal_000001][sensor.refrigerator_power_energy-state]
+# name: test_all_entities[da_ref_normal_01001][sensor.refrigerator_power_energy-state]
   StateSnapshot({
     'attributes': ReadOnlyDict({
       'device_class': 'energy',
@@ -5704,283 +5241,6 @@
     'last_changed': <ANY>,
     'last_reported': <ANY>,
     'last_updated': <ANY>,
-    'state': '0.0135559777781698',
-  })
-# ---
-# name: test_all_entities[da_ref_normal_01001][sensor.refrigerator_energy-entry]
-  EntityRegistryEntrySnapshot({
-    'aliases': set({
-    }),
-    'area_id': None,
-    'capabilities': dict({
-      'state_class': <SensorStateClass.TOTAL_INCREASING: 'total_increasing'>,
-    }),
-    'config_entry_id': <ANY>,
-    'config_subentry_id': <ANY>,
-    'device_class': None,
-    'device_id': <ANY>,
-    'disabled_by': None,
-    'domain': 'sensor',
-    'entity_category': None,
-    'entity_id': 'sensor.refrigerator_energy',
-    'has_entity_name': True,
-    'hidden_by': None,
-    'icon': None,
-    'id': <ANY>,
-    'labels': set({
-    }),
-    'name': None,
-    'options': dict({
-      'sensor': dict({
-        'suggested_display_precision': 2,
-      }),
-    }),
-    'original_device_class': <SensorDeviceClass.ENERGY: 'energy'>,
-    'original_icon': None,
-    'original_name': 'Energy',
-    'platform': 'smartthings',
-    'previous_unique_id': None,
-    'supported_features': 0,
-    'translation_key': None,
-    'unique_id': '7d3feb98-8a36-4351-c362-5e21ad3a78dd_main_powerConsumptionReport_powerConsumption_energy_meter',
-    'unit_of_measurement': <UnitOfEnergy.KILO_WATT_HOUR: 'kWh'>,
-  })
-# ---
-# name: test_all_entities[da_ref_normal_01001][sensor.refrigerator_energy-state]
-  StateSnapshot({
-    'attributes': ReadOnlyDict({
-      'device_class': 'energy',
-      'friendly_name': 'Refrigerator Energy',
-      'state_class': <SensorStateClass.TOTAL_INCREASING: 'total_increasing'>,
-      'unit_of_measurement': <UnitOfEnergy.KILO_WATT_HOUR: 'kWh'>,
-    }),
-    'context': <ANY>,
-    'entity_id': 'sensor.refrigerator_energy',
-    'last_changed': <ANY>,
-    'last_reported': <ANY>,
-    'last_updated': <ANY>,
-    'state': '4381.422',
-  })
-# ---
-# name: test_all_entities[da_ref_normal_01001][sensor.refrigerator_energy_difference-entry]
-  EntityRegistryEntrySnapshot({
-    'aliases': set({
-    }),
-    'area_id': None,
-    'capabilities': dict({
-      'state_class': <SensorStateClass.TOTAL: 'total'>,
-    }),
-    'config_entry_id': <ANY>,
-    'config_subentry_id': <ANY>,
-    'device_class': None,
-    'device_id': <ANY>,
-    'disabled_by': None,
-    'domain': 'sensor',
-    'entity_category': None,
-    'entity_id': 'sensor.refrigerator_energy_difference',
-    'has_entity_name': True,
-    'hidden_by': None,
-    'icon': None,
-    'id': <ANY>,
-    'labels': set({
-    }),
-    'name': None,
-    'options': dict({
-      'sensor': dict({
-        'suggested_display_precision': 2,
-      }),
-    }),
-    'original_device_class': <SensorDeviceClass.ENERGY: 'energy'>,
-    'original_icon': None,
-    'original_name': 'Energy difference',
-    'platform': 'smartthings',
-    'previous_unique_id': None,
-    'supported_features': 0,
-    'translation_key': 'energy_difference',
-    'unique_id': '7d3feb98-8a36-4351-c362-5e21ad3a78dd_main_powerConsumptionReport_powerConsumption_deltaEnergy_meter',
-    'unit_of_measurement': <UnitOfEnergy.KILO_WATT_HOUR: 'kWh'>,
-  })
-# ---
-# name: test_all_entities[da_ref_normal_01001][sensor.refrigerator_energy_difference-state]
-  StateSnapshot({
-    'attributes': ReadOnlyDict({
-      'device_class': 'energy',
-      'friendly_name': 'Refrigerator Energy difference',
-      'state_class': <SensorStateClass.TOTAL: 'total'>,
-      'unit_of_measurement': <UnitOfEnergy.KILO_WATT_HOUR: 'kWh'>,
-    }),
-    'context': <ANY>,
-    'entity_id': 'sensor.refrigerator_energy_difference',
-    'last_changed': <ANY>,
-    'last_reported': <ANY>,
-    'last_updated': <ANY>,
-    'state': '0.027',
-  })
-# ---
-# name: test_all_entities[da_ref_normal_01001][sensor.refrigerator_energy_saved-entry]
-  EntityRegistryEntrySnapshot({
-    'aliases': set({
-    }),
-    'area_id': None,
-    'capabilities': dict({
-      'state_class': <SensorStateClass.TOTAL_INCREASING: 'total_increasing'>,
-    }),
-    'config_entry_id': <ANY>,
-    'config_subentry_id': <ANY>,
-    'device_class': None,
-    'device_id': <ANY>,
-    'disabled_by': None,
-    'domain': 'sensor',
-    'entity_category': None,
-    'entity_id': 'sensor.refrigerator_energy_saved',
-    'has_entity_name': True,
-    'hidden_by': None,
-    'icon': None,
-    'id': <ANY>,
-    'labels': set({
-    }),
-    'name': None,
-    'options': dict({
-      'sensor': dict({
-        'suggested_display_precision': 2,
-      }),
-    }),
-    'original_device_class': <SensorDeviceClass.ENERGY: 'energy'>,
-    'original_icon': None,
-    'original_name': 'Energy saved',
-    'platform': 'smartthings',
-    'previous_unique_id': None,
-    'supported_features': 0,
-    'translation_key': 'energy_saved',
-    'unique_id': '7d3feb98-8a36-4351-c362-5e21ad3a78dd_main_powerConsumptionReport_powerConsumption_energySaved_meter',
-    'unit_of_measurement': <UnitOfEnergy.KILO_WATT_HOUR: 'kWh'>,
-  })
-# ---
-# name: test_all_entities[da_ref_normal_01001][sensor.refrigerator_energy_saved-state]
-  StateSnapshot({
-    'attributes': ReadOnlyDict({
-      'device_class': 'energy',
-      'friendly_name': 'Refrigerator Energy saved',
-      'state_class': <SensorStateClass.TOTAL_INCREASING: 'total_increasing'>,
-      'unit_of_measurement': <UnitOfEnergy.KILO_WATT_HOUR: 'kWh'>,
-    }),
-    'context': <ANY>,
-    'entity_id': 'sensor.refrigerator_energy_saved',
-    'last_changed': <ANY>,
-    'last_reported': <ANY>,
-    'last_updated': <ANY>,
-    'state': '0.0',
-  })
-# ---
-# name: test_all_entities[da_ref_normal_01001][sensor.refrigerator_power-entry]
-  EntityRegistryEntrySnapshot({
-    'aliases': set({
-    }),
-    'area_id': None,
-    'capabilities': dict({
-      'state_class': <SensorStateClass.MEASUREMENT: 'measurement'>,
-    }),
-    'config_entry_id': <ANY>,
-    'config_subentry_id': <ANY>,
-    'device_class': None,
-    'device_id': <ANY>,
-    'disabled_by': None,
-    'domain': 'sensor',
-    'entity_category': None,
-    'entity_id': 'sensor.refrigerator_power',
-    'has_entity_name': True,
-    'hidden_by': None,
-    'icon': None,
-    'id': <ANY>,
-    'labels': set({
-    }),
-    'name': None,
-    'options': dict({
-      'sensor': dict({
-        'suggested_display_precision': 2,
-      }),
-    }),
-    'original_device_class': <SensorDeviceClass.POWER: 'power'>,
-    'original_icon': None,
-    'original_name': 'Power',
-    'platform': 'smartthings',
-    'previous_unique_id': None,
-    'supported_features': 0,
-    'translation_key': None,
-    'unique_id': '7d3feb98-8a36-4351-c362-5e21ad3a78dd_main_powerConsumptionReport_powerConsumption_power_meter',
-    'unit_of_measurement': <UnitOfPower.WATT: 'W'>,
-  })
-# ---
-# name: test_all_entities[da_ref_normal_01001][sensor.refrigerator_power-state]
-  StateSnapshot({
-    'attributes': ReadOnlyDict({
-      'device_class': 'power',
-      'friendly_name': 'Refrigerator Power',
-      'power_consumption_end': '2025-02-09T00:25:23Z',
-      'power_consumption_start': '2025-02-09T00:13:39Z',
-      'state_class': <SensorStateClass.MEASUREMENT: 'measurement'>,
-      'unit_of_measurement': <UnitOfPower.WATT: 'W'>,
-    }),
-    'context': <ANY>,
-    'entity_id': 'sensor.refrigerator_power',
-    'last_changed': <ANY>,
-    'last_reported': <ANY>,
-    'last_updated': <ANY>,
-    'state': '144',
-  })
-# ---
-# name: test_all_entities[da_ref_normal_01001][sensor.refrigerator_power_energy-entry]
-  EntityRegistryEntrySnapshot({
-    'aliases': set({
-    }),
-    'area_id': None,
-    'capabilities': dict({
-      'state_class': <SensorStateClass.TOTAL: 'total'>,
-    }),
-    'config_entry_id': <ANY>,
-    'config_subentry_id': <ANY>,
-    'device_class': None,
-    'device_id': <ANY>,
-    'disabled_by': None,
-    'domain': 'sensor',
-    'entity_category': None,
-    'entity_id': 'sensor.refrigerator_power_energy',
-    'has_entity_name': True,
-    'hidden_by': None,
-    'icon': None,
-    'id': <ANY>,
-    'labels': set({
-    }),
-    'name': None,
-    'options': dict({
-      'sensor': dict({
-        'suggested_display_precision': 2,
-      }),
-    }),
-    'original_device_class': <SensorDeviceClass.ENERGY: 'energy'>,
-    'original_icon': None,
-    'original_name': 'Power energy',
-    'platform': 'smartthings',
-    'previous_unique_id': None,
-    'supported_features': 0,
-    'translation_key': 'power_energy',
-    'unique_id': '7d3feb98-8a36-4351-c362-5e21ad3a78dd_main_powerConsumptionReport_powerConsumption_powerEnergy_meter',
-    'unit_of_measurement': <UnitOfEnergy.KILO_WATT_HOUR: 'kWh'>,
-  })
-# ---
-# name: test_all_entities[da_ref_normal_01001][sensor.refrigerator_power_energy-state]
-  StateSnapshot({
-    'attributes': ReadOnlyDict({
-      'device_class': 'energy',
-      'friendly_name': 'Refrigerator Power energy',
-      'state_class': <SensorStateClass.TOTAL: 'total'>,
-      'unit_of_measurement': <UnitOfEnergy.KILO_WATT_HOUR: 'kWh'>,
-    }),
-    'context': <ANY>,
-    'entity_id': 'sensor.refrigerator_power_energy',
-    'last_changed': <ANY>,
-    'last_reported': <ANY>,
-    'last_updated': <ANY>,
     'state': '0.0270189050030708',
   })
 # ---
@@ -6110,8 +5370,6 @@
     'domain': 'sensor',
     'entity_category': None,
     'entity_id': 'sensor.frigo_energy_saved',
-<<<<<<< HEAD
-=======
     'has_entity_name': True,
     'hidden_by': None,
     'icon': None,
@@ -6224,7 +5482,6 @@
     'domain': 'sensor',
     'entity_category': None,
     'entity_id': 'sensor.frigo_power_energy',
->>>>>>> 2050b0b3
     'has_entity_name': True,
     'hidden_by': None,
     'icon': None,
@@ -6243,23 +5500,6 @@
     'platform': 'smartthings',
     'previous_unique_id': None,
     'supported_features': 0,
-<<<<<<< HEAD
-    'translation_key': 'energy_saved',
-    'unique_id': '5758b2ec-563e-f39b-ec39-208e54aabf60_main_powerConsumptionReport_powerConsumption_energySaved_meter',
-    'unit_of_measurement': <UnitOfEnergy.KILO_WATT_HOUR: 'kWh'>,
-  })
-# ---
-# name: test_all_entities[da_ref_normal_01011][sensor.frigo_energy_saved-state]
-  StateSnapshot({
-    'attributes': ReadOnlyDict({
-      'device_class': 'energy',
-      'friendly_name': 'Frigo Energy saved',
-      'state_class': <SensorStateClass.TOTAL_INCREASING: 'total_increasing'>,
-      'unit_of_measurement': <UnitOfEnergy.KILO_WATT_HOUR: 'kWh'>,
-    }),
-    'context': <ANY>,
-    'entity_id': 'sensor.frigo_energy_saved',
-=======
     'translation_key': 'power_energy',
     'unique_id': '5758b2ec-563e-f39b-ec39-208e54aabf60_main_powerConsumptionReport_powerConsumption_powerEnergy_meter',
     'unit_of_measurement': <UnitOfEnergy.KILO_WATT_HOUR: 'kWh'>,
@@ -6275,124 +5515,6 @@
     }),
     'context': <ANY>,
     'entity_id': 'sensor.frigo_power_energy',
->>>>>>> 2050b0b3
-    'last_changed': <ANY>,
-    'last_reported': <ANY>,
-    'last_updated': <ANY>,
-    'state': '0.0189117822202047',
-  })
-# ---
-<<<<<<< HEAD
-# name: test_all_entities[da_ref_normal_01011][sensor.frigo_power-entry]
-=======
-# name: test_all_entities[da_rvc_normal_000001][sensor.robot_vacuum_battery-entry]
->>>>>>> 2050b0b3
-  EntityRegistryEntrySnapshot({
-    'aliases': set({
-    }),
-    'area_id': None,
-    'capabilities': None,
-    'config_entry_id': <ANY>,
-    'config_subentry_id': <ANY>,
-    'device_class': None,
-    'device_id': <ANY>,
-    'disabled_by': None,
-    'domain': 'sensor',
-<<<<<<< HEAD
-    'entity_category': None,
-    'entity_id': 'sensor.frigo_power',
-=======
-    'entity_category': <EntityCategory.DIAGNOSTIC: 'diagnostic'>,
-    'entity_id': 'sensor.robot_vacuum_battery',
->>>>>>> 2050b0b3
-    'has_entity_name': True,
-    'hidden_by': None,
-    'icon': None,
-    'id': <ANY>,
-    'labels': set({
-    }),
-    'name': None,
-    'options': dict({
-    }),
-    'original_device_class': <SensorDeviceClass.BATTERY: 'battery'>,
-    'original_icon': None,
-    'original_name': 'Battery',
-    'platform': 'smartthings',
-    'previous_unique_id': None,
-    'supported_features': 0,
-    'translation_key': None,
-<<<<<<< HEAD
-    'unique_id': '5758b2ec-563e-f39b-ec39-208e54aabf60_main_powerConsumptionReport_powerConsumption_power_meter',
-    'unit_of_measurement': <UnitOfPower.WATT: 'W'>,
-  })
-# ---
-# name: test_all_entities[da_ref_normal_01011][sensor.frigo_power-state]
-  StateSnapshot({
-    'attributes': ReadOnlyDict({
-      'device_class': 'power',
-      'friendly_name': 'Frigo Power',
-      'power_consumption_end': '2025-03-30T18:38:18Z',
-      'power_consumption_start': '2025-03-30T18:21:37Z',
-      'state_class': <SensorStateClass.MEASUREMENT: 'measurement'>,
-      'unit_of_measurement': <UnitOfPower.WATT: 'W'>,
-    }),
-    'context': <ANY>,
-    'entity_id': 'sensor.frigo_power',
-    'last_changed': <ANY>,
-    'last_reported': <ANY>,
-    'last_updated': <ANY>,
-    'state': '61',
-  })
-# ---
-# name: test_all_entities[da_ref_normal_01011][sensor.frigo_power_energy-entry]
-  EntityRegistryEntrySnapshot({
-    'aliases': set({
-    }),
-    'area_id': None,
-    'capabilities': dict({
-      'state_class': <SensorStateClass.TOTAL: 'total'>,
-    }),
-    'config_entry_id': <ANY>,
-    'config_subentry_id': <ANY>,
-    'device_class': None,
-    'device_id': <ANY>,
-    'disabled_by': None,
-    'domain': 'sensor',
-    'entity_category': None,
-    'entity_id': 'sensor.frigo_power_energy',
-    'has_entity_name': True,
-    'hidden_by': None,
-    'icon': None,
-    'id': <ANY>,
-    'labels': set({
-    }),
-    'name': None,
-    'options': dict({
-      'sensor': dict({
-        'suggested_display_precision': 2,
-      }),
-    }),
-    'original_device_class': <SensorDeviceClass.ENERGY: 'energy'>,
-    'original_icon': None,
-    'original_name': 'Power energy',
-    'platform': 'smartthings',
-    'previous_unique_id': None,
-    'supported_features': 0,
-    'translation_key': 'power_energy',
-    'unique_id': '5758b2ec-563e-f39b-ec39-208e54aabf60_main_powerConsumptionReport_powerConsumption_powerEnergy_meter',
-    'unit_of_measurement': <UnitOfEnergy.KILO_WATT_HOUR: 'kWh'>,
-  })
-# ---
-# name: test_all_entities[da_ref_normal_01011][sensor.frigo_power_energy-state]
-  StateSnapshot({
-    'attributes': ReadOnlyDict({
-      'device_class': 'energy',
-      'friendly_name': 'Frigo Power energy',
-      'state_class': <SensorStateClass.TOTAL: 'total'>,
-      'unit_of_measurement': <UnitOfEnergy.KILO_WATT_HOUR: 'kWh'>,
-    }),
-    'context': <ANY>,
-    'entity_id': 'sensor.frigo_power_energy',
     'last_changed': <ANY>,
     'last_reported': <ANY>,
     'last_updated': <ANY>,
@@ -6441,20 +5563,6 @@
       'unit_of_measurement': '%',
     }),
     'context': <ANY>,
-=======
-    'unique_id': '3442dfc6-17c0-a65f-dae0-4c6e01786f44_main_battery_battery_battery',
-    'unit_of_measurement': '%',
-  })
-# ---
-# name: test_all_entities[da_rvc_normal_000001][sensor.robot_vacuum_battery-state]
-  StateSnapshot({
-    'attributes': ReadOnlyDict({
-      'device_class': 'battery',
-      'friendly_name': 'Robot vacuum Battery',
-      'unit_of_measurement': '%',
-    }),
-    'context': <ANY>,
->>>>>>> 2050b0b3
     'entity_id': 'sensor.robot_vacuum_battery',
     'last_changed': <ANY>,
     'last_reported': <ANY>,
@@ -7415,66 +6523,6 @@
     'last_reported': <ANY>,
     'last_updated': <ANY>,
     'state': '49.6',
-<<<<<<< HEAD
-  })
-# ---
-# name: test_all_entities[da_sac_ehs_000002_sub][sensor.warmepumpe_valve_position-entry]
-  EntityRegistryEntrySnapshot({
-    'aliases': set({
-    }),
-    'area_id': None,
-    'capabilities': dict({
-      'options': list([
-        'room',
-        'tank',
-      ]),
-    }),
-    'config_entry_id': <ANY>,
-    'config_subentry_id': <ANY>,
-    'device_class': None,
-    'device_id': <ANY>,
-    'disabled_by': None,
-    'domain': 'sensor',
-    'entity_category': None,
-    'entity_id': 'sensor.warmepumpe_valve_position',
-    'has_entity_name': True,
-    'hidden_by': None,
-    'icon': None,
-    'id': <ANY>,
-    'labels': set({
-    }),
-    'name': None,
-    'options': dict({
-    }),
-    'original_device_class': <SensorDeviceClass.ENUM: 'enum'>,
-    'original_icon': None,
-    'original_name': 'Valve position',
-    'platform': 'smartthings',
-    'previous_unique_id': None,
-    'supported_features': 0,
-    'translation_key': 'diverter_valve_position',
-    'unique_id': '3810e5ad-5351-d9f9-12ff-000001200000_main_samsungce.ehsDiverterValve_position_position',
-    'unit_of_measurement': None,
-  })
-# ---
-# name: test_all_entities[da_sac_ehs_000002_sub][sensor.warmepumpe_valve_position-state]
-  StateSnapshot({
-    'attributes': ReadOnlyDict({
-      'device_class': 'enum',
-      'friendly_name': 'Wärmepumpe Valve position',
-      'options': list([
-        'room',
-        'tank',
-      ]),
-    }),
-    'context': <ANY>,
-    'entity_id': 'sensor.warmepumpe_valve_position',
-    'last_changed': <ANY>,
-    'last_reported': <ANY>,
-    'last_updated': <ANY>,
-    'state': 'room',
-=======
->>>>>>> 2050b0b3
   })
 # ---
 # name: test_all_entities[da_wm_dw_000001][sensor.dishwasher_completion_time-entry]
