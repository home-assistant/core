--- conflicted
+++ resolved
@@ -57,7 +57,6 @@
     data: dict[str, Any] | None = None,
 ) -> None:
     """Trigger an update."""
-<<<<<<< HEAD
     event = DeviceEvent(
         "abc",
         "abc",
@@ -69,11 +68,9 @@
         value,
         data,
     )
-    for call in mock.add_device_event_listener.call_args_list:
+    for call in mock.add_device_capability_event_listener.call_args_list:
         if call[0][0] == device_id:
             call[0][3](event)
-=======
->>>>>>> 7ae13a4d
     for call in mock.add_device_capability_event_listener.call_args_list:
         if call[0][0] == device_id and call[0][2] == capability:
             call[0][3](event)
