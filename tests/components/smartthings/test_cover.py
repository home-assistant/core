--- conflicted
+++ resolved
@@ -2,11 +2,7 @@
 
 from unittest.mock import AsyncMock
 
-<<<<<<< HEAD
-from pysmartthings.models import Attribute, Capability, Command, Status
-=======
 from pysmartthings import Attribute, Capability, Command, Status
->>>>>>> f1a6e949
 import pytest
 from syrupy import SnapshotAssertion
 
@@ -15,10 +11,7 @@
     ATTR_POSITION,
     DOMAIN as COVER_DOMAIN,
 )
-<<<<<<< HEAD
-=======
 from homeassistant.components.smartthings.const import MAIN
->>>>>>> f1a6e949
 from homeassistant.const import (
     ATTR_BATTERY_LEVEL,
     ATTR_ENTITY_ID,
@@ -50,11 +43,7 @@
     snapshot_smartthings_entities(hass, entity_registry, snapshot, Platform.COVER)
 
 
-<<<<<<< HEAD
-@pytest.mark.parametrize("fixture", ["c2c_shade"])
-=======
 @pytest.mark.parametrize("device_fixture", ["c2c_shade"])
->>>>>>> f1a6e949
 @pytest.mark.parametrize(
     ("action", "command"),
     [
@@ -82,19 +71,11 @@
         "571af102-15db-4030-b76b-245a691f74a5",
         Capability.WINDOW_SHADE,
         command,
-<<<<<<< HEAD
-        "main",
-    )
-
-
-@pytest.mark.parametrize("fixture", ["c2c_shade"])
-=======
         MAIN,
     )
 
 
 @pytest.mark.parametrize("device_fixture", ["c2c_shade"])
->>>>>>> f1a6e949
 async def test_cover_set_position(
     hass: HomeAssistant,
     devices: AsyncMock,
@@ -113,31 +94,19 @@
         "571af102-15db-4030-b76b-245a691f74a5",
         Capability.SWITCH_LEVEL,
         Command.SET_LEVEL,
-<<<<<<< HEAD
-        "main",
-=======
         MAIN,
->>>>>>> f1a6e949
         argument=25,
     )
 
 
-<<<<<<< HEAD
-@pytest.mark.parametrize("fixture", ["c2c_shade"])
-=======
 @pytest.mark.parametrize("device_fixture", ["c2c_shade"])
->>>>>>> f1a6e949
 async def test_cover_battery(
     hass: HomeAssistant,
     devices: AsyncMock,
     mock_config_entry: MockConfigEntry,
 ) -> None:
     """Test battery extra state attribute."""
-<<<<<<< HEAD
-    devices.get_device_status.return_value["main"][Capability.BATTERY] = {
-=======
     devices.get_device_status.return_value[MAIN][Capability.BATTERY] = {
->>>>>>> f1a6e949
         Attribute.BATTERY: Status(50)
     }
     await setup_integration(hass, mock_config_entry)
@@ -147,22 +116,14 @@
     assert state.attributes[ATTR_BATTERY_LEVEL] == 50
 
 
-<<<<<<< HEAD
-@pytest.mark.parametrize("fixture", ["c2c_shade"])
-=======
 @pytest.mark.parametrize("device_fixture", ["c2c_shade"])
->>>>>>> f1a6e949
 async def test_cover_battery_updating(
     hass: HomeAssistant,
     devices: AsyncMock,
     mock_config_entry: MockConfigEntry,
 ) -> None:
     """Test battery extra state attribute."""
-<<<<<<< HEAD
-    devices.get_device_status.return_value["main"][Capability.BATTERY] = {
-=======
     devices.get_device_status.return_value[MAIN][Capability.BATTERY] = {
->>>>>>> f1a6e949
         Attribute.BATTERY: Status(50)
     }
     await setup_integration(hass, mock_config_entry)
@@ -185,11 +146,7 @@
     assert state.attributes[ATTR_BATTERY_LEVEL] == 49
 
 
-<<<<<<< HEAD
-@pytest.mark.parametrize("fixture", ["c2c_shade"])
-=======
 @pytest.mark.parametrize("device_fixture", ["c2c_shade"])
->>>>>>> f1a6e949
 async def test_state_update(
     hass: HomeAssistant,
     devices: AsyncMock,
@@ -212,11 +169,7 @@
     assert hass.states.get("cover.curtain_1a").state == STATE_OPENING
 
 
-<<<<<<< HEAD
-@pytest.mark.parametrize("fixture", ["c2c_shade"])
-=======
 @pytest.mark.parametrize("device_fixture", ["c2c_shade"])
->>>>>>> f1a6e949
 async def test_position_update(
     hass: HomeAssistant,
     devices: AsyncMock,
