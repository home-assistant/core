"""Test for the SmartThings lock platform."""

from unittest.mock import AsyncMock

<<<<<<< HEAD
from pysmartthings.models import Attribute, Capability, Command
=======
from pysmartthings import Attribute, Capability, Command
>>>>>>> f1a6e949
import pytest
from syrupy import SnapshotAssertion

from homeassistant.components.lock import DOMAIN as LOCK_DOMAIN, LockState
<<<<<<< HEAD
=======
from homeassistant.components.smartthings.const import MAIN
>>>>>>> f1a6e949
from homeassistant.const import ATTR_ENTITY_ID, SERVICE_LOCK, SERVICE_UNLOCK, Platform
from homeassistant.core import HomeAssistant
from homeassistant.helpers import entity_registry as er

from . import setup_integration, snapshot_smartthings_entities, trigger_update

from tests.common import MockConfigEntry


async def test_all_entities(
    hass: HomeAssistant,
    snapshot: SnapshotAssertion,
    devices: AsyncMock,
    mock_config_entry: MockConfigEntry,
    entity_registry: er.EntityRegistry,
) -> None:
    """Test all entities."""
    await setup_integration(hass, mock_config_entry)

    snapshot_smartthings_entities(hass, entity_registry, snapshot, Platform.LOCK)


<<<<<<< HEAD
@pytest.mark.parametrize("fixture", ["yale_push_button_deadbolt_lock"])
=======
@pytest.mark.parametrize("device_fixture", ["yale_push_button_deadbolt_lock"])
>>>>>>> f1a6e949
@pytest.mark.parametrize(
    ("action", "command"),
    [
        (SERVICE_LOCK, Command.LOCK),
        (SERVICE_UNLOCK, Command.UNLOCK),
    ],
)
async def test_lock_unlock(
    hass: HomeAssistant,
    devices: AsyncMock,
    mock_config_entry: MockConfigEntry,
    action: str,
    command: Command,
) -> None:
    """Test lock and unlock command."""
    await setup_integration(hass, mock_config_entry)

    await hass.services.async_call(
        LOCK_DOMAIN,
        action,
        {ATTR_ENTITY_ID: "lock.basement_door_lock"},
        blocking=True,
    )
    devices.execute_device_command.assert_called_once_with(
        "a9f587c5-5d8b-4273-8907-e7f609af5158",
        Capability.LOCK,
        command,
<<<<<<< HEAD
        "main",
    )


@pytest.mark.parametrize("fixture", ["yale_push_button_deadbolt_lock"])
=======
        MAIN,
    )


@pytest.mark.parametrize("device_fixture", ["yale_push_button_deadbolt_lock"])
>>>>>>> f1a6e949
async def test_state_update(
    hass: HomeAssistant,
    devices: AsyncMock,
    mock_config_entry: MockConfigEntry,
) -> None:
    """Test state update."""
    await setup_integration(hass, mock_config_entry)

    assert hass.states.get("lock.basement_door_lock").state == LockState.LOCKED

    await trigger_update(
        hass,
        devices,
        "a9f587c5-5d8b-4273-8907-e7f609af5158",
        Capability.LOCK,
        Attribute.LOCK,
        "open",
    )

    assert hass.states.get("lock.basement_door_lock").state == LockState.UNLOCKED<|MERGE_RESOLUTION|>--- conflicted
+++ resolved
@@ -2,19 +2,12 @@
 
 from unittest.mock import AsyncMock
 
-<<<<<<< HEAD
-from pysmartthings.models import Attribute, Capability, Command
-=======
 from pysmartthings import Attribute, Capability, Command
->>>>>>> f1a6e949
 import pytest
 from syrupy import SnapshotAssertion
 
 from homeassistant.components.lock import DOMAIN as LOCK_DOMAIN, LockState
-<<<<<<< HEAD
-=======
 from homeassistant.components.smartthings.const import MAIN
->>>>>>> f1a6e949
 from homeassistant.const import ATTR_ENTITY_ID, SERVICE_LOCK, SERVICE_UNLOCK, Platform
 from homeassistant.core import HomeAssistant
 from homeassistant.helpers import entity_registry as er
@@ -37,11 +30,7 @@
     snapshot_smartthings_entities(hass, entity_registry, snapshot, Platform.LOCK)
 
 
-<<<<<<< HEAD
-@pytest.mark.parametrize("fixture", ["yale_push_button_deadbolt_lock"])
-=======
 @pytest.mark.parametrize("device_fixture", ["yale_push_button_deadbolt_lock"])
->>>>>>> f1a6e949
 @pytest.mark.parametrize(
     ("action", "command"),
     [
@@ -69,19 +58,11 @@
         "a9f587c5-5d8b-4273-8907-e7f609af5158",
         Capability.LOCK,
         command,
-<<<<<<< HEAD
-        "main",
-    )
-
-
-@pytest.mark.parametrize("fixture", ["yale_push_button_deadbolt_lock"])
-=======
         MAIN,
     )
 
 
 @pytest.mark.parametrize("device_fixture", ["yale_push_button_deadbolt_lock"])
->>>>>>> f1a6e949
 async def test_state_update(
     hass: HomeAssistant,
     devices: AsyncMock,
