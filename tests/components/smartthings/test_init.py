--- conflicted
+++ resolved
@@ -2,35 +2,6 @@
 
 from unittest.mock import AsyncMock
 
-<<<<<<< HEAD
-from syrupy import SnapshotAssertion
-
-from homeassistant.components.smartthings.const import DOMAIN
-from homeassistant.core import HomeAssistant
-from homeassistant.helpers import device_registry as dr
-
-from . import setup_integration
-
-from tests.common import MockConfigEntry
-
-
-async def test_devices(
-    hass: HomeAssistant,
-    snapshot: SnapshotAssertion,
-    devices: AsyncMock,
-    mock_config_entry: MockConfigEntry,
-    device_registry: dr.DeviceRegistry,
-) -> None:
-    """Test all entities."""
-    await setup_integration(hass, mock_config_entry)
-
-    device_id = devices.get_devices.return_value[0].device_id
-
-    device = device_registry.async_get_device({(DOMAIN, device_id)})
-
-    assert device is not None
-    assert device == snapshot
-=======
 from pysmartthings import Attribute, Capability, DeviceResponse, DeviceStatus
 import pytest
 from syrupy import SnapshotAssertion
@@ -140,5 +111,4 @@
             {(DOMAIN, "374ba6fa-5a08-4ea2-969c-1fa43d86e21f")}
         ).via_device_id
         == hub_device.id
-    )
->>>>>>> f1a6e949
+    )