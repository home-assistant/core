--- conflicted
+++ resolved
@@ -122,11 +122,8 @@
         "fake_fan",
         "generic_fan_3_speed",
         "heatit_ztrm3_thermostat",
-<<<<<<< HEAD
         "generic_ef00_v1",
-=======
         "bosch_radiator_thermostat_ii",
->>>>>>> ea33925a
     ]
 )
 def device_fixture(
