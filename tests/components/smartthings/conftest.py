--- conflicted
+++ resolved
@@ -8,10 +8,7 @@
     DeviceResponse,
     DeviceStatus,
     LocationResponse,
-<<<<<<< HEAD
-=======
     RoomResponse,
->>>>>>> f1a6e949
     SceneResponse,
 )
 import pytest
@@ -19,11 +16,6 @@
 from homeassistant.components.application_credentials import (
     ClientCredential,
     async_import_client_credential,
-<<<<<<< HEAD
-)
-from homeassistant.components.smartthings import CONF_INSTALLED_APP_ID
-from homeassistant.components.smartthings.const import CONF_LOCATION_ID, DOMAIN, SCOPES
-=======
 )
 from homeassistant.components.smartthings import CONF_INSTALLED_APP_ID
 from homeassistant.components.smartthings.const import (
@@ -33,7 +25,6 @@
     SCOPES,
 )
 from homeassistant.const import CONF_ACCESS_TOKEN, CONF_CLIENT_ID, CONF_CLIENT_SECRET
->>>>>>> f1a6e949
 from homeassistant.core import HomeAssistant
 from homeassistant.setup import async_setup_component
 
@@ -66,13 +57,8 @@
         ClientCredential("CLIENT_ID", "CLIENT_SECRET"),
         DOMAIN,
     )
-<<<<<<< HEAD
 
 
-=======
-
-
->>>>>>> f1a6e949
 @pytest.fixture
 def mock_smartthings() -> Generator[AsyncMock]:
     """Mock a SmartThings client."""
@@ -93,22 +79,16 @@
         client.get_locations.return_value = LocationResponse.from_json(
             load_fixture("locations.json", DOMAIN)
         ).items
-<<<<<<< HEAD
-=======
         client.get_rooms.return_value = RoomResponse.from_json(
             load_fixture("rooms.json", DOMAIN)
         ).items
->>>>>>> f1a6e949
         yield client
 
 
 @pytest.fixture(
     params=[
         "da_ac_rac_000001",
-<<<<<<< HEAD
-=======
         "da_ac_rac_100001",
->>>>>>> f1a6e949
         "da_ac_rac_01001",
         "multipurpose_sensor",
         "contact_sensor",
@@ -125,10 +105,7 @@
         "da_wm_dw_000001",
         "da_wm_wd_000001",
         "da_wm_wm_000001",
-<<<<<<< HEAD
-=======
         "da_wm_wm_000001_1",
->>>>>>> f1a6e949
         "da_rvc_normal_000001",
         "da_ks_microwave_0101x",
         "hue_color_temperature_bulb",
@@ -142,11 +119,6 @@
         "sensibo_airconditioner_1",
         "ecobee_sensor",
         "ecobee_thermostat",
-<<<<<<< HEAD
-    ]
-)
-def fixture(
-=======
         "fake_fan",
         "generic_fan_3_speed",
         "heatit_ztrm3_thermostat",
@@ -156,7 +128,6 @@
     ]
 )
 def device_fixture(
->>>>>>> f1a6e949
     mock_smartthings: AsyncMock, request: pytest.FixtureRequest
 ) -> Generator[str]:
     """Return every device."""
@@ -164,15 +135,6 @@
 
 
 @pytest.fixture
-<<<<<<< HEAD
-def devices(mock_smartthings: AsyncMock, fixture: str) -> Generator[AsyncMock]:
-    """Return a specific device."""
-    mock_smartthings.get_devices.return_value = DeviceResponse.from_json(
-        load_fixture(f"devices/{fixture}.json", DOMAIN)
-    ).items
-    mock_smartthings.get_device_status.return_value = DeviceStatus.from_json(
-        load_fixture(f"device_status/{fixture}.json", DOMAIN)
-=======
 def devices(mock_smartthings: AsyncMock, device_fixture: str) -> Generator[AsyncMock]:
     """Return a specific device."""
     mock_smartthings.get_devices.return_value = DeviceResponse.from_json(
@@ -180,7 +142,6 @@
     ).items
     mock_smartthings.get_device_status.return_value = DeviceStatus.from_json(
         load_fixture(f"device_status/{device_fixture}.json", DOMAIN)
->>>>>>> f1a6e949
     ).components
     return mock_smartthings
 
@@ -191,11 +152,7 @@
     return MockConfigEntry(
         domain=DOMAIN,
         title="My home",
-<<<<<<< HEAD
-        unique_id="5aaaa925-2be1-4e40-b257-e4ef59083324",
-=======
         unique_id="397678e5-9995-4a39-9d9f-ae6ba310236c",
->>>>>>> f1a6e949
         data={
             "auth_implementation": DOMAIN,
             "token": {
@@ -210,8 +167,6 @@
             CONF_INSTALLED_APP_ID: "123",
         },
         version=3,
-<<<<<<< HEAD
-=======
     )
 
 
@@ -231,5 +186,4 @@
             CONF_INSTALLED_APP_ID: "123aa123-2be1-4e40-b257-e4ef59083324",
         },
         version=2,
->>>>>>> f1a6e949
     )