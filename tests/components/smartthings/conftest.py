"""Test configuration and mocks for the SmartThings component."""

from collections.abc import Generator
import time
from unittest.mock import AsyncMock, patch

from pysmartthings.models import (
    DeviceResponse,
    DeviceStatus,
    LocationResponse,
    RoomResponse,
    SceneResponse,
)
import pytest

from homeassistant.components.application_credentials import (
    ClientCredential,
    async_import_client_credential,
)
from homeassistant.components.smartthings import CONF_INSTALLED_APP_ID
from homeassistant.components.smartthings.const import (
    CONF_LOCATION_ID,
    CONF_REFRESH_TOKEN,
    DOMAIN,
    SCOPES,
)
from homeassistant.const import CONF_ACCESS_TOKEN, CONF_CLIENT_ID, CONF_CLIENT_SECRET
from homeassistant.core import HomeAssistant
from homeassistant.setup import async_setup_component

from tests.common import MockConfigEntry, load_fixture


@pytest.fixture
def mock_setup_entry() -> Generator[AsyncMock]:
    """Override async_setup_entry."""
    with patch(
        "homeassistant.components.smartthings.async_setup_entry",
        return_value=True,
    ) as mock_setup_entry:
        yield mock_setup_entry


@pytest.fixture(name="expires_at")
def mock_expires_at() -> int:
    """Fixture to set the oauth token expiration time."""
    return time.time() + 3600


@pytest.fixture(autouse=True)
async def setup_credentials(hass: HomeAssistant) -> None:
    """Fixture to setup credentials."""
    assert await async_setup_component(hass, "application_credentials", {})
    await async_import_client_credential(
        hass,
        DOMAIN,
        ClientCredential("CLIENT_ID", "CLIENT_SECRET"),
        DOMAIN,
    )


@pytest.fixture
def mock_smartthings() -> Generator[AsyncMock]:
    """Mock a SmartThings client."""
    with (
        patch(
            "homeassistant.components.smartthings.SmartThings",
            autospec=True,
        ) as mock_client,
        patch(
            "homeassistant.components.smartthings.config_flow.SmartThings",
            new=mock_client,
        ),
    ):
        client = mock_client.return_value
        client.get_scenes.return_value = SceneResponse.from_json(
            load_fixture("scenes.json", DOMAIN)
        ).items
        client.get_locations.return_value = LocationResponse.from_json(
            load_fixture("locations.json", DOMAIN)
        ).items
        client.get_rooms.return_value = RoomResponse.from_json(
            load_fixture("rooms.json", DOMAIN)
        ).items
        yield client


@pytest.fixture(
    params=[
        "da_ac_rac_000001",
        "da_ac_rac_100001",
        "da_ac_rac_01001",
        "multipurpose_sensor",
        "contact_sensor",
        "base_electric_meter",
        "smart_plug",
        "vd_stv_2017_k",
        "c2c_arlo_pro_3_switch",
        "yale_push_button_deadbolt_lock",
        "ge_in_wall_smart_dimmer",
        "centralite",
        "da_ref_normal_000001",
        "vd_network_audio_002s",
        "iphone",
        "da_wm_dw_000001",
        "da_wm_wd_000001",
        "da_wm_wd_000001_1",
        "da_wm_wm_000001",
        "da_wm_wm_000001_1",
        "da_rvc_normal_000001",
        "da_ks_microwave_0101x",
        "hue_color_temperature_bulb",
        "hue_rgbw_color_bulb",
        "c2c_shade",
        "sonos_player",
        "aeotec_home_energy_meter_gen5",
        "virtual_water_sensor",
        "virtual_thermostat",
        "virtual_valve",
        "sensibo_airconditioner_1",
        "ecobee_sensor",
        "ecobee_thermostat",
        "ecobee_thermostat_offline",
        "fake_fan",
        "generic_fan_3_speed",
        "heatit_ztrm3_thermostat",
        "generic_ef00_v1",
        "bosch_radiator_thermostat_ii",
        "im_speaker_ai_0001",
<<<<<<< HEAD
        "abl_light_b_001",
=======
        "tplink_p110",
>>>>>>> d82c3036
    ]
)
def device_fixture(
    mock_smartthings: AsyncMock, request: pytest.FixtureRequest
) -> Generator[str]:
    """Return every device."""
    return request.param


@pytest.fixture
def devices(mock_smartthings: AsyncMock, device_fixture: str) -> Generator[AsyncMock]:
    """Return a specific device."""
    mock_smartthings.get_devices.return_value = DeviceResponse.from_json(
        load_fixture(f"devices/{device_fixture}.json", DOMAIN)
    ).items
    mock_smartthings.get_device_status.return_value = DeviceStatus.from_json(
        load_fixture(f"device_status/{device_fixture}.json", DOMAIN)
    ).components
    return mock_smartthings


@pytest.fixture
def mock_config_entry(expires_at: int) -> MockConfigEntry:
    """Mock a config entry."""
    return MockConfigEntry(
        domain=DOMAIN,
        title="My home",
        unique_id="397678e5-9995-4a39-9d9f-ae6ba310236c",
        data={
            "auth_implementation": DOMAIN,
            "token": {
                "access_token": "mock-access-token",
                "refresh_token": "mock-refresh-token",
                "expires_at": expires_at,
                "scope": " ".join(SCOPES),
                "access_tier": 0,
                "installed_app_id": "5aaaa925-2be1-4e40-b257-e4ef59083324",
            },
            CONF_LOCATION_ID: "397678e5-9995-4a39-9d9f-ae6ba310236c",
            CONF_INSTALLED_APP_ID: "123",
        },
        version=3,
    )


@pytest.fixture
def mock_old_config_entry() -> MockConfigEntry:
    """Mock the old config entry."""
    return MockConfigEntry(
        domain=DOMAIN,
        title="My home",
        unique_id="appid123-2be1-4e40-b257-e4ef59083324_397678e5-9995-4a39-9d9f-ae6ba310236c",
        data={
            CONF_ACCESS_TOKEN: "mock-access-token",
            CONF_REFRESH_TOKEN: "mock-refresh-token",
            CONF_CLIENT_ID: "CLIENT_ID",
            CONF_CLIENT_SECRET: "CLIENT_SECRET",
            CONF_LOCATION_ID: "397678e5-9995-4a39-9d9f-ae6ba310236c",
            CONF_INSTALLED_APP_ID: "123aa123-2be1-4e40-b257-e4ef59083324",
        },
        version=2,
    )<|MERGE_RESOLUTION|>--- conflicted
+++ resolved
@@ -127,11 +127,8 @@
         "generic_ef00_v1",
         "bosch_radiator_thermostat_ii",
         "im_speaker_ai_0001",
-<<<<<<< HEAD
         "abl_light_b_001",
-=======
         "tplink_p110",
->>>>>>> d82c3036
     ]
 )
 def device_fixture(
