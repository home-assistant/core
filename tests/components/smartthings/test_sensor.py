"""Test for the SmartThings sensors platform."""

from unittest.mock import AsyncMock

from pysmartthings import Attribute, Capability
import pytest
from syrupy import SnapshotAssertion

from homeassistant.const import Platform
from homeassistant.core import HomeAssistant
from homeassistant.helpers import entity_registry as er

from . import setup_integration, snapshot_smartthings_entities, trigger_update

from tests.common import MockConfigEntry


async def test_all_entities(
    hass: HomeAssistant,
    snapshot: SnapshotAssertion,
    devices: AsyncMock,
    mock_config_entry: MockConfigEntry,
    entity_registry: er.EntityRegistry,
) -> None:
    """Test all entities."""
    await setup_integration(hass, mock_config_entry)

    snapshot_smartthings_entities(hass, entity_registry, snapshot, Platform.SENSOR)


<<<<<<< HEAD
@pytest.mark.parametrize("fixture", ["aeotec_home_energy_meter_gen5"])
=======
@pytest.mark.parametrize("device_fixture", ["da_ac_rac_000001"])
>>>>>>> f1a6e949
async def test_state_update(
    hass: HomeAssistant,
    devices: AsyncMock,
    mock_config_entry: MockConfigEntry,
) -> None:
    """Test state update."""
    await setup_integration(hass, mock_config_entry)

<<<<<<< HEAD
    assert (
        hass.states.get("sensor.aeotec_energy_monitor_energy_meter").state
        == "19978.536"
    )
=======
    assert hass.states.get("sensor.ac_office_granit_temperature").state == "25"
>>>>>>> f1a6e949

    await trigger_update(
        hass,
        devices,
<<<<<<< HEAD
        "f0af21a2-d5a1-437c-b10a-b34a87394b71",
        Capability.ENERGY_METER,
        Attribute.ENERGY,
        20000.0,
    )

    assert (
        hass.states.get("sensor.aeotec_energy_monitor_energy_meter").state == "20000.0"
    )
=======
        "96a5ef74-5832-a84b-f1f7-ca799957065d",
        Capability.TEMPERATURE_MEASUREMENT,
        Attribute.TEMPERATURE,
        20,
    )

    assert hass.states.get("sensor.ac_office_granit_temperature").state == "20"
>>>>>>> f1a6e949
<|MERGE_RESOLUTION|>--- conflicted
+++ resolved
@@ -28,11 +28,7 @@
     snapshot_smartthings_entities(hass, entity_registry, snapshot, Platform.SENSOR)
 
 
-<<<<<<< HEAD
-@pytest.mark.parametrize("fixture", ["aeotec_home_energy_meter_gen5"])
-=======
 @pytest.mark.parametrize("device_fixture", ["da_ac_rac_000001"])
->>>>>>> f1a6e949
 async def test_state_update(
     hass: HomeAssistant,
     devices: AsyncMock,
@@ -41,34 +37,15 @@
     """Test state update."""
     await setup_integration(hass, mock_config_entry)
 
-<<<<<<< HEAD
-    assert (
-        hass.states.get("sensor.aeotec_energy_monitor_energy_meter").state
-        == "19978.536"
-    )
-=======
     assert hass.states.get("sensor.ac_office_granit_temperature").state == "25"
->>>>>>> f1a6e949
 
     await trigger_update(
         hass,
         devices,
-<<<<<<< HEAD
-        "f0af21a2-d5a1-437c-b10a-b34a87394b71",
-        Capability.ENERGY_METER,
-        Attribute.ENERGY,
-        20000.0,
-    )
-
-    assert (
-        hass.states.get("sensor.aeotec_energy_monitor_energy_meter").state == "20000.0"
-    )
-=======
         "96a5ef74-5832-a84b-f1f7-ca799957065d",
         Capability.TEMPERATURE_MEASUREMENT,
         Attribute.TEMPERATURE,
         20,
     )
 
-    assert hass.states.get("sensor.ac_office_granit_temperature").state == "20"
->>>>>>> f1a6e949
+    assert hass.states.get("sensor.ac_office_granit_temperature").state == "20"