"""Tests for the AsusWrt sensor."""

from datetime import timedelta

from asusrouter import AsusRouterError
from asusrouter.modules.data import AsusData
from freezegun.api import FrozenDateTimeFactory
import pytest

from homeassistant.components import device_tracker, sensor
from homeassistant.components.asuswrt.const import (
    CONF_INTERFACE,
    DOMAIN,
    SENSORS_BYTES,
    SENSORS_CPU,
    SENSORS_LOAD_AVG,
    SENSORS_MEMORY,
    SENSORS_RATES,
    SENSORS_TEMPERATURES,
    SENSORS_TEMPERATURES_LEGACY,
    SENSORS_UPTIME,
)
from homeassistant.components.device_tracker import CONF_CONSIDER_HOME
from homeassistant.config_entries import ConfigEntryState
from homeassistant.const import (
    CONF_PROTOCOL,
    STATE_HOME,
    STATE_NOT_HOME,
    STATE_UNAVAILABLE,
)
from homeassistant.core import HomeAssistant
from homeassistant.helpers import device_registry as dr, entity_registry as er
from homeassistant.util import slugify

from .common import (
    CONFIG_DATA_HTTP,
    CONFIG_DATA_TELNET,
    HOST,
    MOCK_MACS,
    ROUTER_MAC_ADDR,
    new_device,
)
from .conftest import make_async_get_data_side_effect

from tests.common import MockConfigEntry, async_fire_time_changed

SENSORS_DEFAULT = [*SENSORS_BYTES, *SENSORS_LOAD_AVG, *SENSORS_RATES]

SENSORS_ALL_LEGACY = [*SENSORS_DEFAULT, *SENSORS_TEMPERATURES_LEGACY]
SENSORS_ALL_HTTP = [
    *SENSORS_CPU,
    *SENSORS_DEFAULT,
    *SENSORS_MEMORY,
    *SENSORS_TEMPERATURES,
    *SENSORS_UPTIME,
]


@pytest.fixture(name="create_device_registry_devices")
def create_device_registry_devices_fixture(
    hass: HomeAssistant, device_registry: dr.DeviceRegistry
):
    """Create device registry devices so the device tracker entities are enabled when added."""
    config_entry = MockConfigEntry(domain="something_else")
    config_entry.add_to_hass(hass)

    for idx, device in enumerate((MOCK_MACS[2], MOCK_MACS[3])):
        device_registry.async_get_or_create(
            name=f"Device {idx}",
            config_entry_id=config_entry.entry_id,
            connections={(dr.CONNECTION_NETWORK_MAC, dr.format_mac(device))},
        )


def _setup_entry(hass: HomeAssistant, config, sensors, unique_id=None):
    """Create mock config entry with enabled sensors."""
    entity_reg = er.async_get(hass)

    # init config entry
    config_entry = MockConfigEntry(
        domain=DOMAIN,
        data=config,
        options={CONF_CONSIDER_HOME: 60},
        unique_id=unique_id,
    )
    config_entry.add_to_hass(hass)

    # init variable
    obj_prefix = slugify(HOST)
    sensor_prefix = f"{sensor.DOMAIN}.{obj_prefix}"
    unique_id_prefix = slugify(unique_id or config_entry.entry_id)

    # Pre-enable the status sensor
    for sensor_key in sensors:
        sensor_id = slugify(sensor_key)
        entity_reg.async_get_or_create(
            sensor.DOMAIN,
            DOMAIN,
            f"{unique_id_prefix}_{sensor_id}",
            suggested_object_id=f"{obj_prefix}_{sensor_id}",
            config_entry=config_entry,
            disabled_by=None,
        )

    return config_entry, sensor_prefix


async def _test_sensors(
    hass: HomeAssistant,
    freezer: FrozenDateTimeFactory,
    mock_devices,
    config,
    entry_unique_id,
) -> None:
    """Test creating AsusWRT default sensors and tracker."""
    config_entry, sensor_prefix = _setup_entry(
        hass, config, SENSORS_DEFAULT, entry_unique_id
    )

    # Create the first device tracker to test mac conversion
    entity_reg = er.async_get(hass)
    for mac, name in {
        MOCK_MACS[0]: "test",
        dr.format_mac(MOCK_MACS[1]): "testtwo",
        MOCK_MACS[1]: "testremove",
    }.items():
        entity_reg.async_get_or_create(
            device_tracker.DOMAIN,
            DOMAIN,
            mac,
            suggested_object_id=name,
            config_entry=config_entry,
            disabled_by=None,
        )

    # initial devices setup
    assert await hass.config_entries.async_setup(config_entry.entry_id)
    await hass.async_block_till_done()
    freezer.tick(timedelta(seconds=30))
    async_fire_time_changed(hass)
    await hass.async_block_till_done()

    assert hass.states.get(f"{device_tracker.DOMAIN}.test").state == STATE_HOME
    assert hass.states.get(f"{device_tracker.DOMAIN}.testtwo").state == STATE_HOME
    assert hass.states.get(f"{sensor_prefix}_sensor_rx_rates").state == "160.0"
    assert hass.states.get(f"{sensor_prefix}_sensor_rx_bytes").state == "60.0"
    assert hass.states.get(f"{sensor_prefix}_sensor_tx_rates").state == "80.0"
    assert hass.states.get(f"{sensor_prefix}_sensor_tx_bytes").state == "50.0"
    assert hass.states.get(f"{sensor_prefix}_devices_connected").state == "2"
    assert hass.states.get(f"{sensor_prefix}_sensor_load_avg1").state == "1.1"
    assert hass.states.get(f"{sensor_prefix}_sensor_load_avg5").state == "1.2"
    assert hass.states.get(f"{sensor_prefix}_sensor_load_avg15").state == "1.3"

    # remove first tracked device
    mock_devices.pop(MOCK_MACS[0])

    freezer.tick(timedelta(seconds=30))
    async_fire_time_changed(hass)
    await hass.async_block_till_done()

    # consider home option set, all devices still home but only 1 device connected
    assert hass.states.get(f"{device_tracker.DOMAIN}.test").state == STATE_HOME
    assert hass.states.get(f"{device_tracker.DOMAIN}.testtwo").state == STATE_HOME
    assert hass.states.get(f"{sensor_prefix}_devices_connected").state == "1"

    # add 2 new devices, one unnamed that should be ignored but counted
    mock_devices[MOCK_MACS[2]] = new_device(
        config[CONF_PROTOCOL], MOCK_MACS[2], "192.168.1.4", "TestThree"
    )
    mock_devices[MOCK_MACS[3]] = new_device(
        config[CONF_PROTOCOL], MOCK_MACS[3], "192.168.1.5", None
    )

    # change consider home settings to have status not home of removed tracked device
    hass.config_entries.async_update_entry(
        config_entry, options={CONF_CONSIDER_HOME: 0}
    )
    await hass.async_block_till_done()
    freezer.tick(timedelta(seconds=30))
    async_fire_time_changed(hass)
    await hass.async_block_till_done()

    # consider home option set to 0, device "test" not home
    assert hass.states.get(f"{device_tracker.DOMAIN}.test").state == STATE_NOT_HOME
    assert hass.states.get(f"{device_tracker.DOMAIN}.testtwo").state == STATE_HOME
    assert hass.states.get(f"{device_tracker.DOMAIN}.testthree").state == STATE_HOME
    assert hass.states.get(f"{sensor_prefix}_devices_connected").state == "3"


@pytest.mark.parametrize(
    "entry_unique_id",
    [None, ROUTER_MAC_ADDR],
)
async def test_sensors_legacy(
    hass: HomeAssistant,
    freezer: FrozenDateTimeFactory,
    mock_devices_legacy,
    entry_unique_id,
    connect_legacy,
    create_device_registry_devices,
) -> None:
    """Test creating AsusWRT default sensors and tracker with legacy protocol."""
    await _test_sensors(
        hass, freezer, mock_devices_legacy, CONFIG_DATA_TELNET, entry_unique_id
    )


@pytest.mark.parametrize(
    "entry_unique_id",
    [None, ROUTER_MAC_ADDR],
)
async def test_sensors_http(
    hass: HomeAssistant,
    freezer: FrozenDateTimeFactory,
    mock_devices_http,
    entry_unique_id,
    connect_http,
    create_device_registry_devices,
) -> None:
    """Test creating AsusWRT default sensors and tracker with http protocol."""
    await _test_sensors(
        hass, freezer, mock_devices_http, CONFIG_DATA_HTTP, entry_unique_id
    )


async def _test_loadavg_sensors(
    hass: HomeAssistant, freezer: FrozenDateTimeFactory, config
) -> None:
    """Test creating an AsusWRT load average sensors."""
    config_entry, sensor_prefix = _setup_entry(hass, config, SENSORS_LOAD_AVG)
    config_entry.add_to_hass(hass)

    # initial devices setup
    assert await hass.config_entries.async_setup(config_entry.entry_id)
    await hass.async_block_till_done()
    freezer.tick(timedelta(seconds=30))
    async_fire_time_changed(hass)
    await hass.async_block_till_done()

    # assert temperature sensor available
    assert hass.states.get(f"{sensor_prefix}_sensor_load_avg1").state == "1.1"
    assert hass.states.get(f"{sensor_prefix}_sensor_load_avg5").state == "1.2"
    assert hass.states.get(f"{sensor_prefix}_sensor_load_avg15").state == "1.3"


async def test_loadavg_sensors_legacy(
    hass: HomeAssistant, freezer: FrozenDateTimeFactory, connect_legacy
) -> None:
    """Test creating an AsusWRT load average sensors."""
    await _test_loadavg_sensors(hass, freezer, CONFIG_DATA_TELNET)


async def test_loadavg_sensors_http(
    hass: HomeAssistant, freezer: FrozenDateTimeFactory, connect_http
) -> None:
    """Test creating an AsusWRT load average sensors."""
    await _test_loadavg_sensors(hass, freezer, CONFIG_DATA_HTTP)


async def test_loadavg_sensors_unaivalable_http(
    hass: HomeAssistant, freezer: FrozenDateTimeFactory, connect_http
) -> None:
    """Test load average sensors no available using http."""
    config_entry, sensor_prefix = _setup_entry(hass, CONFIG_DATA_HTTP, SENSORS_LOAD_AVG)
    config_entry.add_to_hass(hass)

    connect_http.return_value.async_get_data.side_effect = (
        make_async_get_data_side_effect([AsusData.SYSINFO])
    )

    # initial devices setup
    assert await hass.config_entries.async_setup(config_entry.entry_id)
    await hass.async_block_till_done()
    freezer.tick(timedelta(seconds=30))
    async_fire_time_changed(hass)
    await hass.async_block_till_done()

    # assert load average sensors not available
    assert not hass.states.get(f"{sensor_prefix}_sensor_load_avg1")
    assert not hass.states.get(f"{sensor_prefix}_sensor_load_avg5")
    assert not hass.states.get(f"{sensor_prefix}_sensor_load_avg15")


async def test_temperature_sensors_http_fail(
    hass: HomeAssistant, connect_http_sens_fail
) -> None:
    """Test fail creating AsusWRT temperature sensors."""
    _ = connect_http_sens_fail([AsusData.TEMPERATURE])
    config_entry, sensor_prefix = _setup_entry(
        hass, CONFIG_DATA_HTTP, SENSORS_TEMPERATURES
    )
    config_entry.add_to_hass(hass)

    # initial devices setup
    assert await hass.config_entries.async_setup(config_entry.entry_id)
    await hass.async_block_till_done()

    # assert temperature availability exception is handled correctly
    assert not hass.states.get(f"{sensor_prefix}_2_4ghz")
    assert not hass.states.get(f"{sensor_prefix}_5_0ghz")
    assert not hass.states.get(f"{sensor_prefix}_cpu")
    assert not hass.states.get(f"{sensor_prefix}_5_0ghz_2")
    assert not hass.states.get(f"{sensor_prefix}_6_0ghz")


async def _test_temperature_sensors(
    hass: HomeAssistant, freezer: FrozenDateTimeFactory, config, sensors
) -> str:
    """Test creating a AsusWRT temperature sensors."""
    config_entry, sensor_prefix = _setup_entry(hass, config, sensors)
    config_entry.add_to_hass(hass)

    # initial devices setup
    assert await hass.config_entries.async_setup(config_entry.entry_id)
    await hass.async_block_till_done()
    freezer.tick(timedelta(seconds=30))
    async_fire_time_changed(hass)
    await hass.async_block_till_done()

    return sensor_prefix


async def test_temperature_sensors_legacy(
    hass: HomeAssistant, freezer: FrozenDateTimeFactory, connect_legacy
) -> None:
    """Test creating a AsusWRT temperature sensors."""
    sensor_prefix = await _test_temperature_sensors(
        hass, freezer, CONFIG_DATA_TELNET, SENSORS_TEMPERATURES_LEGACY
    )
    # assert temperature sensor available
    assert hass.states.get(f"{sensor_prefix}_2_4ghz").state == "40.2"
    assert hass.states.get(f"{sensor_prefix}_cpu").state == "71.2"
    assert not hass.states.get(f"{sensor_prefix}_5_0ghz")


async def test_temperature_sensors_http(
    hass: HomeAssistant, freezer: FrozenDateTimeFactory, connect_http
) -> None:
    """Test creating a AsusWRT temperature sensors."""
    sensor_prefix = await _test_temperature_sensors(
        hass, freezer, CONFIG_DATA_HTTP, SENSORS_TEMPERATURES
    )
    # assert temperature sensor available
    assert hass.states.get(f"{sensor_prefix}_2_4ghz").state == "40.2"
    assert hass.states.get(f"{sensor_prefix}_cpu").state == "71.2"
    assert hass.states.get(f"{sensor_prefix}_5_0ghz_2").state == "40.3"
    assert hass.states.get(f"{sensor_prefix}_6_0ghz").state == "40.4"
    assert not hass.states.get(f"{sensor_prefix}_5_0ghz")


async def test_cpu_sensors_http_fail(
    hass: HomeAssistant, connect_http_sens_fail
) -> None:
    """Test fail creating AsusWRT cpu sensors."""
    _ = connect_http_sens_fail([AsusData.CPU])
    config_entry, sensor_prefix = _setup_entry(hass, CONFIG_DATA_HTTP, SENSORS_CPU)
    config_entry.add_to_hass(hass)

    # initial devices setup
    assert await hass.config_entries.async_setup(config_entry.entry_id)
    await hass.async_block_till_done()

    # assert cpu availability exception is handled correctly
    assert not hass.states.get(f"{sensor_prefix}_cpu1_usage")
    assert not hass.states.get(f"{sensor_prefix}_cpu2_usage")
    assert not hass.states.get(f"{sensor_prefix}_cpu3_usage")
    assert not hass.states.get(f"{sensor_prefix}_cpu4_usage")
    assert not hass.states.get(f"{sensor_prefix}_cpu5_usage")
    assert not hass.states.get(f"{sensor_prefix}_cpu6_usage")
    assert not hass.states.get(f"{sensor_prefix}_cpu7_usage")
    assert not hass.states.get(f"{sensor_prefix}_cpu8_usage")
    assert not hass.states.get(f"{sensor_prefix}_cpu_total_usage")


async def test_cpu_sensors_http(
    hass: HomeAssistant,
    freezer: FrozenDateTimeFactory,
    connect_http,
    connect_http_sens_detect,
) -> None:
    """Test creating AsusWRT cpu sensors."""
    config_entry, sensor_prefix = _setup_entry(hass, CONFIG_DATA_HTTP, SENSORS_CPU)
    config_entry.add_to_hass(hass)

    # initial devices setup
    assert await hass.config_entries.async_setup(config_entry.entry_id)
    await hass.async_block_till_done()
    freezer.tick(timedelta(seconds=30))
    async_fire_time_changed(hass)
    await hass.async_block_till_done()

    # assert cpu sensors available
    assert hass.states.get(f"{sensor_prefix}_cpu1_usage").state == "0.1"
    assert hass.states.get(f"{sensor_prefix}_cpu2_usage").state == "0.2"
    assert hass.states.get(f"{sensor_prefix}_cpu3_usage").state == "0.3"
    assert hass.states.get(f"{sensor_prefix}_cpu4_usage").state == "0.4"
    assert hass.states.get(f"{sensor_prefix}_cpu5_usage").state == "0.5"
    assert hass.states.get(f"{sensor_prefix}_cpu6_usage").state == "0.6"
    assert hass.states.get(f"{sensor_prefix}_cpu7_usage").state == "0.7"
    assert hass.states.get(f"{sensor_prefix}_cpu8_usage").state == "0.8"
    assert hass.states.get(f"{sensor_prefix}_cpu_total_usage").state == "0.9"


async def test_memory_sensors_http(
    hass: HomeAssistant, freezer: FrozenDateTimeFactory, connect_http
) -> None:
    """Test creating AsusWRT memory sensors."""
    config_entry, sensor_prefix = _setup_entry(hass, CONFIG_DATA_HTTP, SENSORS_MEMORY)
    config_entry.add_to_hass(hass)

    # initial devices setup
    assert await hass.config_entries.async_setup(config_entry.entry_id)
    await hass.async_block_till_done()
    freezer.tick(timedelta(seconds=30))
    async_fire_time_changed(hass)
    await hass.async_block_till_done()

    # assert memory sensors available
    assert hass.states.get(f"{sensor_prefix}_mem_usage_perc").state == "52.4"
    assert hass.states.get(f"{sensor_prefix}_mem_free").state == "384.0"
    assert hass.states.get(f"{sensor_prefix}_mem_used").state == "640.0"


async def test_uptime_sensors_http(
    hass: HomeAssistant, freezer: FrozenDateTimeFactory, connect_http
) -> None:
    """Test creating AsusWRT uptime sensors."""
    config_entry, sensor_prefix = _setup_entry(hass, CONFIG_DATA_HTTP, SENSORS_UPTIME)
    config_entry.add_to_hass(hass)

    # initial devices setup
    assert await hass.config_entries.async_setup(config_entry.entry_id)
    await hass.async_block_till_done()
    freezer.tick(timedelta(seconds=30))
    async_fire_time_changed(hass)
    await hass.async_block_till_done()

    # assert uptime sensors available
    assert (
        hass.states.get(f"{sensor_prefix}_sensor_last_boot").state
        == "2024-08-02T00:47:00+00:00"
    )
    assert hass.states.get(f"{sensor_prefix}_sensor_uptime").state == "1625927"


@pytest.mark.parametrize(
    "side_effect",
    [OSError, None],
)
async def test_connect_fail_legacy(
    hass: HomeAssistant, connect_legacy, side_effect
) -> None:
    """Test AsusWRT connect fail."""

    # init config entry
    config_entry = MockConfigEntry(
        domain=DOMAIN,
        data=CONFIG_DATA_TELNET,
    )
    config_entry.add_to_hass(hass)

    connect_legacy.return_value.connection.async_connect.side_effect = side_effect
    connect_legacy.return_value.is_connected = False

    # initial setup fail
    await hass.config_entries.async_setup(config_entry.entry_id)
    await hass.async_block_till_done()
    assert config_entry.state is ConfigEntryState.SETUP_RETRY


@pytest.mark.parametrize(
    "side_effect",
    [AsusRouterError, None],
)
async def test_connect_fail_http(
    hass: HomeAssistant, connect_http, side_effect
) -> None:
    """Test AsusWRT connect fail."""

    # init config entry
    config_entry = MockConfigEntry(
        domain=DOMAIN,
        data=CONFIG_DATA_HTTP,
    )
    config_entry.add_to_hass(hass)

    connect_http.return_value.async_connect.side_effect = side_effect
    connect_http.return_value.connected = False

    # initial setup fail
    await hass.config_entries.async_setup(config_entry.entry_id)
    await hass.async_block_till_done()
    assert config_entry.state is ConfigEntryState.SETUP_RETRY


async def _test_sensors_polling_fails(
    hass: HomeAssistant, freezer: FrozenDateTimeFactory, config, sensors
) -> None:
    """Test AsusWRT sensors are unavailable when polling fails."""
    config_entry, sensor_prefix = _setup_entry(hass, config, sensors)
    config_entry.add_to_hass(hass)

    # initial devices setup
    assert await hass.config_entries.async_setup(config_entry.entry_id)
    await hass.async_block_till_done()
    freezer.tick(timedelta(seconds=30))
    async_fire_time_changed(hass)
    await hass.async_block_till_done()

    for sensor_name in sensors:
        assert (
            hass.states.get(f"{sensor_prefix}_{slugify(sensor_name)}").state
            == STATE_UNAVAILABLE
        )
    assert hass.states.get(f"{sensor_prefix}_devices_connected").state == "0"


async def test_sensors_polling_fails_legacy(
    hass: HomeAssistant,
    freezer: FrozenDateTimeFactory,
    connect_legacy_sens_fail,
) -> None:
    """Test AsusWRT sensors are unavailable when polling fails."""
    await _test_sensors_polling_fails(
        hass, freezer, CONFIG_DATA_TELNET, SENSORS_ALL_LEGACY
    )


async def test_sensors_polling_fails_http(
    hass: HomeAssistant,
    freezer: FrozenDateTimeFactory,
    connect_http_sens_fail,
    connect_http_sens_detect,
) -> None:
    """Test AsusWRT sensors are unavailable when polling fails."""
    # Fail all relevant AsusData types for HTTP sensors
    fail_types = [
        AsusData.NETWORK,
        AsusData.CPU,
        AsusData.SYSINFO,
        AsusData.RAM,
        AsusData.TEMPERATURE,
        AsusData.BOOTTIME,
    ]
    _ = connect_http_sens_fail(fail_types)
    await _test_sensors_polling_fails(hass, freezer, CONFIG_DATA_HTTP, SENSORS_ALL_HTTP)


async def test_options_reload(
    hass: HomeAssistant, freezer: FrozenDateTimeFactory, connect_legacy
) -> None:
    """Test AsusWRT integration is reload changing an options that require this."""
    config_entry = MockConfigEntry(
        domain=DOMAIN,
        data=CONFIG_DATA_TELNET,
        unique_id=ROUTER_MAC_ADDR,
    )
    config_entry.add_to_hass(hass)

    assert await hass.config_entries.async_setup(config_entry.entry_id)
    await hass.async_block_till_done()
    assert connect_legacy.return_value.connection.async_connect.call_count == 1

    freezer.tick(timedelta(seconds=30))
    async_fire_time_changed(hass)
    await hass.async_block_till_done()

    # change an option that requires integration reload
    hass.config_entries.async_update_entry(
        config_entry, options={CONF_INTERFACE: "eth1"}
    )
    await hass.async_block_till_done()

    assert config_entry.state is ConfigEntryState.LOADED
    assert connect_legacy.return_value.connection.async_connect.call_count == 2


async def test_unique_id_migration(
    hass: HomeAssistant, entity_registry: er.EntityRegistry, connect_legacy
) -> None:
    """Test AsusWRT entities unique id format migration."""
    config_entry = MockConfigEntry(
        domain=DOMAIN,
        data=CONFIG_DATA_TELNET,
        unique_id=ROUTER_MAC_ADDR,
    )
    config_entry.add_to_hass(hass)

    obj_entity_id = slugify(f"{HOST} Upload")
    entity_registry.async_get_or_create(
        sensor.DOMAIN,
        DOMAIN,
        f"{DOMAIN} {ROUTER_MAC_ADDR} Upload",
        suggested_object_id=obj_entity_id,
        config_entry=config_entry,
        disabled_by=None,
    )

    assert await hass.config_entries.async_setup(config_entry.entry_id)
    await hass.async_block_till_done()

    migr_entity = entity_registry.async_get(f"{sensor.DOMAIN}.{obj_entity_id}")
    assert migr_entity is not None
    assert migr_entity.unique_id == slugify(f"{ROUTER_MAC_ADDR}_sensor_tx_bytes")


async def test_decorator_errors(
    hass: HomeAssistant,
    freezer: FrozenDateTimeFactory,
    connect_legacy,
    mock_available_temps,
) -> None:
    """Test AsusWRT sensors are unavailable on decorator type check error."""
    sensors = SENSORS_ALL_LEGACY
    config_entry, sensor_prefix = _setup_entry(hass, CONFIG_DATA_TELNET, sensors)
    config_entry.add_to_hass(hass)

    mock_available_temps[1] = True
<<<<<<< HEAD
    connect_legacy.return_value.async_get_bytes_total.return_value = -1
    connect_legacy.return_value.async_get_temperature.return_value = -1
=======
    connect_legacy.return_value.async_get_bytes_total.return_value = "bad_response"
    connect_legacy.return_value.async_get_current_transfer_rates.return_value = (
        "bad_response"
    )
    connect_legacy.return_value.async_get_temperature.return_value = "bad_response"
    connect_legacy.return_value.async_get_loadavg.return_value = "bad_response"
>>>>>>> 0d2558c0

    # initial devices setup
    assert await hass.config_entries.async_setup(config_entry.entry_id)
    await hass.async_block_till_done()
    freezer.tick(timedelta(seconds=30))
    async_fire_time_changed(hass)
    await hass.async_block_till_done()

    for sensor_name in sensors:
        sensor = hass.states.get(f"{sensor_prefix}_{slugify(sensor_name)}")
        assert sensor and sensor.state == STATE_UNAVAILABLE<|MERGE_RESOLUTION|>--- conflicted
+++ resolved
@@ -616,17 +616,12 @@
     config_entry.add_to_hass(hass)
 
     mock_available_temps[1] = True
-<<<<<<< HEAD
     connect_legacy.return_value.async_get_bytes_total.return_value = -1
-    connect_legacy.return_value.async_get_temperature.return_value = -1
-=======
-    connect_legacy.return_value.async_get_bytes_total.return_value = "bad_response"
     connect_legacy.return_value.async_get_current_transfer_rates.return_value = (
         "bad_response"
     )
-    connect_legacy.return_value.async_get_temperature.return_value = "bad_response"
-    connect_legacy.return_value.async_get_loadavg.return_value = "bad_response"
->>>>>>> 0d2558c0
+    connect_legacy.return_value.async_get_temperature.return_value = -1
+    connect_legacy.return_value.async_get_loadavg.return_value = -1
 
     # initial devices setup
     assert await hass.config_entries.async_setup(config_entry.entry_id)
