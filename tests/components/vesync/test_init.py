--- conflicted
+++ resolved
@@ -77,14 +77,10 @@
         assert setups_mock.call_args.args[0] == config_entry
         assert setups_mock.call_args.args[1] == [
             Platform.FAN,
-<<<<<<< HEAD
             Platform.BINARY_SENSOR,
             Platform.SENSOR,
-=======
             Platform.LIGHT,
-            Platform.SENSOR,
             Platform.SWITCH,
->>>>>>> 6fd0760f
         ]
     assert manager.login.call_count == 1
     assert hass.data[DOMAIN][VS_MANAGER] == manager
