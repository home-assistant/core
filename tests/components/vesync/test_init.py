"""Tests for the init module."""

from unittest.mock import Mock, patch

import pytest
from pyvesync import VeSync

from homeassistant.components.vesync import SERVICE_UPDATE_DEVS, async_setup_entry
from homeassistant.components.vesync.const import DOMAIN, VS_DEVICES, VS_MANAGER
from homeassistant.config_entries import ConfigEntry, ConfigEntryState
from homeassistant.const import Platform
from homeassistant.core import HomeAssistant


async def test_async_setup_entry__not_login(
    hass: HomeAssistant,
    config_entry: ConfigEntry,
    manager: VeSync,
    caplog: pytest.LogCaptureFixture,
) -> None:
    """Test setup does not create config entry when not logged in."""
    manager.login = Mock(return_value=False)

    with (
        patch.object(hass.config_entries, "async_forward_entry_setups") as setups_mock,
        patch(
            "homeassistant.components.vesync.async_generate_device_list"
        ) as process_mock,
    ):
        assert not await async_setup_entry(hass, config_entry)
        await hass.async_block_till_done()
        assert setups_mock.call_count == 0
        assert process_mock.call_count == 0

    assert manager.login.call_count == 1
    assert DOMAIN not in hass.data
    assert "Unable to login to the VeSync server" in caplog.text


async def test_async_setup_entry__no_devices(
    hass: HomeAssistant, config_entry: ConfigEntry, manager: VeSync
) -> None:
    """Test setup connects to vesync and creates empty config when no devices."""
    with patch.object(hass.config_entries, "async_forward_entry_setups") as setups_mock:
        assert await async_setup_entry(hass, config_entry)
        # Assert platforms loaded
        await hass.async_block_till_done()
        assert setups_mock.call_count == 1
        assert setups_mock.call_args.args[0] == config_entry
        assert setups_mock.call_args.args[1] == [
            Platform.FAN,
            Platform.HUMIDIFIER,
            Platform.LIGHT,
            Platform.NUMBER,
            Platform.SENSOR,
            Platform.SWITCH,
        ]

    assert manager.login.call_count == 1
    assert hass.data[DOMAIN][VS_MANAGER] == manager
    assert not hass.data[DOMAIN][VS_DEVICES]


async def test_async_setup_entry__loads_fans(
    hass: HomeAssistant, config_entry: ConfigEntry, manager: VeSync, fan
) -> None:
    """Test setup connects to vesync and loads fan."""
    fans = [fan]
    manager.fans = fans
    manager._dev_list = {
        "fans": fans,
    }

    with patch.object(hass.config_entries, "async_forward_entry_setups") as setups_mock:
        assert await async_setup_entry(hass, config_entry)
        # Assert platforms loaded
        await hass.async_block_till_done()
        assert setups_mock.call_count == 1
        assert setups_mock.call_args.args[0] == config_entry
        assert setups_mock.call_args.args[1] == [
            Platform.FAN,
<<<<<<< HEAD
            Platform.BINARY_SENSOR,
=======
            Platform.HUMIDIFIER,
            Platform.LIGHT,
            Platform.NUMBER,
>>>>>>> c1520a9b
            Platform.SENSOR,
            Platform.LIGHT,
            Platform.SWITCH,
        ]
    assert manager.login.call_count == 1
    assert hass.data[DOMAIN][VS_MANAGER] == manager
    assert hass.data[DOMAIN][VS_DEVICES] == [fan]


async def test_async_new_device_discovery__loads_fans(
    hass: HomeAssistant, config_entry: ConfigEntry, manager: VeSync, fan
) -> None:
    """Test setup connects to vesync and loads fan as an update call."""

    assert await hass.config_entries.async_setup(config_entry.entry_id)
    # Assert platforms loaded
    await hass.async_block_till_done()
    assert config_entry.state is ConfigEntryState.LOADED
    assert not hass.data[DOMAIN][VS_DEVICES]
    fans = [fan]
    manager.fans = fans
    manager._dev_list = {
        "fans": fans,
    }
    await hass.services.async_call(DOMAIN, SERVICE_UPDATE_DEVS, {}, blocking=True)

    assert manager.login.call_count == 1
    assert hass.data[DOMAIN][VS_MANAGER] == manager
    assert hass.data[DOMAIN][VS_DEVICES] == [fan]<|MERGE_RESOLUTION|>--- conflicted
+++ resolved
@@ -79,16 +79,11 @@
         assert setups_mock.call_args.args[0] == config_entry
         assert setups_mock.call_args.args[1] == [
             Platform.FAN,
-<<<<<<< HEAD
             Platform.BINARY_SENSOR,
-=======
             Platform.HUMIDIFIER,
             Platform.LIGHT,
             Platform.NUMBER,
->>>>>>> c1520a9b
             Platform.SENSOR,
-            Platform.LIGHT,
-            Platform.SWITCH,
         ]
     assert manager.login.call_count == 1
     assert hass.data[DOMAIN][VS_MANAGER] == manager
