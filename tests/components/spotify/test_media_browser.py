"""Test the media browser interface."""

from unittest.mock import MagicMock

import pytest
from syrupy import SnapshotAssertion

from homeassistant.components.spotify import DOMAIN
from homeassistant.components.spotify.browse_media import async_browse_media
from homeassistant.const import CONF_ID
from homeassistant.core import HomeAssistant
<<<<<<< HEAD

from . import setup_integration
from .conftest import SCOPES

=======

from . import setup_integration
from .conftest import SCOPES

>>>>>>> fe130b62
from tests.common import MockConfigEntry


@pytest.mark.usefixtures("setup_credentials")
async def test_browse_media_root(
    hass: HomeAssistant,
    mock_spotify: MagicMock,
    mock_config_entry: MockConfigEntry,
    snapshot: SnapshotAssertion,
<<<<<<< HEAD
) -> None:
    """Test browsing the root."""
    await setup_integration(hass, mock_config_entry)
=======
    expires_at: int,
) -> None:
    """Test browsing the root."""
    await setup_integration(hass, mock_config_entry)
    # We add a second config entry to test that lowercase entry_ids also work
    config_entry = MockConfigEntry(
        domain=DOMAIN,
        title="spotify_2",
        unique_id="second_fake_id",
        data={
            CONF_ID: "second_fake_id",
            "name": "spotify_account_2",
            "auth_implementation": DOMAIN,
            "token": {
                "access_token": "mock-access-token",
                "refresh_token": "mock-refresh-token",
                "expires_at": expires_at,
                "scope": SCOPES,
            },
        },
        entry_id="32oesphrnacjcf7vw5bf6odx3",
    )
    await setup_integration(hass, config_entry)
>>>>>>> fe130b62
    response = await async_browse_media(hass, None, None)
    assert response.as_dict() == snapshot


@pytest.mark.usefixtures("setup_credentials")
async def test_browse_media_categories(
    hass: HomeAssistant,
    mock_spotify: MagicMock,
    mock_config_entry: MockConfigEntry,
    snapshot: SnapshotAssertion,
) -> None:
    """Test browsing categories."""
    await setup_integration(hass, mock_config_entry)
    response = await async_browse_media(
        hass, "spotify://library", f"spotify://{mock_config_entry.entry_id}"
    )
    assert response.as_dict() == snapshot


@pytest.mark.parametrize(
    ("config_entry_id"), [("01J5TX5A0FF6G5V0QJX6HBC94T"), ("32oesphrnacjcf7vw5bf6odx3")]
)
@pytest.mark.usefixtures("setup_credentials")
async def test_browse_media_playlists(
    hass: HomeAssistant,
    config_entry_id: str,
    mock_spotify: MagicMock,
    snapshot: SnapshotAssertion,
    expires_at: int,
) -> None:
    """Test browsing playlists for the two config entries."""
    mock_config_entry = MockConfigEntry(
        domain=DOMAIN,
        title="Spotify",
        unique_id="1112264649",
        data={
            "auth_implementation": DOMAIN,
            "token": {
                "access_token": "mock-access-token",
                "refresh_token": "mock-refresh-token",
                "expires_at": expires_at,
                "scope": SCOPES,
            },
        },
        entry_id=config_entry_id,
    )
    await setup_integration(hass, mock_config_entry)
    response = await async_browse_media(
        hass,
        "spotify://current_user_playlists",
        f"spotify://{config_entry_id}/current_user_playlists",
    )
    assert response.as_dict() == snapshot<|MERGE_RESOLUTION|>--- conflicted
+++ resolved
@@ -9,17 +9,10 @@
 from homeassistant.components.spotify.browse_media import async_browse_media
 from homeassistant.const import CONF_ID
 from homeassistant.core import HomeAssistant
-<<<<<<< HEAD
 
 from . import setup_integration
 from .conftest import SCOPES
 
-=======
-
-from . import setup_integration
-from .conftest import SCOPES
-
->>>>>>> fe130b62
 from tests.common import MockConfigEntry
 
 
@@ -29,11 +22,6 @@
     mock_spotify: MagicMock,
     mock_config_entry: MockConfigEntry,
     snapshot: SnapshotAssertion,
-<<<<<<< HEAD
-) -> None:
-    """Test browsing the root."""
-    await setup_integration(hass, mock_config_entry)
-=======
     expires_at: int,
 ) -> None:
     """Test browsing the root."""
@@ -57,7 +45,6 @@
         entry_id="32oesphrnacjcf7vw5bf6odx3",
     )
     await setup_integration(hass, config_entry)
->>>>>>> fe130b62
     response = await async_browse_media(hass, None, None)
     assert response.as_dict() == snapshot
 
