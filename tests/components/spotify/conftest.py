"""Common test fixtures."""

from collections.abc import Generator
import time
from unittest.mock import MagicMock, patch

import pytest

from homeassistant.components.application_credentials import (
    ClientCredential,
    async_import_client_credential,
)
from homeassistant.components.spotify.const import DOMAIN, SPOTIFY_SCOPES
from homeassistant.core import HomeAssistant
from homeassistant.setup import async_setup_component

from tests.common import MockConfigEntry, load_json_value_fixture

SCOPES = " ".join(SPOTIFY_SCOPES)


@pytest.fixture(name="expires_at")
def mock_expires_at() -> int:
    """Fixture to set the oauth token expiration time."""
    return time.time() + 3600


@pytest.fixture
def mock_config_entry(expires_at: int) -> MockConfigEntry:
    """Create Spotify entry in Home Assistant."""
    return MockConfigEntry(
        domain=DOMAIN,
        title="spotify_1",
        unique_id="1112264111",
        data={
            "auth_implementation": DOMAIN,
            "token": {
                "access_token": "mock-access-token",
                "refresh_token": "mock-refresh-token",
                "expires_at": expires_at,
                "scope": SCOPES,
            },
            "id": "1112264111",
            "name": "spotify_account_1",
        },
        entry_id="01J5TX5A0FF6G5V0QJX6HBC94T",
    )


@pytest.fixture
async def setup_credentials(hass: HomeAssistant) -> None:
    """Fixture to setup credentials."""
    assert await async_setup_component(hass, "application_credentials", {})
    await async_import_client_credential(
        hass,
        DOMAIN,
        ClientCredential("CLIENT_ID", "CLIENT_SECRET"),
        DOMAIN,
    )


@pytest.fixture
def mock_spotify() -> Generator[MagicMock]:
    """Mock the Spotify API."""
    with (
        patch(
            "homeassistant.components.spotify.Spotify",
            autospec=True,
        ) as spotify_mock,
        patch(
            "homeassistant.components.spotify.config_flow.Spotify",
            new=spotify_mock,
        ),
    ):
        client = spotify_mock.return_value
        client.current_user_playlists.return_value = load_json_value_fixture(
            "current_user_playlist.json", DOMAIN
        )
        current_user = load_json_value_fixture("current_user.json", DOMAIN)
        client.current_user.return_value = current_user
        client.me.return_value = current_user
        client.current_playback.return_value = load_json_value_fixture(
            "playback.json", DOMAIN
        )
<<<<<<< HEAD
        client.current_user_followed_artists.return_value = load_json_value_fixture(
            "followed_artists.json", DOMAIN
        )
        client.current_user_saved_albums.return_value = load_json_value_fixture(
            "saved_albums.json", DOMAIN
        )
        client.current_user_saved_tracks.return_value = load_json_value_fixture(
            "saved_tracks.json", DOMAIN
        )
        client.current_user_saved_shows.return_value = load_json_value_fixture(
            "saved_shows.json", DOMAIN
        )
        client.current_user_recently_played.return_value = load_json_value_fixture(
            "recently_played_tracks.json", DOMAIN
        )
        client.current_user_top_artists.return_value = load_json_value_fixture(
            "top_artists.json", DOMAIN
        )
        client.current_user_top_tracks.return_value = load_json_value_fixture(
            "top_tracks.json", DOMAIN
        )
        client.featured_playlists.return_value = load_json_value_fixture(
            "featured_playlists.json", DOMAIN
        )
        client.categories.return_value = load_json_value_fixture(
            "categories.json", DOMAIN
        )
        client.category_playlists.return_value = load_json_value_fixture(
            "category_playlists.json", DOMAIN
        )
        client.category.return_value = load_json_value_fixture("category.json", DOMAIN)
        client.new_releases.return_value = load_json_value_fixture(
            "new_releases.json", DOMAIN
        )
        client.playlist.return_value = load_json_value_fixture("playlist.json", DOMAIN)
        client.album.return_value = load_json_value_fixture("album.json", DOMAIN)
        client.artist.return_value = load_json_value_fixture("artist.json", DOMAIN)
        client.artist_albums.return_value = load_json_value_fixture(
            "artist_albums.json", DOMAIN
        )
        client.show_episodes.return_value = load_json_value_fixture(
            "show_episodes.json", DOMAIN
        )
        client.show.return_value = load_json_value_fixture("show.json", DOMAIN)
=======
        client.playlist.return_value = load_json_value_fixture("playlist.json", DOMAIN)
>>>>>>> c97be4d0
        yield spotify_mock<|MERGE_RESOLUTION|>--- conflicted
+++ resolved
@@ -82,7 +82,6 @@
         client.current_playback.return_value = load_json_value_fixture(
             "playback.json", DOMAIN
         )
-<<<<<<< HEAD
         client.current_user_followed_artists.return_value = load_json_value_fixture(
             "followed_artists.json", DOMAIN
         )
@@ -127,7 +126,4 @@
             "show_episodes.json", DOMAIN
         )
         client.show.return_value = load_json_value_fixture("show.json", DOMAIN)
-=======
-        client.playlist.return_value = load_json_value_fixture("playlist.json", DOMAIN)
->>>>>>> c97be4d0
         yield spotify_mock