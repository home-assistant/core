"""Common test fixtures."""

from collections.abc import Generator
import time
from unittest.mock import AsyncMock, patch

import pytest
from spotifyaio.models import (
    Album,
    Artist,
    ArtistResponse,
<<<<<<< HEAD
    AudioFeatures,
=======
    CategoriesResponse,
    Category,
    CategoryPlaylistResponse,
>>>>>>> fd14add6
    Devices,
    NewReleasesResponse,
    NewReleasesResponseInner,
    PlaybackState,
    PlayedTrackResponse,
    Playlist,
    PlaylistResponse,
    SavedAlbumResponse,
    SavedShowResponse,
    SavedTrackResponse,
    Show,
    ShowEpisodesResponse,
    TopArtistsResponse,
    TopTracksResponse,
    UserProfile,
)

from homeassistant.components.application_credentials import (
    ClientCredential,
    async_import_client_credential,
)
from homeassistant.components.spotify.const import DOMAIN, SPOTIFY_SCOPES
from homeassistant.core import HomeAssistant
from homeassistant.setup import async_setup_component

from tests.common import MockConfigEntry, load_fixture

SCOPES = " ".join(SPOTIFY_SCOPES)


@pytest.fixture(name="expires_at")
def mock_expires_at() -> int:
    """Fixture to set the oauth token expiration time."""
    return time.time() + 3600


@pytest.fixture
def mock_config_entry(expires_at: int) -> MockConfigEntry:
    """Create Spotify entry in Home Assistant."""
    return MockConfigEntry(
        domain=DOMAIN,
        title="spotify_1",
        unique_id="1112264111",
        data={
            "auth_implementation": DOMAIN,
            "token": {
                "access_token": "mock-access-token",
                "refresh_token": "mock-refresh-token",
                "expires_at": expires_at,
                "scope": SCOPES,
            },
            "id": "1112264111",
            "name": "spotify_account_1",
        },
        entry_id="01J5TX5A0FF6G5V0QJX6HBC94T",
    )


@pytest.fixture
async def setup_credentials(hass: HomeAssistant) -> None:
    """Fixture to setup credentials."""
    assert await async_setup_component(hass, "application_credentials", {})
    await async_import_client_credential(
        hass,
        DOMAIN,
        ClientCredential("CLIENT_ID", "CLIENT_SECRET"),
        DOMAIN,
    )


@pytest.fixture(autouse=True)
async def patch_sleep() -> Generator[AsyncMock]:
    """Fixture to setup credentials."""
    with patch("homeassistant.components.spotify.media_player.AFTER_REQUEST_SLEEP", 0):
        yield


@pytest.fixture
def mock_spotify() -> Generator[AsyncMock]:
    """Mock the Spotify API."""
    with (
        patch(
            "homeassistant.components.spotify.SpotifyClient", autospec=True
        ) as spotify_mock,
        patch(
            "homeassistant.components.spotify.config_flow.SpotifyClient",
            new=spotify_mock,
        ),
    ):
        client = spotify_mock.return_value
        # All these fixtures can be retrieved using the Web API client at
        # https://developer.spotify.com/documentation/web-api
        for fixture, method, obj in (
            (
                "current_user_playlist.json",
                "get_playlists_for_current_user",
                PlaylistResponse,
            ),
            ("saved_albums.json", "get_saved_albums", SavedAlbumResponse),
            ("saved_tracks.json", "get_saved_tracks", SavedTrackResponse),
            ("saved_shows.json", "get_saved_shows", SavedShowResponse),
            (
                "recently_played_tracks.json",
                "get_recently_played_tracks",
                PlayedTrackResponse,
            ),
            ("top_artists.json", "get_top_artists", TopArtistsResponse),
            ("top_tracks.json", "get_top_tracks", TopTracksResponse),
            ("show_episodes.json", "get_show_episodes", ShowEpisodesResponse),
            ("artist_albums.json", "get_artist_albums", NewReleasesResponseInner),
        ):
            getattr(client, method).return_value = obj.from_json(
                load_fixture(fixture, DOMAIN)
            ).items
        for fixture, method, obj in (
            (
                "playback.json",
                "get_playback",
                PlaybackState,
            ),
            ("current_user.json", "get_current_user", UserProfile),
            ("playlist.json", "get_playlist", Playlist),
            ("album.json", "get_album", Album),
            ("artist.json", "get_artist", Artist),
            ("show.json", "get_show", Show),
        ):
            getattr(client, method).return_value = obj.from_json(
                load_fixture(fixture, DOMAIN)
            )
        client.get_followed_artists.return_value = ArtistResponse.from_json(
            load_fixture("followed_artists.json", DOMAIN)
        ).artists.items
        client.get_new_releases.return_value = NewReleasesResponse.from_json(
            load_fixture("new_releases.json", DOMAIN)
        ).albums.items
        client.get_devices.return_value = Devices.from_json(
            load_fixture("devices.json", DOMAIN)
        ).devices
        yield spotify_mock<|MERGE_RESOLUTION|>--- conflicted
+++ resolved
@@ -9,13 +9,6 @@
     Album,
     Artist,
     ArtistResponse,
-<<<<<<< HEAD
-    AudioFeatures,
-=======
-    CategoriesResponse,
-    Category,
-    CategoryPlaylistResponse,
->>>>>>> fd14add6
     Devices,
     NewReleasesResponse,
     NewReleasesResponseInner,
