"""Common test fixtures."""

from collections.abc import Generator
<<<<<<< HEAD
=======
import time
>>>>>>> c096cc23
from unittest.mock import MagicMock, patch

import pytest
from spotifyaio.models import PlaybackState, PlaylistResponse

from homeassistant.components.application_credentials import (
    ClientCredential,
    async_import_client_credential,
)
from homeassistant.components.spotify.const import DOMAIN, SPOTIFY_SCOPES
from homeassistant.core import HomeAssistant
from homeassistant.setup import async_setup_component

<<<<<<< HEAD
from tests.common import MockConfigEntry, load_fixture
=======
from tests.common import MockConfigEntry, load_json_value_fixture
>>>>>>> c096cc23

SCOPES = " ".join(SPOTIFY_SCOPES)


@pytest.fixture(name="expires_at")
def mock_expires_at() -> int:
    """Fixture to set the oauth token expiration time."""
    return time.time() + 3600


@pytest.fixture
def mock_config_entry(expires_at: int) -> MockConfigEntry:
    """Create Spotify entry in Home Assistant."""
    return MockConfigEntry(
        domain=DOMAIN,
        title="spotify_1",
        unique_id="1112264111",
        data={
            "auth_implementation": DOMAIN,
            "token": {
                "access_token": "mock-access-token",
                "refresh_token": "mock-refresh-token",
                "expires_at": expires_at,
                "scope": SCOPES,
            },
            "id": "1112264111",
            "name": "spotify_account_1",
        },
        entry_id="01J5TX5A0FF6G5V0QJX6HBC94T",
    )


@pytest.fixture
async def setup_credentials(hass: HomeAssistant) -> None:
    """Fixture to setup credentials."""
    assert await async_setup_component(hass, "application_credentials", {})
    await async_import_client_credential(
        hass,
        DOMAIN,
        ClientCredential("CLIENT_ID", "CLIENT_SECRET"),
        DOMAIN,
    )


@pytest.fixture
<<<<<<< HEAD
def spotify_mock() -> Generator[MagicMock]:
    """Mock the Spotify API."""
    with patch(
        "homeassistant.components.spotify.SpotifyClient", autospec=True
    ) as spotify_mock:
        spotify_mock.return_value.get_playlists_for_current_user.return_value = (
            PlaylistResponse.from_json(
                load_fixture("current_user_playlists.json", DOMAIN)
            ).items
        )
        spotify_mock.return_value.get_playback.return_value = PlaybackState.from_json(
            load_fixture("playback.json", DOMAIN)
        )
        yield spotify_mock


@pytest.fixture
async def spotify_setup(
    hass: HomeAssistant,
    spotify_mock: MagicMock,
    mock_config_entry_1: MockConfigEntry,
    mock_config_entry_2: MockConfigEntry,
):
    """Set up the spotify integration."""
    with patch(
        "homeassistant.components.spotify.OAuth2Session.async_ensure_token_valid"
=======
def mock_spotify() -> Generator[MagicMock]:
    """Mock the Spotify API."""
    with (
        patch(
            "homeassistant.components.spotify.Spotify",
            autospec=True,
        ) as spotify_mock,
        patch(
            "homeassistant.components.spotify.config_flow.Spotify",
            new=spotify_mock,
        ),
>>>>>>> c096cc23
    ):
        client = spotify_mock.return_value
        # All these fixtures can be retrieved using the Web API client at
        # https://developer.spotify.com/documentation/web-api
        current_user = load_json_value_fixture("current_user.json", DOMAIN)
        client.current_user.return_value = current_user
        client.me.return_value = current_user
        for fixture, method in (
            ("current_user_playlist.json", "current_user_playlists"),
            ("playback.json", "current_playback"),
            ("followed_artists.json", "current_user_followed_artists"),
            ("saved_albums.json", "current_user_saved_albums"),
            ("saved_tracks.json", "current_user_saved_tracks"),
            ("saved_shows.json", "current_user_saved_shows"),
            ("recently_played_tracks.json", "current_user_recently_played"),
            ("top_artists.json", "current_user_top_artists"),
            ("top_tracks.json", "current_user_top_tracks"),
            ("featured_playlists.json", "featured_playlists"),
            ("categories.json", "categories"),
            ("category_playlists.json", "category_playlists"),
            ("category.json", "category"),
            ("new_releases.json", "new_releases"),
            ("playlist.json", "playlist"),
            ("album.json", "album"),
            ("artist.json", "artist"),
            ("artist_albums.json", "artist_albums"),
            ("show_episodes.json", "show_episodes"),
            ("show.json", "show"),
        ):
            getattr(client, method).return_value = load_json_value_fixture(
                fixture, DOMAIN
            )
        yield spotify_mock<|MERGE_RESOLUTION|>--- conflicted
+++ resolved
@@ -1,14 +1,31 @@
 """Common test fixtures."""
 
 from collections.abc import Generator
-<<<<<<< HEAD
-=======
 import time
->>>>>>> c096cc23
-from unittest.mock import MagicMock, patch
+from unittest.mock import AsyncMock, patch
 
 import pytest
-from spotifyaio.models import PlaybackState, PlaylistResponse
+from spotifyaio.models import (
+    Album,
+    Artist,
+    ArtistResponse,
+    Category,
+    CategoryPlaylistResponse,
+    FeaturedPlaylistResponse,
+    NewReleasesResponse,
+    PlaybackState,
+    PlayedTrackResponse,
+    Playlist,
+    PlaylistResponse,
+    SavedAlbumResponse,
+    SavedShowResponse,
+    SavedTrackResponse,
+    Show,
+    ShowEpisodesResponse,
+    TopArtistsResponse,
+    TopTracksResponse,
+    UserProfile,
+)
 
 from homeassistant.components.application_credentials import (
     ClientCredential,
@@ -18,11 +35,7 @@
 from homeassistant.core import HomeAssistant
 from homeassistant.setup import async_setup_component
 
-<<<<<<< HEAD
 from tests.common import MockConfigEntry, load_fixture
-=======
-from tests.common import MockConfigEntry, load_json_value_fixture
->>>>>>> c096cc23
 
 SCOPES = " ".join(SPOTIFY_SCOPES)
 
@@ -68,76 +81,73 @@
 
 
 @pytest.fixture
-<<<<<<< HEAD
-def spotify_mock() -> Generator[MagicMock]:
-    """Mock the Spotify API."""
-    with patch(
-        "homeassistant.components.spotify.SpotifyClient", autospec=True
-    ) as spotify_mock:
-        spotify_mock.return_value.get_playlists_for_current_user.return_value = (
-            PlaylistResponse.from_json(
-                load_fixture("current_user_playlists.json", DOMAIN)
-            ).items
-        )
-        spotify_mock.return_value.get_playback.return_value = PlaybackState.from_json(
-            load_fixture("playback.json", DOMAIN)
-        )
-        yield spotify_mock
-
-
-@pytest.fixture
-async def spotify_setup(
-    hass: HomeAssistant,
-    spotify_mock: MagicMock,
-    mock_config_entry_1: MockConfigEntry,
-    mock_config_entry_2: MockConfigEntry,
-):
-    """Set up the spotify integration."""
-    with patch(
-        "homeassistant.components.spotify.OAuth2Session.async_ensure_token_valid"
-=======
-def mock_spotify() -> Generator[MagicMock]:
+def mock_spotify() -> Generator[AsyncMock]:
     """Mock the Spotify API."""
     with (
         patch(
-            "homeassistant.components.spotify.Spotify",
-            autospec=True,
+            "homeassistant.components.spotify.SpotifyClient", autospec=True
         ) as spotify_mock,
         patch(
-            "homeassistant.components.spotify.config_flow.Spotify",
+            "homeassistant.components.spotify.config_flow.SpotifyClient",
             new=spotify_mock,
         ),
->>>>>>> c096cc23
     ):
         client = spotify_mock.return_value
         # All these fixtures can be retrieved using the Web API client at
         # https://developer.spotify.com/documentation/web-api
-        current_user = load_json_value_fixture("current_user.json", DOMAIN)
-        client.current_user.return_value = current_user
-        client.me.return_value = current_user
-        for fixture, method in (
-            ("current_user_playlist.json", "current_user_playlists"),
-            ("playback.json", "current_playback"),
-            ("followed_artists.json", "current_user_followed_artists"),
-            ("saved_albums.json", "current_user_saved_albums"),
-            ("saved_tracks.json", "current_user_saved_tracks"),
-            ("saved_shows.json", "current_user_saved_shows"),
-            ("recently_played_tracks.json", "current_user_recently_played"),
-            ("top_artists.json", "current_user_top_artists"),
-            ("top_tracks.json", "current_user_top_tracks"),
-            ("featured_playlists.json", "featured_playlists"),
-            ("categories.json", "categories"),
-            ("category_playlists.json", "category_playlists"),
-            ("category.json", "category"),
-            ("new_releases.json", "new_releases"),
-            ("playlist.json", "playlist"),
-            ("album.json", "album"),
-            ("artist.json", "artist"),
-            ("artist_albums.json", "artist_albums"),
-            ("show_episodes.json", "show_episodes"),
-            ("show.json", "show"),
+        for fixture, method, obj in (
+            (
+                "current_user_playlists.json",
+                "get_playlists_for_current_user",
+                PlaylistResponse,
+            ),
+            ("saved_albums.json", "get_saved_albums", SavedAlbumResponse),
+            ("saved_tracks.json", "get_saved_tracks", SavedTrackResponse),
+            ("saved_shows.json", "get_saved_shows", SavedShowResponse),
+            (
+                "recently_played_tracks.json",
+                "get_recently_played_tracks",
+                PlayedTrackResponse,
+            ),
+            ("top_artists.json", "current_user_top_artists", TopArtistsResponse),
+            ("top_tracks.json", "current_user_top_tracks", TopTracksResponse),
+            ("show_episodes.json", "get_show_episodes", ShowEpisodesResponse),
         ):
-            getattr(client, method).return_value = load_json_value_fixture(
-                fixture, DOMAIN
-            )
+            getattr(client, method).return_value = obj.from_json(
+                load_fixture(fixture, DOMAIN)
+            ).items
+        client.get_playback.return_value = PlaybackState.from_json(
+            load_fixture("playback.json", DOMAIN)
+        )
+        client.get_current_user.return_value = UserProfile.from_json(
+            load_fixture("current_user.json", DOMAIN)
+        )
+        client.get_followed_artists.return_value = ArtistResponse.from_json(
+            load_fixture("followed_artists.json", DOMAIN)
+        ).artists.items
+        client.get_featured_playlists.return_value = FeaturedPlaylistResponse.from_json(
+            load_fixture("featured_playlists.json", DOMAIN)
+        ).playlists.items
+        client.get_categories.return_value = CategoriesResponse.from_json(
+            load_fixture("categories.json", DOMAIN)
+        ).categories.items
+        client.get_category_playlists.return_value = CategoryPlaylistResponse.from_json(
+            load_fixture("category_playlists.json", DOMAIN)
+        ).playlists.items
+        client.get_category.return_value = Category.from_json(
+            load_fixture("category.json", DOMAIN)
+        )
+        client.get_new_releases.return_value = NewReleasesResponse.from_json(
+            load_fixture("new_releases.json", DOMAIN)
+        ).albums.items
+        client.get_playlist.return_value = Playlist.from_json(
+            load_fixture("playlist.json", DOMAIN)
+        )
+        client.get_album.return_value = Album.from_json(
+            load_fixture("album.json", DOMAIN)
+        )
+        client.get_artist.return_value = Artist.from_json(
+            load_fixture("artist.json", DOMAIN)
+        )
+        client.get_show.return_value = Show.from_json(load_fixture("show.json", DOMAIN))
         yield spotify_mock