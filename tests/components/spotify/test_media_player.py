"""Tests for the Spotify media player platform."""

from datetime import timedelta
from unittest.mock import MagicMock, patch

from freezegun.api import FrozenDateTimeFactory
import pytest
from spotifyaio import (
    PlaybackState,
    ProductType,
    RepeatMode as SpotifyRepeatMode,
    SpotifyConnectionError,
)
from syrupy import SnapshotAssertion

from homeassistant.components.media_player import (
    ATTR_INPUT_SOURCE,
    ATTR_INPUT_SOURCE_LIST,
    ATTR_MEDIA_CONTENT_ID,
    ATTR_MEDIA_CONTENT_TYPE,
    ATTR_MEDIA_ENQUEUE,
    ATTR_MEDIA_REPEAT,
    ATTR_MEDIA_SEEK_POSITION,
    ATTR_MEDIA_SHUFFLE,
    ATTR_MEDIA_VOLUME_LEVEL,
    DOMAIN as MEDIA_PLAYER_DOMAIN,
    SERVICE_PLAY_MEDIA,
    SERVICE_SELECT_SOURCE,
    MediaPlayerEnqueue,
    MediaPlayerEntityFeature,
    MediaPlayerState,
    MediaType,
    RepeatMode,
)
from homeassistant.components.spotify import DOMAIN
from homeassistant.const import (
    ATTR_ENTITY_ID,
    ATTR_ENTITY_PICTURE,
    SERVICE_MEDIA_NEXT_TRACK,
    SERVICE_MEDIA_PAUSE,
    SERVICE_MEDIA_PLAY,
    SERVICE_MEDIA_PREVIOUS_TRACK,
    SERVICE_MEDIA_SEEK,
    SERVICE_REPEAT_SET,
    SERVICE_SHUFFLE_SET,
    SERVICE_VOLUME_SET,
    STATE_UNAVAILABLE,
)
from homeassistant.core import HomeAssistant
from homeassistant.helpers import entity_registry as er

from . import setup_integration

<<<<<<< HEAD
from tests.common import MockConfigEntry, load_fixture, snapshot_platform
=======
from tests.common import (
    MockConfigEntry,
    async_fire_time_changed,
    load_json_value_fixture,
    snapshot_platform,
)
>>>>>>> ed445d0a


@pytest.mark.usefixtures("setup_credentials")
async def test_entities(
    hass: HomeAssistant,
    mock_spotify: MagicMock,
    freezer: FrozenDateTimeFactory,
    mock_config_entry: MockConfigEntry,
    entity_registry: er.EntityRegistry,
    snapshot: SnapshotAssertion,
) -> None:
    """Test the Spotify entities."""
    freezer.move_to("2023-10-21")
    with patch("secrets.token_hex", return_value="mock-token"):
        await setup_integration(hass, mock_config_entry)

        await snapshot_platform(
            hass, entity_registry, snapshot, mock_config_entry.entry_id
        )


@pytest.mark.usefixtures("setup_credentials")
async def test_podcast(
    hass: HomeAssistant,
    mock_spotify: MagicMock,
    freezer: FrozenDateTimeFactory,
    mock_config_entry: MockConfigEntry,
    entity_registry: er.EntityRegistry,
    snapshot: SnapshotAssertion,
) -> None:
    """Test the Spotify entities while listening a podcast."""
    freezer.move_to("2023-10-21")
    mock_spotify.return_value.get_playback.return_value = PlaybackState.from_json(
        load_fixture("playback_episode.json", DOMAIN)
    )
    with patch("secrets.token_hex", return_value="mock-token"):
        await setup_integration(hass, mock_config_entry)

        await snapshot_platform(
            hass, entity_registry, snapshot, mock_config_entry.entry_id
        )


@pytest.mark.usefixtures("setup_credentials")
async def test_free_account(
    hass: HomeAssistant,
    mock_spotify: MagicMock,
    mock_config_entry: MockConfigEntry,
) -> None:
    """Test the Spotify entities with a free account."""
    mock_spotify.return_value.get_current_user.return_value.product = ProductType.FREE
    await setup_integration(hass, mock_config_entry)
    state = hass.states.get("media_player.spotify_spotify_1")
    assert state
    assert state.attributes["supported_features"] == 0


@pytest.mark.usefixtures("setup_credentials")
async def test_restricted_device(
    hass: HomeAssistant,
    mock_spotify: MagicMock,
    mock_config_entry: MockConfigEntry,
) -> None:
    """Test the Spotify entities with a restricted device."""
    mock_spotify.return_value.get_playback.return_value.device.is_restricted = True
    await setup_integration(hass, mock_config_entry)
    state = hass.states.get("media_player.spotify_spotify_1")
    assert state
    assert (
        state.attributes["supported_features"] == MediaPlayerEntityFeature.SELECT_SOURCE
    )


@pytest.mark.usefixtures("setup_credentials")
async def test_spotify_dj_list(
    hass: HomeAssistant,
    mock_spotify: MagicMock,
    mock_config_entry: MockConfigEntry,
) -> None:
    """Test the Spotify entities with a Spotify DJ playlist."""
    mock_spotify.return_value.get_playback.return_value.context.uri = (
        "spotify:playlist:37i9dQZF1EYkqdzj48dyYq"
    )
    await setup_integration(hass, mock_config_entry)
    state = hass.states.get("media_player.spotify_spotify_1")
    assert state
    assert state.attributes["media_playlist"] == "DJ"


@pytest.mark.usefixtures("setup_credentials")
async def test_fetching_playlist_does_not_fail(
    hass: HomeAssistant,
    mock_spotify: MagicMock,
    mock_config_entry: MockConfigEntry,
) -> None:
    """Test failing fetching playlist does not fail update."""
    mock_spotify.return_value.get_playlist.side_effect = SpotifyConnectionError
    await setup_integration(hass, mock_config_entry)
    state = hass.states.get("media_player.spotify_spotify_1")
    assert state
    assert "media_playlist" not in state.attributes


@pytest.mark.usefixtures("setup_credentials")
async def test_idle(
    hass: HomeAssistant,
    mock_spotify: MagicMock,
    mock_config_entry: MockConfigEntry,
) -> None:
    """Test the Spotify entities in idle state."""
    mock_spotify.return_value.get_playback.return_value = {}
    await setup_integration(hass, mock_config_entry)
    state = hass.states.get("media_player.spotify_spotify_1")
    assert state
    assert state.state == MediaPlayerState.IDLE
    assert (
        state.attributes["supported_features"] == MediaPlayerEntityFeature.SELECT_SOURCE
    )


@pytest.mark.usefixtures("setup_credentials")
@pytest.mark.parametrize(
    ("service", "method"),
    [
        (SERVICE_MEDIA_PLAY, "start_playback"),
        (SERVICE_MEDIA_PAUSE, "pause_playback"),
        (SERVICE_MEDIA_PREVIOUS_TRACK, "previous_track"),
        (SERVICE_MEDIA_NEXT_TRACK, "next_track"),
    ],
)
async def test_simple_actions(
    hass: HomeAssistant,
    mock_spotify: MagicMock,
    mock_config_entry: MockConfigEntry,
    service: str,
    method: str,
) -> None:
    """Test the Spotify media player."""
    await setup_integration(hass, mock_config_entry)
    await hass.services.async_call(
        MEDIA_PLAYER_DOMAIN,
        service,
        {ATTR_ENTITY_ID: "media_player.spotify_spotify_1"},
        blocking=True,
    )
    getattr(mock_spotify.return_value, method).assert_called_once_with()


@pytest.mark.usefixtures("setup_credentials")
async def test_repeat_mode(
    hass: HomeAssistant,
    mock_spotify: MagicMock,
    mock_config_entry: MockConfigEntry,
) -> None:
    """Test the Spotify media player repeat mode."""
    await setup_integration(hass, mock_config_entry)
    for mode, spotify_mode in (
        (RepeatMode.ALL, SpotifyRepeatMode.CONTEXT),
        (RepeatMode.ONE, SpotifyRepeatMode.TRACK),
        (RepeatMode.OFF, SpotifyRepeatMode.OFF),
    ):
        await hass.services.async_call(
            MEDIA_PLAYER_DOMAIN,
            SERVICE_REPEAT_SET,
            {ATTR_ENTITY_ID: "media_player.spotify_spotify_1", ATTR_MEDIA_REPEAT: mode},
            blocking=True,
        )
        mock_spotify.return_value.set_repeat.assert_called_once_with(spotify_mode)
        mock_spotify.return_value.set_repeat.reset_mock()


@pytest.mark.usefixtures("setup_credentials")
async def test_shuffle(
    hass: HomeAssistant,
    mock_spotify: MagicMock,
    mock_config_entry: MockConfigEntry,
) -> None:
    """Test the Spotify media player shuffle."""
    await setup_integration(hass, mock_config_entry)
    for shuffle in (True, False):
        await hass.services.async_call(
            MEDIA_PLAYER_DOMAIN,
            SERVICE_SHUFFLE_SET,
            {
                ATTR_ENTITY_ID: "media_player.spotify_spotify_1",
                ATTR_MEDIA_SHUFFLE: shuffle,
            },
            blocking=True,
        )
        mock_spotify.return_value.set_shuffle.assert_called_once_with(state=shuffle)
        mock_spotify.return_value.set_shuffle.reset_mock()


@pytest.mark.usefixtures("setup_credentials")
async def test_volume_level(
    hass: HomeAssistant,
    mock_spotify: MagicMock,
    mock_config_entry: MockConfigEntry,
) -> None:
    """Test the Spotify media player volume level."""
    await setup_integration(hass, mock_config_entry)
    await hass.services.async_call(
        MEDIA_PLAYER_DOMAIN,
        SERVICE_VOLUME_SET,
        {
            ATTR_ENTITY_ID: "media_player.spotify_spotify_1",
            ATTR_MEDIA_VOLUME_LEVEL: 0.5,
        },
        blocking=True,
    )
    mock_spotify.return_value.set_volume.assert_called_with(50)


@pytest.mark.usefixtures("setup_credentials")
async def test_seek(
    hass: HomeAssistant,
    mock_spotify: MagicMock,
    mock_config_entry: MockConfigEntry,
) -> None:
    """Test the Spotify media player seeking."""
    await setup_integration(hass, mock_config_entry)
    await hass.services.async_call(
        MEDIA_PLAYER_DOMAIN,
        SERVICE_MEDIA_SEEK,
        {
            ATTR_ENTITY_ID: "media_player.spotify_spotify_1",
            ATTR_MEDIA_SEEK_POSITION: 100,
        },
        blocking=True,
    )
    mock_spotify.return_value.seek_track.assert_called_with(100000)


@pytest.mark.usefixtures("setup_credentials")
@pytest.mark.parametrize(
    ("media_type", "media_id"),
    [
        ("spotify://track", "spotify:track:3oRoMXsP2NRzm51lldj1RO"),
        ("spotify://episode", "spotify:episode:3oRoMXsP2NRzm51lldj1RO"),
        (MediaType.MUSIC, "spotify:track:3oRoMXsP2NRzm51lldj1RO"),
    ],
)
async def test_play_media_in_queue(
    hass: HomeAssistant,
    mock_spotify: MagicMock,
    mock_config_entry: MockConfigEntry,
    media_type: str,
    media_id: str,
) -> None:
    """Test the Spotify media player play media."""
    await setup_integration(hass, mock_config_entry)
    await hass.services.async_call(
        MEDIA_PLAYER_DOMAIN,
        SERVICE_PLAY_MEDIA,
        {
            ATTR_ENTITY_ID: "media_player.spotify_spotify_1",
            ATTR_MEDIA_CONTENT_TYPE: media_type,
            ATTR_MEDIA_CONTENT_ID: media_id,
            ATTR_MEDIA_ENQUEUE: MediaPlayerEnqueue.ADD,
        },
        blocking=True,
    )
    mock_spotify.return_value.add_to_queue.assert_called_with(media_id, None)


@pytest.mark.usefixtures("setup_credentials")
@pytest.mark.parametrize(
    ("media_type", "media_id", "called_with"),
    [
        (
            "spotify://artist",
            "spotify:artist:74Yus6IHfa3tWZzXXAYtS2",
            {"context_uri": "spotify:artist:74Yus6IHfa3tWZzXXAYtS2"},
        ),
        (
            "spotify://playlist",
            "spotify:playlist:74Yus6IHfa3tWZzXXAYtS2",
            {"context_uri": "spotify:playlist:74Yus6IHfa3tWZzXXAYtS2"},
        ),
        (
            "spotify://album",
            "spotify:album:74Yus6IHfa3tWZzXXAYtS2",
            {"context_uri": "spotify:album:74Yus6IHfa3tWZzXXAYtS2"},
        ),
        (
            "spotify://show",
            "spotify:show:74Yus6IHfa3tWZzXXAYtS2",
            {"context_uri": "spotify:show:74Yus6IHfa3tWZzXXAYtS2"},
        ),
        (
            MediaType.MUSIC,
            "spotify:track:3oRoMXsP2NRzm51lldj1RO",
            {"uris": ["spotify:track:3oRoMXsP2NRzm51lldj1RO"]},
        ),
        (
            "spotify://track",
            "spotify:track:3oRoMXsP2NRzm51lldj1RO",
            {"uris": ["spotify:track:3oRoMXsP2NRzm51lldj1RO"]},
        ),
        (
            "spotify://episode",
            "spotify:episode:3oRoMXsP2NRzm51lldj1RO",
            {"uris": ["spotify:episode:3oRoMXsP2NRzm51lldj1RO"]},
        ),
    ],
)
async def test_play_media(
    hass: HomeAssistant,
    mock_spotify: MagicMock,
    mock_config_entry: MockConfigEntry,
    media_type: str,
    media_id: str,
    called_with: dict,
) -> None:
    """Test the Spotify media player play media."""
    await setup_integration(hass, mock_config_entry)
    await hass.services.async_call(
        MEDIA_PLAYER_DOMAIN,
        SERVICE_PLAY_MEDIA,
        {
            ATTR_ENTITY_ID: "media_player.spotify_spotify_1",
            ATTR_MEDIA_CONTENT_TYPE: media_type,
            ATTR_MEDIA_CONTENT_ID: media_id,
        },
        blocking=True,
    )
    mock_spotify.return_value.start_playback.assert_called_with(**called_with)


@pytest.mark.usefixtures("setup_credentials")
async def test_add_unsupported_media_to_queue(
    hass: HomeAssistant,
    mock_spotify: MagicMock,
    mock_config_entry: MockConfigEntry,
) -> None:
    """Test the Spotify media player add unsupported media to queue."""
    await setup_integration(hass, mock_config_entry)
    with pytest.raises(
        ValueError, match="Media type playlist is not supported when enqueue is ADD"
    ):
        await hass.services.async_call(
            MEDIA_PLAYER_DOMAIN,
            SERVICE_PLAY_MEDIA,
            {
                ATTR_ENTITY_ID: "media_player.spotify_spotify_1",
                ATTR_MEDIA_CONTENT_TYPE: "spotify://playlist",
                ATTR_MEDIA_CONTENT_ID: "spotify:playlist:74Yus6IHfa3tWZzXXAYtS2",
                ATTR_MEDIA_ENQUEUE: MediaPlayerEnqueue.ADD,
            },
            blocking=True,
        )


@pytest.mark.usefixtures("setup_credentials")
async def test_play_unsupported_media(
    hass: HomeAssistant,
    mock_spotify: MagicMock,
    mock_config_entry: MockConfigEntry,
) -> None:
    """Test the Spotify media player play media."""
    await setup_integration(hass, mock_config_entry)
    await hass.services.async_call(
        MEDIA_PLAYER_DOMAIN,
        SERVICE_PLAY_MEDIA,
        {
            ATTR_ENTITY_ID: "media_player.spotify_spotify_1",
            ATTR_MEDIA_CONTENT_TYPE: MediaType.COMPOSER,
            ATTR_MEDIA_CONTENT_ID: "spotify:track:3oRoMXsP2NRzm51lldj1RO",
        },
        blocking=True,
    )
    assert mock_spotify.return_value.start_playback.call_count == 0
    assert mock_spotify.return_value.add_to_queue.call_count == 0


@pytest.mark.usefixtures("setup_credentials")
async def test_select_source(
    hass: HomeAssistant,
    mock_spotify: MagicMock,
    mock_config_entry: MockConfigEntry,
) -> None:
    """Test the Spotify media player source select."""
    await setup_integration(hass, mock_config_entry)
    await hass.services.async_call(
        MEDIA_PLAYER_DOMAIN,
        SERVICE_SELECT_SOURCE,
        {
            ATTR_ENTITY_ID: "media_player.spotify_spotify_1",
            ATTR_INPUT_SOURCE: "DESKTOP-BKC5SIK",
        },
        blocking=True,
    )
    mock_spotify.return_value.transfer_playback.assert_called_with(
<<<<<<< HEAD
        "21dac6b0e0a1f181870fdc9749b2656466557666"
    )
=======
        "21dac6b0e0a1f181870fdc9749b2656466557666", True
    )


@pytest.mark.usefixtures("setup_credentials")
async def test_source_devices(
    hass: HomeAssistant,
    mock_spotify: MagicMock,
    mock_config_entry: MockConfigEntry,
    freezer: FrozenDateTimeFactory,
) -> None:
    """Test the Spotify media player available source devices."""
    await setup_integration(hass, mock_config_entry)
    state = hass.states.get("media_player.spotify_spotify_1")

    assert state.attributes[ATTR_INPUT_SOURCE_LIST] == ["DESKTOP-BKC5SIK"]

    mock_spotify.return_value.devices.side_effect = SpotifyException(
        404, "Not Found", "msg"
    )
    freezer.tick(timedelta(minutes=5))
    async_fire_time_changed(hass)
    await hass.async_block_till_done()

    state = hass.states.get("media_player.spotify_spotify_1")
    assert state
    assert state.state != STATE_UNAVAILABLE
    assert state.attributes[ATTR_INPUT_SOURCE_LIST] == ["DESKTOP-BKC5SIK"]


@pytest.mark.usefixtures("setup_credentials")
async def test_no_source_devices(
    hass: HomeAssistant,
    mock_spotify: MagicMock,
    mock_config_entry: MockConfigEntry,
) -> None:
    """Test the Spotify media player with no source devices."""
    mock_spotify.return_value.devices.return_value = None
    await setup_integration(hass, mock_config_entry)
    state = hass.states.get("media_player.spotify_spotify_1")

    assert ATTR_INPUT_SOURCE_LIST not in state.attributes


@pytest.mark.usefixtures("setup_credentials")
async def test_paused_playback(
    hass: HomeAssistant,
    mock_spotify: MagicMock,
    mock_config_entry: MockConfigEntry,
) -> None:
    """Test the Spotify media player with paused playback."""
    mock_spotify.return_value.current_playback.return_value["is_playing"] = False
    await setup_integration(hass, mock_config_entry)
    state = hass.states.get("media_player.spotify_spotify_1")
    assert state
    assert state.state == MediaPlayerState.PAUSED


@pytest.mark.usefixtures("setup_credentials")
async def test_fallback_show_image(
    hass: HomeAssistant,
    mock_spotify: MagicMock,
    mock_config_entry: MockConfigEntry,
) -> None:
    """Test the Spotify media player with a fallback image."""
    playback = load_json_value_fixture("playback_episode.json", DOMAIN)
    playback["item"]["images"] = []
    mock_spotify.return_value.current_playback.return_value = playback
    with patch("secrets.token_hex", return_value="mock-token"):
        await setup_integration(hass, mock_config_entry)
    state = hass.states.get("media_player.spotify_spotify_1")
    assert state
    assert (
        state.attributes[ATTR_ENTITY_PICTURE]
        == "/api/media_player_proxy/media_player.spotify_spotify_1?token=mock-token&cache=16ff384dbae94fea"
    )


@pytest.mark.usefixtures("setup_credentials")
async def test_no_episode_images(
    hass: HomeAssistant,
    mock_spotify: MagicMock,
    mock_config_entry: MockConfigEntry,
) -> None:
    """Test the Spotify media player with no episode images."""
    playback = load_json_value_fixture("playback_episode.json", DOMAIN)
    playback["item"]["images"] = []
    playback["item"]["show"]["images"] = []
    mock_spotify.return_value.current_playback.return_value = playback
    await setup_integration(hass, mock_config_entry)
    state = hass.states.get("media_player.spotify_spotify_1")
    assert state
    assert ATTR_ENTITY_PICTURE not in state.attributes


@pytest.mark.usefixtures("setup_credentials")
async def test_no_album_images(
    hass: HomeAssistant,
    mock_spotify: MagicMock,
    mock_config_entry: MockConfigEntry,
) -> None:
    """Test the Spotify media player with no album images."""
    mock_spotify.return_value.current_playback.return_value["item"]["album"][
        "images"
    ] = []
    await setup_integration(hass, mock_config_entry)
    state = hass.states.get("media_player.spotify_spotify_1")
    assert state
    assert ATTR_ENTITY_PICTURE not in state.attributes
>>>>>>> ed445d0a
<|MERGE_RESOLUTION|>--- conflicted
+++ resolved
@@ -51,16 +51,12 @@
 
 from . import setup_integration
 
-<<<<<<< HEAD
-from tests.common import MockConfigEntry, load_fixture, snapshot_platform
-=======
 from tests.common import (
     MockConfigEntry,
     async_fire_time_changed,
-    load_json_value_fixture,
+    load_fixture,
     snapshot_platform,
 )
->>>>>>> ed445d0a
 
 
 @pytest.mark.usefixtures("setup_credentials")
@@ -454,12 +450,8 @@
         blocking=True,
     )
     mock_spotify.return_value.transfer_playback.assert_called_with(
-<<<<<<< HEAD
         "21dac6b0e0a1f181870fdc9749b2656466557666"
     )
-=======
-        "21dac6b0e0a1f181870fdc9749b2656466557666", True
-    )
 
 
 @pytest.mark.usefixtures("setup_credentials")
@@ -475,9 +467,7 @@
 
     assert state.attributes[ATTR_INPUT_SOURCE_LIST] == ["DESKTOP-BKC5SIK"]
 
-    mock_spotify.return_value.devices.side_effect = SpotifyException(
-        404, "Not Found", "msg"
-    )
+    mock_spotify.return_value.get_devices.side_effect = SpotifyConnectionError
     freezer.tick(timedelta(minutes=5))
     async_fire_time_changed(hass)
     await hass.async_block_till_done()
@@ -489,27 +479,13 @@
 
 
 @pytest.mark.usefixtures("setup_credentials")
-async def test_no_source_devices(
-    hass: HomeAssistant,
-    mock_spotify: MagicMock,
-    mock_config_entry: MockConfigEntry,
-) -> None:
-    """Test the Spotify media player with no source devices."""
-    mock_spotify.return_value.devices.return_value = None
-    await setup_integration(hass, mock_config_entry)
-    state = hass.states.get("media_player.spotify_spotify_1")
-
-    assert ATTR_INPUT_SOURCE_LIST not in state.attributes
-
-
-@pytest.mark.usefixtures("setup_credentials")
 async def test_paused_playback(
     hass: HomeAssistant,
     mock_spotify: MagicMock,
     mock_config_entry: MockConfigEntry,
 ) -> None:
     """Test the Spotify media player with paused playback."""
-    mock_spotify.return_value.current_playback.return_value["is_playing"] = False
+    mock_spotify.return_value.get_playback.return_value.is_playing = False
     await setup_integration(hass, mock_config_entry)
     state = hass.states.get("media_player.spotify_spotify_1")
     assert state
@@ -523,9 +499,9 @@
     mock_config_entry: MockConfigEntry,
 ) -> None:
     """Test the Spotify media player with a fallback image."""
-    playback = load_json_value_fixture("playback_episode.json", DOMAIN)
-    playback["item"]["images"] = []
-    mock_spotify.return_value.current_playback.return_value = playback
+    playback = PlaybackState.from_json(load_fixture("playback_episode.json", DOMAIN))
+    playback.item.images = []
+    mock_spotify.return_value.get_playback.return_value = playback
     with patch("secrets.token_hex", return_value="mock-token"):
         await setup_integration(hass, mock_config_entry)
     state = hass.states.get("media_player.spotify_spotify_1")
@@ -543,10 +519,10 @@
     mock_config_entry: MockConfigEntry,
 ) -> None:
     """Test the Spotify media player with no episode images."""
-    playback = load_json_value_fixture("playback_episode.json", DOMAIN)
-    playback["item"]["images"] = []
-    playback["item"]["show"]["images"] = []
-    mock_spotify.return_value.current_playback.return_value = playback
+    playback = PlaybackState.from_json(load_fixture("playback_episode.json", DOMAIN))
+    playback.item.images = []
+    playback.item.show.images = []
+    mock_spotify.return_value.get_playback.return_value = playback
     await setup_integration(hass, mock_config_entry)
     state = hass.states.get("media_player.spotify_spotify_1")
     assert state
@@ -560,11 +536,8 @@
     mock_config_entry: MockConfigEntry,
 ) -> None:
     """Test the Spotify media player with no album images."""
-    mock_spotify.return_value.current_playback.return_value["item"]["album"][
-        "images"
-    ] = []
-    await setup_integration(hass, mock_config_entry)
-    state = hass.states.get("media_player.spotify_spotify_1")
-    assert state
-    assert ATTR_ENTITY_PICTURE not in state.attributes
->>>>>>> ed445d0a
+    mock_spotify.return_value.get_playback.return_value.item.album.images = []
+    await setup_integration(hass, mock_config_entry)
+    state = hass.states.get("media_player.spotify_spotify_1")
+    assert state
+    assert ATTR_ENTITY_PICTURE not in state.attributes