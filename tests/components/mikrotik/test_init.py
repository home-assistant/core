--- conflicted
+++ resolved
@@ -1,10 +1,7 @@
 """Test Mikrotik setup process."""
-<<<<<<< HEAD
 from datetime import timedelta
-from unittest.mock import patch
-=======
-from asynctest import CoroutineMock, Mock, patch
->>>>>>> 8467b913
+
+from asynctest import CoroutineMock, patch
 
 from homeassistant import config_entries
 from homeassistant.components import mikrotik
@@ -24,51 +21,8 @@
 
 async def test_successful_config_entry(hass, api):
     """Test config entry successful setup."""
-<<<<<<< HEAD
     mikrotik_mock = await setup_mikrotik_integration(hass)
     assert mikrotik_mock.config_entry.state == config_entries.ENTRY_STATE_LOADED
-=======
-    entry = MockConfigEntry(domain=mikrotik.DOMAIN, data=MOCK_DATA,)
-    entry.add_to_hass(hass)
-    mock_registry = Mock()
-
-    with patch.object(mikrotik, "MikrotikHub") as mock_hub, patch(
-        "homeassistant.helpers.device_registry.async_get_registry",
-        return_value=mock_registry,
-    ):
-        mock_hub.return_value.async_setup = CoroutineMock(return_value=True)
-        mock_hub.return_value.serial_num = "12345678"
-        mock_hub.return_value.model = "RB750"
-        mock_hub.return_value.hostname = "mikrotik"
-        mock_hub.return_value.firmware = "3.65"
-        assert await mikrotik.async_setup_entry(hass, entry) is True
-
-    assert len(mock_hub.mock_calls) == 2
-    p_hass, p_entry = mock_hub.mock_calls[0][1]
-
-    assert p_hass is hass
-    assert p_entry is entry
-
-    assert len(mock_registry.mock_calls) == 1
-    assert mock_registry.mock_calls[0][2] == {
-        "config_entry_id": entry.entry_id,
-        "connections": {("mikrotik", "12345678")},
-        "manufacturer": mikrotik.ATTR_MANUFACTURER,
-        "model": "RB750",
-        "name": "mikrotik",
-        "sw_version": "3.65",
-    }
-
-
-async def test_hub_fail_setup(hass):
-    """Test that a failed setup will not store the hub."""
-    entry = MockConfigEntry(domain=mikrotik.DOMAIN, data=MOCK_DATA,)
-    entry.add_to_hass(hass)
-
-    with patch.object(mikrotik, "MikrotikHub") as mock_hub:
-        mock_hub.return_value.async_setup = CoroutineMock(return_value=False)
-        assert await mikrotik.async_setup_entry(hass, entry) is False
->>>>>>> 8467b913
 
 
 async def test_old_config_entry(hass, api):
@@ -80,7 +34,7 @@
 async def test_config_fail_setup(hass, api):
     """Test that a failed setup will not store the config."""
     with patch.object(mikrotik, "Mikrotik") as mock_integration:
-        mock_integration.return_value.async_setup.return_value = mock_coro(False)
+        mock_integration.return_value.async_setup.return_value = CoroutineMock(False)
 
         config_entry = MockConfigEntry(domain=mikrotik.DOMAIN, data=dict(ENTRY_DATA))
         config_entry.add_to_hass(hass)
@@ -115,28 +69,8 @@
 
 async def test_unload_entry(hass, api):
     """Test being able to unload an entry."""
-<<<<<<< HEAD
     mikrotik_mock = await setup_mikrotik_integration(hass)
     assert mikrotik_mock.config_entry.state == config_entries.ENTRY_STATE_LOADED
 
     assert await hass.config_entries.async_unload(mikrotik_mock.config_entry.entry_id)
-    assert mikrotik_mock.config_entry.state == config_entries.ENTRY_STATE_NOT_LOADED
-=======
-    entry = MockConfigEntry(domain=mikrotik.DOMAIN, data=MOCK_DATA,)
-    entry.add_to_hass(hass)
-
-    with patch.object(mikrotik, "MikrotikHub") as mock_hub, patch(
-        "homeassistant.helpers.device_registry.async_get_registry", return_value=Mock(),
-    ):
-        mock_hub.return_value.async_setup = CoroutineMock(return_value=True)
-        mock_hub.return_value.serial_num = "12345678"
-        mock_hub.return_value.model = "RB750"
-        mock_hub.return_value.hostname = "mikrotik"
-        mock_hub.return_value.firmware = "3.65"
-        assert await mikrotik.async_setup_entry(hass, entry) is True
-
-    assert len(mock_hub.return_value.mock_calls) == 1
-
-    assert await mikrotik.async_unload_entry(hass, entry)
-    assert entry.entry_id not in hass.data[mikrotik.DOMAIN]
->>>>>>> 8467b913
+    assert mikrotik_mock.config_entry.state == config_entries.ENTRY_STATE_NOT_LOADED