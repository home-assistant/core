--- conflicted
+++ resolved
@@ -1,13 +1,10 @@
 """Test the Devialet init."""
 
-<<<<<<< HEAD
 from unittest.mock import patch
 
 from devialet import DevialetApi
 
 from homeassistant.components.devialet.const import DOMAIN
-=======
->>>>>>> 40f92b7b
 from homeassistant.components.media_player import DOMAIN as MP_DOMAIN, MediaPlayerState
 from homeassistant.config_entries import ConfigEntryState
 from homeassistant.core import HomeAssistant
@@ -24,13 +21,8 @@
     with patch.object(DevialetApi, "upnp_available", return_value=True):
         entry = await setup_integration(hass, aioclient_mock)
 
-<<<<<<< HEAD
         assert entry.state is ConfigEntryState.LOADED
         assert entry.unique_id is not None
-=======
-    assert entry.state is ConfigEntryState.LOADED
-    assert entry.unique_id is not None
->>>>>>> 40f92b7b
 
         state = hass.states.get(f"{MP_DOMAIN}.{NAME.lower()}")
         assert state.state == MediaPlayerState.PLAYING
@@ -38,11 +30,7 @@
         await hass.config_entries.async_unload(entry.entry_id)
         await hass.async_block_till_done(True)
 
-<<<<<<< HEAD
         assert entry.state is ConfigEntryState.NOT_LOADED
-=======
-    assert entry.state is ConfigEntryState.NOT_LOADED
->>>>>>> 40f92b7b
 
 
 async def test_load_unload_config_entry_when_device_unavailable(
