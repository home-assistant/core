"""Test Radarr integration."""
from aiopyarr import exceptions
import pytest

from homeassistant.components.radarr.const import DEFAULT_NAME, DOMAIN
from homeassistant.config_entries import ConfigEntryState
from homeassistant.core import HomeAssistant
from homeassistant.helpers import device_registry as dr

from . import create_entry, mock_connection, patch_radarr, setup_integration

from tests.test_util.aiohttp import AiohttpClientMocker


<<<<<<< HEAD
@pytest.mark.freeze_time("2021-12-03 00:00:00+00:00")
async def test_setup(hass: HomeAssistant, aioclient_mock: AiohttpClientMocker):
=======
async def test_setup(hass: HomeAssistant, aioclient_mock: AiohttpClientMocker) -> None:
>>>>>>> e849878a
    """Test unload."""
    entry = await setup_integration(hass, aioclient_mock)
    assert entry.state == ConfigEntryState.LOADED

    assert await hass.config_entries.async_unload(entry.entry_id)
    await hass.async_block_till_done()

    assert entry.state is ConfigEntryState.NOT_LOADED
    assert not hass.data.get(DOMAIN)


async def test_async_setup_entry_not_ready(
    hass: HomeAssistant, aioclient_mock: AiohttpClientMocker
) -> None:
    """Test that it throws ConfigEntryNotReady when exception occurs during setup."""
    entry = await setup_integration(hass, aioclient_mock, connection_error=True)
    assert len(hass.config_entries.async_entries(DOMAIN)) == 1
    assert entry.state == ConfigEntryState.SETUP_RETRY
    assert not hass.data.get(DOMAIN)


<<<<<<< HEAD
async def test_async_setup_entry_auth_failed(
    hass: HomeAssistant, aioclient_mock: AiohttpClientMocker
):
=======
async def test_async_setup_entry_auth_failed(hass: HomeAssistant) -> None:
>>>>>>> e849878a
    """Test that it throws ConfigEntryAuthFailed when authentication fails."""
    mock_connection(aioclient_mock)
    entry = create_entry(hass)
    with patch_radarr() as radarrmock:
        radarrmock.side_effect = exceptions.ArrAuthenticationException
        await hass.config_entries.async_setup(entry.entry_id)
        assert len(hass.config_entries.async_entries(DOMAIN)) == 1
        assert entry.state == ConfigEntryState.SETUP_ERROR
        assert not hass.data.get(DOMAIN)


<<<<<<< HEAD
@pytest.mark.freeze_time("2021-12-03 00:00:00+00:00")
async def test_device_info(hass: HomeAssistant, aioclient_mock: AiohttpClientMocker):
=======
async def test_device_info(
    hass: HomeAssistant, aioclient_mock: AiohttpClientMocker
) -> None:
>>>>>>> e849878a
    """Test device info."""
    entry = await setup_integration(hass, aioclient_mock)
    device_registry = dr.async_get(hass)
    await hass.async_block_till_done()
    device = device_registry.async_get_device({(DOMAIN, entry.entry_id)})

    assert device.configuration_url == "http://192.168.1.189:7887/test"
    assert device.identifiers == {(DOMAIN, entry.entry_id)}
    assert device.manufacturer == DEFAULT_NAME
    assert device.name == "Mock Title"
    assert device.sw_version == "10.0.0.34882"<|MERGE_RESOLUTION|>--- conflicted
+++ resolved
@@ -12,12 +12,8 @@
 from tests.test_util.aiohttp import AiohttpClientMocker
 
 
-<<<<<<< HEAD
 @pytest.mark.freeze_time("2021-12-03 00:00:00+00:00")
-async def test_setup(hass: HomeAssistant, aioclient_mock: AiohttpClientMocker):
-=======
 async def test_setup(hass: HomeAssistant, aioclient_mock: AiohttpClientMocker) -> None:
->>>>>>> e849878a
     """Test unload."""
     entry = await setup_integration(hass, aioclient_mock)
     assert entry.state == ConfigEntryState.LOADED
@@ -39,13 +35,9 @@
     assert not hass.data.get(DOMAIN)
 
 
-<<<<<<< HEAD
 async def test_async_setup_entry_auth_failed(
     hass: HomeAssistant, aioclient_mock: AiohttpClientMocker
-):
-=======
-async def test_async_setup_entry_auth_failed(hass: HomeAssistant) -> None:
->>>>>>> e849878a
+) -> None:
     """Test that it throws ConfigEntryAuthFailed when authentication fails."""
     mock_connection(aioclient_mock)
     entry = create_entry(hass)
@@ -57,14 +49,8 @@
         assert not hass.data.get(DOMAIN)
 
 
-<<<<<<< HEAD
 @pytest.mark.freeze_time("2021-12-03 00:00:00+00:00")
-async def test_device_info(hass: HomeAssistant, aioclient_mock: AiohttpClientMocker):
-=======
-async def test_device_info(
-    hass: HomeAssistant, aioclient_mock: AiohttpClientMocker
-) -> None:
->>>>>>> e849878a
+async def test_device_info(hass: HomeAssistant, aioclient_mock: AiohttpClientMocker) -> None:
     """Test device info."""
     entry = await setup_integration(hass, aioclient_mock)
     device_registry = dr.async_get(hass)
