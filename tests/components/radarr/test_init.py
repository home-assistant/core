"""Test Radarr integration."""
<<<<<<< HEAD
from aiopyarr import exceptions
import pytest

=======
>>>>>>> 7a727dc3
from homeassistant.components.radarr.const import DEFAULT_NAME, DOMAIN
from homeassistant.config_entries import ConfigEntryState
from homeassistant.core import HomeAssistant
from homeassistant.helpers import device_registry as dr

<<<<<<< HEAD
from . import create_entry, mock_connection, patch_radarr, setup_integration
=======
from . import create_entry, mock_connection_invalid_auth, setup_integration
>>>>>>> 7a727dc3

from tests.test_util.aiohttp import AiohttpClientMocker


@pytest.mark.freeze_time("2021-12-03 00:00:00+00:00")
async def test_setup(hass: HomeAssistant, aioclient_mock: AiohttpClientMocker) -> None:
    """Test unload."""
    entry = await setup_integration(hass, aioclient_mock)
    assert entry.state == ConfigEntryState.LOADED

    assert await hass.config_entries.async_unload(entry.entry_id)
    await hass.async_block_till_done()

    assert entry.state is ConfigEntryState.NOT_LOADED
    assert not hass.data.get(DOMAIN)


async def test_async_setup_entry_not_ready(
    hass: HomeAssistant, aioclient_mock: AiohttpClientMocker
) -> None:
    """Test that it throws ConfigEntryNotReady when exception occurs during setup."""
    entry = await setup_integration(hass, aioclient_mock, connection_error=True)
    assert len(hass.config_entries.async_entries(DOMAIN)) == 1
    assert entry.state == ConfigEntryState.SETUP_RETRY
    assert not hass.data.get(DOMAIN)


async def test_async_setup_entry_auth_failed(
    hass: HomeAssistant, aioclient_mock: AiohttpClientMocker
) -> None:
    """Test that it throws ConfigEntryAuthFailed when authentication fails."""
    mock_connection(aioclient_mock)
    entry = create_entry(hass)
    mock_connection_invalid_auth(aioclient_mock)
    await hass.config_entries.async_setup(entry.entry_id)
    assert len(hass.config_entries.async_entries(DOMAIN)) == 1
    assert entry.state == ConfigEntryState.SETUP_ERROR
    assert not hass.data.get(DOMAIN)


@pytest.mark.freeze_time("2021-12-03 00:00:00+00:00")
async def test_device_info(
    hass: HomeAssistant, aioclient_mock: AiohttpClientMocker
) -> None:
    """Test device info."""
    entry = await setup_integration(hass, aioclient_mock)
    device_registry = dr.async_get(hass)
    await hass.async_block_till_done()
    device = device_registry.async_get_device(identifiers={(DOMAIN, entry.entry_id)})

    assert device.configuration_url == "http://192.168.1.189:7887/test"
    assert device.identifiers == {(DOMAIN, entry.entry_id)}
    assert device.manufacturer == DEFAULT_NAME
    assert device.name == "Mock Title"
    assert device.sw_version == "10.0.0.34882"<|MERGE_RESOLUTION|>--- conflicted
+++ resolved
@@ -1,20 +1,17 @@
 """Test Radarr integration."""
-<<<<<<< HEAD
-from aiopyarr import exceptions
 import pytest
 
-=======
->>>>>>> 7a727dc3
 from homeassistant.components.radarr.const import DEFAULT_NAME, DOMAIN
 from homeassistant.config_entries import ConfigEntryState
 from homeassistant.core import HomeAssistant
 from homeassistant.helpers import device_registry as dr
 
-<<<<<<< HEAD
-from . import create_entry, mock_connection, patch_radarr, setup_integration
-=======
-from . import create_entry, mock_connection_invalid_auth, setup_integration
->>>>>>> 7a727dc3
+from . import (
+    create_entry,
+    mock_connection,
+    mock_connection_invalid_auth,
+    setup_integration,
+)
 
 from tests.test_util.aiohttp import AiohttpClientMocker
 
