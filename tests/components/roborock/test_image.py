--- conflicted
+++ resolved
@@ -6,19 +6,13 @@
 import io
 from unittest.mock import patch
 
-<<<<<<< HEAD
 from PIL import Image
-=======
->>>>>>> f822fd82
 import pytest
 from roborock import RoborockException
 from vacuum_map_parser_base.map_data import ImageConfig, ImageData
 
 from homeassistant.components.roborock import DOMAIN
-<<<<<<< HEAD
-=======
 from homeassistant.const import STATE_UNAVAILABLE, Platform
->>>>>>> f822fd82
 from homeassistant.core import HomeAssistant
 from homeassistant.setup import async_setup_component
 from homeassistant.util import dt as dt_util
