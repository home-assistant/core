--- conflicted
+++ resolved
@@ -1,10 +1,7 @@
 """Global fixtures for Roborock integration."""
 
-<<<<<<< HEAD
 import shutil
-=======
 from copy import deepcopy
->>>>>>> 1a63bb89
 from unittest.mock import patch
 import uuid
 
