--- conflicted
+++ resolved
@@ -75,8 +75,6 @@
             "homeassistant.components.roborock.image.MAP_SLEEP",
             0,
         ),
-<<<<<<< HEAD
-=======
         patch(
             "homeassistant.components.roborock.coordinator.RoborockLocalClientV1.get_room_mapping",
             return_value=[
@@ -93,7 +91,6 @@
                 RoomMapping(18, "2362041"),
             ],
         ),
->>>>>>> d8c8d1a2
     ):
         yield
 
