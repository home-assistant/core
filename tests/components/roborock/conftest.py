"""Global fixtures for Roborock integration."""

from collections.abc import Generator
from copy import deepcopy
import pathlib
import shutil
from unittest.mock import patch
import uuid

import pytest
from roborock import RoborockCategory, RoomMapping
from roborock.code_mappings import DyadError, RoborockDyadStateCode, ZeoError, ZeoState
from roborock.roborock_message import RoborockDyadDataProtocol, RoborockZeoProtocol
from roborock.version_a01_apis import RoborockMqttClientA01

from homeassistant.components.roborock.const import (
    CONF_BASE_URL,
    CONF_USER_DATA,
    DOMAIN,
)
from homeassistant.const import CONF_USERNAME, Platform
from homeassistant.core import HomeAssistant
from homeassistant.setup import async_setup_component

from .mock_data import (
    BASE_URL,
    HOME_DATA,
    MAP_DATA,
    MULTI_MAP_LIST,
    NETWORK_INFO,
    PROP,
    USER_DATA,
    USER_EMAIL,
)

from tests.common import MockConfigEntry


class A01Mock(RoborockMqttClientA01):
    """A class to mock the A01 client."""

    def __init__(self, user_data, device_info, category) -> None:
        """Initialize the A01Mock."""
        super().__init__(user_data, device_info, category)
        if category == RoborockCategory.WET_DRY_VAC:
            self.protocol_responses = {
                RoborockDyadDataProtocol.STATUS: RoborockDyadStateCode.drying.name,
                RoborockDyadDataProtocol.POWER: 100,
                RoborockDyadDataProtocol.MESH_LEFT: 111,
                RoborockDyadDataProtocol.BRUSH_LEFT: 222,
                RoborockDyadDataProtocol.ERROR: DyadError.none.name,
                RoborockDyadDataProtocol.TOTAL_RUN_TIME: 213,
            }
        elif category == RoborockCategory.WASHING_MACHINE:
            self.protocol_responses: list[RoborockZeoProtocol] = {
                RoborockZeoProtocol.STATE: ZeoState.drying.name,
                RoborockZeoProtocol.COUNTDOWN: 0,
                RoborockZeoProtocol.WASHING_LEFT: 253,
                RoborockZeoProtocol.ERROR: ZeoError.none.name,
            }

    async def update_values(
        self, dyad_data_protocols: list[RoborockDyadDataProtocol | RoborockZeoProtocol]
    ):
        """Update values with a predetermined response that can be overridden."""
        return {prot: self.protocol_responses[prot] for prot in dyad_data_protocols}


@pytest.fixture(name="bypass_api_fixture")
def bypass_api_fixture() -> None:
    """Skip calls to the API."""
    with (
        patch("homeassistant.components.roborock.RoborockMqttClientV1.async_connect"),
        patch("homeassistant.components.roborock.RoborockMqttClientV1._send_command"),
        patch(
            "homeassistant.components.roborock.coordinator.RoborockMqttClientV1._send_command"
        ),
        patch(
            "homeassistant.components.roborock.RoborockApiClient.get_home_data_v2",
            return_value=HOME_DATA,
        ),
        patch(
            "homeassistant.components.roborock.RoborockMqttClientV1.get_networking",
            return_value=NETWORK_INFO,
        ),
        patch(
            "homeassistant.components.roborock.coordinator.RoborockLocalClientV1.get_prop",
            return_value=PROP,
        ),
        patch(
            "homeassistant.components.roborock.coordinator.RoborockMqttClientV1.get_multi_maps_list",
            return_value=MULTI_MAP_LIST,
        ),
        patch(
            "homeassistant.components.roborock.coordinator.RoborockLocalClientV1.get_multi_maps_list",
            return_value=MULTI_MAP_LIST,
        ),
        patch(
            "homeassistant.components.roborock.image.RoborockMapDataParser.parse",
            return_value=MAP_DATA,
        ),
        patch(
            "homeassistant.components.roborock.coordinator.RoborockLocalClientV1.send_message"
        ),
        patch("homeassistant.components.roborock.RoborockMqttClientV1._wait_response"),
        patch(
            "homeassistant.components.roborock.coordinator.RoborockLocalClientV1._wait_response"
        ),
        patch(
            "roborock.version_1_apis.AttributeCache.async_value",
        ),
        patch(
            "roborock.version_1_apis.AttributeCache.value",
        ),
        patch(
            "homeassistant.components.roborock.image.MAP_SLEEP",
            0,
        ),
        patch(
            "homeassistant.components.roborock.coordinator.RoborockLocalClientV1.get_room_mapping",
            return_value=[
                RoomMapping(16, "2362048"),
                RoomMapping(17, "2362044"),
                RoomMapping(18, "2362041"),
            ],
        ),
        patch(
            "homeassistant.components.roborock.coordinator.RoborockMqttClientV1.get_room_mapping",
            return_value=[
                RoomMapping(16, "2362048"),
                RoomMapping(17, "2362044"),
                RoomMapping(18, "2362041"),
            ],
        ),
        patch(
            "homeassistant.components.roborock.coordinator.RoborockMqttClientV1.get_map_v1",
            return_value=b"123",
        ),
        patch(
            "homeassistant.components.roborock.coordinator.RoborockClientA01",
            A01Mock,
        ),
        patch("homeassistant.components.roborock.RoborockMqttClientA01", A01Mock),
    ):
        yield


@pytest.fixture
def bypass_api_fixture_v1_only(bypass_api_fixture) -> None:
    """Bypass api for tests that require only having v1 devices."""
    home_data_copy = deepcopy(HOME_DATA)
    home_data_copy.received_devices = []
    with patch(
        "homeassistant.components.roborock.RoborockApiClient.get_home_data_v2",
        return_value=home_data_copy,
    ):
        yield


@pytest.fixture
def mock_roborock_entry(hass: HomeAssistant) -> MockConfigEntry:
    """Create a Roborock Entry that has not been setup."""
    mock_entry = MockConfigEntry(
        domain=DOMAIN,
        title=USER_EMAIL,
        data={
            CONF_USERNAME: USER_EMAIL,
            CONF_USER_DATA: USER_DATA.as_dict(),
            CONF_BASE_URL: BASE_URL,
        },
        unique_id=USER_EMAIL,
    )
    mock_entry.add_to_hass(hass)
    return mock_entry


@pytest.fixture(name="platforms")
def mock_platforms() -> list[Platform]:
    """Fixture to specify platforms to test."""
    return []


@pytest.fixture
async def setup_entry(
    hass: HomeAssistant,
    bypass_api_fixture,
    mock_roborock_entry: MockConfigEntry,
<<<<<<< HEAD
    cleanup_map_storage: pathlib.Path,
) -> MockConfigEntry:
    """Set up the Roborock platform."""
    assert await async_setup_component(hass, DOMAIN, {})
    await hass.async_block_till_done()
    return mock_roborock_entry


@pytest.fixture
def cleanup_map_storage(
    hass: HomeAssistant, mock_roborock_entry: MockConfigEntry
) -> Generator[pathlib.Path]:
    """Test cleanup, remove any map storage persisted during the test."""
    tmp_path = str(uuid.uuid4())
    with patch(
        "homeassistant.components.roborock.roborock_storage.STORAGE_PATH", new=tmp_path
    ):
        storage_path = (
            pathlib.Path(hass.config.path(tmp_path)) / mock_roborock_entry.entry_id
        )
        yield storage_path
        shutil.rmtree(str(storage_path), ignore_errors=True)
=======
    platforms: list[Platform],
) -> Generator[MockConfigEntry]:
    """Set up the Roborock platform."""
    with patch("homeassistant.components.roborock.PLATFORMS", platforms):
        assert await async_setup_component(hass, DOMAIN, {})
        await hass.async_block_till_done()
        yield mock_roborock_entry
>>>>>>> f822fd82
<|MERGE_RESOLUTION|>--- conflicted
+++ resolved
@@ -185,13 +185,14 @@
     hass: HomeAssistant,
     bypass_api_fixture,
     mock_roborock_entry: MockConfigEntry,
-<<<<<<< HEAD
     cleanup_map_storage: pathlib.Path,
-) -> MockConfigEntry:
+    platforms: list[Platform],
+) -> Generator[MockConfigEntry]:
     """Set up the Roborock platform."""
-    assert await async_setup_component(hass, DOMAIN, {})
-    await hass.async_block_till_done()
-    return mock_roborock_entry
+    with patch("homeassistant.components.roborock.PLATFORMS", platforms):
+        assert await async_setup_component(hass, DOMAIN, {})
+        await hass.async_block_till_done()
+        yield mock_roborock_entry
 
 
 @pytest.fixture
@@ -207,13 +208,4 @@
             pathlib.Path(hass.config.path(tmp_path)) / mock_roborock_entry.entry_id
         )
         yield storage_path
-        shutil.rmtree(str(storage_path), ignore_errors=True)
-=======
-    platforms: list[Platform],
-) -> Generator[MockConfigEntry]:
-    """Set up the Roborock platform."""
-    with patch("homeassistant.components.roborock.PLATFORMS", platforms):
-        assert await async_setup_component(hass, DOMAIN, {})
-        await hass.async_block_till_done()
-        yield mock_roborock_entry
->>>>>>> f822fd82
+        shutil.rmtree(str(storage_path), ignore_errors=True)