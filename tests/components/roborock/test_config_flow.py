--- conflicted
+++ resolved
@@ -284,21 +284,6 @@
             assert result["reason"] == "already_configured_account"
 
 
-<<<<<<< HEAD
-async def test_reconfigure_flow_success(
-    hass: HomeAssistant, bypass_api_fixture, mock_roborock_entry: MockConfigEntry
-) -> None:
-    """Handle the config flow and make sure it succeeds."""
-    assert mock_roborock_entry.unique_id == USER_EMAIL.lower()
-    assert mock_roborock_entry.title == USER_EMAIL
-    result = await mock_roborock_entry.start_reconfigure_flow(hass)
-    assert result["type"] is FlowResultType.FORM
-    assert result["step_id"] == "user"
-
-    with patch(
-        "homeassistant.components.roborock.async_setup_entry", return_value=True
-    ) as mock_setup:
-=======
 async def test_discovery_not_setup(
     hass: HomeAssistant,
     bypass_api_fixture,
@@ -318,36 +303,24 @@
         )
         assert result["type"] is FlowResultType.FORM
         assert result["step_id"] == "user"
->>>>>>> a6ff5391
-        with patch(
-            "homeassistant.components.roborock.config_flow.RoborockApiClient.request_code"
-        ):
-            result = await hass.config_entries.flow.async_configure(
-<<<<<<< HEAD
-                result["flow_id"], {CONF_USERNAME: "new_email@gmail.com"}
-=======
-                result["flow_id"], {CONF_USERNAME: USER_EMAIL}
->>>>>>> a6ff5391
-            )
-
-            assert result["type"] is FlowResultType.FORM
-            assert result["step_id"] == "code"
-            assert result["errors"] == {}
-        with patch(
-            "homeassistant.components.roborock.config_flow.RoborockApiClient.code_login",
-            return_value=USER_DATA,
-        ):
-            result = await hass.config_entries.flow.async_configure(
-                result["flow_id"], user_input={CONF_ENTRY_CODE: "123456"}
-            )
-
-<<<<<<< HEAD
-    assert result["type"] is FlowResultType.ABORT
-    assert mock_roborock_entry.title == "new_email@gmail.com"
-    assert mock_roborock_entry.unique_id == "new_email@gmail.com"
-
-    assert len(mock_setup.mock_calls) == 1
-=======
+        with patch(
+            "homeassistant.components.roborock.config_flow.RoborockApiClient.request_code"
+        ):
+            result = await hass.config_entries.flow.async_configure(
+                result["flow_id"], {CONF_USERNAME: USER_EMAIL}
+            )
+
+            assert result["type"] is FlowResultType.FORM
+            assert result["step_id"] == "code"
+            assert result["errors"] == {}
+        with patch(
+            "homeassistant.components.roborock.config_flow.RoborockApiClient.code_login",
+            return_value=USER_DATA,
+        ):
+            result = await hass.config_entries.flow.async_configure(
+                result["flow_id"], user_input={CONF_ENTRY_CODE: "123456"}
+            )
+
     assert result["type"] is FlowResultType.CREATE_ENTRY
     assert result["title"] == USER_EMAIL
     assert result["data"] == MOCK_CONFIG
@@ -374,4 +347,41 @@
     )
 
     assert result["type"] is FlowResultType.ABORT
->>>>>>> a6ff5391
+
+
+async def test_reconfigure_flow_success(
+    hass: HomeAssistant, bypass_api_fixture, mock_roborock_entry: MockConfigEntry
+) -> None:
+    """Handle the config flow and make sure it succeeds."""
+    assert mock_roborock_entry.unique_id == USER_EMAIL.lower()
+    assert mock_roborock_entry.title == USER_EMAIL
+    result = await mock_roborock_entry.start_reconfigure_flow(hass)
+    assert result["type"] is FlowResultType.FORM
+    assert result["step_id"] == "user"
+
+    with patch(
+        "homeassistant.components.roborock.async_setup_entry", return_value=True
+    ) as mock_setup:
+        with patch(
+            "homeassistant.components.roborock.config_flow.RoborockApiClient.request_code"
+        ):
+            result = await hass.config_entries.flow.async_configure(
+                result["flow_id"], {CONF_USERNAME: "new_email@gmail.com"}
+            )
+
+            assert result["type"] is FlowResultType.FORM
+            assert result["step_id"] == "code"
+            assert result["errors"] == {}
+        with patch(
+            "homeassistant.components.roborock.config_flow.RoborockApiClient.code_login",
+            return_value=USER_DATA,
+        ):
+            result = await hass.config_entries.flow.async_configure(
+                result["flow_id"], user_input={CONF_ENTRY_CODE: "123456"}
+            )
+
+    assert result["type"] is FlowResultType.ABORT
+    assert mock_roborock_entry.title == "new_email@gmail.com"
+    assert mock_roborock_entry.unique_id == "new_email@gmail.com"
+
+    assert len(mock_setup.mock_calls) == 1