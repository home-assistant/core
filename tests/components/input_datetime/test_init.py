"""Tests for the Input slider component."""
import datetime
from unittest.mock import patch

import pytest
import voluptuous as vol

from homeassistant.components.input_datetime import (
    ATTR_DATE,
    ATTR_DATETIME,
    ATTR_EDITABLE,
    ATTR_TIME,
    ATTR_TIMESTAMP,
    CONF_HAS_DATE,
    CONF_HAS_TIME,
    CONF_ID,
    CONF_INITIAL,
    CONF_NAME,
    CONFIG_SCHEMA,
    DEFAULT_TIME,
    DOMAIN,
    SERVICE_RELOAD,
)
<<<<<<< HEAD
from homeassistant.const import (
    ATTR_ENTITY_ID,
    ATTR_FRIENDLY_NAME,
    ATTR_NAME,
    FORMAT_DATE,
    FORMAT_DATETIME,
    FORMAT_TIME,
)
from homeassistant.core import Context, CoreState, State
=======
from homeassistant.const import ATTR_ENTITY_ID, ATTR_FRIENDLY_NAME, ATTR_NAME
from homeassistant.core import Context, CoreState, HomeAssistant, State
>>>>>>> f3c6558d
from homeassistant.exceptions import Unauthorized
from homeassistant.helpers import entity_registry as er
from homeassistant.setup import async_setup_component
from homeassistant.util import dt as dt_util

from tests.common import MockUser, mock_restore_cache
from tests.typing import WebSocketGenerator

INITIAL_DATE = "2020-01-10"
INITIAL_TIME = "23:45:56"
INITIAL_DATETIME = f"{INITIAL_DATE} {INITIAL_TIME}"


@pytest.fixture
def storage_setup(hass, hass_storage):
    """Storage setup."""

    async def _storage(items=None, config=None):
        if items is None:
            hass_storage[DOMAIN] = {
                "key": DOMAIN,
                "version": 1,
                "data": {
                    "items": [
                        {
                            CONF_ID: "from_storage",
                            CONF_NAME: "datetime from storage",
                            CONF_INITIAL: INITIAL_DATETIME,
                            CONF_HAS_DATE: True,
                            CONF_HAS_TIME: True,
                        }
                    ]
                },
            }
        else:
            hass_storage[DOMAIN] = {
                "key": DOMAIN,
                "version": 1,
                "data": {"items": items},
            }
        if config is None:
            config = {DOMAIN: {}}
        return await async_setup_component(hass, DOMAIN, config)

    return _storage


async def async_set_date_and_time(hass, entity_id, dt_value):
    """Set date and / or time of input_datetime."""
    await hass.services.async_call(
        DOMAIN,
        "set_datetime",
        {
            ATTR_ENTITY_ID: entity_id,
            ATTR_DATE: dt_value.date(),
            ATTR_TIME: dt_value.time(),
        },
        blocking=True,
    )


async def async_set_datetime(hass, entity_id, dt_value):
    """Set date and / or time of input_datetime."""
    await hass.services.async_call(
        DOMAIN,
        "set_datetime",
        {ATTR_ENTITY_ID: entity_id, ATTR_DATETIME: dt_value},
        blocking=True,
    )


async def async_set_timestamp(hass, entity_id, timestamp):
    """Set date and / or time of input_datetime."""
    await hass.services.async_call(
        DOMAIN,
        "set_datetime",
        {ATTR_ENTITY_ID: entity_id, ATTR_TIMESTAMP: timestamp},
        blocking=True,
    )


@pytest.mark.parametrize(
    "config",
    [
        None,
        {"name with space": None},
        {"test_no_value": {"has_time": False, "has_date": False}},
    ],
)
def test_invalid_configs(config) -> None:
    """Test config."""
    with pytest.raises(vol.Invalid):
        CONFIG_SCHEMA({DOMAIN: config})


async def test_set_datetime(hass: HomeAssistant) -> None:
    """Test set_datetime method using date & time."""
    await async_setup_component(
        hass, DOMAIN, {DOMAIN: {"test_datetime": {"has_time": True, "has_date": True}}}
    )

    entity_id = "input_datetime.test_datetime"

    dt_obj = datetime.datetime(
        2017, 9, 7, 19, 46, 30, tzinfo=dt_util.get_time_zone(hass.config.time_zone)
    )

    await async_set_date_and_time(hass, entity_id, dt_obj)

    state = hass.states.get(entity_id)
    assert state.state == dt_obj.strftime(FORMAT_DATETIME)
    assert state.attributes["has_time"]
    assert state.attributes["has_date"]

    assert state.attributes["year"] == 2017
    assert state.attributes["month"] == 9
    assert state.attributes["day"] == 7
    assert state.attributes["hour"] == 19
    assert state.attributes["minute"] == 46
    assert state.attributes["second"] == 30
    assert state.attributes["timestamp"] == dt_obj.timestamp()


async def test_set_datetime_2(hass: HomeAssistant) -> None:
    """Test set_datetime method using datetime."""
    await async_setup_component(
        hass, DOMAIN, {DOMAIN: {"test_datetime": {"has_time": True, "has_date": True}}}
    )

    entity_id = "input_datetime.test_datetime"

    dt_obj = datetime.datetime(
        2017, 9, 7, 19, 46, 30, tzinfo=dt_util.get_time_zone(hass.config.time_zone)
    )

    await async_set_datetime(hass, entity_id, dt_obj)

    state = hass.states.get(entity_id)
    assert state.state == dt_obj.strftime(FORMAT_DATETIME)
    assert state.attributes["has_time"]
    assert state.attributes["has_date"]

    assert state.attributes["year"] == 2017
    assert state.attributes["month"] == 9
    assert state.attributes["day"] == 7
    assert state.attributes["hour"] == 19
    assert state.attributes["minute"] == 46
    assert state.attributes["second"] == 30
    assert state.attributes["timestamp"] == dt_obj.timestamp()


async def test_set_datetime_3(hass: HomeAssistant) -> None:
    """Test set_datetime method using timestamp."""
    await async_setup_component(
        hass, DOMAIN, {DOMAIN: {"test_datetime": {"has_time": True, "has_date": True}}}
    )

    entity_id = "input_datetime.test_datetime"

    dt_obj = datetime.datetime(
        2017, 9, 7, 19, 46, 30, tzinfo=dt_util.get_time_zone(hass.config.time_zone)
    )

    await async_set_timestamp(hass, entity_id, dt_util.as_utc(dt_obj).timestamp())

    state = hass.states.get(entity_id)
    assert state.state == dt_obj.strftime(FORMAT_DATETIME)
    assert state.attributes["has_time"]
    assert state.attributes["has_date"]

    assert state.attributes["year"] == 2017
    assert state.attributes["month"] == 9
    assert state.attributes["day"] == 7
    assert state.attributes["hour"] == 19
    assert state.attributes["minute"] == 46
    assert state.attributes["second"] == 30
    assert state.attributes["timestamp"] == dt_obj.timestamp()


async def test_set_datetime_time(hass: HomeAssistant) -> None:
    """Test set_datetime method with only time."""
    await async_setup_component(
        hass, DOMAIN, {DOMAIN: {"test_time": {"has_time": True, "has_date": False}}}
    )

    entity_id = "input_datetime.test_time"

    dt_obj = datetime.datetime(2017, 9, 7, 19, 46, 30)

    await async_set_date_and_time(hass, entity_id, dt_obj)

    state = hass.states.get(entity_id)
    assert state.state == dt_obj.strftime(FORMAT_TIME)
    assert state.attributes["has_time"]
    assert not state.attributes["has_date"]

    assert state.attributes["timestamp"] == (19 * 3600) + (46 * 60) + 30


async def test_set_invalid(hass: HomeAssistant) -> None:
    """Test set_datetime method with only time."""
    initial = "2017-01-01"
    await async_setup_component(
        hass,
        DOMAIN,
        {
            DOMAIN: {
                "test_date": {"has_time": False, "has_date": True, "initial": initial}
            }
        },
    )

    entity_id = "input_datetime.test_date"

    dt_obj = datetime.datetime(2017, 9, 7, 19, 46)
    time_portion = dt_obj.time()

    with pytest.raises(vol.Invalid):
        await hass.services.async_call(
            "input_datetime",
            "set_datetime",
            {"entity_id": entity_id, "time": time_portion},
            blocking=True,
        )

    state = hass.states.get(entity_id)
    assert state.state == initial


async def test_set_invalid_2(hass: HomeAssistant) -> None:
    """Test set_datetime method with date and datetime."""
    initial = "2017-01-01"
    await async_setup_component(
        hass,
        DOMAIN,
        {
            DOMAIN: {
                "test_date": {"has_time": False, "has_date": True, "initial": initial}
            }
        },
    )

    entity_id = "input_datetime.test_date"

    dt_obj = datetime.datetime(2017, 9, 7, 19, 46)
    time_portion = dt_obj.time()

    with pytest.raises(vol.Invalid):
        await hass.services.async_call(
            "input_datetime",
            "set_datetime",
            {"entity_id": entity_id, "time": time_portion, "datetime": dt_obj},
            blocking=True,
        )

    state = hass.states.get(entity_id)
    assert state.state == initial


async def test_set_datetime_date(hass: HomeAssistant) -> None:
    """Test set_datetime method with only date."""
    await async_setup_component(
        hass, DOMAIN, {DOMAIN: {"test_date": {"has_time": False, "has_date": True}}}
    )

    entity_id = "input_datetime.test_date"

    dt_obj = datetime.datetime(2017, 9, 7, 19, 46)
    date_portion = dt_obj.date()

    await async_set_date_and_time(hass, entity_id, dt_obj)

    state = hass.states.get(entity_id)
    assert state.state == str(date_portion)
    assert not state.attributes["has_time"]
    assert state.attributes["has_date"]

    date_dt_obj = datetime.datetime(2017, 9, 7)
    assert state.attributes["timestamp"] == date_dt_obj.timestamp()


async def test_restore_state(hass: HomeAssistant) -> None:
    """Ensure states are restored on startup."""
    mock_restore_cache(
        hass,
        (
            State("input_datetime.test_time", "19:46:00"),
            State("input_datetime.test_date", "2017-09-07"),
            State("input_datetime.test_datetime", "2017-09-07 19:46:00"),
            State("input_datetime.test_bogus_data", "this is not a date"),
            State("input_datetime.test_was_time", "19:46:00"),
            State("input_datetime.test_was_date", "2017-09-07"),
        ),
    )

    hass.state = CoreState.starting

    initial = datetime.datetime(2017, 1, 1, 23, 42)
    default = datetime.datetime.combine(datetime.date.today(), DEFAULT_TIME)

    await async_setup_component(
        hass,
        DOMAIN,
        {
            DOMAIN: {
                "test_time": {"has_time": True, "has_date": False},
                "test_date": {"has_time": False, "has_date": True},
                "test_datetime": {"has_time": True, "has_date": True},
                "test_bogus_data": {
                    "has_time": True,
                    "has_date": True,
                    "initial": initial.strftime(FORMAT_DATETIME),
                },
                "test_was_time": {"has_time": False, "has_date": True},
                "test_was_date": {"has_time": True, "has_date": False},
            }
        },
    )

    dt_obj = datetime.datetime(2017, 9, 7, 19, 46)
    state_time = hass.states.get("input_datetime.test_time")
    assert state_time.state == dt_obj.strftime(FORMAT_TIME)

    state_date = hass.states.get("input_datetime.test_date")
    assert state_date.state == dt_obj.strftime(FORMAT_DATE)

    state_datetime = hass.states.get("input_datetime.test_datetime")
    assert state_datetime.state == dt_obj.strftime(FORMAT_DATETIME)

    state_bogus = hass.states.get("input_datetime.test_bogus_data")
    assert state_bogus.state == initial.strftime(FORMAT_DATETIME)

    state_was_time = hass.states.get("input_datetime.test_was_time")
    assert state_was_time.state == default.strftime(FORMAT_DATE)

    state_was_date = hass.states.get("input_datetime.test_was_date")
    assert state_was_date.state == default.strftime(FORMAT_TIME)


async def test_default_value(hass: HomeAssistant) -> None:
    """Test default value if none has been set via initial or restore state."""
    await async_setup_component(
        hass,
        DOMAIN,
        {
            DOMAIN: {
                "test_time": {"has_time": True, "has_date": False},
                "test_date": {"has_time": False, "has_date": True},
                "test_datetime": {"has_time": True, "has_date": True},
            }
        },
    )

    dt_obj = datetime.datetime.combine(datetime.date.today(), DEFAULT_TIME)
    state_time = hass.states.get("input_datetime.test_time")
    assert state_time.state == dt_obj.strftime(FORMAT_TIME)
    assert state_time.attributes.get("timestamp") is not None

    state_date = hass.states.get("input_datetime.test_date")
    assert state_date.state == dt_obj.strftime(FORMAT_DATE)
    assert state_date.attributes.get("timestamp") is not None

    state_datetime = hass.states.get("input_datetime.test_datetime")
    assert state_datetime.state == dt_obj.strftime(FORMAT_DATETIME)
    assert state_datetime.attributes.get("timestamp") is not None


async def test_input_datetime_context(
    hass: HomeAssistant, hass_admin_user: MockUser
) -> None:
    """Test that input_datetime context works."""
    assert await async_setup_component(
        hass, "input_datetime", {"input_datetime": {"only_date": {"has_date": True}}}
    )

    state = hass.states.get("input_datetime.only_date")
    assert state is not None

    await hass.services.async_call(
        "input_datetime",
        "set_datetime",
        {"entity_id": state.entity_id, "date": "2018-01-02"},
        blocking=True,
        context=Context(user_id=hass_admin_user.id),
    )

    state2 = hass.states.get("input_datetime.only_date")
    assert state2 is not None
    assert state.state != state2.state
    assert state2.context.user_id == hass_admin_user.id


async def test_reload(
    hass: HomeAssistant, hass_admin_user: MockUser, hass_read_only_user: MockUser
) -> None:
    """Test reload service."""
    count_start = len(hass.states.async_entity_ids())
    ent_reg = er.async_get(hass)

    assert await async_setup_component(
        hass,
        DOMAIN,
        {
            DOMAIN: {
                "dt1": {"has_time": False, "has_date": True, "initial": "2019-1-1"},
                "dt3": {CONF_HAS_TIME: True, CONF_HAS_DATE: True},
            }
        },
    )

    assert count_start + 2 == len(hass.states.async_entity_ids())

    state_1 = hass.states.get("input_datetime.dt1")
    state_2 = hass.states.get("input_datetime.dt2")
    state_3 = hass.states.get("input_datetime.dt3")

    dt_obj = datetime.datetime(2019, 1, 1, 0, 0)
    assert state_1 is not None
    assert state_2 is None
    assert state_3 is not None
    assert dt_obj.strftime(FORMAT_DATE) == state_1.state
    assert ent_reg.async_get_entity_id(DOMAIN, DOMAIN, "dt1") == f"{DOMAIN}.dt1"
    assert ent_reg.async_get_entity_id(DOMAIN, DOMAIN, "dt2") is None
    assert ent_reg.async_get_entity_id(DOMAIN, DOMAIN, "dt3") == f"{DOMAIN}.dt3"

    with patch(
        "homeassistant.config.load_yaml_config_file",
        autospec=True,
        return_value={
            DOMAIN: {
                "dt1": {"has_time": True, "has_date": False, "initial": "23:32"},
                "dt2": {"has_time": True, "has_date": True},
            }
        },
    ):
        with pytest.raises(Unauthorized):
            await hass.services.async_call(
                DOMAIN,
                SERVICE_RELOAD,
                blocking=True,
                context=Context(user_id=hass_read_only_user.id),
            )
        await hass.services.async_call(
            DOMAIN,
            SERVICE_RELOAD,
            blocking=True,
            context=Context(user_id=hass_admin_user.id),
        )

    assert count_start + 2 == len(hass.states.async_entity_ids())

    state_1 = hass.states.get("input_datetime.dt1")
    state_2 = hass.states.get("input_datetime.dt2")
    state_3 = hass.states.get("input_datetime.dt3")

    assert state_1 is not None
    assert state_2 is not None
    assert state_3 is None
    assert state_1.state == DEFAULT_TIME.strftime(FORMAT_TIME)
    assert state_2.state == datetime.datetime.combine(
        datetime.date.today(), DEFAULT_TIME
    ).strftime(FORMAT_DATETIME)

    assert ent_reg.async_get_entity_id(DOMAIN, DOMAIN, "dt1") == f"{DOMAIN}.dt1"
    assert ent_reg.async_get_entity_id(DOMAIN, DOMAIN, "dt2") == f"{DOMAIN}.dt2"
    assert ent_reg.async_get_entity_id(DOMAIN, DOMAIN, "dt3") is None


async def test_load_from_storage(hass: HomeAssistant, storage_setup) -> None:
    """Test set up from storage."""
    assert await storage_setup()
    state = hass.states.get(f"{DOMAIN}.datetime_from_storage")
    assert state.state == INITIAL_DATETIME
    assert state.attributes.get(ATTR_EDITABLE)


async def test_editable_state_attribute(hass: HomeAssistant, storage_setup) -> None:
    """Test editable attribute."""
    assert await storage_setup(
        config={
            DOMAIN: {
                "from_yaml": {
                    CONF_HAS_DATE: True,
                    CONF_HAS_TIME: True,
                    CONF_NAME: "yaml datetime",
                    CONF_INITIAL: "2001-01-02 12:34:56",
                }
            }
        }
    )

    state = hass.states.get(f"{DOMAIN}.datetime_from_storage")
    assert state.state == INITIAL_DATETIME
    assert state.attributes.get(ATTR_EDITABLE)

    state = hass.states.get(f"{DOMAIN}.from_yaml")
    assert state.state == "2001-01-02 12:34:56"
    assert not state.attributes[ATTR_EDITABLE]


async def test_ws_list(
    hass: HomeAssistant, hass_ws_client: WebSocketGenerator, storage_setup
) -> None:
    """Test listing via WS."""
    assert await storage_setup(config={DOMAIN: {"from_yaml": {CONF_HAS_DATE: True}}})

    client = await hass_ws_client(hass)

    await client.send_json({"id": 6, "type": f"{DOMAIN}/list"})
    resp = await client.receive_json()
    assert resp["success"]

    storage_ent = "from_storage"
    yaml_ent = "from_yaml"
    result = {item["id"]: item for item in resp["result"]}

    assert len(result) == 1
    assert storage_ent in result
    assert yaml_ent not in result
    assert result[storage_ent][ATTR_NAME] == "datetime from storage"


async def test_ws_delete(
    hass: HomeAssistant, hass_ws_client: WebSocketGenerator, storage_setup
) -> None:
    """Test WS delete cleans up entity registry."""
    assert await storage_setup()

    input_id = "from_storage"
    input_entity_id = f"{DOMAIN}.datetime_from_storage"
    ent_reg = er.async_get(hass)

    state = hass.states.get(input_entity_id)
    assert state is not None
    assert ent_reg.async_get_entity_id(DOMAIN, DOMAIN, input_id) == input_entity_id

    client = await hass_ws_client(hass)

    await client.send_json(
        {"id": 6, "type": f"{DOMAIN}/delete", f"{DOMAIN}_id": f"{input_id}"}
    )
    resp = await client.receive_json()
    assert resp["success"]

    state = hass.states.get(input_entity_id)
    assert state is None
    assert ent_reg.async_get_entity_id(DOMAIN, DOMAIN, input_id) is None


async def test_update(
    hass: HomeAssistant, hass_ws_client: WebSocketGenerator, storage_setup
) -> None:
    """Test updating min/max updates the state."""

    assert await storage_setup()

    input_id = "from_storage"
    input_entity_id = f"{DOMAIN}.datetime_from_storage"
    ent_reg = er.async_get(hass)

    state = hass.states.get(input_entity_id)
    assert state.attributes[ATTR_FRIENDLY_NAME] == "datetime from storage"
    assert state.state == INITIAL_DATETIME
    assert ent_reg.async_get_entity_id(DOMAIN, DOMAIN, input_id) == input_entity_id

    client = await hass_ws_client(hass)

    updated_settings = {
        CONF_NAME: "even newer name",
        CONF_HAS_DATE: False,
        CONF_HAS_TIME: True,
        CONF_INITIAL: INITIAL_DATETIME,
    }
    await client.send_json(
        {
            "id": 6,
            "type": f"{DOMAIN}/update",
            f"{DOMAIN}_id": f"{input_id}",
            **updated_settings,
        }
    )
    resp = await client.receive_json()
    assert resp["success"]
    assert resp["result"] == {"id": "from_storage"} | updated_settings

    state = hass.states.get(input_entity_id)
    assert state.state == INITIAL_TIME
    assert state.attributes[ATTR_FRIENDLY_NAME] == "even newer name"


async def test_ws_create(
    hass: HomeAssistant, hass_ws_client: WebSocketGenerator, storage_setup
) -> None:
    """Test create WS."""
    assert await storage_setup(items=[])

    input_id = "new_datetime"
    input_entity_id = f"{DOMAIN}.{input_id}"
    ent_reg = er.async_get(hass)

    state = hass.states.get(input_entity_id)
    assert state is None
    assert ent_reg.async_get_entity_id(DOMAIN, DOMAIN, input_id) is None

    client = await hass_ws_client(hass)

    await client.send_json(
        {
            "id": 6,
            "type": f"{DOMAIN}/create",
            CONF_NAME: "New DateTime",
            CONF_INITIAL: "1991-01-02 01:02:03",
            CONF_HAS_DATE: True,
            CONF_HAS_TIME: True,
        }
    )
    resp = await client.receive_json()
    assert resp["success"]

    state = hass.states.get(input_entity_id)
    assert state.state == "1991-01-02 01:02:03"
    assert state.attributes[ATTR_FRIENDLY_NAME] == "New DateTime"
    assert state.attributes[ATTR_EDITABLE]


async def test_setup_no_config(hass: HomeAssistant, hass_admin_user: MockUser) -> None:
    """Test component setup with no config."""
    count_start = len(hass.states.async_entity_ids())
    assert await async_setup_component(hass, DOMAIN, {})

    with patch(
        "homeassistant.config.load_yaml_config_file", autospec=True, return_value={}
    ):
        await hass.services.async_call(
            DOMAIN,
            SERVICE_RELOAD,
            blocking=True,
            context=Context(user_id=hass_admin_user.id),
        )

    assert count_start == len(hass.states.async_entity_ids())


async def test_timestamp(hass: HomeAssistant) -> None:
    """Test timestamp."""
    hass.config.set_time_zone("America/Los_Angeles")

    assert await async_setup_component(
        hass,
        DOMAIN,
        {
            DOMAIN: {
                "test_datetime_initial_with_tz": {
                    "has_time": True,
                    "has_date": True,
                    "initial": "2020-12-13 10:00:00+01:00",
                },
                "test_datetime_initial_without_tz": {
                    "has_time": True,
                    "has_date": True,
                    "initial": "2020-12-13 10:00:00",
                },
                "test_time_initial": {
                    "has_time": True,
                    "has_date": False,
                    "initial": "10:00:00",
                },
            }
        },
    )

    # initial has been converted to the set timezone
    state_with_tz = hass.states.get("input_datetime.test_datetime_initial_with_tz")
    assert state_with_tz is not None
    # Timezone LA is UTC-8 => timestamp carries +01:00 => delta is -9 => 10:00 - 09:00 => 01:00
    assert state_with_tz.state == "2020-12-13 01:00:00"
    assert (
        dt_util.as_local(
            dt_util.utc_from_timestamp(state_with_tz.attributes[ATTR_TIMESTAMP])
        ).strftime(FORMAT_DATETIME)
        == "2020-12-13 01:00:00"
    )

    # initial has been interpreted as being part of set timezone
    state_without_tz = hass.states.get(
        "input_datetime.test_datetime_initial_without_tz"
    )
    assert state_without_tz is not None
    assert state_without_tz.state == "2020-12-13 10:00:00"
    # Timezone LA is UTC-8 => timestamp has no zone (= assumed local) => delta to UTC is +8 => 10:00 + 08:00 => 18:00
    assert (
        dt_util.utc_from_timestamp(
            state_without_tz.attributes[ATTR_TIMESTAMP]
        ).strftime(FORMAT_DATETIME)
        == "2020-12-13 18:00:00"
    )
    assert (
        dt_util.as_local(
            dt_util.utc_from_timestamp(state_without_tz.attributes[ATTR_TIMESTAMP])
        ).strftime(FORMAT_DATETIME)
        == "2020-12-13 10:00:00"
    )
    # Use datetime.datetime.fromtimestamp
    assert (
        dt_util.as_local(
            datetime.datetime.fromtimestamp(
                state_without_tz.attributes[ATTR_TIMESTAMP], datetime.timezone.utc
            )
        ).strftime(FORMAT_DATETIME)
        == "2020-12-13 10:00:00"
    )

    # Test initial time sets timestamp correctly.
    state_time = hass.states.get("input_datetime.test_time_initial")
    assert state_time is not None
    assert state_time.state == "10:00:00"
    assert state_time.attributes[ATTR_TIMESTAMP] == 10 * 60 * 60

    # Test that setting the timestamp of an entity works.
    await hass.services.async_call(
        DOMAIN,
        "set_datetime",
        {
            ATTR_ENTITY_ID: "input_datetime.test_datetime_initial_with_tz",
            ATTR_TIMESTAMP: state_without_tz.attributes[ATTR_TIMESTAMP],
        },
        blocking=True,
    )
    state_with_tz_updated = hass.states.get(
        "input_datetime.test_datetime_initial_with_tz"
    )
    assert state_with_tz_updated.state == "2020-12-13 10:00:00"
    assert (
        state_with_tz_updated.attributes[ATTR_TIMESTAMP]
        == state_without_tz.attributes[ATTR_TIMESTAMP]
    )


@pytest.mark.parametrize(
    ("config", "error"),
    [
        (
            {"has_time": True, "has_date": True, "initial": "abc"},
            "'abc' can't be parsed as a datetime",
        ),
        (
            {"has_time": False, "has_date": True, "initial": "abc"},
            "'abc' can't be parsed as a date",
        ),
        (
            {"has_time": True, "has_date": False, "initial": "abc"},
            "'abc' can't be parsed as a time",
        ),
    ],
)
async def test_invalid_initial(
    hass: HomeAssistant, caplog: pytest.LogCaptureFixture, config, error
) -> None:
    """Test configuration is rejected if the initial value is invalid."""
    assert not await async_setup_component(
        hass,
        DOMAIN,
        {DOMAIN: {"test_date": config}},
    )
    assert error in caplog.text<|MERGE_RESOLUTION|>--- conflicted
+++ resolved
@@ -21,7 +21,6 @@
     DOMAIN,
     SERVICE_RELOAD,
 )
-<<<<<<< HEAD
 from homeassistant.const import (
     ATTR_ENTITY_ID,
     ATTR_FRIENDLY_NAME,
@@ -30,11 +29,7 @@
     FORMAT_DATETIME,
     FORMAT_TIME,
 )
-from homeassistant.core import Context, CoreState, State
-=======
-from homeassistant.const import ATTR_ENTITY_ID, ATTR_FRIENDLY_NAME, ATTR_NAME
 from homeassistant.core import Context, CoreState, HomeAssistant, State
->>>>>>> f3c6558d
 from homeassistant.exceptions import Unauthorized
 from homeassistant.helpers import entity_registry as er
 from homeassistant.setup import async_setup_component
