--- conflicted
+++ resolved
@@ -1090,7 +1090,6 @@
         ({"delay_on": 5}, STATE_ON, STATE_OFF, STATE_OFF),
         ({"delay_on": 5}, STATE_ON, STATE_UNAVAILABLE, STATE_UNKNOWN),
         ({"delay_on": 5}, STATE_ON, STATE_UNKNOWN, STATE_UNKNOWN),
-<<<<<<< HEAD
         ({}, None, STATE_ON, STATE_UNKNOWN),
         ({}, None, STATE_OFF, STATE_UNKNOWN),
         ({}, None, STATE_UNAVAILABLE, STATE_UNKNOWN),
@@ -1103,20 +1102,6 @@
         ({"delay_on": 5}, None, STATE_OFF, STATE_UNKNOWN),
         ({"delay_on": 5}, None, STATE_UNAVAILABLE, STATE_UNKNOWN),
         ({"delay_on": 5}, None, STATE_UNKNOWN, STATE_UNKNOWN),
-=======
-        ({}, None, STATE_ON, STATE_OFF),
-        ({}, None, STATE_OFF, STATE_OFF),
-        ({}, None, STATE_UNAVAILABLE, STATE_OFF),
-        ({}, None, STATE_UNKNOWN, STATE_OFF),
-        ({"delay_off": 5}, None, STATE_ON, STATE_ON),
-        ({"delay_off": 5}, None, STATE_OFF, STATE_OFF),
-        ({"delay_off": 5}, None, STATE_UNAVAILABLE, STATE_UNKNOWN),
-        ({"delay_off": 5}, None, STATE_UNKNOWN, STATE_UNKNOWN),
-        ({"delay_on": 5}, None, STATE_ON, STATE_OFF),
-        ({"delay_on": 5}, None, STATE_OFF, STATE_OFF),
-        ({"delay_on": 5}, None, STATE_UNAVAILABLE, STATE_OFF),
-        ({"delay_on": 5}, None, STATE_UNKNOWN, STATE_OFF),
->>>>>>> 05ceee56
     ],
 )
 async def test_restore_state(
@@ -1176,17 +1161,7 @@
                             "friendly_name": "Hello Name",
                             "unique_id": "hello_name-id",
                             "device_class": "battery",
-<<<<<<< HEAD
-                            "value_template": (
-                                "{% if trigger.event.data.beer < 0 %}"
-                                "{{ None }}"
-                                "{% else %}"
-                                "{{ trigger.event.data.beer == 2 }}"
-                                "{% endif %}"
-                            ),
-=======
                             "value_template": _BEER_TRIGGER_VALUE_TEMPLATE,
->>>>>>> 05ceee56
                             "entity_picture_template": "{{ '/local/dogs.png' }}",
                             "icon_template": "{{ 'mdi:pirate' }}",
                             "attribute_templates": {
@@ -1199,17 +1174,7 @@
                             "name": "via list",
                             "unique_id": "via_list-id",
                             "device_class": "battery",
-<<<<<<< HEAD
-                            "state": (
-                                "{% if trigger.event.data.beer < 0 %}"
-                                "{{ None }}"
-                                "{% else %}"
-                                "{{ trigger.event.data.beer == 2 }}"
-                                "{% endif %}"
-                            ),
-=======
                             "state": _BEER_TRIGGER_VALUE_TEMPLATE,
->>>>>>> 05ceee56
                             "picture": "{{ '/local/dogs.png' }}",
                             "icon": "{{ 'mdi:pirate' }}",
                             "attributes": {
