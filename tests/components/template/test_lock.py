--- conflicted
+++ resolved
@@ -31,21 +31,13 @@
     },
 }
 
-<<<<<<< HEAD
 OPTIMISTIC_LOCK_CONFIG_WITH_OPEN = {
-=======
-OPTIMISTIC_CODED_LOCK_CONFIG = {
->>>>>>> 31119517
     "platform": "template",
     "lock": {
         "service": "test.automation",
         "data_template": {
             "action": "lock",
             "caller": "{{ this.entity_id }}",
-<<<<<<< HEAD
-=======
-            "code": "{{ code }}",
->>>>>>> 31119517
         },
     },
     "unlock": {
@@ -53,7 +45,6 @@
         "data_template": {
             "action": "unlock",
             "caller": "{{ this.entity_id }}",
-<<<<<<< HEAD
         },
     },
     "open": {
@@ -61,9 +52,26 @@
         "data_template": {
             "action": "open",
             "caller": "{{ this.entity_id }}",
-=======
+        },
+    },
+}
+
+OPTIMISTIC_CODED_LOCK_CONFIG = {
+    "platform": "template",
+    "lock": {
+        "service": "test.automation",
+        "data_template": {
+            "action": "lock",
+            "caller": "{{ this.entity_id }}",
             "code": "{{ code }}",
->>>>>>> 31119517
+        },
+    },
+    "unlock": {
+        "service": "test.automation",
+        "data_template": {
+            "action": "unlock",
+            "caller": "{{ this.entity_id }}",
+            "code": "{{ code }}",
         },
     },
 }
@@ -301,6 +309,37 @@
     [
         {
             lock.DOMAIN: {
+                **OPTIMISTIC_LOCK_CONFIG_WITH_OPEN,
+                "value_template": "{{ states.switch.test_state.state }}",
+            }
+        },
+    ],
+)
+async def test_open_action(hass: HomeAssistant, start_ha, calls) -> None:
+    """Test open action."""
+    await setup.async_setup_component(hass, "switch", {})
+    hass.states.async_set("switch.test_state", STATE_ON)
+    await hass.async_block_till_done()
+
+    state = hass.states.get("lock.template_lock")
+    assert state.state == lock.STATE_LOCKED
+
+    await hass.services.async_call(
+        lock.DOMAIN, lock.SERVICE_OPEN, {ATTR_ENTITY_ID: "lock.template_lock"}
+    )
+    await hass.async_block_till_done()
+
+    assert len(calls) == 1
+    assert calls[0].data["action"] == "open"
+    assert calls[0].data["caller"] == "lock.template_lock"
+
+
+@pytest.mark.parametrize(("count", "domain"), [(1, lock.DOMAIN)])
+@pytest.mark.parametrize(
+    "config",
+    [
+        {
+            lock.DOMAIN: {
                 **OPTIMISTIC_CODED_LOCK_CONFIG,
                 "value_template": "{{ states.switch.test_state.state }}",
                 "code_format_template": "{{ '.+' }}",
@@ -529,37 +568,6 @@
     [
         {
             lock.DOMAIN: {
-                **OPTIMISTIC_LOCK_CONFIG_WITH_OPEN,
-                "value_template": "{{ states.switch.test_state.state }}",
-            }
-        },
-    ],
-)
-async def test_open_action(hass: HomeAssistant, start_ha, calls) -> None:
-    """Test open action."""
-    await setup.async_setup_component(hass, "switch", {})
-    hass.states.async_set("switch.test_state", STATE_ON)
-    await hass.async_block_till_done()
-
-    state = hass.states.get("lock.template_lock")
-    assert state.state == lock.STATE_LOCKED
-
-    await hass.services.async_call(
-        lock.DOMAIN, lock.SERVICE_OPEN, {ATTR_ENTITY_ID: "lock.template_lock"}
-    )
-    await hass.async_block_till_done()
-
-    assert len(calls) == 1
-    assert calls[0].data["action"] == "open"
-    assert calls[0].data["caller"] == "lock.template_lock"
-
-
-@pytest.mark.parametrize(("count", "domain"), [(1, lock.DOMAIN)])
-@pytest.mark.parametrize(
-    "config",
-    [
-        {
-            lock.DOMAIN: {
                 **OPTIMISTIC_LOCK_CONFIG,
                 "value_template": "{{ states.input_select.test_state.state }}",
             }
