"""Test the Switch config flow."""

from typing import Any
from unittest.mock import patch

import pytest
from pytest_unordered import unordered

from homeassistant import config_entries
from homeassistant.components.template import DOMAIN, async_setup_entry
from homeassistant.const import STATE_UNAVAILABLE
from homeassistant.core import HomeAssistant
from homeassistant.data_entry_flow import FlowResultType
from homeassistant.helpers import device_registry as dr

from tests.common import MockConfigEntry
from tests.typing import WebSocketGenerator


@pytest.mark.parametrize(
    (
        "template_type",
        "state_template",
        "template_state",
        "input_states",
        "input_attributes",
        "extra_input",
        "extra_options",
        "extra_attrs",
    ),
    [
        (
            "binary_sensor",
            {
                "state": "{{ states('binary_sensor.one') == 'on' or states('binary_sensor.two') == 'on' }}"
            },
            "on",
            {"one": "on", "two": "off"},
            {},
            {},
            {},
            {},
        ),
        (
            "sensor",
            {
                "state": "{{ float(states('sensor.one')) + float(states('sensor.two')) }}"
            },
            "50.0",
            {"one": "30.0", "two": "20.0"},
            {},
            {},
            {},
            {},
        ),
        (
<<<<<<< HEAD
            "switch",
            {"value_template": "{{ states('switch.one') }}"},
            "on",
            {"one": "on", "two": "off"},
            {},
            {},
            {},
=======
            "button",
            {},
            "unknown",
            {"one": "30.0", "two": "20.0"},
            {},
            {
                "device_class": "restart",
                "press": [
                    {
                        "service": "input_boolean.toggle",
                        "target": {"entity_id": "input_boolean.test"},
                        "data": {},
                    }
                ],
            },
            {
                "device_class": "restart",
                "press": [
                    {
                        "service": "input_boolean.toggle",
                        "target": {"entity_id": "input_boolean.test"},
                        "data": {},
                    }
                ],
            },
>>>>>>> 91201155
            {},
        ),
    ],
)
async def test_config_flow(
    hass: HomeAssistant,
    template_type,
    state_template,
    template_state,
    input_states,
    input_attributes,
    extra_input,
    extra_options,
    extra_attrs,
) -> None:
    """Test the config flow."""
    input_entities = ["one", "two"]
    for input_entity in input_entities:
        hass.states.async_set(
            f"{template_type}.{input_entity}",
            input_states[input_entity],
            input_attributes.get(input_entity, {}),
        )

    result = await hass.config_entries.flow.async_init(
        DOMAIN, context={"source": config_entries.SOURCE_USER}
    )
    assert result["type"] is FlowResultType.MENU

    result = await hass.config_entries.flow.async_configure(
        result["flow_id"],
        {"next_step_id": template_type},
    )
    await hass.async_block_till_done()
    assert result["type"] is FlowResultType.FORM
    assert result["step_id"] == template_type

    with patch(
        "homeassistant.components.template.async_setup_entry", wraps=async_setup_entry
    ) as mock_setup_entry:
        result = await hass.config_entries.flow.async_configure(
            result["flow_id"],
            {
                "name": "My template",
                **state_template,
                **extra_input,
            },
        )
        await hass.async_block_till_done()

    assert result["type"] is FlowResultType.CREATE_ENTRY
    assert result["title"] == "My template"
    assert result["data"] == {}
    assert result["options"] == {
        "name": "My template",
<<<<<<< HEAD
        **state_template,
=======
>>>>>>> 91201155
        "template_type": template_type,
        **state_template,
        **extra_options,
    }
    assert len(mock_setup_entry.mock_calls) == 1

    config_entry = hass.config_entries.async_entries(DOMAIN)[0]
    assert config_entry.data == {}
    assert config_entry.options == {
        "name": "My template",
<<<<<<< HEAD
        **state_template,
=======
>>>>>>> 91201155
        "template_type": template_type,
        **state_template,
        **extra_options,
    }

    state = hass.states.get(f"{template_type}.my_template")
    assert state.state == template_state
    for key in extra_attrs:
        assert state.attributes[key] == extra_attrs[key]


@pytest.mark.parametrize(
    (
        "template_type",
        "state_template",
        "extra_input",
        "extra_options",
    ),
    [
        (
            "sensor",
            {"state": "{{ 15 }}"},
<<<<<<< HEAD
=======
            {},
            {},
>>>>>>> 91201155
        ),
        (
            "binary_sensor",
            {"state": "{{ false }}"},
<<<<<<< HEAD
        ),
        (
            "switch",
            {"value_template": "{{ false }}"},
=======
            {},
            {},
        ),
        (
            "button",
            {},
            {},
            {},
>>>>>>> 91201155
        ),
    ],
)
async def test_config_flow_device(
    hass: HomeAssistant,
    template_type: str,
    state_template: dict[str, Any],
    extra_input: dict[str, Any],
    extra_options: dict[str, Any],
    device_registry: dr.DeviceRegistry,
) -> None:
    """Test remove the device registry configuration entry when the device changes."""

    # Configure a device registry
    entry_device = MockConfigEntry()
    entry_device.add_to_hass(hass)
    device = device_registry.async_get_or_create(
        config_entry_id=entry_device.entry_id,
        identifiers={("test", "identifier_test1")},
        connections={("mac", "20:31:32:33:34:01")},
    )
    await hass.async_block_till_done()

    device_id = device.id
    assert device_id is not None

    result = await hass.config_entries.flow.async_init(
        DOMAIN, context={"source": config_entries.SOURCE_USER}
    )
    assert result["type"] is FlowResultType.MENU

    result = await hass.config_entries.flow.async_configure(
        result["flow_id"],
        {"next_step_id": template_type},
    )
    await hass.async_block_till_done()
    assert result["type"] is FlowResultType.FORM
    assert result["step_id"] == template_type

    with patch(
        "homeassistant.components.template.async_setup_entry", wraps=async_setup_entry
    ) as mock_setup_entry:
        result = await hass.config_entries.flow.async_configure(
            result["flow_id"],
            {
                "name": "My template",
<<<<<<< HEAD
                **state_template,
=======
>>>>>>> 91201155
                "device_id": device_id,
                **state_template,
                **extra_input,
            },
        )
        await hass.async_block_till_done()

    assert result["type"] is FlowResultType.CREATE_ENTRY
    assert result["title"] == "My template"
    assert result["data"] == {}
    assert result["options"] == {
        "name": "My template",
<<<<<<< HEAD
        **state_template,
=======
>>>>>>> 91201155
        "template_type": template_type,
        "device_id": device_id,
        **state_template,
        **extra_options,
    }
    assert len(mock_setup_entry.mock_calls) == 1

    config_entry = hass.config_entries.async_entries(DOMAIN)[0]
    assert config_entry.data == {}
    assert config_entry.options == {
        "name": "My template",
<<<<<<< HEAD
        **state_template,
=======
>>>>>>> 91201155
        "template_type": template_type,
        "device_id": device_id,
        **state_template,
        **extra_options,
    }


def get_suggested(schema, key):
    """Get suggested value for key in voluptuous schema."""
    for k in schema:
        if k == key:
            if k.description is None or "suggested_value" not in k.description:
                return None
            return k.description["suggested_value"]
    # If the desired key is missing from the schema, return None
    return None


@pytest.mark.parametrize(
    (
        "template_type",
        "old_state_template",
        "new_state_template",
        "template_state",
        "input_states",
        "extra_options",
        "options_options",
        "key_template",
    ),
    [
        (
            "binary_sensor",
            {
                "state": "{{ states('binary_sensor.one') == 'on' or states('binary_sensor.two') == 'on' }}"
            },
            {
                "state": "{{ states('binary_sensor.one') == 'on' and states('binary_sensor.two') == 'on' }}"
            },
            ["on", "off"],
            {"one": "on", "two": "off"},
            {},
            {},
            "state",
        ),
        (
            "sensor",
            {
                "state": "{{ float(states('sensor.one')) + float(states('sensor.two')) }}"
            },
            {
                "state": "{{ float(states('sensor.one')) - float(states('sensor.two')) }}"
            },
            ["50.0", "10.0"],
            {"one": "30.0", "two": "20.0"},
            {},
            {},
            "state",
        ),
        (
            "switch",
            {"value_template": "{{ states('switch.one') }}"},
            {"value_template": "{{ states('switch.two') }}"},
            ["on", "off"],
            {"one": "on", "two": "off"},
            {},
            {},
            "value_template",
        ),
        (
            "button",
            {},
            {},
            ["unknown", "unknown"],
            {"one": "30.0", "two": "20.0"},
            {
                "device_class": "restart",
                "press": [
                    {
                        "service": "input_boolean.toggle",
                        "target": {"entity_id": "input_boolean.test"},
                        "data": {},
                    }
                ],
            },
            {
                "press": [
                    {
                        "service": "input_boolean.toggle",
                        "target": {"entity_id": "input_boolean.test"},
                        "data": {},
                    }
                ],
            },
        ),
    ],
)
async def test_options(
    hass: HomeAssistant,
    template_type,
    old_state_template,
    new_state_template,
    template_state,
    input_states,
    extra_options,
    options_options,
    key_template,
) -> None:
    """Test reconfiguring."""
    input_entities = ["one", "two"]

    for input_entity in input_entities:
        hass.states.async_set(
            f"{template_type}.{input_entity}", input_states[input_entity], {}
        )

    template_config_entry = MockConfigEntry(
        data={},
        domain=DOMAIN,
        options={
            "name": "My template",
            "template_type": template_type,
            **old_state_template,
            **extra_options,
        },
        title="My template",
    )
    template_config_entry.add_to_hass(hass)

    assert await hass.config_entries.async_setup(template_config_entry.entry_id)
    await hass.async_block_till_done()

    state = hass.states.get(f"{template_type}.my_template")
    assert state.state == template_state[0]

    config_entry = hass.config_entries.async_entries(DOMAIN)[0]

    result = await hass.config_entries.options.async_init(config_entry.entry_id)
    assert result["type"] is FlowResultType.FORM
    assert result["step_id"] == template_type
    assert get_suggested(
<<<<<<< HEAD
        result["data_schema"].schema, key_template
    ) == old_state_template.get(key_template)
=======
        result["data_schema"].schema, "state"
    ) == old_state_template.get("state")
>>>>>>> 91201155
    assert "name" not in result["data_schema"].schema

    result = await hass.config_entries.options.async_configure(
        result["flow_id"],
<<<<<<< HEAD
        user_input={
            **new_state_template,
            **options_options,
        },
=======
        user_input={**new_state_template, **options_options},
>>>>>>> 91201155
    )
    assert result["type"] is FlowResultType.CREATE_ENTRY
    assert result["data"] == {
        "name": "My template",
        "template_type": template_type,
        **new_state_template,
        **extra_options,
    }
    assert config_entry.data == {}
    assert config_entry.options == {
        "name": "My template",
        "template_type": template_type,
        **new_state_template,
        **extra_options,
    }
    assert config_entry.title == "My template"

    # Check config entry is reloaded with new options
    await hass.async_block_till_done()
    state = hass.states.get(f"{template_type}.my_template")
    assert state.state == template_state[1]

    # Check we don't get suggestions from another entry
    result = await hass.config_entries.flow.async_init(
        DOMAIN, context={"source": config_entries.SOURCE_USER}
    )
    assert result["type"] is FlowResultType.MENU

    result = await hass.config_entries.flow.async_configure(
        result["flow_id"],
        {"next_step_id": template_type},
    )
    await hass.async_block_till_done()
    assert result["type"] is FlowResultType.FORM
    assert result["step_id"] == template_type

    assert get_suggested(result["data_schema"].schema, "name") is None
    assert get_suggested(result["data_schema"].schema, key_template) is None


@pytest.mark.parametrize(
    (
        "template_type",
        "state_template",
        "extra_user_input",
        "input_states",
        "template_states",
        "extra_attributes",
        "listeners",
    ),
    [
        (
            "binary_sensor",
            "{{ states.binary_sensor.one.state == 'on' or states.binary_sensor.two.state == 'on' }}",
            {},
            {"one": "on", "two": "off"},
            ["off", "on"],
            [{}, {}],
            [["one", "two"], ["one"]],
        ),
        (
            "sensor",
            "{{ float(states('sensor.one'), default='') + float(states('sensor.two'), default='') }}",
            {},
            {"one": "30.0", "two": "20.0"},
            ["", STATE_UNAVAILABLE, "50.0"],
            [{}, {}],
            [["one", "two"], ["one", "two"]],
        ),
    ],
)
async def test_config_flow_preview(
    hass: HomeAssistant,
    hass_ws_client: WebSocketGenerator,
    template_type: str,
    state_template: str,
    extra_user_input: dict[str, Any],
    input_states: list[str],
    template_states: str,
    extra_attributes: list[dict[str, Any]],
    listeners: list[list[str]],
) -> None:
    """Test the config flow preview."""
    client = await hass_ws_client(hass)

    input_entities = ["one", "two"]

    result = await hass.config_entries.flow.async_init(
        DOMAIN, context={"source": config_entries.SOURCE_USER}
    )
    assert result["type"] is FlowResultType.MENU

    result = await hass.config_entries.flow.async_configure(
        result["flow_id"],
        {"next_step_id": template_type},
    )
    await hass.async_block_till_done()
    assert result["type"] is FlowResultType.FORM
    assert result["step_id"] == template_type
    assert result["errors"] is None
    assert result["preview"] == "template"

    await client.send_json_auto_id(
        {
            "type": "template/start_preview",
            "flow_id": result["flow_id"],
            "flow_type": "config_flow",
            "user_input": {"name": "My template", "state": state_template}
            | extra_user_input,
        }
    )
    msg = await client.receive_json()
    assert msg["success"]
    assert msg["result"] is None

    msg = await client.receive_json()
    assert msg["event"] == {
        "attributes": {"friendly_name": "My template"} | extra_attributes[0],
        "listeners": {
            "all": False,
            "domains": [],
            "entities": unordered([f"{template_type}.{_id}" for _id in listeners[0]]),
            "time": False,
        },
        "state": template_states[0],
    }

    for input_entity in input_entities:
        hass.states.async_set(
            f"{template_type}.{input_entity}", input_states[input_entity], {}
        )
        await hass.async_block_till_done()

    for template_state in template_states[1:]:
        msg = await client.receive_json()
        assert msg["event"] == {
            "attributes": {"friendly_name": "My template"}
            | extra_attributes[0]
            | extra_attributes[1],
            "listeners": {
                "all": False,
                "domains": [],
                "entities": unordered(
                    [f"{template_type}.{_id}" for _id in listeners[1]]
                ),
                "time": False,
            },
            "state": template_state,
        }
    assert len(hass.states.async_all()) == 2


EARLY_END_ERROR = "invalid template (TemplateSyntaxError: unexpected 'end of template')"


@pytest.mark.parametrize(
    ("template_type", "state_template", "extra_user_input", "error"),
    [
        ("binary_sensor", "{{", {}, {"state": EARLY_END_ERROR}),
        ("sensor", "{{", {}, {"state": EARLY_END_ERROR}),
        (
            "sensor",
            "",
            {"device_class": "aqi", "unit_of_measurement": "cats"},
            {
                "unit_of_measurement": (
                    "'cats' is not a valid unit for device class 'aqi'; "
                    "expected no unit of measurement"
                ),
            },
        ),
        (
            "sensor",
            "",
            {"device_class": "temperature", "unit_of_measurement": "cats"},
            {
                "unit_of_measurement": (
                    "'cats' is not a valid unit for device class 'temperature'; "
                    "expected one of 'K', '°C', '°F'"
                ),
            },
        ),
        (
            "sensor",
            "",
            {"device_class": "timestamp", "state_class": "measurement"},
            {
                "state_class": (
                    "'measurement' is not a valid state class for device class "
                    "'timestamp'; expected no state class"
                ),
            },
        ),
        (
            "sensor",
            "",
            {"device_class": "aqi", "state_class": "total"},
            {
                "state_class": (
                    "'total' is not a valid state class for device class "
                    "'aqi'; expected 'measurement'"
                ),
            },
        ),
        (
            "sensor",
            "",
            {"device_class": "energy", "state_class": "measurement"},
            {
                "state_class": (
                    "'measurement' is not a valid state class for device class "
                    "'energy'; expected one of 'total', 'total_increasing'"
                ),
                "unit_of_measurement": (
                    "'None' is not a valid unit for device class 'energy'; "
                    "expected one of 'GJ', 'kWh', 'MJ', 'MWh', 'Wh'"
                ),
            },
        ),
    ],
)
async def test_config_flow_preview_bad_input(
    hass: HomeAssistant,
    hass_ws_client: WebSocketGenerator,
    template_type: str,
    state_template: str,
    extra_user_input: dict[str, str],
    error: str,
) -> None:
    """Test the config flow preview."""
    client = await hass_ws_client(hass)

    result = await hass.config_entries.flow.async_init(
        DOMAIN, context={"source": config_entries.SOURCE_USER}
    )
    assert result["type"] is FlowResultType.MENU

    result = await hass.config_entries.flow.async_configure(
        result["flow_id"],
        {"next_step_id": template_type},
    )
    await hass.async_block_till_done()
    assert result["type"] is FlowResultType.FORM
    assert result["step_id"] == template_type
    assert result["errors"] is None
    assert result["preview"] == "template"

    await client.send_json_auto_id(
        {
            "type": "template/start_preview",
            "flow_id": result["flow_id"],
            "flow_type": "config_flow",
            "user_input": {"name": "My template", "state": state_template}
            | extra_user_input,
        }
    )
    msg = await client.receive_json()
    assert not msg["success"]
    assert msg["error"] == {
        "code": "invalid_user_input",
        "message": error,
    }


@pytest.mark.parametrize(
    (
        "template_type",
        "state_template",
        "input_states",
        "template_states",
        "error_events",
    ),
    [
        (
            "sensor",
            "{{ float(states('sensor.one')) + float(states('sensor.two')) }}",
            {"one": "30.0", "two": "20.0"},
            ["unavailable", "50.0"],
            [
                (
                    "ValueError: Template error: float got invalid input 'unknown' "
                    "when rendering template '{{ float(states('sensor.one')) + "
                    "float(states('sensor.two')) }}' but no default was specified"
                )
            ],
        ),
    ],
)
async def test_config_flow_preview_template_startup_error(
    hass: HomeAssistant,
    hass_ws_client: WebSocketGenerator,
    template_type: str,
    state_template: str,
    input_states: dict[str, str],
    template_states: list[str],
    error_events: list[str],
) -> None:
    """Test the config flow preview."""
    client = await hass_ws_client(hass)

    input_entities = ["one", "two"]

    result = await hass.config_entries.flow.async_init(
        DOMAIN, context={"source": config_entries.SOURCE_USER}
    )
    assert result["type"] is FlowResultType.MENU

    result = await hass.config_entries.flow.async_configure(
        result["flow_id"],
        {"next_step_id": template_type},
    )
    await hass.async_block_till_done()
    assert result["type"] is FlowResultType.FORM
    assert result["step_id"] == template_type
    assert result["errors"] is None
    assert result["preview"] == "template"

    await client.send_json_auto_id(
        {
            "type": "template/start_preview",
            "flow_id": result["flow_id"],
            "flow_type": "config_flow",
            "user_input": {"name": "My template", "state": state_template},
        }
    )
    msg = await client.receive_json()
    assert msg["type"] == "result"
    assert msg["success"]

    for error_event in error_events:
        msg = await client.receive_json()
        assert msg["type"] == "event"
        assert msg["event"] == {"error": error_event}

    msg = await client.receive_json()
    assert msg["type"] == "event"
    assert msg["event"]["state"] == template_states[0]

    for input_entity in input_entities:
        hass.states.async_set(
            f"{template_type}.{input_entity}", input_states[input_entity], {}
        )

    msg = await client.receive_json()
    assert msg["type"] == "event"
    assert msg["event"]["state"] == template_states[1]


@pytest.mark.parametrize(
    (
        "template_type",
        "state_template",
        "input_states",
        "template_states",
        "error_events",
    ),
    [
        (
            "sensor",
            "{{ float(states('sensor.one')) > 30 and undefined_function() }}",
            [{"one": "30.0", "two": "20.0"}, {"one": "35.0", "two": "20.0"}],
            ["False", "unavailable"],
            ["'undefined_function' is undefined"],
        ),
    ],
)
async def test_config_flow_preview_template_error(
    hass: HomeAssistant,
    hass_ws_client: WebSocketGenerator,
    template_type: str,
    state_template: str,
    input_states: list[dict[str, str]],
    template_states: list[str],
    error_events: list[str],
) -> None:
    """Test the config flow preview."""
    client = await hass_ws_client(hass)

    input_entities = ["one", "two"]

    for input_entity in input_entities:
        hass.states.async_set(
            f"{template_type}.{input_entity}", input_states[0][input_entity], {}
        )

    result = await hass.config_entries.flow.async_init(
        DOMAIN, context={"source": config_entries.SOURCE_USER}
    )
    assert result["type"] is FlowResultType.MENU

    result = await hass.config_entries.flow.async_configure(
        result["flow_id"],
        {"next_step_id": template_type},
    )
    await hass.async_block_till_done()
    assert result["type"] is FlowResultType.FORM
    assert result["step_id"] == template_type
    assert result["errors"] is None
    assert result["preview"] == "template"

    await client.send_json_auto_id(
        {
            "type": "template/start_preview",
            "flow_id": result["flow_id"],
            "flow_type": "config_flow",
            "user_input": {"name": "My template", "state": state_template},
        }
    )
    msg = await client.receive_json()
    assert msg["type"] == "result"
    assert msg["success"]

    msg = await client.receive_json()
    assert msg["type"] == "event"
    assert msg["event"]["state"] == template_states[0]

    for input_entity in input_entities:
        hass.states.async_set(
            f"{template_type}.{input_entity}", input_states[1][input_entity], {}
        )

    for error_event in error_events:
        msg = await client.receive_json()
        assert msg["type"] == "event"
        assert msg["event"] == {"error": error_event}

    msg = await client.receive_json()
    assert msg["type"] == "event"
    assert msg["event"]["state"] == template_states[1]


@pytest.mark.parametrize(
    (
        "template_type",
        "state_template",
        "extra_user_input",
    ),
    [
        (
            "sensor",
            "{{ states('sensor.one') }}",
            {"unit_of_measurement": "°C"},
        ),
    ],
)
async def test_config_flow_preview_bad_state(
    hass: HomeAssistant,
    hass_ws_client: WebSocketGenerator,
    template_type: str,
    state_template: str,
    extra_user_input: dict[str, Any],
) -> None:
    """Test the config flow preview."""
    client = await hass_ws_client(hass)

    result = await hass.config_entries.flow.async_init(
        DOMAIN, context={"source": config_entries.SOURCE_USER}
    )
    assert result["type"] is FlowResultType.MENU

    result = await hass.config_entries.flow.async_configure(
        result["flow_id"],
        {"next_step_id": template_type},
    )
    await hass.async_block_till_done()
    assert result["type"] is FlowResultType.FORM
    assert result["step_id"] == template_type
    assert result["errors"] is None
    assert result["preview"] == "template"

    await client.send_json_auto_id(
        {
            "type": "template/start_preview",
            "flow_id": result["flow_id"],
            "flow_type": "config_flow",
            "user_input": {"name": "My template", "state": state_template}
            | extra_user_input,
        }
    )
    msg = await client.receive_json()
    assert msg["success"]
    assert msg["result"] is None

    msg = await client.receive_json()
    assert msg["event"] == {
        "error": (
            "Sensor None has device class 'None', state class 'None' unit '°C' "
            "and suggested precision 'None' thus indicating it has a numeric "
            "value; however, it has the non-numeric value: 'unknown' (<class "
            "'str'>)"
        ),
    }


@pytest.mark.parametrize(
    (
        "template_type",
        "old_state_template",
        "new_state_template",
        "extra_config_flow_data",
        "extra_user_input",
        "input_states",
        "template_state",
        "extra_attributes",
        "listeners",
    ),
    [
        (
            "binary_sensor",
            "{{ states('binary_sensor.one') == 'on' or states('binary_sensor.two') == 'on' }}",
            "{{ states('binary_sensor.one') == 'on' and states('binary_sensor.two') == 'on' }}",
            {},
            {},
            {"one": "on", "two": "off"},
            "off",
            {},
            ["one", "two"],
        ),
        (
            "sensor",
            "{{ float(states('sensor.one')) + float(states('sensor.two')) }}",
            "{{ float(states('sensor.one')) - float(states('sensor.two')) }}",
            {},
            {},
            {"one": "30.0", "two": "20.0"},
            "10.0",
            {},
            ["one", "two"],
        ),
    ],
)
async def test_option_flow_preview(
    hass: HomeAssistant,
    hass_ws_client: WebSocketGenerator,
    template_type: str,
    old_state_template: str,
    new_state_template: str,
    extra_config_flow_data: dict[str, Any],
    extra_user_input: dict[str, Any],
    input_states: list[str],
    template_state: str,
    extra_attributes: dict[str, Any],
    listeners: list[str],
) -> None:
    """Test the option flow preview."""
    client = await hass_ws_client(hass)

    input_entities = ["one", "two"]

    # Setup the config entry
    config_entry = MockConfigEntry(
        data={},
        domain=DOMAIN,
        options={
            "name": "My template",
            "state": old_state_template,
            "template_type": template_type,
        }
        | extra_config_flow_data,
        title="My template",
    )
    config_entry.add_to_hass(hass)
    assert await hass.config_entries.async_setup(config_entry.entry_id)
    await hass.async_block_till_done()

    result = await hass.config_entries.options.async_init(config_entry.entry_id)
    assert result["type"] is FlowResultType.FORM
    assert result["errors"] is None
    assert result["preview"] == "template"

    for input_entity in input_entities:
        hass.states.async_set(
            f"{template_type}.{input_entity}", input_states[input_entity], {}
        )

    await client.send_json_auto_id(
        {
            "type": "template/start_preview",
            "flow_id": result["flow_id"],
            "flow_type": "options_flow",
            "user_input": {"state": new_state_template} | extra_user_input,
        }
    )
    msg = await client.receive_json()
    assert msg["success"]
    assert msg["result"] is None

    msg = await client.receive_json()
    assert msg["event"] == {
        "attributes": {"friendly_name": "My template"} | extra_attributes,
        "listeners": {
            "all": False,
            "domains": [],
            "entities": unordered([f"{template_type}.{_id}" for _id in listeners]),
            "time": False,
        },
        "state": template_state,
    }
    assert len(hass.states.async_all()) == 3


async def test_option_flow_sensor_preview_config_entry_removed(
    hass: HomeAssistant, hass_ws_client: WebSocketGenerator
) -> None:
    """Test the option flow preview where the config entry is removed."""
    client = await hass_ws_client(hass)

    # Setup the config entry
    config_entry = MockConfigEntry(
        data={},
        domain=DOMAIN,
        options={
            "name": "My template",
            "state": "Hello!",
            "template_type": "sensor",
        },
        title="My template",
    )
    config_entry.add_to_hass(hass)
    assert await hass.config_entries.async_setup(config_entry.entry_id)
    await hass.async_block_till_done()

    result = await hass.config_entries.options.async_init(config_entry.entry_id)
    assert result["type"] is FlowResultType.FORM
    assert result["errors"] is None
    assert result["preview"] == "template"

    await hass.config_entries.async_remove(config_entry.entry_id)

    await client.send_json_auto_id(
        {
            "type": "template/start_preview",
            "flow_id": result["flow_id"],
            "flow_type": "options_flow",
            "user_input": {"state": "Goodbye!"},
        }
    )
    msg = await client.receive_json()
    assert not msg["success"]
    assert msg["error"] == {"code": "home_assistant_error", "message": "Unknown error"}


@pytest.mark.parametrize(
    (
        "template_type",
        "state_template",
        "extra_input",
        "extra_options",
    ),
    [
        (
            "sensor",
            {"state": "{{ 15 }}"},
<<<<<<< HEAD
=======
            {},
            {},
>>>>>>> 91201155
        ),
        (
            "binary_sensor",
            {"state": "{{ false }}"},
<<<<<<< HEAD
        ),
        (
            "switch",
            {"value_template": "{{ false }}"},
=======
            {},
            {},
        ),
        (
            "button",
            {},
            {},
            {},
>>>>>>> 91201155
        ),
    ],
)
async def test_options_flow_change_device(
    hass: HomeAssistant,
    template_type: str,
    state_template: dict[str, Any],
    extra_input: dict[str, Any],
    extra_options: dict[str, Any],
    device_registry: dr.DeviceRegistry,
) -> None:
    """Test remove the device registry configuration entry when the device changes."""

    # Configure a device registry
    entry_device1 = MockConfigEntry()
    entry_device1.add_to_hass(hass)
    device1 = device_registry.async_get_or_create(
        config_entry_id=entry_device1.entry_id,
        identifiers={("test", "identifier_test1")},
        connections={("mac", "20:31:32:33:34:01")},
    )
    entry_device2 = MockConfigEntry()
    entry_device2.add_to_hass(hass)
    device2 = device_registry.async_get_or_create(
        config_entry_id=entry_device1.entry_id,
        identifiers={("test", "identifier_test2")},
        connections={("mac", "20:31:32:33:34:02")},
    )
    await hass.async_block_till_done()

    device_id1 = device1.id
    assert device_id1 is not None

    device_id2 = device2.id
    assert device_id2 is not None

    # Setup the config entry with device 1
    template_config_entry = MockConfigEntry(
        data={},
        domain=DOMAIN,
        options={
            "template_type": template_type,
<<<<<<< HEAD
            "name": "Test",
            **state_template,
=======
            "name": "My template",
>>>>>>> 91201155
            "device_id": device_id1,
            **state_template,
            **extra_options,
        },
        title="Template",
    )
    template_config_entry.add_to_hass(hass)
    assert await hass.config_entries.async_setup(template_config_entry.entry_id)
    await hass.async_block_till_done()

    # Change to link to device 2
    result = await hass.config_entries.options.async_init(
        template_config_entry.entry_id
    )
    assert result["type"] is FlowResultType.FORM

    result = await hass.config_entries.options.async_configure(
        result["flow_id"],
        user_input={
            "device_id": device_id2,
            **state_template,
<<<<<<< HEAD
=======
            **extra_input,
>>>>>>> 91201155
        },
    )
    assert result["type"] is FlowResultType.CREATE_ENTRY
    assert result["data"] == {
        "template_type": template_type,
<<<<<<< HEAD
        "name": "Test",
        **state_template,
=======
        "name": "My template",
>>>>>>> 91201155
        "device_id": device_id2,
        **state_template,
        **extra_input,
    }
    assert template_config_entry.data == {}
    assert template_config_entry.options == {
        "template_type": template_type,
<<<<<<< HEAD
        "name": "Test",
        **state_template,
=======
        "name": "My template",
>>>>>>> 91201155
        "device_id": device_id2,
        **state_template,
        **extra_options,
    }

    # Remove link with device
    result = await hass.config_entries.options.async_init(
        template_config_entry.entry_id
    )
    assert result["type"] is FlowResultType.FORM

    result = await hass.config_entries.options.async_configure(
        result["flow_id"],
<<<<<<< HEAD
        user_input=state_template,
=======
        user_input={
            **state_template,
            **extra_input,
        },
>>>>>>> 91201155
    )
    assert result["type"] is FlowResultType.CREATE_ENTRY
    assert result["data"] == {
        "template_type": template_type,
<<<<<<< HEAD
        "name": "Test",
        **state_template,
=======
        "name": "My template",
        **state_template,
        **extra_input,
>>>>>>> 91201155
    }
    assert template_config_entry.data == {}
    assert template_config_entry.options == {
        "template_type": template_type,
<<<<<<< HEAD
        "name": "Test",
        **state_template,
=======
        "name": "My template",
        **state_template,
        **extra_options,
>>>>>>> 91201155
    }

    # Change to link to device 1
    result = await hass.config_entries.options.async_init(
        template_config_entry.entry_id
    )
    assert result["type"] is FlowResultType.FORM

    result = await hass.config_entries.options.async_configure(
        result["flow_id"],
        user_input={
            "device_id": device_id1,
            **state_template,
<<<<<<< HEAD
=======
            **extra_input,
>>>>>>> 91201155
        },
    )
    assert result["type"] is FlowResultType.CREATE_ENTRY
    assert result["data"] == {
        "template_type": template_type,
<<<<<<< HEAD
        "name": "Test",
        **state_template,
=======
        "name": "My template",
>>>>>>> 91201155
        "device_id": device_id1,
        **state_template,
        **extra_input,
    }
    assert template_config_entry.data == {}
    assert template_config_entry.options == {
        "template_type": template_type,
<<<<<<< HEAD
        "name": "Test",
        **state_template,
=======
        "name": "My template",
>>>>>>> 91201155
        "device_id": device_id1,
        **state_template,
        **extra_options,
    }<|MERGE_RESOLUTION|>--- conflicted
+++ resolved
@@ -54,15 +54,6 @@
             {},
         ),
         (
-<<<<<<< HEAD
-            "switch",
-            {"value_template": "{{ states('switch.one') }}"},
-            "on",
-            {"one": "on", "two": "off"},
-            {},
-            {},
-            {},
-=======
             "button",
             {},
             "unknown",
@@ -88,7 +79,15 @@
                     }
                 ],
             },
->>>>>>> 91201155
+            {},
+        ),
+        (
+            "switch",
+            {"value_template": "{{ states('switch.one') }}"},
+            "on",
+            {"one": "on", "two": "off"},
+            {},
+            {},
             {},
         ),
     ],
@@ -144,10 +143,6 @@
     assert result["data"] == {}
     assert result["options"] == {
         "name": "My template",
-<<<<<<< HEAD
-        **state_template,
-=======
->>>>>>> 91201155
         "template_type": template_type,
         **state_template,
         **extra_options,
@@ -158,10 +153,6 @@
     assert config_entry.data == {}
     assert config_entry.options == {
         "name": "My template",
-<<<<<<< HEAD
-        **state_template,
-=======
->>>>>>> 91201155
         "template_type": template_type,
         **state_template,
         **extra_options,
@@ -184,21 +175,18 @@
         (
             "sensor",
             {"state": "{{ 15 }}"},
-<<<<<<< HEAD
-=======
-            {},
-            {},
->>>>>>> 91201155
+            {},
+            {},
         ),
         (
             "binary_sensor",
             {"state": "{{ false }}"},
-<<<<<<< HEAD
+            {},
+            {},
         ),
         (
             "switch",
             {"value_template": "{{ false }}"},
-=======
             {},
             {},
         ),
@@ -207,7 +195,6 @@
             {},
             {},
             {},
->>>>>>> 91201155
         ),
     ],
 )
@@ -254,10 +241,6 @@
             result["flow_id"],
             {
                 "name": "My template",
-<<<<<<< HEAD
-                **state_template,
-=======
->>>>>>> 91201155
                 "device_id": device_id,
                 **state_template,
                 **extra_input,
@@ -270,10 +253,6 @@
     assert result["data"] == {}
     assert result["options"] == {
         "name": "My template",
-<<<<<<< HEAD
-        **state_template,
-=======
->>>>>>> 91201155
         "template_type": template_type,
         "device_id": device_id,
         **state_template,
@@ -285,10 +264,6 @@
     assert config_entry.data == {}
     assert config_entry.options == {
         "name": "My template",
-<<<<<<< HEAD
-        **state_template,
-=======
->>>>>>> 91201155
         "template_type": template_type,
         "device_id": device_id,
         **state_template,
@@ -429,25 +404,16 @@
     assert result["type"] is FlowResultType.FORM
     assert result["step_id"] == template_type
     assert get_suggested(
-<<<<<<< HEAD
         result["data_schema"].schema, key_template
     ) == old_state_template.get(key_template)
-=======
-        result["data_schema"].schema, "state"
-    ) == old_state_template.get("state")
->>>>>>> 91201155
     assert "name" not in result["data_schema"].schema
 
     result = await hass.config_entries.options.async_configure(
         result["flow_id"],
-<<<<<<< HEAD
         user_input={
             **new_state_template,
             **options_options,
         },
-=======
-        user_input={**new_state_template, **options_options},
->>>>>>> 91201155
     )
     assert result["type"] is FlowResultType.CREATE_ENTRY
     assert result["data"] == {
@@ -1101,30 +1067,26 @@
         (
             "sensor",
             {"state": "{{ 15 }}"},
-<<<<<<< HEAD
-=======
-            {},
-            {},
->>>>>>> 91201155
+            {},
+            {},
         ),
         (
             "binary_sensor",
             {"state": "{{ false }}"},
-<<<<<<< HEAD
+            {},
+            {},
+        ),
+        (
+            "button",
+            {},
+            {},
+            {},
         ),
         (
             "switch",
             {"value_template": "{{ false }}"},
-=======
-            {},
-            {},
-        ),
-        (
-            "button",
-            {},
-            {},
-            {},
->>>>>>> 91201155
+            {},
+            {},
         ),
     ],
 )
@@ -1167,12 +1129,7 @@
         domain=DOMAIN,
         options={
             "template_type": template_type,
-<<<<<<< HEAD
-            "name": "Test",
-            **state_template,
-=======
             "name": "My template",
->>>>>>> 91201155
             "device_id": device_id1,
             **state_template,
             **extra_options,
@@ -1194,21 +1151,13 @@
         user_input={
             "device_id": device_id2,
             **state_template,
-<<<<<<< HEAD
-=======
             **extra_input,
->>>>>>> 91201155
         },
     )
     assert result["type"] is FlowResultType.CREATE_ENTRY
     assert result["data"] == {
         "template_type": template_type,
-<<<<<<< HEAD
-        "name": "Test",
-        **state_template,
-=======
         "name": "My template",
->>>>>>> 91201155
         "device_id": device_id2,
         **state_template,
         **extra_input,
@@ -1216,12 +1165,7 @@
     assert template_config_entry.data == {}
     assert template_config_entry.options == {
         "template_type": template_type,
-<<<<<<< HEAD
-        "name": "Test",
-        **state_template,
-=======
         "name": "My template",
->>>>>>> 91201155
         "device_id": device_id2,
         **state_template,
         **extra_options,
@@ -1235,38 +1179,24 @@
 
     result = await hass.config_entries.options.async_configure(
         result["flow_id"],
-<<<<<<< HEAD
-        user_input=state_template,
-=======
         user_input={
             **state_template,
             **extra_input,
         },
->>>>>>> 91201155
     )
     assert result["type"] is FlowResultType.CREATE_ENTRY
     assert result["data"] == {
         "template_type": template_type,
-<<<<<<< HEAD
-        "name": "Test",
-        **state_template,
-=======
         "name": "My template",
         **state_template,
         **extra_input,
->>>>>>> 91201155
     }
     assert template_config_entry.data == {}
     assert template_config_entry.options == {
         "template_type": template_type,
-<<<<<<< HEAD
-        "name": "Test",
-        **state_template,
-=======
         "name": "My template",
         **state_template,
         **extra_options,
->>>>>>> 91201155
     }
 
     # Change to link to device 1
@@ -1280,21 +1210,13 @@
         user_input={
             "device_id": device_id1,
             **state_template,
-<<<<<<< HEAD
-=======
             **extra_input,
->>>>>>> 91201155
         },
     )
     assert result["type"] is FlowResultType.CREATE_ENTRY
     assert result["data"] == {
         "template_type": template_type,
-<<<<<<< HEAD
-        "name": "Test",
-        **state_template,
-=======
         "name": "My template",
->>>>>>> 91201155
         "device_id": device_id1,
         **state_template,
         **extra_input,
@@ -1302,12 +1224,7 @@
     assert template_config_entry.data == {}
     assert template_config_entry.options == {
         "template_type": template_type,
-<<<<<<< HEAD
-        "name": "Test",
-        **state_template,
-=======
         "name": "My template",
->>>>>>> 91201155
         "device_id": device_id1,
         **state_template,
         **extra_options,
