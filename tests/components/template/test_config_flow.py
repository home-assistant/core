--- conflicted
+++ resolved
@@ -150,6 +150,16 @@
             {},
         ),
         (
+            "event",
+            {"event_type": "{{ states('event.one') }}"},
+            "2024-07-09T00:00:00.000+00:00",
+            {"one": "single", "two": "double"},
+            {},
+            {"event_types": "{{ ['single', 'double'] }}"},
+            {"event_types": "{{ ['single', 'double'] }}"},
+            {},
+        ),
+        (
             "fan",
             {"state": "{{ states('fan.one') }}"},
             "on",
@@ -240,15 +250,6 @@
             {},
         ),
         (
-<<<<<<< HEAD
-            "event",
-            {"event_type": "{{ states('event.one') }}"},
-            "2024-07-09T00:00:00.000+00:00",
-            {"one": "single", "two": "double"},
-            {},
-            {"event_types": "{{ ['single', 'double'] }}"},
-            {"event_types": "{{ ['single', 'double'] }}"},
-=======
             "vacuum",
             {"state": "{{ states('vacuum.one') }}"},
             "docked",
@@ -256,7 +257,6 @@
             {},
             {"start": []},
             {"start": []},
->>>>>>> 3a643572
             {},
         ),
     ],
@@ -373,6 +373,12 @@
             {"set_cover_position": []},
         ),
         (
+            "event",
+            {"event_type": "{{ 'single' }}"},
+            {"event_types": "{{ ['single', 'double'] }}"},
+            {"event_types": "{{ ['single', 'double'] }}"},
+        ),
+        (
             "fan",
             {"state": "{{ states('fan.one') }}"},
             {"turn_on": [], "turn_off": []},
@@ -435,17 +441,10 @@
             {"options": "{{ ['off', 'on', 'auto'] }}"},
         ),
         (
-<<<<<<< HEAD
-            "event",
-            {"event_type": "{{ 'single' }}"},
-            {"event_types": "{{ ['single', 'double'] }}"},
-            {"event_types": "{{ ['single', 'double'] }}"},
-=======
             "vacuum",
             {"state": "{{ states('vacuum.one') }}"},
             {"start": []},
             {"start": []},
->>>>>>> 3a643572
         ),
     ],
 )
@@ -600,6 +599,16 @@
             "state",
         ),
         (
+            "event",
+            {"event_type": "{{ states('event.one') }}"},
+            {"event_type": "{{ states('event.two') }}"},
+            ["2024-07-09T00:00:00.000+00:00", "2024-07-09T00:00:00.000+00:00"],
+            {"one": "single", "two": "double"},
+            {"event_types": "{{ ['single', 'double'] }}"},
+            {"event_types": "{{ ['single', 'double'] }}"},
+            "event_type",
+        ),
+        (
             "fan",
             {"state": "{{ states('fan.one') }}"},
             {"state": "{{ states('fan.two') }}"},
@@ -707,16 +716,6 @@
             "value_template",
         ),
         (
-<<<<<<< HEAD
-            "event",
-            {"event_type": "{{ states('event.one') }}"},
-            {"event_type": "{{ states('event.two') }}"},
-            ["2024-07-09T00:00:00.000+00:00", "2024-07-09T00:00:00.000+00:00"],
-            {"one": "single", "two": "double"},
-            {"event_types": "{{ ['single', 'double'] }}"},
-            {"event_types": "{{ ['single', 'double'] }}"},
-            "event_type",
-=======
             "vacuum",
             {"state": "{{ states('vacuum.one') }}"},
             {"state": "{{ states('vacuum.two') }}"},
@@ -725,7 +724,6 @@
             {"start": []},
             {"start": []},
             "state",
->>>>>>> 3a643572
         ),
     ],
 )
@@ -1498,6 +1496,12 @@
             {"set_cover_position": []},
         ),
         (
+            "event",
+            {"event_type": "{{ 'single' }}"},
+            {"event_types": "{{ ['single', 'double'] }}"},
+            {"event_types": "{{ ['single', 'double'] }}"},
+        ),
+        (
             "fan",
             {"state": "{{ states('fan.one') }}"},
             {"turn_on": [], "turn_off": []},
@@ -1567,17 +1571,10 @@
             {},
         ),
         (
-<<<<<<< HEAD
-            "event",
-            {"event_type": "{{ 'single' }}"},
-            {"event_types": "{{ ['single', 'double'] }}"},
-            {"event_types": "{{ ['single', 'double'] }}"},
-=======
             "vacuum",
             {"state": "{{ states('vacuum.one') }}"},
             {"start": []},
             {"start": []},
->>>>>>> 3a643572
         ),
     ],
 )
