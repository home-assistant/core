--- conflicted
+++ resolved
@@ -170,7 +170,16 @@
             {},
         ),
         (
-<<<<<<< HEAD
+            "light",
+            {"state": "{{ states('light.one') }}"},
+            "on",
+            {"one": "on", "two": "off"},
+            {},
+            {"turn_on": [], "turn_off": []},
+            {"turn_on": [], "turn_off": []},
+            {},
+        ),
+        (
             "lock",
             {"state": "{{ states('lock.one') }}"},
             "locked",
@@ -178,15 +187,6 @@
             {},
             {"lock": [], "unlock": []},
             {"lock": [], "unlock": []},
-=======
-            "light",
-            {"state": "{{ states('light.one') }}"},
-            "on",
-            {"one": "on", "two": "off"},
-            {},
-            {"turn_on": [], "turn_off": []},
-            {"turn_on": [], "turn_off": []},
->>>>>>> 160b61e0
             {},
         ),
         (
@@ -367,17 +367,16 @@
             {"verify_ssl": True},
         ),
         (
-<<<<<<< HEAD
+            "light",
+            {"state": "{{ states('light.one') }}"},
+            {"turn_on": [], "turn_off": []},
+            {"turn_on": [], "turn_off": []},
+        ),
+        (
             "lock",
             {"state": "{{ states('lock.one') }}"},
             {"lock": [], "unlock": []},
             {"lock": [], "unlock": []},
-=======
-            "light",
-            {"state": "{{ states('light.one') }}"},
-            {"turn_on": [], "turn_off": []},
-            {"turn_on": [], "turn_off": []},
->>>>>>> 160b61e0
         ),
         (
             "number",
@@ -595,7 +594,16 @@
             "url",
         ),
         (
-<<<<<<< HEAD
+            "light",
+            {"state": "{{ states('light.one') }}"},
+            {"state": "{{ states('light.two') }}"},
+            ["on", "off"],
+            {"one": "on", "two": "off"},
+            {"turn_on": [], "turn_off": []},
+            {"turn_on": [], "turn_off": []},
+            "state",
+        ),
+        (
             "lock",
             {"state": "{{ states('lock.one') }}"},
             {"state": "{{ states('lock.two') }}"},
@@ -603,15 +611,6 @@
             {"one": "locked", "two": "unlocked"},
             {"lock": [], "unlock": []},
             {"lock": [], "unlock": []},
-=======
-            "light",
-            {"state": "{{ states('light.one') }}"},
-            {"state": "{{ states('light.two') }}"},
-            ["on", "off"],
-            {"one": "on", "two": "off"},
-            {"turn_on": [], "turn_off": []},
-            {"turn_on": [], "turn_off": []},
->>>>>>> 160b61e0
             "state",
         ),
         (
@@ -1439,38 +1438,37 @@
             {},
         ),
         (
-<<<<<<< HEAD
+            "cover",
+            {"state": "{{ states('cover.one') }}"},
+            {"set_cover_position": []},
+            {"set_cover_position": []},
+        ),
+        (
+            "fan",
+            {"state": "{{ states('fan.one') }}"},
+            {"turn_on": [], "turn_off": []},
+            {"turn_on": [], "turn_off": []},
+        ),
+        (
+            "image",
+            {
+                "url": "{{ states('sensor.one') }}",
+                "verify_ssl": True,
+            },
+            {},
+            {},
+        ),
+        (
+            "light",
+            {"state": "{{ states('light.one') }}"},
+            {"turn_on": [], "turn_off": []},
+            {"turn_on": [], "turn_off": []},
+        ),
+        (
             "lock",
             {"state": "{{ states('lock.one') }}"},
             {"lock": [], "unlock": []},
             {"lock": [], "unlock": []},
-=======
-            "cover",
-            {"state": "{{ states('cover.one') }}"},
-            {"set_cover_position": []},
-            {"set_cover_position": []},
-        ),
-        (
-            "fan",
-            {"state": "{{ states('fan.one') }}"},
-            {"turn_on": [], "turn_off": []},
-            {"turn_on": [], "turn_off": []},
->>>>>>> 160b61e0
-        ),
-        (
-            "image",
-            {
-                "url": "{{ states('sensor.one') }}",
-                "verify_ssl": True,
-            },
-            {},
-            {},
-        ),
-        (
-            "light",
-            {"state": "{{ states('light.one') }}"},
-            {"turn_on": [], "turn_off": []},
-            {"turn_on": [], "turn_off": []},
         ),
         (
             "number",
