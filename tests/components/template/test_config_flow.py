"""Test the Switch config flow."""

from typing import Any
from unittest.mock import patch

import pytest
from pytest_unordered import unordered

from homeassistant import config_entries
from homeassistant.components.template import DOMAIN, async_setup_entry
from homeassistant.const import STATE_UNAVAILABLE, STATE_UNKNOWN
from homeassistant.core import HomeAssistant
from homeassistant.data_entry_flow import FlowResultType
from homeassistant.helpers import device_registry as dr

from tests.common import MockConfigEntry, get_schema_suggested_value
from tests.typing import WebSocketGenerator

SWITCH_BEFORE_OPTIONS = {
    "name": "test_template_switch",
    "template_type": "switch",
    "turn_off": [{"event": "test_template_switch", "event_data": {"event": "off"}}],
    "turn_on": [{"event": "test_template_switch", "event_data": {"event": "on"}}],
    "value_template": "{{ now().minute % 2 == 0 }}",
}


SWITCH_AFTER_OPTIONS = {
    "name": "test_template_switch",
    "template_type": "switch",
    "turn_off": [{"event": "test_template_switch", "event_data": {"event": "off"}}],
    "turn_on": [{"event": "test_template_switch", "event_data": {"event": "on"}}],
    "state": "{{ now().minute % 2 == 0 }}",
    "value_template": "{{ now().minute % 2 == 0 }}",
}

SENSOR_OPTIONS = {
    "name": "test_template_sensor",
    "template_type": "sensor",
    "state": "{{ 'a' if now().minute % 2 == 0 else 'b' }}",
}

BINARY_SENSOR_OPTIONS = {
    "name": "test_template_sensor",
    "template_type": "binary_sensor",
    "state": "{{ now().minute % 2 == 0 else }}",
}


@pytest.mark.parametrize(
    (
        "template_type",
        "state_template",
        "template_state",
        "input_states",
        "input_attributes",
        "extra_input",
        "extra_options",
        "extra_attrs",
    ),
    [
        (
            "alarm_control_panel",
            {"value_template": "{{ states('alarm_control_panel.one') }}"},
            "armed_away",
            {"one": "armed_away", "two": "disarmed"},
            {},
            {},
            {"code_arm_required": True, "code_format": "number"},
            {},
        ),
        (
            "binary_sensor",
            {
                "state": "{{ states('binary_sensor.one') == 'on' or states('binary_sensor.two') == 'on' }}"
            },
            "on",
            {"one": "on", "two": "off"},
            {},
            {},
            {},
            {},
        ),
        (
            "sensor",
            {
                "state": "{{ float(states('sensor.one')) + float(states('sensor.two')) }}"
            },
            "50.0",
            {"one": "30.0", "two": "20.0"},
            {},
            {},
            {},
            {},
        ),
        (
            "button",
            {},
            "unknown",
            {"one": "30.0", "two": "20.0"},
            {},
            {
                "device_class": "restart",
                "press": [
                    {
                        "action": "input_boolean.toggle",
                        "target": {"entity_id": "input_boolean.test"},
                        "data": {},
                    }
                ],
            },
            {
                "device_class": "restart",
                "press": [
                    {
                        "action": "input_boolean.toggle",
                        "target": {"entity_id": "input_boolean.test"},
                        "data": {},
                    }
                ],
            },
            {},
        ),
        (
            "cover",
            {"state": "{{ states('cover.one') }}"},
            "open",
            {"one": "open", "two": "closed"},
            {},
            {
                "device_class": "garage",
                "set_cover_position": [
                    {
                        "action": "input_number.set_value",
                        "target": {"entity_id": "input_number.test"},
                        "data": {"position": "{{ position }}"},
                    }
                ],
            },
            {
                "device_class": "garage",
                "set_cover_position": [
                    {
                        "action": "input_number.set_value",
                        "target": {"entity_id": "input_number.test"},
                        "data": {"position": "{{ position }}"},
                    }
                ],
            },
            {},
        ),
        (
            "image",
            {"url": "{{ states('sensor.one') }}"},
            "2024-07-09T00:00:00+00:00",
            {"one": "http://www.test.com", "two": ""},
            {},
            {"verify_ssl": True},
            {"verify_ssl": True},
            {},
        ),
        (
<<<<<<< HEAD
            "fan",
            {"state": "{{ states('fan.one') }}"},
=======
            "light",
            {"state": "{{ states('light.one') }}"},
>>>>>>> a21af78a
            "on",
            {"one": "on", "two": "off"},
            {},
            {"turn_on": [], "turn_off": []},
            {"turn_on": [], "turn_off": []},
            {},
        ),
        (
            "number",
            {"state": "{{ states('number.one') }}"},
            "30.0",
            {"one": "30.0", "two": "20.0"},
            {},
            {
                "min": "0",
                "max": "100",
                "step": "0.1",
                "unit_of_measurement": "cm",
                "set_value": {
                    "action": "input_number.set_value",
                    "target": {"entity_id": "input_number.test"},
                    "data": {"value": "{{ value }}"},
                },
            },
            {
                "min": 0,
                "max": 100,
                "step": 0.1,
                "unit_of_measurement": "cm",
                "set_value": {
                    "action": "input_number.set_value",
                    "target": {"entity_id": "input_number.test"},
                    "data": {"value": "{{ value }}"},
                },
            },
            {},
        ),
        (
            "select",
            {"state": "{{ states('select.one') }}"},
            "on",
            {"one": "on", "two": "off"},
            {},
            {"options": "{{ ['off', 'on', 'auto'] }}"},
            {"options": "{{ ['off', 'on', 'auto'] }}"},
            {},
        ),
        (
            "switch",
            {"value_template": "{{ states('switch.one') }}"},
            "on",
            {"one": "on", "two": "off"},
            {},
            {},
            {},
            {},
        ),
    ],
)
@pytest.mark.freeze_time("2024-07-09 00:00:00+00:00")
async def test_config_flow(
    hass: HomeAssistant,
    template_type: str,
    state_template: dict[str, Any],
    template_state: str,
    input_states: dict[str, Any],
    input_attributes: dict[str, Any],
    extra_input: dict[str, Any],
    extra_options: dict[str, Any],
    extra_attrs: dict[str, Any],
) -> None:
    """Test the config flow."""
    input_entities = ["one", "two"]
    for input_entity in input_entities:
        hass.states.async_set(
            f"{template_type}.{input_entity}",
            input_states[input_entity],
            input_attributes.get(input_entity, {}),
        )

    result = await hass.config_entries.flow.async_init(
        DOMAIN, context={"source": config_entries.SOURCE_USER}
    )
    assert result["type"] is FlowResultType.MENU

    result = await hass.config_entries.flow.async_configure(
        result["flow_id"],
        {"next_step_id": template_type},
    )
    await hass.async_block_till_done()
    assert result["type"] is FlowResultType.FORM
    assert result["step_id"] == template_type

    availability = {"advanced_options": {"availability": "{{ True }}"}}

    with patch(
        "homeassistant.components.template.async_setup_entry", wraps=async_setup_entry
    ) as mock_setup_entry:
        result = await hass.config_entries.flow.async_configure(
            result["flow_id"],
            {"name": "My template", **state_template, **extra_input, **availability},
        )
        await hass.async_block_till_done()

    assert result["type"] is FlowResultType.CREATE_ENTRY
    assert result["title"] == "My template"
    assert result["data"] == {}
    assert result["options"] == {
        "name": "My template",
        "template_type": template_type,
        **state_template,
        **extra_options,
        **availability,
    }
    assert len(mock_setup_entry.mock_calls) == 1

    config_entry = hass.config_entries.async_entries(DOMAIN)[0]
    assert config_entry.data == {}
    assert config_entry.options == {
        "name": "My template",
        "template_type": template_type,
        **state_template,
        **extra_options,
        **availability,
    }

    state = hass.states.get(f"{template_type}.my_template")
    assert state.state == template_state
    for key, value in extra_attrs.items():
        assert state.attributes[key] == value


@pytest.mark.parametrize(
    (
        "template_type",
        "state_template",
        "extra_input",
        "extra_options",
    ),
    [
        (
            "sensor",
            {"state": "{{ 15 }}"},
            {},
            {},
        ),
        (
            "binary_sensor",
            {"state": "{{ false }}"},
            {},
            {},
        ),
        (
            "switch",
            {"value_template": "{{ false }}"},
            {},
            {},
        ),
        (
            "button",
            {},
            {},
            {},
        ),
        (
            "cover",
            {"state": "{{ 'open' }}"},
            {"set_cover_position": []},
            {"set_cover_position": []},
        ),
        (
            "image",
            {
                "url": "{{ states('sensor.one') }}",
            },
            {"verify_ssl": True},
            {"verify_ssl": True},
        ),
        (
<<<<<<< HEAD
            "fan",
            {"state": "{{ states('fan.one') }}"},
=======
            "light",
            {"state": "{{ states('light.one') }}"},
>>>>>>> a21af78a
            {"turn_on": [], "turn_off": []},
            {"turn_on": [], "turn_off": []},
        ),
        (
            "number",
            {"state": "{{ states('number.one') }}"},
            {
                "min": "0",
                "max": "100",
                "step": "0.1",
                "set_value": {
                    "action": "input_number.set_value",
                    "target": {"entity_id": "input_number.test"},
                    "data": {"value": "{{ value }}"},
                },
            },
            {
                "min": 0,
                "max": 100,
                "step": 0.1,
                "set_value": {
                    "action": "input_number.set_value",
                    "target": {"entity_id": "input_number.test"},
                    "data": {"value": "{{ value }}"},
                },
            },
        ),
        (
            "alarm_control_panel",
            {"value_template": "{{ states('alarm_control_panel.one') }}"},
            {"code_arm_required": True, "code_format": "number"},
            {"code_arm_required": True, "code_format": "number"},
        ),
        (
            "select",
            {"state": "{{ states('select.one') }}"},
            {"options": "{{ ['off', 'on', 'auto'] }}"},
            {"options": "{{ ['off', 'on', 'auto'] }}"},
        ),
    ],
)
async def test_config_flow_device(
    hass: HomeAssistant,
    template_type: str,
    state_template: dict[str, Any],
    extra_input: dict[str, Any],
    extra_options: dict[str, Any],
    device_registry: dr.DeviceRegistry,
) -> None:
    """Test remove the device registry configuration entry when the device changes."""

    # Configure a device registry
    entry_device = MockConfigEntry()
    entry_device.add_to_hass(hass)
    device = device_registry.async_get_or_create(
        config_entry_id=entry_device.entry_id,
        identifiers={("test", "identifier_test1")},
        connections={("mac", "20:31:32:33:34:01")},
    )
    await hass.async_block_till_done()

    device_id = device.id
    assert device_id is not None

    result = await hass.config_entries.flow.async_init(
        DOMAIN, context={"source": config_entries.SOURCE_USER}
    )
    assert result["type"] is FlowResultType.MENU

    result = await hass.config_entries.flow.async_configure(
        result["flow_id"],
        {"next_step_id": template_type},
    )
    await hass.async_block_till_done()
    assert result["type"] is FlowResultType.FORM
    assert result["step_id"] == template_type

    with patch(
        "homeassistant.components.template.async_setup_entry", wraps=async_setup_entry
    ) as mock_setup_entry:
        result = await hass.config_entries.flow.async_configure(
            result["flow_id"],
            {
                "name": "My template",
                "device_id": device_id,
                **state_template,
                **extra_input,
            },
        )
        await hass.async_block_till_done()

    assert result["type"] is FlowResultType.CREATE_ENTRY
    assert result["title"] == "My template"
    assert result["data"] == {}
    assert result["options"] == {
        "name": "My template",
        "template_type": template_type,
        "device_id": device_id,
        **state_template,
        **extra_options,
    }
    assert len(mock_setup_entry.mock_calls) == 1

    config_entry = hass.config_entries.async_entries(DOMAIN)[0]
    assert config_entry.data == {}
    assert config_entry.options == {
        "name": "My template",
        "template_type": template_type,
        "device_id": device_id,
        **state_template,
        **extra_options,
    }


@pytest.mark.parametrize(
    (
        "template_type",
        "old_state_template",
        "new_state_template",
        "template_state",
        "input_states",
        "extra_options",
        "options_options",
        "key_template",
    ),
    [
        (
            "binary_sensor",
            {
                "state": "{{ states('binary_sensor.one') == 'on' or states('binary_sensor.two') == 'on' }}"
            },
            {
                "state": "{{ states('binary_sensor.one') == 'on' and states('binary_sensor.two') == 'on' }}"
            },
            ["on", "off"],
            {"one": "on", "two": "off"},
            {},
            {},
            "state",
        ),
        (
            "sensor",
            {
                "state": "{{ float(states('sensor.one')) + float(states('sensor.two')) }}"
            },
            {
                "state": "{{ float(states('sensor.one')) - float(states('sensor.two')) }}"
            },
            ["50.0", "10.0"],
            {"one": "30.0", "two": "20.0"},
            {},
            {},
            "state",
        ),
        (
            "button",
            {},
            {},
            ["unknown", "unknown"],
            {"one": "30.0", "two": "20.0"},
            {
                "device_class": "restart",
                "press": [
                    {
                        "action": "input_boolean.toggle",
                        "target": {"entity_id": "input_boolean.test"},
                        "data": {},
                    }
                ],
            },
            {
                "press": [
                    {
                        "action": "input_boolean.toggle",
                        "target": {"entity_id": "input_boolean.test"},
                        "data": {},
                    }
                ],
            },
            "state",
        ),
        (
            "cover",
            {"state": "{{ states('cover.one') }}"},
            {"state": "{{ states('cover.two') }}"},
            ["open", "closed"],
            {"one": "open", "two": "closed"},
            {"set_cover_position": []},
            {"set_cover_position": []},
            "state",
        ),
        (
            "image",
            {
                "url": "{{ states('sensor.one') }}",
            },
            {
                "url": "{{ states('sensor.two') }}",
            },
            ["2024-07-09T00:00:00+00:00", "2024-07-09T00:00:00+00:00"],
            {"one": "http://www.test.com", "two": "http://www.test2.com"},
            {"verify_ssl": True},
            {
                "url": "{{ states('sensor.two') }}",
                "verify_ssl": True,
            },
            "url",
        ),
        (
<<<<<<< HEAD
            "fan",
            {"state": "{{ states('fan.one') }}"},
            {"state": "{{ states('fan.two') }}"},
=======
            "light",
            {"state": "{{ states('light.one') }}"},
            {"state": "{{ states('light.two') }}"},
>>>>>>> a21af78a
            ["on", "off"],
            {"one": "on", "two": "off"},
            {"turn_on": [], "turn_off": []},
            {"turn_on": [], "turn_off": []},
            "state",
        ),
        (
            "number",
            {"state": "{{ states('number.one') }}"},
            {"state": "{{ states('number.two') }}"},
            ["30.0", "20.0"],
            {"one": "30.0", "two": "20.0"},
            {
                "min": 0,
                "max": 100,
                "step": 0.1,
                "unit_of_measurement": "cm",
                "set_value": {
                    "action": "input_number.set_value",
                    "target": {"entity_id": "input_number.test"},
                    "data": {"value": "{{ value }}"},
                },
            },
            {
                "min": 0,
                "max": 100,
                "step": 0.1,
                "unit_of_measurement": "cm",
                "set_value": {
                    "action": "input_number.set_value",
                    "target": {"entity_id": "input_number.test"},
                    "data": {"value": "{{ value }}"},
                },
            },
            "state",
        ),
        (
            "alarm_control_panel",
            {"value_template": "{{ states('alarm_control_panel.one') }}"},
            {"value_template": "{{ states('alarm_control_panel.two') }}"},
            ["armed_away", "disarmed"],
            {"one": "armed_away", "two": "disarmed"},
            {"code_arm_required": True, "code_format": "number"},
            {"code_arm_required": True, "code_format": "number"},
            "value_template",
        ),
        (
            "select",
            {"state": "{{ states('select.one') }}"},
            {"state": "{{ states('select.two') }}"},
            ["on", "off"],
            {"one": "on", "two": "off"},
            {"options": "{{ ['off', 'on', 'auto'] }}"},
            {"options": "{{ ['off', 'on', 'auto'] }}"},
            "state",
        ),
        (
            "switch",
            {"value_template": "{{ states('switch.one') }}"},
            {"value_template": "{{ states('switch.two') }}"},
            ["on", "off"],
            {"one": "on", "two": "off"},
            {},
            {},
            "value_template",
        ),
    ],
)
@pytest.mark.freeze_time("2024-07-09 00:00:00+00:00")
async def test_options(
    hass: HomeAssistant,
    template_type: str,
    old_state_template: dict[str, Any],
    new_state_template: dict[str, Any],
    template_state: list[str],
    input_states: dict[str, Any],
    extra_options: dict[str, Any],
    options_options: dict[str, Any],
    key_template: str,
) -> None:
    """Test reconfiguring."""
    input_entities = ["one", "two"]

    for input_entity in input_entities:
        hass.states.async_set(
            f"{template_type}.{input_entity}", input_states[input_entity], {}
        )

    template_config_entry = MockConfigEntry(
        data={},
        domain=DOMAIN,
        options={
            "name": "My template",
            "template_type": template_type,
            **old_state_template,
            **extra_options,
        },
        title="My template",
    )
    template_config_entry.add_to_hass(hass)

    assert await hass.config_entries.async_setup(template_config_entry.entry_id)
    await hass.async_block_till_done()

    state = hass.states.get(f"{template_type}.my_template")
    assert state.state == template_state[0]

    config_entry = hass.config_entries.async_entries(DOMAIN)[0]

    result = await hass.config_entries.options.async_init(config_entry.entry_id)
    assert result["type"] is FlowResultType.FORM
    assert result["step_id"] == template_type
    assert get_schema_suggested_value(
        result["data_schema"].schema, key_template
    ) == old_state_template.get(key_template)
    assert "name" not in result["data_schema"].schema

    result = await hass.config_entries.options.async_configure(
        result["flow_id"],
        user_input={
            **new_state_template,
            **options_options,
        },
    )
    assert result["type"] is FlowResultType.CREATE_ENTRY
    assert result["data"] == {
        "name": "My template",
        "template_type": template_type,
        **new_state_template,
        **extra_options,
    }
    assert config_entry.data == {}
    assert config_entry.options == {
        "name": "My template",
        "template_type": template_type,
        **new_state_template,
        **extra_options,
    }
    assert config_entry.title == "My template"

    # Check config entry is reloaded with new options
    await hass.async_block_till_done()
    state = hass.states.get(f"{template_type}.my_template")
    assert state.state == template_state[1]

    # Check we don't get suggestions from another entry
    result = await hass.config_entries.flow.async_init(
        DOMAIN, context={"source": config_entries.SOURCE_USER}
    )
    assert result["type"] is FlowResultType.MENU

    result = await hass.config_entries.flow.async_configure(
        result["flow_id"],
        {"next_step_id": template_type},
    )
    await hass.async_block_till_done()
    assert result["type"] is FlowResultType.FORM
    assert result["step_id"] == template_type

    assert get_schema_suggested_value(result["data_schema"].schema, "name") is None
    assert (
        get_schema_suggested_value(result["data_schema"].schema, key_template) is None
    )


@pytest.mark.parametrize(
    (
        "template_type",
        "state_template",
        "extra_user_input",
        "input_states",
        "template_states",
        "extra_attributes",
        "listeners",
    ),
    [
        (
            "binary_sensor",
            "{{ states.binary_sensor.one.state == 'on' or states.binary_sensor.two.state == 'on' }}",
            {},
            {"one": "on", "two": "off"},
            ["off", "on"],
            [{}, {}],
            [["one", "two"], ["one"]],
        ),
        (
            "sensor",
            "{{ float(states('sensor.one'), default='') + float(states('sensor.two'), default='') }}",
            {},
            {"one": "30.0", "two": "20.0"},
            ["", STATE_UNKNOWN, "50.0"],
            [{}, {}],
            [["one", "two"], ["one", "two"]],
        ),
    ],
)
async def test_config_flow_preview(
    hass: HomeAssistant,
    hass_ws_client: WebSocketGenerator,
    template_type: str,
    state_template: str,
    extra_user_input: dict[str, Any],
    input_states: dict[str, Any],
    template_states: str,
    extra_attributes: list[dict[str, Any]],
    listeners: list[list[str]],
) -> None:
    """Test the config flow preview."""
    client = await hass_ws_client(hass)

    hass.states.async_set("binary_sensor.available", "on")
    await hass.async_block_till_done()

    input_entities = ["one", "two"]

    result = await hass.config_entries.flow.async_init(
        DOMAIN, context={"source": config_entries.SOURCE_USER}
    )
    assert result["type"] is FlowResultType.MENU

    result = await hass.config_entries.flow.async_configure(
        result["flow_id"],
        {"next_step_id": template_type},
    )
    await hass.async_block_till_done()
    assert result["type"] is FlowResultType.FORM
    assert result["step_id"] == template_type
    assert result["errors"] is None
    assert result["preview"] == "template"

    availability = {
        "advanced_options": {
            "availability": "{{ is_state('binary_sensor.available', 'on') }}"
        }
    }

    await client.send_json_auto_id(
        {
            "type": "template/start_preview",
            "flow_id": result["flow_id"],
            "flow_type": "config_flow",
            "user_input": {
                "name": "My template",
                "state": state_template,
                **availability,
            }
            | extra_user_input,
        }
    )
    msg = await client.receive_json()
    assert msg["success"]
    assert msg["result"] is None

    entities = [f"{template_type}.{_id}" for _id in listeners[0]]
    entities.append("binary_sensor.available")

    msg = await client.receive_json()
    assert msg["event"] == {
        "attributes": {"friendly_name": "My template"} | extra_attributes[0],
        "listeners": {
            "all": False,
            "domains": [],
            "entities": unordered(entities),
            "time": False,
        },
        "state": template_states[0],
    }

    for input_entity in input_entities:
        hass.states.async_set(
            f"{template_type}.{input_entity}", input_states[input_entity], {}
        )
        await hass.async_block_till_done()

    entities = [f"{template_type}.{_id}" for _id in listeners[1]]
    entities.append("binary_sensor.available")

    for template_state in template_states[1:]:
        msg = await client.receive_json()
        assert msg["event"] == {
            "attributes": {"friendly_name": "My template"}
            | extra_attributes[0]
            | extra_attributes[1],
            "listeners": {
                "all": False,
                "domains": [],
                "entities": unordered(entities),
                "time": False,
            },
            "state": template_state,
        }
    assert len(hass.states.async_all()) == 3

    # Test preview availability.
    hass.states.async_set("binary_sensor.available", "off")
    await hass.async_block_till_done()

    msg = await client.receive_json()
    assert msg["event"] == {
        "attributes": {"friendly_name": "My template"}
        | extra_attributes[0]
        | extra_attributes[1],
        "listeners": {
            "all": False,
            "domains": [],
            "entities": unordered(entities),
            "time": False,
        },
        "state": STATE_UNAVAILABLE,
    }

    assert len(hass.states.async_all()) == 3


EARLY_END_ERROR = "invalid template (TemplateSyntaxError: unexpected 'end of template')"


@pytest.mark.parametrize(
    ("template_type", "state_template", "extra_user_input", "error"),
    [
        ("binary_sensor", "{{", {}, {"state": EARLY_END_ERROR}),
        ("sensor", "{{", {}, {"state": EARLY_END_ERROR}),
        (
            "sensor",
            "",
            {"device_class": "aqi", "unit_of_measurement": "cats"},
            {
                "unit_of_measurement": (
                    "'cats' is not a valid unit for device class 'aqi'; "
                    "expected no unit of measurement"
                ),
            },
        ),
        (
            "sensor",
            "",
            {"device_class": "temperature", "unit_of_measurement": "cats"},
            {
                "unit_of_measurement": (
                    "'cats' is not a valid unit for device class 'temperature'; "
                    "expected one of 'K', '°C', '°F'"
                ),
            },
        ),
        (
            "sensor",
            "",
            {"device_class": "timestamp", "state_class": "measurement"},
            {
                "state_class": (
                    "'measurement' is not a valid state class for device class "
                    "'timestamp'; expected no state class"
                ),
            },
        ),
        (
            "sensor",
            "",
            {"device_class": "aqi", "state_class": "total"},
            {
                "state_class": (
                    "'total' is not a valid state class for device class "
                    "'aqi'; expected 'measurement'"
                ),
            },
        ),
        (
            "sensor",
            "",
            {"device_class": "energy", "state_class": "measurement"},
            {
                "state_class": (
                    "'measurement' is not a valid state class for device class "
                    "'energy'; expected one of 'total', 'total_increasing'"
                ),
                "unit_of_measurement": (
                    "'None' is not a valid unit for device class 'energy'; "
                    "expected one of 'cal', 'Gcal', 'GJ', 'GWh', 'J', 'kcal', 'kJ', 'kWh', 'Mcal', 'MJ', 'MWh', 'mWh', 'TWh', 'Wh'"
                ),
            },
        ),
    ],
)
async def test_config_flow_preview_bad_input(
    hass: HomeAssistant,
    hass_ws_client: WebSocketGenerator,
    template_type: str,
    state_template: str,
    extra_user_input: dict[str, str],
    error: dict[str, str],
) -> None:
    """Test the config flow preview."""
    client = await hass_ws_client(hass)

    result = await hass.config_entries.flow.async_init(
        DOMAIN, context={"source": config_entries.SOURCE_USER}
    )
    assert result["type"] is FlowResultType.MENU

    result = await hass.config_entries.flow.async_configure(
        result["flow_id"],
        {"next_step_id": template_type},
    )
    await hass.async_block_till_done()
    assert result["type"] is FlowResultType.FORM
    assert result["step_id"] == template_type
    assert result["errors"] is None
    assert result["preview"] == "template"

    await client.send_json_auto_id(
        {
            "type": "template/start_preview",
            "flow_id": result["flow_id"],
            "flow_type": "config_flow",
            "user_input": {"name": "My template", "state": state_template}
            | extra_user_input,
        }
    )
    msg = await client.receive_json()
    assert not msg["success"]
    assert msg["error"] == {
        "code": "invalid_user_input",
        "message": error,
    }


@pytest.mark.parametrize(
    (
        "template_type",
        "state_template",
        "input_states",
        "template_states",
        "error_events",
    ),
    [
        (
            "sensor",
            "{{ float(states('sensor.one')) + float(states('sensor.two')) }}",
            {"one": "30.0", "two": "20.0"},
            ["unavailable", "50.0"],
            [
                (
                    "ValueError: Template error: float got invalid input 'unknown' "
                    "when rendering template '{{ float(states('sensor.one')) + "
                    "float(states('sensor.two')) }}' but no default was specified"
                )
            ],
        ),
    ],
)
async def test_config_flow_preview_template_startup_error(
    hass: HomeAssistant,
    hass_ws_client: WebSocketGenerator,
    template_type: str,
    state_template: str,
    input_states: dict[str, str],
    template_states: list[str],
    error_events: list[str],
) -> None:
    """Test the config flow preview."""
    client = await hass_ws_client(hass)

    input_entities = ["one", "two"]

    result = await hass.config_entries.flow.async_init(
        DOMAIN, context={"source": config_entries.SOURCE_USER}
    )
    assert result["type"] is FlowResultType.MENU

    result = await hass.config_entries.flow.async_configure(
        result["flow_id"],
        {"next_step_id": template_type},
    )
    await hass.async_block_till_done()
    assert result["type"] is FlowResultType.FORM
    assert result["step_id"] == template_type
    assert result["errors"] is None
    assert result["preview"] == "template"

    await client.send_json_auto_id(
        {
            "type": "template/start_preview",
            "flow_id": result["flow_id"],
            "flow_type": "config_flow",
            "user_input": {"name": "My template", "state": state_template},
        }
    )
    msg = await client.receive_json()
    assert msg["type"] == "result"
    assert msg["success"]

    for error_event in error_events:
        msg = await client.receive_json()
        assert msg["type"] == "event"
        assert msg["event"] == {"error": error_event}

    msg = await client.receive_json()
    assert msg["type"] == "event"
    assert msg["event"]["state"] == template_states[0]

    for input_entity in input_entities:
        hass.states.async_set(
            f"{template_type}.{input_entity}", input_states[input_entity], {}
        )

    msg = await client.receive_json()
    assert msg["type"] == "event"
    assert msg["event"]["state"] == template_states[1]


@pytest.mark.parametrize(
    (
        "template_type",
        "state_template",
        "input_states",
        "template_states",
        "error_events",
    ),
    [
        (
            "sensor",
            "{{ float(states('sensor.one')) > 30 and undefined_function() }}",
            [{"one": "30.0", "two": "20.0"}, {"one": "35.0", "two": "20.0"}],
            ["False", "unavailable"],
            ["'undefined_function' is undefined"],
        ),
    ],
)
async def test_config_flow_preview_template_error(
    hass: HomeAssistant,
    hass_ws_client: WebSocketGenerator,
    template_type: str,
    state_template: str,
    input_states: list[dict[str, str]],
    template_states: list[str],
    error_events: list[str],
) -> None:
    """Test the config flow preview."""
    client = await hass_ws_client(hass)

    input_entities = ["one", "two"]

    for input_entity in input_entities:
        hass.states.async_set(
            f"{template_type}.{input_entity}", input_states[0][input_entity], {}
        )

    result = await hass.config_entries.flow.async_init(
        DOMAIN, context={"source": config_entries.SOURCE_USER}
    )
    assert result["type"] is FlowResultType.MENU

    result = await hass.config_entries.flow.async_configure(
        result["flow_id"],
        {"next_step_id": template_type},
    )
    await hass.async_block_till_done()
    assert result["type"] is FlowResultType.FORM
    assert result["step_id"] == template_type
    assert result["errors"] is None
    assert result["preview"] == "template"

    await client.send_json_auto_id(
        {
            "type": "template/start_preview",
            "flow_id": result["flow_id"],
            "flow_type": "config_flow",
            "user_input": {"name": "My template", "state": state_template},
        }
    )
    msg = await client.receive_json()
    assert msg["type"] == "result"
    assert msg["success"]

    msg = await client.receive_json()
    assert msg["type"] == "event"
    assert msg["event"]["state"] == template_states[0]

    for input_entity in input_entities:
        hass.states.async_set(
            f"{template_type}.{input_entity}", input_states[1][input_entity], {}
        )

    for error_event in error_events:
        msg = await client.receive_json()
        assert msg["type"] == "event"
        assert msg["event"] == {"error": error_event}

    msg = await client.receive_json()
    assert msg["type"] == "event"
    assert msg["event"]["state"] == template_states[1]


@pytest.mark.parametrize(
    (
        "template_type",
        "state_template",
        "extra_user_input",
    ),
    [
        (
            "sensor",
            "{{ states('sensor.one') }}",
            {"unit_of_measurement": "°C"},
        ),
    ],
)
async def test_config_flow_preview_bad_state(
    hass: HomeAssistant,
    hass_ws_client: WebSocketGenerator,
    template_type: str,
    state_template: str,
    extra_user_input: dict[str, Any],
) -> None:
    """Test the config flow preview."""
    client = await hass_ws_client(hass)

    result = await hass.config_entries.flow.async_init(
        DOMAIN, context={"source": config_entries.SOURCE_USER}
    )
    assert result["type"] is FlowResultType.MENU

    result = await hass.config_entries.flow.async_configure(
        result["flow_id"],
        {"next_step_id": template_type},
    )
    await hass.async_block_till_done()
    assert result["type"] is FlowResultType.FORM
    assert result["step_id"] == template_type
    assert result["errors"] is None
    assert result["preview"] == "template"

    await client.send_json_auto_id(
        {
            "type": "template/start_preview",
            "flow_id": result["flow_id"],
            "flow_type": "config_flow",
            "user_input": {"name": "My template", "state": state_template}
            | extra_user_input,
        }
    )
    msg = await client.receive_json()
    assert msg["success"]
    assert msg["result"] is None

    msg = await client.receive_json()
    assert msg["event"] == {
        "error": (
            "Sensor None has device class 'None', state class 'None' unit '°C' "
            "and suggested precision 'None' thus indicating it has a numeric "
            "value; however, it has the non-numeric value: 'unknown' (<class "
            "'str'>)"
        ),
    }


@pytest.mark.parametrize(
    (
        "template_type",
        "old_state_template",
        "new_state_template",
        "extra_config_flow_data",
        "extra_user_input",
        "input_states",
        "template_state",
        "extra_attributes",
        "listeners",
    ),
    [
        (
            "binary_sensor",
            "{{ states('binary_sensor.one') == 'on' or states('binary_sensor.two') == 'on' }}",
            "{{ states('binary_sensor.one') == 'on' and states('binary_sensor.two') == 'on' }}",
            {},
            {},
            {"one": "on", "two": "off"},
            "off",
            {},
            ["one", "two"],
        ),
        (
            "sensor",
            "{{ float(states('sensor.one')) + float(states('sensor.two')) }}",
            "{{ float(states('sensor.one')) - float(states('sensor.two')) }}",
            {},
            {},
            {"one": "30.0", "two": "20.0"},
            "10.0",
            {},
            ["one", "two"],
        ),
    ],
)
async def test_option_flow_preview(
    hass: HomeAssistant,
    hass_ws_client: WebSocketGenerator,
    template_type: str,
    old_state_template: str,
    new_state_template: str,
    extra_config_flow_data: dict[str, Any],
    extra_user_input: dict[str, Any],
    input_states: dict[str, Any],
    template_state: str,
    extra_attributes: dict[str, Any],
    listeners: list[str],
) -> None:
    """Test the option flow preview."""
    client = await hass_ws_client(hass)

    input_entities = ["one", "two"]

    # Setup the config entry
    config_entry = MockConfigEntry(
        data={},
        domain=DOMAIN,
        options={
            "name": "My template",
            "state": old_state_template,
            "template_type": template_type,
        }
        | extra_config_flow_data,
        title="My template",
    )
    config_entry.add_to_hass(hass)
    assert await hass.config_entries.async_setup(config_entry.entry_id)
    await hass.async_block_till_done()

    result = await hass.config_entries.options.async_init(config_entry.entry_id)
    assert result["type"] is FlowResultType.FORM
    assert result["errors"] is None
    assert result["preview"] == "template"

    for input_entity in input_entities:
        hass.states.async_set(
            f"{template_type}.{input_entity}", input_states[input_entity], {}
        )

    await client.send_json_auto_id(
        {
            "type": "template/start_preview",
            "flow_id": result["flow_id"],
            "flow_type": "options_flow",
            "user_input": {"state": new_state_template} | extra_user_input,
        }
    )
    msg = await client.receive_json()
    assert msg["success"]
    assert msg["result"] is None

    msg = await client.receive_json()
    assert msg["event"] == {
        "attributes": {"friendly_name": "My template"} | extra_attributes,
        "listeners": {
            "all": False,
            "domains": [],
            "entities": unordered([f"{template_type}.{_id}" for _id in listeners]),
            "time": False,
        },
        "state": template_state,
    }
    assert len(hass.states.async_all()) == 3


async def test_option_flow_sensor_preview_config_entry_removed(
    hass: HomeAssistant, hass_ws_client: WebSocketGenerator
) -> None:
    """Test the option flow preview where the config entry is removed."""
    client = await hass_ws_client(hass)

    # Setup the config entry
    config_entry = MockConfigEntry(
        data={},
        domain=DOMAIN,
        options={
            "name": "My template",
            "state": "Hello!",
            "template_type": "sensor",
        },
        title="My template",
    )
    config_entry.add_to_hass(hass)
    assert await hass.config_entries.async_setup(config_entry.entry_id)
    await hass.async_block_till_done()

    result = await hass.config_entries.options.async_init(config_entry.entry_id)
    assert result["type"] is FlowResultType.FORM
    assert result["errors"] is None
    assert result["preview"] == "template"

    await hass.config_entries.async_remove(config_entry.entry_id)

    await client.send_json_auto_id(
        {
            "type": "template/start_preview",
            "flow_id": result["flow_id"],
            "flow_type": "options_flow",
            "user_input": {"state": "Goodbye!"},
        }
    )
    msg = await client.receive_json()
    assert not msg["success"]
    assert msg["error"] == {"code": "home_assistant_error", "message": "Unknown error"}


@pytest.mark.parametrize(
    (
        "template_type",
        "state_template",
        "extra_input",
        "extra_options",
    ),
    [
        (
            "sensor",
            {"state": "{{ 15 }}"},
            {},
            {},
        ),
        (
            "binary_sensor",
            {"state": "{{ false }}"},
            {},
            {},
        ),
        (
            "button",
            {},
            {},
            {},
        ),
        (
            "cover",
            {"state": "{{ states('cover.one') }}"},
            {"set_cover_position": []},
            {"set_cover_position": []},
        ),
        (
            "image",
            {
                "url": "{{ states('sensor.one') }}",
                "verify_ssl": True,
            },
            {},
            {},
        ),
        (
<<<<<<< HEAD
            "fan",
            {"state": "{{ states('fan.one') }}"},
=======
            "light",
            {"state": "{{ states('light.one') }}"},
>>>>>>> a21af78a
            {"turn_on": [], "turn_off": []},
            {"turn_on": [], "turn_off": []},
        ),
        (
            "number",
            {"state": "{{ states('number.one') }}"},
            {
                "min": 0,
                "max": 100,
                "step": 0.1,
                "set_value": {
                    "action": "input_number.set_value",
                    "target": {"entity_id": "input_number.test"},
                    "data": {"value": "{{ value }}"},
                },
            },
            {
                "min": 0,
                "max": 100,
                "step": 0.1,
                "set_value": {
                    "action": "input_number.set_value",
                    "target": {"entity_id": "input_number.test"},
                    "data": {"value": "{{ value }}"},
                },
            },
        ),
        (
            "alarm_control_panel",
            {"value_template": "{{ states('alarm_control_panel.one') }}"},
            {"code_arm_required": True, "code_format": "number"},
            {"code_arm_required": True, "code_format": "number"},
        ),
        (
            "select",
            {"state": "{{ states('select.one') }}"},
            {"options": "{{ ['off', 'on', 'auto'] }}"},
            {"options": "{{ ['off', 'on', 'auto'] }}"},
        ),
        (
            "switch",
            {"value_template": "{{ false }}"},
            {},
            {},
        ),
    ],
)
async def test_options_flow_change_device(
    hass: HomeAssistant,
    template_type: str,
    state_template: dict[str, Any],
    extra_input: dict[str, Any],
    extra_options: dict[str, Any],
    device_registry: dr.DeviceRegistry,
) -> None:
    """Test remove the device registry configuration entry when the device changes."""

    # Configure a device registry
    entry_device1 = MockConfigEntry()
    entry_device1.add_to_hass(hass)
    device1 = device_registry.async_get_or_create(
        config_entry_id=entry_device1.entry_id,
        identifiers={("test", "identifier_test1")},
        connections={("mac", "20:31:32:33:34:01")},
    )
    entry_device2 = MockConfigEntry()
    entry_device2.add_to_hass(hass)
    device2 = device_registry.async_get_or_create(
        config_entry_id=entry_device1.entry_id,
        identifiers={("test", "identifier_test2")},
        connections={("mac", "20:31:32:33:34:02")},
    )
    await hass.async_block_till_done()

    device_id1 = device1.id
    assert device_id1 is not None

    device_id2 = device2.id
    assert device_id2 is not None

    # Setup the config entry with device 1
    template_config_entry = MockConfigEntry(
        data={},
        domain=DOMAIN,
        options={
            "template_type": template_type,
            "name": "My template",
            "device_id": device_id1,
            **state_template,
            **extra_options,
        },
        title="Template",
    )
    template_config_entry.add_to_hass(hass)
    assert await hass.config_entries.async_setup(template_config_entry.entry_id)
    await hass.async_block_till_done()

    # Change to link to device 2
    result = await hass.config_entries.options.async_init(
        template_config_entry.entry_id
    )
    assert result["type"] is FlowResultType.FORM

    result = await hass.config_entries.options.async_configure(
        result["flow_id"],
        user_input={
            "device_id": device_id2,
            **state_template,
            **extra_input,
        },
    )
    assert result["type"] is FlowResultType.CREATE_ENTRY
    assert result["data"] == {
        "template_type": template_type,
        "name": "My template",
        "device_id": device_id2,
        **state_template,
        **extra_input,
    }
    assert template_config_entry.data == {}
    assert template_config_entry.options == {
        "template_type": template_type,
        "name": "My template",
        "device_id": device_id2,
        **state_template,
        **extra_options,
    }

    # Remove link with device
    result = await hass.config_entries.options.async_init(
        template_config_entry.entry_id
    )
    assert result["type"] is FlowResultType.FORM

    result = await hass.config_entries.options.async_configure(
        result["flow_id"],
        user_input={
            **state_template,
            **extra_input,
        },
    )
    assert result["type"] is FlowResultType.CREATE_ENTRY
    assert result["data"] == {
        "template_type": template_type,
        "name": "My template",
        **state_template,
        **extra_input,
    }
    assert template_config_entry.data == {}
    assert template_config_entry.options == {
        "template_type": template_type,
        "name": "My template",
        **state_template,
        **extra_options,
    }

    # Change to link to device 1
    result = await hass.config_entries.options.async_init(
        template_config_entry.entry_id
    )
    assert result["type"] is FlowResultType.FORM

    result = await hass.config_entries.options.async_configure(
        result["flow_id"],
        user_input={
            "device_id": device_id1,
            **state_template,
            **extra_input,
        },
    )
    assert result["type"] is FlowResultType.CREATE_ENTRY
    assert result["data"] == {
        "template_type": template_type,
        "name": "My template",
        "device_id": device_id1,
        **state_template,
        **extra_input,
    }
    assert template_config_entry.data == {}
    assert template_config_entry.options == {
        "template_type": template_type,
        "name": "My template",
        "device_id": device_id1,
        **state_template,
        **extra_options,
    }<|MERGE_RESOLUTION|>--- conflicted
+++ resolved
@@ -150,6 +150,16 @@
             {},
         ),
         (
+            "fan",
+            {"state": "{{ states('fan.one') }}"},
+            "on",
+            {"one": "on", "two": "off"},
+            {},
+            {"turn_on": [], "turn_off": []},
+            {"turn_on": [], "turn_off": []},
+            {},
+        ),
+        (
             "image",
             {"url": "{{ states('sensor.one') }}"},
             "2024-07-09T00:00:00+00:00",
@@ -160,13 +170,8 @@
             {},
         ),
         (
-<<<<<<< HEAD
-            "fan",
-            {"state": "{{ states('fan.one') }}"},
-=======
             "light",
             {"state": "{{ states('light.one') }}"},
->>>>>>> a21af78a
             "on",
             {"one": "on", "two": "off"},
             {},
@@ -338,6 +343,12 @@
             {"set_cover_position": []},
         ),
         (
+            "fan",
+            {"state": "{{ states('fan.one') }}"},
+            {"turn_on": [], "turn_off": []},
+            {"turn_on": [], "turn_off": []},
+        ),
+        (
             "image",
             {
                 "url": "{{ states('sensor.one') }}",
@@ -346,13 +357,8 @@
             {"verify_ssl": True},
         ),
         (
-<<<<<<< HEAD
-            "fan",
-            {"state": "{{ states('fan.one') }}"},
-=======
             "light",
             {"state": "{{ states('light.one') }}"},
->>>>>>> a21af78a
             {"turn_on": [], "turn_off": []},
             {"turn_on": [], "turn_off": []},
         ),
@@ -545,6 +551,16 @@
             "state",
         ),
         (
+            "fan",
+            {"state": "{{ states('fan.one') }}"},
+            {"state": "{{ states('fan.two') }}"},
+            ["on", "off"],
+            {"one": "on", "two": "off"},
+            {"turn_on": [], "turn_off": []},
+            {"turn_on": [], "turn_off": []},
+            "state",
+        ),
+        (
             "image",
             {
                 "url": "{{ states('sensor.one') }}",
@@ -562,15 +578,9 @@
             "url",
         ),
         (
-<<<<<<< HEAD
-            "fan",
-            {"state": "{{ states('fan.one') }}"},
-            {"state": "{{ states('fan.two') }}"},
-=======
             "light",
             {"state": "{{ states('light.one') }}"},
             {"state": "{{ states('light.two') }}"},
->>>>>>> a21af78a
             ["on", "off"],
             {"one": "on", "two": "off"},
             {"turn_on": [], "turn_off": []},
@@ -1408,6 +1418,12 @@
             {"set_cover_position": []},
         ),
         (
+            "fan",
+            {"state": "{{ states('fan.one') }}"},
+            {"turn_on": [], "turn_off": []},
+            {"turn_on": [], "turn_off": []},
+        ),
+        (
             "image",
             {
                 "url": "{{ states('sensor.one') }}",
@@ -1417,13 +1433,8 @@
             {},
         ),
         (
-<<<<<<< HEAD
-            "fan",
-            {"state": "{{ states('fan.one') }}"},
-=======
             "light",
             {"state": "{{ states('light.one') }}"},
->>>>>>> a21af78a
             {"turn_on": [], "turn_off": []},
             {"turn_on": [], "turn_off": []},
         ),
