--- conflicted
+++ resolved
@@ -2747,7 +2747,54 @@
     assert state.attributes["supported_features"] == LightEntityFeature.EFFECT
 
 
-<<<<<<< HEAD
+@pytest.mark.parametrize(
+    ("count", "light_config"),
+    [
+        (
+            1,
+            {
+                "name": TEST_OBJECT_ID,
+                "state": "{{ is_state('light.test_state', 'on') }}",
+                "turn_on": [],
+                "turn_off": [],
+                "optimistic": True,
+            },
+        )
+    ],
+)
+@pytest.mark.parametrize(
+    "style",
+    [ConfigurationStyle.MODERN, ConfigurationStyle.TRIGGER],
+)
+@pytest.mark.usefixtures("setup_light")
+async def test_optimistic_option(hass: HomeAssistant) -> None:
+    """Test optimistic yaml option."""
+    hass.states.async_set(TEST_STATE_ENTITY_ID, STATE_OFF)
+    await hass.async_block_till_done()
+
+    state = hass.states.get(TEST_ENTITY_ID)
+    assert state.state == STATE_OFF
+
+    await hass.services.async_call(
+        light.DOMAIN,
+        "turn_on",
+        {"entity_id": TEST_ENTITY_ID},
+        blocking=True,
+    )
+
+    state = hass.states.get(TEST_ENTITY_ID)
+    assert state.state == STATE_ON
+
+    hass.states.async_set(TEST_STATE_ENTITY_ID, STATE_ON)
+    await hass.async_block_till_done()
+
+    hass.states.async_set(TEST_STATE_ENTITY_ID, STATE_OFF)
+    await hass.async_block_till_done()
+
+    state = hass.states.get(TEST_ENTITY_ID)
+    assert state.state == STATE_OFF
+
+
 async def test_setup_config_entry(
     hass: HomeAssistant,
     snapshot: SnapshotAssertion,
@@ -2800,52 +2847,4 @@
         },
     )
 
-    assert state["state"] == STATE_ON
-=======
-@pytest.mark.parametrize(
-    ("count", "light_config"),
-    [
-        (
-            1,
-            {
-                "name": TEST_OBJECT_ID,
-                "state": "{{ is_state('light.test_state', 'on') }}",
-                "turn_on": [],
-                "turn_off": [],
-                "optimistic": True,
-            },
-        )
-    ],
-)
-@pytest.mark.parametrize(
-    "style",
-    [ConfigurationStyle.MODERN, ConfigurationStyle.TRIGGER],
-)
-@pytest.mark.usefixtures("setup_light")
-async def test_optimistic_option(hass: HomeAssistant) -> None:
-    """Test optimistic yaml option."""
-    hass.states.async_set(TEST_STATE_ENTITY_ID, STATE_OFF)
-    await hass.async_block_till_done()
-
-    state = hass.states.get(TEST_ENTITY_ID)
-    assert state.state == STATE_OFF
-
-    await hass.services.async_call(
-        light.DOMAIN,
-        "turn_on",
-        {"entity_id": TEST_ENTITY_ID},
-        blocking=True,
-    )
-
-    state = hass.states.get(TEST_ENTITY_ID)
-    assert state.state == STATE_ON
-
-    hass.states.async_set(TEST_STATE_ENTITY_ID, STATE_ON)
-    await hass.async_block_till_done()
-
-    hass.states.async_set(TEST_STATE_ENTITY_ID, STATE_OFF)
-    await hass.async_block_till_done()
-
-    state = hass.states.get(TEST_ENTITY_ID)
-    assert state.state == STATE_OFF
->>>>>>> 828f979c
+    assert state["state"] == STATE_ON