"""The test for the Template sensor platform."""
from homeassistant.const import EVENT_HOMEASSISTANT_START
from homeassistant.setup import setup_component, async_setup_component

from tests.common import get_test_home_assistant, assert_setup_component
<<<<<<< HEAD
from homeassistant.const import STATE_UNAVAILABLE
=======
from homeassistant.const import STATE_UNAVAILABLE, STATE_ON, STATE_OFF
>>>>>>> 24c8db01


class TestTemplateSensor:
    """Test the Template sensor."""

    hass = None
    # pylint: disable=invalid-name

    def setup_method(self, method):
        """Set up things to be run when tests are started."""
        self.hass = get_test_home_assistant()

    def teardown_method(self, method):
        """Stop everything that was started."""
        self.hass.stop()

    def test_template(self):
        """Test template."""
        with assert_setup_component(1):
            assert setup_component(
                self.hass,
                "sensor",
                {
                    "sensor": {
                        "platform": "template",
                        "sensors": {
                            "test_template_sensor": {
                                "value_template": "It {{ states.sensor.test_state.state }}."
                            }
                        },
                    }
                },
            )

        self.hass.start()
        self.hass.block_till_done()

        state = self.hass.states.get("sensor.test_template_sensor")
        assert state.state == "It ."

        self.hass.states.set("sensor.test_state", "Works")
        self.hass.block_till_done()
        state = self.hass.states.get("sensor.test_template_sensor")
        assert state.state == "It Works."

    def test_icon_template(self):
        """Test icon template."""
        with assert_setup_component(1):
            assert setup_component(
                self.hass,
                "sensor",
                {
                    "sensor": {
                        "platform": "template",
                        "sensors": {
                            "test_template_sensor": {
                                "value_template": "{{ states.sensor.test_state.state }}",
                                "icon_template": "{% if states.sensor.test_state.state == "
                                "'Works' %}"
                                "mdi:check"
                                "{% endif %}",
                            }
                        },
                    }
                },
            )

        self.hass.start()
        self.hass.block_till_done()

        state = self.hass.states.get("sensor.test_template_sensor")
        assert state.attributes.get("icon") == ""

        self.hass.states.set("sensor.test_state", "Works")
        self.hass.block_till_done()
        state = self.hass.states.get("sensor.test_template_sensor")
        assert state.attributes["icon"] == "mdi:check"

    def test_entity_picture_template(self):
        """Test entity_picture template."""
        with assert_setup_component(1):
            assert setup_component(
                self.hass,
                "sensor",
                {
                    "sensor": {
                        "platform": "template",
                        "sensors": {
                            "test_template_sensor": {
                                "value_template": "{{ states.sensor.test_state.state }}",
                                "entity_picture_template": "{% if states.sensor.test_state.state == "
                                "'Works' %}"
                                "/local/sensor.png"
                                "{% endif %}",
                            }
                        },
                    }
                },
            )

        self.hass.start()
        self.hass.block_till_done()

        state = self.hass.states.get("sensor.test_template_sensor")
        assert state.attributes.get("entity_picture") == ""

        self.hass.states.set("sensor.test_state", "Works")
        self.hass.block_till_done()
        state = self.hass.states.get("sensor.test_template_sensor")
        assert state.attributes["entity_picture"] == "/local/sensor.png"

    def test_friendly_name_template(self):
        """Test friendly_name template."""
        with assert_setup_component(1):
            assert setup_component(
                self.hass,
                "sensor",
                {
                    "sensor": {
                        "platform": "template",
                        "sensors": {
                            "test_template_sensor": {
                                "value_template": "{{ states.sensor.test_state.state }}",
                                "friendly_name_template": "It {{ states.sensor.test_state.state }}.",
                            }
                        },
                    }
                },
            )

        self.hass.start()
        self.hass.block_till_done()

        state = self.hass.states.get("sensor.test_template_sensor")
        assert state.attributes.get("friendly_name") == "It ."

        self.hass.states.set("sensor.test_state", "Works")
        self.hass.block_till_done()
        state = self.hass.states.get("sensor.test_template_sensor")
        assert state.attributes["friendly_name"] == "It Works."

    def test_friendly_name_template_with_unknown_state(self):
        """Test friendly_name template with an unknown value_template."""
        with assert_setup_component(1):
            assert setup_component(
                self.hass,
                "sensor",
                {
                    "sensor": {
                        "platform": "template",
                        "sensors": {
                            "test_template_sensor": {
                                "value_template": "{{ states.fourohfour.state }}",
                                "friendly_name_template": "It {{ states.sensor.test_state.state }}.",
                            }
                        },
                    }
                },
            )

        self.hass.start()
        self.hass.block_till_done()

        state = self.hass.states.get("sensor.test_template_sensor")
        assert state.attributes["friendly_name"] == "It ."

        self.hass.states.set("sensor.test_state", "Works")
        self.hass.block_till_done()
        state = self.hass.states.get("sensor.test_template_sensor")
        assert state.attributes["friendly_name"] == "It Works."

    def test_attribute_templates(self):
        """Test attribute_templates template."""
        with assert_setup_component(1):
            assert setup_component(
                self.hass,
                "sensor",
                {
                    "sensor": {
                        "platform": "template",
                        "sensors": {
                            "test_template_sensor": {
                                "value_template": "{{ states.sensor.test_state.state }}",
                                "attribute_templates": {
                                    "test_attribute": "It {{ states.sensor.test_state.state }}."
                                },
                            }
                        },
                    }
                },
            )

        self.hass.start()
        self.hass.block_till_done()

        state = self.hass.states.get("sensor.test_template_sensor")
        assert state.attributes.get("test_attribute") == "It ."

        self.hass.states.set("sensor.test_state", "Works")
        self.hass.block_till_done()
        state = self.hass.states.get("sensor.test_template_sensor")
        assert state.attributes["test_attribute"] == "It Works."

    def test_template_syntax_error(self):
        """Test templating syntax error."""
        with assert_setup_component(0):
            assert setup_component(
                self.hass,
                "sensor",
                {
                    "sensor": {
                        "platform": "template",
                        "sensors": {
                            "test_template_sensor": {
                                "value_template": "{% if rubbish %}"
                            }
                        },
                    }
                },
            )

        self.hass.start()
        self.hass.block_till_done()
        assert self.hass.states.all() == []

    def test_template_attribute_missing(self):
        """Test missing attribute template."""
        with assert_setup_component(1):
            assert setup_component(
                self.hass,
                "sensor",
                {
                    "sensor": {
                        "platform": "template",
                        "sensors": {
                            "test_template_sensor": {
                                "value_template": "It {{ states.sensor.test_state"
                                ".attributes.missing }}."
                            }
                        },
                    }
                },
            )

        self.hass.start()
        self.hass.block_till_done()

        state = self.hass.states.get("sensor.test_template_sensor")
        assert state.state == STATE_UNAVAILABLE

    def test_invalid_name_does_not_create(self):
        """Test invalid name."""
        with assert_setup_component(0):
            assert setup_component(
                self.hass,
                "sensor",
                {
                    "sensor": {
                        "platform": "template",
                        "sensors": {
                            "test INVALID sensor": {
                                "value_template": "{{ states.sensor.test_state.state }}"
                            }
                        },
                    }
                },
            )

        self.hass.start()
        self.hass.block_till_done()

        assert self.hass.states.all() == []

    def test_invalid_sensor_does_not_create(self):
        """Test invalid sensor."""
        with assert_setup_component(0):
            assert setup_component(
                self.hass,
                "sensor",
                {
                    "sensor": {
                        "platform": "template",
                        "sensors": {"test_template_sensor": "invalid"},
                    }
                },
            )

        self.hass.start()

        assert self.hass.states.all() == []

    def test_no_sensors_does_not_create(self):
        """Test no sensors."""
        with assert_setup_component(0):
            assert setup_component(
                self.hass, "sensor", {"sensor": {"platform": "template"}}
            )

        self.hass.start()
        self.hass.block_till_done()

        assert self.hass.states.all() == []

    def test_missing_template_does_not_create(self):
        """Test missing template."""
        with assert_setup_component(0):
            assert setup_component(
                self.hass,
                "sensor",
                {
                    "sensor": {
                        "platform": "template",
                        "sensors": {
                            "test_template_sensor": {
                                "not_value_template": "{{ states.sensor.test_state.state }}"
                            }
                        },
                    }
                },
            )

        self.hass.start()
        self.hass.block_till_done()

        assert self.hass.states.all() == []

    def test_setup_invalid_device_class(self):
        """Test setup with invalid device_class."""
        with assert_setup_component(0):
            assert setup_component(
                self.hass,
                "sensor",
                {
                    "sensor": {
                        "platform": "template",
                        "sensors": {
                            "test": {
                                "value_template": "{{ states.sensor.test_sensor.state }}",
                                "device_class": "foobarnotreal",
                            }
                        },
                    }
                },
            )

    def test_setup_valid_device_class(self):
        """Test setup with valid device_class."""
        with assert_setup_component(1):
            assert setup_component(
                self.hass,
                "sensor",
                {
                    "sensor": {
                        "platform": "template",
                        "sensors": {
                            "test1": {
                                "value_template": "{{ states.sensor.test_sensor.state }}",
                                "device_class": "temperature",
                            },
                            "test2": {
                                "value_template": "{{ states.sensor.test_sensor.state }}"
                            },
                        },
                    }
                },
            )
        self.hass.block_till_done()

        state = self.hass.states.get("sensor.test1")
        assert state.attributes["device_class"] == "temperature"
        state = self.hass.states.get("sensor.test2")
        assert "device_class" not in state.attributes

    def test_available_template_with_entities(self):
        """Test availability tempalates with values from other entities."""
        availability_template = """
            {% if is_state('availability_boolean.state', 'True') %}
                {{ 'true' }}
            {% else %}
                {{ 'false' }}
            {% endif %}
        """

        with assert_setup_component(1):
            assert setup_component(
                self.hass,
                "sensor",
                {
                    "sensor": {
                        "platform": "template",
                        "sensors": {
                            "test_template_sensor": {
                                "value_template": "{{ states.sensor.test_state.state }}",
                                "availability_template": availability_template,
                            }
                        },
                    }
                },
            )

        self.hass.start()
        self.hass.block_till_done()

        # When template returns true..
        self.hass.states.set("availability_boolean.state", True)
        self.hass.block_till_done()

        # Device State should not be unavailable
        state = self.hass.states.get("sensor.test_template_sensor")
        assert state.state != STATE_UNAVAILABLE

        # When Availability template returns false
        self.hass.states.set("availability_boolean.state", False)
        self.hass.block_till_done()

        # device state should be unavailable
        state = self.hass.states.get("sensor.test_template_sensor")
        assert state.state == STATE_UNAVAILABLE


async def test_available_template_with_entities(hass):
    """Test availability tempalates with values from other entities."""
    hass.states.async_set("sensor.availability_sensor", STATE_OFF)
    with assert_setup_component(1, "sensor"):
        assert await async_setup_component(
            hass,
            "sensor",
            {
                "sensor": {
                    "platform": "template",
                    "sensors": {
                        "test_template_sensor": {
                            "value_template": "{{ states.sensor.test_sensor.state }}",
                            "availability_template": "{{ is_state('sensor.availability_sensor', 'on') }}",
                        }
                    },
                }
            },
        )

    await hass.async_start()
    await hass.async_block_till_done()

    # When template returns true..
    hass.states.async_set("sensor.availability_sensor", STATE_ON)
    await hass.async_block_till_done()

    # Device State should not be unavailable
    assert hass.states.get("sensor.test_template_sensor").state != STATE_UNAVAILABLE

    # When Availability template returns false
    hass.states.async_set("sensor.availability_sensor", STATE_OFF)
    await hass.async_block_till_done()

    # device state should be unavailable
    assert hass.states.get("sensor.test_template_sensor").state == STATE_UNAVAILABLE


async def test_invalid_attribute_template(hass, caplog):
    """Test that errors are logged if rendering template fails."""
    hass.states.async_set("sensor.test_sensor", "startup")

    await async_setup_component(
        hass,
        "sensor",
        {
            "sensor": {
                "platform": "template",
                "sensors": {
                    "invalid_template": {
                        "value_template": "{{ states.sensor.test_sensor.state }}",
                        "attribute_templates": {
                            "test_attribute": "{{ states.sensor.unknown.attributes.picture }}"
                        },
                    }
                },
            }
        },
    )
    await hass.async_block_till_done()
    assert len(hass.states.async_all()) == 2
    await hass.helpers.entity_component.async_update_entity("sensor.invalid_template")

    assert ("Error rendering attribute test_attribute") in caplog.text


async def test_invalid_availability_template_keeps_component_available(hass, caplog):
    """Test that an invalid availability keeps the device available."""

    await async_setup_component(
        hass,
        "sensor",
        {
            "sensor": {
                "platform": "template",
                "sensors": {
                    "my_sensor": {
                        "value_template": "{{ states.sensor.test_state.state }}",
                        "availability_template": "{{ x - 12 }}",
                    }
                },
            }
        },
    )

    await hass.async_start()
    await hass.async_block_till_done()

<<<<<<< HEAD
    assert hass.states.get("sensor.my_sensor") != STATE_UNAVAILABLE
=======
    assert hass.states.get("sensor.my_sensor").state != STATE_UNAVAILABLE
>>>>>>> 24c8db01
    assert ("UndefinedError: 'x' is undefined") in caplog.text


async def test_no_template_match_all(hass, caplog):
    """Test that we do not allow sensors that match on all."""
    hass.states.async_set("sensor.test_sensor", "startup")

    await async_setup_component(
        hass,
        "sensor",
        {
            "sensor": {
                "platform": "template",
                "sensors": {
                    "invalid_state": {"value_template": "{{ 1 + 1 }}"},
                    "invalid_icon": {
                        "value_template": "{{ states.sensor.test_sensor.state }}",
                        "icon_template": "{{ 1 + 1 }}",
                    },
                    "invalid_entity_picture": {
                        "value_template": "{{ states.sensor.test_sensor.state }}",
                        "entity_picture_template": "{{ 1 + 1 }}",
                    },
                    "invalid_friendly_name": {
                        "value_template": "{{ states.sensor.test_sensor.state }}",
                        "friendly_name_template": "{{ 1 + 1 }}",
                    },
                    "invalid_attribute": {
                        "value_template": "{{ states.sensor.test_sensor.state }}",
                        "attribute_templates": {"test_attribute": "{{ 1 + 1 }}"},
                    },
                },
            }
        },
    )

    assert hass.states.get("sensor.invalid_state").state == "unknown"
    assert hass.states.get("sensor.invalid_icon").state == "unknown"
    assert hass.states.get("sensor.invalid_entity_picture").state == "unknown"
    assert hass.states.get("sensor.invalid_friendly_name").state == "unknown"

    await hass.async_block_till_done()
    assert len(hass.states.async_all()) == 6
    assert (
        "Template sensor 'invalid_state' has no entity ids "
        "configured to track nor were we able to extract the entities to "
        "track from the value template"
    ) in caplog.text
    assert (
        "Template sensor 'invalid_icon' has no entity ids "
        "configured to track nor were we able to extract the entities to "
        "track from the icon template"
    ) in caplog.text
    assert (
        "Template sensor 'invalid_entity_picture' has no entity ids "
        "configured to track nor were we able to extract the entities to "
        "track from the entity_picture template"
    ) in caplog.text
    assert (
        "Template sensor 'invalid_friendly_name' has no entity ids "
        "configured to track nor were we able to extract the entities to "
        "track from the friendly_name template"
    ) in caplog.text
    assert (
        "Template sensor 'invalid_attribute' has no entity ids "
        "configured to track nor were we able to extract the entities to "
        "track from the test_attribute template"
    ) in caplog.text

    assert hass.states.get("sensor.invalid_state").state == "unknown"
    assert hass.states.get("sensor.invalid_icon").state == "unknown"
    assert hass.states.get("sensor.invalid_entity_picture").state == "unknown"
    assert hass.states.get("sensor.invalid_friendly_name").state == "unknown"
    assert hass.states.get("sensor.invalid_attribute").state == "unknown"

    hass.bus.async_fire(EVENT_HOMEASSISTANT_START)
    await hass.async_block_till_done()

    assert hass.states.get("sensor.invalid_state").state == "2"
    assert hass.states.get("sensor.invalid_icon").state == "startup"
    assert hass.states.get("sensor.invalid_entity_picture").state == "startup"
    assert hass.states.get("sensor.invalid_friendly_name").state == "startup"
    assert hass.states.get("sensor.invalid_attribute").state == "startup"

    hass.states.async_set("sensor.test_sensor", "hello")
    await hass.async_block_till_done()

    assert hass.states.get("sensor.invalid_state").state == "2"
    assert hass.states.get("sensor.invalid_icon").state == "startup"
    assert hass.states.get("sensor.invalid_entity_picture").state == "startup"
    assert hass.states.get("sensor.invalid_friendly_name").state == "startup"
    assert hass.states.get("sensor.invalid_attribute").state == "startup"

    await hass.helpers.entity_component.async_update_entity("sensor.invalid_state")
    await hass.helpers.entity_component.async_update_entity("sensor.invalid_icon")
    await hass.helpers.entity_component.async_update_entity(
        "sensor.invalid_entity_picture"
    )
    await hass.helpers.entity_component.async_update_entity(
        "sensor.invalid_friendly_name"
    )
    await hass.helpers.entity_component.async_update_entity("sensor.invalid_attribute")

    assert hass.states.get("sensor.invalid_state").state == "2"
    assert hass.states.get("sensor.invalid_icon").state == "hello"
    assert hass.states.get("sensor.invalid_entity_picture").state == "hello"
    assert hass.states.get("sensor.invalid_friendly_name").state == "hello"
    assert hass.states.get("sensor.invalid_attribute").state == "hello"<|MERGE_RESOLUTION|>--- conflicted
+++ resolved
@@ -3,11 +3,7 @@
 from homeassistant.setup import setup_component, async_setup_component
 
 from tests.common import get_test_home_assistant, assert_setup_component
-<<<<<<< HEAD
-from homeassistant.const import STATE_UNAVAILABLE
-=======
 from homeassistant.const import STATE_UNAVAILABLE, STATE_ON, STATE_OFF
->>>>>>> 24c8db01
 
 
 class TestTemplateSensor:
@@ -516,11 +512,7 @@
     await hass.async_start()
     await hass.async_block_till_done()
 
-<<<<<<< HEAD
-    assert hass.states.get("sensor.my_sensor") != STATE_UNAVAILABLE
-=======
     assert hass.states.get("sensor.my_sensor").state != STATE_UNAVAILABLE
->>>>>>> 24c8db01
     assert ("UndefinedError: 'x' is undefined") in caplog.text
 
 
