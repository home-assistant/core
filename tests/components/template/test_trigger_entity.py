"""Test trigger template entity."""

import pytest

from homeassistant.components.template import trigger_entity
from homeassistant.components.template.coordinator import TriggerUpdateCoordinator
from homeassistant.const import CONF_ICON, CONF_NAME, CONF_STATE, STATE_OFF, STATE_ON
from homeassistant.core import HomeAssistant
from homeassistant.helpers import template
from homeassistant.helpers.script_variables import ScriptVariables
from homeassistant.helpers.trigger_template_entity import CONF_PICTURE

_ICON_TEMPLATE = 'mdi:o{{ "n" if value=="on" else "ff" }}'
_PICTURE_TEMPLATE = '/local/picture_o{{ "n" if value=="on" else "ff" }}'


class TestEntity(trigger_entity.TriggerEntity):
    """Test entity class."""

    __test__ = False
    _entity_id_format = "test.{}"
    extra_template_keys = (CONF_STATE,)

    @property
    def state(self) -> bool | None:
        """Return extra attributes."""
        return self._rendered.get(CONF_STATE)


async def test_reference_blueprints_is_none(hass: HomeAssistant) -> None:
    """Test template entity requires hass to be set before accepting templates."""
    coordinator = TriggerUpdateCoordinator(hass, {})
    entity = trigger_entity.TriggerEntity(hass, coordinator, {})

    assert entity.referenced_blueprint is None


async def test_template_state(hass: HomeAssistant) -> None:
    """Test manual trigger template entity with a state."""
    config = {
        CONF_NAME: template.Template("test_entity", hass),
        CONF_ICON: template.Template(_ICON_TEMPLATE, hass),
        CONF_PICTURE: template.Template(_PICTURE_TEMPLATE, hass),
        CONF_STATE: template.Template("{{ value == 'on' }}", hass),
    }

    coordinator = TriggerUpdateCoordinator(hass, {})
    entity = TestEntity(hass, coordinator, config)
    entity.entity_id = "test.entity"

    coordinator._execute_update({"value": STATE_ON})
    entity._handle_coordinator_update()
    await hass.async_block_till_done()

    assert entity.state == "True"
    assert entity.icon == "mdi:on"
    assert entity.entity_picture == "/local/picture_on"

    coordinator._execute_update({"value": STATE_OFF})
    entity._handle_coordinator_update()
    await hass.async_block_till_done()

    assert entity.state == "False"
    assert entity.icon == "mdi:off"
    assert entity.entity_picture == "/local/picture_off"


async def test_bad_template_state(hass: HomeAssistant) -> None:
    """Test manual trigger template entity with a state."""
    config = {
        CONF_NAME: template.Template("test_entity", hass),
        CONF_ICON: template.Template(_ICON_TEMPLATE, hass),
        CONF_PICTURE: template.Template(_PICTURE_TEMPLATE, hass),
        CONF_STATE: template.Template("{{ x - 1 }}", hass),
    }
    coordinator = TriggerUpdateCoordinator(hass, {})
    entity = TestEntity(hass, coordinator, config)
    entity.entity_id = "test.entity"

    coordinator._execute_update({"x": 1})
    entity._handle_coordinator_update()
    await hass.async_block_till_done()

    assert entity.available is True
    assert entity.state == "0"
    assert entity.icon == "mdi:off"
    assert entity.entity_picture == "/local/picture_off"

    coordinator._execute_update({"value": STATE_OFF})
    entity._handle_coordinator_update()
    await hass.async_block_till_done()

    assert entity.available is False
    assert entity.state is None
    assert entity.icon is None
    assert entity.entity_picture is None


async def test_template_state_syntax_error(
    hass: HomeAssistant, caplog: pytest.LogCaptureFixture
) -> None:
    """Test manual trigger template entity when state render fails."""
    config = {
        CONF_NAME: template.Template("test_entity", hass),
        CONF_ICON: template.Template(_ICON_TEMPLATE, hass),
        CONF_PICTURE: template.Template(_PICTURE_TEMPLATE, hass),
        CONF_STATE: template.Template("{{ incorrect ", hass),
    }

    coordinator = TriggerUpdateCoordinator(hass, {})
    entity = TestEntity(hass, coordinator, config)
    entity.entity_id = "test.entity"

    coordinator._execute_update({"value": STATE_ON})
    entity._handle_coordinator_update()
    await hass.async_block_till_done()

    assert f"Error rendering {CONF_STATE} template for test.entity" in caplog.text

    assert entity.state is None
    assert entity.icon is None
    assert entity.entity_picture is None


async def test_script_variables_from_coordinator(hass: HomeAssistant) -> None:
    """Test script variables."""

<<<<<<< HEAD
    hass.states.async_set("sensor.test", "1")

    coordinator = TriggerUpdateCoordinator(
        hass,
        {
            "variables": ScriptVariables(
                {"a": template.Template("{{ states('sensor.test') }}", hass), "c": 0}
            )
        },
    )
    entity = TestEntity(
        hass,
        coordinator,
        {
            "state": template.Template("{{ 'on' }}", hass),
            "variables": ScriptVariables(
                {"b": template.Template("{{ a + 1 }}", hass), "c": 1}
            ),
        },
    )
    await coordinator._handle_triggered({})
    entity._process_data()
    assert entity._render_script_variables() == {"a": 1, "b": 2, "c": 1}

    hass.states.async_set("sensor.test", "2")

    await coordinator._handle_triggered({"value": STATE_ON})
    entity._process_data()

    assert entity._render_script_variables() == {
        "value": STATE_ON,
        "a": 2,
        "b": 3,
        "c": 1,
    }
=======
    assert entity._render_script_variables() == {"value": STATE_ON}


async def test_default_entity_id(hass: HomeAssistant) -> None:
    """Test template entity creates suggested entity_id from the default_entity_id."""
    coordinator = TriggerUpdateCoordinator(hass, {})
    entity = TestEntity(hass, coordinator, {"default_entity_id": "test.test"})
    assert entity.entity_id == "test.test"


async def test_bad_default_entity_id(hass: HomeAssistant) -> None:
    """Test template entity creates suggested entity_id from the default_entity_id."""
    coordinator = TriggerUpdateCoordinator(hass, {})
    entity = TestEntity(hass, coordinator, {"default_entity_id": "bad.test"})
    assert entity.entity_id == "test.test"
>>>>>>> e94a7b2e
<|MERGE_RESOLUTION|>--- conflicted
+++ resolved
@@ -125,7 +125,6 @@
 async def test_script_variables_from_coordinator(hass: HomeAssistant) -> None:
     """Test script variables."""
 
-<<<<<<< HEAD
     hass.states.async_set("sensor.test", "1")
 
     coordinator = TriggerUpdateCoordinator(
@@ -161,8 +160,6 @@
         "b": 3,
         "c": 1,
     }
-=======
-    assert entity._render_script_variables() == {"value": STATE_ON}
 
 
 async def test_default_entity_id(hass: HomeAssistant) -> None:
@@ -176,5 +173,4 @@
     """Test template entity creates suggested entity_id from the default_entity_id."""
     coordinator = TriggerUpdateCoordinator(hass, {})
     entity = TestEntity(hass, coordinator, {"default_entity_id": "bad.test"})
-    assert entity.entity_id == "test.test"
->>>>>>> e94a7b2e
+    assert entity.entity_id == "test.test"