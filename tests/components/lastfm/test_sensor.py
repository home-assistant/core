"""Tests for the lastfm sensor."""
<<<<<<< HEAD
from pylast import Track, WSError

=======
from unittest.mock import patch

from pylast import WSError

>>>>>>> 14e05902
from homeassistant.components.lastfm.const import (
    ATTR_LAST_PLAYED,
    ATTR_PLAY_COUNT,
    ATTR_TOP_PLAYED,
    CONF_USERS,
    DOMAIN,
    STATE_NOT_SCROBBLING,
)
from homeassistant.config_entries import ConfigEntryState
from homeassistant.const import CONF_API_KEY, CONF_PLATFORM, Platform
from homeassistant.core import HomeAssistant
from homeassistant.helpers import issue_registry as ir
from homeassistant.setup import async_setup_component

<<<<<<< HEAD
from . import API_KEY, CONF_DATA, USERNAME_1, MockNetwork, patch_fetch_user
=======
from . import API_KEY, USERNAME_1, MockUser
from .conftest import ComponentSetup
>>>>>>> 14e05902

from tests.common import MockConfigEntry

LEGACY_CONFIG = {
    Platform.SENSOR: [
        {CONF_PLATFORM: DOMAIN, CONF_API_KEY: API_KEY, CONF_USERS: [USERNAME_1]}
    ]
}
<<<<<<< HEAD


async def test_legacy_migration(hass: HomeAssistant) -> None:
    """Test migration from yaml to config flow."""
    with patch_fetch_user(None):
        assert await async_setup_component(hass, Platform.SENSOR, LEGACY_CONFIG)
        await hass.async_block_till_done()
    entries = hass.config_entries.async_entries(DOMAIN)
    assert len(entries) == 1
    assert entries[0].state is ConfigEntryState.LOADED
    issue_registry = ir.async_get(hass)
    assert len(issue_registry.issues) == 1


async def test_user_unavailable(hass: HomeAssistant) -> None:
    """Test update when user can't be fetched."""
    entry = MockConfigEntry(domain=DOMAIN, data={}, options=CONF_DATA)
    entry.add_to_hass(hass)
    with patch_fetch_user(thrown_error=WSError("network", "status", "User not found")):
        await hass.config_entries.async_setup(entry.entry_id)
        await hass.async_block_till_done()

    entity_id = "sensor.testaccount1"

    state = hass.states.get(entity_id)

    assert state.state == "unavailable"


async def test_first_time_user(hass: HomeAssistant) -> None:
    """Test first time user."""
    entry = MockConfigEntry(domain=DOMAIN, data={}, options=CONF_DATA)
    entry.add_to_hass(hass)
    with patch_fetch_user(first_time_user=True):
        await hass.config_entries.async_setup(entry.entry_id)
        await hass.async_block_till_done()
    entity_id = "sensor.testaccount1"

    state = hass.states.get(entity_id)

    assert state.state == STATE_NOT_SCROBBLING
    assert state.attributes[ATTR_LAST_PLAYED] is None
    assert state.attributes[ATTR_TOP_PLAYED] is None
    assert state.attributes[ATTR_PLAY_COUNT] == 1

=======
>>>>>>> 14e05902


async def test_legacy_migration(hass: HomeAssistant) -> None:
    """Test migration from yaml to config flow."""
    with patch("pylast.User", return_value=None):
        assert await async_setup_component(hass, Platform.SENSOR, LEGACY_CONFIG)
        await hass.async_block_till_done()
    entries = hass.config_entries.async_entries(DOMAIN)
    assert len(entries) == 1
    assert entries[0].state is ConfigEntryState.LOADED
    issue_registry = ir.async_get(hass)
    assert len(issue_registry.issues) == 1


async def test_user_unavailable(
    hass: HomeAssistant,
    setup_integration: ComponentSetup,
    config_entry: MockConfigEntry,
) -> None:
    """Test update when user can't be fetched."""
    await setup_integration(
        config_entry,
        MockUser(thrown_error=WSError("network", "status", "User not found")),
    )

    entity_id = "sensor.testaccount1"

    state = hass.states.get(entity_id)

    assert state.state == "unavailable"


async def test_first_time_user(
    hass: HomeAssistant,
    setup_integration: ComponentSetup,
    config_entry: MockConfigEntry,
    first_time_user: MockUser,
) -> None:
    """Test first time user."""
    await setup_integration(config_entry, first_time_user)

    entity_id = "sensor.testaccount1"

    state = hass.states.get(entity_id)

    assert state.state == STATE_NOT_SCROBBLING
    assert state.attributes[ATTR_LAST_PLAYED] is None
    assert state.attributes[ATTR_TOP_PLAYED] is None
    assert state.attributes[ATTR_PLAY_COUNT] == 0


async def test_update_not_playing(
    hass: HomeAssistant,
    setup_integration: ComponentSetup,
    config_entry: MockConfigEntry,
    first_time_user: MockUser,
) -> None:
    """Test update when no playing song."""
    await setup_integration(config_entry, first_time_user)

    entity_id = "sensor.testaccount1"

    state = hass.states.get(entity_id)

    assert state.state == STATE_NOT_SCROBBLING


async def test_update_playing(
    hass: HomeAssistant,
    setup_integration: ComponentSetup,
    config_entry: MockConfigEntry,
    default_user: MockUser,
) -> None:
    """Test update when playing a song."""
    await setup_integration(config_entry, default_user)

    entity_id = "sensor.testaccount1"

    state = hass.states.get(entity_id)

    assert state.state == "artist - title"
    assert state.attributes[ATTR_LAST_PLAYED] == "artist - title"
    assert state.attributes[ATTR_TOP_PLAYED] == "artist - title"
    assert state.attributes[ATTR_PLAY_COUNT] == 1<|MERGE_RESOLUTION|>--- conflicted
+++ resolved
@@ -1,13 +1,8 @@
 """Tests for the lastfm sensor."""
-<<<<<<< HEAD
-from pylast import Track, WSError
-
-=======
 from unittest.mock import patch
 
 from pylast import WSError
 
->>>>>>> 14e05902
 from homeassistant.components.lastfm.const import (
     ATTR_LAST_PLAYED,
     ATTR_PLAY_COUNT,
@@ -22,12 +17,8 @@
 from homeassistant.helpers import issue_registry as ir
 from homeassistant.setup import async_setup_component
 
-<<<<<<< HEAD
-from . import API_KEY, CONF_DATA, USERNAME_1, MockNetwork, patch_fetch_user
-=======
 from . import API_KEY, USERNAME_1, MockUser
 from .conftest import ComponentSetup
->>>>>>> 14e05902
 
 from tests.common import MockConfigEntry
 
@@ -36,54 +27,6 @@
         {CONF_PLATFORM: DOMAIN, CONF_API_KEY: API_KEY, CONF_USERS: [USERNAME_1]}
     ]
 }
-<<<<<<< HEAD
-
-
-async def test_legacy_migration(hass: HomeAssistant) -> None:
-    """Test migration from yaml to config flow."""
-    with patch_fetch_user(None):
-        assert await async_setup_component(hass, Platform.SENSOR, LEGACY_CONFIG)
-        await hass.async_block_till_done()
-    entries = hass.config_entries.async_entries(DOMAIN)
-    assert len(entries) == 1
-    assert entries[0].state is ConfigEntryState.LOADED
-    issue_registry = ir.async_get(hass)
-    assert len(issue_registry.issues) == 1
-
-
-async def test_user_unavailable(hass: HomeAssistant) -> None:
-    """Test update when user can't be fetched."""
-    entry = MockConfigEntry(domain=DOMAIN, data={}, options=CONF_DATA)
-    entry.add_to_hass(hass)
-    with patch_fetch_user(thrown_error=WSError("network", "status", "User not found")):
-        await hass.config_entries.async_setup(entry.entry_id)
-        await hass.async_block_till_done()
-
-    entity_id = "sensor.testaccount1"
-
-    state = hass.states.get(entity_id)
-
-    assert state.state == "unavailable"
-
-
-async def test_first_time_user(hass: HomeAssistant) -> None:
-    """Test first time user."""
-    entry = MockConfigEntry(domain=DOMAIN, data={}, options=CONF_DATA)
-    entry.add_to_hass(hass)
-    with patch_fetch_user(first_time_user=True):
-        await hass.config_entries.async_setup(entry.entry_id)
-        await hass.async_block_till_done()
-    entity_id = "sensor.testaccount1"
-
-    state = hass.states.get(entity_id)
-
-    assert state.state == STATE_NOT_SCROBBLING
-    assert state.attributes[ATTR_LAST_PLAYED] is None
-    assert state.attributes[ATTR_TOP_PLAYED] is None
-    assert state.attributes[ATTR_PLAY_COUNT] == 1
-
-=======
->>>>>>> 14e05902
 
 
 async def test_legacy_migration(hass: HomeAssistant) -> None:
