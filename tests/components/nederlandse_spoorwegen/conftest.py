"""Fixtures for Nederlandse Spoorwegen tests."""

from collections.abc import Generator
from unittest.mock import AsyncMock, patch

from ns_api import Station, Trip
import pytest

from homeassistant.components.nederlandse_spoorwegen.const import (
    CONF_FROM,
    CONF_TIME,
    CONF_TO,
    CONF_VIA,
    DOMAIN,
    INTEGRATION_TITLE,
    SUBENTRY_TYPE_ROUTE,
)
from homeassistant.config_entries import ConfigSubentryDataWithId
from homeassistant.const import CONF_API_KEY, CONF_NAME, Platform

from .const import API_KEY, SUBENTRY_ID_1, SUBENTRY_ID_2

from tests.common import MockConfigEntry, load_json_object_fixture


@pytest.fixture
def mock_setup_entry() -> Generator[AsyncMock]:
    """Override async_setup_entry."""
    with patch(
        "homeassistant.components.nederlandse_spoorwegen.async_setup_entry",
        return_value=True,
    ) as mock_setup_entry:
        yield mock_setup_entry


@pytest.fixture
def mock_sensor_platform() -> Generator:
    """Override PLATFORMS for NS integration."""
    with patch(
        "homeassistant.components.nederlandse_spoorwegen.PLATFORMS",
        [Platform.SENSOR],
    ) as mock_platform:
        yield mock_platform


@pytest.fixture
def mock_binary_sensor_platform() -> Generator:
    """Override PLATFORMS for NS integration."""
    with patch(
        "homeassistant.components.nederlandse_spoorwegen.PLATFORMS",
        [Platform.BINARY_SENSOR],
    ) as mock_platform:
        yield mock_platform


@pytest.fixture
def mock_nsapi() -> Generator[AsyncMock]:
    """Override async_setup_entry."""
    with (
        patch(
            "homeassistant.components.nederlandse_spoorwegen.config_flow.NSAPI",
            autospec=True,
        ) as mock_nsapi,
        patch(
            "homeassistant.components.nederlandse_spoorwegen.coordinator.NSAPI",
            new=mock_nsapi,
        ),
    ):
        client = mock_nsapi.return_value
        stations = load_json_object_fixture("stations.json", DOMAIN)
        client.get_stations.return_value = [
            Station(station) for station in stations["payload"]
        ]
        trips = load_json_object_fixture("trip.json", DOMAIN)
        client.get_trips.return_value = [Trip(trip) for trip in trips["trips"]]
        yield client


@pytest.fixture
<<<<<<< HEAD
def mock_single_trip_nsapi() -> Generator[AsyncMock]:
    """Override async_setup_entry."""
    with (
        patch(
            "homeassistant.components.nederlandse_spoorwegen.config_flow.NSAPI",
            autospec=True,
        ) as mock_nsapi,
        patch(
            "homeassistant.components.nederlandse_spoorwegen.coordinator.NSAPI",
            new=mock_nsapi,
        ),
    ):
        client = mock_nsapi.return_value
        stations = load_json_object_fixture("stations.json", DOMAIN)
        client.get_stations.return_value = [
            Station(station) for station in stations["payload"]
        ]
        # Always return only one trip, so there is no 'next' trip
        trips_data = load_json_object_fixture("trip_single.json", DOMAIN)
        trips = [Trip(trip) for trip in trips_data["trips"]]
        client.get_trips.return_value = trips
        yield client


@pytest.fixture
def mock_no_trips_nsapi() -> Generator[AsyncMock]:
    """Override async_setup_entry."""
    with (
        patch(
            "homeassistant.components.nederlandse_spoorwegen.config_flow.NSAPI",
            autospec=True,
        ) as mock_nsapi,
        patch(
            "homeassistant.components.nederlandse_spoorwegen.coordinator.NSAPI",
            new=mock_nsapi,
        ),
    ):
        client = mock_nsapi.return_value
        stations = load_json_object_fixture("stations.json", DOMAIN)
        client.get_stations.return_value = [
            Station(station) for station in stations["payload"]
        ]

        client.get_trips.return_value = []
        yield client
=======
def mock_single_trip_nsapi(mock_nsapi: AsyncMock) -> Generator[AsyncMock]:
    """Override async_setup_entry."""
    trips_data = load_json_object_fixture("trip_single.json", DOMAIN)
    mock_nsapi.get_trips.return_value = [Trip(trip) for trip in trips_data["trips"]]
    return mock_nsapi


@pytest.fixture
def mock_no_trips_nsapi(mock_nsapi: AsyncMock) -> Generator[AsyncMock]:
    """Override async_setup_entry."""
    mock_nsapi.get_trips.return_value = []
    return mock_nsapi
>>>>>>> 10c8ee41


@pytest.fixture
def mock_config_entry() -> MockConfigEntry:
    """Mock config entry."""
    return MockConfigEntry(
        title=INTEGRATION_TITLE,
        data={CONF_API_KEY: API_KEY},
        domain=DOMAIN,
        subentries_data=[
            ConfigSubentryDataWithId(
                data={
                    CONF_NAME: "To work",
                    CONF_FROM: "Ams",
                    CONF_TO: "Rot",
                    CONF_VIA: "Ht",
                    CONF_TIME: None,
                },
                subentry_type=SUBENTRY_TYPE_ROUTE,
                title="Test Route",
                unique_id=None,
                subentry_id=SUBENTRY_ID_1,
            ),
            ConfigSubentryDataWithId(
                data={
                    CONF_NAME: "To home",
                    CONF_FROM: "Hag",
                    CONF_TO: "Utr",
                    CONF_VIA: None,
                    CONF_TIME: "08:00",
                },
                subentry_type=SUBENTRY_TYPE_ROUTE,
                title="Test Route",
                unique_id=None,
                subentry_id=SUBENTRY_ID_2,
            ),
        ],
    )<|MERGE_RESOLUTION|>--- conflicted
+++ resolved
@@ -77,53 +77,6 @@
 
 
 @pytest.fixture
-<<<<<<< HEAD
-def mock_single_trip_nsapi() -> Generator[AsyncMock]:
-    """Override async_setup_entry."""
-    with (
-        patch(
-            "homeassistant.components.nederlandse_spoorwegen.config_flow.NSAPI",
-            autospec=True,
-        ) as mock_nsapi,
-        patch(
-            "homeassistant.components.nederlandse_spoorwegen.coordinator.NSAPI",
-            new=mock_nsapi,
-        ),
-    ):
-        client = mock_nsapi.return_value
-        stations = load_json_object_fixture("stations.json", DOMAIN)
-        client.get_stations.return_value = [
-            Station(station) for station in stations["payload"]
-        ]
-        # Always return only one trip, so there is no 'next' trip
-        trips_data = load_json_object_fixture("trip_single.json", DOMAIN)
-        trips = [Trip(trip) for trip in trips_data["trips"]]
-        client.get_trips.return_value = trips
-        yield client
-
-
-@pytest.fixture
-def mock_no_trips_nsapi() -> Generator[AsyncMock]:
-    """Override async_setup_entry."""
-    with (
-        patch(
-            "homeassistant.components.nederlandse_spoorwegen.config_flow.NSAPI",
-            autospec=True,
-        ) as mock_nsapi,
-        patch(
-            "homeassistant.components.nederlandse_spoorwegen.coordinator.NSAPI",
-            new=mock_nsapi,
-        ),
-    ):
-        client = mock_nsapi.return_value
-        stations = load_json_object_fixture("stations.json", DOMAIN)
-        client.get_stations.return_value = [
-            Station(station) for station in stations["payload"]
-        ]
-
-        client.get_trips.return_value = []
-        yield client
-=======
 def mock_single_trip_nsapi(mock_nsapi: AsyncMock) -> Generator[AsyncMock]:
     """Override async_setup_entry."""
     trips_data = load_json_object_fixture("trip_single.json", DOMAIN)
@@ -136,7 +89,6 @@
     """Override async_setup_entry."""
     mock_nsapi.get_trips.return_value = []
     return mock_nsapi
->>>>>>> 10c8ee41
 
 
 @pytest.fixture
