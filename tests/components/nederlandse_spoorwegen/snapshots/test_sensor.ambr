--- conflicted
+++ resolved
@@ -233,6 +233,1294 @@
   })
 # ---
 # name: test_no_trips_sensor[sensor.to_home_departure-state]
+  StateSnapshot({
+    'attributes': ReadOnlyDict({
+      'attribution': 'Data provided by NS',
+      'device_class': 'timestamp',
+      'friendly_name': 'To home Departure',
+    }),
+    'context': <ANY>,
+    'entity_id': 'sensor.to_home_departure',
+    'last_changed': <ANY>,
+    'last_reported': <ANY>,
+    'last_updated': <ANY>,
+    'state': 'unknown',
+  })
+# ---
+# name: test_no_trips_sensor[sensor.to_home_departure_platform_actual-entry]
+  EntityRegistryEntrySnapshot({
+    'aliases': set({
+    }),
+    'area_id': None,
+    'capabilities': None,
+    'config_entry_id': <ANY>,
+    'config_subentry_id': <ANY>,
+    'device_class': None,
+    'device_id': <ANY>,
+    'disabled_by': None,
+    'domain': 'sensor',
+    'entity_category': <EntityCategory.DIAGNOSTIC: 'diagnostic'>,
+    'entity_id': 'sensor.to_home_departure_platform_actual',
+    'has_entity_name': True,
+    'hidden_by': None,
+    'icon': None,
+    'id': <ANY>,
+    'labels': set({
+    }),
+    'name': None,
+    'options': dict({
+    }),
+    'original_device_class': None,
+    'original_icon': None,
+    'original_name': 'Departure platform actual',
+    'platform': 'nederlandse_spoorwegen',
+    'previous_unique_id': None,
+    'suggested_object_id': None,
+    'supported_features': 0,
+    'translation_key': 'departure_platform_actual',
+    'unique_id': '01K721DZPMEN39R5DK0ATBMSY9-departure_platform_actual',
+    'unit_of_measurement': None,
+  })
+# ---
+# name: test_no_trips_sensor[sensor.to_home_departure_platform_actual-state]
+  StateSnapshot({
+    'attributes': ReadOnlyDict({
+      'attribution': 'Data provided by NS',
+      'friendly_name': 'To home Departure platform actual',
+    }),
+    'context': <ANY>,
+    'entity_id': 'sensor.to_home_departure_platform_actual',
+    'last_changed': <ANY>,
+    'last_reported': <ANY>,
+    'last_updated': <ANY>,
+    'state': 'unknown',
+  })
+# ---
+# name: test_no_trips_sensor[sensor.to_home_departure_platform_planned-entry]
+  EntityRegistryEntrySnapshot({
+    'aliases': set({
+    }),
+    'area_id': None,
+    'capabilities': None,
+    'config_entry_id': <ANY>,
+    'config_subentry_id': <ANY>,
+    'device_class': None,
+    'device_id': <ANY>,
+    'disabled_by': None,
+    'domain': 'sensor',
+    'entity_category': <EntityCategory.DIAGNOSTIC: 'diagnostic'>,
+    'entity_id': 'sensor.to_home_departure_platform_planned',
+    'has_entity_name': True,
+    'hidden_by': None,
+    'icon': None,
+    'id': <ANY>,
+    'labels': set({
+    }),
+    'name': None,
+    'options': dict({
+    }),
+    'original_device_class': None,
+    'original_icon': None,
+    'original_name': 'Departure platform planned',
+    'platform': 'nederlandse_spoorwegen',
+    'previous_unique_id': None,
+    'suggested_object_id': None,
+    'supported_features': 0,
+    'translation_key': 'departure_platform_planned',
+    'unique_id': '01K721DZPMEN39R5DK0ATBMSY9-departure_platform_planned',
+    'unit_of_measurement': None,
+  })
+# ---
+# name: test_no_trips_sensor[sensor.to_home_departure_platform_planned-state]
+  StateSnapshot({
+    'attributes': ReadOnlyDict({
+      'attribution': 'Data provided by NS',
+      'friendly_name': 'To home Departure platform planned',
+    }),
+    'context': <ANY>,
+    'entity_id': 'sensor.to_home_departure_platform_planned',
+    'last_changed': <ANY>,
+    'last_reported': <ANY>,
+    'last_updated': <ANY>,
+    'state': 'unknown',
+  })
+# ---
+# name: test_no_trips_sensor[sensor.to_home_departure_time_actual-entry]
+  EntityRegistryEntrySnapshot({
+    'aliases': set({
+    }),
+    'area_id': None,
+    'capabilities': None,
+    'config_entry_id': <ANY>,
+    'config_subentry_id': <ANY>,
+    'device_class': None,
+    'device_id': <ANY>,
+    'disabled_by': None,
+    'domain': 'sensor',
+    'entity_category': <EntityCategory.DIAGNOSTIC: 'diagnostic'>,
+    'entity_id': 'sensor.to_home_departure_time_actual',
+    'has_entity_name': True,
+    'hidden_by': None,
+    'icon': None,
+    'id': <ANY>,
+    'labels': set({
+    }),
+    'name': None,
+    'options': dict({
+    }),
+    'original_device_class': <SensorDeviceClass.TIMESTAMP: 'timestamp'>,
+    'original_icon': None,
+    'original_name': 'Departure time actual',
+    'platform': 'nederlandse_spoorwegen',
+    'previous_unique_id': None,
+    'suggested_object_id': None,
+    'supported_features': 0,
+    'translation_key': 'departure_time_actual',
+    'unique_id': '01K721DZPMEN39R5DK0ATBMSY9-departure_time_actual',
+    'unit_of_measurement': None,
+  })
+# ---
+# name: test_no_trips_sensor[sensor.to_home_departure_time_actual-state]
+  StateSnapshot({
+    'attributes': ReadOnlyDict({
+      'attribution': 'Data provided by NS',
+      'device_class': 'timestamp',
+      'friendly_name': 'To home Departure time actual',
+    }),
+    'context': <ANY>,
+    'entity_id': 'sensor.to_home_departure_time_actual',
+    'last_changed': <ANY>,
+    'last_reported': <ANY>,
+    'last_updated': <ANY>,
+    'state': 'unknown',
+  })
+# ---
+# name: test_no_trips_sensor[sensor.to_home_departure_time_planned-entry]
+  EntityRegistryEntrySnapshot({
+    'aliases': set({
+    }),
+    'area_id': None,
+    'capabilities': None,
+    'config_entry_id': <ANY>,
+    'config_subentry_id': <ANY>,
+    'device_class': None,
+    'device_id': <ANY>,
+    'disabled_by': None,
+    'domain': 'sensor',
+    'entity_category': <EntityCategory.DIAGNOSTIC: 'diagnostic'>,
+    'entity_id': 'sensor.to_home_departure_time_planned',
+    'has_entity_name': True,
+    'hidden_by': None,
+    'icon': None,
+    'id': <ANY>,
+    'labels': set({
+    }),
+    'name': None,
+    'options': dict({
+    }),
+    'original_device_class': <SensorDeviceClass.TIMESTAMP: 'timestamp'>,
+    'original_icon': None,
+    'original_name': 'Departure time planned',
+    'platform': 'nederlandse_spoorwegen',
+    'previous_unique_id': None,
+    'suggested_object_id': None,
+    'supported_features': 0,
+    'translation_key': 'departure_time_planned',
+    'unique_id': '01K721DZPMEN39R5DK0ATBMSY9-departure_time_planned',
+    'unit_of_measurement': None,
+  })
+# ---
+# name: test_no_trips_sensor[sensor.to_home_departure_time_planned-state]
+  StateSnapshot({
+    'attributes': ReadOnlyDict({
+      'attribution': 'Data provided by NS',
+      'device_class': 'timestamp',
+      'friendly_name': 'To home Departure time planned',
+    }),
+    'context': <ANY>,
+    'entity_id': 'sensor.to_home_departure_time_planned',
+    'last_changed': <ANY>,
+    'last_reported': <ANY>,
+    'last_updated': <ANY>,
+    'state': 'unknown',
+  })
+# ---
+# name: test_no_trips_sensor[sensor.to_home_next_departure-entry]
+  EntityRegistryEntrySnapshot({
+    'aliases': set({
+    }),
+    'area_id': None,
+    'capabilities': None,
+    'config_entry_id': <ANY>,
+    'config_subentry_id': <ANY>,
+    'device_class': None,
+    'device_id': <ANY>,
+    'disabled_by': None,
+    'domain': 'sensor',
+    'entity_category': <EntityCategory.DIAGNOSTIC: 'diagnostic'>,
+    'entity_id': 'sensor.to_home_next_departure',
+    'has_entity_name': True,
+    'hidden_by': None,
+    'icon': None,
+    'id': <ANY>,
+    'labels': set({
+    }),
+    'name': None,
+    'options': dict({
+    }),
+    'original_device_class': <SensorDeviceClass.TIMESTAMP: 'timestamp'>,
+    'original_icon': None,
+    'original_name': 'Next departure',
+    'platform': 'nederlandse_spoorwegen',
+    'previous_unique_id': None,
+    'suggested_object_id': None,
+    'supported_features': 0,
+    'translation_key': 'next_departure_time',
+    'unique_id': '01K721DZPMEN39R5DK0ATBMSY9-next_departure',
+    'unit_of_measurement': None,
+  })
+# ---
+# name: test_no_trips_sensor[sensor.to_home_next_departure-state]
+  StateSnapshot({
+    'attributes': ReadOnlyDict({
+      'attribution': 'Data provided by NS',
+      'device_class': 'timestamp',
+      'friendly_name': 'To home Next departure',
+    }),
+    'context': <ANY>,
+    'entity_id': 'sensor.to_home_next_departure',
+    'last_changed': <ANY>,
+    'last_reported': <ANY>,
+    'last_updated': <ANY>,
+    'state': 'unknown',
+  })
+# ---
+# name: test_no_trips_sensor[sensor.to_home_route-entry]
+  EntityRegistryEntrySnapshot({
+    'aliases': set({
+    }),
+    'area_id': None,
+    'capabilities': None,
+    'config_entry_id': <ANY>,
+    'config_subentry_id': <ANY>,
+    'device_class': None,
+    'device_id': <ANY>,
+    'disabled_by': None,
+    'domain': 'sensor',
+    'entity_category': <EntityCategory.DIAGNOSTIC: 'diagnostic'>,
+    'entity_id': 'sensor.to_home_route',
+    'has_entity_name': True,
+    'hidden_by': None,
+    'icon': None,
+    'id': <ANY>,
+    'labels': set({
+    }),
+    'name': None,
+    'options': dict({
+    }),
+    'original_device_class': None,
+    'original_icon': None,
+    'original_name': 'Route',
+    'platform': 'nederlandse_spoorwegen',
+    'previous_unique_id': None,
+    'suggested_object_id': None,
+    'supported_features': 0,
+    'translation_key': 'route',
+    'unique_id': '01K721DZPMEN39R5DK0ATBMSY9-route',
+    'unit_of_measurement': None,
+  })
+# ---
+# name: test_no_trips_sensor[sensor.to_home_route-state]
+  StateSnapshot({
+    'attributes': ReadOnlyDict({
+      'attribution': 'Data provided by NS',
+      'friendly_name': 'To home Route',
+    }),
+    'context': <ANY>,
+    'entity_id': 'sensor.to_home_route',
+    'last_changed': <ANY>,
+    'last_reported': <ANY>,
+    'last_updated': <ANY>,
+    'state': 'unknown',
+  })
+# ---
+# name: test_no_trips_sensor[sensor.to_home_status-entry]
+  EntityRegistryEntrySnapshot({
+    'aliases': set({
+    }),
+    'area_id': None,
+    'capabilities': None,
+    'config_entry_id': <ANY>,
+    'config_subentry_id': <ANY>,
+    'device_class': None,
+    'device_id': <ANY>,
+    'disabled_by': None,
+    'domain': 'sensor',
+    'entity_category': <EntityCategory.DIAGNOSTIC: 'diagnostic'>,
+    'entity_id': 'sensor.to_home_status',
+    'has_entity_name': True,
+    'hidden_by': None,
+    'icon': None,
+    'id': <ANY>,
+    'labels': set({
+    }),
+    'name': None,
+    'options': dict({
+    }),
+    'original_device_class': <SensorDeviceClass.ENUM: 'enum'>,
+    'original_icon': None,
+    'original_name': 'Status',
+    'platform': 'nederlandse_spoorwegen',
+    'previous_unique_id': None,
+    'suggested_object_id': None,
+    'supported_features': 0,
+    'translation_key': 'status',
+    'unique_id': '01K721DZPMEN39R5DK0ATBMSY9-status',
+    'unit_of_measurement': None,
+  })
+# ---
+# name: test_no_trips_sensor[sensor.to_home_status-state]
+  StateSnapshot({
+    'attributes': ReadOnlyDict({
+      'attribution': 'Data provided by NS',
+      'device_class': 'enum',
+      'friendly_name': 'To home Status',
+    }),
+    'context': <ANY>,
+    'entity_id': 'sensor.to_home_status',
+    'last_changed': <ANY>,
+    'last_reported': <ANY>,
+    'last_updated': <ANY>,
+    'state': 'unknown',
+  })
+# ---
+# name: test_no_trips_sensor[sensor.to_home_transfers-entry]
+  EntityRegistryEntrySnapshot({
+    'aliases': set({
+    }),
+    'area_id': None,
+    'capabilities': None,
+    'config_entry_id': <ANY>,
+    'config_subentry_id': <ANY>,
+    'device_class': None,
+    'device_id': <ANY>,
+    'disabled_by': None,
+    'domain': 'sensor',
+    'entity_category': <EntityCategory.DIAGNOSTIC: 'diagnostic'>,
+    'entity_id': 'sensor.to_home_transfers',
+    'has_entity_name': True,
+    'hidden_by': None,
+    'icon': None,
+    'id': <ANY>,
+    'labels': set({
+    }),
+    'name': None,
+    'options': dict({
+    }),
+    'original_device_class': None,
+    'original_icon': None,
+    'original_name': 'Transfers',
+    'platform': 'nederlandse_spoorwegen',
+    'previous_unique_id': None,
+    'suggested_object_id': None,
+    'supported_features': 0,
+    'translation_key': 'transfers',
+    'unique_id': '01K721DZPMEN39R5DK0ATBMSY9-transfers',
+    'unit_of_measurement': None,
+  })
+# ---
+# name: test_no_trips_sensor[sensor.to_home_transfers-state]
+  StateSnapshot({
+    'attributes': ReadOnlyDict({
+      'attribution': 'Data provided by NS',
+      'friendly_name': 'To home Transfers',
+    }),
+    'context': <ANY>,
+    'entity_id': 'sensor.to_home_transfers',
+    'last_changed': <ANY>,
+    'last_reported': <ANY>,
+    'last_updated': <ANY>,
+    'state': 'unknown',
+  })
+# ---
+# name: test_no_trips_sensor[sensor.to_work_arrival_platform_actual-entry]
+  EntityRegistryEntrySnapshot({
+    'aliases': set({
+    }),
+    'area_id': None,
+    'capabilities': None,
+    'config_entry_id': <ANY>,
+    'config_subentry_id': <ANY>,
+    'device_class': None,
+    'device_id': <ANY>,
+    'disabled_by': None,
+    'domain': 'sensor',
+    'entity_category': <EntityCategory.DIAGNOSTIC: 'diagnostic'>,
+    'entity_id': 'sensor.to_work_arrival_platform_actual',
+    'has_entity_name': True,
+    'hidden_by': None,
+    'icon': None,
+    'id': <ANY>,
+    'labels': set({
+    }),
+    'name': None,
+    'options': dict({
+    }),
+    'original_device_class': None,
+    'original_icon': None,
+    'original_name': 'Arrival platform actual',
+    'platform': 'nederlandse_spoorwegen',
+    'previous_unique_id': None,
+    'suggested_object_id': None,
+    'supported_features': 0,
+    'translation_key': 'arrival_platform_actual',
+    'unique_id': '01K721DZPMEN39R5DK0ATBMSY8-arrival_platform_actual',
+    'unit_of_measurement': None,
+  })
+# ---
+# name: test_no_trips_sensor[sensor.to_work_arrival_platform_actual-state]
+  StateSnapshot({
+    'attributes': ReadOnlyDict({
+      'attribution': 'Data provided by NS',
+      'friendly_name': 'To work Arrival platform actual',
+    }),
+    'context': <ANY>,
+    'entity_id': 'sensor.to_work_arrival_platform_actual',
+    'last_changed': <ANY>,
+    'last_reported': <ANY>,
+    'last_updated': <ANY>,
+    'state': 'unknown',
+  })
+# ---
+# name: test_no_trips_sensor[sensor.to_work_arrival_platform_planned-entry]
+  EntityRegistryEntrySnapshot({
+    'aliases': set({
+    }),
+    'area_id': None,
+    'capabilities': None,
+    'config_entry_id': <ANY>,
+    'config_subentry_id': <ANY>,
+    'device_class': None,
+    'device_id': <ANY>,
+    'disabled_by': None,
+    'domain': 'sensor',
+    'entity_category': <EntityCategory.DIAGNOSTIC: 'diagnostic'>,
+    'entity_id': 'sensor.to_work_arrival_platform_planned',
+    'has_entity_name': True,
+    'hidden_by': None,
+    'icon': None,
+    'id': <ANY>,
+    'labels': set({
+    }),
+    'name': None,
+    'options': dict({
+    }),
+    'original_device_class': None,
+    'original_icon': None,
+    'original_name': 'Arrival platform planned',
+    'platform': 'nederlandse_spoorwegen',
+    'previous_unique_id': None,
+    'suggested_object_id': None,
+    'supported_features': 0,
+    'translation_key': 'arrival_platform_planned',
+    'unique_id': '01K721DZPMEN39R5DK0ATBMSY8-arrival_platform_planned',
+    'unit_of_measurement': None,
+  })
+# ---
+# name: test_no_trips_sensor[sensor.to_work_arrival_platform_planned-state]
+  StateSnapshot({
+    'attributes': ReadOnlyDict({
+      'attribution': 'Data provided by NS',
+      'friendly_name': 'To work Arrival platform planned',
+    }),
+    'context': <ANY>,
+    'entity_id': 'sensor.to_work_arrival_platform_planned',
+    'last_changed': <ANY>,
+    'last_reported': <ANY>,
+    'last_updated': <ANY>,
+    'state': 'unknown',
+  })
+# ---
+# name: test_no_trips_sensor[sensor.to_work_arrival_time_actual-entry]
+  EntityRegistryEntrySnapshot({
+    'aliases': set({
+    }),
+    'area_id': None,
+    'capabilities': None,
+    'config_entry_id': <ANY>,
+    'config_subentry_id': <ANY>,
+    'device_class': None,
+    'device_id': <ANY>,
+    'disabled_by': None,
+    'domain': 'sensor',
+    'entity_category': <EntityCategory.DIAGNOSTIC: 'diagnostic'>,
+    'entity_id': 'sensor.to_work_arrival_time_actual',
+    'has_entity_name': True,
+    'hidden_by': None,
+    'icon': None,
+    'id': <ANY>,
+    'labels': set({
+    }),
+    'name': None,
+    'options': dict({
+    }),
+    'original_device_class': <SensorDeviceClass.TIMESTAMP: 'timestamp'>,
+    'original_icon': None,
+    'original_name': 'Arrival time actual',
+    'platform': 'nederlandse_spoorwegen',
+    'previous_unique_id': None,
+    'suggested_object_id': None,
+    'supported_features': 0,
+    'translation_key': 'arrival_time_actual',
+    'unique_id': '01K721DZPMEN39R5DK0ATBMSY8-arrival_time_actual',
+    'unit_of_measurement': None,
+  })
+# ---
+# name: test_no_trips_sensor[sensor.to_work_arrival_time_actual-state]
+  StateSnapshot({
+    'attributes': ReadOnlyDict({
+      'attribution': 'Data provided by NS',
+      'device_class': 'timestamp',
+      'friendly_name': 'To work Arrival time actual',
+    }),
+    'context': <ANY>,
+    'entity_id': 'sensor.to_work_arrival_time_actual',
+    'last_changed': <ANY>,
+    'last_reported': <ANY>,
+    'last_updated': <ANY>,
+    'state': 'unknown',
+  })
+# ---
+# name: test_no_trips_sensor[sensor.to_work_arrival_time_planned-entry]
+  EntityRegistryEntrySnapshot({
+    'aliases': set({
+    }),
+    'area_id': None,
+    'capabilities': None,
+    'config_entry_id': <ANY>,
+    'config_subentry_id': <ANY>,
+    'device_class': None,
+    'device_id': <ANY>,
+    'disabled_by': None,
+    'domain': 'sensor',
+    'entity_category': <EntityCategory.DIAGNOSTIC: 'diagnostic'>,
+    'entity_id': 'sensor.to_work_arrival_time_planned',
+    'has_entity_name': True,
+    'hidden_by': None,
+    'icon': None,
+    'id': <ANY>,
+    'labels': set({
+    }),
+    'name': None,
+    'options': dict({
+    }),
+    'original_device_class': <SensorDeviceClass.TIMESTAMP: 'timestamp'>,
+    'original_icon': None,
+    'original_name': 'Arrival time planned',
+    'platform': 'nederlandse_spoorwegen',
+    'previous_unique_id': None,
+    'suggested_object_id': None,
+    'supported_features': 0,
+    'translation_key': 'arrival_time_planned',
+    'unique_id': '01K721DZPMEN39R5DK0ATBMSY8-arrival_time_planned',
+    'unit_of_measurement': None,
+  })
+# ---
+# name: test_no_trips_sensor[sensor.to_work_arrival_time_planned-state]
+  StateSnapshot({
+    'attributes': ReadOnlyDict({
+      'attribution': 'Data provided by NS',
+      'device_class': 'timestamp',
+      'friendly_name': 'To work Arrival time planned',
+    }),
+    'context': <ANY>,
+    'entity_id': 'sensor.to_work_arrival_time_planned',
+    'last_changed': <ANY>,
+    'last_reported': <ANY>,
+    'last_updated': <ANY>,
+    'state': 'unknown',
+  })
+# ---
+# name: test_no_trips_sensor[sensor.to_work_departure-entry]
+  EntityRegistryEntrySnapshot({
+    'aliases': set({
+    }),
+    'area_id': None,
+    'capabilities': None,
+    'config_entry_id': <ANY>,
+    'config_subentry_id': <ANY>,
+    'device_class': None,
+    'device_id': <ANY>,
+    'disabled_by': None,
+    'domain': 'sensor',
+    'entity_category': None,
+    'entity_id': 'sensor.to_work_departure',
+    'has_entity_name': True,
+    'hidden_by': None,
+    'icon': None,
+    'id': <ANY>,
+    'labels': set({
+    }),
+    'name': None,
+    'options': dict({
+    }),
+    'original_device_class': <SensorDeviceClass.TIMESTAMP: 'timestamp'>,
+    'original_icon': None,
+    'original_name': 'Departure',
+    'platform': 'nederlandse_spoorwegen',
+    'previous_unique_id': None,
+    'suggested_object_id': None,
+    'supported_features': 0,
+    'translation_key': 'departure',
+    'unique_id': '01K721DZPMEN39R5DK0ATBMSY8-actual_departure',
+    'unit_of_measurement': None,
+  })
+# ---
+# name: test_no_trips_sensor[sensor.to_work_departure-state]
+  StateSnapshot({
+    'attributes': ReadOnlyDict({
+      'attribution': 'Data provided by NS',
+      'device_class': 'timestamp',
+      'friendly_name': 'To work Departure',
+    }),
+    'context': <ANY>,
+    'entity_id': 'sensor.to_work_departure',
+    'last_changed': <ANY>,
+    'last_reported': <ANY>,
+    'last_updated': <ANY>,
+    'state': 'unknown',
+  })
+# ---
+# name: test_no_trips_sensor[sensor.to_work_departure_platform_actual-entry]
+  EntityRegistryEntrySnapshot({
+    'aliases': set({
+    }),
+    'area_id': None,
+    'capabilities': None,
+    'config_entry_id': <ANY>,
+    'config_subentry_id': <ANY>,
+    'device_class': None,
+    'device_id': <ANY>,
+    'disabled_by': None,
+    'domain': 'sensor',
+    'entity_category': <EntityCategory.DIAGNOSTIC: 'diagnostic'>,
+    'entity_id': 'sensor.to_work_departure_platform_actual',
+    'has_entity_name': True,
+    'hidden_by': None,
+    'icon': None,
+    'id': <ANY>,
+    'labels': set({
+    }),
+    'name': None,
+    'options': dict({
+    }),
+    'original_device_class': None,
+    'original_icon': None,
+    'original_name': 'Departure platform actual',
+    'platform': 'nederlandse_spoorwegen',
+    'previous_unique_id': None,
+    'suggested_object_id': None,
+    'supported_features': 0,
+    'translation_key': 'departure_platform_actual',
+    'unique_id': '01K721DZPMEN39R5DK0ATBMSY8-departure_platform_actual',
+    'unit_of_measurement': None,
+  })
+# ---
+# name: test_no_trips_sensor[sensor.to_work_departure_platform_actual-state]
+  StateSnapshot({
+    'attributes': ReadOnlyDict({
+      'attribution': 'Data provided by NS',
+      'friendly_name': 'To work Departure platform actual',
+    }),
+    'context': <ANY>,
+    'entity_id': 'sensor.to_work_departure_platform_actual',
+    'last_changed': <ANY>,
+    'last_reported': <ANY>,
+    'last_updated': <ANY>,
+    'state': 'unknown',
+  })
+# ---
+# name: test_no_trips_sensor[sensor.to_work_departure_platform_planned-entry]
+  EntityRegistryEntrySnapshot({
+    'aliases': set({
+    }),
+    'area_id': None,
+    'capabilities': None,
+    'config_entry_id': <ANY>,
+    'config_subentry_id': <ANY>,
+    'device_class': None,
+    'device_id': <ANY>,
+    'disabled_by': None,
+    'domain': 'sensor',
+    'entity_category': <EntityCategory.DIAGNOSTIC: 'diagnostic'>,
+    'entity_id': 'sensor.to_work_departure_platform_planned',
+    'has_entity_name': True,
+    'hidden_by': None,
+    'icon': None,
+    'id': <ANY>,
+    'labels': set({
+    }),
+    'name': None,
+    'options': dict({
+    }),
+    'original_device_class': None,
+    'original_icon': None,
+    'original_name': 'Departure platform planned',
+    'platform': 'nederlandse_spoorwegen',
+    'previous_unique_id': None,
+    'suggested_object_id': None,
+    'supported_features': 0,
+    'translation_key': 'departure_platform_planned',
+    'unique_id': '01K721DZPMEN39R5DK0ATBMSY8-departure_platform_planned',
+    'unit_of_measurement': None,
+  })
+# ---
+# name: test_no_trips_sensor[sensor.to_work_departure_platform_planned-state]
+  StateSnapshot({
+    'attributes': ReadOnlyDict({
+      'attribution': 'Data provided by NS',
+      'friendly_name': 'To work Departure platform planned',
+    }),
+    'context': <ANY>,
+    'entity_id': 'sensor.to_work_departure_platform_planned',
+    'last_changed': <ANY>,
+    'last_reported': <ANY>,
+    'last_updated': <ANY>,
+    'state': 'unknown',
+  })
+# ---
+# name: test_no_trips_sensor[sensor.to_work_departure_time_actual-entry]
+  EntityRegistryEntrySnapshot({
+    'aliases': set({
+    }),
+    'area_id': None,
+    'capabilities': None,
+    'config_entry_id': <ANY>,
+    'config_subentry_id': <ANY>,
+    'device_class': None,
+    'device_id': <ANY>,
+    'disabled_by': None,
+    'domain': 'sensor',
+    'entity_category': <EntityCategory.DIAGNOSTIC: 'diagnostic'>,
+    'entity_id': 'sensor.to_work_departure_time_actual',
+    'has_entity_name': True,
+    'hidden_by': None,
+    'icon': None,
+    'id': <ANY>,
+    'labels': set({
+    }),
+    'name': None,
+    'options': dict({
+    }),
+    'original_device_class': <SensorDeviceClass.TIMESTAMP: 'timestamp'>,
+    'original_icon': None,
+    'original_name': 'Departure time actual',
+    'platform': 'nederlandse_spoorwegen',
+    'previous_unique_id': None,
+    'suggested_object_id': None,
+    'supported_features': 0,
+    'translation_key': 'departure_time_actual',
+    'unique_id': '01K721DZPMEN39R5DK0ATBMSY8-departure_time_actual',
+    'unit_of_measurement': None,
+  })
+# ---
+# name: test_no_trips_sensor[sensor.to_work_departure_time_actual-state]
+  StateSnapshot({
+    'attributes': ReadOnlyDict({
+      'attribution': 'Data provided by NS',
+      'device_class': 'timestamp',
+      'friendly_name': 'To work Departure time actual',
+    }),
+    'context': <ANY>,
+    'entity_id': 'sensor.to_work_departure_time_actual',
+    'last_changed': <ANY>,
+    'last_reported': <ANY>,
+    'last_updated': <ANY>,
+    'state': 'unknown',
+  })
+# ---
+# name: test_no_trips_sensor[sensor.to_work_departure_time_planned-entry]
+  EntityRegistryEntrySnapshot({
+    'aliases': set({
+    }),
+    'area_id': None,
+    'capabilities': None,
+    'config_entry_id': <ANY>,
+    'config_subentry_id': <ANY>,
+    'device_class': None,
+    'device_id': <ANY>,
+    'disabled_by': None,
+    'domain': 'sensor',
+    'entity_category': <EntityCategory.DIAGNOSTIC: 'diagnostic'>,
+    'entity_id': 'sensor.to_work_departure_time_planned',
+    'has_entity_name': True,
+    'hidden_by': None,
+    'icon': None,
+    'id': <ANY>,
+    'labels': set({
+    }),
+    'name': None,
+    'options': dict({
+    }),
+    'original_device_class': <SensorDeviceClass.TIMESTAMP: 'timestamp'>,
+    'original_icon': None,
+    'original_name': 'Departure time planned',
+    'platform': 'nederlandse_spoorwegen',
+    'previous_unique_id': None,
+    'suggested_object_id': None,
+    'supported_features': 0,
+    'translation_key': 'departure_time_planned',
+    'unique_id': '01K721DZPMEN39R5DK0ATBMSY8-departure_time_planned',
+    'unit_of_measurement': None,
+  })
+# ---
+# name: test_no_trips_sensor[sensor.to_work_departure_time_planned-state]
+  StateSnapshot({
+    'attributes': ReadOnlyDict({
+      'attribution': 'Data provided by NS',
+      'device_class': 'timestamp',
+      'friendly_name': 'To work Departure time planned',
+    }),
+    'context': <ANY>,
+    'entity_id': 'sensor.to_work_departure_time_planned',
+    'last_changed': <ANY>,
+    'last_reported': <ANY>,
+    'last_updated': <ANY>,
+    'state': 'unknown',
+  })
+# ---
+# name: test_no_trips_sensor[sensor.to_work_next_departure-entry]
+  EntityRegistryEntrySnapshot({
+    'aliases': set({
+    }),
+    'area_id': None,
+    'capabilities': None,
+    'config_entry_id': <ANY>,
+    'config_subentry_id': <ANY>,
+    'device_class': None,
+    'device_id': <ANY>,
+    'disabled_by': None,
+    'domain': 'sensor',
+    'entity_category': <EntityCategory.DIAGNOSTIC: 'diagnostic'>,
+    'entity_id': 'sensor.to_work_next_departure',
+    'has_entity_name': True,
+    'hidden_by': None,
+    'icon': None,
+    'id': <ANY>,
+    'labels': set({
+    }),
+    'name': None,
+    'options': dict({
+    }),
+    'original_device_class': <SensorDeviceClass.TIMESTAMP: 'timestamp'>,
+    'original_icon': None,
+    'original_name': 'Next departure',
+    'platform': 'nederlandse_spoorwegen',
+    'previous_unique_id': None,
+    'suggested_object_id': None,
+    'supported_features': 0,
+    'translation_key': 'next_departure_time',
+    'unique_id': '01K721DZPMEN39R5DK0ATBMSY8-next_departure',
+    'unit_of_measurement': None,
+  })
+# ---
+# name: test_no_trips_sensor[sensor.to_work_next_departure-state]
+  StateSnapshot({
+    'attributes': ReadOnlyDict({
+      'attribution': 'Data provided by NS',
+      'device_class': 'timestamp',
+      'friendly_name': 'To work Next departure',
+    }),
+    'context': <ANY>,
+    'entity_id': 'sensor.to_work_next_departure',
+    'last_changed': <ANY>,
+    'last_reported': <ANY>,
+    'last_updated': <ANY>,
+    'state': 'unknown',
+  })
+# ---
+# name: test_no_trips_sensor[sensor.to_work_route-entry]
+  EntityRegistryEntrySnapshot({
+    'aliases': set({
+    }),
+    'area_id': None,
+    'capabilities': None,
+    'config_entry_id': <ANY>,
+    'config_subentry_id': <ANY>,
+    'device_class': None,
+    'device_id': <ANY>,
+    'disabled_by': None,
+    'domain': 'sensor',
+    'entity_category': <EntityCategory.DIAGNOSTIC: 'diagnostic'>,
+    'entity_id': 'sensor.to_work_route',
+    'has_entity_name': True,
+    'hidden_by': None,
+    'icon': None,
+    'id': <ANY>,
+    'labels': set({
+    }),
+    'name': None,
+    'options': dict({
+    }),
+    'original_device_class': None,
+    'original_icon': None,
+    'original_name': 'Route',
+    'platform': 'nederlandse_spoorwegen',
+    'previous_unique_id': None,
+    'suggested_object_id': None,
+    'supported_features': 0,
+    'translation_key': 'route',
+    'unique_id': '01K721DZPMEN39R5DK0ATBMSY8-route',
+    'unit_of_measurement': None,
+  })
+# ---
+# name: test_no_trips_sensor[sensor.to_work_route-state]
+  StateSnapshot({
+    'attributes': ReadOnlyDict({
+      'attribution': 'Data provided by NS',
+      'friendly_name': 'To work Route',
+    }),
+    'context': <ANY>,
+    'entity_id': 'sensor.to_work_route',
+    'last_changed': <ANY>,
+    'last_reported': <ANY>,
+    'last_updated': <ANY>,
+    'state': 'unknown',
+  })
+# ---
+# name: test_no_trips_sensor[sensor.to_work_status-entry]
+  EntityRegistryEntrySnapshot({
+    'aliases': set({
+    }),
+    'area_id': None,
+    'capabilities': None,
+    'config_entry_id': <ANY>,
+    'config_subentry_id': <ANY>,
+    'device_class': None,
+    'device_id': <ANY>,
+    'disabled_by': None,
+    'domain': 'sensor',
+    'entity_category': <EntityCategory.DIAGNOSTIC: 'diagnostic'>,
+    'entity_id': 'sensor.to_work_status',
+    'has_entity_name': True,
+    'hidden_by': None,
+    'icon': None,
+    'id': <ANY>,
+    'labels': set({
+    }),
+    'name': None,
+    'options': dict({
+    }),
+    'original_device_class': <SensorDeviceClass.ENUM: 'enum'>,
+    'original_icon': None,
+    'original_name': 'Status',
+    'platform': 'nederlandse_spoorwegen',
+    'previous_unique_id': None,
+    'suggested_object_id': None,
+    'supported_features': 0,
+    'translation_key': 'status',
+    'unique_id': '01K721DZPMEN39R5DK0ATBMSY8-status',
+    'unit_of_measurement': None,
+  })
+# ---
+# name: test_no_trips_sensor[sensor.to_work_status-state]
+  StateSnapshot({
+    'attributes': ReadOnlyDict({
+      'attribution': 'Data provided by NS',
+      'device_class': 'enum',
+      'friendly_name': 'To work Status',
+    }),
+    'context': <ANY>,
+    'entity_id': 'sensor.to_work_status',
+    'last_changed': <ANY>,
+    'last_reported': <ANY>,
+    'last_updated': <ANY>,
+    'state': 'unknown',
+  })
+# ---
+# name: test_no_trips_sensor[sensor.to_work_transfers-entry]
+  EntityRegistryEntrySnapshot({
+    'aliases': set({
+    }),
+    'area_id': None,
+    'capabilities': None,
+    'config_entry_id': <ANY>,
+    'config_subentry_id': <ANY>,
+    'device_class': None,
+    'device_id': <ANY>,
+    'disabled_by': None,
+    'domain': 'sensor',
+    'entity_category': <EntityCategory.DIAGNOSTIC: 'diagnostic'>,
+    'entity_id': 'sensor.to_work_transfers',
+    'has_entity_name': True,
+    'hidden_by': None,
+    'icon': None,
+    'id': <ANY>,
+    'labels': set({
+    }),
+    'name': None,
+    'options': dict({
+    }),
+    'original_device_class': None,
+    'original_icon': None,
+    'original_name': 'Transfers',
+    'platform': 'nederlandse_spoorwegen',
+    'previous_unique_id': None,
+    'suggested_object_id': None,
+    'supported_features': 0,
+    'translation_key': 'transfers',
+    'unique_id': '01K721DZPMEN39R5DK0ATBMSY8-transfers',
+    'unit_of_measurement': None,
+  })
+# ---
+# name: test_no_trips_sensor[sensor.to_work_transfers-state]
+  StateSnapshot({
+    'attributes': ReadOnlyDict({
+      'attribution': 'Data provided by NS',
+      'friendly_name': 'To work Transfers',
+    }),
+    'context': <ANY>,
+    'entity_id': 'sensor.to_work_transfers',
+    'last_changed': <ANY>,
+    'last_reported': <ANY>,
+    'last_updated': <ANY>,
+    'state': 'unknown',
+  })
+# ---
+# name: test_sensor[sensor.to_home_arrival_platform_actual-entry]
+  EntityRegistryEntrySnapshot({
+    'aliases': set({
+    }),
+    'area_id': None,
+    'capabilities': None,
+    'config_entry_id': <ANY>,
+    'config_subentry_id': <ANY>,
+    'device_class': None,
+    'device_id': <ANY>,
+    'disabled_by': None,
+    'domain': 'sensor',
+    'entity_category': <EntityCategory.DIAGNOSTIC: 'diagnostic'>,
+    'entity_id': 'sensor.to_home_arrival_platform_actual',
+    'has_entity_name': True,
+    'hidden_by': None,
+    'icon': None,
+    'id': <ANY>,
+    'labels': set({
+    }),
+    'name': None,
+    'options': dict({
+    }),
+    'original_device_class': None,
+    'original_icon': None,
+    'original_name': 'Arrival platform actual',
+    'platform': 'nederlandse_spoorwegen',
+    'previous_unique_id': None,
+    'suggested_object_id': None,
+    'supported_features': 0,
+    'translation_key': 'arrival_platform_actual',
+    'unique_id': '01K721DZPMEN39R5DK0ATBMSY9-arrival_platform_actual',
+    'unit_of_measurement': None,
+  })
+# ---
+# name: test_sensor[sensor.to_home_arrival_platform_actual-state]
+  StateSnapshot({
+    'attributes': ReadOnlyDict({
+      'attribution': 'Data provided by NS',
+      'friendly_name': 'To home Arrival platform actual',
+    }),
+    'context': <ANY>,
+    'entity_id': 'sensor.to_home_arrival_platform_actual',
+    'last_changed': <ANY>,
+    'last_reported': <ANY>,
+    'last_updated': <ANY>,
+    'state': '12',
+  })
+# ---
+# name: test_sensor[sensor.to_home_arrival_platform_planned-entry]
+  EntityRegistryEntrySnapshot({
+    'aliases': set({
+    }),
+    'area_id': None,
+    'capabilities': None,
+    'config_entry_id': <ANY>,
+    'config_subentry_id': <ANY>,
+    'device_class': None,
+    'device_id': <ANY>,
+    'disabled_by': None,
+    'domain': 'sensor',
+    'entity_category': <EntityCategory.DIAGNOSTIC: 'diagnostic'>,
+    'entity_id': 'sensor.to_home_arrival_platform_planned',
+    'has_entity_name': True,
+    'hidden_by': None,
+    'icon': None,
+    'id': <ANY>,
+    'labels': set({
+    }),
+    'name': None,
+    'options': dict({
+    }),
+    'original_device_class': None,
+    'original_icon': None,
+    'original_name': 'Arrival platform planned',
+    'platform': 'nederlandse_spoorwegen',
+    'previous_unique_id': None,
+    'suggested_object_id': None,
+    'supported_features': 0,
+    'translation_key': 'arrival_platform_planned',
+    'unique_id': '01K721DZPMEN39R5DK0ATBMSY9-arrival_platform_planned',
+    'unit_of_measurement': None,
+  })
+# ---
+# name: test_sensor[sensor.to_home_arrival_platform_planned-state]
+  StateSnapshot({
+    'attributes': ReadOnlyDict({
+      'attribution': 'Data provided by NS',
+      'friendly_name': 'To home Arrival platform planned',
+    }),
+    'context': <ANY>,
+    'entity_id': 'sensor.to_home_arrival_platform_planned',
+    'last_changed': <ANY>,
+    'last_reported': <ANY>,
+    'last_updated': <ANY>,
+    'state': '12',
+  })
+# ---
+# name: test_sensor[sensor.to_home_arrival_time_actual-entry]
+  EntityRegistryEntrySnapshot({
+    'aliases': set({
+    }),
+    'area_id': None,
+    'capabilities': None,
+    'config_entry_id': <ANY>,
+    'config_subentry_id': <ANY>,
+    'device_class': None,
+    'device_id': <ANY>,
+    'disabled_by': None,
+    'domain': 'sensor',
+    'entity_category': <EntityCategory.DIAGNOSTIC: 'diagnostic'>,
+    'entity_id': 'sensor.to_home_arrival_time_actual',
+    'has_entity_name': True,
+    'hidden_by': None,
+    'icon': None,
+    'id': <ANY>,
+    'labels': set({
+    }),
+    'name': None,
+    'options': dict({
+    }),
+    'original_device_class': <SensorDeviceClass.TIMESTAMP: 'timestamp'>,
+    'original_icon': None,
+    'original_name': 'Arrival time actual',
+    'platform': 'nederlandse_spoorwegen',
+    'previous_unique_id': None,
+    'suggested_object_id': None,
+    'supported_features': 0,
+    'translation_key': 'arrival_time_actual',
+    'unique_id': '01K721DZPMEN39R5DK0ATBMSY9-arrival_time_actual',
+    'unit_of_measurement': None,
+  })
+# ---
+# name: test_sensor[sensor.to_home_arrival_time_actual-state]
+  StateSnapshot({
+    'attributes': ReadOnlyDict({
+      'attribution': 'Data provided by NS',
+      'device_class': 'timestamp',
+      'friendly_name': 'To home Arrival time actual',
+    }),
+    'context': <ANY>,
+    'entity_id': 'sensor.to_home_arrival_time_actual',
+    'last_changed': <ANY>,
+    'last_reported': <ANY>,
+    'last_updated': <ANY>,
+    'state': '2025-09-15T16:37:00+00:00',
+  })
+# ---
+# name: test_sensor[sensor.to_home_arrival_time_planned-entry]
+  EntityRegistryEntrySnapshot({
+    'aliases': set({
+    }),
+    'area_id': None,
+    'capabilities': None,
+    'config_entry_id': <ANY>,
+    'config_subentry_id': <ANY>,
+    'device_class': None,
+    'device_id': <ANY>,
+    'disabled_by': None,
+    'domain': 'sensor',
+    'entity_category': <EntityCategory.DIAGNOSTIC: 'diagnostic'>,
+    'entity_id': 'sensor.to_home_arrival_time_planned',
+    'has_entity_name': True,
+    'hidden_by': None,
+    'icon': None,
+    'id': <ANY>,
+    'labels': set({
+    }),
+    'name': None,
+    'options': dict({
+    }),
+    'original_device_class': <SensorDeviceClass.TIMESTAMP: 'timestamp'>,
+    'original_icon': None,
+    'original_name': 'Arrival time planned',
+    'platform': 'nederlandse_spoorwegen',
+    'previous_unique_id': None,
+    'suggested_object_id': None,
+    'supported_features': 0,
+    'translation_key': 'arrival_time_planned',
+    'unique_id': '01K721DZPMEN39R5DK0ATBMSY9-arrival_time_planned',
+    'unit_of_measurement': None,
+  })
+# ---
+# name: test_sensor[sensor.to_home_arrival_time_planned-state]
+  StateSnapshot({
+    'attributes': ReadOnlyDict({
+      'attribution': 'Data provided by NS',
+      'device_class': 'timestamp',
+      'friendly_name': 'To home Arrival time planned',
+    }),
+    'context': <ANY>,
+    'entity_id': 'sensor.to_home_arrival_time_planned',
+    'last_changed': <ANY>,
+    'last_reported': <ANY>,
+    'last_updated': <ANY>,
+    'state': '2025-09-15T16:37:00+00:00',
+  })
+# ---
+# name: test_sensor[sensor.to_home_departure-entry]
+  EntityRegistryEntrySnapshot({
+    'aliases': set({
+    }),
+    'area_id': None,
+    'capabilities': None,
+    'config_entry_id': <ANY>,
+    'config_subentry_id': <ANY>,
+    'device_class': None,
+    'device_id': <ANY>,
+    'disabled_by': None,
+    'domain': 'sensor',
+    'entity_category': None,
+    'entity_id': 'sensor.to_home_departure',
+    'has_entity_name': True,
+    'hidden_by': None,
+    'icon': None,
+    'id': <ANY>,
+    'labels': set({
+    }),
+    'name': None,
+    'options': dict({
+    }),
+    'original_device_class': <SensorDeviceClass.TIMESTAMP: 'timestamp'>,
+    'original_icon': None,
+    'original_name': 'Departure',
+    'platform': 'nederlandse_spoorwegen',
+    'previous_unique_id': None,
+    'suggested_object_id': None,
+    'supported_features': 0,
+    'translation_key': 'departure',
+    'unique_id': '01K721DZPMEN39R5DK0ATBMSY9-actual_departure',
+    'unit_of_measurement': None,
+  })
+# ---
+# name: test_sensor[sensor.to_home_departure-state]
   StateSnapshot({
     'attributes': ReadOnlyDict({
       'arrival_delay': False,
@@ -247,12 +1535,8 @@
       'departure_time_actual': '16:35',
       'departure_time_planned': '16:34',
       'device_class': 'timestamp',
-<<<<<<< HEAD
       'friendly_name': 'To home Departure',
-=======
-      'friendly_name': 'To home',
       'going': True,
-      'icon': 'mdi:train',
       'next': '16:46',
       'remarks': None,
       'route': list([
@@ -263,7 +1547,6 @@
       ]),
       'status': 'normal',
       'transfers': 2,
->>>>>>> f8bb9d5b
     }),
     'context': <ANY>,
     'entity_id': 'sensor.to_home_departure',
@@ -273,7 +1556,7 @@
     'state': '2025-09-15T14:35:00+00:00',
   })
 # ---
-# name: test_no_trips_sensor[sensor.to_home_departure_platform_actual-entry]
+# name: test_sensor[sensor.to_home_departure_platform_actual-entry]
   EntityRegistryEntrySnapshot({
     'aliases': set({
     }),
@@ -308,7 +1591,7 @@
     'unit_of_measurement': None,
   })
 # ---
-# name: test_no_trips_sensor[sensor.to_home_departure_platform_actual-state]
+# name: test_sensor[sensor.to_home_departure_platform_actual-state]
   StateSnapshot({
     'attributes': ReadOnlyDict({
       'attribution': 'Data provided by NS',
@@ -319,10 +1602,10 @@
     'last_changed': <ANY>,
     'last_reported': <ANY>,
     'last_updated': <ANY>,
-    'state': 'unknown',
-  })
-# ---
-# name: test_no_trips_sensor[sensor.to_home_departure_platform_planned-entry]
+    'state': '4',
+  })
+# ---
+# name: test_sensor[sensor.to_home_departure_platform_planned-entry]
   EntityRegistryEntrySnapshot({
     'aliases': set({
     }),
@@ -357,7 +1640,7 @@
     'unit_of_measurement': None,
   })
 # ---
-# name: test_no_trips_sensor[sensor.to_home_departure_platform_planned-state]
+# name: test_sensor[sensor.to_home_departure_platform_planned-state]
   StateSnapshot({
     'attributes': ReadOnlyDict({
       'attribution': 'Data provided by NS',
@@ -368,10 +1651,10 @@
     'last_changed': <ANY>,
     'last_reported': <ANY>,
     'last_updated': <ANY>,
-    'state': 'unknown',
-  })
-# ---
-# name: test_no_trips_sensor[sensor.to_home_departure_time_actual-entry]
+    'state': '4',
+  })
+# ---
+# name: test_sensor[sensor.to_home_departure_time_actual-entry]
   EntityRegistryEntrySnapshot({
     'aliases': set({
     }),
@@ -406,7 +1689,7 @@
     'unit_of_measurement': None,
   })
 # ---
-# name: test_no_trips_sensor[sensor.to_home_departure_time_actual-state]
+# name: test_sensor[sensor.to_home_departure_time_actual-state]
   StateSnapshot({
     'attributes': ReadOnlyDict({
       'attribution': 'Data provided by NS',
@@ -418,10 +1701,10 @@
     'last_changed': <ANY>,
     'last_reported': <ANY>,
     'last_updated': <ANY>,
-    'state': 'unknown',
-  })
-# ---
-# name: test_no_trips_sensor[sensor.to_home_departure_time_planned-entry]
+    'state': '2025-09-15T14:35:00+00:00',
+  })
+# ---
+# name: test_sensor[sensor.to_home_departure_time_planned-entry]
   EntityRegistryEntrySnapshot({
     'aliases': set({
     }),
@@ -456,48 +1739,22 @@
     'unit_of_measurement': None,
   })
 # ---
-# name: test_no_trips_sensor[sensor.to_home_departure_time_planned-state]
-  StateSnapshot({
-    'attributes': ReadOnlyDict({
-      'arrival_delay': False,
-      'arrival_platform_actual': '13',
-      'arrival_platform_planned': '13',
-      'arrival_time_actual': '18:45',
-      'arrival_time_planned': '18:45',
-      'attribution': 'Data provided by NS',
-      'departure_delay': True,
-      'departure_platform_actual': '4',
-      'departure_platform_planned': '4',
-      'departure_time_actual': '16:35',
-      'departure_time_planned': '16:34',
+# name: test_sensor[sensor.to_home_departure_time_planned-state]
+  StateSnapshot({
+    'attributes': ReadOnlyDict({
+      'attribution': 'Data provided by NS',
       'device_class': 'timestamp',
-<<<<<<< HEAD
       'friendly_name': 'To home Departure time planned',
-=======
-      'friendly_name': 'To home',
-      'going': True,
-      'icon': 'mdi:train',
-      'next': None,
-      'remarks': None,
-      'route': list([
-        'Amsterdam Centraal',
-        "'s-Hertogenbosch",
-        'Breda',
-        'Rotterdam Centraal',
-      ]),
-      'status': 'normal',
-      'transfers': 2,
->>>>>>> f8bb9d5b
     }),
     'context': <ANY>,
     'entity_id': 'sensor.to_home_departure_time_planned',
     'last_changed': <ANY>,
     'last_reported': <ANY>,
     'last_updated': <ANY>,
-    'state': '2025-09-15T14:35:00+00:00',
-  })
-# ---
-# name: test_no_trips_sensor[sensor.to_home_next_departure-entry]
+    'state': '2025-09-15T14:34:00+00:00',
+  })
+# ---
+# name: test_sensor[sensor.to_home_next_departure-entry]
   EntityRegistryEntrySnapshot({
     'aliases': set({
     }),
@@ -532,7 +1789,7 @@
     'unit_of_measurement': None,
   })
 # ---
-# name: test_no_trips_sensor[sensor.to_home_next_departure-state]
+# name: test_sensor[sensor.to_home_next_departure-state]
   StateSnapshot({
     'attributes': ReadOnlyDict({
       'attribution': 'Data provided by NS',
@@ -544,10 +1801,10 @@
     'last_changed': <ANY>,
     'last_reported': <ANY>,
     'last_updated': <ANY>,
-    'state': 'unknown',
-  })
-# ---
-# name: test_no_trips_sensor[sensor.to_home_route-entry]
+    'state': '2025-09-15T14:46:00+00:00',
+  })
+# ---
+# name: test_sensor[sensor.to_home_route-entry]
   EntityRegistryEntrySnapshot({
     'aliases': set({
     }),
@@ -582,7 +1839,7 @@
     'unit_of_measurement': None,
   })
 # ---
-# name: test_no_trips_sensor[sensor.to_home_route-state]
+# name: test_sensor[sensor.to_home_route-state]
   StateSnapshot({
     'attributes': ReadOnlyDict({
       'attribution': 'Data provided by NS',
@@ -593,10 +1850,10 @@
     'last_changed': <ANY>,
     'last_reported': <ANY>,
     'last_updated': <ANY>,
-    'state': 'unknown',
-  })
-# ---
-# name: test_no_trips_sensor[sensor.to_home_status-entry]
+    'state': "Amsterdam Centraal, 's-Hertogenbosch, Breda, Rotterdam Centraal",
+  })
+# ---
+# name: test_sensor[sensor.to_home_status-entry]
   EntityRegistryEntrySnapshot({
     'aliases': set({
     }),
@@ -631,7 +1888,7 @@
     'unit_of_measurement': None,
   })
 # ---
-# name: test_no_trips_sensor[sensor.to_home_status-state]
+# name: test_sensor[sensor.to_home_status-state]
   StateSnapshot({
     'attributes': ReadOnlyDict({
       'attribution': 'Data provided by NS',
@@ -643,10 +1900,10 @@
     'last_changed': <ANY>,
     'last_reported': <ANY>,
     'last_updated': <ANY>,
-    'state': 'unknown',
-  })
-# ---
-# name: test_no_trips_sensor[sensor.to_home_transfers-entry]
+    'state': 'Normal',
+  })
+# ---
+# name: test_sensor[sensor.to_home_transfers-entry]
   EntityRegistryEntrySnapshot({
     'aliases': set({
     }),
@@ -681,7 +1938,7 @@
     'unit_of_measurement': None,
   })
 # ---
-# name: test_no_trips_sensor[sensor.to_home_transfers-state]
+# name: test_sensor[sensor.to_home_transfers-state]
   StateSnapshot({
     'attributes': ReadOnlyDict({
       'attribution': 'Data provided by NS',
@@ -692,1295 +1949,7 @@
     'last_changed': <ANY>,
     'last_reported': <ANY>,
     'last_updated': <ANY>,
-    'state': 'unknown',
-  })
-# ---
-# name: test_no_trips_sensor[sensor.to_work_arrival_platform_actual-entry]
-  EntityRegistryEntrySnapshot({
-    'aliases': set({
-    }),
-    'area_id': None,
-    'capabilities': None,
-    'config_entry_id': <ANY>,
-    'config_subentry_id': <ANY>,
-    'device_class': None,
-    'device_id': <ANY>,
-    'disabled_by': None,
-    'domain': 'sensor',
-    'entity_category': <EntityCategory.DIAGNOSTIC: 'diagnostic'>,
-    'entity_id': 'sensor.to_work_arrival_platform_actual',
-    'has_entity_name': True,
-    'hidden_by': None,
-    'icon': None,
-    'id': <ANY>,
-    'labels': set({
-    }),
-    'name': None,
-    'options': dict({
-    }),
-    'original_device_class': None,
-    'original_icon': None,
-    'original_name': 'Arrival platform actual',
-    'platform': 'nederlandse_spoorwegen',
-    'previous_unique_id': None,
-    'suggested_object_id': None,
-    'supported_features': 0,
-    'translation_key': 'arrival_platform_actual',
-    'unique_id': '01K721DZPMEN39R5DK0ATBMSY8-arrival_platform_actual',
-    'unit_of_measurement': None,
-  })
-# ---
-# name: test_no_trips_sensor[sensor.to_work_arrival_platform_actual-state]
-  StateSnapshot({
-    'attributes': ReadOnlyDict({
-      'attribution': 'Data provided by NS',
-      'friendly_name': 'To work Arrival platform actual',
-    }),
-    'context': <ANY>,
-    'entity_id': 'sensor.to_work_arrival_platform_actual',
-    'last_changed': <ANY>,
-    'last_reported': <ANY>,
-    'last_updated': <ANY>,
-    'state': 'unknown',
-  })
-# ---
-# name: test_no_trips_sensor[sensor.to_work_arrival_platform_planned-entry]
-  EntityRegistryEntrySnapshot({
-    'aliases': set({
-    }),
-    'area_id': None,
-    'capabilities': None,
-    'config_entry_id': <ANY>,
-    'config_subentry_id': <ANY>,
-    'device_class': None,
-    'device_id': <ANY>,
-    'disabled_by': None,
-    'domain': 'sensor',
-    'entity_category': <EntityCategory.DIAGNOSTIC: 'diagnostic'>,
-    'entity_id': 'sensor.to_work_arrival_platform_planned',
-    'has_entity_name': True,
-    'hidden_by': None,
-    'icon': None,
-    'id': <ANY>,
-    'labels': set({
-    }),
-    'name': None,
-    'options': dict({
-    }),
-    'original_device_class': None,
-    'original_icon': None,
-    'original_name': 'Arrival platform planned',
-    'platform': 'nederlandse_spoorwegen',
-    'previous_unique_id': None,
-    'suggested_object_id': None,
-    'supported_features': 0,
-    'translation_key': 'arrival_platform_planned',
-    'unique_id': '01K721DZPMEN39R5DK0ATBMSY8-arrival_platform_planned',
-    'unit_of_measurement': None,
-  })
-# ---
-# name: test_no_trips_sensor[sensor.to_work_arrival_platform_planned-state]
-  StateSnapshot({
-    'attributes': ReadOnlyDict({
-      'attribution': 'Data provided by NS',
-      'friendly_name': 'To work Arrival platform planned',
-    }),
-    'context': <ANY>,
-    'entity_id': 'sensor.to_work_arrival_platform_planned',
-    'last_changed': <ANY>,
-    'last_reported': <ANY>,
-    'last_updated': <ANY>,
-    'state': 'unknown',
-  })
-# ---
-# name: test_no_trips_sensor[sensor.to_work_arrival_time_actual-entry]
-  EntityRegistryEntrySnapshot({
-    'aliases': set({
-    }),
-    'area_id': None,
-    'capabilities': None,
-    'config_entry_id': <ANY>,
-    'config_subentry_id': <ANY>,
-    'device_class': None,
-    'device_id': <ANY>,
-    'disabled_by': None,
-    'domain': 'sensor',
-    'entity_category': <EntityCategory.DIAGNOSTIC: 'diagnostic'>,
-    'entity_id': 'sensor.to_work_arrival_time_actual',
-    'has_entity_name': True,
-    'hidden_by': None,
-    'icon': None,
-    'id': <ANY>,
-    'labels': set({
-    }),
-    'name': None,
-    'options': dict({
-    }),
-    'original_device_class': <SensorDeviceClass.TIMESTAMP: 'timestamp'>,
-    'original_icon': None,
-    'original_name': 'Arrival time actual',
-    'platform': 'nederlandse_spoorwegen',
-    'previous_unique_id': None,
-    'suggested_object_id': None,
-    'supported_features': 0,
-    'translation_key': 'arrival_time_actual',
-    'unique_id': '01K721DZPMEN39R5DK0ATBMSY8-arrival_time_actual',
-    'unit_of_measurement': None,
-  })
-# ---
-# name: test_no_trips_sensor[sensor.to_work_arrival_time_actual-state]
-  StateSnapshot({
-    'attributes': ReadOnlyDict({
-      'attribution': 'Data provided by NS',
-      'device_class': 'timestamp',
-      'friendly_name': 'To work Arrival time actual',
-    }),
-    'context': <ANY>,
-    'entity_id': 'sensor.to_work_arrival_time_actual',
-    'last_changed': <ANY>,
-    'last_reported': <ANY>,
-    'last_updated': <ANY>,
-    'state': 'unknown',
-  })
-# ---
-# name: test_no_trips_sensor[sensor.to_work_arrival_time_planned-entry]
-  EntityRegistryEntrySnapshot({
-    'aliases': set({
-    }),
-    'area_id': None,
-    'capabilities': None,
-    'config_entry_id': <ANY>,
-    'config_subentry_id': <ANY>,
-    'device_class': None,
-    'device_id': <ANY>,
-    'disabled_by': None,
-    'domain': 'sensor',
-    'entity_category': <EntityCategory.DIAGNOSTIC: 'diagnostic'>,
-    'entity_id': 'sensor.to_work_arrival_time_planned',
-    'has_entity_name': True,
-    'hidden_by': None,
-    'icon': None,
-    'id': <ANY>,
-    'labels': set({
-    }),
-    'name': None,
-    'options': dict({
-    }),
-    'original_device_class': <SensorDeviceClass.TIMESTAMP: 'timestamp'>,
-    'original_icon': None,
-    'original_name': 'Arrival time planned',
-    'platform': 'nederlandse_spoorwegen',
-    'previous_unique_id': None,
-    'suggested_object_id': None,
-    'supported_features': 0,
-    'translation_key': 'arrival_time_planned',
-    'unique_id': '01K721DZPMEN39R5DK0ATBMSY8-arrival_time_planned',
-    'unit_of_measurement': None,
-  })
-# ---
-# name: test_no_trips_sensor[sensor.to_work_arrival_time_planned-state]
-  StateSnapshot({
-    'attributes': ReadOnlyDict({
-      'attribution': 'Data provided by NS',
-      'device_class': 'timestamp',
-      'friendly_name': 'To work Arrival time planned',
-    }),
-    'context': <ANY>,
-    'entity_id': 'sensor.to_work_arrival_time_planned',
-    'last_changed': <ANY>,
-    'last_reported': <ANY>,
-    'last_updated': <ANY>,
-    'state': 'unknown',
-  })
-# ---
-# name: test_no_trips_sensor[sensor.to_work_departure-entry]
-  EntityRegistryEntrySnapshot({
-    'aliases': set({
-    }),
-    'area_id': None,
-    'capabilities': None,
-    'config_entry_id': <ANY>,
-    'config_subentry_id': <ANY>,
-    'device_class': None,
-    'device_id': <ANY>,
-    'disabled_by': None,
-    'domain': 'sensor',
-    'entity_category': None,
-    'entity_id': 'sensor.to_work_departure',
-    'has_entity_name': True,
-    'hidden_by': None,
-    'icon': None,
-    'id': <ANY>,
-    'labels': set({
-    }),
-    'name': None,
-    'options': dict({
-    }),
-    'original_device_class': <SensorDeviceClass.TIMESTAMP: 'timestamp'>,
-    'original_icon': None,
-    'original_name': 'Departure',
-    'platform': 'nederlandse_spoorwegen',
-    'previous_unique_id': None,
-    'suggested_object_id': None,
-    'supported_features': 0,
-    'translation_key': 'departure',
-    'unique_id': '01K721DZPMEN39R5DK0ATBMSY8-actual_departure',
-    'unit_of_measurement': None,
-  })
-# ---
-# name: test_no_trips_sensor[sensor.to_work_departure-state]
-  StateSnapshot({
-    'attributes': ReadOnlyDict({
-      'attribution': 'Data provided by NS',
-      'device_class': 'timestamp',
-      'friendly_name': 'To work Departure',
-    }),
-    'context': <ANY>,
-    'entity_id': 'sensor.to_work_departure',
-    'last_changed': <ANY>,
-    'last_reported': <ANY>,
-    'last_updated': <ANY>,
-    'state': 'unknown',
-  })
-# ---
-# name: test_no_trips_sensor[sensor.to_work_departure_platform_actual-entry]
-  EntityRegistryEntrySnapshot({
-    'aliases': set({
-    }),
-    'area_id': None,
-    'capabilities': None,
-    'config_entry_id': <ANY>,
-    'config_subentry_id': <ANY>,
-    'device_class': None,
-    'device_id': <ANY>,
-    'disabled_by': None,
-    'domain': 'sensor',
-    'entity_category': <EntityCategory.DIAGNOSTIC: 'diagnostic'>,
-    'entity_id': 'sensor.to_work_departure_platform_actual',
-    'has_entity_name': True,
-    'hidden_by': None,
-    'icon': None,
-    'id': <ANY>,
-    'labels': set({
-    }),
-    'name': None,
-    'options': dict({
-    }),
-    'original_device_class': None,
-    'original_icon': None,
-    'original_name': 'Departure platform actual',
-    'platform': 'nederlandse_spoorwegen',
-    'previous_unique_id': None,
-    'suggested_object_id': None,
-    'supported_features': 0,
-    'translation_key': 'departure_platform_actual',
-    'unique_id': '01K721DZPMEN39R5DK0ATBMSY8-departure_platform_actual',
-    'unit_of_measurement': None,
-  })
-# ---
-# name: test_no_trips_sensor[sensor.to_work_departure_platform_actual-state]
-  StateSnapshot({
-    'attributes': ReadOnlyDict({
-      'attribution': 'Data provided by NS',
-      'friendly_name': 'To work Departure platform actual',
-    }),
-    'context': <ANY>,
-    'entity_id': 'sensor.to_work_departure_platform_actual',
-    'last_changed': <ANY>,
-    'last_reported': <ANY>,
-    'last_updated': <ANY>,
-    'state': 'unknown',
-  })
-# ---
-# name: test_no_trips_sensor[sensor.to_work_departure_platform_planned-entry]
-  EntityRegistryEntrySnapshot({
-    'aliases': set({
-    }),
-    'area_id': None,
-    'capabilities': None,
-    'config_entry_id': <ANY>,
-    'config_subentry_id': <ANY>,
-    'device_class': None,
-    'device_id': <ANY>,
-    'disabled_by': None,
-    'domain': 'sensor',
-    'entity_category': <EntityCategory.DIAGNOSTIC: 'diagnostic'>,
-    'entity_id': 'sensor.to_work_departure_platform_planned',
-    'has_entity_name': True,
-    'hidden_by': None,
-    'icon': None,
-    'id': <ANY>,
-    'labels': set({
-    }),
-    'name': None,
-    'options': dict({
-    }),
-    'original_device_class': None,
-    'original_icon': None,
-    'original_name': 'Departure platform planned',
-    'platform': 'nederlandse_spoorwegen',
-    'previous_unique_id': None,
-    'suggested_object_id': None,
-    'supported_features': 0,
-    'translation_key': 'departure_platform_planned',
-    'unique_id': '01K721DZPMEN39R5DK0ATBMSY8-departure_platform_planned',
-    'unit_of_measurement': None,
-  })
-# ---
-# name: test_no_trips_sensor[sensor.to_work_departure_platform_planned-state]
-  StateSnapshot({
-    'attributes': ReadOnlyDict({
-      'attribution': 'Data provided by NS',
-      'friendly_name': 'To work Departure platform planned',
-    }),
-    'context': <ANY>,
-    'entity_id': 'sensor.to_work_departure_platform_planned',
-    'last_changed': <ANY>,
-    'last_reported': <ANY>,
-    'last_updated': <ANY>,
-    'state': 'unknown',
-  })
-# ---
-# name: test_no_trips_sensor[sensor.to_work_departure_time_actual-entry]
-  EntityRegistryEntrySnapshot({
-    'aliases': set({
-    }),
-    'area_id': None,
-    'capabilities': None,
-    'config_entry_id': <ANY>,
-    'config_subentry_id': <ANY>,
-    'device_class': None,
-    'device_id': <ANY>,
-    'disabled_by': None,
-    'domain': 'sensor',
-    'entity_category': <EntityCategory.DIAGNOSTIC: 'diagnostic'>,
-    'entity_id': 'sensor.to_work_departure_time_actual',
-    'has_entity_name': True,
-    'hidden_by': None,
-    'icon': None,
-    'id': <ANY>,
-    'labels': set({
-    }),
-    'name': None,
-    'options': dict({
-    }),
-    'original_device_class': <SensorDeviceClass.TIMESTAMP: 'timestamp'>,
-    'original_icon': None,
-    'original_name': 'Departure time actual',
-    'platform': 'nederlandse_spoorwegen',
-    'previous_unique_id': None,
-    'suggested_object_id': None,
-    'supported_features': 0,
-    'translation_key': 'departure_time_actual',
-    'unique_id': '01K721DZPMEN39R5DK0ATBMSY8-departure_time_actual',
-    'unit_of_measurement': None,
-  })
-# ---
-# name: test_no_trips_sensor[sensor.to_work_departure_time_actual-state]
-  StateSnapshot({
-    'attributes': ReadOnlyDict({
-      'attribution': 'Data provided by NS',
-      'device_class': 'timestamp',
-      'friendly_name': 'To work Departure time actual',
-    }),
-    'context': <ANY>,
-    'entity_id': 'sensor.to_work_departure_time_actual',
-    'last_changed': <ANY>,
-    'last_reported': <ANY>,
-    'last_updated': <ANY>,
-    'state': 'unknown',
-  })
-# ---
-# name: test_no_trips_sensor[sensor.to_work_departure_time_planned-entry]
-  EntityRegistryEntrySnapshot({
-    'aliases': set({
-    }),
-    'area_id': None,
-    'capabilities': None,
-    'config_entry_id': <ANY>,
-    'config_subentry_id': <ANY>,
-    'device_class': None,
-    'device_id': <ANY>,
-    'disabled_by': None,
-    'domain': 'sensor',
-    'entity_category': <EntityCategory.DIAGNOSTIC: 'diagnostic'>,
-    'entity_id': 'sensor.to_work_departure_time_planned',
-    'has_entity_name': True,
-    'hidden_by': None,
-    'icon': None,
-    'id': <ANY>,
-    'labels': set({
-    }),
-    'name': None,
-    'options': dict({
-    }),
-    'original_device_class': <SensorDeviceClass.TIMESTAMP: 'timestamp'>,
-    'original_icon': None,
-    'original_name': 'Departure time planned',
-    'platform': 'nederlandse_spoorwegen',
-    'previous_unique_id': None,
-    'suggested_object_id': None,
-    'supported_features': 0,
-    'translation_key': 'departure_time_planned',
-    'unique_id': '01K721DZPMEN39R5DK0ATBMSY8-departure_time_planned',
-    'unit_of_measurement': None,
-  })
-# ---
-# name: test_no_trips_sensor[sensor.to_work_departure_time_planned-state]
-  StateSnapshot({
-    'attributes': ReadOnlyDict({
-      'attribution': 'Data provided by NS',
-      'device_class': 'timestamp',
-      'friendly_name': 'To work Departure time planned',
-    }),
-    'context': <ANY>,
-    'entity_id': 'sensor.to_work_departure_time_planned',
-    'last_changed': <ANY>,
-    'last_reported': <ANY>,
-    'last_updated': <ANY>,
-    'state': 'unknown',
-  })
-# ---
-# name: test_no_trips_sensor[sensor.to_work_next_departure-entry]
-  EntityRegistryEntrySnapshot({
-    'aliases': set({
-    }),
-    'area_id': None,
-    'capabilities': None,
-    'config_entry_id': <ANY>,
-    'config_subentry_id': <ANY>,
-    'device_class': None,
-    'device_id': <ANY>,
-    'disabled_by': None,
-    'domain': 'sensor',
-    'entity_category': <EntityCategory.DIAGNOSTIC: 'diagnostic'>,
-    'entity_id': 'sensor.to_work_next_departure',
-    'has_entity_name': True,
-    'hidden_by': None,
-    'icon': None,
-    'id': <ANY>,
-    'labels': set({
-    }),
-    'name': None,
-    'options': dict({
-    }),
-    'original_device_class': <SensorDeviceClass.TIMESTAMP: 'timestamp'>,
-    'original_icon': None,
-    'original_name': 'Next departure',
-    'platform': 'nederlandse_spoorwegen',
-    'previous_unique_id': None,
-    'suggested_object_id': None,
-    'supported_features': 0,
-    'translation_key': 'next_departure_time',
-    'unique_id': '01K721DZPMEN39R5DK0ATBMSY8-next_departure',
-    'unit_of_measurement': None,
-  })
-# ---
-# name: test_no_trips_sensor[sensor.to_work_next_departure-state]
-  StateSnapshot({
-    'attributes': ReadOnlyDict({
-      'attribution': 'Data provided by NS',
-      'device_class': 'timestamp',
-      'friendly_name': 'To work Next departure',
-    }),
-    'context': <ANY>,
-    'entity_id': 'sensor.to_work_next_departure',
-    'last_changed': <ANY>,
-    'last_reported': <ANY>,
-    'last_updated': <ANY>,
-    'state': 'unknown',
-  })
-# ---
-# name: test_no_trips_sensor[sensor.to_work_route-entry]
-  EntityRegistryEntrySnapshot({
-    'aliases': set({
-    }),
-    'area_id': None,
-    'capabilities': None,
-    'config_entry_id': <ANY>,
-    'config_subentry_id': <ANY>,
-    'device_class': None,
-    'device_id': <ANY>,
-    'disabled_by': None,
-    'domain': 'sensor',
-    'entity_category': <EntityCategory.DIAGNOSTIC: 'diagnostic'>,
-    'entity_id': 'sensor.to_work_route',
-    'has_entity_name': True,
-    'hidden_by': None,
-    'icon': None,
-    'id': <ANY>,
-    'labels': set({
-    }),
-    'name': None,
-    'options': dict({
-    }),
-    'original_device_class': None,
-    'original_icon': None,
-    'original_name': 'Route',
-    'platform': 'nederlandse_spoorwegen',
-    'previous_unique_id': None,
-    'suggested_object_id': None,
-    'supported_features': 0,
-    'translation_key': 'route',
-    'unique_id': '01K721DZPMEN39R5DK0ATBMSY8-route',
-    'unit_of_measurement': None,
-  })
-# ---
-# name: test_no_trips_sensor[sensor.to_work_route-state]
-  StateSnapshot({
-    'attributes': ReadOnlyDict({
-      'attribution': 'Data provided by NS',
-      'friendly_name': 'To work Route',
-    }),
-    'context': <ANY>,
-    'entity_id': 'sensor.to_work_route',
-    'last_changed': <ANY>,
-    'last_reported': <ANY>,
-    'last_updated': <ANY>,
-    'state': 'unknown',
-  })
-# ---
-# name: test_no_trips_sensor[sensor.to_work_status-entry]
-  EntityRegistryEntrySnapshot({
-    'aliases': set({
-    }),
-    'area_id': None,
-    'capabilities': None,
-    'config_entry_id': <ANY>,
-    'config_subentry_id': <ANY>,
-    'device_class': None,
-    'device_id': <ANY>,
-    'disabled_by': None,
-    'domain': 'sensor',
-    'entity_category': <EntityCategory.DIAGNOSTIC: 'diagnostic'>,
-    'entity_id': 'sensor.to_work_status',
-    'has_entity_name': True,
-    'hidden_by': None,
-    'icon': None,
-    'id': <ANY>,
-    'labels': set({
-    }),
-    'name': None,
-    'options': dict({
-    }),
-    'original_device_class': <SensorDeviceClass.ENUM: 'enum'>,
-    'original_icon': None,
-    'original_name': 'Status',
-    'platform': 'nederlandse_spoorwegen',
-    'previous_unique_id': None,
-    'suggested_object_id': None,
-    'supported_features': 0,
-    'translation_key': 'status',
-    'unique_id': '01K721DZPMEN39R5DK0ATBMSY8-status',
-    'unit_of_measurement': None,
-  })
-# ---
-# name: test_no_trips_sensor[sensor.to_work_status-state]
-  StateSnapshot({
-    'attributes': ReadOnlyDict({
-      'attribution': 'Data provided by NS',
-      'device_class': 'enum',
-      'friendly_name': 'To work Status',
-    }),
-    'context': <ANY>,
-    'entity_id': 'sensor.to_work_status',
-    'last_changed': <ANY>,
-    'last_reported': <ANY>,
-    'last_updated': <ANY>,
-    'state': 'unknown',
-  })
-# ---
-# name: test_no_trips_sensor[sensor.to_work_transfers-entry]
-  EntityRegistryEntrySnapshot({
-    'aliases': set({
-    }),
-    'area_id': None,
-    'capabilities': None,
-    'config_entry_id': <ANY>,
-    'config_subentry_id': <ANY>,
-    'device_class': None,
-    'device_id': <ANY>,
-    'disabled_by': None,
-    'domain': 'sensor',
-    'entity_category': <EntityCategory.DIAGNOSTIC: 'diagnostic'>,
-    'entity_id': 'sensor.to_work_transfers',
-    'has_entity_name': True,
-    'hidden_by': None,
-    'icon': None,
-    'id': <ANY>,
-    'labels': set({
-    }),
-    'name': None,
-    'options': dict({
-    }),
-    'original_device_class': None,
-    'original_icon': None,
-    'original_name': 'Transfers',
-    'platform': 'nederlandse_spoorwegen',
-    'previous_unique_id': None,
-    'suggested_object_id': None,
-    'supported_features': 0,
-    'translation_key': 'transfers',
-    'unique_id': '01K721DZPMEN39R5DK0ATBMSY8-transfers',
-    'unit_of_measurement': None,
-  })
-# ---
-# name: test_no_trips_sensor[sensor.to_work_transfers-state]
-  StateSnapshot({
-    'attributes': ReadOnlyDict({
-      'attribution': 'Data provided by NS',
-      'friendly_name': 'To work Transfers',
-    }),
-    'context': <ANY>,
-    'entity_id': 'sensor.to_work_transfers',
-    'last_changed': <ANY>,
-    'last_reported': <ANY>,
-    'last_updated': <ANY>,
-    'state': 'unknown',
-  })
-# ---
-# name: test_sensor[sensor.to_home_arrival_platform_actual-entry]
-  EntityRegistryEntrySnapshot({
-    'aliases': set({
-    }),
-    'area_id': None,
-    'capabilities': None,
-    'config_entry_id': <ANY>,
-    'config_subentry_id': <ANY>,
-    'device_class': None,
-    'device_id': <ANY>,
-    'disabled_by': None,
-    'domain': 'sensor',
-    'entity_category': <EntityCategory.DIAGNOSTIC: 'diagnostic'>,
-    'entity_id': 'sensor.to_home_arrival_platform_actual',
-    'has_entity_name': True,
-    'hidden_by': None,
-    'icon': None,
-    'id': <ANY>,
-    'labels': set({
-    }),
-    'name': None,
-    'options': dict({
-    }),
-    'original_device_class': None,
-    'original_icon': None,
-    'original_name': 'Arrival platform actual',
-    'platform': 'nederlandse_spoorwegen',
-    'previous_unique_id': None,
-    'suggested_object_id': None,
-    'supported_features': 0,
-    'translation_key': 'arrival_platform_actual',
-    'unique_id': '01K721DZPMEN39R5DK0ATBMSY9-arrival_platform_actual',
-    'unit_of_measurement': None,
-  })
-# ---
-# name: test_sensor[sensor.to_home_arrival_platform_actual-state]
-  StateSnapshot({
-    'attributes': ReadOnlyDict({
-      'attribution': 'Data provided by NS',
-      'friendly_name': 'To home Arrival platform actual',
-    }),
-    'context': <ANY>,
-    'entity_id': 'sensor.to_home_arrival_platform_actual',
-    'last_changed': <ANY>,
-    'last_reported': <ANY>,
-    'last_updated': <ANY>,
-    'state': 'unknown',
-  })
-# ---
-# name: test_sensor[sensor.to_home_arrival_platform_planned-entry]
-  EntityRegistryEntrySnapshot({
-    'aliases': set({
-    }),
-    'area_id': None,
-    'capabilities': None,
-    'config_entry_id': <ANY>,
-    'config_subentry_id': <ANY>,
-    'device_class': None,
-    'device_id': <ANY>,
-    'disabled_by': None,
-    'domain': 'sensor',
-    'entity_category': <EntityCategory.DIAGNOSTIC: 'diagnostic'>,
-    'entity_id': 'sensor.to_home_arrival_platform_planned',
-    'has_entity_name': True,
-    'hidden_by': None,
-    'icon': None,
-    'id': <ANY>,
-    'labels': set({
-    }),
-    'name': None,
-    'options': dict({
-    }),
-    'original_device_class': None,
-    'original_icon': None,
-    'original_name': 'Arrival platform planned',
-    'platform': 'nederlandse_spoorwegen',
-    'previous_unique_id': None,
-    'suggested_object_id': None,
-    'supported_features': 0,
-    'translation_key': 'arrival_platform_planned',
-    'unique_id': '01K721DZPMEN39R5DK0ATBMSY9-arrival_platform_planned',
-    'unit_of_measurement': None,
-  })
-# ---
-# name: test_sensor[sensor.to_home_arrival_platform_planned-state]
-  StateSnapshot({
-    'attributes': ReadOnlyDict({
-      'attribution': 'Data provided by NS',
-      'friendly_name': 'To home Arrival platform planned',
-    }),
-    'context': <ANY>,
-    'entity_id': 'sensor.to_home_arrival_platform_planned',
-    'last_changed': <ANY>,
-    'last_reported': <ANY>,
-    'last_updated': <ANY>,
-    'state': 'unknown',
-  })
-# ---
-# name: test_sensor[sensor.to_home_arrival_time_actual-entry]
-  EntityRegistryEntrySnapshot({
-    'aliases': set({
-    }),
-    'area_id': None,
-    'capabilities': None,
-    'config_entry_id': <ANY>,
-    'config_subentry_id': <ANY>,
-    'device_class': None,
-    'device_id': <ANY>,
-    'disabled_by': None,
-    'domain': 'sensor',
-    'entity_category': <EntityCategory.DIAGNOSTIC: 'diagnostic'>,
-    'entity_id': 'sensor.to_home_arrival_time_actual',
-    'has_entity_name': True,
-    'hidden_by': None,
-    'icon': None,
-    'id': <ANY>,
-    'labels': set({
-    }),
-    'name': None,
-    'options': dict({
-    }),
-    'original_device_class': <SensorDeviceClass.TIMESTAMP: 'timestamp'>,
-    'original_icon': None,
-    'original_name': 'Arrival time actual',
-    'platform': 'nederlandse_spoorwegen',
-    'previous_unique_id': None,
-    'suggested_object_id': None,
-    'supported_features': 0,
-    'translation_key': 'arrival_time_actual',
-    'unique_id': '01K721DZPMEN39R5DK0ATBMSY9-arrival_time_actual',
-    'unit_of_measurement': None,
-  })
-# ---
-# name: test_sensor[sensor.to_home_arrival_time_actual-state]
-  StateSnapshot({
-    'attributes': ReadOnlyDict({
-      'attribution': 'Data provided by NS',
-      'device_class': 'timestamp',
-      'friendly_name': 'To home Arrival time actual',
-    }),
-    'context': <ANY>,
-    'entity_id': 'sensor.to_home_arrival_time_actual',
-    'last_changed': <ANY>,
-    'last_reported': <ANY>,
-    'last_updated': <ANY>,
-    'state': 'unknown',
-  })
-# ---
-# name: test_sensor[sensor.to_home_arrival_time_planned-entry]
-  EntityRegistryEntrySnapshot({
-    'aliases': set({
-    }),
-    'area_id': None,
-    'capabilities': None,
-    'config_entry_id': <ANY>,
-    'config_subentry_id': <ANY>,
-    'device_class': None,
-    'device_id': <ANY>,
-    'disabled_by': None,
-    'domain': 'sensor',
-    'entity_category': <EntityCategory.DIAGNOSTIC: 'diagnostic'>,
-    'entity_id': 'sensor.to_home_arrival_time_planned',
-    'has_entity_name': True,
-    'hidden_by': None,
-    'icon': None,
-    'id': <ANY>,
-    'labels': set({
-    }),
-    'name': None,
-    'options': dict({
-    }),
-    'original_device_class': <SensorDeviceClass.TIMESTAMP: 'timestamp'>,
-    'original_icon': None,
-    'original_name': 'Arrival time planned',
-    'platform': 'nederlandse_spoorwegen',
-    'previous_unique_id': None,
-    'suggested_object_id': None,
-    'supported_features': 0,
-    'translation_key': 'arrival_time_planned',
-    'unique_id': '01K721DZPMEN39R5DK0ATBMSY9-arrival_time_planned',
-    'unit_of_measurement': None,
-  })
-# ---
-# name: test_sensor[sensor.to_home_arrival_time_planned-state]
-  StateSnapshot({
-    'attributes': ReadOnlyDict({
-      'attribution': 'Data provided by NS',
-      'device_class': 'timestamp',
-      'friendly_name': 'To home Arrival time planned',
-    }),
-    'context': <ANY>,
-    'entity_id': 'sensor.to_home_arrival_time_planned',
-    'last_changed': <ANY>,
-    'last_reported': <ANY>,
-    'last_updated': <ANY>,
-    'state': 'unknown',
-  })
-# ---
-# name: test_sensor[sensor.to_home_departure-entry]
-  EntityRegistryEntrySnapshot({
-    'aliases': set({
-    }),
-    'area_id': None,
-    'capabilities': None,
-    'config_entry_id': <ANY>,
-    'config_subentry_id': <ANY>,
-    'device_class': None,
-    'device_id': <ANY>,
-    'disabled_by': None,
-    'domain': 'sensor',
-    'entity_category': None,
-    'entity_id': 'sensor.to_home_departure',
-    'has_entity_name': True,
-    'hidden_by': None,
-    'icon': None,
-    'id': <ANY>,
-    'labels': set({
-    }),
-    'name': None,
-    'options': dict({
-    }),
-    'original_device_class': <SensorDeviceClass.TIMESTAMP: 'timestamp'>,
-    'original_icon': None,
-    'original_name': 'Departure',
-    'platform': 'nederlandse_spoorwegen',
-    'previous_unique_id': None,
-    'suggested_object_id': None,
-    'supported_features': 0,
-    'translation_key': 'departure',
-    'unique_id': '01K721DZPMEN39R5DK0ATBMSY9-actual_departure',
-    'unit_of_measurement': None,
-  })
-# ---
-# name: test_sensor[sensor.to_home_departure-state]
-  StateSnapshot({
-    'attributes': ReadOnlyDict({
-      'attribution': 'Data provided by NS',
-      'device_class': 'timestamp',
-      'friendly_name': 'To home Departure',
-    }),
-    'context': <ANY>,
-    'entity_id': 'sensor.to_home_departure',
-    'last_changed': <ANY>,
-    'last_reported': <ANY>,
-    'last_updated': <ANY>,
-    'state': 'unknown',
-  })
-# ---
-# name: test_sensor[sensor.to_home_departure_platform_actual-entry]
-  EntityRegistryEntrySnapshot({
-    'aliases': set({
-    }),
-    'area_id': None,
-    'capabilities': None,
-    'config_entry_id': <ANY>,
-    'config_subentry_id': <ANY>,
-    'device_class': None,
-    'device_id': <ANY>,
-    'disabled_by': None,
-    'domain': 'sensor',
-    'entity_category': <EntityCategory.DIAGNOSTIC: 'diagnostic'>,
-    'entity_id': 'sensor.to_home_departure_platform_actual',
-    'has_entity_name': True,
-    'hidden_by': None,
-    'icon': None,
-    'id': <ANY>,
-    'labels': set({
-    }),
-    'name': None,
-    'options': dict({
-    }),
-    'original_device_class': None,
-    'original_icon': None,
-    'original_name': 'Departure platform actual',
-    'platform': 'nederlandse_spoorwegen',
-    'previous_unique_id': None,
-    'suggested_object_id': None,
-    'supported_features': 0,
-    'translation_key': 'departure_platform_actual',
-    'unique_id': '01K721DZPMEN39R5DK0ATBMSY9-departure_platform_actual',
-    'unit_of_measurement': None,
-  })
-# ---
-# name: test_sensor[sensor.to_home_departure_platform_actual-state]
-  StateSnapshot({
-    'attributes': ReadOnlyDict({
-      'attribution': 'Data provided by NS',
-      'friendly_name': 'To home Departure platform actual',
-    }),
-    'context': <ANY>,
-    'entity_id': 'sensor.to_home_departure_platform_actual',
-    'last_changed': <ANY>,
-    'last_reported': <ANY>,
-    'last_updated': <ANY>,
-    'state': 'unknown',
-  })
-# ---
-# name: test_sensor[sensor.to_home_departure_platform_planned-entry]
-  EntityRegistryEntrySnapshot({
-    'aliases': set({
-    }),
-    'area_id': None,
-    'capabilities': None,
-    'config_entry_id': <ANY>,
-    'config_subentry_id': <ANY>,
-    'device_class': None,
-    'device_id': <ANY>,
-    'disabled_by': None,
-    'domain': 'sensor',
-    'entity_category': <EntityCategory.DIAGNOSTIC: 'diagnostic'>,
-    'entity_id': 'sensor.to_home_departure_platform_planned',
-    'has_entity_name': True,
-    'hidden_by': None,
-    'icon': None,
-    'id': <ANY>,
-    'labels': set({
-    }),
-    'name': None,
-    'options': dict({
-    }),
-    'original_device_class': None,
-    'original_icon': None,
-    'original_name': 'Departure platform planned',
-    'platform': 'nederlandse_spoorwegen',
-    'previous_unique_id': None,
-    'suggested_object_id': None,
-    'supported_features': 0,
-    'translation_key': 'departure_platform_planned',
-    'unique_id': '01K721DZPMEN39R5DK0ATBMSY9-departure_platform_planned',
-    'unit_of_measurement': None,
-  })
-# ---
-# name: test_sensor[sensor.to_home_departure_platform_planned-state]
-  StateSnapshot({
-    'attributes': ReadOnlyDict({
-      'attribution': 'Data provided by NS',
-      'friendly_name': 'To home Departure platform planned',
-    }),
-    'context': <ANY>,
-    'entity_id': 'sensor.to_home_departure_platform_planned',
-    'last_changed': <ANY>,
-    'last_reported': <ANY>,
-    'last_updated': <ANY>,
-    'state': 'unknown',
-  })
-# ---
-# name: test_sensor[sensor.to_home_departure_time_actual-entry]
-  EntityRegistryEntrySnapshot({
-    'aliases': set({
-    }),
-    'area_id': None,
-    'capabilities': None,
-    'config_entry_id': <ANY>,
-    'config_subentry_id': <ANY>,
-    'device_class': None,
-    'device_id': <ANY>,
-    'disabled_by': None,
-    'domain': 'sensor',
-    'entity_category': <EntityCategory.DIAGNOSTIC: 'diagnostic'>,
-    'entity_id': 'sensor.to_home_departure_time_actual',
-    'has_entity_name': True,
-    'hidden_by': None,
-    'icon': None,
-    'id': <ANY>,
-    'labels': set({
-    }),
-    'name': None,
-    'options': dict({
-    }),
-    'original_device_class': <SensorDeviceClass.TIMESTAMP: 'timestamp'>,
-    'original_icon': None,
-    'original_name': 'Departure time actual',
-    'platform': 'nederlandse_spoorwegen',
-    'previous_unique_id': None,
-    'suggested_object_id': None,
-    'supported_features': 0,
-    'translation_key': 'departure_time_actual',
-    'unique_id': '01K721DZPMEN39R5DK0ATBMSY9-departure_time_actual',
-    'unit_of_measurement': None,
-  })
-# ---
-# name: test_sensor[sensor.to_home_departure_time_actual-state]
-  StateSnapshot({
-    'attributes': ReadOnlyDict({
-      'attribution': 'Data provided by NS',
-      'device_class': 'timestamp',
-      'friendly_name': 'To home Departure time actual',
-    }),
-    'context': <ANY>,
-    'entity_id': 'sensor.to_home_departure_time_actual',
-    'last_changed': <ANY>,
-    'last_reported': <ANY>,
-    'last_updated': <ANY>,
-    'state': 'unknown',
-  })
-# ---
-# name: test_sensor[sensor.to_home_departure_time_planned-entry]
-  EntityRegistryEntrySnapshot({
-    'aliases': set({
-    }),
-    'area_id': None,
-    'capabilities': None,
-    'config_entry_id': <ANY>,
-    'config_subentry_id': <ANY>,
-    'device_class': None,
-    'device_id': <ANY>,
-    'disabled_by': None,
-    'domain': 'sensor',
-    'entity_category': <EntityCategory.DIAGNOSTIC: 'diagnostic'>,
-    'entity_id': 'sensor.to_home_departure_time_planned',
-    'has_entity_name': True,
-    'hidden_by': None,
-    'icon': None,
-    'id': <ANY>,
-    'labels': set({
-    }),
-    'name': None,
-    'options': dict({
-    }),
-    'original_device_class': <SensorDeviceClass.TIMESTAMP: 'timestamp'>,
-    'original_icon': None,
-    'original_name': 'Departure time planned',
-    'platform': 'nederlandse_spoorwegen',
-    'previous_unique_id': None,
-    'suggested_object_id': None,
-    'supported_features': 0,
-    'translation_key': 'departure_time_planned',
-    'unique_id': '01K721DZPMEN39R5DK0ATBMSY9-departure_time_planned',
-    'unit_of_measurement': None,
-  })
-# ---
-# name: test_sensor[sensor.to_home_departure_time_planned-state]
-  StateSnapshot({
-    'attributes': ReadOnlyDict({
-      'attribution': 'Data provided by NS',
-      'device_class': 'timestamp',
-      'friendly_name': 'To home Departure time planned',
-    }),
-    'context': <ANY>,
-    'entity_id': 'sensor.to_home_departure_time_planned',
-    'last_changed': <ANY>,
-    'last_reported': <ANY>,
-    'last_updated': <ANY>,
-    'state': 'unknown',
-  })
-# ---
-# name: test_sensor[sensor.to_home_next_departure-entry]
-  EntityRegistryEntrySnapshot({
-    'aliases': set({
-    }),
-    'area_id': None,
-    'capabilities': None,
-    'config_entry_id': <ANY>,
-    'config_subentry_id': <ANY>,
-    'device_class': None,
-    'device_id': <ANY>,
-    'disabled_by': None,
-    'domain': 'sensor',
-    'entity_category': <EntityCategory.DIAGNOSTIC: 'diagnostic'>,
-    'entity_id': 'sensor.to_home_next_departure',
-    'has_entity_name': True,
-    'hidden_by': None,
-    'icon': None,
-    'id': <ANY>,
-    'labels': set({
-    }),
-    'name': None,
-    'options': dict({
-    }),
-    'original_device_class': <SensorDeviceClass.TIMESTAMP: 'timestamp'>,
-    'original_icon': None,
-    'original_name': 'Next departure',
-    'platform': 'nederlandse_spoorwegen',
-    'previous_unique_id': None,
-    'suggested_object_id': None,
-    'supported_features': 0,
-    'translation_key': 'next_departure_time',
-    'unique_id': '01K721DZPMEN39R5DK0ATBMSY9-next_departure',
-    'unit_of_measurement': None,
-  })
-# ---
-# name: test_sensor[sensor.to_home_next_departure-state]
-  StateSnapshot({
-    'attributes': ReadOnlyDict({
-      'attribution': 'Data provided by NS',
-      'device_class': 'timestamp',
-      'friendly_name': 'To home Next departure',
-    }),
-    'context': <ANY>,
-    'entity_id': 'sensor.to_home_next_departure',
-    'last_changed': <ANY>,
-    'last_reported': <ANY>,
-    'last_updated': <ANY>,
-    'state': 'unknown',
-  })
-# ---
-# name: test_sensor[sensor.to_home_route-entry]
-  EntityRegistryEntrySnapshot({
-    'aliases': set({
-    }),
-    'area_id': None,
-    'capabilities': None,
-    'config_entry_id': <ANY>,
-    'config_subentry_id': <ANY>,
-    'device_class': None,
-    'device_id': <ANY>,
-    'disabled_by': None,
-    'domain': 'sensor',
-    'entity_category': <EntityCategory.DIAGNOSTIC: 'diagnostic'>,
-    'entity_id': 'sensor.to_home_route',
-    'has_entity_name': True,
-    'hidden_by': None,
-    'icon': None,
-    'id': <ANY>,
-    'labels': set({
-    }),
-    'name': None,
-    'options': dict({
-    }),
-    'original_device_class': None,
-    'original_icon': None,
-    'original_name': 'Route',
-    'platform': 'nederlandse_spoorwegen',
-    'previous_unique_id': None,
-    'suggested_object_id': None,
-    'supported_features': 0,
-    'translation_key': 'route',
-    'unique_id': '01K721DZPMEN39R5DK0ATBMSY9-route',
-    'unit_of_measurement': None,
-  })
-# ---
-# name: test_sensor[sensor.to_home_route-state]
-  StateSnapshot({
-    'attributes': ReadOnlyDict({
-      'attribution': 'Data provided by NS',
-      'friendly_name': 'To home Route',
-    }),
-    'context': <ANY>,
-    'entity_id': 'sensor.to_home_route',
-    'last_changed': <ANY>,
-    'last_reported': <ANY>,
-    'last_updated': <ANY>,
-    'state': 'unknown',
-  })
-# ---
-# name: test_sensor[sensor.to_home_status-entry]
-  EntityRegistryEntrySnapshot({
-    'aliases': set({
-    }),
-    'area_id': None,
-    'capabilities': None,
-    'config_entry_id': <ANY>,
-    'config_subentry_id': <ANY>,
-    'device_class': None,
-    'device_id': <ANY>,
-    'disabled_by': None,
-    'domain': 'sensor',
-    'entity_category': <EntityCategory.DIAGNOSTIC: 'diagnostic'>,
-    'entity_id': 'sensor.to_home_status',
-    'has_entity_name': True,
-    'hidden_by': None,
-    'icon': None,
-    'id': <ANY>,
-    'labels': set({
-    }),
-    'name': None,
-    'options': dict({
-    }),
-    'original_device_class': <SensorDeviceClass.ENUM: 'enum'>,
-    'original_icon': None,
-    'original_name': 'Status',
-    'platform': 'nederlandse_spoorwegen',
-    'previous_unique_id': None,
-    'suggested_object_id': None,
-    'supported_features': 0,
-    'translation_key': 'status',
-    'unique_id': '01K721DZPMEN39R5DK0ATBMSY9-status',
-    'unit_of_measurement': None,
-  })
-# ---
-# name: test_sensor[sensor.to_home_status-state]
-  StateSnapshot({
-    'attributes': ReadOnlyDict({
-      'attribution': 'Data provided by NS',
-      'device_class': 'enum',
-      'friendly_name': 'To home Status',
-    }),
-    'context': <ANY>,
-    'entity_id': 'sensor.to_home_status',
-    'last_changed': <ANY>,
-    'last_reported': <ANY>,
-    'last_updated': <ANY>,
-    'state': 'unknown',
-  })
-# ---
-# name: test_sensor[sensor.to_home_transfers-entry]
-  EntityRegistryEntrySnapshot({
-    'aliases': set({
-    }),
-    'area_id': None,
-    'capabilities': None,
-    'config_entry_id': <ANY>,
-    'config_subentry_id': <ANY>,
-    'device_class': None,
-    'device_id': <ANY>,
-    'disabled_by': None,
-    'domain': 'sensor',
-    'entity_category': <EntityCategory.DIAGNOSTIC: 'diagnostic'>,
-    'entity_id': 'sensor.to_home_transfers',
-    'has_entity_name': True,
-    'hidden_by': None,
-    'icon': None,
-    'id': <ANY>,
-    'labels': set({
-    }),
-    'name': None,
-    'options': dict({
-    }),
-    'original_device_class': None,
-    'original_icon': None,
-    'original_name': 'Transfers',
-    'platform': 'nederlandse_spoorwegen',
-    'previous_unique_id': None,
-    'suggested_object_id': None,
-    'supported_features': 0,
-    'translation_key': 'transfers',
-    'unique_id': '01K721DZPMEN39R5DK0ATBMSY9-transfers',
-    'unit_of_measurement': None,
-  })
-# ---
-# name: test_sensor[sensor.to_home_transfers-state]
-  StateSnapshot({
-    'attributes': ReadOnlyDict({
-      'attribution': 'Data provided by NS',
-      'friendly_name': 'To home Transfers',
-    }),
-    'context': <ANY>,
-    'entity_id': 'sensor.to_home_transfers',
-    'last_changed': <ANY>,
-    'last_reported': <ANY>,
-    'last_updated': <ANY>,
-    'state': 'unknown',
+    'state': '2',
   })
 # ---
 # name: test_sensor[sensor.to_work_arrival_platform_actual-entry]
@@ -2694,7 +2663,7 @@
     'last_changed': <ANY>,
     'last_reported': <ANY>,
     'last_updated': <ANY>,
-    'state': 'unknown',
+    'state': '13',
   })
 # ---
 # name: test_single_trip_sensor[sensor.to_home_arrival_platform_planned-entry]
@@ -2743,7 +2712,7 @@
     'last_changed': <ANY>,
     'last_reported': <ANY>,
     'last_updated': <ANY>,
-    'state': 'unknown',
+    'state': '13',
   })
 # ---
 # name: test_single_trip_sensor[sensor.to_home_arrival_time_actual-entry]
@@ -2793,7 +2762,7 @@
     'last_changed': <ANY>,
     'last_reported': <ANY>,
     'last_updated': <ANY>,
-    'state': 'unknown',
+    'state': '2025-09-15T16:45:00+00:00',
   })
 # ---
 # name: test_single_trip_sensor[sensor.to_home_arrival_time_planned-entry]
@@ -2843,7 +2812,7 @@
     'last_changed': <ANY>,
     'last_reported': <ANY>,
     'last_updated': <ANY>,
-    'state': 'unknown',
+    'state': '2025-09-15T16:45:00+00:00',
   })
 # ---
 # name: test_single_trip_sensor[sensor.to_home_departure-entry]
@@ -2884,16 +2853,37 @@
 # name: test_single_trip_sensor[sensor.to_home_departure-state]
   StateSnapshot({
     'attributes': ReadOnlyDict({
-      'attribution': 'Data provided by NS',
+      'arrival_delay': False,
+      'arrival_platform_actual': '13',
+      'arrival_platform_planned': '13',
+      'arrival_time_actual': '18:45',
+      'arrival_time_planned': '18:45',
+      'attribution': 'Data provided by NS',
+      'departure_delay': True,
+      'departure_platform_actual': '4',
+      'departure_platform_planned': '4',
+      'departure_time_actual': '16:35',
+      'departure_time_planned': '16:34',
       'device_class': 'timestamp',
       'friendly_name': 'To home Departure',
+      'going': True,
+      'next': None,
+      'remarks': None,
+      'route': list([
+        'Amsterdam Centraal',
+        "'s-Hertogenbosch",
+        'Breda',
+        'Rotterdam Centraal',
+      ]),
+      'status': 'normal',
+      'transfers': 2,
     }),
     'context': <ANY>,
     'entity_id': 'sensor.to_home_departure',
     'last_changed': <ANY>,
     'last_reported': <ANY>,
     'last_updated': <ANY>,
-    'state': 'unknown',
+    'state': '2025-09-15T14:35:00+00:00',
   })
 # ---
 # name: test_single_trip_sensor[sensor.to_home_departure_platform_actual-entry]
@@ -2942,7 +2932,7 @@
     'last_changed': <ANY>,
     'last_reported': <ANY>,
     'last_updated': <ANY>,
-    'state': 'unknown',
+    'state': '4',
   })
 # ---
 # name: test_single_trip_sensor[sensor.to_home_departure_platform_planned-entry]
@@ -2991,7 +2981,7 @@
     'last_changed': <ANY>,
     'last_reported': <ANY>,
     'last_updated': <ANY>,
-    'state': 'unknown',
+    'state': '4',
   })
 # ---
 # name: test_single_trip_sensor[sensor.to_home_departure_time_actual-entry]
@@ -3041,7 +3031,7 @@
     'last_changed': <ANY>,
     'last_reported': <ANY>,
     'last_updated': <ANY>,
-    'state': 'unknown',
+    'state': '2025-09-15T14:35:00+00:00',
   })
 # ---
 # name: test_single_trip_sensor[sensor.to_home_departure_time_planned-entry]
@@ -3091,7 +3081,7 @@
     'last_changed': <ANY>,
     'last_reported': <ANY>,
     'last_updated': <ANY>,
-    'state': 'unknown',
+    'state': '2025-09-15T14:34:00+00:00',
   })
 # ---
 # name: test_single_trip_sensor[sensor.to_home_next_departure-entry]
@@ -3190,7 +3180,7 @@
     'last_changed': <ANY>,
     'last_reported': <ANY>,
     'last_updated': <ANY>,
-    'state': 'unknown',
+    'state': "Amsterdam Centraal, 's-Hertogenbosch, Breda, Rotterdam Centraal",
   })
 # ---
 # name: test_single_trip_sensor[sensor.to_home_status-entry]
@@ -3240,7 +3230,7 @@
     'last_changed': <ANY>,
     'last_reported': <ANY>,
     'last_updated': <ANY>,
-    'state': 'unknown',
+    'state': 'Normal',
   })
 # ---
 # name: test_single_trip_sensor[sensor.to_home_transfers-entry]
@@ -3289,7 +3279,7 @@
     'last_changed': <ANY>,
     'last_reported': <ANY>,
     'last_updated': <ANY>,
-    'state': 'unknown',
+    'state': '2',
   })
 # ---
 # name: test_single_trip_sensor[sensor.to_work_arrival_platform_actual-entry]
