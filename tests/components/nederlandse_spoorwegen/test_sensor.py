--- conflicted
+++ resolved
@@ -82,10 +82,7 @@
 async def test_sensor(
     hass: HomeAssistant,
     mock_nsapi: AsyncMock,
-<<<<<<< HEAD
-    mock_sensor_platform,
-=======
->>>>>>> 139ed34c
+    mock_sensor_platform,
     mock_config_entry: MockConfigEntry,
     snapshot: SnapshotAssertion,
     entity_registry: er.EntityRegistry,
@@ -97,17 +94,11 @@
 
 
 @pytest.mark.freeze_time("2025-09-15 14:30:00+00:00")
-<<<<<<< HEAD
 @pytest.mark.usefixtures("entity_registry_enabled_by_default")
 async def test_single_trip_sensor(
     hass: HomeAssistant,
     mock_single_trip_nsapi: AsyncMock,
     mock_sensor_platform,
-=======
-async def test_single_trip_sensor(
-    hass: HomeAssistant,
-    mock_single_trip_nsapi: AsyncMock,
->>>>>>> 139ed34c
     mock_config_entry: MockConfigEntry,
     snapshot: SnapshotAssertion,
     entity_registry: er.EntityRegistry,
@@ -119,17 +110,11 @@
 
 
 @pytest.mark.freeze_time("2025-09-15 14:30:00+00:00")
-<<<<<<< HEAD
 @pytest.mark.usefixtures("entity_registry_enabled_by_default")
 async def test_no_trips_sensor(
     hass: HomeAssistant,
     mock_no_trips_nsapi: AsyncMock,
     mock_sensor_platform,
-=======
-async def test_no_trips_sensor(
-    hass: HomeAssistant,
-    mock_no_trips_nsapi: AsyncMock,
->>>>>>> 139ed34c
     mock_config_entry: MockConfigEntry,
     snapshot: SnapshotAssertion,
     entity_registry: er.EntityRegistry,
