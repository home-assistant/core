--- conflicted
+++ resolved
@@ -8,76 +8,13 @@
 from homeassistant.components.google_sheets import DOMAIN
 from homeassistant.config_entries import ConfigEntryState
 from homeassistant.core import HomeAssistant
-<<<<<<< HEAD
-
-from .conftest import ComponentSetup
-=======
 from homeassistant.exceptions import ServiceNotFound
-from homeassistant.setup import async_setup_component
->>>>>>> 3e3f7ea9
+
+from .conftest import TEST_SHEET_ID, ComponentSetup
 
 from tests.common import MockConfigEntry
 from tests.test_util.aiohttp import AiohttpClientMocker
 
-<<<<<<< HEAD
-=======
-TEST_SHEET_ID = "google-sheet-it"
-
-ComponentSetup = Callable[[], Awaitable[None]]
-
-
-@pytest.fixture(name="scopes")
-def mock_scopes() -> list[str]:
-    """Fixture to set the scopes present in the OAuth token."""
-    return ["https://www.googleapis.com/auth/drive.file"]
-
-
-@pytest.fixture(name="expires_at")
-def mock_expires_at() -> int:
-    """Fixture to set the oauth token expiration time."""
-    return time.time() + 3600
-
-
-@pytest.fixture(name="config_entry")
-def mock_config_entry(expires_at: int, scopes: list[str]) -> MockConfigEntry:
-    """Fixture for MockConfigEntry."""
-    return MockConfigEntry(
-        domain=DOMAIN,
-        unique_id=TEST_SHEET_ID,
-        data={
-            "auth_implementation": DOMAIN,
-            "token": {
-                "access_token": "mock-access-token",
-                "refresh_token": "mock-refresh-token",
-                "expires_at": expires_at,
-                "scope": " ".join(scopes),
-            },
-        },
-    )
-
-
-@pytest.fixture(name="setup_integration")
-async def mock_setup_integration(
-    hass: HomeAssistant, config_entry: MockConfigEntry
-) -> Generator[ComponentSetup, None, None]:
-    """Fixture for setting up the component."""
-    config_entry.add_to_hass(hass)
-
-    assert await async_setup_component(hass, "application_credentials", {})
-    await async_import_client_credential(
-        hass,
-        DOMAIN,
-        ClientCredential("client-id", "client-secret"),
-        DOMAIN,
-    )
-
-    async def func() -> None:
-        assert await async_setup_component(hass, DOMAIN, {})
-        await hass.async_block_till_done()
-
-    yield func
-
->>>>>>> 3e3f7ea9
 
 async def test_setup_success(
     hass: HomeAssistant, setup_integration: ComponentSetup
@@ -260,6 +197,7 @@
                 "scope": " ".join(scopes),
             },
         },
+        options={"sheets_access": "read_only"},
     )
     config_entry2.add_to_hass(hass)
 
