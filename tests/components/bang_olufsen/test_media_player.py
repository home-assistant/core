--- conflicted
+++ resolved
@@ -60,11 +60,7 @@
     MediaType,
     RepeatMode,
 )
-<<<<<<< HEAD
-from homeassistant.const import ATTR_ENTITY_ID, SERVICE_SHUFFLE_SET
-=======
-from homeassistant.const import ATTR_ENTITY_ID, SERVICE_REPEAT_SET
->>>>>>> 6c365fff
+from homeassistant.const import ATTR_ENTITY_ID, SERVICE_REPEAT_SET, SERVICE_SHUFFLE_SET
 from homeassistant.core import HomeAssistant
 from homeassistant.exceptions import HomeAssistantError, ServiceValidationError
 from homeassistant.setup import async_setup_component
@@ -1435,23 +1431,6 @@
 
 
 @pytest.mark.parametrize(
-<<<<<<< HEAD
-    ("shuffle"),
-    [
-        # Shuffle on
-        (True),
-        # Shuffle off
-        (False),
-    ],
-)
-async def test_async_set_shuffle(
-    hass: HomeAssistant,
-    mock_mozart_client: AsyncMock,
-    mock_config_entry: MockConfigEntry,
-    shuffle: bool,
-) -> None:
-    """Test async_set_shuffle."""
-=======
     ("repeat"),
     [
         # Repeat all
@@ -1469,56 +1448,76 @@
     repeat: RepeatMode,
 ) -> None:
     """Test async_set_repeat."""
->>>>>>> 6c365fff
-    mock_config_entry.add_to_hass(hass)
-    await hass.config_entries.async_setup(mock_config_entry.entry_id)
-
-    assert (states := hass.states.get(TEST_MEDIA_PLAYER_ENTITY_ID))
-<<<<<<< HEAD
+    mock_config_entry.add_to_hass(hass)
+    await hass.config_entries.async_setup(mock_config_entry.entry_id)
+
+    assert (states := hass.states.get(TEST_MEDIA_PLAYER_ENTITY_ID))
+    assert ATTR_MEDIA_REPEAT not in states.attributes
+
+    # Set the return value of the repeat endpoint to match service call
+    mock_mozart_client.get_settings_queue.return_value = PlayQueueSettings(
+        repeat=BANG_OLUFSEN_REPEAT_FROM_HA[repeat]
+    )
+
+    await hass.services.async_call(
+        MEDIA_PLAYER_DOMAIN,
+        SERVICE_REPEAT_SET,
+        {
+            ATTR_ENTITY_ID: TEST_MEDIA_PLAYER_ENTITY_ID,
+            ATTR_MEDIA_REPEAT: repeat,
+        },
+        blocking=True,
+    )
+    mock_mozart_client.set_settings_queue.assert_called_once_with(
+        play_queue_settings=PlayQueueSettings(
+            repeat=BANG_OLUFSEN_REPEAT_FROM_HA[repeat]
+        )
+    )
+
+    # Test the BANG_OLUFSEN_REPEAT_TO_HA dict by checking property value
+    assert (states := hass.states.get(TEST_MEDIA_PLAYER_ENTITY_ID))
+    assert states.attributes[ATTR_MEDIA_REPEAT] == repeat
+
+
+@pytest.mark.parametrize(
+    ("shuffle"),
+    [
+        # Shuffle on
+        (True),
+        # Shuffle off
+        (False),
+    ],
+)
+async def test_async_set_shuffle(
+    hass: HomeAssistant,
+    mock_mozart_client: AsyncMock,
+    mock_config_entry: MockConfigEntry,
+    shuffle: bool,
+) -> None:
+    """Test async_set_shuffle."""
+    mock_config_entry.add_to_hass(hass)
+    await hass.config_entries.async_setup(mock_config_entry.entry_id)
+
+    assert (states := hass.states.get(TEST_MEDIA_PLAYER_ENTITY_ID))
     assert ATTR_MEDIA_SHUFFLE not in states.attributes
 
     # Set the return value of the shuffle endpoint to match service call
     mock_mozart_client.get_settings_queue.return_value = PlayQueueSettings(
         shuffle=shuffle
-=======
-    assert ATTR_MEDIA_REPEAT not in states.attributes
-
-    # Set the return value of the repeat endpoint to match service call
-    mock_mozart_client.get_settings_queue.return_value = PlayQueueSettings(
-        repeat=BANG_OLUFSEN_REPEAT_FROM_HA[repeat]
->>>>>>> 6c365fff
-    )
-
-    await hass.services.async_call(
-        MEDIA_PLAYER_DOMAIN,
-<<<<<<< HEAD
+    )
+
+    await hass.services.async_call(
+        MEDIA_PLAYER_DOMAIN,
         SERVICE_SHUFFLE_SET,
         {
             ATTR_ENTITY_ID: TEST_MEDIA_PLAYER_ENTITY_ID,
             ATTR_MEDIA_SHUFFLE: shuffle,
-=======
-        SERVICE_REPEAT_SET,
-        {
-            ATTR_ENTITY_ID: TEST_MEDIA_PLAYER_ENTITY_ID,
-            ATTR_MEDIA_REPEAT: repeat,
->>>>>>> 6c365fff
         },
         blocking=True,
     )
     mock_mozart_client.set_settings_queue.assert_called_once_with(
-<<<<<<< HEAD
         play_queue_settings=PlayQueueSettings(shuffle=shuffle)
     )
 
     assert (states := hass.states.get(TEST_MEDIA_PLAYER_ENTITY_ID))
-    assert states.attributes[ATTR_MEDIA_SHUFFLE] == shuffle
-=======
-        play_queue_settings=PlayQueueSettings(
-            repeat=BANG_OLUFSEN_REPEAT_FROM_HA[repeat]
-        )
-    )
-
-    # Test the BANG_OLUFSEN_REPEAT_TO_HA dict by checking property value
-    assert (states := hass.states.get(TEST_MEDIA_PLAYER_ENTITY_ID))
-    assert states.attributes[ATTR_MEDIA_REPEAT] == repeat
->>>>>>> 6c365fff
+    assert states.attributes[ATTR_MEDIA_SHUFFLE] == shuffle