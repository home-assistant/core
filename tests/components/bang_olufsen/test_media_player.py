--- conflicted
+++ resolved
@@ -69,12 +69,9 @@
     TEST_DEEZER_PLAYLIST,
     TEST_DEEZER_TRACK,
     TEST_FALLBACK_SOURCES,
-<<<<<<< HEAD
-    TEST_LISTENING_MODE_REF,
-=======
     TEST_FRIENDLY_NAME_2,
     TEST_JID_2,
->>>>>>> 06cd8641
+    TEST_LISTENING_MODE_REF,
     TEST_MEDIA_PLAYER_ENTITY_ID,
     TEST_MEDIA_PLAYER_ENTITY_ID_2,
     TEST_MEDIA_PLAYER_ENTITY_ID_3,
