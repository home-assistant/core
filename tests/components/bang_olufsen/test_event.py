"""Test the bang_olufsen event entities."""

from unittest.mock import AsyncMock

from mozart_api.models import BeoRemoteButton, ButtonEvent, PairedRemoteResponse
from syrupy.assertion import SnapshotAssertion

from homeassistant.components.bang_olufsen.const import (
    BEO_REMOTE_KEY_EVENTS,
    DEVICE_BUTTON_EVENTS,
    EVENT_TRANSLATION_MAP,
    BangOlufsenButtons,
)
from homeassistant.components.event import ATTR_EVENT_TYPE, ATTR_EVENT_TYPES
from homeassistant.const import STATE_UNKNOWN
from homeassistant.core import HomeAssistant
from homeassistant.helpers.entity_registry import EntityRegistry

from .conftest import mock_websocket_connection
from .const import TEST_BUTTON_EVENT_ENTITY_ID, TEST_REMOTE_KEY_EVENT_ENTITY_ID
from .util import get_button_entity_ids, get_remote_entity_ids

from tests.common import MockConfigEntry


<<<<<<< HEAD
async def test_button_and_key_event_creation(
=======
async def test_button_event_creation_balance(
>>>>>>> ef5573c6
    hass: HomeAssistant,
    integration: None,
    entity_registry: EntityRegistry,
    snapshot: SnapshotAssertion,
) -> None:
<<<<<<< HEAD
    """Test button and remote key event entities are created."""
    # Add Button and remote key Event entity ids
    entity_ids: list[str] = [*get_button_entity_ids(), *get_remote_entity_ids()]
=======
    """Test button event entities are created when using a Balance (Most devices support all buttons like the Balance)."""

    # Add Button Event entity ids
    entity_ids = [
        f"event.beosound_balance_11111111_{underscore(button_type)}".replace(
            "preset", "favorite_"
        )
        for button_type in DEVICE_BUTTONS
    ]
>>>>>>> ef5573c6

    # Check that the entities are available
    for entity_id in entity_ids:
        assert entity_registry.async_get(entity_id)

    # Check number of entities
    # The media_player entity and all of the button event entities should be the only available
    entity_ids_available = list(entity_registry.entities.keys())
    assert len(entity_ids_available) == 1 + len(entity_ids)

    # Check snapshot
    assert entity_ids_available == snapshot


async def test_no_button_and_remote_key_event_creation(
    hass: HomeAssistant,
    mock_config_entry_core: MockConfigEntry,
    mock_mozart_client: AsyncMock,
    entity_registry: EntityRegistry,
    snapshot: SnapshotAssertion,
) -> None:
    """Test button event entities are not created when using a Beoconnect Core with no Beoremote One connected."""
    mock_mozart_client.get_bluetooth_remotes.return_value = PairedRemoteResponse(
        items=[]
    )

    # Load entry
    mock_config_entry_core.add_to_hass(hass)
    await hass.config_entries.async_setup(mock_config_entry_core.entry_id)
    await mock_websocket_connection(hass, mock_mozart_client)

    # Check number of entities
    # The media_player entity should be the only available
    entity_ids_available = list(entity_registry.entities.keys())
    assert len(entity_ids_available) == 1

    # Check snapshot
    assert entity_ids_available == snapshot


async def test_button_event_creation_beosound_premiere(
    hass: HomeAssistant,
    mock_config_entry_premiere: MockConfigEntry,
    mock_mozart_client: AsyncMock,
    entity_registry: EntityRegistry,
    snapshot: SnapshotAssertion,
) -> None:
    """Test Bluetooth button event entity is not created when using a Beosound Premiere."""

    # Load entry
    mock_config_entry_premiere.add_to_hass(hass)
    await hass.config_entries.async_setup(mock_config_entry_premiere.entry_id)
    await mock_websocket_connection(hass, mock_mozart_client)

    # Add Button Event entity ids
    premiere_buttons = DEVICE_BUTTONS.copy()
    premiere_buttons.remove(BangOlufsenButtons.BLUETOOTH.value)

    entity_ids = [
        f"event.beosound_premiere_33333333_{underscore(button_type)}".replace(
            "preset", "favorite_"
        )
        for button_type in premiere_buttons
    ]

    # Check that the entities are available
    for entity_id in entity_ids:
        assert entity_registry.async_get(entity_id)

    # Check number of entities
    # The media_player entity and all of the button event entities (except Bluetooth) should be the only available
    entity_ids_available = list(entity_registry.entities.keys())
    assert len(entity_ids_available) == 1 + len(entity_ids)

    assert entity_ids_available == snapshot


async def test_button(
    hass: HomeAssistant,
    integration: None,
    mock_config_entry: MockConfigEntry,
    mock_mozart_client: AsyncMock,
    entity_registry: EntityRegistry,
) -> None:
    """Test button event entity."""

    # Enable the entity
    entity_registry.async_update_entity(TEST_BUTTON_EVENT_ENTITY_ID, disabled_by=None)
    hass.config_entries.async_schedule_reload(mock_config_entry.entry_id)

    assert (states := hass.states.get(TEST_BUTTON_EVENT_ENTITY_ID))
    assert states.state is STATE_UNKNOWN
    assert states.attributes[ATTR_EVENT_TYPES] == list(DEVICE_BUTTON_EVENTS)

    # Check button reacts as expected to WebSocket events
    notification_callback = mock_mozart_client.get_button_notifications.call_args[0][0]

    notification_callback(ButtonEvent(button="PlayPause", state="shortPress (Release)"))
    await hass.async_block_till_done()

    assert (states := hass.states.get(TEST_BUTTON_EVENT_ENTITY_ID))
    assert states.state is not None
    assert (
        states.attributes[ATTR_EVENT_TYPE]
        == EVENT_TRANSLATION_MAP["shortPress (Release)"]
    )


async def test_remote_key(
    hass: HomeAssistant,
    mock_config_entry: MockConfigEntry,
    mock_mozart_client: AsyncMock,
    entity_registry: EntityRegistry,
) -> None:
    """Test remote key event entity."""
    # Load entry
    mock_config_entry.add_to_hass(hass)
    await hass.config_entries.async_setup(mock_config_entry.entry_id)

    # Enable the entity
    entity_registry.async_update_entity(
        TEST_REMOTE_KEY_EVENT_ENTITY_ID, disabled_by=None
    )
    hass.config_entries.async_schedule_reload(mock_config_entry.entry_id)

    assert (states := hass.states.get(TEST_REMOTE_KEY_EVENT_ENTITY_ID))
    assert states.state is STATE_UNKNOWN
    assert states.attributes[ATTR_EVENT_TYPES] == list(BEO_REMOTE_KEY_EVENTS)

    # Check button reacts as expected to WebSocket events
    notification_callback = (
        mock_mozart_client.get_beo_remote_button_notifications.call_args[0][0]
    )

    notification_callback(BeoRemoteButton(key="Control/Play", type="KeyPress"))
    await hass.async_block_till_done()

    assert (states := hass.states.get(TEST_REMOTE_KEY_EVENT_ENTITY_ID))
    assert states.state is not None
    assert states.attributes[ATTR_EVENT_TYPE] == EVENT_TRANSLATION_MAP["KeyPress"]<|MERGE_RESOLUTION|>--- conflicted
+++ resolved
@@ -2,12 +2,14 @@
 
 from unittest.mock import AsyncMock
 
+from inflection import underscore
 from mozart_api.models import BeoRemoteButton, ButtonEvent, PairedRemoteResponse
 from syrupy.assertion import SnapshotAssertion
 
 from homeassistant.components.bang_olufsen.const import (
     BEO_REMOTE_KEY_EVENTS,
     DEVICE_BUTTON_EVENTS,
+    DEVICE_BUTTONS,
     EVENT_TRANSLATION_MAP,
     BangOlufsenButtons,
 )
@@ -23,31 +25,16 @@
 from tests.common import MockConfigEntry
 
 
-<<<<<<< HEAD
-async def test_button_and_key_event_creation(
-=======
 async def test_button_event_creation_balance(
->>>>>>> ef5573c6
     hass: HomeAssistant,
     integration: None,
     entity_registry: EntityRegistry,
     snapshot: SnapshotAssertion,
 ) -> None:
-<<<<<<< HEAD
-    """Test button and remote key event entities are created."""
-    # Add Button and remote key Event entity ids
-    entity_ids: list[str] = [*get_button_entity_ids(), *get_remote_entity_ids()]
-=======
     """Test button event entities are created when using a Balance (Most devices support all buttons like the Balance)."""
 
     # Add Button Event entity ids
-    entity_ids = [
-        f"event.beosound_balance_11111111_{underscore(button_type)}".replace(
-            "preset", "favorite_"
-        )
-        for button_type in DEVICE_BUTTONS
-    ]
->>>>>>> ef5573c6
+    entity_ids: list[str] = [*get_button_entity_ids(), *get_remote_entity_ids()]
 
     # Check that the entities are available
     for entity_id in entity_ids:
