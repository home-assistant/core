--- conflicted
+++ resolved
@@ -88,38 +88,15 @@
     }
 
 
-<<<<<<< HEAD
-async def test_query_service_rollback_on_error(
-    hass: HomeAssistant,
-    tmp_path: Path,
-    caplog: pytest.LogCaptureFixture,
-) -> None:
-    """Test the query service."""
-    db_path = tmp_path / "test.db"
-    db_url = f"sqlite:///{db_path}"
-
-    # Create and populate the external database
-    conn = sqlite3.connect(db_path)
-    conn.execute("CREATE TABLE users (name TEXT, age INTEGER)")
-    conn.execute("INSERT INTO users (name, age) VALUES ('Alice', 30), ('Bob', 25)")
-    conn.commit()
-    conn.close()
-
-=======
 async def test_query_service_rollback_on_error(hass: HomeAssistant) -> None:
     """Test the query service."""
->>>>>>> d2d47cb6
     await async_setup_component(hass, DOMAIN, {})
     await hass.async_block_till_done()
 
     with (
         patch(
             "homeassistant.components.sql.services.generate_lambda_stmt",
-<<<<<<< HEAD
-            side_effect=SQLAlchemyError("Error executing query"),
-=======
             return_value=generate_lambda_stmt("Faulty syntax create operational issue"),
->>>>>>> d2d47cb6
         ),
         pytest.raises(
             ServiceValidationError, match="An error occurred when executing the query"
@@ -129,23 +106,15 @@
         await hass.services.async_call(
             DOMAIN,
             SERVICE_QUERY,
-<<<<<<< HEAD
-            {"query": "SELECT name, age FROM users ORDER BY age", "db_url": db_url},
-=======
             {
                 "query": "SELECT name, age FROM users ORDER BY age",
                 "db_url": "sqlite:///",
             },
->>>>>>> d2d47cb6
-            blocking=True,
-            return_response=True,
-        )
-
-<<<<<<< HEAD
-    assert mock_session_rollback.call_count == 1
-=======
+            blocking=True,
+            return_response=True,
+        )
+
     mock_session_rollback.assert_called_once()
->>>>>>> d2d47cb6
 
 
 async def test_query_service_data_conversion(
