"""Test for SQL component Init."""

from __future__ import annotations

from unittest.mock import patch

<<<<<<< HEAD
from homeassistant.components.recorder import Recorder
from homeassistant.components.recorder.util import get_instance
from homeassistant.components.sql.const import DOMAIN
from homeassistant.config_entries import ConfigEntryState
=======
import pytest
import voluptuous as vol

from homeassistant.components.recorder import CONF_DB_URL, Recorder
from homeassistant.components.sensor import (
    CONF_STATE_CLASS,
    SensorDeviceClass,
    SensorStateClass,
)
from homeassistant.components.sql import validate_sql_select
from homeassistant.components.sql.const import (
    CONF_ADVANCED_OPTIONS,
    CONF_COLUMN_NAME,
    CONF_QUERY,
    DOMAIN,
)
from homeassistant.config_entries import SOURCE_USER, ConfigEntryState
from homeassistant.const import (
    CONF_DEVICE_CLASS,
    CONF_NAME,
    CONF_UNIT_OF_MEASUREMENT,
    CONF_VALUE_TEMPLATE,
)
>>>>>>> 8051f78d
from homeassistant.core import HomeAssistant
from homeassistant.setup import async_setup_component

from . import YAML_CONFIG_INVALID, YAML_CONFIG_NO_DB, init_integration

from tests.common import MockConfigEntry


async def test_setup_entry(recorder_mock: Recorder, hass: HomeAssistant) -> None:
    """Test setup entry."""
    config_entry = await init_integration(hass)
    assert config_entry.state is ConfigEntryState.LOADED


async def test_unload_entry(recorder_mock: Recorder, hass: HomeAssistant) -> None:
    """Test unload an entry."""
    config_entry = await init_integration(hass)
    assert config_entry.state is ConfigEntryState.LOADED

    assert await hass.config_entries.async_unload(config_entry.entry_id)
    await hass.async_block_till_done()
    assert config_entry.state is ConfigEntryState.NOT_LOADED


async def test_setup_config(recorder_mock: Recorder, hass: HomeAssistant) -> None:
    """Test setup from yaml config."""
    with patch(
        "homeassistant.components.sql.config_flow.sqlalchemy.create_engine",
    ):
        assert await async_setup_component(hass, DOMAIN, YAML_CONFIG_NO_DB)
        await hass.async_block_till_done()


async def test_setup_invalid_config(
    recorder_mock: Recorder, hass: HomeAssistant
) -> None:
    """Test setup from yaml with invalid config."""
    with patch(
        "homeassistant.components.sql.config_flow.sqlalchemy.create_engine",
    ):
        assert not await async_setup_component(hass, DOMAIN, YAML_CONFIG_INVALID)
        await hass.async_block_till_done()


<<<<<<< HEAD
async def test_remove_configured_db_url_if_not_needed_when_not_needed(
    recorder_mock: Recorder,
    hass: HomeAssistant,
=======
async def test_invalid_query(hass: HomeAssistant) -> None:
    """Test invalid query."""
    with pytest.raises(vol.Invalid):
        validate_sql_select("DROP TABLE *")

    with pytest.raises(vol.Invalid):
        validate_sql_select("SELECT5 as value")

    with pytest.raises(vol.Invalid):
        validate_sql_select(";;")


async def test_query_no_read_only(hass: HomeAssistant) -> None:
    """Test query no read only."""
    with pytest.raises(vol.Invalid):
        validate_sql_select("UPDATE states SET state = 999999 WHERE state_id = 11125")


async def test_query_no_read_only_cte(hass: HomeAssistant) -> None:
    """Test query no read only CTE."""
    with pytest.raises(vol.Invalid):
        validate_sql_select(
            "WITH test AS (SELECT state FROM states) UPDATE states SET states.state = test.state;"
        )


async def test_multiple_queries(hass: HomeAssistant) -> None:
    """Test multiple queries."""
    with pytest.raises(vol.Invalid):
        validate_sql_select("SELECT 5 as value; UPDATE states SET state = 10;")


async def test_migration_from_future(
    recorder_mock: Recorder, hass: HomeAssistant
>>>>>>> 8051f78d
) -> None:
    """Test migration from future version fails."""
    config_entry = MockConfigEntry(
        title="Test future",
        domain=DOMAIN,
        source=SOURCE_USER,
        data={},
        options={
            CONF_QUERY: "SELECT 5.01 as value",
            CONF_COLUMN_NAME: "value",
            CONF_ADVANCED_OPTIONS: {},
        },
        entry_id="1",
        version=3,
    )

    config_entry.add_to_hass(hass)
    await hass.config_entries.async_setup(config_entry.entry_id)
    await hass.async_block_till_done()

    assert config_entry.state is ConfigEntryState.MIGRATION_ERROR


async def test_migration_from_v1_to_v2(
    recorder_mock: Recorder, hass: HomeAssistant
) -> None:
    """Test migration from version 1 to 2."""
    config_entry = MockConfigEntry(
        title="Test migration",
        domain=DOMAIN,
        source=SOURCE_USER,
        data={},
        options={
            CONF_DB_URL: "sqlite://",
            CONF_NAME: "Test migration",
            CONF_QUERY: "SELECT 5.01 as value",
            CONF_COLUMN_NAME: "value",
            CONF_VALUE_TEMPLATE: "{{ value | int }}",
            CONF_UNIT_OF_MEASUREMENT: "MiB",
            CONF_DEVICE_CLASS: SensorDeviceClass.DATA_SIZE,
            CONF_STATE_CLASS: SensorStateClass.MEASUREMENT,
        },
        entry_id="1",
        version=1,
    )

    config_entry.add_to_hass(hass)
    await hass.config_entries.async_setup(config_entry.entry_id)
    await hass.async_block_till_done()

    assert config_entry.state is ConfigEntryState.LOADED

    assert config_entry.data == {}
    assert config_entry.options == {
        CONF_QUERY: "SELECT 5.01 as value",
        CONF_COLUMN_NAME: "value",
        CONF_ADVANCED_OPTIONS: {
            CONF_VALUE_TEMPLATE: "{{ value | int }}",
            CONF_UNIT_OF_MEASUREMENT: "MiB",
            CONF_DEVICE_CLASS: SensorDeviceClass.DATA_SIZE,
            CONF_STATE_CLASS: SensorStateClass.MEASUREMENT,
        },
    }

    state = hass.states.get("sensor.test_migration")
    assert state.state == "5"<|MERGE_RESOLUTION|>--- conflicted
+++ resolved
@@ -3,15 +3,6 @@
 from __future__ import annotations
 
 from unittest.mock import patch
-
-<<<<<<< HEAD
-from homeassistant.components.recorder import Recorder
-from homeassistant.components.recorder.util import get_instance
-from homeassistant.components.sql.const import DOMAIN
-from homeassistant.config_entries import ConfigEntryState
-=======
-import pytest
-import voluptuous as vol
 
 from homeassistant.components.recorder import CONF_DB_URL, Recorder
 from homeassistant.components.sensor import (
@@ -19,7 +10,6 @@
     SensorDeviceClass,
     SensorStateClass,
 )
-from homeassistant.components.sql import validate_sql_select
 from homeassistant.components.sql.const import (
     CONF_ADVANCED_OPTIONS,
     CONF_COLUMN_NAME,
@@ -33,7 +23,6 @@
     CONF_UNIT_OF_MEASUREMENT,
     CONF_VALUE_TEMPLATE,
 )
->>>>>>> 8051f78d
 from homeassistant.core import HomeAssistant
 from homeassistant.setup import async_setup_component
 
@@ -78,46 +67,8 @@
         await hass.async_block_till_done()
 
 
-<<<<<<< HEAD
-async def test_remove_configured_db_url_if_not_needed_when_not_needed(
-    recorder_mock: Recorder,
-    hass: HomeAssistant,
-=======
-async def test_invalid_query(hass: HomeAssistant) -> None:
-    """Test invalid query."""
-    with pytest.raises(vol.Invalid):
-        validate_sql_select("DROP TABLE *")
-
-    with pytest.raises(vol.Invalid):
-        validate_sql_select("SELECT5 as value")
-
-    with pytest.raises(vol.Invalid):
-        validate_sql_select(";;")
-
-
-async def test_query_no_read_only(hass: HomeAssistant) -> None:
-    """Test query no read only."""
-    with pytest.raises(vol.Invalid):
-        validate_sql_select("UPDATE states SET state = 999999 WHERE state_id = 11125")
-
-
-async def test_query_no_read_only_cte(hass: HomeAssistant) -> None:
-    """Test query no read only CTE."""
-    with pytest.raises(vol.Invalid):
-        validate_sql_select(
-            "WITH test AS (SELECT state FROM states) UPDATE states SET states.state = test.state;"
-        )
-
-
-async def test_multiple_queries(hass: HomeAssistant) -> None:
-    """Test multiple queries."""
-    with pytest.raises(vol.Invalid):
-        validate_sql_select("SELECT 5 as value; UPDATE states SET state = 10;")
-
-
 async def test_migration_from_future(
     recorder_mock: Recorder, hass: HomeAssistant
->>>>>>> 8051f78d
 ) -> None:
     """Test migration from future version fails."""
     config_entry = MockConfigEntry(
