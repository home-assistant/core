"""Test the sql utils."""

<<<<<<< HEAD
from datetime import date
=======
from datetime import UTC, date, datetime
>>>>>>> ec25ead5
from decimal import Decimal

import pytest
import voluptuous as vol

from homeassistant.components.recorder import Recorder, get_instance
from homeassistant.components.sql.util import (
<<<<<<< HEAD
    ensure_serializable,
=======
    convert_value,
>>>>>>> ec25ead5
    resolve_db_url,
    validate_sql_select,
)
from homeassistant.core import HomeAssistant


async def test_resolve_db_url_when_none_configured(
    recorder_mock: Recorder,
    hass: HomeAssistant,
) -> None:
    """Test return recorder db_url if provided db_url is None."""
    db_url = None
    resolved_url = resolve_db_url(hass, db_url)

    assert resolved_url == get_instance(hass).db_url


async def test_resolve_db_url_when_configured(hass: HomeAssistant) -> None:
    """Test return provided db_url if it's set."""
    db_url = "mssql://"
    resolved_url = resolve_db_url(hass, db_url)

    assert resolved_url == db_url


@pytest.mark.parametrize(
    ("sql_query", "expected_error_message"),
    [
        (
            "DROP TABLE *",
            "Only SELECT queries allowed",
        ),
        (
            "SELECT5 as value",
            "Invalid SQL query",
        ),
        (
            ";;",
            "Invalid SQL query",
        ),
        (
            "UPDATE states SET state = 999999 WHERE state_id = 11125",
            "Only SELECT queries allowed",
        ),
        (
            "WITH test AS (SELECT state FROM states) UPDATE states SET states.state = test.state;",
            "Only SELECT queries allowed",
        ),
        (
            "SELECT 5 as value; UPDATE states SET state = 10;",
            "Multiple SQL queries are not supported",
        ),
    ],
)
async def test_invalid_sql_queries(
    hass: HomeAssistant,
    sql_query: str,
    expected_error_message: str,
) -> None:
    """Test that various invalid or disallowed SQL queries raise the correct exception."""
    with pytest.raises(vol.Invalid, match=expected_error_message):
        validate_sql_select(sql_query)


@pytest.mark.parametrize(
    ("input", "expected_output"),
    [
        (Decimal("199.99"), 199.99),
        (date(2023, 1, 15), "2023-01-15"),
<<<<<<< HEAD
=======
        (datetime(2023, 1, 15, 12, 30, 45, tzinfo=UTC), "2023-01-15T12:30:45+00:00"),
>>>>>>> ec25ead5
        (b"\xde\xad\xbe\xef", "0xdeadbeef"),
        ("deadbeef", "deadbeef"),
        (199.99, 199.99),
        (69, 69),
    ],
)
<<<<<<< HEAD
async def test_data_conversion(
    input: Decimal | date | bytes | str | float,
    expected_output: str | float,
) -> None:
    """Test data conversion to serializable type."""
    assert ensure_serializable(input) == expected_output
=======
async def test_value_conversion(
    input: Decimal | date | datetime | bytes | str | float,
    expected_output: str | float,
) -> None:
    """Test value conversion."""
    assert convert_value(input) == expected_output
>>>>>>> ec25ead5
<|MERGE_RESOLUTION|>--- conflicted
+++ resolved
@@ -1,10 +1,6 @@
 """Test the sql utils."""
 
-<<<<<<< HEAD
-from datetime import date
-=======
 from datetime import UTC, date, datetime
->>>>>>> ec25ead5
 from decimal import Decimal
 
 import pytest
@@ -12,11 +8,7 @@
 
 from homeassistant.components.recorder import Recorder, get_instance
 from homeassistant.components.sql.util import (
-<<<<<<< HEAD
-    ensure_serializable,
-=======
     convert_value,
->>>>>>> ec25ead5
     resolve_db_url,
     validate_sql_select,
 )
@@ -86,28 +78,16 @@
     [
         (Decimal("199.99"), 199.99),
         (date(2023, 1, 15), "2023-01-15"),
-<<<<<<< HEAD
-=======
         (datetime(2023, 1, 15, 12, 30, 45, tzinfo=UTC), "2023-01-15T12:30:45+00:00"),
->>>>>>> ec25ead5
         (b"\xde\xad\xbe\xef", "0xdeadbeef"),
         ("deadbeef", "deadbeef"),
         (199.99, 199.99),
         (69, 69),
     ],
 )
-<<<<<<< HEAD
-async def test_data_conversion(
-    input: Decimal | date | bytes | str | float,
-    expected_output: str | float,
-) -> None:
-    """Test data conversion to serializable type."""
-    assert ensure_serializable(input) == expected_output
-=======
 async def test_value_conversion(
     input: Decimal | date | datetime | bytes | str | float,
     expected_output: str | float,
 ) -> None:
     """Test value conversion."""
-    assert convert_value(input) == expected_output
->>>>>>> ec25ead5
+    assert convert_value(input) == expected_output