"""Tests for light platform."""
from datetime import timedelta
import logging
from typing import Callable, NamedTuple
from unittest.mock import AsyncMock, Mock, PropertyMock, patch

from kasa import SmartDeviceException
import pytest

from homeassistant.components import tplink
from homeassistant.components.homeassistant import DOMAIN as HA_DOMAIN
from homeassistant.components.light import (
    ATTR_BRIGHTNESS,
    ATTR_COLOR_TEMP,
    ATTR_HS_COLOR,
    DOMAIN as LIGHT_DOMAIN,
)
from homeassistant.components.tplink.const import (
    CONF_DIMMER,
    CONF_DISCOVERY,
    CONF_LIGHT,
)
from homeassistant.const import (
    ATTR_ENTITY_ID,
    CONF_HOST,
    SERVICE_TURN_OFF,
    SERVICE_TURN_ON,
    STATE_ON,
    STATE_UNAVAILABLE,
)
from homeassistant.core import HomeAssistant
from homeassistant.setup import async_setup_component
from homeassistant.util.dt import utcnow

from tests.common import async_fire_time_changed

MOCK_ENERGY_DATA = {
    "smartlife.iot.common.emeter": {
        "get_daystat": {
            "day_list": [
                {"day": 23, "energy_wh": 2, "month": 9, "year": 2021},
                {"day": 24, "energy_wh": 66, "month": 9, "year": 2021},
            ],
            "err_code": 0,
        },
        "get_monthstat": {
            "err_code": 0,
            "month_list": [{"energy_wh": 68, "month": 9, "year": 2021}],
        },
        "get_realtime": {"err_code": 0, "power_mw": 10800},
    }
}


class LightMockData(NamedTuple):
    """Mock light data."""

    query_mock: AsyncMock
    sys_info: dict
    light_state: dict
    set_light_state: Callable[[dict], None]
    set_light_state_mock: Mock
    get_light_state_mock: Mock
    current_consumption_mock: Mock
    sys_info_mock: Mock
    get_emeter_daily_mock: Mock
    get_emeter_monthly_mock: Mock


class SmartSwitchMockData(NamedTuple):
    """Mock smart switch data."""

    query_mock: AsyncMock
    sys_info: dict
    is_on_mock: Mock
    brightness_mock: Mock
    sys_info_mock: Mock


@pytest.fixture(name="unknown_light_mock_data")
def unknown_light_mock_data_fixture() -> None:
    """Create light mock data."""
    light_state = {
        "on_off": True,
        "dft_on_state": {
            "brightness": 12,
            "color_temp": 3200,
            "hue": 110,
            "saturation": 90,
        },
        "brightness": 13,
        "color_temp": 3300,
        "hue": 110,
        "saturation": 90,
    }
    sys_info = {
        "sw_ver": "1.2.3",
        "type": "smartbulb",
        "hw_ver": "2.3.4",
        "mac": "aa:bb:cc:dd:ee:ff",
        "mic_mac": "00:11:22:33:44",
        "hwId": "1234",
        "fwId": "4567",
        "oemId": "891011",
        "dev_name": "light1",
        "rssi": 11,
        "latitude": "0",
        "longitude": "0",
        "is_color": True,
        "is_dimmable": True,
        "is_variable_color_temp": True,
        "model": "Foo",
        "alias": "light1",
        "light_state": light_state,
    }

    def set_light_state(state) -> None:
        nonlocal light_state
        drt_on_state = light_state["dft_on_state"]
        drt_on_state.update(state.get("dft_on_state", {}))

        light_state.update(state)
        light_state["dft_on_state"] = drt_on_state
        return light_state

    set_light_state_patch = patch(
        "kasa.smartbulb.SmartBulb.set_light_state",
        side_effect=set_light_state,
    )
    get_light_state_patch = patch(
        "kasa.smartbulb.SmartBulb.get_light_state",
        return_value=light_state,
    )
    current_consumption_patch = patch(
        "kasa.smartdevice.SmartDevice.current_consumption",
        return_value=3.23,
    )
    sys_info_patch = patch(
        "kasa.smartdevice.SmartDevice.sys_info",
        sys_info,
    )
    get_emeter_daily_patch = patch(
        "kasa.smartdevice.SmartDevice.get_emeter_daily",
        return_value={
            1: 1.01,
            2: 1.02,
            3: 1.03,
            4: 1.04,
            5: 1.05,
            6: 1.06,
            7: 1.07,
            8: 1.08,
            9: 1.09,
            10: 1.10,
            11: 1.11,
            12: 1.12,
        },
    )
    get_emeter_monthly_patch = patch(
        "kasa.smartdevice.SmartDevice.get_emeter_monthly",
        return_value={
            1: 2.01,
            2: 2.02,
            3: 2.03,
            4: 2.04,
            5: 2.05,
            6: 2.06,
            7: 2.07,
            8: 2.08,
            9: 2.09,
            10: 2.10,
            11: 2.11,
            12: 2.12,
        },
    )
    query_patch = patch(
        "kasa.smartdevice.TPLinkSmartHomeProtocol.query",
        return_value={"system": {"get_sysinfo": sys_info}, **MOCK_ENERGY_DATA},
    )
    with query_patch as query_mock, set_light_state_patch as set_light_state_mock, get_light_state_patch as get_light_state_mock, current_consumption_patch as current_consumption_mock, sys_info_patch as sys_info_mock, get_emeter_daily_patch as get_emeter_daily_mock, get_emeter_monthly_patch as get_emeter_monthly_mock:
        yield LightMockData(
            query_mock=query_mock,
            sys_info=sys_info,
            light_state=light_state,
            set_light_state=set_light_state,
            set_light_state_mock=set_light_state_mock,
            get_light_state_mock=get_light_state_mock,
            current_consumption_mock=current_consumption_mock,
            sys_info_mock=sys_info_mock,
            get_emeter_daily_mock=get_emeter_daily_mock,
            get_emeter_monthly_mock=get_emeter_monthly_mock,
        )


@pytest.fixture(name="light_mock_data")
def light_mock_data_fixture() -> None:
    """Create light mock data."""
    light_state = {
        "on_off": True,
        "dft_on_state": {
            "brightness": 12,
            "color_temp": 3200,
            "hue": 110,
            "saturation": 90,
        },
        "brightness": 13,
        "color_temp": 3300,
        "hue": 110,
        "saturation": 90,
    }
    sys_info = {
        "sw_ver": "1.2.3",
        "hw_ver": "2.3.4",
        "mac": "aa:bb:cc:dd:ee:ff",
        "mic_mac": "00:11:22:33:44",
        "type": "smartbulb",
        "hwId": "1234",
        "fwId": "4567",
        "oemId": "891011",
        "dev_name": "light1",
        "rssi": 11,
        "latitude": "0",
        "longitude": "0",
        "is_color": True,
        "is_dimmable": True,
        "is_variable_color_temp": True,
        "model": "LB120",
        "alias": "light1",
        "light_state": light_state,
    }

    def set_light_state(state) -> None:
        nonlocal light_state
        drt_on_state = light_state["dft_on_state"]
        drt_on_state.update(state.get("dft_on_state", {}))

        light_state.update(state)
        light_state["dft_on_state"] = drt_on_state
        return light_state

    set_light_state_patch = patch(
        "kasa.smartbulb.SmartBulb.set_light_state",
        side_effect=set_light_state,
    )
    get_light_state_patch = patch(
        "kasa.smartbulb.SmartBulb.get_light_state",
        return_value=light_state,
    )
    current_consumption_patch = patch(
        "kasa.smartdevice.SmartDevice.current_consumption",
        return_value=3.23,
    )
    sys_info_patch = patch(
        "kasa.smartdevice.SmartDevice.sys_info",
        sys_info,
    )
    get_emeter_daily_patch = patch(
        "kasa.smartdevice.SmartDevice.get_emeter_daily",
        return_value={
            1: 1.01,
            2: 1.02,
            3: 1.03,
            4: 1.04,
            5: 1.05,
            6: 1.06,
            7: 1.07,
            8: 1.08,
            9: 1.09,
            10: 1.10,
            11: 1.11,
            12: 1.12,
        },
    )
    get_emeter_monthly_patch = patch(
        "kasa.smartdevice.SmartDevice.get_emeter_monthly",
        return_value={
            1: 2.01,
            2: 2.02,
            3: 2.03,
            4: 2.04,
            5: 2.05,
            6: 2.06,
            7: 2.07,
            8: 2.08,
            9: 2.09,
            10: 2.10,
            11: 2.11,
            12: 2.12,
        },
    )
    query_patch = patch(
        "kasa.smartdevice.TPLinkSmartHomeProtocol.query",
        return_value={"system": {"get_sysinfo": sys_info}, **MOCK_ENERGY_DATA},
    )
    with query_patch as query_mock, set_light_state_patch as set_light_state_mock, get_light_state_patch as get_light_state_mock, current_consumption_patch as current_consumption_mock, sys_info_patch as sys_info_mock, get_emeter_daily_patch as get_emeter_daily_mock, get_emeter_monthly_patch as get_emeter_monthly_mock:
        yield LightMockData(
            query_mock=query_mock,
            sys_info=sys_info,
            light_state=light_state,
            set_light_state=set_light_state,
            set_light_state_mock=set_light_state_mock,
            get_light_state_mock=get_light_state_mock,
            current_consumption_mock=current_consumption_mock,
            sys_info_mock=sys_info_mock,
            get_emeter_daily_mock=get_emeter_daily_mock,
            get_emeter_monthly_mock=get_emeter_monthly_mock,
        )


@pytest.fixture(name="dimmer_switch_mock_data")
def dimmer_switch_mock_data_fixture() -> None:
    """Create dimmer switch mock data."""
    sys_info = {
        "sw_ver": "1.2.3",
        "hw_ver": "2.3.4",
        "mac": "aa:bb:cc:dd:ee:ff",
        "mic_mac": "00:11:22:33:44",
        "type": "smartplug",
        "hwId": "1234",
        "fwId": "4567",
        "oemId": "891011",
        "dev_name": "dimmer1",
        "led_off": 1,
        "rssi": 11,
        "latitude": "0",
        "longitude": "0",
        "is_color": False,
        "is_dimmable": True,
        "is_variable_color_temp": False,
        "model": "HS220",
        "alias": "dimmer1",
        "feature": ":",
        "relay_state": 1,
        "brightness": 13,
    }

    def is_on(*args, **kwargs):
        nonlocal sys_info
        if len(args) == 0:
            return sys_info["relay_state"]
        if args[0] == "ON":
            sys_info["relay_state"] = 1
        else:
            sys_info["relay_state"] = 0

    def brightness(*args, **kwargs):
        nonlocal sys_info
        if len(args) == 0:
            return sys_info["brightness"]
        if sys_info["brightness"] == 0:
            sys_info["relay_state"] = 0
        else:
            sys_info["relay_state"] = 1
            sys_info["brightness"] = args[0]

    sys_info_patch = patch(
        "kasa.smartdevice.SmartDevice.sys_info",
        sys_info,
    )
    is_on_patch = patch(
        "kasa.smartdimmer.SmartDimmer.is_on",
        new_callable=PropertyMock,
        side_effect=is_on,
    )
    brightness_patch = patch(
        "kasa.smartdimmer.SmartDimmer.brightness",
        new_callable=PropertyMock,
        side_effect=brightness,
    )
    query_patch = patch(
        "kasa.smartdevice.TPLinkSmartHomeProtocol.query",
        return_value={"system": {"get_sysinfo": sys_info}, **MOCK_ENERGY_DATA},
    )
    with query_patch as query_mock, brightness_patch as brightness_mock, is_on_patch as is_on_mock, sys_info_patch as sys_info_mock:
        yield SmartSwitchMockData(
            query=query_mock,
            sys_info=sys_info,
            brightness_mock=brightness_mock,
            is_on_mock=is_on_mock,
            sys_info_mock=sys_info_mock,
        )


async def update_entity(hass: HomeAssistant, entity_id: str) -> None:
    """Run an update action for an entity."""
    future = utcnow() + timedelta(seconds=30)
    async_fire_time_changed(hass, future)
    await hass.async_block_till_done()


async def test_smartswitch(
    hass: HomeAssistant, dimmer_switch_mock_data: SmartSwitchMockData
) -> None:
    """Test function."""
    sys_info = dimmer_switch_mock_data.sys_info

    await async_setup_component(hass, HA_DOMAIN, {})
    await hass.async_block_till_done()

    await async_setup_component(
        hass,
        tplink.DOMAIN,
        {
            tplink.DOMAIN: {
                CONF_DISCOVERY: False,
                CONF_DIMMER: [{CONF_HOST: "123.123.123.123"}],
            }
        },
    )
    await hass.async_block_till_done()

    assert hass.states.get("light.dimmer1")

    await hass.services.async_call(
        LIGHT_DOMAIN,
        SERVICE_TURN_OFF,
        {ATTR_ENTITY_ID: "light.dimmer1"},
        blocking=True,
    )
    await hass.async_block_till_done()
    await update_entity(hass, "light.dimmer1")

    assert hass.states.get("light.dimmer1").state == "off"
    assert sys_info["relay_state"] == 0

    await hass.services.async_call(
        LIGHT_DOMAIN,
        SERVICE_TURN_ON,
        {ATTR_ENTITY_ID: "light.dimmer1", ATTR_BRIGHTNESS: 50},
        blocking=True,
    )
    await hass.async_block_till_done()
    await update_entity(hass, "light.dimmer1")

    state = hass.states.get("light.dimmer1")
    assert state.state == "on"
    assert state.attributes["brightness"] == 51
    assert sys_info["relay_state"] == 1

    await hass.services.async_call(
        LIGHT_DOMAIN,
        SERVICE_TURN_ON,
        {ATTR_ENTITY_ID: "light.dimmer1", ATTR_BRIGHTNESS: 55},
        blocking=True,
    )
    await hass.async_block_till_done()
    await update_entity(hass, "light.dimmer1")

    state = hass.states.get("light.dimmer1")
    assert state.state == "on"
    assert state.attributes["brightness"] == 56
    assert sys_info["brightness"] == 22

    sys_info["relay_state"] = 0
    sys_info["brightness"] = 66

    await hass.services.async_call(
        LIGHT_DOMAIN,
        SERVICE_TURN_OFF,
        {ATTR_ENTITY_ID: "light.dimmer1"},
        blocking=True,
    )
    await hass.async_block_till_done()
    await update_entity(hass, "light.dimmer1")

    state = hass.states.get("light.dimmer1")
    assert state.state == "off"

    await hass.services.async_call(
        LIGHT_DOMAIN,
        SERVICE_TURN_ON,
        {ATTR_ENTITY_ID: "light.dimmer1"},
        blocking=True,
    )
    await hass.async_block_till_done()
    await update_entity(hass, "light.dimmer1")

    state = hass.states.get("light.dimmer1")
    assert state.state == "on"
    assert state.attributes["brightness"] == 168
    assert sys_info["brightness"] == 66


async def test_unknown_light(
    hass: HomeAssistant, unknown_light_mock_data: LightMockData
) -> None:
    """Test function."""
    await async_setup_component(hass, HA_DOMAIN, {})
    await hass.async_block_till_done()

    await async_setup_component(
        hass,
        tplink.DOMAIN,
        {
            tplink.DOMAIN: {
                CONF_DISCOVERY: False,
                CONF_LIGHT: [{CONF_HOST: "123.123.123.123"}],
            }
        },
    )
    await hass.async_block_till_done()

    state = hass.states.get("light.light1")
    assert state.state == "on"
    assert state.attributes["min_mireds"] == 200
    assert state.attributes["max_mireds"] == 370


async def test_light(hass: HomeAssistant, light_mock_data: LightMockData) -> None:
    """Test function."""
    light_state = light_mock_data.light_state
    set_light_state = light_mock_data.set_light_state

    await async_setup_component(hass, HA_DOMAIN, {})
    await hass.async_block_till_done()

    await async_setup_component(
        hass,
        tplink.DOMAIN,
        {
            tplink.DOMAIN: {
                CONF_DISCOVERY: False,
                CONF_LIGHT: [{CONF_HOST: "123.123.123.123"}],
            }
        },
    )
    await hass.async_block_till_done()

    assert hass.states.get("light.light1")

    await hass.services.async_call(
        LIGHT_DOMAIN,
        SERVICE_TURN_OFF,
        {ATTR_ENTITY_ID: "light.light1"},
        blocking=True,
    )
    await hass.async_block_till_done()
    await update_entity(hass, "light.light1")

    assert hass.states.get("light.light1").state == "off"
    assert light_state["on_off"] == 0

    await hass.services.async_call(
        LIGHT_DOMAIN,
        SERVICE_TURN_ON,
        {ATTR_ENTITY_ID: "light.light1", ATTR_COLOR_TEMP: 222, ATTR_BRIGHTNESS: 50},
        blocking=True,
    )
    await hass.async_block_till_done()
    await update_entity(hass, "light.light1")

    state = hass.states.get("light.light1")
    assert state.state == "on"
    assert state.attributes["brightness"] == 51
    assert state.attributes["color_temp"] == 222
    assert "hs_color" in state.attributes
    assert light_state["on_off"] == 1

    await hass.services.async_call(
        LIGHT_DOMAIN,
        SERVICE_TURN_ON,
        {ATTR_ENTITY_ID: "light.light1", ATTR_BRIGHTNESS: 55, ATTR_HS_COLOR: (23, 27)},
        blocking=True,
    )
    await hass.async_block_till_done()
    await update_entity(hass, "light.light1")

    state = hass.states.get("light.light1")
    assert state.state == "on"
    assert state.attributes["brightness"] == 56
    assert state.attributes["hs_color"] == (23, 27)
    assert "color_temp" not in state.attributes
    assert light_state["brightness"] == 22
    assert light_state["hue"] == 23
    assert light_state["saturation"] == 27

    light_state["on_off"] = 0
    light_state["dft_on_state"]["on_off"] = 0
    light_state["brightness"] = 66
    light_state["dft_on_state"]["brightness"] = 66
    light_state["color_temp"] = 6400
    light_state["dft_on_state"]["color_temp"] = 123
    light_state["hue"] = 77
    light_state["dft_on_state"]["hue"] = 77
    light_state["saturation"] = 78
    light_state["dft_on_state"]["saturation"] = 78

    await hass.services.async_call(
        LIGHT_DOMAIN,
        SERVICE_TURN_OFF,
        {ATTR_ENTITY_ID: "light.light1"},
        blocking=True,
    )
    await hass.async_block_till_done()
    await update_entity(hass, "light.light1")

    state = hass.states.get("light.light1")
    assert state.state == "off"

    await hass.services.async_call(
        LIGHT_DOMAIN,
        SERVICE_TURN_ON,
        {ATTR_ENTITY_ID: "light.light1"},
        blocking=True,
    )
    await hass.async_block_till_done()
    await update_entity(hass, "light.light1")

    state = hass.states.get("light.light1")
    assert state.state == "on"
    assert state.attributes["brightness"] == 168
    assert state.attributes["color_temp"] == 156
    assert "hs_color" in state.attributes
    assert light_state["brightness"] == 66
    assert light_state["hue"] == 77
    assert light_state["saturation"] == 78

    set_light_state({"brightness": 91, "dft_on_state": {"brightness": 91}})
    await update_entity(hass, "light.light1")

    state = hass.states.get("light.light1")
    assert state.attributes["brightness"] == 232


async def test_get_light_state_retry(
    hass: HomeAssistant, light_mock_data: LightMockData
) -> None:
    """Test function."""
    # Setup test for retries for sysinfo.
    sys_info_call_count = 0

    def sys_info_side_effect():
        nonlocal sys_info_call_count
        sys_info_call_count += 1

        # Need to fail on the 2nd call because the first call is used to
        # determine if the device is online during the light platform's
        # setup hook.
        if sys_info_call_count == 2:
            raise SmartDeviceException()

        return light_mock_data.sys_info

    light_mock_data.sys_info_mock.side_effect = sys_info_side_effect

    # Setup test for retries of setting state information.
    set_state_call_count = 0

    def set_light_state_side_effect(state_data: dict):
        nonlocal set_state_call_count, light_mock_data
        set_state_call_count += 1

        if set_state_call_count == 1:
            raise SmartDeviceException()

        return light_mock_data.set_light_state(state_data)

    light_mock_data.set_light_state_mock.side_effect = set_light_state_side_effect

    # Setup component.
    await async_setup_component(hass, HA_DOMAIN, {})
    await hass.async_block_till_done()

    await async_setup_component(
        hass,
        tplink.DOMAIN,
        {
            tplink.DOMAIN: {
                CONF_DISCOVERY: False,
                CONF_LIGHT: [{CONF_HOST: "123.123.123.123"}],
            }
        },
    )
    await hass.async_block_till_done()

    await hass.services.async_call(
        LIGHT_DOMAIN,
        SERVICE_TURN_OFF,
        {ATTR_ENTITY_ID: "light.light1"},
        blocking=True,
    )
    await hass.async_block_till_done()
    await update_entity(hass, "light.light1")

    assert light_mock_data.sys_info_mock.call_count > 1
    assert light_mock_data.get_light_state_mock.call_count > 1
    assert light_mock_data.set_light_state_mock.call_count > 1

    assert light_mock_data.sys_info_mock.call_count < 40
    assert light_mock_data.get_light_state_mock.call_count < 40
    assert light_mock_data.set_light_state_mock.call_count < 10


async def test_update_failure(
    hass: HomeAssistant, light_mock_data: LightMockData, caplog
):
    """Test that update failures are logged."""

    await hass.async_block_till_done()

    await async_setup_component(
        hass,
        tplink.DOMAIN,
        {
            tplink.DOMAIN: {
                CONF_DISCOVERY: False,
                CONF_LIGHT: [{CONF_HOST: "123.123.123.123"}],
            }
        },
    )
    await hass.async_block_till_done()
    assert hass.states.get("light.light1").state == STATE_ON

    caplog.clear()
    caplog.set_level(logging.WARNING)
    await update_entity(hass, "light.light1")
    assert caplog.text == ""
    assert hass.states.get("light.light1").state == STATE_ON

<<<<<<< HEAD
    with patch("homeassistant.components.tplink.light.MAX_ATTEMPTS", 0):
        caplog.clear()
        caplog.set_level(logging.WARNING)
        await hass.helpers.entity_component.async_update_entity("light.light1")
        assert "Could not read state for 123.123.123.123|light1" in caplog.text
=======
    light_mock_data.query_mock.side_effect = SmartDeviceException
    caplog.clear()
    caplog.set_level(logging.WARNING)
    await update_entity(hass, "light.light1")
    assert hass.states.get("light.light1").state == STATE_UNAVAILABLE
>>>>>>> 6bbb0f00


async def test_async_setup_entry_unavailable(
    hass: HomeAssistant, light_mock_data: LightMockData, caplog
):
    """Test unavailable devices trigger a later retry."""
    caplog.clear()
    caplog.set_level(logging.WARNING)

    with patch(
        "kasa.smartdevice.SmartDevice.sys_info",
        side_effect=SmartDeviceException,
    ):
        await hass.async_block_till_done()

        await async_setup_component(
            hass,
            tplink.DOMAIN,
            {
                tplink.DOMAIN: {
                    CONF_DISCOVERY: False,
                    CONF_LIGHT: [{CONF_HOST: "123.123.123.123"}],
                }
            },
        )

        await hass.async_block_till_done()
        assert not hass.states.get("light.light1")

    future = utcnow() + timedelta(seconds=30)
    async_fire_time_changed(hass, future)
    await hass.async_block_till_done()
    assert hass.states.get("light.light1")<|MERGE_RESOLUTION|>--- conflicted
+++ resolved
@@ -717,19 +717,11 @@
     assert caplog.text == ""
     assert hass.states.get("light.light1").state == STATE_ON
 
-<<<<<<< HEAD
-    with patch("homeassistant.components.tplink.light.MAX_ATTEMPTS", 0):
-        caplog.clear()
-        caplog.set_level(logging.WARNING)
-        await hass.helpers.entity_component.async_update_entity("light.light1")
-        assert "Could not read state for 123.123.123.123|light1" in caplog.text
-=======
     light_mock_data.query_mock.side_effect = SmartDeviceException
     caplog.clear()
     caplog.set_level(logging.WARNING)
     await update_entity(hass, "light.light1")
     assert hass.states.get("light.light1").state == STATE_UNAVAILABLE
->>>>>>> 6bbb0f00
 
 
 async def test_async_setup_entry_unavailable(
