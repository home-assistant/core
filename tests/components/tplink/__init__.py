--- conflicted
+++ resolved
@@ -446,8 +446,6 @@
     clean.battery = 100
     clean.status = Status.Charged
 
-<<<<<<< HEAD
-=======
     # Need to manually create the fan speed preset feature,
     # as we are going to read its choices through it
     device.features["vacuum_fan_speed"] = _mocked_feature(
@@ -459,7 +457,6 @@
         expected_module_key="fan_speed_preset",
     )
 
->>>>>>> 01f63cfe
     return clean
 
 
