--- conflicted
+++ resolved
@@ -35,37 +35,91 @@
     'via_device_id': None,
   })
 # ---
-<<<<<<< HEAD
-# name: test_states[number.my_device_power_protection_threshold-entry]
-  EntityRegistryEntrySnapshot({
-    'aliases': set({
-    }),
-    'area_id': None,
-    'capabilities': dict({
-      'max': 65536,
-      'min': 0,
-      'mode': <NumberMode.BOX: 'box'>,
-      'step': 1.0,
-    }),
-    'config_entry_id': <ANY>,
-    'device_class': None,
-    'device_id': <ANY>,
-    'disabled_by': None,
-    'domain': 'number',
-    'entity_category': <EntityCategory.CONFIG: 'config'>,
-    'entity_id': 'number.my_device_power_protection_threshold',
-    'has_entity_name': True,
-    'hidden_by': None,
-    'icon': None,
-    'id': <ANY>,
-    'labels': set({
-    }),
-    'name': None,
-    'options': dict({
-    }),
-    'original_device_class': None,
-    'original_icon': None,
-    'original_name': 'Power protection threshold',
+# name: test_states[number.my_device_pan_degrees-entry]
+  EntityRegistryEntrySnapshot({
+    'aliases': set({
+    }),
+    'area_id': None,
+    'capabilities': dict({
+      'max': 65536,
+      'min': 0,
+      'mode': <NumberMode.BOX: 'box'>,
+      'step': 1.0,
+    }),
+    'config_entry_id': <ANY>,
+    'device_class': None,
+    'device_id': <ANY>,
+    'disabled_by': None,
+    'domain': 'number',
+    'entity_category': <EntityCategory.CONFIG: 'config'>,
+    'entity_id': 'number.my_device_pan_degrees',
+    'has_entity_name': True,
+    'hidden_by': None,
+    'icon': None,
+    'id': <ANY>,
+    'labels': set({
+    }),
+    'name': None,
+    'options': dict({
+    }),
+    'original_device_class': None,
+    'original_icon': None,
+    'original_name': 'Pan degrees',
+    'platform': 'tplink',
+    'previous_unique_id': None,
+    'supported_features': 0,
+    'translation_key': 'pan_step',
+    'unique_id': '123456789ABCDEFGH_pan_step',
+    'unit_of_measurement': None,
+  })
+# ---
+# name: test_states[number.my_device_pan_degrees-state]
+  StateSnapshot({
+    'attributes': ReadOnlyDict({
+      'friendly_name': 'my_device Pan degrees',
+      'max': 65536,
+      'min': 0,
+      'mode': <NumberMode.BOX: 'box'>,
+      'step': 1.0,
+    }),
+    'context': <ANY>,
+    'entity_id': 'number.my_device_pan_degrees',
+    'last_changed': <ANY>,
+    'last_reported': <ANY>,
+    'last_updated': <ANY>,
+    'state': '10',
+  })
+# ---
+# name: test_states[number.my_device_power_protection-entry]
+  EntityRegistryEntrySnapshot({
+    'aliases': set({
+    }),
+    'area_id': None,
+    'capabilities': dict({
+      'max': 65536,
+      'min': 0,
+      'mode': <NumberMode.SLIDER: 'slider'>,
+      'step': 1.0,
+    }),
+    'config_entry_id': <ANY>,
+    'device_class': None,
+    'device_id': <ANY>,
+    'disabled_by': None,
+    'domain': 'number',
+    'entity_category': <EntityCategory.CONFIG: 'config'>,
+    'entity_id': 'number.my_device_power_protection',
+    'has_entity_name': True,
+    'hidden_by': None,
+    'icon': None,
+    'id': <ANY>,
+    'labels': set({
+    }),
+    'name': None,
+    'options': dict({
+    }),
+    'original_device_class': None,
+    'original_icon': None,
+    'original_name': 'Power protection',
     'platform': 'tplink',
     'previous_unique_id': None,
     'supported_features': 0,
@@ -74,79 +128,21 @@
     'unit_of_measurement': None,
   })
 # ---
-# name: test_states[number.my_device_power_protection_threshold-state]
-  StateSnapshot({
-    'attributes': ReadOnlyDict({
-      'friendly_name': 'my_device Power protection threshold',
-      'max': 65536,
-      'min': 0,
-      'mode': <NumberMode.BOX: 'box'>,
-      'step': 1.0,
-    }),
-    'context': <ANY>,
-    'entity_id': 'number.my_device_power_protection_threshold',
+# name: test_states[number.my_device_power_protection-state]
+  StateSnapshot({
+    'attributes': ReadOnlyDict({
+      'friendly_name': 'my_device Power protection',
+      'max': 65536,
+      'min': 0,
+      'mode': <NumberMode.SLIDER: 'slider'>,
+      'step': 1.0,
+    }),
+    'context': <ANY>,
+    'entity_id': 'number.my_device_power_protection',
     'last_changed': <ANY>,
     'last_reported': <ANY>,
     'last_updated': <ANY>,
     'state': '100',
-  })
-# ---
-# name: test_states[number.my_device_smooth_off-entry]
-=======
-# name: test_states[number.my_device_pan_degrees-entry]
->>>>>>> 01f63cfe
-  EntityRegistryEntrySnapshot({
-    'aliases': set({
-    }),
-    'area_id': None,
-    'capabilities': dict({
-      'max': 65536,
-      'min': 0,
-      'mode': <NumberMode.BOX: 'box'>,
-      'step': 1.0,
-    }),
-    'config_entry_id': <ANY>,
-    'device_class': None,
-    'device_id': <ANY>,
-    'disabled_by': None,
-    'domain': 'number',
-    'entity_category': <EntityCategory.CONFIG: 'config'>,
-    'entity_id': 'number.my_device_pan_degrees',
-    'has_entity_name': True,
-    'hidden_by': None,
-    'icon': None,
-    'id': <ANY>,
-    'labels': set({
-    }),
-    'name': None,
-    'options': dict({
-    }),
-    'original_device_class': None,
-    'original_icon': None,
-    'original_name': 'Pan degrees',
-    'platform': 'tplink',
-    'previous_unique_id': None,
-    'supported_features': 0,
-    'translation_key': 'pan_step',
-    'unique_id': '123456789ABCDEFGH_pan_step',
-    'unit_of_measurement': None,
-  })
-# ---
-# name: test_states[number.my_device_pan_degrees-state]
-  StateSnapshot({
-    'attributes': ReadOnlyDict({
-      'friendly_name': 'my_device Pan degrees',
-      'max': 65536,
-      'min': 0,
-      'mode': <NumberMode.BOX: 'box'>,
-      'step': 1.0,
-    }),
-    'context': <ANY>,
-    'entity_id': 'number.my_device_pan_degrees',
-    'last_changed': <ANY>,
-    'last_reported': <ANY>,
-    'last_updated': <ANY>,
-    'state': '10',
   })
 # ---
 # name: test_states[number.my_device_smooth_off-entry]
