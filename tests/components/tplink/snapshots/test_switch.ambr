# serializer version: 1
# name: test_states[my_device-entry]
  DeviceRegistryEntrySnapshot({
    'area_id': None,
    'config_entries': <ANY>,
    'configuration_url': None,
    'connections': set({
      tuple(
        'mac',
        'aa:bb:cc:dd:ee:ff',
      ),
    }),
    'disabled_by': None,
    'entry_type': None,
    'hw_version': '1.0.0',
    'id': <ANY>,
    'identifiers': set({
      tuple(
        'tplink',
        '123456789ABCDEFGH',
      ),
    }),
    'is_new': False,
    'labels': set({
    }),
    'manufacturer': 'TP-Link',
    'model': 'HS100',
    'model_id': None,
    'name': 'my_device',
    'name_by_user': None,
    'primary_config_entry': <ANY>,
    'serial_number': None,
    'suggested_area': None,
    'sw_version': '1.0.0',
    'via_device_id': None,
  })
# ---
# name: test_states[switch.my_device-entry]
  EntityRegistryEntrySnapshot({
    'aliases': set({
    }),
    'area_id': None,
    'capabilities': None,
    'config_entry_id': <ANY>,
    'device_class': None,
    'device_id': <ANY>,
    'disabled_by': None,
    'domain': 'switch',
    'entity_category': None,
    'entity_id': 'switch.my_device',
    'has_entity_name': True,
    'hidden_by': None,
    'icon': None,
    'id': <ANY>,
    'labels': set({
    }),
    'name': None,
    'options': dict({
    }),
    'original_device_class': None,
    'original_icon': None,
    'original_name': None,
    'platform': 'tplink',
    'previous_unique_id': None,
    'supported_features': 0,
    'translation_key': None,
    'unique_id': '123456789ABCDEFGH',
    'unit_of_measurement': None,
  })
# ---
# name: test_states[switch.my_device-state]
  StateSnapshot({
    'attributes': ReadOnlyDict({
      'friendly_name': 'my_device',
    }),
    'context': <ANY>,
    'entity_id': 'switch.my_device',
    'last_changed': <ANY>,
    'last_reported': <ANY>,
    'last_updated': <ANY>,
    'state': 'on',
  })
# ---
# name: test_states[switch.my_device_auto_off_enabled-entry]
  EntityRegistryEntrySnapshot({
    'aliases': set({
    }),
    'area_id': None,
    'capabilities': None,
    'config_entry_id': <ANY>,
    'device_class': None,
    'device_id': <ANY>,
    'disabled_by': None,
    'domain': 'switch',
    'entity_category': <EntityCategory.CONFIG: 'config'>,
    'entity_id': 'switch.my_device_auto_off_enabled',
    'has_entity_name': True,
    'hidden_by': None,
    'icon': None,
    'id': <ANY>,
    'labels': set({
    }),
    'name': None,
    'options': dict({
    }),
    'original_device_class': None,
    'original_icon': None,
    'original_name': 'Auto off enabled',
    'platform': 'tplink',
    'previous_unique_id': None,
    'supported_features': 0,
    'translation_key': 'auto_off_enabled',
    'unique_id': '123456789ABCDEFGH_auto_off_enabled',
    'unit_of_measurement': None,
  })
# ---
# name: test_states[switch.my_device_auto_off_enabled-state]
  StateSnapshot({
    'attributes': ReadOnlyDict({
      'friendly_name': 'my_device Auto off enabled',
    }),
    'context': <ANY>,
    'entity_id': 'switch.my_device_auto_off_enabled',
    'last_changed': <ANY>,
    'last_reported': <ANY>,
    'last_updated': <ANY>,
    'state': 'on',
  })
# ---
# name: test_states[switch.my_device_auto_update_enabled-entry]
  EntityRegistryEntrySnapshot({
    'aliases': set({
    }),
    'area_id': None,
    'capabilities': None,
    'config_entry_id': <ANY>,
    'device_class': None,
    'device_id': <ANY>,
    'disabled_by': None,
    'domain': 'switch',
    'entity_category': <EntityCategory.CONFIG: 'config'>,
    'entity_id': 'switch.my_device_auto_update_enabled',
    'has_entity_name': True,
    'hidden_by': None,
    'icon': None,
    'id': <ANY>,
    'labels': set({
    }),
    'name': None,
    'options': dict({
    }),
    'original_device_class': None,
    'original_icon': None,
    'original_name': 'Auto update enabled',
    'platform': 'tplink',
    'previous_unique_id': None,
    'supported_features': 0,
    'translation_key': 'auto_update_enabled',
    'unique_id': '123456789ABCDEFGH_auto_update_enabled',
    'unit_of_measurement': None,
  })
# ---
# name: test_states[switch.my_device_auto_update_enabled-state]
  StateSnapshot({
    'attributes': ReadOnlyDict({
      'friendly_name': 'my_device Auto update enabled',
    }),
    'context': <ANY>,
    'entity_id': 'switch.my_device_auto_update_enabled',
    'last_changed': <ANY>,
    'last_reported': <ANY>,
    'last_updated': <ANY>,
    'state': 'on',
  })
# ---
# name: test_states[switch.my_device_baby_cry_detection-entry]
  EntityRegistryEntrySnapshot({
    'aliases': set({
    }),
    'area_id': None,
    'capabilities': None,
    'config_entry_id': <ANY>,
    'device_class': None,
    'device_id': <ANY>,
    'disabled_by': None,
    'domain': 'switch',
    'entity_category': None,
    'entity_id': 'switch.my_device_baby_cry_detection',
    'has_entity_name': True,
    'hidden_by': None,
    'icon': None,
    'id': <ANY>,
    'labels': set({
    }),
    'name': None,
    'options': dict({
    }),
    'original_device_class': None,
    'original_icon': None,
    'original_name': 'Baby cry detection',
    'platform': 'tplink',
    'previous_unique_id': None,
    'supported_features': 0,
    'translation_key': 'baby_cry_detection',
    'unique_id': '123456789ABCDEFGH_baby_cry_detection',
    'unit_of_measurement': None,
  })
# ---
# name: test_states[switch.my_device_baby_cry_detection-state]
  StateSnapshot({
    'attributes': ReadOnlyDict({
      'friendly_name': 'my_device Baby cry detection',
    }),
    'context': <ANY>,
    'entity_id': 'switch.my_device_baby_cry_detection',
    'last_changed': <ANY>,
    'last_reported': <ANY>,
    'last_updated': <ANY>,
    'state': 'on',
  })
# ---
# name: test_states[switch.my_device_child_lock-entry]
  EntityRegistryEntrySnapshot({
    'aliases': set({
    }),
    'area_id': None,
    'capabilities': None,
    'config_entry_id': <ANY>,
    'device_class': None,
    'device_id': <ANY>,
    'disabled_by': None,
    'domain': 'switch',
    'entity_category': <EntityCategory.CONFIG: 'config'>,
    'entity_id': 'switch.my_device_child_lock',
    'has_entity_name': True,
    'hidden_by': None,
    'icon': None,
    'id': <ANY>,
    'labels': set({
    }),
    'name': None,
    'options': dict({
    }),
    'original_device_class': None,
    'original_icon': None,
    'original_name': 'Child lock',
    'platform': 'tplink',
    'previous_unique_id': None,
    'supported_features': 0,
    'translation_key': 'child_lock',
    'unique_id': '123456789ABCDEFGH_child_lock',
    'unit_of_measurement': None,
  })
# ---
# name: test_states[switch.my_device_child_lock-state]
  StateSnapshot({
    'attributes': ReadOnlyDict({
      'friendly_name': 'my_device Child lock',
    }),
    'context': <ANY>,
    'entity_id': 'switch.my_device_child_lock',
    'last_changed': <ANY>,
    'last_reported': <ANY>,
    'last_updated': <ANY>,
    'state': 'on',
  })
# ---
# name: test_states[switch.my_device_fan_sleep_mode-entry]
  EntityRegistryEntrySnapshot({
    'aliases': set({
    }),
    'area_id': None,
    'capabilities': None,
    'config_entry_id': <ANY>,
    'device_class': None,
    'device_id': <ANY>,
    'disabled_by': None,
    'domain': 'switch',
    'entity_category': <EntityCategory.CONFIG: 'config'>,
    'entity_id': 'switch.my_device_fan_sleep_mode',
    'has_entity_name': True,
    'hidden_by': None,
    'icon': None,
    'id': <ANY>,
    'labels': set({
    }),
    'name': None,
    'options': dict({
    }),
    'original_device_class': None,
    'original_icon': None,
    'original_name': 'Fan sleep mode',
    'platform': 'tplink',
    'previous_unique_id': None,
    'supported_features': 0,
    'translation_key': 'fan_sleep_mode',
    'unique_id': '123456789ABCDEFGH_fan_sleep_mode',
    'unit_of_measurement': None,
  })
# ---
# name: test_states[switch.my_device_fan_sleep_mode-state]
  StateSnapshot({
    'attributes': ReadOnlyDict({
      'friendly_name': 'my_device Fan sleep mode',
    }),
    'context': <ANY>,
    'entity_id': 'switch.my_device_fan_sleep_mode',
    'last_changed': <ANY>,
    'last_reported': <ANY>,
    'last_updated': <ANY>,
    'state': 'off',
  })
# ---
# name: test_states[switch.my_device_led-entry]
  EntityRegistryEntrySnapshot({
    'aliases': set({
    }),
    'area_id': None,
    'capabilities': None,
    'config_entry_id': <ANY>,
    'device_class': None,
    'device_id': <ANY>,
    'disabled_by': None,
    'domain': 'switch',
    'entity_category': <EntityCategory.CONFIG: 'config'>,
    'entity_id': 'switch.my_device_led',
    'has_entity_name': True,
    'hidden_by': None,
    'icon': None,
    'id': <ANY>,
    'labels': set({
    }),
    'name': None,
    'options': dict({
    }),
    'original_device_class': None,
    'original_icon': None,
    'original_name': 'LED',
    'platform': 'tplink',
    'previous_unique_id': None,
    'supported_features': 0,
    'translation_key': 'led',
    'unique_id': '123456789ABCDEFGH_led',
    'unit_of_measurement': None,
  })
# ---
# name: test_states[switch.my_device_led-state]
  StateSnapshot({
    'attributes': ReadOnlyDict({
      'friendly_name': 'my_device LED',
    }),
    'context': <ANY>,
    'entity_id': 'switch.my_device_led',
    'last_changed': <ANY>,
    'last_reported': <ANY>,
    'last_updated': <ANY>,
    'state': 'on',
  })
# ---
# name: test_states[switch.my_device_motion_detection-entry]
  EntityRegistryEntrySnapshot({
    'aliases': set({
    }),
    'area_id': None,
    'capabilities': None,
    'config_entry_id': <ANY>,
    'device_class': None,
    'device_id': <ANY>,
    'disabled_by': None,
    'domain': 'switch',
    'entity_category': None,
    'entity_id': 'switch.my_device_motion_detection',
    'has_entity_name': True,
    'hidden_by': None,
    'icon': None,
    'id': <ANY>,
    'labels': set({
    }),
    'name': None,
    'options': dict({
    }),
    'original_device_class': None,
    'original_icon': None,
    'original_name': 'Motion detection',
    'platform': 'tplink',
    'previous_unique_id': None,
    'supported_features': 0,
    'translation_key': 'motion_detection',
    'unique_id': '123456789ABCDEFGH_motion_detection',
    'unit_of_measurement': None,
  })
# ---
# name: test_states[switch.my_device_motion_detection-state]
  StateSnapshot({
    'attributes': ReadOnlyDict({
      'friendly_name': 'my_device Motion detection',
    }),
    'context': <ANY>,
    'entity_id': 'switch.my_device_motion_detection',
    'last_changed': <ANY>,
    'last_reported': <ANY>,
    'last_updated': <ANY>,
    'state': 'on',
  })
# ---
# name: test_states[switch.my_device_motion_sensor-entry]
  EntityRegistryEntrySnapshot({
    'aliases': set({
    }),
    'area_id': None,
    'capabilities': None,
    'config_entry_id': <ANY>,
    'device_class': None,
    'device_id': <ANY>,
    'disabled_by': None,
    'domain': 'switch',
    'entity_category': <EntityCategory.CONFIG: 'config'>,
    'entity_id': 'switch.my_device_motion_sensor',
    'has_entity_name': True,
    'hidden_by': None,
    'icon': None,
    'id': <ANY>,
    'labels': set({
    }),
    'name': None,
    'options': dict({
    }),
    'original_device_class': None,
    'original_icon': None,
    'original_name': 'Motion sensor',
    'platform': 'tplink',
    'previous_unique_id': None,
    'supported_features': 0,
    'translation_key': 'pir_enabled',
    'unique_id': '123456789ABCDEFGH_pir_enabled',
    'unit_of_measurement': None,
  })
# ---
# name: test_states[switch.my_device_motion_sensor-state]
  StateSnapshot({
    'attributes': ReadOnlyDict({
      'friendly_name': 'my_device Motion sensor',
    }),
    'context': <ANY>,
    'entity_id': 'switch.my_device_motion_sensor',
    'last_changed': <ANY>,
    'last_reported': <ANY>,
    'last_updated': <ANY>,
    'state': 'on',
  })
# ---
<<<<<<< HEAD
# name: test_states[switch.my_device_power_protection-entry]
=======
# name: test_states[switch.my_device_person_detection-entry]
>>>>>>> 01f63cfe
  EntityRegistryEntrySnapshot({
    'aliases': set({
    }),
    'area_id': None,
    'capabilities': None,
    'config_entry_id': <ANY>,
    'device_class': None,
    'device_id': <ANY>,
    'disabled_by': None,
    'domain': 'switch',
<<<<<<< HEAD
    'entity_category': <EntityCategory.CONFIG: 'config'>,
    'entity_id': 'switch.my_device_power_protection',
=======
    'entity_category': None,
    'entity_id': 'switch.my_device_person_detection',
>>>>>>> 01f63cfe
    'has_entity_name': True,
    'hidden_by': None,
    'icon': None,
    'id': <ANY>,
    'labels': set({
    }),
    'name': None,
    'options': dict({
    }),
    'original_device_class': None,
    'original_icon': None,
<<<<<<< HEAD
    'original_name': 'Power protection',
    'platform': 'tplink',
    'previous_unique_id': None,
    'supported_features': 0,
    'translation_key': 'power_protection_enabled',
    'unique_id': '123456789ABCDEFGH_power_protection_enabled',
    'unit_of_measurement': None,
  })
# ---
# name: test_states[switch.my_device_power_protection-state]
  StateSnapshot({
    'attributes': ReadOnlyDict({
      'friendly_name': 'my_device Power protection',
    }),
    'context': <ANY>,
    'entity_id': 'switch.my_device_power_protection',
=======
    'original_name': 'Person detection',
    'platform': 'tplink',
    'previous_unique_id': None,
    'supported_features': 0,
    'translation_key': 'person_detection',
    'unique_id': '123456789ABCDEFGH_person_detection',
    'unit_of_measurement': None,
  })
# ---
# name: test_states[switch.my_device_person_detection-state]
  StateSnapshot({
    'attributes': ReadOnlyDict({
      'friendly_name': 'my_device Person detection',
    }),
    'context': <ANY>,
    'entity_id': 'switch.my_device_person_detection',
>>>>>>> 01f63cfe
    'last_changed': <ANY>,
    'last_reported': <ANY>,
    'last_updated': <ANY>,
    'state': 'on',
  })
# ---
# name: test_states[switch.my_device_smooth_transitions-entry]
  EntityRegistryEntrySnapshot({
    'aliases': set({
    }),
    'area_id': None,
    'capabilities': None,
    'config_entry_id': <ANY>,
    'device_class': None,
    'device_id': <ANY>,
    'disabled_by': None,
    'domain': 'switch',
    'entity_category': <EntityCategory.CONFIG: 'config'>,
    'entity_id': 'switch.my_device_smooth_transitions',
    'has_entity_name': True,
    'hidden_by': None,
    'icon': None,
    'id': <ANY>,
    'labels': set({
    }),
    'name': None,
    'options': dict({
    }),
    'original_device_class': None,
    'original_icon': None,
    'original_name': 'Smooth transitions',
    'platform': 'tplink',
    'previous_unique_id': None,
    'supported_features': 0,
    'translation_key': 'smooth_transitions',
    'unique_id': '123456789ABCDEFGH_smooth_transitions',
    'unit_of_measurement': None,
  })
# ---
# name: test_states[switch.my_device_smooth_transitions-state]
  StateSnapshot({
    'attributes': ReadOnlyDict({
      'friendly_name': 'my_device Smooth transitions',
    }),
    'context': <ANY>,
    'entity_id': 'switch.my_device_smooth_transitions',
    'last_changed': <ANY>,
    'last_reported': <ANY>,
    'last_updated': <ANY>,
    'state': 'on',
  })
# ---
# name: test_states[switch.my_device_tamper_detection-entry]
  EntityRegistryEntrySnapshot({
    'aliases': set({
    }),
    'area_id': None,
    'capabilities': None,
    'config_entry_id': <ANY>,
    'device_class': None,
    'device_id': <ANY>,
    'disabled_by': None,
    'domain': 'switch',
    'entity_category': None,
    'entity_id': 'switch.my_device_tamper_detection',
    'has_entity_name': True,
    'hidden_by': None,
    'icon': None,
    'id': <ANY>,
    'labels': set({
    }),
    'name': None,
    'options': dict({
    }),
    'original_device_class': None,
    'original_icon': None,
    'original_name': 'Tamper detection',
    'platform': 'tplink',
    'previous_unique_id': None,
    'supported_features': 0,
    'translation_key': 'tamper_detection',
    'unique_id': '123456789ABCDEFGH_tamper_detection',
    'unit_of_measurement': None,
  })
# ---
# name: test_states[switch.my_device_tamper_detection-state]
  StateSnapshot({
    'attributes': ReadOnlyDict({
      'friendly_name': 'my_device Tamper detection',
    }),
    'context': <ANY>,
    'entity_id': 'switch.my_device_tamper_detection',
    'last_changed': <ANY>,
    'last_reported': <ANY>,
    'last_updated': <ANY>,
    'state': 'on',
  })
# ---<|MERGE_RESOLUTION|>--- conflicted
+++ resolved
@@ -449,57 +449,30 @@
     'state': 'on',
   })
 # ---
-<<<<<<< HEAD
-# name: test_states[switch.my_device_power_protection-entry]
-=======
 # name: test_states[switch.my_device_person_detection-entry]
->>>>>>> 01f63cfe
-  EntityRegistryEntrySnapshot({
-    'aliases': set({
-    }),
-    'area_id': None,
-    'capabilities': None,
-    'config_entry_id': <ANY>,
-    'device_class': None,
-    'device_id': <ANY>,
-    'disabled_by': None,
-    'domain': 'switch',
-<<<<<<< HEAD
-    'entity_category': <EntityCategory.CONFIG: 'config'>,
-    'entity_id': 'switch.my_device_power_protection',
-=======
+  EntityRegistryEntrySnapshot({
+    'aliases': set({
+    }),
+    'area_id': None,
+    'capabilities': None,
+    'config_entry_id': <ANY>,
+    'device_class': None,
+    'device_id': <ANY>,
+    'disabled_by': None,
+    'domain': 'switch',
     'entity_category': None,
     'entity_id': 'switch.my_device_person_detection',
->>>>>>> 01f63cfe
-    'has_entity_name': True,
-    'hidden_by': None,
-    'icon': None,
-    'id': <ANY>,
-    'labels': set({
-    }),
-    'name': None,
-    'options': dict({
-    }),
-    'original_device_class': None,
-    'original_icon': None,
-<<<<<<< HEAD
-    'original_name': 'Power protection',
-    'platform': 'tplink',
-    'previous_unique_id': None,
-    'supported_features': 0,
-    'translation_key': 'power_protection_enabled',
-    'unique_id': '123456789ABCDEFGH_power_protection_enabled',
-    'unit_of_measurement': None,
-  })
-# ---
-# name: test_states[switch.my_device_power_protection-state]
-  StateSnapshot({
-    'attributes': ReadOnlyDict({
-      'friendly_name': 'my_device Power protection',
-    }),
-    'context': <ANY>,
-    'entity_id': 'switch.my_device_power_protection',
-=======
+    'has_entity_name': True,
+    'hidden_by': None,
+    'icon': None,
+    'id': <ANY>,
+    'labels': set({
+    }),
+    'name': None,
+    'options': dict({
+    }),
+    'original_device_class': None,
+    'original_icon': None,
     'original_name': 'Person detection',
     'platform': 'tplink',
     'previous_unique_id': None,
@@ -516,7 +489,6 @@
     }),
     'context': <ANY>,
     'entity_id': 'switch.my_device_person_detection',
->>>>>>> 01f63cfe
     'last_changed': <ANY>,
     'last_reported': <ANY>,
     'last_updated': <ANY>,
