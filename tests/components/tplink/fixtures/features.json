--- conflicted
+++ resolved
@@ -371,7 +371,16 @@
     "type": "Number",
     "category": "Config"
   },
-<<<<<<< HEAD
+  "pair": {
+    "value": "<Action>",
+    "type": "Action",
+    "category": "Config"
+  },
+  "unpair": {
+    "value": "<Action>",
+    "type": "Action",
+    "category": "Debug"
+  },
   "main_brush_reset": {
     "value": "<Action>",
     "type": "Action",
@@ -446,16 +455,5 @@
     "value": "1234",
     "type": "Sensor",
     "category": "Debug"
-=======
-  "pair": {
-    "value": "<Action>",
-    "type": "Action",
-    "category": "Config"
-  },
-  "unpair": {
-    "value": "<Action>",
-    "type": "Action",
-    "category": "Debug"
->>>>>>> 1face8df
   }
 }