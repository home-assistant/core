--- conflicted
+++ resolved
@@ -371,7 +371,6 @@
     "type": "Number",
     "category": "Config"
   },
-<<<<<<< HEAD
   "clean_count": {
     "value": 1,
     "type": "Number",
@@ -387,7 +386,7 @@
     "type": "Sensor",
     "category": "Info",
     "enum_type": "CleanErrorCode"
-=======
+  },
   "pair": {
     "value": "<Action>",
     "type": "Action",
@@ -397,6 +396,5 @@
     "value": "<Action>",
     "type": "Action",
     "category": "Debug"
->>>>>>> 1face8df
   }
 }