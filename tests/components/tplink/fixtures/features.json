--- conflicted
+++ resolved
@@ -34,11 +34,12 @@
     "type": "Switch",
     "category": "Config"
   },
-<<<<<<< HEAD
+  "child_lock": {
+    "value": true,
+    "type": "Switch",
+    "category": "Config"
+  },
   "pir_enabled": {
-=======
-  "child_lock": {
->>>>>>> 25449b42
     "value": true,
     "type": "Switch",
     "category": "Config"
