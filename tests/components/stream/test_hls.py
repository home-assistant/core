"""The tests for hls streams."""

from datetime import timedelta
from http import HTTPStatus
from unittest.mock import patch
from urllib.parse import urlparse

import av
import pytest

from homeassistant.components.stream import Stream, create_stream
from homeassistant.components.stream.const import (
    EXT_X_START_LL_HLS,
    EXT_X_START_NON_LL_HLS,
    HLS_PROVIDER,
    MAX_SEGMENTS,
    NUM_PLAYLIST_SEGMENTS,
)
from homeassistant.components.stream.core import Orientation, Part
from homeassistant.core import HomeAssistant
from homeassistant.setup import async_setup_component
import homeassistant.util.dt as dt_util

from .common import (
    FAKE_TIME,
    DefaultSegment as Segment,
    assert_mp4_has_transform_matrix,
    dynamic_stream_settings,
)

from tests.common import async_fire_time_changed
from tests.typing import ClientSessionGenerator

STREAM_SOURCE = "some-stream-source"
INIT_BYTES = b"\x00\x00\x00\x08moov"
FAKE_PAYLOAD = b"fake-payload"
SEGMENT_DURATION = 10
TEST_TIMEOUT = 5.0  # Lower than 9s home assistant timeout
MAX_ABORT_SEGMENTS = 20  # Abort test to avoid looping forever

HLS_CONFIG = {
    "stream": {
        "ll_hls": False,
    }
}


@pytest.fixture
async def setup_component(hass: HomeAssistant) -> None:
    """Test fixture to setup the stream component."""
    await async_setup_component(hass, "stream", HLS_CONFIG)


class HlsClient:
    """Test fixture for fetching the hls stream."""

    def __init__(self, http_client, parsed_url) -> None:
        """Initialize HlsClient."""
        self.http_client = http_client
        self.parsed_url = parsed_url

    async def get(self, path=None, headers=None):
        """Fetch the hls stream for the specified path."""
        url = self.parsed_url.path
        if path:
            # Strip off the master playlist suffix and replace with path
            url = "/".join(self.parsed_url.path.split("/")[:-1]) + path
        return await self.http_client.get(url, headers=headers)


@pytest.fixture
def hls_stream(hass: HomeAssistant, hass_client: ClientSessionGenerator):
    """Create test fixture for creating an HLS client for a stream."""

    async def create_client_for_stream(stream):
        http_client = await hass_client()
        parsed_url = urlparse(stream.endpoint_url(HLS_PROVIDER))
        return HlsClient(http_client, parsed_url)

    return create_client_for_stream


def make_segment(segment, discontinuity=False):
    """Create a playlist response for a segment."""
    response = ["#EXT-X-DISCONTINUITY"] if discontinuity else []
    response.extend(
        [
            "#EXT-X-PROGRAM-DATE-TIME:"
            + FAKE_TIME.strftime("%Y-%m-%dT%H:%M:%S.%f")[:-3]
            + "Z",
            f"#EXTINF:{SEGMENT_DURATION:.3f},",
            f"./segment/{segment}.m4s",
        ]
    )
    return "\n".join(response)


def make_playlist(
    sequence,
    discontinuity_sequence=0,
    segments=None,
    hint=None,
    segment_duration=None,
    part_target_duration=None,
):
    """Create a an hls playlist response for tests to assert on."""
    if not segment_duration:
        segment_duration = SEGMENT_DURATION
    response = [
        "#EXTM3U",
        "#EXT-X-VERSION:6",
        "#EXT-X-INDEPENDENT-SEGMENTS",
        '#EXT-X-MAP:URI="init.mp4"',
        f"#EXT-X-TARGETDURATION:{segment_duration}",
        f"#EXT-X-MEDIA-SEQUENCE:{sequence}",
        f"#EXT-X-DISCONTINUITY-SEQUENCE:{discontinuity_sequence}",
    ]
    if hint:
        response.extend(
            [
                f"#EXT-X-PART-INF:PART-TARGET={part_target_duration:.3f}",
<<<<<<< HEAD
                f"#EXT-X-SERVER-CONTROL:CAN-BLOCK-RELOAD=YES,PART-HOLD-BACK={2 * part_target_duration:.3f}",
                f"#EXT-X-START:TIME-OFFSET=-{EXT_X_START_LL_HLS * part_target_duration:.3f},PRECISE=YES",
=======
                "#EXT-X-SERVER-CONTROL:CAN-BLOCK-RELOAD=YES,PART-HOLD-BACK="
                f"{2 * part_target_duration:.3f}",
                "#EXT-X-START:TIME-OFFSET=-"
                f"{EXT_X_START_LL_HLS * part_target_duration:.3f},PRECISE=YES",
>>>>>>> 475a2fb8
            ]
        )
    else:
        response.append(
<<<<<<< HEAD
            f"#EXT-X-START:TIME-OFFSET=-{EXT_X_START_NON_LL_HLS * segment_duration:.3f},PRECISE=YES",
=======
            "#EXT-X-START:TIME-OFFSET=-"
            f"{EXT_X_START_NON_LL_HLS * segment_duration:.3f},PRECISE=YES",
>>>>>>> 475a2fb8
        )
    if segments:
        response.extend(segments)
    if hint:
        response.append(hint)
    response.append("")
    return "\n".join(response)


async def test_hls_stream(
    hass: HomeAssistant, setup_component, hls_stream, stream_worker_sync, h264_video
) -> None:
    """Test hls stream.

    Purposefully not mocking anything here to test full
    integration with the stream component.
    """

    stream_worker_sync.pause()

    # Setup demo HLS track
    stream = create_stream(hass, h264_video, {}, dynamic_stream_settings())

    # Request stream
    stream.add_provider(HLS_PROVIDER)
    await stream.start()

    hls_client = await hls_stream(stream)

    # Fetch master playlist
    master_playlist_response = await hls_client.get()
    assert master_playlist_response.status == HTTPStatus.OK

    # Fetch init
    master_playlist = await master_playlist_response.text()
    init_response = await hls_client.get("/init.mp4")
    assert init_response.status == HTTPStatus.OK

    # Fetch playlist
    playlist_url = "/" + master_playlist.splitlines()[-1]
    playlist_response = await hls_client.get(playlist_url)
    assert playlist_response.status == HTTPStatus.OK

    # Fetch segment
    playlist = await playlist_response.text()
    segment_url = "/" + [line for line in playlist.splitlines() if line][-1]
    segment_response = await hls_client.get(segment_url)
    assert segment_response.status == HTTPStatus.OK

    stream_worker_sync.resume()

    # Stop stream, if it hasn't quit already
    await stream.stop()

    # Ensure playlist not accessible after stream ends
    fail_response = await hls_client.get()
    assert fail_response.status == HTTPStatus.NOT_FOUND

    assert stream.get_diagnostics() == {
        "container_format": "mov,mp4,m4a,3gp,3g2,mj2",
        "keepalive": False,
        "orientation": Orientation.NO_TRANSFORM,
        "start_worker": 1,
        "video_codec": "h264",
        "worker_error": 1,
    }


async def test_stream_timeout(
    hass: HomeAssistant,
    hass_client: ClientSessionGenerator,
    setup_component,
    stream_worker_sync,
    h264_video,
) -> None:
    """Test hls stream timeout."""
    stream_worker_sync.pause()

    # Setup demo HLS track
    stream = create_stream(hass, h264_video, {}, dynamic_stream_settings())

    available_states = []

    def update_callback() -> None:
        nonlocal available_states
        available_states.append(stream.available)

    stream.set_update_callback(update_callback)

    # Request stream
    stream.add_provider(HLS_PROVIDER)
    await stream.start()
    url = stream.endpoint_url(HLS_PROVIDER)

    http_client = await hass_client()

    # Fetch playlist
    parsed_url = urlparse(url)
    playlist_response = await http_client.get(parsed_url.path)
    assert playlist_response.status == HTTPStatus.OK

    # Wait a minute
    future = dt_util.utcnow() + timedelta(minutes=1)
    async_fire_time_changed(hass, future)
    await hass.async_block_till_done()

    # Fetch again to reset timer
    playlist_response = await http_client.get(parsed_url.path)
    assert playlist_response.status == HTTPStatus.OK

    stream_worker_sync.resume()

    # Wait 5 minutes
    future = dt_util.utcnow() + timedelta(minutes=5)
    async_fire_time_changed(hass, future)
    await hass.async_block_till_done()

    # Ensure playlist not accessible
    fail_response = await http_client.get(parsed_url.path)
    assert fail_response.status == HTTPStatus.NOT_FOUND

    # Streams only marked as failure when keepalive is true
    assert available_states == [True]


async def test_stream_timeout_after_stop(
    hass: HomeAssistant,
    hass_client: ClientSessionGenerator,
    setup_component,
    stream_worker_sync,
    h264_video,
) -> None:
    """Test hls stream timeout after the stream has been stopped already."""
    stream_worker_sync.pause()

    # Setup demo HLS track
    stream = create_stream(hass, h264_video, {}, dynamic_stream_settings())

    # Request stream
    stream.add_provider(HLS_PROVIDER)
    await stream.start()

    stream_worker_sync.resume()
    await stream.stop()

    # Wait 5 minutes and fire callback.  Stream should already have been
    # stopped so this is a no-op.
    future = dt_util.utcnow() + timedelta(minutes=5)
    async_fire_time_changed(hass, future)
    await hass.async_block_till_done()


@pytest.mark.parametrize(
    ("exception"),
    [
        # pylint: disable-next=c-extension-no-member
        (av.error.InvalidDataError(-2, "error")),
        (av.HTTPBadRequestError(500, "error")),
    ],
)
async def test_stream_retries(
    hass: HomeAssistant,
    setup_component,
    should_retry,
    exception,
) -> None:
    """Test hls stream is retried on failure."""
    # Setup demo HLS track
    source = "test_stream_keepalive_source"
    stream = create_stream(hass, source, {}, dynamic_stream_settings())
    track = stream.add_provider(HLS_PROVIDER)
    track.num_segments = 2

    available_states = []

    def update_callback() -> None:
        nonlocal available_states
        available_states.append(stream.available)

    stream.set_update_callback(update_callback)

    open_future1 = hass.loop.create_future()
    open_future2 = hass.loop.create_future()
    futures = [open_future2, open_future1]

    original_set_state = Stream._set_state

    def set_state_wrapper(self, state: bool) -> None:
        if state is False:
            should_retry.return_value = False  # Thread should exit and be joinable.
        original_set_state(self, state)

    def av_open_side_effect(*args, **kwargs):
        hass.loop.call_soon_threadsafe(futures.pop().set_result, None)
        raise exception

    with (
        patch("av.open") as av_open,
        patch("homeassistant.components.stream.Stream._set_state", set_state_wrapper),
        patch("homeassistant.components.stream.STREAM_RESTART_INCREMENT", 0),
    ):
        av_open.side_effect = av_open_side_effect
        # Request stream. Enable retries which are disabled by default in tests.
        should_retry.return_value = True
        await stream.start()
        await open_future1
        await open_future2
        await hass.async_add_executor_job(stream._thread.join)
        stream._thread = None
        assert av_open.call_count == 2
        await hass.async_block_till_done()

    # Stop stream, if it hasn't quit already
    await stream.stop()

    # Stream marked initially available, then marked as failed, then marked available
    # before the final failure that exits the stream.
    assert available_states == [True, False, True]


async def test_hls_playlist_view_no_output(
    hass: HomeAssistant, setup_component, hls_stream
) -> None:
    """Test rendering the hls playlist with no output segments."""
    stream = create_stream(hass, STREAM_SOURCE, {}, dynamic_stream_settings())
    stream.add_provider(HLS_PROVIDER)

    hls_client = await hls_stream(stream)

    # Fetch playlist
    resp = await hls_client.get("/playlist.m3u8")
    assert resp.status == HTTPStatus.NOT_FOUND


async def test_hls_playlist_view(
    hass: HomeAssistant, setup_component, hls_stream, stream_worker_sync
) -> None:
    """Test rendering the hls playlist with 1 and 2 output segments."""
    stream = create_stream(hass, STREAM_SOURCE, {}, dynamic_stream_settings())
    stream_worker_sync.pause()
    hls = stream.add_provider(HLS_PROVIDER)
    for i in range(2):
        segment = Segment(sequence=i, duration=SEGMENT_DURATION)
        hls.put(segment)
    await hass.async_block_till_done()

    hls_client = await hls_stream(stream)

    resp = await hls_client.get("/playlist.m3u8")
    assert resp.status == HTTPStatus.OK
    assert await resp.text() == make_playlist(
        sequence=0, segments=[make_segment(0), make_segment(1)]
    )

    segment = Segment(sequence=2, duration=SEGMENT_DURATION)
    hls.put(segment)
    await hass.async_block_till_done()
    resp = await hls_client.get("/playlist.m3u8")
    assert resp.status == HTTPStatus.OK
    assert await resp.text() == make_playlist(
        sequence=0, segments=[make_segment(0), make_segment(1), make_segment(2)]
    )

    stream_worker_sync.resume()
    await stream.stop()


async def test_hls_max_segments(
    hass: HomeAssistant, setup_component, hls_stream, stream_worker_sync
) -> None:
    """Test rendering the hls playlist with more segments than the segment deque can hold."""
    stream = create_stream(hass, STREAM_SOURCE, {}, dynamic_stream_settings())
    stream_worker_sync.pause()
    hls = stream.add_provider(HLS_PROVIDER)

    hls_client = await hls_stream(stream)

    # Produce enough segments to overfill the output buffer by one
    for sequence in range(MAX_SEGMENTS + 1):
        segment = Segment(sequence=sequence, duration=SEGMENT_DURATION)
        hls.put(segment)
        await hass.async_block_till_done()

    resp = await hls_client.get("/playlist.m3u8")
    assert resp.status == HTTPStatus.OK

    # Only NUM_PLAYLIST_SEGMENTS are returned in the playlist.
    start = MAX_SEGMENTS + 1 - NUM_PLAYLIST_SEGMENTS
    segments = [make_segment(sequence) for sequence in range(start, MAX_SEGMENTS + 1)]
    assert await resp.text() == make_playlist(sequence=start, segments=segments)

    # Fetch the actual segments with a fake byte payload
    for segment in hls.get_segments():
        segment.init = INIT_BYTES
        segment.parts = [
            Part(
                duration=SEGMENT_DURATION,
                has_keyframe=True,
                data=FAKE_PAYLOAD,
            )
        ]

    # The segment that fell off the buffer is not accessible
    with patch.object(hls.stream_settings, "hls_part_timeout", 0.1):
        segment_response = await hls_client.get("/segment/0.m4s")
    assert segment_response.status == HTTPStatus.NOT_FOUND

    # However all segments in the buffer are accessible, even those that were not in the playlist.
    for sequence in range(1, MAX_SEGMENTS + 1):
        segment_response = await hls_client.get(f"/segment/{sequence}.m4s")
        assert segment_response.status == HTTPStatus.OK

    stream_worker_sync.resume()
    await stream.stop()


async def test_hls_playlist_view_discontinuity(
    hass: HomeAssistant, setup_component, hls_stream, stream_worker_sync
) -> None:
    """Test a discontinuity across segments in the stream with 3 segments."""

    stream = create_stream(hass, STREAM_SOURCE, {}, dynamic_stream_settings())
    stream_worker_sync.pause()
    hls = stream.add_provider(HLS_PROVIDER)

    segment = Segment(sequence=0, stream_id=0, duration=SEGMENT_DURATION)
    hls.put(segment)
    segment = Segment(sequence=1, stream_id=0, duration=SEGMENT_DURATION)
    hls.put(segment)
    segment = Segment(
        sequence=2,
        stream_id=1,
        duration=SEGMENT_DURATION,
    )
    hls.put(segment)
    await hass.async_block_till_done()

    hls_client = await hls_stream(stream)

    resp = await hls_client.get("/playlist.m3u8")
    assert resp.status == HTTPStatus.OK
    assert await resp.text() == make_playlist(
        sequence=0,
        segments=[
            make_segment(0),
            make_segment(1),
            make_segment(2, discontinuity=True),
        ],
    )

    stream_worker_sync.resume()
    await stream.stop()


async def test_hls_max_segments_discontinuity(
    hass: HomeAssistant, setup_component, hls_stream, stream_worker_sync
) -> None:
    """Test a discontinuity with more segments than the segment deque can hold."""
    stream = create_stream(hass, STREAM_SOURCE, {}, dynamic_stream_settings())
    stream_worker_sync.pause()
    hls = stream.add_provider(HLS_PROVIDER)

    hls_client = await hls_stream(stream)

    segment = Segment(sequence=0, stream_id=0, duration=SEGMENT_DURATION)
    hls.put(segment)

    # Produce enough segments to overfill the output buffer by one
    for sequence in range(MAX_SEGMENTS + 1):
        segment = Segment(
            sequence=sequence,
            stream_id=1,
            duration=SEGMENT_DURATION,
        )
        hls.put(segment)
    await hass.async_block_till_done()

    resp = await hls_client.get("/playlist.m3u8")
    assert resp.status == HTTPStatus.OK

    # Only NUM_PLAYLIST_SEGMENTS are returned in the playlist causing the
    # EXT-X-DISCONTINUITY tag to be omitted and EXT-X-DISCONTINUITY-SEQUENCE
    # returned instead.
    start = MAX_SEGMENTS + 1 - NUM_PLAYLIST_SEGMENTS
    segments = [make_segment(sequence) for sequence in range(start, MAX_SEGMENTS + 1)]
    assert await resp.text() == make_playlist(
        sequence=start,
        discontinuity_sequence=1,
        segments=segments,
    )

    stream_worker_sync.resume()
    await stream.stop()


async def test_remove_incomplete_segment_on_exit(
    hass: HomeAssistant, setup_component, stream_worker_sync
) -> None:
    """Test that the incomplete segment gets removed when the worker thread quits."""
    stream = create_stream(hass, STREAM_SOURCE, {}, dynamic_stream_settings())
    stream_worker_sync.pause()
    await stream.start()
    hls = stream.add_provider(HLS_PROVIDER)

    segment = Segment(sequence=0, stream_id=0, duration=SEGMENT_DURATION)
    hls.put(segment)
    segment = Segment(sequence=1, stream_id=0, duration=SEGMENT_DURATION)
    hls.put(segment)
    segment = Segment(sequence=2, stream_id=0, duration=0)
    hls.put(segment)
    await hass.async_block_till_done()

    segments = hls._segments
    assert len(segments) == 3
    assert not segments[-1].complete
    stream_worker_sync.resume()
    with patch("homeassistant.components.stream.Stream.remove_provider"):
        # Patch remove_provider so the deque is not cleared
        stream._thread_quit.set()
        stream._thread.join()
        stream._thread = None
        await hass.async_block_till_done()
        assert segments[-1].complete
        assert len(segments) == 2
    await stream.stop()


async def test_hls_stream_rotate(
    hass: HomeAssistant, setup_component, hls_stream, stream_worker_sync, h264_video
) -> None:
    """Test hls stream with rotation applied.

    Purposefully not mocking anything here to test full
    integration with the stream component.
    """

    stream_worker_sync.pause()

    # Setup demo HLS track
    stream = create_stream(hass, h264_video, {}, dynamic_stream_settings())

    # Request stream
    stream.add_provider(HLS_PROVIDER)
    await stream.start()

    hls_client = await hls_stream(stream)

    # Fetch master playlist
    master_playlist_response = await hls_client.get()
    assert master_playlist_response.status == HTTPStatus.OK

    # Fetch rotated init
    stream.dynamic_stream_settings.orientation = Orientation.ROTATE_LEFT
    init_response = await hls_client.get("/init.mp4")
    assert init_response.status == HTTPStatus.OK
    init = await init_response.read()

    stream_worker_sync.resume()

    assert_mp4_has_transform_matrix(init, stream.dynamic_stream_settings.orientation)

    # Stop stream, if it hasn't quit already
    await stream.stop()<|MERGE_RESOLUTION|>--- conflicted
+++ resolved
@@ -119,25 +119,16 @@
         response.extend(
             [
                 f"#EXT-X-PART-INF:PART-TARGET={part_target_duration:.3f}",
-<<<<<<< HEAD
-                f"#EXT-X-SERVER-CONTROL:CAN-BLOCK-RELOAD=YES,PART-HOLD-BACK={2 * part_target_duration:.3f}",
-                f"#EXT-X-START:TIME-OFFSET=-{EXT_X_START_LL_HLS * part_target_duration:.3f},PRECISE=YES",
-=======
                 "#EXT-X-SERVER-CONTROL:CAN-BLOCK-RELOAD=YES,PART-HOLD-BACK="
                 f"{2 * part_target_duration:.3f}",
                 "#EXT-X-START:TIME-OFFSET=-"
                 f"{EXT_X_START_LL_HLS * part_target_duration:.3f},PRECISE=YES",
->>>>>>> 475a2fb8
             ]
         )
     else:
         response.append(
-<<<<<<< HEAD
-            f"#EXT-X-START:TIME-OFFSET=-{EXT_X_START_NON_LL_HLS * segment_duration:.3f},PRECISE=YES",
-=======
             "#EXT-X-START:TIME-OFFSET=-"
             f"{EXT_X_START_NON_LL_HLS * segment_duration:.3f},PRECISE=YES",
->>>>>>> 475a2fb8
         )
     if segments:
         response.extend(segments)
