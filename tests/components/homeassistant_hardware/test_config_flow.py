"""Test the Home Assistant hardware firmware config flow."""

import asyncio
from collections.abc import AsyncGenerator, Awaitable, Callable, Iterator
import contextlib
from typing import Any
from unittest.mock import AsyncMock, MagicMock, Mock, call, patch

from aiohasupervisor.models import AddonsOptions
from aiohttp import ClientError
from ha_silabs_firmware_client import (
    FirmwareManifest,
    FirmwareMetadata,
    FirmwareUpdateClient,
)
import pytest
from yarl import URL

from homeassistant.components.homeassistant_hardware.firmware_config_flow import (
    STEP_PICK_FIRMWARE_THREAD,
    STEP_PICK_FIRMWARE_ZIGBEE,
    BaseFirmwareConfigFlow,
    BaseFirmwareOptionsFlow,
)
from homeassistant.components.homeassistant_hardware.util import (
    ApplicationType,
    FirmwareInfo,
)
from homeassistant.config_entries import ConfigEntry, ConfigFlowResult, OptionsFlow
from homeassistant.core import HomeAssistant, callback
from homeassistant.data_entry_flow import FlowResultType
from homeassistant.exceptions import HomeAssistantError
from homeassistant.setup import async_setup_component
from homeassistant.util.dt import utcnow

from tests.common import (
    ANY,
    MockConfigEntry,
    MockModule,
    mock_config_flow,
    mock_integration,
    mock_platform,
)

TEST_DOMAIN = "test_firmware_domain"
TEST_DEVICE = "/dev/SomeDevice123"
TEST_HARDWARE_NAME = "Some Hardware Name"
TEST_RELEASES_URL = URL("http://invalid/releases")


class FakeFirmwareConfigFlow(BaseFirmwareConfigFlow, domain=TEST_DOMAIN):
    """Config flow for `test_firmware_domain`."""

    VERSION = 1
    MINOR_VERSION = 2

    @staticmethod
    @callback
    def async_get_options_flow(
        config_entry: ConfigEntry,
    ) -> OptionsFlow:
        """Return the options flow."""
        return FakeFirmwareOptionsFlowHandler(config_entry)

    async def async_step_hardware(
        self, data: dict[str, Any] | None = None
    ) -> ConfigFlowResult:
        """Handle hardware flow."""
        self._device = TEST_DEVICE
        self._hardware_name = TEST_HARDWARE_NAME

        return await self.async_step_confirm()

    async def async_step_install_zigbee_firmware(
        self, user_input: dict[str, Any] | None = None
    ) -> ConfigFlowResult:
        """Install Zigbee firmware."""
        return await self._install_firmware_step(
            fw_update_url=str(TEST_RELEASES_URL),
            fw_type="fake_zigbee_ncp",
            firmware_name="Zigbee",
            expected_installed_firmware_type=ApplicationType.EZSP,
            step_id="install_zigbee_firmware",
            next_step_id="pre_confirm_zigbee",
        )

    async def async_step_install_thread_firmware(
        self, user_input: dict[str, Any] | None = None
    ) -> ConfigFlowResult:
        """Install Thread firmware."""
        return await self._install_firmware_step(
            fw_update_url=str(TEST_RELEASES_URL),
            fw_type="fake_openthread_rcp",
            firmware_name="Thread",
            expected_installed_firmware_type=ApplicationType.SPINEL,
            step_id="install_thread_firmware",
            next_step_id="finish_thread_installation",
        )

    def _async_flow_finished(self) -> ConfigFlowResult:
        """Create the config entry."""
        assert self._device is not None
        assert self._hardware_name is not None
        assert self._probed_firmware_info is not None

        return self.async_create_entry(
            title=self._hardware_name,
            data={
                "device": self._device,
                "firmware": self._probed_firmware_info.firmware_type.value,
                "hardware": self._hardware_name,
            },
        )


class FakeFirmwareOptionsFlowHandler(BaseFirmwareOptionsFlow):
    """Options flow for `test_firmware_domain`."""

    def __init__(self, *args: Any, **kwargs: Any) -> None:
        """Instantiate options flow."""
        super().__init__(*args, **kwargs)

        self._device = self.config_entry.data["device"]
        self._hardware_name = self.config_entry.data["hardware"]

        self._probed_firmware_info = FirmwareInfo(
            device=self._device,
            firmware_type=ApplicationType(self.config_entry.data["firmware"]),
            firmware_version=None,
            source="guess",
            owners=[],
        )

        # Regenerate the translation placeholders
        self._get_translation_placeholders()

    async def async_step_install_zigbee_firmware(
        self, user_input: dict[str, Any] | None = None
    ) -> ConfigFlowResult:
        """Install Zigbee firmware."""
        return await self._install_firmware_step(
            fw_update_url=str(TEST_RELEASES_URL),
            fw_type="fake_zigbee_ncp",
            firmware_name="Zigbee",
            expected_installed_firmware_type=ApplicationType.EZSP,
            step_id="install_zigbee_firmware",
            next_step_id="pre_confirm_zigbee",
        )

    async def async_step_install_thread_firmware(
        self, user_input: dict[str, Any] | None = None
    ) -> ConfigFlowResult:
        """Install Thread firmware."""
        return await self._install_firmware_step(
            fw_update_url=str(TEST_RELEASES_URL),
            fw_type="fake_openthread_rcp",
            firmware_name="Thread",
            expected_installed_firmware_type=ApplicationType.SPINEL,
            step_id="install_thread_firmware",
            next_step_id="finish_thread_installation",
        )

    def _async_flow_finished(self) -> ConfigFlowResult:
        """Create the config entry."""
        assert self._probed_firmware_info is not None

        self.hass.config_entries.async_update_entry(
            entry=self.config_entry,
            data={
                **self.config_entry.data,
                "firmware": self._probed_firmware_info.firmware_type.value,
            },
            options=self.config_entry.options,
        )

        return self.async_create_entry(title="", data={})


@pytest.fixture(autouse=True)
async def mock_test_firmware_platform(
    hass: HomeAssistant,
) -> AsyncGenerator[None]:
    """Fixture for a test config flow."""
    mock_module = MockModule(
        TEST_DOMAIN, async_setup_entry=AsyncMock(return_value=True)
    )
    mock_integration(hass, mock_module)
    mock_platform(hass, f"{TEST_DOMAIN}.config_flow")

    await async_setup_component(hass, "homeassistant_hardware", {})

    with mock_config_flow(TEST_DOMAIN, FakeFirmwareConfigFlow):
        yield


@pytest.fixture(autouse=True)
async def fixture_mock_supervisor_client(supervisor_client: AsyncMock):
    """Mock supervisor client in tests."""


def delayed_side_effect() -> Callable[..., Awaitable[None]]:
    """Slows down eager tasks by delaying for an event loop tick."""

    async def side_effect(*args: Any, **kwargs: Any) -> None:
        await asyncio.sleep(0)

    return side_effect


def create_mock_owner() -> Mock:
    """Mock for OwningAddon / OwningIntegration."""
    owner = Mock()
    owner.is_running = AsyncMock(return_value=True)
    owner.temporarily_stop = MagicMock()
    owner.temporarily_stop.return_value.__aenter__.return_value = AsyncMock()

    return owner


@contextlib.contextmanager
def mock_firmware_info(
    *,
    is_hassio: bool = True,
    probe_app_type: ApplicationType | None = ApplicationType.EZSP,
    probe_fw_version: str | None = "2.4.4.0",
    flash_app_type: ApplicationType = ApplicationType.EZSP,
    flash_fw_version: str | None = "7.4.4.0",
) -> Iterator[Mock]:
    """Mock the firmware info."""
    mock_update_client = AsyncMock(spec_set=FirmwareUpdateClient)
    mock_update_client.async_update_data.return_value = FirmwareManifest(
        url=TEST_RELEASES_URL,
        html_url=TEST_RELEASES_URL / "html",
        created_at=utcnow(),
        firmwares=(
            FirmwareMetadata(
                filename="fake_openthread_rcp_7.4.4.0_variant.gbl",
                checksum="sha256:1234567890abcdef1234567890abcdef1234567890abcdef1234567890abcdef",
                size=123,
                release_notes="Some release notes",
                metadata={
                    "baudrate": 460800,
                    "fw_type": "openthread_rcp",
                    "fw_variant": None,
                    "metadata_version": 2,
                    "ot_rcp_version": "SL-OPENTHREAD/2.4.4.0_GitHub-7074a43e4",
                    "sdk_version": "4.4.4",
                },
                url=TEST_RELEASES_URL / "fake_openthread_rcp_7.4.4.0_variant.gbl",
            ),
            FirmwareMetadata(
                filename="fake_zigbee_ncp_7.4.4.0_variant.gbl",
                checksum="sha256:1234567890abcdef1234567890abcdef1234567890abcdef1234567890abcdef",
                size=123,
                release_notes="Some release notes",
                metadata={
                    "baudrate": 115200,
                    "ezsp_version": "7.4.4.0",
                    "fw_type": "zigbee_ncp",
                    "fw_variant": None,
                    "metadata_version": 2,
                    "sdk_version": "4.4.4",
                },
                url=TEST_RELEASES_URL / "fake_zigbee_ncp_7.4.4.0_variant.gbl",
            ),
        ),
    )

    if probe_app_type is None:
        probed_firmware_info = None
    else:
        probed_firmware_info = FirmwareInfo(
            device="/dev/ttyUSB0",  # Not used
            firmware_type=probe_app_type,
            firmware_version=probe_fw_version,
            owners=[],
            source="probe",
        )

    if flash_app_type is None:
        flashed_firmware_info = None
    else:
        flashed_firmware_info = FirmwareInfo(
            device=TEST_DEVICE,
            firmware_type=flash_app_type,
            firmware_version=flash_fw_version,
            owners=[create_mock_owner()],
            source="probe",
        )

    async def mock_flash_firmware(
        hass: HomeAssistant,
        device: str,
        fw_data: bytes,
        expected_installed_firmware_type: ApplicationType,
        bootloader_reset_type: str | None = None,
        progress_callback: Callable[[int, int], None] | None = None,
    ) -> FirmwareInfo:
        await asyncio.sleep(0)
        progress_callback(0, 100)
        await asyncio.sleep(0)
        progress_callback(50, 100)
        await asyncio.sleep(0)
        progress_callback(100, 100)

        if flashed_firmware_info is None:
            raise HomeAssistantError("Failed to probe the firmware after flashing")

        return flashed_firmware_info

    with (
        patch(
            "homeassistant.components.homeassistant_hardware.firmware_config_flow.is_hassio",
            return_value=is_hassio,
        ),
        patch(
            "homeassistant.components.homeassistant_hardware.util.is_hassio",
            return_value=is_hassio,
        ),
        patch(
            # We probe once before installation and once after
            "homeassistant.components.homeassistant_hardware.firmware_config_flow.probe_silabs_firmware_info",
            side_effect=(probed_firmware_info, flashed_firmware_info),
        ),
        patch(
            "homeassistant.components.homeassistant_hardware.firmware_config_flow.FirmwareUpdateClient",
            return_value=mock_update_client,
        ),
        patch(
            "homeassistant.components.homeassistant_hardware.util.parse_firmware_image"
        ),
        patch(
            "homeassistant.components.homeassistant_hardware.firmware_config_flow.async_flash_silabs_firmware",
            side_effect=mock_flash_firmware,
        ),
    ):
        yield mock_update_client


async def consume_progress_flow(
    hass: HomeAssistant,
    flow_id: str,
    valid_step_ids: tuple[str, ...],
) -> ConfigFlowResult:
    """Consume a progress flow until it is done."""
    while True:
        result = await hass.config_entries.flow.async_configure(flow_id)
        flow_id = result["flow_id"]

        if result["type"] != FlowResultType.SHOW_PROGRESS:
            break

        assert result["type"] is FlowResultType.SHOW_PROGRESS
        assert result["step_id"] in valid_step_ids

        await asyncio.sleep(0.1)

    return result


async def test_config_flow_recommended(hass: HomeAssistant) -> None:
    """Test the config flow with recommended installation type for Zigbee."""
    init_result = await hass.config_entries.flow.async_init(
        TEST_DOMAIN, context={"source": "hardware"}
    )

    assert init_result["type"] is FlowResultType.MENU
    assert init_result["step_id"] == "pick_firmware"

    with mock_firmware_info(
        probe_app_type=ApplicationType.SPINEL,
        flash_app_type=ApplicationType.EZSP,
    ):
        # Pick the menu option: we are flashing the firmware
        pick_result = await hass.config_entries.flow.async_configure(
            init_result["flow_id"],
            user_input={"next_step_id": STEP_PICK_FIRMWARE_ZIGBEE},
        )

        assert pick_result["type"] is FlowResultType.MENU
        assert pick_result["step_id"] == "zigbee_installation_type"

        pick_result = await hass.config_entries.flow.async_configure(
            pick_result["flow_id"],
            user_input={"next_step_id": "zigbee_intent_recommended"},
        )

        assert pick_result["type"] is FlowResultType.SHOW_PROGRESS
        assert pick_result["progress_action"] == "install_firmware"
        assert pick_result["step_id"] == "install_zigbee_firmware"

        create_result = await consume_progress_flow(
            hass,
            flow_id=pick_result["flow_id"],
            valid_step_ids=("install_zigbee_firmware",),
        )

        assert create_result["type"] is FlowResultType.CREATE_ENTRY

    config_entry = create_result["result"]
    assert config_entry.data == {
        "firmware": "ezsp",
        "device": TEST_DEVICE,
        "hardware": TEST_HARDWARE_NAME,
    }

    # Ensure a ZHA discovery flow has been created
    flows = hass.config_entries.flow.async_progress()
    assert len(flows) == 1
    zha_flow = flows[0]
    assert zha_flow["handler"] == "zha"
    assert zha_flow["context"]["source"] == "hardware"
    assert zha_flow["step_id"] == "confirm"


@pytest.mark.parametrize(
    ("zigbee_integration", "zha_flows"),
    [
        (
            "zigbee_integration_zha",
            [
                {
                    "context": {
                        "confirm_only": True,
                        "source": "hardware",
                        "title_placeholders": {
                            "name": "Some Hardware Name",
                        },
                        "unique_id": "Some Hardware Name_ezsp_/dev/SomeDevice123",
                    },
                    "flow_id": ANY,
                    "handler": "zha",
                    "step_id": "confirm",
                }
            ],
        ),
        ("zigbee_integration_other", []),
    ],
)
async def test_config_flow_zigbee_custom(
    hass: HomeAssistant,
    zigbee_integration: str,
    zha_flows: list[ConfigFlowResult],
) -> None:
    """Test the config flow with custom installation type selected for Zigbee."""
    init_result = await hass.config_entries.flow.async_init(
        TEST_DOMAIN, context={"source": "hardware"}
    )

    assert init_result["type"] is FlowResultType.MENU
    assert init_result["step_id"] == "pick_firmware"

    with mock_firmware_info(
        probe_app_type=ApplicationType.SPINEL,
        flash_app_type=ApplicationType.EZSP,
    ):
        # Pick the menu option: we are flashing the firmware
        pick_result = await hass.config_entries.flow.async_configure(
            init_result["flow_id"],
            user_input={"next_step_id": STEP_PICK_FIRMWARE_ZIGBEE},
        )

        assert pick_result["type"] is FlowResultType.MENU
        assert pick_result["step_id"] == "zigbee_installation_type"

        pick_result = await hass.config_entries.flow.async_configure(
            pick_result["flow_id"],
            user_input={"next_step_id": "zigbee_intent_custom"},
        )

        assert pick_result["type"] is FlowResultType.MENU
        assert pick_result["step_id"] == "zigbee_integration"

        pick_result = await hass.config_entries.flow.async_configure(
            pick_result["flow_id"],
            user_input={"next_step_id": zigbee_integration},
        )

        assert pick_result["type"] is FlowResultType.SHOW_PROGRESS
        assert pick_result["progress_action"] == "install_firmware"
        assert pick_result["step_id"] == "install_zigbee_firmware"

        create_result = await consume_progress_flow(
            hass,
            flow_id=pick_result["flow_id"],
            valid_step_ids=("install_zigbee_firmware",),
        )

        assert create_result["type"] is FlowResultType.CREATE_ENTRY

    config_entry = create_result["result"]
    assert config_entry.data == {
        "firmware": "ezsp",
        "device": TEST_DEVICE,
        "hardware": TEST_HARDWARE_NAME,
    }

    # Ensure a ZHA discovery flow has been created
    flows = hass.config_entries.flow.async_progress()
    assert flows == zha_flows


async def test_config_flow_firmware_index_download_fails_but_not_required(
    hass: HomeAssistant,
) -> None:
    """Test flow continues if index download fails but install is not required."""
    init_result = await hass.config_entries.flow.async_init(
        TEST_DOMAIN, context={"source": "hardware"}
    )

    assert init_result["type"] is FlowResultType.MENU
    assert init_result["step_id"] == "pick_firmware"

    with mock_firmware_info(
        # The correct firmware is already installed
        probe_app_type=ApplicationType.EZSP,
        # An older version is probed, so an upgrade is attempted
        probe_fw_version="7.4.3.0",
    ) as mock_update_client:
        # Mock the firmware download to fail
        mock_update_client.async_update_data.side_effect = ClientError()

        pick_result = await hass.config_entries.flow.async_configure(
            init_result["flow_id"],
            user_input={"next_step_id": STEP_PICK_FIRMWARE_ZIGBEE},
        )

        assert pick_result["type"] is FlowResultType.MENU
        assert pick_result["step_id"] == "zigbee_installation_type"

        result = await hass.config_entries.flow.async_configure(
            pick_result["flow_id"],
            user_input={"next_step_id": "zigbee_intent_recommended"},
        )

        assert result["type"] is FlowResultType.CREATE_ENTRY


async def test_config_flow_firmware_download_fails_but_not_required(
    hass: HomeAssistant,
) -> None:
    """Test flow continues if firmware download fails but install is not required."""
    init_result = await hass.config_entries.flow.async_init(
        TEST_DOMAIN, context={"source": "hardware"}
    )

    assert init_result["type"] is FlowResultType.MENU
    assert init_result["step_id"] == "pick_firmware"

    with mock_firmware_info(
        # The correct firmware is already installed so installation isn't required
        probe_app_type=ApplicationType.EZSP,
        # An older version is probed, so an upgrade is attempted
        probe_fw_version="7.4.3.0",
    ) as mock_update_client:
        mock_update_client.async_fetch_firmware.side_effect = ClientError()

        pick_result = await hass.config_entries.flow.async_configure(
            init_result["flow_id"],
            user_input={"next_step_id": STEP_PICK_FIRMWARE_ZIGBEE},
        )

        assert pick_result["type"] is FlowResultType.MENU
        assert pick_result["step_id"] == "zigbee_installation_type"

        result = await hass.config_entries.flow.async_configure(
            pick_result["flow_id"],
            user_input={"next_step_id": "zigbee_intent_recommended"},
        )

        assert result["type"] is FlowResultType.CREATE_ENTRY


async def test_config_flow_doesnt_downgrade(
    hass: HomeAssistant,
) -> None:
    """Test flow exits early, without downgrading firmware."""
    init_result = await hass.config_entries.flow.async_init(
        TEST_DOMAIN, context={"source": "hardware"}
    )

    assert init_result["type"] is FlowResultType.MENU
    assert init_result["step_id"] == "pick_firmware"

    with (
        mock_firmware_info(
            probe_app_type=ApplicationType.EZSP,
            # An newer version is probed than what we offer
            probe_fw_version="7.5.0.0",
        ),
        patch(
            "homeassistant.components.homeassistant_hardware.firmware_config_flow.async_flash_silabs_firmware"
        ) as mock_async_flash_silabs_firmware,
    ):
        pick_result = await hass.config_entries.flow.async_configure(
            init_result["flow_id"],
            user_input={"next_step_id": STEP_PICK_FIRMWARE_ZIGBEE},
        )

        assert pick_result["type"] is FlowResultType.MENU
        assert pick_result["step_id"] == "zigbee_installation_type"

        result = await hass.config_entries.flow.async_configure(
            pick_result["flow_id"],
            user_input={"next_step_id": "zigbee_intent_recommended"},
        )

        assert result["type"] is FlowResultType.CREATE_ENTRY
        assert len(mock_async_flash_silabs_firmware.mock_calls) == 0


async def test_config_flow_zigbee_skip_step_if_installed(hass: HomeAssistant) -> None:
    """Test skip installing the firmware if not needed."""
    result = await hass.config_entries.flow.async_init(
        TEST_DOMAIN, context={"source": "hardware"}
    )

    assert result["type"] is FlowResultType.MENU
    assert result["step_id"] == "pick_firmware"

    with mock_firmware_info(
        probe_app_type=ApplicationType.SPINEL,
    ):
        # Pick the menu option: we skip installation, instead we directly run it
        result = await hass.config_entries.flow.async_configure(
            result["flow_id"],
            user_input={"next_step_id": STEP_PICK_FIRMWARE_ZIGBEE},
        )

        assert result["type"] is FlowResultType.MENU
        assert result["step_id"] == "zigbee_installation_type"

        result = await hass.config_entries.flow.async_configure(
            result["flow_id"],
            user_input={"next_step_id": "zigbee_intent_recommended"},
        )

    # Done
    with mock_firmware_info(
        probe_app_type=ApplicationType.EZSP,
    ):
        await hass.async_block_till_done(wait_background_tasks=True)
        result = await hass.config_entries.flow.async_configure(result["flow_id"])
        assert result["type"] is FlowResultType.CREATE_ENTRY


async def test_config_flow_auto_confirm_if_running(hass: HomeAssistant) -> None:
    """Test the config flow skips the confirmation step the hardware is already used."""
    with patch(
        "homeassistant.components.homeassistant_hardware.firmware_config_flow.guess_firmware_info",
        return_value=FirmwareInfo(
            device=TEST_DEVICE,
            firmware_type=ApplicationType.EZSP,
            firmware_version="7.4.4.0",
            owners=[Mock(is_running=AsyncMock(return_value=True))],
            source="guess",
        ),
    ):
        result = await hass.config_entries.flow.async_init(
            TEST_DOMAIN, context={"source": "hardware"}
        )

    # There are no steps, the config entry is automatically created
    assert result["type"] is FlowResultType.CREATE_ENTRY
    config_entry = result["result"]
    assert config_entry.data == {
        "firmware": "ezsp",
        "device": TEST_DEVICE,
        "hardware": TEST_HARDWARE_NAME,
    }


@pytest.mark.usefixtures("addon_installed")
async def test_config_flow_thread(
    hass: HomeAssistant,
    set_addon_options: AsyncMock,
    start_addon: AsyncMock,
) -> None:
    """Test the config flow."""
    init_result = await hass.config_entries.flow.async_init(
        TEST_DOMAIN, context={"source": "hardware"}
    )

    assert init_result["type"] is FlowResultType.MENU
    assert init_result["step_id"] == "pick_firmware"

    with mock_firmware_info(
        probe_app_type=ApplicationType.EZSP,
        flash_app_type=ApplicationType.SPINEL,
    ):
        # Pick the menu option
        pick_result = await hass.config_entries.flow.async_configure(
            init_result["flow_id"],
            user_input={"next_step_id": STEP_PICK_FIRMWARE_THREAD},
        )

        assert pick_result["type"] is FlowResultType.SHOW_PROGRESS
<<<<<<< HEAD
        assert pick_result["progress_action"] == "install_otbr_addon"
        assert pick_result["step_id"] == "install_otbr_addon"
        assert pick_result["description_placeholders"]["firmware_type"] == "ezsp"
        assert pick_result["description_placeholders"]["model"] == TEST_HARDWARE_NAME
=======
        assert pick_result["progress_action"] == "install_firmware"
        assert pick_result["step_id"] == "install_thread_firmware"
        description_placeholders = pick_result["description_placeholders"]
        assert description_placeholders is not None
        assert description_placeholders["firmware_type"] == "ezsp"
        assert description_placeholders["model"] == TEST_HARDWARE_NAME
>>>>>>> 72e60891

        await hass.async_block_till_done(wait_background_tasks=True)

        # Progress the flow, it is now installing firmware
        confirm_otbr_result = await consume_progress_flow(
            hass,
            flow_id=pick_result["flow_id"],
            valid_step_ids=(
                "pick_firmware_thread",
                "install_otbr_addon",
                "install_thread_firmware",
                "start_otbr_addon",
            ),
        )

        # Installation will conclude with the config entry being created
        create_result = await hass.config_entries.flow.async_configure(
            confirm_otbr_result["flow_id"], user_input={}
        )
        assert create_result["type"] is FlowResultType.CREATE_ENTRY

        config_entry = create_result["result"]
        assert config_entry.data == {
            "firmware": "spinel",
            "device": TEST_DEVICE,
            "hardware": TEST_HARDWARE_NAME,
        }

        assert set_addon_options.call_args == call(
            "core_openthread_border_router",
            AddonsOptions(
                config={
                    "device": "/dev/SomeDevice123",
                    "baudrate": 460800,
                    "flow_control": True,
                    "autoflash_firmware": False,
                },
            ),
        )
        assert start_addon.call_count == 1
        assert start_addon.call_args == call("core_openthread_border_router")


@pytest.mark.usefixtures("addon_installed")
async def test_config_flow_thread_addon_already_installed(
    hass: HomeAssistant,
    set_addon_options: AsyncMock,
    start_addon: AsyncMock,
) -> None:
    """Test the Thread config flow, addon is already installed."""
    init_result = await hass.config_entries.flow.async_init(
        TEST_DOMAIN, context={"source": "hardware"}
    )

    with mock_firmware_info(
        probe_app_type=ApplicationType.EZSP,
        flash_app_type=ApplicationType.SPINEL,
    ):
        # Pick the menu option
        pick_result = await hass.config_entries.flow.async_configure(
            init_result["flow_id"],
            user_input={"next_step_id": STEP_PICK_FIRMWARE_THREAD},
        )

        # Progress
        confirm_otbr_result = await consume_progress_flow(
            hass,
            flow_id=pick_result["flow_id"],
            valid_step_ids=(
                "pick_firmware_thread",
                "install_thread_firmware",
                "start_otbr_addon",
            ),
        )

        # We're now waiting to confirm OTBR
        assert confirm_otbr_result["type"] is FlowResultType.FORM
        assert confirm_otbr_result["step_id"] == "confirm_otbr"

        # The addon has been installed
        assert set_addon_options.call_args == call(
            "core_openthread_border_router",
            AddonsOptions(
                config={
                    "device": "/dev/SomeDevice123",
                    "baudrate": 460800,
                    "flow_control": True,
                    "autoflash_firmware": False,
                },
            ),
        )
        assert start_addon.call_count == 1
        assert start_addon.call_args == call("core_openthread_border_router")

        # Finally, create the config entry
        create_result = await hass.config_entries.flow.async_configure(
            confirm_otbr_result["flow_id"], user_input={}
        )
        assert create_result["type"] is FlowResultType.CREATE_ENTRY
        assert create_result["result"].data == {
            "firmware": "spinel",
            "device": TEST_DEVICE,
            "hardware": TEST_HARDWARE_NAME,
        }


@pytest.mark.usefixtures("addon_not_installed")
async def test_options_flow_zigbee_to_thread(
    hass: HomeAssistant,
    install_addon: AsyncMock,
    set_addon_options: AsyncMock,
    start_addon: AsyncMock,
) -> None:
    """Test the options flow, migrating Zigbee to Thread."""
    config_entry = MockConfigEntry(
        domain=TEST_DOMAIN,
        data={
            "firmware": "ezsp",
            "device": TEST_DEVICE,
            "hardware": TEST_HARDWARE_NAME,
        },
        version=1,
        minor_version=2,
    )
    config_entry.add_to_hass(hass)

    assert await hass.config_entries.async_setup(config_entry.entry_id)

    with mock_firmware_info(
        probe_app_type=ApplicationType.EZSP,
        flash_app_type=ApplicationType.SPINEL,
    ):
        result = await hass.config_entries.options.async_init(config_entry.entry_id)
        assert result["type"] is FlowResultType.MENU
        assert result["step_id"] == "pick_firmware"
        description_placeholders = result["description_placeholders"]
        assert description_placeholders is not None
        assert description_placeholders["firmware_type"] == "ezsp"
        assert description_placeholders["model"] == TEST_HARDWARE_NAME

        result = await hass.config_entries.options.async_configure(
            result["flow_id"],
            user_input={"next_step_id": STEP_PICK_FIRMWARE_THREAD},
        )

        assert result["type"] is FlowResultType.SHOW_PROGRESS
<<<<<<< HEAD
        assert result["progress_action"] == "install_otbr_addon"
        assert result["step_id"] == "install_otbr_addon"
=======
        assert result["step_id"] == "install_thread_firmware"
        assert result["progress_action"] == "install_firmware"
>>>>>>> 72e60891

        await hass.async_block_till_done(wait_background_tasks=True)

        result = await hass.config_entries.options.async_configure(result["flow_id"])

        assert result["type"] is FlowResultType.SHOW_PROGRESS
        assert result["step_id"] == "install_otbr_addon"
        assert result["progress_action"] == "install_addon"

        await hass.async_block_till_done(wait_background_tasks=True)

        result = await hass.config_entries.options.async_configure(result["flow_id"])

        assert result["type"] is FlowResultType.SHOW_PROGRESS
        assert result["step_id"] == "start_otbr_addon"
        assert result["progress_action"] == "start_otbr_addon"

        await hass.async_block_till_done(wait_background_tasks=True)

        result = await hass.config_entries.options.async_configure(result["flow_id"])

        assert result["type"] is FlowResultType.FORM
        assert result["step_id"] == "confirm_otbr"
        assert install_addon.call_count == 1
        assert install_addon.call_args == call("core_openthread_border_router")
        assert set_addon_options.call_count == 1
        assert set_addon_options.call_args == call(
            "core_openthread_border_router",
            AddonsOptions(
                config={
                    "device": "/dev/SomeDevice123",
                    "baudrate": 460800,
                    "flow_control": True,
                    "autoflash_firmware": False,
                },
            ),
        )
        assert start_addon.call_count == 1
        assert start_addon.call_args == call("core_openthread_border_router")

        # We are now done
        result = await hass.config_entries.options.async_configure(
            result["flow_id"], user_input={}
        )
        assert result["type"] is FlowResultType.CREATE_ENTRY

        # The firmware type has been updated
        assert config_entry.data["firmware"] == "spinel"


@pytest.mark.usefixtures("addon_store_info")
async def test_options_flow_thread_to_zigbee(hass: HomeAssistant) -> None:
    """Test the options flow, migrating Thread to Zigbee."""
    config_entry = MockConfigEntry(
        domain=TEST_DOMAIN,
        data={
            "firmware": "spinel",
            "device": TEST_DEVICE,
            "hardware": TEST_HARDWARE_NAME,
        },
        version=1,
        minor_version=2,
    )
    config_entry.add_to_hass(hass)

    assert await hass.config_entries.async_setup(config_entry.entry_id)

    result = await hass.config_entries.options.async_init(config_entry.entry_id)
    assert result["type"] is FlowResultType.MENU
    assert result["step_id"] == "pick_firmware"
    description_placeholders = result["description_placeholders"]
    assert description_placeholders is not None
    assert description_placeholders["firmware_type"] == "spinel"
    assert description_placeholders["model"] == TEST_HARDWARE_NAME

    with mock_firmware_info(
        probe_app_type=ApplicationType.SPINEL,
    ):
        pick_result = await hass.config_entries.options.async_configure(
            result["flow_id"],
            user_input={"next_step_id": STEP_PICK_FIRMWARE_ZIGBEE},
        )

        assert pick_result["type"] is FlowResultType.MENU
        assert pick_result["step_id"] == "zigbee_installation_type"

    with mock_firmware_info(
        probe_app_type=ApplicationType.EZSP,
    ):
        # We are now done
        result = await hass.config_entries.options.async_configure(
            pick_result["flow_id"],
            user_input={"next_step_id": "zigbee_intent_recommended"},
        )

        assert result["type"] is FlowResultType.SHOW_PROGRESS
        assert result["step_id"] == "install_zigbee_firmware"
        assert result["progress_action"] == "install_firmware"

        await hass.async_block_till_done(wait_background_tasks=True)

        create_result = await hass.config_entries.options.async_configure(
            result["flow_id"]
        )

        assert create_result["type"] is FlowResultType.CREATE_ENTRY

        # The firmware type has been updated
        assert config_entry.data["firmware"] == "ezsp"


async def test_config_flow_pick_firmware_shows_migrate_options_with_existing_zha(
    hass: HomeAssistant,
) -> None:
    """Test that migrate options are shown when ZHA entries exist."""
    # Create a ZHA config entry
    zha_entry = MockConfigEntry(
        domain="zha",
        data={"device": {"path": "/dev/ttyUSB1"}},
        title="ZHA",
    )
    zha_entry.add_to_hass(hass)

    init_result = await hass.config_entries.flow.async_init(
        TEST_DOMAIN, context={"source": "hardware"}
    )

    assert init_result["type"] is FlowResultType.MENU
    assert init_result["step_id"] == "pick_firmware"

    # Should show migrate option for Zigbee since ZHA exists (migrating from ZHA to Zigbee)
    menu_options = init_result["menu_options"]
    assert "pick_firmware_zigbee_migrate" in menu_options
    assert "pick_firmware_thread" in menu_options  # Normal option for Thread


async def test_config_flow_pick_firmware_shows_migrate_options_with_existing_otbr(
    hass: HomeAssistant,
) -> None:
    """Test that migrate options are shown when OTBR entries exist."""
    # Create an OTBR config entry
    otbr_entry = MockConfigEntry(
        domain="otbr",
        data={"url": "http://192.168.1.100:8081"},
        title="OpenThread Border Router",
    )
    otbr_entry.add_to_hass(hass)

    init_result = await hass.config_entries.flow.async_init(
        TEST_DOMAIN, context={"source": "hardware"}
    )

    assert init_result["type"] is FlowResultType.MENU
    assert init_result["step_id"] == "pick_firmware"

    # Should show migrate option for Thread since OTBR exists (migrating from OTBR to Thread)
    menu_options = init_result["menu_options"]
    assert "pick_firmware_thread_migrate" in menu_options
    assert "pick_firmware_zigbee" in menu_options  # Normal option for Zigbee


async def test_config_flow_pick_firmware_shows_migrate_options_with_both_existing(
    hass: HomeAssistant,
) -> None:
    """Test that migrate options are shown when both ZHA and OTBR entries exist."""
    # Create both ZHA and OTBR config entries
    zha_entry = MockConfigEntry(
        domain="zha",
        data={"device": {"path": "/dev/ttyUSB1"}},
        title="ZHA",
    )
    zha_entry.add_to_hass(hass)

    otbr_entry = MockConfigEntry(
        domain="otbr",
        data={"url": "http://192.168.1.100:8081"},
        title="OpenThread Border Router",
    )
    otbr_entry.add_to_hass(hass)

    init_result = await hass.config_entries.flow.async_init(
        TEST_DOMAIN, context={"source": "hardware"}
    )

    assert init_result["type"] is FlowResultType.MENU
    assert init_result["step_id"] == "pick_firmware"

    # Should show migrate options for both since both exist
    menu_options = init_result["menu_options"]
    assert "pick_firmware_zigbee_migrate" in menu_options
    assert "pick_firmware_thread_migrate" in menu_options


async def test_config_flow_pick_firmware_shows_normal_options_without_existing(
    hass: HomeAssistant,
) -> None:
    """Test that normal options are shown when no ZHA or OTBR entries exist."""
    init_result = await hass.config_entries.flow.async_init(
        TEST_DOMAIN, context={"source": "hardware"}
    )

    assert init_result["type"] is FlowResultType.MENU
    assert init_result["step_id"] == "pick_firmware"

    # Should show normal options since no existing entries
    menu_options = init_result["menu_options"]
    assert "pick_firmware_zigbee" in menu_options
    assert "pick_firmware_thread" in menu_options
    assert "pick_firmware_zigbee_migrate" not in menu_options
    assert "pick_firmware_thread_migrate" not in menu_options


async def test_config_flow_zigbee_migrate_handler(hass: HomeAssistant) -> None:
    """Test that the Zigbee migrate handler works correctly."""
    # Ensure Zigbee migrate option is available by adding a ZHA entry
    zha_entry = MockConfigEntry(
        domain="zha",
        data={"device": {"path": "/dev/ttyUSB1"}},
        title="ZHA",
    )
    zha_entry.add_to_hass(hass)

    init_result = await hass.config_entries.flow.async_init(
        TEST_DOMAIN, context={"source": "hardware"}
    )

    with mock_firmware_info(
        probe_app_type=ApplicationType.SPINEL,
        flash_app_type=ApplicationType.EZSP,
    ):
        # Test the migrate handler directly
        result = await hass.config_entries.flow.async_configure(
            init_result["flow_id"],
            user_input={"next_step_id": "pick_firmware_zigbee_migrate"},
        )

        # Should proceed to zigbee installation type (same as normal zigbee flow)
        assert result["type"] is FlowResultType.MENU
        assert result["step_id"] == "zigbee_installation_type"


@pytest.mark.usefixtures("addon_installed")
async def test_config_flow_thread_migrate_handler(hass: HomeAssistant) -> None:
    """Test that the Thread migrate handler works correctly."""
    # Ensure Thread migrate option is available by adding an OTBR entry
    otbr_entry = MockConfigEntry(
        domain="otbr",
        data={"url": "http://192.168.1.100:8081"},
        title="OpenThread Border Router",
    )
    otbr_entry.add_to_hass(hass)

    init_result = await hass.config_entries.flow.async_init(
        TEST_DOMAIN, context={"source": "hardware"}
    )

    with mock_firmware_info(
        probe_app_type=ApplicationType.EZSP,
        flash_app_type=ApplicationType.SPINEL,
    ):
        # Test the migrate handler directly
        result = await hass.config_entries.flow.async_configure(
            init_result["flow_id"],
            user_input={"next_step_id": "pick_firmware_thread_migrate"},
        )

        # Should proceed to firmware install (same as normal thread flow)
        assert result["type"] is FlowResultType.SHOW_PROGRESS
<<<<<<< HEAD
        assert result["progress_action"] == "install_otbr_addon"
        assert result["step_id"] == "install_otbr_addon"
=======
        assert result["progress_action"] == "install_firmware"
        assert result["step_id"] == "install_thread_firmware"
>>>>>>> 72e60891
<|MERGE_RESOLUTION|>--- conflicted
+++ resolved
@@ -695,19 +695,12 @@
         )
 
         assert pick_result["type"] is FlowResultType.SHOW_PROGRESS
-<<<<<<< HEAD
-        assert pick_result["progress_action"] == "install_otbr_addon"
-        assert pick_result["step_id"] == "install_otbr_addon"
-        assert pick_result["description_placeholders"]["firmware_type"] == "ezsp"
-        assert pick_result["description_placeholders"]["model"] == TEST_HARDWARE_NAME
-=======
         assert pick_result["progress_action"] == "install_firmware"
         assert pick_result["step_id"] == "install_thread_firmware"
         description_placeholders = pick_result["description_placeholders"]
         assert description_placeholders is not None
         assert description_placeholders["firmware_type"] == "ezsp"
         assert description_placeholders["model"] == TEST_HARDWARE_NAME
->>>>>>> 72e60891
 
         await hass.async_block_till_done(wait_background_tasks=True)
 
@@ -854,13 +847,8 @@
         )
 
         assert result["type"] is FlowResultType.SHOW_PROGRESS
-<<<<<<< HEAD
-        assert result["progress_action"] == "install_otbr_addon"
-        assert result["step_id"] == "install_otbr_addon"
-=======
         assert result["step_id"] == "install_thread_firmware"
         assert result["progress_action"] == "install_firmware"
->>>>>>> 72e60891
 
         await hass.async_block_till_done(wait_background_tasks=True)
 
@@ -1129,10 +1117,5 @@
 
         # Should proceed to firmware install (same as normal thread flow)
         assert result["type"] is FlowResultType.SHOW_PROGRESS
-<<<<<<< HEAD
-        assert result["progress_action"] == "install_otbr_addon"
-        assert result["step_id"] == "install_otbr_addon"
-=======
         assert result["progress_action"] == "install_firmware"
-        assert result["step_id"] == "install_thread_firmware"
->>>>>>> 72e60891
+        assert result["step_id"] == "install_thread_firmware"