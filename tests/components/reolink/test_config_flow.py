"""Test the Reolink config flow."""

import json
from typing import Any
from unittest.mock import ANY, AsyncMock, MagicMock, call

from aiohttp import ClientSession
from freezegun.api import FrozenDateTimeFactory
import pytest
from reolink_aio.exceptions import (
    ApiError,
    CredentialsInvalidError,
    LoginFirmwareError,
    ReolinkError,
)

from homeassistant import config_entries
from homeassistant.components import dhcp
from homeassistant.components.reolink import DEVICE_UPDATE_INTERVAL
from homeassistant.components.reolink.config_flow import DEFAULT_PROTOCOL
from homeassistant.components.reolink.const import CONF_USE_HTTPS, DOMAIN
from homeassistant.components.reolink.exceptions import ReolinkWebhookException
from homeassistant.components.reolink.host import DEFAULT_TIMEOUT
from homeassistant.config_entries import ConfigEntryState
from homeassistant.const import (
    CONF_HOST,
    CONF_PASSWORD,
    CONF_PORT,
    CONF_PROTOCOL,
    CONF_USERNAME,
)
from homeassistant.core import HomeAssistant
from homeassistant.data_entry_flow import FlowResultType
from homeassistant.helpers.device_registry import format_mac

from .conftest import (
    DHCP_FORMATTED_MAC,
    TEST_HOST,
    TEST_HOST2,
    TEST_MAC,
    TEST_NVR_NAME,
    TEST_PASSWORD,
    TEST_PASSWORD2,
    TEST_PORT,
    TEST_USE_HTTPS,
    TEST_USERNAME,
    TEST_USERNAME2,
)

from tests.common import MockConfigEntry, async_fire_time_changed

pytestmark = pytest.mark.usefixtures("reolink_connect")


async def test_config_flow_manual_success(
    hass: HomeAssistant, mock_setup_entry: MagicMock
) -> None:
    """Successful flow manually initialized by the user."""
    result = await hass.config_entries.flow.async_init(
        DOMAIN, context={"source": config_entries.SOURCE_USER}
    )

    assert result["type"] is FlowResultType.FORM
    assert result["step_id"] == "user"
    assert result["errors"] == {}

    result = await hass.config_entries.flow.async_configure(
        result["flow_id"],
        {
            CONF_USERNAME: TEST_USERNAME,
            CONF_PASSWORD: TEST_PASSWORD,
            CONF_HOST: TEST_HOST,
        },
    )

    assert result["type"] is FlowResultType.CREATE_ENTRY
    assert result["title"] == TEST_NVR_NAME
    assert result["data"] == {
        CONF_HOST: TEST_HOST,
        CONF_USERNAME: TEST_USERNAME,
        CONF_PASSWORD: TEST_PASSWORD,
        CONF_PORT: TEST_PORT,
        CONF_USE_HTTPS: TEST_USE_HTTPS,
    }
    assert result["options"] == {
        CONF_PROTOCOL: DEFAULT_PROTOCOL,
    }
    assert result["result"].unique_id == TEST_MAC


async def test_config_flow_errors(
    hass: HomeAssistant, reolink_connect: MagicMock, mock_setup_entry: MagicMock
) -> None:
    """Successful flow manually initialized by the user after some errors."""
    result = await hass.config_entries.flow.async_init(
        DOMAIN, context={"source": config_entries.SOURCE_USER}
    )

    assert result["type"] is FlowResultType.FORM
    assert result["step_id"] == "user"
    assert result["errors"] == {}

    reolink_connect.is_admin = False
    reolink_connect.user_level = "guest"
    reolink_connect.unsubscribe.side_effect = ReolinkError("Test error")
    reolink_connect.logout.side_effect = ReolinkError("Test error")
    result = await hass.config_entries.flow.async_configure(
        result["flow_id"],
        {
            CONF_USERNAME: TEST_USERNAME,
            CONF_PASSWORD: TEST_PASSWORD,
            CONF_HOST: TEST_HOST,
        },
    )

    assert result["type"] is FlowResultType.FORM
    assert result["step_id"] == "user"
    assert result["errors"] == {CONF_USERNAME: "not_admin"}

    reolink_connect.is_admin = True
    reolink_connect.user_level = "admin"
    reolink_connect.get_host_data.side_effect = ReolinkError("Test error")
    result = await hass.config_entries.flow.async_configure(
        result["flow_id"],
        {
            CONF_USERNAME: TEST_USERNAME,
            CONF_PASSWORD: TEST_PASSWORD,
            CONF_HOST: TEST_HOST,
        },
    )

    assert result["type"] is FlowResultType.FORM
    assert result["step_id"] == "user"
    assert result["errors"] == {CONF_HOST: "cannot_connect"}

    reolink_connect.get_host_data.side_effect = ReolinkWebhookException("Test error")
    result = await hass.config_entries.flow.async_configure(
        result["flow_id"],
        {
            CONF_USERNAME: TEST_USERNAME,
            CONF_PASSWORD: TEST_PASSWORD,
            CONF_HOST: TEST_HOST,
        },
    )

    assert result["type"] is FlowResultType.FORM
    assert result["step_id"] == "user"
    assert result["errors"] == {"base": "webhook_exception"}

    reolink_connect.get_host_data.side_effect = json.JSONDecodeError(
        "test_error", "test", 1
    )
    result = await hass.config_entries.flow.async_configure(
        result["flow_id"],
        {
            CONF_USERNAME: TEST_USERNAME,
            CONF_PASSWORD: TEST_PASSWORD,
            CONF_HOST: TEST_HOST,
        },
    )

    assert result["type"] is FlowResultType.FORM
    assert result["step_id"] == "user"
    assert result["errors"] == {CONF_HOST: "unknown"}

    reolink_connect.get_host_data.side_effect = CredentialsInvalidError("Test error")
    result = await hass.config_entries.flow.async_configure(
        result["flow_id"],
        {
            CONF_USERNAME: TEST_USERNAME,
            CONF_PASSWORD: TEST_PASSWORD,
            CONF_HOST: TEST_HOST,
        },
    )

    assert result["type"] is FlowResultType.FORM
    assert result["step_id"] == "user"
    assert result["errors"] == {CONF_PASSWORD: "invalid_auth"}

    reolink_connect.get_host_data.side_effect = LoginFirmwareError("Test error")
    result = await hass.config_entries.flow.async_configure(
        result["flow_id"],
        {
            CONF_USERNAME: TEST_USERNAME,
            CONF_PASSWORD: TEST_PASSWORD,
            CONF_HOST: TEST_HOST,
        },
    )

    assert result["type"] is FlowResultType.FORM
    assert result["step_id"] == "user"
    assert result["errors"] == {"base": "update_needed"}

    reolink_connect.valid_password.return_value = False
    result = await hass.config_entries.flow.async_configure(
        result["flow_id"],
        {
            CONF_USERNAME: TEST_USERNAME,
            CONF_PASSWORD: TEST_PASSWORD,
            CONF_HOST: TEST_HOST,
        },
    )

    assert result["type"] is FlowResultType.FORM
    assert result["step_id"] == "user"
    assert result["errors"] == {CONF_PASSWORD: "password_incompatible"}

    reolink_connect.valid_password.return_value = True
    reolink_connect.get_host_data.side_effect = ApiError("Test error")
    result = await hass.config_entries.flow.async_configure(
        result["flow_id"],
        {
            CONF_USERNAME: TEST_USERNAME,
            CONF_PASSWORD: TEST_PASSWORD,
            CONF_HOST: TEST_HOST,
        },
    )

    assert result["type"] is FlowResultType.FORM
    assert result["step_id"] == "user"
    assert result["errors"] == {CONF_HOST: "api_error"}

    reolink_connect.get_host_data.reset_mock(side_effect=True)
    result = await hass.config_entries.flow.async_configure(
        result["flow_id"],
        {
            CONF_USERNAME: TEST_USERNAME,
            CONF_PASSWORD: TEST_PASSWORD,
            CONF_HOST: TEST_HOST,
            CONF_PORT: TEST_PORT,
            CONF_USE_HTTPS: TEST_USE_HTTPS,
        },
    )

    assert result["type"] is FlowResultType.CREATE_ENTRY
    assert result["title"] == TEST_NVR_NAME
    assert result["data"] == {
        CONF_HOST: TEST_HOST,
        CONF_USERNAME: TEST_USERNAME,
        CONF_PASSWORD: TEST_PASSWORD,
        CONF_PORT: TEST_PORT,
        CONF_USE_HTTPS: TEST_USE_HTTPS,
    }
    assert result["options"] == {
        CONF_PROTOCOL: DEFAULT_PROTOCOL,
    }

    reolink_connect.unsubscribe.reset_mock(side_effect=True)
    reolink_connect.logout.reset_mock(side_effect=True)


async def test_options_flow(hass: HomeAssistant, mock_setup_entry: MagicMock) -> None:
    """Test specifying non default settings using options flow."""
    config_entry = MockConfigEntry(
        domain=DOMAIN,
        unique_id=format_mac(TEST_MAC),
        data={
            CONF_HOST: TEST_HOST,
            CONF_USERNAME: TEST_USERNAME,
            CONF_PASSWORD: TEST_PASSWORD,
            CONF_PORT: TEST_PORT,
            CONF_USE_HTTPS: TEST_USE_HTTPS,
        },
        options={
            CONF_PROTOCOL: "rtsp",
        },
        title=TEST_NVR_NAME,
    )
    config_entry.add_to_hass(hass)

    assert await hass.config_entries.async_setup(config_entry.entry_id)
    await hass.async_block_till_done()

    result = await hass.config_entries.options.async_init(config_entry.entry_id)

    assert result["type"] is FlowResultType.FORM
    assert result["step_id"] == "init"

    result = await hass.config_entries.options.async_configure(
        result["flow_id"],
        user_input={CONF_PROTOCOL: "rtmp"},
    )

    assert result["type"] is FlowResultType.CREATE_ENTRY
    assert config_entry.options == {
        CONF_PROTOCOL: "rtmp",
    }


async def test_reauth(hass: HomeAssistant, mock_setup_entry: MagicMock) -> None:
    """Test a reauth flow."""
    config_entry = MockConfigEntry(
        domain=DOMAIN,
        unique_id=format_mac(TEST_MAC),
        data={
            CONF_HOST: TEST_HOST,
            CONF_USERNAME: TEST_USERNAME,
            CONF_PASSWORD: TEST_PASSWORD,
            CONF_PORT: TEST_PORT,
            CONF_USE_HTTPS: TEST_USE_HTTPS,
        },
        options={
            CONF_PROTOCOL: DEFAULT_PROTOCOL,
        },
        title=TEST_NVR_NAME,
    )
    config_entry.add_to_hass(hass)

    assert await hass.config_entries.async_setup(config_entry.entry_id)
    await hass.async_block_till_done()

    result = await config_entry.start_reauth_flow(hass)

    assert result["type"] is FlowResultType.FORM
<<<<<<< HEAD
    assert result["step_id"] == "user"
    assert result["errors"] == {}

    result = await hass.config_entries.flow.async_configure(
        result["flow_id"],
        {
            CONF_USERNAME: TEST_USERNAME2,
            CONF_PASSWORD: TEST_PASSWORD2,
        },
    )

    assert result["type"] is FlowResultType.ABORT
    assert result["reason"] == "reauth_successful"
    assert config_entry.data[CONF_HOST] == TEST_HOST
    assert config_entry.data[CONF_USERNAME] == TEST_USERNAME2
    assert config_entry.data[CONF_PASSWORD] == TEST_PASSWORD2


async def test_reauth_abort_unique_id_mismatch(
    hass: HomeAssistant, mock_setup_entry: MagicMock, reolink_connect: MagicMock
) -> None:
    """Test a reauth flow."""
    config_entry = MockConfigEntry(
        domain=DOMAIN,
        unique_id=format_mac(TEST_MAC),
        data={
            CONF_HOST: TEST_HOST,
            CONF_USERNAME: TEST_USERNAME,
            CONF_PASSWORD: TEST_PASSWORD,
            CONF_PORT: TEST_PORT,
            CONF_USE_HTTPS: TEST_USE_HTTPS,
        },
        options={
            CONF_PROTOCOL: DEFAULT_PROTOCOL,
        },
        title=TEST_NVR_NAME,
    )
    config_entry.add_to_hass(hass)

    assert await hass.config_entries.async_setup(config_entry.entry_id)
    await hass.async_block_till_done()

    reolink_connect.mac_address = "aa:aa:aa:aa:aa:aa"

    result = await config_entry.start_reauth_flow(hass)

    assert result["type"] is FlowResultType.FORM
=======
>>>>>>> bb7dc079
    assert result["step_id"] == "user"
    assert result["errors"] == {}

    result = await hass.config_entries.flow.async_configure(
        result["flow_id"],
        {
            CONF_USERNAME: TEST_USERNAME2,
            CONF_PASSWORD: TEST_PASSWORD2,
        },
    )

    assert result["type"] is FlowResultType.ABORT
    assert result["reason"] == "unique_id_mismatch"
    assert config_entry.data[CONF_HOST] == TEST_HOST
    assert config_entry.data[CONF_USERNAME] == TEST_USERNAME
    assert config_entry.data[CONF_PASSWORD] == TEST_PASSWORD

    reolink_connect.mac_address = TEST_MAC


async def test_dhcp_flow(hass: HomeAssistant, mock_setup_entry: MagicMock) -> None:
    """Successful flow from DHCP discovery."""
    dhcp_data = dhcp.DhcpServiceInfo(
        ip=TEST_HOST,
        hostname="Reolink",
        macaddress=DHCP_FORMATTED_MAC,
    )

    result = await hass.config_entries.flow.async_init(
        DOMAIN, context={"source": config_entries.SOURCE_DHCP}, data=dhcp_data
    )

    assert result["type"] is FlowResultType.FORM
    assert result["step_id"] == "user"
    assert result["errors"] == {}

    result = await hass.config_entries.flow.async_configure(
        result["flow_id"],
        {
            CONF_USERNAME: TEST_USERNAME,
            CONF_PASSWORD: TEST_PASSWORD,
        },
    )

    assert result["type"] is FlowResultType.CREATE_ENTRY
    assert result["title"] == TEST_NVR_NAME
    assert result["data"] == {
        CONF_HOST: TEST_HOST,
        CONF_USERNAME: TEST_USERNAME,
        CONF_PASSWORD: TEST_PASSWORD,
        CONF_PORT: TEST_PORT,
        CONF_USE_HTTPS: TEST_USE_HTTPS,
    }
    assert result["options"] == {
        CONF_PROTOCOL: DEFAULT_PROTOCOL,
    }


async def test_dhcp_ip_update_aborted_if_wrong_mac(
    hass: HomeAssistant,
    freezer: FrozenDateTimeFactory,
    reolink_connect_class: MagicMock,
    reolink_connect: MagicMock,
) -> None:
    """Test dhcp discovery does not update the IP if the mac address does not match."""
    config_entry = MockConfigEntry(
        domain=DOMAIN,
        unique_id=format_mac(TEST_MAC),
        data={
            CONF_HOST: TEST_HOST,
            CONF_USERNAME: TEST_USERNAME,
            CONF_PASSWORD: TEST_PASSWORD,
            CONF_PORT: TEST_PORT,
            CONF_USE_HTTPS: TEST_USE_HTTPS,
        },
        options={
            CONF_PROTOCOL: DEFAULT_PROTOCOL,
        },
        title=TEST_NVR_NAME,
    )
    config_entry.add_to_hass(hass)

    assert await hass.config_entries.async_setup(config_entry.entry_id)
    await hass.async_block_till_done()
    assert config_entry.state is ConfigEntryState.LOADED

    # ensure the last_update_succes is False for the device_coordinator.
    reolink_connect.get_states.side_effect = ReolinkError("Test error")
    freezer.tick(DEVICE_UPDATE_INTERVAL)
    async_fire_time_changed(hass)
    await hass.async_block_till_done()

    dhcp_data = dhcp.DhcpServiceInfo(
        ip=TEST_HOST2,
        hostname="Reolink",
        macaddress=DHCP_FORMATTED_MAC,
    )

    reolink_connect.mac_address = "aa:aa:aa:aa:aa:aa"

    result = await hass.config_entries.flow.async_init(
        DOMAIN, context={"source": config_entries.SOURCE_DHCP}, data=dhcp_data
    )

    for host in (TEST_HOST, TEST_HOST2):
        expected_call = call(
            host,
            TEST_USERNAME,
            TEST_PASSWORD,
            port=TEST_PORT,
            use_https=TEST_USE_HTTPS,
            protocol=DEFAULT_PROTOCOL,
            timeout=DEFAULT_TIMEOUT,
            aiohttp_get_session_callback=ANY,
        )
        assert expected_call in reolink_connect_class.call_args_list

    for exc_call in reolink_connect_class.call_args_list:
        assert exc_call[0][0] in [TEST_HOST, TEST_HOST2]
        get_session = exc_call[1]["aiohttp_get_session_callback"]
        assert isinstance(get_session(), ClientSession)

    assert result["type"] is FlowResultType.ABORT
    assert result["reason"] == "already_configured"

    await hass.async_block_till_done()
    # Check that IP was not updated
    assert config_entry.data[CONF_HOST] == TEST_HOST

    reolink_connect.get_states.side_effect = None
    reolink_connect_class.reset_mock()
    reolink_connect.mac_address = TEST_MAC


@pytest.mark.parametrize(
    ("attr", "value", "expected", "host_call_list"),
    [
        (
            None,
            None,
            TEST_HOST2,
            [TEST_HOST, TEST_HOST2],
        ),
        (
            "get_state",
            AsyncMock(side_effect=ReolinkError("Test error")),
            TEST_HOST,
            [TEST_HOST, TEST_HOST2],
        ),
    ],
)
async def test_dhcp_ip_update(
    hass: HomeAssistant,
    freezer: FrozenDateTimeFactory,
    reolink_connect_class: MagicMock,
    reolink_connect: MagicMock,
    attr: str,
    value: Any,
    expected: str,
    host_call_list: list[str],
) -> None:
    """Test dhcp discovery aborts if already configured where the IP is updated if appropriate."""
    config_entry = MockConfigEntry(
        domain=DOMAIN,
        unique_id=format_mac(TEST_MAC),
        data={
            CONF_HOST: TEST_HOST,
            CONF_USERNAME: TEST_USERNAME,
            CONF_PASSWORD: TEST_PASSWORD,
            CONF_PORT: TEST_PORT,
            CONF_USE_HTTPS: TEST_USE_HTTPS,
        },
        options={
            CONF_PROTOCOL: DEFAULT_PROTOCOL,
        },
        title=TEST_NVR_NAME,
    )
    config_entry.add_to_hass(hass)

    assert await hass.config_entries.async_setup(config_entry.entry_id)
    await hass.async_block_till_done()
    assert config_entry.state is ConfigEntryState.LOADED

    # ensure the last_update_succes is False for the device_coordinator.
    reolink_connect.get_states.side_effect = ReolinkError("Test error")
    freezer.tick(DEVICE_UPDATE_INTERVAL)
    async_fire_time_changed(hass)
    await hass.async_block_till_done()

    dhcp_data = dhcp.DhcpServiceInfo(
        ip=TEST_HOST2,
        hostname="Reolink",
        macaddress=DHCP_FORMATTED_MAC,
    )

    if attr is not None:
        original = getattr(reolink_connect, attr)
        setattr(reolink_connect, attr, value)

    result = await hass.config_entries.flow.async_init(
        DOMAIN, context={"source": config_entries.SOURCE_DHCP}, data=dhcp_data
    )

    for host in host_call_list:
        expected_call = call(
            host,
            TEST_USERNAME,
            TEST_PASSWORD,
            port=TEST_PORT,
            use_https=TEST_USE_HTTPS,
            protocol=DEFAULT_PROTOCOL,
            timeout=DEFAULT_TIMEOUT,
            aiohttp_get_session_callback=ANY,
        )
        assert expected_call in reolink_connect_class.call_args_list

    for exc_call in reolink_connect_class.call_args_list:
        assert exc_call[0][0] in host_call_list
        get_session = exc_call[1]["aiohttp_get_session_callback"]
        assert isinstance(get_session(), ClientSession)

    assert result["type"] is FlowResultType.ABORT
    assert result["reason"] == "already_configured"

    await hass.async_block_till_done()
    assert config_entry.data[CONF_HOST] == expected

    reolink_connect.get_states.side_effect = None
    reolink_connect_class.reset_mock()
    if attr is not None:
        setattr(reolink_connect, attr, original)


async def test_dhcp_ip_update_ingnored_if_still_connected(
    hass: HomeAssistant,
    freezer: FrozenDateTimeFactory,
    reolink_connect_class: MagicMock,
    reolink_connect: MagicMock,
) -> None:
    """Test dhcp discovery is ignored when the camera is still properly connected to HA."""
    config_entry = MockConfigEntry(
        domain=DOMAIN,
        unique_id=format_mac(TEST_MAC),
        data={
            CONF_HOST: TEST_HOST,
            CONF_USERNAME: TEST_USERNAME,
            CONF_PASSWORD: TEST_PASSWORD,
            CONF_PORT: TEST_PORT,
            CONF_USE_HTTPS: TEST_USE_HTTPS,
        },
        options={
            CONF_PROTOCOL: DEFAULT_PROTOCOL,
        },
        title=TEST_NVR_NAME,
    )
    config_entry.add_to_hass(hass)

    assert await hass.config_entries.async_setup(config_entry.entry_id)
    await hass.async_block_till_done()
    assert config_entry.state is ConfigEntryState.LOADED

    dhcp_data = dhcp.DhcpServiceInfo(
        ip=TEST_HOST2,
        hostname="Reolink",
        macaddress=DHCP_FORMATTED_MAC,
    )

    result = await hass.config_entries.flow.async_init(
        DOMAIN, context={"source": config_entries.SOURCE_DHCP}, data=dhcp_data
    )

    expected_call = call(
        TEST_HOST,
        TEST_USERNAME,
        TEST_PASSWORD,
        port=TEST_PORT,
        use_https=TEST_USE_HTTPS,
        protocol=DEFAULT_PROTOCOL,
        timeout=DEFAULT_TIMEOUT,
        aiohttp_get_session_callback=ANY,
    )
    assert expected_call in reolink_connect_class.call_args_list

    for exc_call in reolink_connect_class.call_args_list:
        assert exc_call[0][0] == TEST_HOST
        get_session = exc_call[1]["aiohttp_get_session_callback"]
        assert isinstance(get_session(), ClientSession)

    assert result["type"] is FlowResultType.ABORT
    assert result["reason"] == "already_configured"

    await hass.async_block_till_done()
    assert config_entry.data[CONF_HOST] == TEST_HOST

    reolink_connect.get_states.side_effect = None
    reolink_connect_class.reset_mock()


async def test_reconfig(hass: HomeAssistant, mock_setup_entry: MagicMock) -> None:
    """Test a reconfiguration flow."""
    config_entry = MockConfigEntry(
        domain=DOMAIN,
        unique_id=format_mac(TEST_MAC),
        data={
            CONF_HOST: TEST_HOST,
            CONF_USERNAME: TEST_USERNAME,
            CONF_PASSWORD: TEST_PASSWORD,
            CONF_PORT: TEST_PORT,
            CONF_USE_HTTPS: TEST_USE_HTTPS,
        },
        options={
            CONF_PROTOCOL: DEFAULT_PROTOCOL,
        },
        title=TEST_NVR_NAME,
    )
    config_entry.add_to_hass(hass)

    assert await hass.config_entries.async_setup(config_entry.entry_id)
    await hass.async_block_till_done()

    result = await config_entry.start_reconfigure_flow(hass)

    assert result["type"] is FlowResultType.FORM
    assert result["step_id"] == "user"
    assert result["errors"] == {}

    result = await hass.config_entries.flow.async_configure(
        result["flow_id"],
        {
            CONF_HOST: TEST_HOST2,
            CONF_USERNAME: TEST_USERNAME,
            CONF_PASSWORD: TEST_PASSWORD,
        },
    )

    assert result["type"] is FlowResultType.ABORT
    assert result["reason"] == "reconfigure_successful"
    assert config_entry.data[CONF_HOST] == TEST_HOST2
    assert config_entry.data[CONF_USERNAME] == TEST_USERNAME
    assert config_entry.data[CONF_PASSWORD] == TEST_PASSWORD


async def test_reconfig_abort_unique_id_mismatch(
    hass: HomeAssistant, mock_setup_entry: MagicMock, reolink_connect: MagicMock
) -> None:
    """Test a reconfiguration flow aborts if the unique id does not match."""
    config_entry = MockConfigEntry(
        domain=DOMAIN,
        unique_id=format_mac(TEST_MAC),
        data={
            CONF_HOST: TEST_HOST,
            CONF_USERNAME: TEST_USERNAME,
            CONF_PASSWORD: TEST_PASSWORD,
            CONF_PORT: TEST_PORT,
            CONF_USE_HTTPS: TEST_USE_HTTPS,
        },
        options={
            CONF_PROTOCOL: DEFAULT_PROTOCOL,
        },
        title=TEST_NVR_NAME,
    )
    config_entry.add_to_hass(hass)

    assert await hass.config_entries.async_setup(config_entry.entry_id)
    await hass.async_block_till_done()

    reolink_connect.mac_address = "aa:aa:aa:aa:aa:aa"

    result = await config_entry.start_reconfigure_flow(hass)

    assert result["type"] is FlowResultType.FORM
    assert result["step_id"] == "user"
    assert result["errors"] == {}

    result = await hass.config_entries.flow.async_configure(
        result["flow_id"],
        {
            CONF_HOST: TEST_HOST2,
            CONF_USERNAME: TEST_USERNAME,
            CONF_PASSWORD: TEST_PASSWORD,
        },
    )

    assert result["type"] is FlowResultType.ABORT
    assert result["reason"] == "unique_id_mismatch"
    assert config_entry.data[CONF_HOST] == TEST_HOST
    assert config_entry.data[CONF_USERNAME] == TEST_USERNAME
    assert config_entry.data[CONF_PASSWORD] == TEST_PASSWORD

    reolink_connect.mac_address = TEST_MAC<|MERGE_RESOLUTION|>--- conflicted
+++ resolved
@@ -312,7 +312,6 @@
     result = await config_entry.start_reauth_flow(hass)
 
     assert result["type"] is FlowResultType.FORM
-<<<<<<< HEAD
     assert result["step_id"] == "user"
     assert result["errors"] == {}
 
@@ -360,8 +359,6 @@
     result = await config_entry.start_reauth_flow(hass)
 
     assert result["type"] is FlowResultType.FORM
-=======
->>>>>>> bb7dc079
     assert result["step_id"] == "user"
     assert result["errors"] == {}
 
