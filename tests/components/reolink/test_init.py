"""Test the Reolink init."""

import asyncio
from collections.abc import Callable
from typing import Any
from unittest.mock import AsyncMock, MagicMock, Mock, patch

from freezegun.api import FrozenDateTimeFactory
import pytest
from reolink_aio.api import Chime
from reolink_aio.exceptions import (
    CredentialsInvalidError,
    LoginPrivacyModeError,
    ReolinkError,
)

from homeassistant.components.reolink import (
    DEVICE_UPDATE_INTERVAL,
    FIRMWARE_UPDATE_INTERVAL,
    NUM_CRED_ERRORS,
)
from homeassistant.components.reolink.const import CONF_BC_PORT, DOMAIN
from homeassistant.config_entries import ConfigEntryState
from homeassistant.const import (
    CONF_HOST,
    CONF_PASSWORD,
    CONF_PORT,
    CONF_PROTOCOL,
    CONF_USERNAME,
    STATE_OFF,
    STATE_ON,
    STATE_UNAVAILABLE,
    Platform,
)
from homeassistant.core import DOMAIN as HOMEASSISTANT_DOMAIN, HomeAssistant
from homeassistant.core_config import async_process_ha_core_config
from homeassistant.helpers import (
    device_registry as dr,
    entity_registry as er,
    issue_registry as ir,
)
from homeassistant.helpers.device_registry import format_mac
from homeassistant.setup import async_setup_component

from .conftest import (
<<<<<<< HEAD
    CONF_SUPPORTS_PRIVACY_MODE,
    CONF_USE_HTTPS,
    DEFAULT_PROTOCOL,
=======
    TEST_BC_PORT,
>>>>>>> a2fec8c2
    TEST_CAM_MODEL,
    TEST_HOST,
    TEST_HOST_MODEL,
    TEST_MAC,
    TEST_NVR_NAME,
    TEST_PORT,
    TEST_PRIVACY,
    TEST_UID,
    TEST_UID_CAM,
    TEST_USE_HTTPS,
    TEST_USERNAME,
)

from tests.common import MockConfigEntry, async_fire_time_changed
from tests.typing import WebSocketGenerator

pytestmark = pytest.mark.usefixtures("reolink_connect", "reolink_platforms")

CHIME_MODEL = "Reolink Chime"


async def test_wait(*args, **key_args) -> None:
    """Ensure a mocked function takes a bit of time to be able to timeout in test."""
    await asyncio.sleep(0)


@pytest.mark.parametrize(
    ("attr", "value", "expected"),
    [
        (
            "is_admin",
            False,
            ConfigEntryState.SETUP_ERROR,
        ),
        (
            "get_host_data",
            AsyncMock(side_effect=ReolinkError("Test error")),
            ConfigEntryState.SETUP_RETRY,
        ),
        (
            "get_host_data",
            AsyncMock(side_effect=ValueError("Test error")),
            ConfigEntryState.SETUP_ERROR,
        ),
        (
            "get_states",
            AsyncMock(side_effect=ReolinkError("Test error")),
            ConfigEntryState.SETUP_RETRY,
        ),
        (
            "get_host_data",
            AsyncMock(side_effect=CredentialsInvalidError("Test error")),
            ConfigEntryState.SETUP_ERROR,
        ),
        (
            "supported",
            Mock(return_value=False),
            ConfigEntryState.LOADED,
        ),
    ],
)
async def test_failures_parametrized(
    hass: HomeAssistant,
    reolink_connect: MagicMock,
    config_entry: MockConfigEntry,
    attr: str,
    value: Any,
    expected: ConfigEntryState,
) -> None:
    """Test outcomes when changing errors."""
    original = getattr(reolink_connect, attr)
    setattr(reolink_connect, attr, value)
    assert await hass.config_entries.async_setup(config_entry.entry_id) is (
        expected is ConfigEntryState.LOADED
    )
    await hass.async_block_till_done()

    assert config_entry.state == expected

    setattr(reolink_connect, attr, original)


async def test_firmware_error_twice(
    hass: HomeAssistant,
    freezer: FrozenDateTimeFactory,
    reolink_connect: MagicMock,
    config_entry: MockConfigEntry,
) -> None:
    """Test when the firmware update fails 2 times."""
    reolink_connect.check_new_firmware.side_effect = ReolinkError("Test error")
    with patch("homeassistant.components.reolink.PLATFORMS", [Platform.UPDATE]):
        assert await hass.config_entries.async_setup(config_entry.entry_id)
    await hass.async_block_till_done()

    assert config_entry.state is ConfigEntryState.LOADED

    entity_id = f"{Platform.UPDATE}.{TEST_NVR_NAME}_firmware"
    assert hass.states.get(entity_id).state == STATE_OFF

    freezer.tick(FIRMWARE_UPDATE_INTERVAL)
    async_fire_time_changed(hass)
    await hass.async_block_till_done()

    assert hass.states.get(entity_id).state == STATE_UNAVAILABLE

    reolink_connect.check_new_firmware.reset_mock(side_effect=True)


async def test_credential_error_three(
    hass: HomeAssistant,
    freezer: FrozenDateTimeFactory,
    reolink_connect: MagicMock,
    config_entry: MockConfigEntry,
    issue_registry: ir.IssueRegistry,
) -> None:
    """Test when the update gives credential error 3 times."""
    with patch("homeassistant.components.reolink.PLATFORMS", [Platform.SWITCH]):
        assert await hass.config_entries.async_setup(config_entry.entry_id)
    await hass.async_block_till_done()
    assert config_entry.state is ConfigEntryState.LOADED

    reolink_connect.get_states.side_effect = CredentialsInvalidError("Test error")

    issue_id = f"config_entry_reauth_{DOMAIN}_{config_entry.entry_id}"
    for _ in range(NUM_CRED_ERRORS):
        assert (HOMEASSISTANT_DOMAIN, issue_id) not in issue_registry.issues
        freezer.tick(DEVICE_UPDATE_INTERVAL)
        async_fire_time_changed(hass)
        await hass.async_block_till_done()

    assert (HOMEASSISTANT_DOMAIN, issue_id) in issue_registry.issues

    reolink_connect.get_states.reset_mock(side_effect=True)


async def test_entry_reloading(
    hass: HomeAssistant,
    config_entry: MockConfigEntry,
    reolink_connect: MagicMock,
) -> None:
    """Test the entry is reloaded correctly when settings change."""
    reolink_connect.is_nvr = False
    reolink_connect.logout.reset_mock()
    assert await hass.config_entries.async_setup(config_entry.entry_id)
    await hass.async_block_till_done()

    assert reolink_connect.logout.call_count == 0
    assert config_entry.title == "test_reolink_name"

    hass.config_entries.async_update_entry(config_entry, title="New Name")
    await hass.async_block_till_done()

    assert reolink_connect.logout.call_count == 1
    assert config_entry.title == "New Name"

    reolink_connect.is_nvr = True


@pytest.mark.parametrize(
    ("attr", "value", "expected_models"),
    [
        (
            None,
            None,
            [TEST_HOST_MODEL, TEST_CAM_MODEL],
        ),
        (
            "is_nvr",
            False,
            [TEST_HOST_MODEL, TEST_CAM_MODEL],
        ),
        ("channels", [], [TEST_HOST_MODEL]),
        (
            "camera_online",
            Mock(return_value=False),
            [TEST_HOST_MODEL],
        ),
        (
            "channel_for_uid",
            Mock(return_value=-1),
            [TEST_HOST_MODEL],
        ),
    ],
)
async def test_removing_disconnected_cams(
    hass: HomeAssistant,
    hass_ws_client: WebSocketGenerator,
    config_entry: MockConfigEntry,
    reolink_connect: MagicMock,
    device_registry: dr.DeviceRegistry,
    entity_registry: er.EntityRegistry,
    attr: str | None,
    value: Any,
    expected_models: list[str],
) -> None:
    """Test device and entity registry are cleaned up when camera is removed."""
    reolink_connect.channels = [0]
    assert await async_setup_component(hass, "config", {})
    client = await hass_ws_client(hass)
    # setup CH 0 and NVR switch entities/device
    with patch("homeassistant.components.reolink.PLATFORMS", [Platform.SWITCH]):
        assert await hass.config_entries.async_setup(config_entry.entry_id)
    await hass.async_block_till_done()

    device_entries = dr.async_entries_for_config_entry(
        device_registry, config_entry.entry_id
    )
    device_models = [device.model for device in device_entries]
    assert sorted(device_models) == sorted([TEST_HOST_MODEL, TEST_CAM_MODEL])

    # Try to remove the device after 'disconnecting' a camera.
    if attr is not None:
        original = getattr(reolink_connect, attr)
        setattr(reolink_connect, attr, value)
    expected_success = TEST_CAM_MODEL not in expected_models
    for device in device_entries:
        if device.model == TEST_CAM_MODEL:
            response = await client.remove_device(device.id, config_entry.entry_id)
            assert response["success"] == expected_success

    device_entries = dr.async_entries_for_config_entry(
        device_registry, config_entry.entry_id
    )
    device_models = [device.model for device in device_entries]
    assert sorted(device_models) == sorted(expected_models)

    if attr is not None:
        setattr(reolink_connect, attr, original)


@pytest.mark.parametrize(
    ("attr", "value", "expected_models"),
    [
        (
            None,
            None,
            [TEST_HOST_MODEL, TEST_CAM_MODEL, CHIME_MODEL],
        ),
        (
            "connect_state",
            -1,
            [TEST_HOST_MODEL, TEST_CAM_MODEL],
        ),
        (
            "remove",
            -1,
            [TEST_HOST_MODEL, TEST_CAM_MODEL],
        ),
    ],
)
async def test_removing_chime(
    hass: HomeAssistant,
    hass_ws_client: WebSocketGenerator,
    config_entry: MockConfigEntry,
    reolink_connect: MagicMock,
    test_chime: Chime,
    device_registry: dr.DeviceRegistry,
    entity_registry: er.EntityRegistry,
    attr: str | None,
    value: Any,
    expected_models: list[str],
) -> None:
    """Test removing a chime."""
    reolink_connect.channels = [0]
    assert await async_setup_component(hass, "config", {})
    client = await hass_ws_client(hass)
    # setup CH 0 and NVR switch entities/device
    with patch("homeassistant.components.reolink.PLATFORMS", [Platform.SWITCH]):
        assert await hass.config_entries.async_setup(config_entry.entry_id)
    await hass.async_block_till_done()

    device_entries = dr.async_entries_for_config_entry(
        device_registry, config_entry.entry_id
    )
    device_models = [device.model for device in device_entries]
    assert sorted(device_models) == sorted(
        [TEST_HOST_MODEL, TEST_CAM_MODEL, CHIME_MODEL]
    )

    if attr == "remove":

        async def test_remove_chime(*args, **key_args):
            """Remove chime."""
            test_chime.connect_state = -1

        test_chime.remove = test_remove_chime
    elif attr is not None:
        setattr(test_chime, attr, value)

    # Try to remove the device after 'disconnecting' a chime.
    expected_success = CHIME_MODEL not in expected_models
    for device in device_entries:
        if device.model == CHIME_MODEL:
            response = await client.remove_device(device.id, config_entry.entry_id)
            assert response["success"] == expected_success

    device_entries = dr.async_entries_for_config_entry(
        device_registry, config_entry.entry_id
    )
    device_models = [device.model for device in device_entries]
    assert sorted(device_models) == sorted(expected_models)


@pytest.mark.parametrize(
    (
        "original_id",
        "new_id",
        "original_dev_id",
        "new_dev_id",
        "domain",
        "support_uid",
        "support_ch_uid",
    ),
    [
        (
            TEST_MAC,
            f"{TEST_MAC}_firmware",
            f"{TEST_MAC}",
            f"{TEST_MAC}",
            Platform.UPDATE,
            False,
            False,
        ),
        (
            TEST_MAC,
            f"{TEST_UID}_firmware",
            f"{TEST_MAC}",
            f"{TEST_UID}",
            Platform.UPDATE,
            True,
            False,
        ),
        (
            f"{TEST_MAC}_0_record_audio",
            f"{TEST_UID}_0_record_audio",
            f"{TEST_MAC}_ch0",
            f"{TEST_UID}_ch0",
            Platform.SWITCH,
            True,
            False,
        ),
        (
            f"{TEST_MAC}_chime123456789_play_ringtone",
            f"{TEST_UID}_chime123456789_play_ringtone",
            f"{TEST_MAC}_chime123456789",
            f"{TEST_UID}_chime123456789",
            Platform.SELECT,
            True,
            False,
        ),
        (
            f"{TEST_MAC}_0_record_audio",
            f"{TEST_MAC}_{TEST_UID_CAM}_record_audio",
            f"{TEST_MAC}_ch0",
            f"{TEST_MAC}_{TEST_UID_CAM}",
            Platform.SWITCH,
            False,
            True,
        ),
        (
            f"{TEST_MAC}_0_record_audio",
            f"{TEST_UID}_{TEST_UID_CAM}_record_audio",
            f"{TEST_MAC}_ch0",
            f"{TEST_UID}_{TEST_UID_CAM}",
            Platform.SWITCH,
            True,
            True,
        ),
        (
            f"{TEST_UID}_0_record_audio",
            f"{TEST_UID}_{TEST_UID_CAM}_record_audio",
            f"{TEST_UID}_ch0",
            f"{TEST_UID}_{TEST_UID_CAM}",
            Platform.SWITCH,
            True,
            True,
        ),
    ],
)
async def test_migrate_entity_ids(
    hass: HomeAssistant,
    config_entry: MockConfigEntry,
    reolink_connect: MagicMock,
    entity_registry: er.EntityRegistry,
    device_registry: dr.DeviceRegistry,
    original_id: str,
    new_id: str,
    original_dev_id: str,
    new_dev_id: str,
    domain: Platform,
    support_uid: bool,
    support_ch_uid: bool,
) -> None:
    """Test entity ids that need to be migrated."""

    def mock_supported(ch, capability):
        if capability == "UID" and ch is None:
            return support_uid
        if capability == "UID":
            return support_ch_uid
        return True

    reolink_connect.channels = [0]
    reolink_connect.supported = mock_supported

    dev_entry = device_registry.async_get_or_create(
        identifiers={(DOMAIN, original_dev_id)},
        config_entry_id=config_entry.entry_id,
        disabled_by=None,
    )

    entity_registry.async_get_or_create(
        domain=domain,
        platform=DOMAIN,
        unique_id=original_id,
        config_entry=config_entry,
        suggested_object_id=original_id,
        disabled_by=None,
        device_id=dev_entry.id,
    )

    assert entity_registry.async_get_entity_id(domain, DOMAIN, original_id)
    assert entity_registry.async_get_entity_id(domain, DOMAIN, new_id) is None

    assert device_registry.async_get_device(identifiers={(DOMAIN, original_dev_id)})
    if new_dev_id != original_dev_id:
        assert (
            device_registry.async_get_device(identifiers={(DOMAIN, new_dev_id)}) is None
        )

    # setup CH 0 and host entities/device
    with patch("homeassistant.components.reolink.PLATFORMS", [domain]):
        assert await hass.config_entries.async_setup(config_entry.entry_id)
    await hass.async_block_till_done()

    assert entity_registry.async_get_entity_id(domain, DOMAIN, original_id) is None
    assert entity_registry.async_get_entity_id(domain, DOMAIN, new_id)

    if new_dev_id != original_dev_id:
        assert (
            device_registry.async_get_device(identifiers={(DOMAIN, original_dev_id)})
            is None
        )
    assert device_registry.async_get_device(identifiers={(DOMAIN, new_dev_id)})


async def test_migrate_with_already_existing_device(
    hass: HomeAssistant,
    config_entry: MockConfigEntry,
    reolink_connect: MagicMock,
    entity_registry: er.EntityRegistry,
    device_registry: dr.DeviceRegistry,
) -> None:
    """Test device ids that need to be migrated while the new ids already exist."""
    original_dev_id = f"{TEST_MAC}_ch0"
    new_dev_id = f"{TEST_UID}_{TEST_UID_CAM}"
    domain = Platform.SWITCH

    def mock_supported(ch, capability):
        if capability == "UID" and ch is None:
            return True
        if capability == "UID":
            return True
        return True

    reolink_connect.channels = [0]
    reolink_connect.supported = mock_supported

    device_registry.async_get_or_create(
        identifiers={(DOMAIN, new_dev_id)},
        config_entry_id=config_entry.entry_id,
        disabled_by=None,
    )

    device_registry.async_get_or_create(
        identifiers={(DOMAIN, original_dev_id)},
        config_entry_id=config_entry.entry_id,
        disabled_by=None,
    )

    assert device_registry.async_get_device(identifiers={(DOMAIN, original_dev_id)})
    assert device_registry.async_get_device(identifiers={(DOMAIN, new_dev_id)})

    # setup CH 0 and host entities/device
    with patch("homeassistant.components.reolink.PLATFORMS", [domain]):
        assert await hass.config_entries.async_setup(config_entry.entry_id)
    await hass.async_block_till_done()

    assert (
        device_registry.async_get_device(identifiers={(DOMAIN, original_dev_id)})
        is None
    )
    assert device_registry.async_get_device(identifiers={(DOMAIN, new_dev_id)})


async def test_migrate_with_already_existing_entity(
    hass: HomeAssistant,
    config_entry: MockConfigEntry,
    reolink_connect: MagicMock,
    entity_registry: er.EntityRegistry,
    device_registry: dr.DeviceRegistry,
) -> None:
    """Test entity ids that need to be migrated while the new ids already exist."""
    original_id = f"{TEST_UID}_0_record_audio"
    new_id = f"{TEST_UID}_{TEST_UID_CAM}_record_audio"
    dev_id = f"{TEST_UID}_{TEST_UID_CAM}"
    domain = Platform.SWITCH

    def mock_supported(ch, capability):
        if capability == "UID" and ch is None:
            return True
        if capability == "UID":
            return True
        return True

    reolink_connect.channels = [0]
    reolink_connect.supported = mock_supported

    dev_entry = device_registry.async_get_or_create(
        identifiers={(DOMAIN, dev_id)},
        config_entry_id=config_entry.entry_id,
        disabled_by=None,
    )

    entity_registry.async_get_or_create(
        domain=domain,
        platform=DOMAIN,
        unique_id=new_id,
        config_entry=config_entry,
        suggested_object_id=new_id,
        disabled_by=None,
        device_id=dev_entry.id,
    )

    entity_registry.async_get_or_create(
        domain=domain,
        platform=DOMAIN,
        unique_id=original_id,
        config_entry=config_entry,
        suggested_object_id=original_id,
        disabled_by=None,
        device_id=dev_entry.id,
    )

    assert entity_registry.async_get_entity_id(domain, DOMAIN, original_id)
    assert entity_registry.async_get_entity_id(domain, DOMAIN, new_id)

    # setup CH 0 and host entities/device
    with patch("homeassistant.components.reolink.PLATFORMS", [domain]):
        assert await hass.config_entries.async_setup(config_entry.entry_id)
    await hass.async_block_till_done()

    assert entity_registry.async_get_entity_id(domain, DOMAIN, original_id) is None
    assert entity_registry.async_get_entity_id(domain, DOMAIN, new_id)


async def test_no_repair_issue(
    hass: HomeAssistant, config_entry: MockConfigEntry, issue_registry: ir.IssueRegistry
) -> None:
    """Test no repairs issue is raised when http local url is used."""
    await async_process_ha_core_config(
        hass, {"country": "GB", "internal_url": "http://test_homeassistant_address"}
    )

    assert await hass.config_entries.async_setup(config_entry.entry_id)
    await hass.async_block_till_done()

    assert (DOMAIN, "https_webhook") not in issue_registry.issues
    assert (DOMAIN, "webhook_url") not in issue_registry.issues
    assert (DOMAIN, "enable_port") not in issue_registry.issues
    assert (DOMAIN, "firmware_update") not in issue_registry.issues
    assert (DOMAIN, "ssl") not in issue_registry.issues


async def test_https_repair_issue(
    hass: HomeAssistant,
    config_entry: MockConfigEntry,
    reolink_connect: MagicMock,
    issue_registry: ir.IssueRegistry,
) -> None:
    """Test repairs issue is raised when https local url is used."""
    reolink_connect.get_states = test_wait
    await async_process_ha_core_config(
        hass, {"country": "GB", "internal_url": "https://test_homeassistant_address"}
    )

    with (
        patch("homeassistant.components.reolink.host.FIRST_ONVIF_TIMEOUT", new=0),
        patch(
            "homeassistant.components.reolink.host.FIRST_ONVIF_LONG_POLL_TIMEOUT", new=0
        ),
        patch(
            "homeassistant.components.reolink.host.ReolinkHost._async_long_polling",
        ),
    ):
        assert await hass.config_entries.async_setup(config_entry.entry_id)
    await hass.async_block_till_done()

    assert (DOMAIN, "https_webhook") in issue_registry.issues


async def test_ssl_repair_issue(
    hass: HomeAssistant,
    config_entry: MockConfigEntry,
    reolink_connect: MagicMock,
    issue_registry: ir.IssueRegistry,
) -> None:
    """Test repairs issue is raised when global ssl certificate is used."""
    reolink_connect.get_states = test_wait
    assert await async_setup_component(hass, "webhook", {})
    hass.config.api.use_ssl = True

    await async_process_ha_core_config(
        hass, {"country": "GB", "internal_url": "http://test_homeassistant_address"}
    )

    with (
        patch("homeassistant.components.reolink.host.FIRST_ONVIF_TIMEOUT", new=0),
        patch(
            "homeassistant.components.reolink.host.FIRST_ONVIF_LONG_POLL_TIMEOUT", new=0
        ),
        patch(
            "homeassistant.components.reolink.host.ReolinkHost._async_long_polling",
        ),
    ):
        assert await hass.config_entries.async_setup(config_entry.entry_id)
    await hass.async_block_till_done()

    assert (DOMAIN, "ssl") in issue_registry.issues


@pytest.mark.parametrize("protocol", ["rtsp", "rtmp"])
async def test_port_repair_issue(
    hass: HomeAssistant,
    config_entry: MockConfigEntry,
    reolink_connect: MagicMock,
    protocol: str,
    issue_registry: ir.IssueRegistry,
) -> None:
    """Test repairs issue is raised when auto enable of ports fails."""
    reolink_connect.set_net_port.side_effect = ReolinkError("Test error")
    reolink_connect.onvif_enabled = False
    reolink_connect.rtsp_enabled = False
    reolink_connect.rtmp_enabled = False
    reolink_connect.protocol = protocol
    assert await hass.config_entries.async_setup(config_entry.entry_id)
    await hass.async_block_till_done()

    assert (DOMAIN, "enable_port") in issue_registry.issues

    reolink_connect.set_net_port.reset_mock(side_effect=True)


async def test_webhook_repair_issue(
    hass: HomeAssistant,
    config_entry: MockConfigEntry,
    reolink_connect: MagicMock,
    issue_registry: ir.IssueRegistry,
) -> None:
    """Test repairs issue is raised when the webhook url is unreachable."""
    reolink_connect.get_states = test_wait
    with (
        patch("homeassistant.components.reolink.host.FIRST_ONVIF_TIMEOUT", new=0),
        patch(
            "homeassistant.components.reolink.host.FIRST_ONVIF_LONG_POLL_TIMEOUT", new=0
        ),
        patch(
            "homeassistant.components.reolink.host.ReolinkHost._async_long_polling",
        ),
    ):
        assert await hass.config_entries.async_setup(config_entry.entry_id)
    await hass.async_block_till_done()

    assert (DOMAIN, "webhook_url") in issue_registry.issues


async def test_firmware_repair_issue(
    hass: HomeAssistant,
    config_entry: MockConfigEntry,
    reolink_connect: MagicMock,
    issue_registry: ir.IssueRegistry,
) -> None:
    """Test firmware issue is raised when too old firmware is used."""
    reolink_connect.camera_sw_version_update_required.return_value = True
    assert await hass.config_entries.async_setup(config_entry.entry_id)
    await hass.async_block_till_done()

    assert (DOMAIN, "firmware_update_host") in issue_registry.issues
    reolink_connect.camera_sw_version_update_required.return_value = False


async def test_password_too_long_repair_issue(
    hass: HomeAssistant,
    reolink_connect: MagicMock,
    issue_registry: ir.IssueRegistry,
) -> None:
    """Test password too long issue is raised."""
    reolink_connect.valid_password.return_value = False
    config_entry = MockConfigEntry(
        domain=DOMAIN,
        unique_id=format_mac(TEST_MAC),
        data={
            CONF_HOST: TEST_HOST,
            CONF_USERNAME: TEST_USERNAME,
            CONF_PASSWORD: "too_longgggggggggggggggggggggggggggggggggggggggggggggggggg",
            CONF_PORT: TEST_PORT,
            CONF_USE_HTTPS: TEST_USE_HTTPS,
            CONF_SUPPORTS_PRIVACY_MODE: TEST_PRIVACY,
        },
        options={
            CONF_PROTOCOL: DEFAULT_PROTOCOL,
        },
        title=TEST_NVR_NAME,
    )
    config_entry.add_to_hass(hass)
    assert not await hass.config_entries.async_setup(config_entry.entry_id)
    await hass.async_block_till_done()

    assert (
        DOMAIN,
        f"password_too_long_{config_entry.entry_id}",
    ) in issue_registry.issues
    reolink_connect.valid_password.return_value = True


async def test_new_device_discovered(
    hass: HomeAssistant,
    freezer: FrozenDateTimeFactory,
    reolink_connect: MagicMock,
    config_entry: MockConfigEntry,
) -> None:
    """Test the entry is reloaded when a new camera or chime is detected."""
    with patch("homeassistant.components.reolink.PLATFORMS", [Platform.SWITCH]):
        assert await hass.config_entries.async_setup(config_entry.entry_id)
    await hass.async_block_till_done()

    reolink_connect.logout.reset_mock()

    assert reolink_connect.logout.call_count == 0
    reolink_connect.new_devices = True

    freezer.tick(DEVICE_UPDATE_INTERVAL)
    async_fire_time_changed(hass)
    await hass.async_block_till_done()

    assert reolink_connect.logout.call_count == 1


async def test_port_changed(
    hass: HomeAssistant,
    reolink_connect: MagicMock,
    config_entry: MockConfigEntry,
) -> None:
    """Test config_entry port update when it has changed during initial login."""
    assert config_entry.data[CONF_PORT] == TEST_PORT
    reolink_connect.port = 4567

    assert await hass.config_entries.async_setup(config_entry.entry_id)
    await hass.async_block_till_done()

    assert config_entry.data[CONF_PORT] == 4567


async def test_baichuan_port_changed(
    hass: HomeAssistant,
    reolink_connect: MagicMock,
    config_entry: MockConfigEntry,
) -> None:
    """Test config_entry baichuan port update when it has changed during initial login."""
    assert config_entry.data[CONF_BC_PORT] == TEST_BC_PORT
    reolink_connect.baichuan.port = 8901

    assert await hass.config_entries.async_setup(config_entry.entry_id)
    await hass.async_block_till_done()

    assert config_entry.data[CONF_BC_PORT] == 8901


async def test_privacy_mode_on(
    hass: HomeAssistant,
    freezer: FrozenDateTimeFactory,
    reolink_connect: MagicMock,
    config_entry: MockConfigEntry,
) -> None:
    """Test successful setup even when privacy mode is turned on."""
    reolink_connect.baichuan.privacy_mode.return_value = True
    reolink_connect.get_states = AsyncMock(
        side_effect=LoginPrivacyModeError("Test error")
    )

    with patch("homeassistant.components.reolink.PLATFORMS", [Platform.SWITCH]):
        assert await hass.config_entries.async_setup(config_entry.entry_id)
    await hass.async_block_till_done()

    assert config_entry.state == ConfigEntryState.LOADED

    reolink_connect.baichuan.privacy_mode.return_value = False


async def test_LoginPrivacyModeError(
    hass: HomeAssistant,
    freezer: FrozenDateTimeFactory,
    reolink_connect: MagicMock,
    config_entry: MockConfigEntry,
) -> None:
    """Test normal update when get_states returns a LoginPrivacyModeError."""
    reolink_connect.baichuan.privacy_mode.return_value = False
    reolink_connect.get_states = AsyncMock(
        side_effect=LoginPrivacyModeError("Test error")
    )

    with patch("homeassistant.components.reolink.PLATFORMS", [Platform.SWITCH]):
        assert await hass.config_entries.async_setup(config_entry.entry_id)
    await hass.async_block_till_done()

    reolink_connect.baichuan.check_subscribe_events.reset_mock()
    assert reolink_connect.baichuan.check_subscribe_events.call_count == 0

    freezer.tick(DEVICE_UPDATE_INTERVAL)
    async_fire_time_changed(hass)
    await hass.async_block_till_done()

    assert reolink_connect.baichuan.check_subscribe_events.call_count >= 1


async def test_privacy_mode_change_callback(
    hass: HomeAssistant,
    freezer: FrozenDateTimeFactory,
    config_entry: MockConfigEntry,
    reolink_connect: MagicMock,
) -> None:
    """Test privacy mode changed callback."""

    class callback_mock_class:
        callback_func = None

        def register_callback(
            self, callback_id: str, callback: Callable[[], None], *args, **key_args
        ) -> None:
            if callback_id == "privacy_mode_change":
                self.callback_func = callback

    callback_mock = callback_mock_class()

    reolink_connect.model = TEST_HOST_MODEL
    reolink_connect.baichuan.events_active = True
    reolink_connect.baichuan.subscribe_events.reset_mock(side_effect=True)
    reolink_connect.baichuan.register_callback = callback_mock.register_callback
    reolink_connect.baichuan.privacy_mode.return_value = True
    reolink_connect.audio_record.return_value = True
    reolink_connect.get_states = AsyncMock()

    with patch("homeassistant.components.reolink.PLATFORMS", [Platform.SWITCH]):
        assert await hass.config_entries.async_setup(config_entry.entry_id)
    await hass.async_block_till_done()
    assert config_entry.state is ConfigEntryState.LOADED

    entity_id = f"{Platform.SWITCH}.{TEST_NVR_NAME}_record_audio"
    assert hass.states.get(entity_id).state == STATE_UNAVAILABLE

    # simulate a TCP push callback signaling a privacy mode change
    reolink_connect.baichuan.privacy_mode.return_value = False
    assert callback_mock.callback_func is not None
    callback_mock.callback_func()

    # check that a coordinator update was scheduled.
    reolink_connect.get_states.reset_mock()
    assert reolink_connect.get_states.call_count == 0

    freezer.tick(5)
    async_fire_time_changed(hass)
    await hass.async_block_till_done()

    assert reolink_connect.get_states.call_count >= 1
    assert hass.states.get(entity_id).state == STATE_ON

    # test cleanup during unloading, first reset to privacy mode ON
    reolink_connect.baichuan.privacy_mode.return_value = True
    callback_mock.callback_func()
    freezer.tick(5)
    async_fire_time_changed(hass)
    await hass.async_block_till_done()
    # now fire the callback again, but unload before refresh took place
    reolink_connect.baichuan.privacy_mode.return_value = False
    callback_mock.callback_func()
    await hass.async_block_till_done()

    await hass.config_entries.async_unload(config_entry.entry_id)
    await hass.async_block_till_done()
    assert config_entry.state is ConfigEntryState.NOT_LOADED


async def test_remove(
    hass: HomeAssistant,
    reolink_connect: MagicMock,
    config_entry: MockConfigEntry,
) -> None:
    """Test removing of the reolink integration."""
    assert await hass.config_entries.async_setup(config_entry.entry_id)
    await hass.async_block_till_done()

    assert await hass.config_entries.async_remove(config_entry.entry_id)<|MERGE_RESOLUTION|>--- conflicted
+++ resolved
@@ -43,13 +43,10 @@
 from homeassistant.setup import async_setup_component
 
 from .conftest import (
-<<<<<<< HEAD
     CONF_SUPPORTS_PRIVACY_MODE,
     CONF_USE_HTTPS,
     DEFAULT_PROTOCOL,
-=======
     TEST_BC_PORT,
->>>>>>> a2fec8c2
     TEST_CAM_MODEL,
     TEST_HOST,
     TEST_HOST_MODEL,
