"""Test the UniFi Protect switch platform."""

from __future__ import annotations

from unittest.mock import AsyncMock, Mock, patch

import pytest
from uiprotect.data import Camera, Light, Permission, RecordingMode, VideoMode
from uiprotect.exceptions import ClientError, NotAuthorized

from homeassistant.components.unifiprotect.const import DEFAULT_ATTRIBUTION
from homeassistant.components.unifiprotect.switch import (
    ATTR_PREV_MIC,
    ATTR_PREV_RECORD,
    CAMERA_SWITCHES,
    LIGHT_SWITCHES,
    PRIVACY_MODE_SWITCH,
    ProtectSwitchEntityDescription,
)
from homeassistant.const import ATTR_ATTRIBUTION, ATTR_ENTITY_ID, STATE_OFF, Platform
from homeassistant.core import HomeAssistant
from homeassistant.exceptions import HomeAssistantError
from homeassistant.helpers import entity_registry as er

from . import patch_ufp_method
from .utils import (
    MockUFPFixture,
    adopt_devices,
    assert_entity_counts,
    enable_entity,
    ids_from_device_description,
    init_entry,
    remove_entities,
)

CAMERA_SWITCHES_BASIC = [
    d
    for d in CAMERA_SWITCHES
    if (
        not d.translation_key.startswith("detections_")
        and d.key not in {"ssh", "color_night_vision", "track_person", "hdr_mode"}
    )
    or d.key
    in {
        "detections_motion",
        "detections_person",
        "detections_vehicle",
        "detections_animal",
    }
]
CAMERA_SWITCHES_NO_EXTRA = [
    d
    for d in CAMERA_SWITCHES_BASIC
    if d.key not in ("high_fps", "privacy_mode", "hdr_mode")
]


async def test_switch_camera_remove(
    hass: HomeAssistant, ufp: MockUFPFixture, doorbell: Camera, unadopted_camera: Camera
) -> None:
    """Test removing and re-adding a camera device."""

    ufp.api.bootstrap.nvr.system_info.ustorage = None
    await init_entry(hass, ufp, [doorbell, unadopted_camera])
    assert_entity_counts(hass, Platform.SWITCH, 17, 15)
    await remove_entities(hass, ufp, [doorbell, unadopted_camera])
    assert_entity_counts(hass, Platform.SWITCH, 2, 2)
    await adopt_devices(hass, ufp, [doorbell, unadopted_camera])
    assert_entity_counts(hass, Platform.SWITCH, 17, 15)


async def test_switch_light_remove(
    hass: HomeAssistant, ufp: MockUFPFixture, light: Light
) -> None:
    """Test removing and re-adding a light device."""

    ufp.api.bootstrap.nvr.system_info.ustorage = None
    await init_entry(hass, ufp, [light])
    assert_entity_counts(hass, Platform.SWITCH, 4, 3)
    await remove_entities(hass, ufp, [light])
    assert_entity_counts(hass, Platform.SWITCH, 2, 2)
    await adopt_devices(hass, ufp, [light])
    assert_entity_counts(hass, Platform.SWITCH, 4, 3)


async def test_switch_nvr(hass: HomeAssistant, ufp: MockUFPFixture) -> None:
    """Test switch entity setup for light devices."""

    await init_entry(hass, ufp, [])

    assert_entity_counts(hass, Platform.SWITCH, 2, 2)

    nvr = ufp.api.bootstrap.nvr
    entity_id = "switch.unifiprotect_insights_enabled"

    with patch_ufp_method(nvr, "set_insights", new_callable=AsyncMock) as mock_method:
        await hass.services.async_call(
            "switch", "turn_on", {ATTR_ENTITY_ID: entity_id}, blocking=True
        )

        mock_method.assert_called_once_with(True)

        await hass.services.async_call(
            "switch", "turn_off", {ATTR_ENTITY_ID: entity_id}, blocking=True
        )

        mock_method.assert_called_with(False)


async def test_switch_setup_no_perm(
    hass: HomeAssistant,
    ufp: MockUFPFixture,
    light: Light,
    doorbell: Camera,
) -> None:
    """Test switch entity setup for light devices."""

    ufp.api.bootstrap.auth_user.all_permissions = [
        Permission.unifi_dict_to_dict({"rawPermission": "light:read:*"})
    ]

    await init_entry(hass, ufp, [light, doorbell])

    assert_entity_counts(hass, Platform.SWITCH, 0, 0)


async def test_switch_setup_light(
    hass: HomeAssistant,
    entity_registry: er.EntityRegistry,
    ufp: MockUFPFixture,
    light: Light,
) -> None:
    """Test switch entity setup for light devices."""

    await init_entry(hass, ufp, [light])
    assert_entity_counts(hass, Platform.SWITCH, 4, 3)

    description = LIGHT_SWITCHES[1]

    unique_id, entity_id = await ids_from_device_description(
        hass, Platform.SWITCH, light, description
    )

    entity = entity_registry.async_get(entity_id)
    assert entity
    assert entity.unique_id == unique_id

    state = hass.states.get(entity_id)
    assert state
    assert state.state == STATE_OFF
    assert state.attributes[ATTR_ATTRIBUTION] == DEFAULT_ATTRIBUTION

    description = LIGHT_SWITCHES[0]

    unique_id = f"{light.mac}_{description.key}"
    entity_id = f"switch.test_light_{description.translation_key}"

    entity = entity_registry.async_get(entity_id)
    assert entity
    assert entity.disabled is True
    assert entity.unique_id == unique_id

    await enable_entity(hass, ufp.entry.entry_id, entity_id)

    state = hass.states.get(entity_id)
    assert state
    assert state.state == STATE_OFF
    assert state.attributes[ATTR_ATTRIBUTION] == DEFAULT_ATTRIBUTION


async def test_switch_setup_camera_all(
    hass: HomeAssistant,
    entity_registry: er.EntityRegistry,
    ufp: MockUFPFixture,
    doorbell: Camera,
) -> None:
    """Test switch entity setup for camera devices (all enabled feature flags)."""

    await init_entry(hass, ufp, [doorbell])
    assert_entity_counts(hass, Platform.SWITCH, 17, 15)

    for description in CAMERA_SWITCHES_BASIC:
        unique_id, entity_id = await ids_from_device_description(
            hass, Platform.SWITCH, doorbell, description
        )

        entity = entity_registry.async_get(entity_id)
        assert entity
        assert entity.unique_id == unique_id

        state = hass.states.get(entity_id)
        assert state
        assert state.state == STATE_OFF
        assert state.attributes[ATTR_ATTRIBUTION] == DEFAULT_ATTRIBUTION

    description = CAMERA_SWITCHES[0]

    unique_id = f"{doorbell.mac}_{description.key}"
    entity_id = f"switch.test_camera_{description.translation_key}"

    entity = entity_registry.async_get(entity_id)
    assert entity
    assert entity.disabled is True
    assert entity.unique_id == unique_id

    await enable_entity(hass, ufp.entry.entry_id, entity_id)

    state = hass.states.get(entity_id)
    assert state
    assert state.state == STATE_OFF
    assert state.attributes[ATTR_ATTRIBUTION] == DEFAULT_ATTRIBUTION


async def test_switch_setup_camera_none(
    hass: HomeAssistant,
    entity_registry: er.EntityRegistry,
    ufp: MockUFPFixture,
    camera: Camera,
) -> None:
    """Test switch entity setup for camera devices (no enabled feature flags)."""

    await init_entry(hass, ufp, [camera])
    assert_entity_counts(hass, Platform.SWITCH, 8, 7)

    for description in CAMERA_SWITCHES_BASIC:
        if description.ufp_required_field is not None:
            continue

        unique_id, entity_id = await ids_from_device_description(
            hass, Platform.SWITCH, camera, description
        )

        entity = entity_registry.async_get(entity_id)
        assert entity
        assert entity.unique_id == unique_id

        state = hass.states.get(entity_id)
        assert state
        assert state.state == STATE_OFF
        assert state.attributes[ATTR_ATTRIBUTION] == DEFAULT_ATTRIBUTION

    description = CAMERA_SWITCHES[0]

    unique_id = f"{camera.mac}_{description.key}"
    entity_id = f"switch.test_camera_{description.translation_key}"

    entity = entity_registry.async_get(entity_id)
    assert entity
    assert entity.disabled is True
    assert entity.unique_id == unique_id

    await enable_entity(hass, ufp.entry.entry_id, entity_id)

    state = hass.states.get(entity_id)
    assert state
    assert state.state == STATE_OFF
    assert state.attributes[ATTR_ATTRIBUTION] == DEFAULT_ATTRIBUTION


async def test_switch_light_status(
    hass: HomeAssistant, ufp: MockUFPFixture, light: Light
) -> None:
    """Tests status light switch for lights."""

    await init_entry(hass, ufp, [light])
    assert_entity_counts(hass, Platform.SWITCH, 4, 3)

    description = LIGHT_SWITCHES[1]

    _, entity_id = await ids_from_device_description(
        hass, Platform.SWITCH, light, description
    )

    with patch_ufp_method(
        light, "set_status_light", new_callable=AsyncMock
    ) as mock_method:
        await hass.services.async_call(
            "switch", "turn_on", {ATTR_ENTITY_ID: entity_id}, blocking=True
        )

        mock_method.assert_called_once_with(True)

        await hass.services.async_call(
            "switch", "turn_off", {ATTR_ENTITY_ID: entity_id}, blocking=True
        )

        mock_method.assert_called_with(False)


async def test_switch_camera_ssh(
    hass: HomeAssistant, ufp: MockUFPFixture, doorbell: Camera
) -> None:
    """Tests SSH switch for cameras."""

    await init_entry(hass, ufp, [doorbell])
    assert_entity_counts(hass, Platform.SWITCH, 17, 15)

    description = CAMERA_SWITCHES[0]

    _, entity_id = await ids_from_device_description(
        hass, Platform.SWITCH, doorbell, description
    )
    await enable_entity(hass, ufp.entry.entry_id, entity_id)

    with patch_ufp_method(doorbell, "set_ssh", new_callable=AsyncMock) as mock_method:
        await hass.services.async_call(
            "switch", "turn_on", {ATTR_ENTITY_ID: entity_id}, blocking=True
        )

        mock_method.assert_called_once_with(True)

        await hass.services.async_call(
            "switch", "turn_off", {ATTR_ENTITY_ID: entity_id}, blocking=True
        )

        mock_method.assert_called_with(False)


@pytest.mark.parametrize("description", CAMERA_SWITCHES_NO_EXTRA)
async def test_switch_camera_simple(
    hass: HomeAssistant,
    ufp: MockUFPFixture,
    doorbell: Camera,
    description: ProtectSwitchEntityDescription,
) -> None:
    """Tests all simple switches for cameras."""

    await init_entry(hass, ufp, [doorbell])
    assert_entity_counts(hass, Platform.SWITCH, 17, 15)

    assert description.ufp_set_method is not None

<<<<<<< HEAD
    with patch_ufp_method(
        doorbell, description.ufp_set_method, new_callable=AsyncMock
    ) as mock_method:
=======
    doorbell.__pydantic_fields__[description.ufp_set_method] = Mock(
        final=False, frozen=False
    )
    mock_method = AsyncMock()
    with patch.object(doorbell, description.ufp_set_method, mock_method):
>>>>>>> 3050a5c8
        _, entity_id = await ids_from_device_description(
            hass, Platform.SWITCH, doorbell, description
        )

        await hass.services.async_call(
            "switch", "turn_on", {ATTR_ENTITY_ID: entity_id}, blocking=True
        )

        mock_method.assert_called_once_with(True)

        await hass.services.async_call(
            "switch", "turn_off", {ATTR_ENTITY_ID: entity_id}, blocking=True
        )

        mock_method.assert_called_with(False)


async def test_switch_camera_highfps(
    hass: HomeAssistant, ufp: MockUFPFixture, doorbell: Camera
) -> None:
    """Tests High FPS switch for cameras."""

    await init_entry(hass, ufp, [doorbell])
    assert_entity_counts(hass, Platform.SWITCH, 17, 15)

    description = CAMERA_SWITCHES[3]

    _, entity_id = await ids_from_device_description(
        hass, Platform.SWITCH, doorbell, description
    )

    with patch_ufp_method(
        doorbell, "set_video_mode", new_callable=AsyncMock
    ) as mock_method:
        await hass.services.async_call(
            "switch", "turn_on", {ATTR_ENTITY_ID: entity_id}, blocking=True
        )

        mock_method.assert_called_once_with(VideoMode.HIGH_FPS)

        await hass.services.async_call(
            "switch", "turn_off", {ATTR_ENTITY_ID: entity_id}, blocking=True
        )

        mock_method.assert_called_with(VideoMode.DEFAULT)


async def test_switch_camera_privacy(
    hass: HomeAssistant, ufp: MockUFPFixture, doorbell: Camera
) -> None:
    """Tests Privacy Mode switch for cameras with privacy mode defaulted on."""

    previous_mic = doorbell.mic_volume = 53
    previous_record = doorbell.recording_settings.mode = RecordingMode.DETECTIONS

    await init_entry(hass, ufp, [doorbell])
    assert_entity_counts(hass, Platform.SWITCH, 17, 15)

    description = PRIVACY_MODE_SWITCH

    _, entity_id = await ids_from_device_description(
        hass, Platform.SWITCH, doorbell, description
    )

    state = hass.states.get(entity_id)
    assert state and state.state == "off"
    assert ATTR_PREV_MIC not in state.attributes
    assert ATTR_PREV_RECORD not in state.attributes

    with patch_ufp_method(
        doorbell, "set_privacy", new_callable=AsyncMock
    ) as mock_method:
        await hass.services.async_call(
            "switch", "turn_on", {ATTR_ENTITY_ID: entity_id}, blocking=True
        )

        mock_method.assert_called_with(True, 0, RecordingMode.NEVER)

        new_doorbell = doorbell.model_copy()
        new_doorbell.add_privacy_zone()
        new_doorbell.mic_volume = 0
        new_doorbell.recording_settings.mode = RecordingMode.NEVER
        ufp.api.bootstrap.cameras = {new_doorbell.id: new_doorbell}

        mock_msg = Mock()
        mock_msg.changed_data = {}
        mock_msg.new_obj = new_doorbell
        ufp.ws_msg(mock_msg)

        state = hass.states.get(entity_id)
        assert state and state.state == "on"
        assert state.attributes[ATTR_PREV_MIC] == previous_mic
        assert state.attributes[ATTR_PREV_RECORD] == previous_record.value

        mock_method.reset_mock()

        await hass.services.async_call(
            "switch", "turn_off", {ATTR_ENTITY_ID: entity_id}, blocking=True
        )

        mock_method.assert_called_with(False, previous_mic, previous_record)


async def test_switch_camera_privacy_already_on(
    hass: HomeAssistant, ufp: MockUFPFixture, doorbell: Camera
) -> None:
    """Tests Privacy Mode switch for cameras with privacy mode defaulted on."""

    doorbell.add_privacy_zone()
    await init_entry(hass, ufp, [doorbell])
    assert_entity_counts(hass, Platform.SWITCH, 17, 15)

    description = PRIVACY_MODE_SWITCH

    _, entity_id = await ids_from_device_description(
        hass, Platform.SWITCH, doorbell, description
    )

    with patch_ufp_method(
        doorbell, "set_privacy", new_callable=AsyncMock
    ) as mock_method:
        await hass.services.async_call(
            "switch", "turn_off", {ATTR_ENTITY_ID: entity_id}, blocking=True
        )

<<<<<<< HEAD
        mock_method.assert_called_once_with(False, 100, RecordingMode.ALWAYS)
=======
    doorbell.set_privacy.assert_called_once_with(False, 100, RecordingMode.ALWAYS)


async def test_switch_turn_on_client_error(
    hass: HomeAssistant, ufp: MockUFPFixture, light: Light
) -> None:
    """Test switch turn on with ClientError raises HomeAssistantError."""

    await init_entry(hass, ufp, [light])

    description = LIGHT_SWITCHES[1]

    light.__pydantic_fields__["set_status_light"] = Mock(final=False, frozen=False)
    light.set_status_light = AsyncMock(side_effect=ClientError("Test error"))

    _, entity_id = await ids_from_device_description(
        hass, Platform.SWITCH, light, description
    )

    with pytest.raises(HomeAssistantError):
        await hass.services.async_call(
            "switch", "turn_on", {ATTR_ENTITY_ID: entity_id}, blocking=True
        )


async def test_switch_turn_on_not_authorized(
    hass: HomeAssistant, ufp: MockUFPFixture, light: Light
) -> None:
    """Test switch turn on with NotAuthorized raises HomeAssistantError."""

    await init_entry(hass, ufp, [light])

    description = LIGHT_SWITCHES[1]

    light.__pydantic_fields__["set_status_light"] = Mock(final=False, frozen=False)
    light.set_status_light = AsyncMock(side_effect=NotAuthorized("Not authorized"))

    _, entity_id = await ids_from_device_description(
        hass, Platform.SWITCH, light, description
    )

    with pytest.raises(HomeAssistantError):
        await hass.services.async_call(
            "switch", "turn_on", {ATTR_ENTITY_ID: entity_id}, blocking=True
        )
>>>>>>> 3050a5c8
<|MERGE_RESOLUTION|>--- conflicted
+++ resolved
@@ -2,7 +2,7 @@
 
 from __future__ import annotations
 
-from unittest.mock import AsyncMock, Mock, patch
+from unittest.mock import AsyncMock, Mock
 
 import pytest
 from uiprotect.data import Camera, Light, Permission, RecordingMode, VideoMode
@@ -330,17 +330,9 @@
 
     assert description.ufp_set_method is not None
 
-<<<<<<< HEAD
     with patch_ufp_method(
         doorbell, description.ufp_set_method, new_callable=AsyncMock
     ) as mock_method:
-=======
-    doorbell.__pydantic_fields__[description.ufp_set_method] = Mock(
-        final=False, frozen=False
-    )
-    mock_method = AsyncMock()
-    with patch.object(doorbell, description.ufp_set_method, mock_method):
->>>>>>> 3050a5c8
         _, entity_id = await ids_from_device_description(
             hass, Platform.SWITCH, doorbell, description
         )
@@ -400,6 +392,9 @@
     assert_entity_counts(hass, Platform.SWITCH, 17, 15)
 
     description = PRIVACY_MODE_SWITCH
+
+    doorbell.__pydantic_fields__["set_privacy"] = Mock(final=False, frozen=False)
+    doorbell.set_privacy = AsyncMock()
 
     _, entity_id = await ids_from_device_description(
         hass, Platform.SWITCH, doorbell, description
@@ -410,38 +405,35 @@
     assert ATTR_PREV_MIC not in state.attributes
     assert ATTR_PREV_RECORD not in state.attributes
 
-    with patch_ufp_method(
-        doorbell, "set_privacy", new_callable=AsyncMock
-    ) as mock_method:
-        await hass.services.async_call(
-            "switch", "turn_on", {ATTR_ENTITY_ID: entity_id}, blocking=True
-        )
-
-        mock_method.assert_called_with(True, 0, RecordingMode.NEVER)
-
-        new_doorbell = doorbell.model_copy()
-        new_doorbell.add_privacy_zone()
-        new_doorbell.mic_volume = 0
-        new_doorbell.recording_settings.mode = RecordingMode.NEVER
-        ufp.api.bootstrap.cameras = {new_doorbell.id: new_doorbell}
-
-        mock_msg = Mock()
-        mock_msg.changed_data = {}
-        mock_msg.new_obj = new_doorbell
-        ufp.ws_msg(mock_msg)
-
-        state = hass.states.get(entity_id)
-        assert state and state.state == "on"
-        assert state.attributes[ATTR_PREV_MIC] == previous_mic
-        assert state.attributes[ATTR_PREV_RECORD] == previous_record.value
-
-        mock_method.reset_mock()
-
-        await hass.services.async_call(
-            "switch", "turn_off", {ATTR_ENTITY_ID: entity_id}, blocking=True
-        )
-
-        mock_method.assert_called_with(False, previous_mic, previous_record)
+    await hass.services.async_call(
+        "switch", "turn_on", {ATTR_ENTITY_ID: entity_id}, blocking=True
+    )
+
+    doorbell.set_privacy.assert_called_with(True, 0, RecordingMode.NEVER)
+
+    new_doorbell = doorbell.model_copy()
+    new_doorbell.add_privacy_zone()
+    new_doorbell.mic_volume = 0
+    new_doorbell.recording_settings.mode = RecordingMode.NEVER
+    ufp.api.bootstrap.cameras = {new_doorbell.id: new_doorbell}
+
+    mock_msg = Mock()
+    mock_msg.changed_data = {}
+    mock_msg.new_obj = new_doorbell
+    ufp.ws_msg(mock_msg)
+
+    state = hass.states.get(entity_id)
+    assert state and state.state == "on"
+    assert state.attributes[ATTR_PREV_MIC] == previous_mic
+    assert state.attributes[ATTR_PREV_RECORD] == previous_record.value
+
+    doorbell.set_privacy.reset_mock()
+
+    await hass.services.async_call(
+        "switch", "turn_off", {ATTR_ENTITY_ID: entity_id}, blocking=True
+    )
+
+    doorbell.set_privacy.assert_called_with(False, previous_mic, previous_record)
 
 
 async def test_switch_camera_privacy_already_on(
@@ -455,20 +447,17 @@
 
     description = PRIVACY_MODE_SWITCH
 
+    doorbell.__pydantic_fields__["set_privacy"] = Mock(final=False, frozen=False)
+    doorbell.set_privacy = AsyncMock()
+
     _, entity_id = await ids_from_device_description(
         hass, Platform.SWITCH, doorbell, description
     )
 
-    with patch_ufp_method(
-        doorbell, "set_privacy", new_callable=AsyncMock
-    ) as mock_method:
-        await hass.services.async_call(
-            "switch", "turn_off", {ATTR_ENTITY_ID: entity_id}, blocking=True
-        )
-
-<<<<<<< HEAD
-        mock_method.assert_called_once_with(False, 100, RecordingMode.ALWAYS)
-=======
+    await hass.services.async_call(
+        "switch", "turn_off", {ATTR_ENTITY_ID: entity_id}, blocking=True
+    )
+
     doorbell.set_privacy.assert_called_once_with(False, 100, RecordingMode.ALWAYS)
 
 
@@ -513,5 +502,4 @@
     with pytest.raises(HomeAssistantError):
         await hass.services.async_call(
             "switch", "turn_on", {ATTR_ENTITY_ID: entity_id}, blocking=True
-        )
->>>>>>> 3050a5c8
+        )