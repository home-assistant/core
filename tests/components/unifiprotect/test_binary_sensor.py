--- conflicted
+++ resolved
@@ -30,253 +30,17 @@
 from homeassistant.core import HomeAssistant
 from homeassistant.helpers import entity_registry as er
 
-<<<<<<< HEAD
-from .conftest import (
-    MockEntityFixture,
-    add_device_ref,
-    adopt_devices,
-    assert_entity_counts,
-    ids_from_device_description,
-    regenerate_device_ids,
-    remove_entities,
-    reset_objects,
-=======
 from .utils import (
     MockUFPFixture,
     assert_entity_counts,
     ids_from_device_description,
     init_entry,
->>>>>>> 8fe1c680
 )
 
 LIGHT_SENSOR_WRITE = LIGHT_SENSORS[:2]
 SENSE_SENSORS_WRITE = SENSE_SENSORS[:4]
 
 
-<<<<<<< HEAD
-@pytest.fixture(name="camera")
-async def camera_fixture(
-    hass: HomeAssistant,
-    mock_entry: MockEntityFixture,
-    mock_camera: Camera,
-    now: datetime,
-):
-    """Fixture for a single camera for testing the binary_sensor platform."""
-
-    # disable pydantic validation so mocking can happen
-    Camera.__config__.validate_assignment = False
-
-    camera_obj = mock_camera.copy()
-    camera_obj._api = mock_entry.api
-    camera_obj.channels[0]._api = mock_entry.api
-    camera_obj.channels[1]._api = mock_entry.api
-    camera_obj.channels[2]._api = mock_entry.api
-    camera_obj.name = "Test Camera"
-    camera_obj.feature_flags.has_chime = True
-    camera_obj.last_ring = now - timedelta(hours=1)
-    camera_obj.is_dark = False
-    camera_obj.is_motion_detected = False
-    regenerate_device_ids(camera_obj)
-
-    no_camera_obj = mock_camera.copy()
-    no_camera_obj._api = mock_entry.api
-    no_camera_obj.channels[0]._api = mock_entry.api
-    no_camera_obj.channels[1]._api = mock_entry.api
-    no_camera_obj.channels[2]._api = mock_entry.api
-    no_camera_obj.name = "Unadopted Camera"
-    no_camera_obj.is_adopted = False
-    regenerate_device_ids(no_camera_obj)
-
-    reset_objects(mock_entry.api.bootstrap)
-    mock_entry.api.bootstrap.nvr.system_info.storage.devices = []
-    mock_entry.api.bootstrap.cameras = {
-        camera_obj.id: camera_obj,
-        no_camera_obj.id: no_camera_obj,
-    }
-    add_device_ref(mock_entry.api.bootstrap, camera_obj)
-    add_device_ref(mock_entry.api.bootstrap, no_camera_obj)
-
-    await hass.config_entries.async_setup(mock_entry.entry.entry_id)
-    await hass.async_block_till_done()
-
-    assert_entity_counts(hass, Platform.BINARY_SENSOR, 9, 9)
-    await remove_entities(hass, [camera_obj, no_camera_obj])
-    assert_entity_counts(hass, Platform.BINARY_SENSOR, 6, 6)
-    await adopt_devices(hass, mock_entry.api, [camera_obj, no_camera_obj])
-    assert_entity_counts(hass, Platform.BINARY_SENSOR, 9, 9)
-
-    yield camera_obj
-
-    Camera.__config__.validate_assignment = True
-
-
-@pytest.fixture(name="light")
-async def light_fixture(
-    hass: HomeAssistant, mock_entry: MockEntityFixture, mock_light: Light, now: datetime
-):
-    """Fixture for a single light for testing the binary_sensor platform."""
-
-    # disable pydantic validation so mocking can happen
-    Light.__config__.validate_assignment = False
-
-    light_obj = mock_light.copy()
-    light_obj._api = mock_entry.api
-    light_obj.name = "Test Light"
-    light_obj.is_dark = False
-    light_obj.is_pir_motion_detected = False
-    light_obj.last_motion = now - timedelta(hours=1)
-
-    reset_objects(mock_entry.api.bootstrap)
-    mock_entry.api.bootstrap.nvr.system_info.storage.devices = []
-    mock_entry.api.bootstrap.lights = {
-        light_obj.id: light_obj,
-    }
-    add_device_ref(mock_entry.api.bootstrap, light_obj)
-
-    await hass.config_entries.async_setup(mock_entry.entry.entry_id)
-    await hass.async_block_till_done()
-
-    assert_entity_counts(hass, Platform.BINARY_SENSOR, 8, 8)
-    await remove_entities(hass, [light_obj])
-    assert_entity_counts(hass, Platform.BINARY_SENSOR, 6, 6)
-    await adopt_devices(hass, mock_entry.api, [light_obj])
-    assert_entity_counts(hass, Platform.BINARY_SENSOR, 8, 8)
-
-    yield light_obj
-
-    Light.__config__.validate_assignment = True
-
-
-@pytest.fixture(name="camera_none")
-async def camera_none_fixture(
-    hass: HomeAssistant, mock_entry: MockEntityFixture, mock_camera: Camera
-):
-    """Fixture for a single camera for testing the binary_sensor platform."""
-
-    # disable pydantic validation so mocking can happen
-    Camera.__config__.validate_assignment = False
-
-    camera_obj = mock_camera.copy()
-    camera_obj._api = mock_entry.api
-    camera_obj.channels[0]._api = mock_entry.api
-    camera_obj.channels[1]._api = mock_entry.api
-    camera_obj.channels[2]._api = mock_entry.api
-    camera_obj.name = "Test Camera"
-    camera_obj.feature_flags.has_chime = False
-    camera_obj.is_dark = False
-    camera_obj.is_motion_detected = False
-
-    reset_objects(mock_entry.api.bootstrap)
-    mock_entry.api.bootstrap.nvr.system_info.storage.devices = []
-    mock_entry.api.bootstrap.nvr.system_info.ustorage = None
-    mock_entry.api.bootstrap.cameras = {
-        camera_obj.id: camera_obj,
-    }
-    add_device_ref(mock_entry.api.bootstrap, camera_obj)
-
-    await hass.config_entries.async_setup(mock_entry.entry.entry_id)
-    await hass.async_block_till_done()
-
-    assert_entity_counts(hass, Platform.BINARY_SENSOR, 2, 2)
-    await remove_entities(hass, [camera_obj])
-    assert_entity_counts(hass, Platform.BINARY_SENSOR, 0, 0)
-    await adopt_devices(hass, mock_entry.api, [camera_obj])
-    assert_entity_counts(hass, Platform.BINARY_SENSOR, 2, 2)
-
-    yield camera_obj
-
-    Camera.__config__.validate_assignment = True
-
-
-@pytest.fixture(name="sensor")
-async def sensor_fixture(
-    hass: HomeAssistant,
-    mock_entry: MockEntityFixture,
-    mock_sensor: Sensor,
-    now: datetime,
-):
-    """Fixture for a single sensor for testing the binary_sensor platform."""
-
-    # disable pydantic validation so mocking can happen
-    Sensor.__config__.validate_assignment = False
-
-    sensor_obj = mock_sensor.copy()
-    sensor_obj._api = mock_entry.api
-    sensor_obj.name = "Test Sensor"
-    sensor_obj.mount_type = MountType.DOOR
-    sensor_obj.is_opened = False
-    sensor_obj.battery_status.is_low = False
-    sensor_obj.is_motion_detected = False
-    sensor_obj.alarm_settings.is_enabled = True
-    sensor_obj.motion_detected_at = now - timedelta(hours=1)
-    sensor_obj.open_status_changed_at = now - timedelta(hours=1)
-    sensor_obj.alarm_triggered_at = now - timedelta(hours=1)
-    sensor_obj.tampering_detected_at = None
-
-    reset_objects(mock_entry.api.bootstrap)
-    mock_entry.api.bootstrap.nvr.system_info.storage.devices = []
-    mock_entry.api.bootstrap.sensors = {
-        sensor_obj.id: sensor_obj,
-    }
-    add_device_ref(mock_entry.api.bootstrap, sensor_obj)
-
-    await hass.config_entries.async_setup(mock_entry.entry.entry_id)
-    await hass.async_block_till_done()
-
-    assert_entity_counts(hass, Platform.BINARY_SENSOR, 10, 10)
-    await remove_entities(hass, [sensor_obj])
-    assert_entity_counts(hass, Platform.BINARY_SENSOR, 6, 6)
-    await adopt_devices(hass, mock_entry.api, [sensor_obj])
-    assert_entity_counts(hass, Platform.BINARY_SENSOR, 10, 10)
-
-    yield sensor_obj
-
-    Sensor.__config__.validate_assignment = True
-
-
-@pytest.fixture(name="sensor_none")
-async def sensor_none_fixture(
-    hass: HomeAssistant,
-    mock_entry: MockEntityFixture,
-    mock_sensor: Sensor,
-    now: datetime,
-):
-    """Fixture for a single sensor for testing the binary_sensor platform."""
-
-    # disable pydantic validation so mocking can happen
-    Sensor.__config__.validate_assignment = False
-
-    sensor_obj = mock_sensor.copy()
-    sensor_obj._api = mock_entry.api
-    sensor_obj.name = "Test Sensor"
-    sensor_obj.mount_type = MountType.LEAK
-    sensor_obj.battery_status.is_low = False
-    sensor_obj.alarm_settings.is_enabled = False
-    sensor_obj.tampering_detected_at = None
-
-    reset_objects(mock_entry.api.bootstrap)
-    mock_entry.api.bootstrap.nvr.system_info.storage.devices = []
-    mock_entry.api.bootstrap.sensors = {
-        sensor_obj.id: sensor_obj,
-    }
-    add_device_ref(mock_entry.api.bootstrap, sensor_obj)
-
-    await hass.config_entries.async_setup(mock_entry.entry.entry_id)
-    await hass.async_block_till_done()
-
-    assert_entity_counts(hass, Platform.BINARY_SENSOR, 10, 10)
-    await remove_entities(hass, [sensor_obj])
-    assert_entity_counts(hass, Platform.BINARY_SENSOR, 6, 6)
-    await adopt_devices(hass, mock_entry.api, [sensor_obj])
-    assert_entity_counts(hass, Platform.BINARY_SENSOR, 10, 10)
-
-    yield sensor_obj
-
-    Sensor.__config__.validate_assignment = True
-
-
-=======
->>>>>>> 8fe1c680
 async def test_binary_sensor_setup_light(
     hass: HomeAssistant, ufp: MockUFPFixture, light: Light
 ):
