--- conflicted
+++ resolved
@@ -10,22 +10,12 @@
 from unittest.mock import AsyncMock, Mock, patch
 
 import pytest
-<<<<<<< HEAD
-from pyunifiprotect.data import Camera, Light, Version, WSSubscriptionMessage
-from pyunifiprotect.data.base import ProtectAdoptableDeviceModel
-from pyunifiprotect.data.devices import Viewer
-from pyunifiprotect.data.nvr import DoorbellMessage, Liveview
-from pyunifiprotect.data.types import DoorbellMessageType, ModelType
-
-from homeassistant.components.unifiprotect.const import DOMAIN, MIN_REQUIRED_PROTECT_V
-=======
 from pyunifiprotect.data import Camera, Light, WSSubscriptionMessage
 from pyunifiprotect.data.base import ProtectAdoptableDeviceModel
 from pyunifiprotect.data.devices import Sensor, Viewer
 from pyunifiprotect.data.nvr import NVR, Liveview
 
 from homeassistant.components.unifiprotect.const import DOMAIN
->>>>>>> ff3b7489
 from homeassistant.const import Platform
 from homeassistant.core import HomeAssistant, split_entity_id
 from homeassistant.helpers import entity_registry as er
@@ -38,52 +28,6 @@
 
 
 @dataclass
-<<<<<<< HEAD
-class MockPortData:
-    """Mock Port information."""
-
-    rtsp: int = 7441
-    rtsps: int = 7447
-
-
-@dataclass
-class MockDoorbellSettings:
-    """Mock Port information."""
-
-    default_message_text = "Welcome"
-    all_messages = [
-        DoorbellMessage(
-            type=DoorbellMessageType.LEAVE_PACKAGE_AT_DOOR,
-            text=DoorbellMessageType.LEAVE_PACKAGE_AT_DOOR.value.replace("_", " "),
-        ),
-        DoorbellMessage(
-            type=DoorbellMessageType.DO_NOT_DISTURB,
-            text=DoorbellMessageType.DO_NOT_DISTURB.value.replace("_", " "),
-        ),
-        DoorbellMessage(
-            type=DoorbellMessageType.CUSTOM_MESSAGE,
-            text="Test",
-        ),
-    ]
-
-
-@dataclass
-class MockNvrData:
-    """Mock for NVR."""
-
-    version: Version
-    mac: str
-    name: str
-    id: str
-    ports: MockPortData = MockPortData()
-    doorbell_settings = MockDoorbellSettings()
-    update_all_messages = Mock()
-    model: ModelType = ModelType.NVR
-
-
-@dataclass
-=======
->>>>>>> ff3b7489
 class MockBootstrap:
     """Mock for Bootstrap."""
 
@@ -121,11 +65,6 @@
     # disable pydantic validation so mocking can happen
     NVR.__config__.validate_assignment = False
 
-<<<<<<< HEAD
-MOCK_BOOTSTRAP = MockBootstrap(
-    nvr=MOCK_NVR_DATA, cameras={}, lights={}, sensors={}, viewers={}, liveviews={}
-)
-=======
     yield nvr
 
     NVR.__config__.validate_assignment = True
@@ -146,7 +85,6 @@
     return MockBootstrap(
         nvr=mock_nvr, cameras={}, lights={}, sensors={}, viewers={}, liveviews={}
     )
->>>>>>> ff3b7489
 
 
 @pytest.fixture
@@ -203,16 +141,8 @@
 def mock_liveview():
     """Mock UniFi Protect Camera device."""
 
-<<<<<<< HEAD
-    path = Path(__file__).parent / "sample_data" / "sample_liveview.json"
-    with open(path, encoding="utf-8") as json_file:
-        data = json.load(json_file)
-
-    yield Liveview.from_unifi_dict(**data)
-=======
     data = json.loads(load_fixture("sample_liveview.json", integration=DOMAIN))
     return Liveview.from_unifi_dict(**data)
->>>>>>> ff3b7489
 
 
 @pytest.fixture
@@ -251,28 +181,6 @@
 def now():
     """Return datetime object that will be consistent throughout test."""
     return dt_util.utcnow()
-
-
-@pytest.fixture
-def mock_light():
-    """Mock UniFi Protect Camera device."""
-
-    path = Path(__file__).parent / "sample_data" / "sample_light.json"
-    with open(path, encoding="utf-8") as json_file:
-        data = json.load(json_file)
-
-    yield Light.from_unifi_dict(**data)
-
-
-@pytest.fixture
-def mock_viewer():
-    """Mock UniFi Protect Viewport device."""
-
-    path = Path(__file__).parent / "sample_data" / "sample_viewport.json"
-    with open(path, encoding="utf-8") as json_file:
-        data = json.load(json_file)
-
-    yield Viewer.from_unifi_dict(**data)
 
 
 async def time_changed(hass: HomeAssistant, seconds: int) -> None:
