--- conflicted
+++ resolved
@@ -98,12 +98,8 @@
         state = self.hass.states.get(ENTITY_CLIMATE)
         self.assertEqual(67, state.attributes.get('humidity'))
         climate.set_humidity(self.hass, None, ENTITY_CLIMATE)
-<<<<<<< HEAD
-        self.hass.block_till_done()
-=======
-        self.hass.pool.block_till_done()
-        state = self.hass.states.get(ENTITY_CLIMATE)
->>>>>>> dba78b02
+        self.hass.block_till_done()
+        state = self.hass.states.get(ENTITY_CLIMATE)
         self.assertEqual(67, state.attributes.get('humidity'))
 
     def test_set_target_humidity(self):
@@ -120,12 +116,8 @@
         state = self.hass.states.get(ENTITY_CLIMATE)
         self.assertEqual("On High", state.attributes.get('fan_mode'))
         climate.set_fan_mode(self.hass, None, ENTITY_CLIMATE)
-<<<<<<< HEAD
-        self.hass.block_till_done()
-=======
-        self.hass.pool.block_till_done()
-        state = self.hass.states.get(ENTITY_CLIMATE)
->>>>>>> dba78b02
+        self.hass.block_till_done()
+        state = self.hass.states.get(ENTITY_CLIMATE)
         self.assertEqual("On High", state.attributes.get('fan_mode'))
 
     def test_set_fan_mode(self):
@@ -142,12 +134,8 @@
         state = self.hass.states.get(ENTITY_CLIMATE)
         self.assertEqual("Off", state.attributes.get('swing_mode'))
         climate.set_swing_mode(self.hass, None, ENTITY_CLIMATE)
-<<<<<<< HEAD
-        self.hass.block_till_done()
-=======
-        self.hass.pool.block_till_done()
-        state = self.hass.states.get(ENTITY_CLIMATE)
->>>>>>> dba78b02
+        self.hass.block_till_done()
+        state = self.hass.states.get(ENTITY_CLIMATE)
         self.assertEqual("Off", state.attributes.get('swing_mode'))
 
     def test_set_swing(self):
@@ -173,16 +161,11 @@
 
     def test_set_operation(self):
         """Test setting of new operation mode."""
-<<<<<<< HEAD
-        climate.set_operation_mode(self.hass, "Heat", ENTITY_CLIMATE)
-        self.hass.block_till_done()
-=======
         state = self.hass.states.get(ENTITY_CLIMATE)
         self.assertEqual("cool", state.attributes.get('operation_mode'))
         self.assertEqual("cool", state.state)
         climate.set_operation_mode(self.hass, "heat", ENTITY_CLIMATE)
-        self.hass.pool.block_till_done()
->>>>>>> dba78b02
+        self.hass.block_till_done()
         state = self.hass.states.get(ENTITY_CLIMATE)
         self.assertEqual("heat", state.attributes.get('operation_mode'))
         self.assertEqual("heat", state.state)
