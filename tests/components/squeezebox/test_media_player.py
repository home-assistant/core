"""Tests for the squeezebox media player component."""

from datetime import timedelta
import json
from unittest.mock import AsyncMock, MagicMock, patch

from freezegun.api import FrozenDateTimeFactory
import pytest
from syrupy import SnapshotAssertion

from homeassistant.components.media_player import (
    ATTR_GROUP_MEMBERS,
    ATTR_MEDIA_CONTENT_ID,
    ATTR_MEDIA_CONTENT_TYPE,
    ATTR_MEDIA_ENQUEUE,
    ATTR_MEDIA_POSITION,
    ATTR_MEDIA_POSITION_UPDATED_AT,
    ATTR_MEDIA_REPEAT,
    ATTR_MEDIA_SEEK_POSITION,
    ATTR_MEDIA_SHUFFLE,
    ATTR_MEDIA_VOLUME_LEVEL,
    ATTR_MEDIA_VOLUME_MUTED,
    DOMAIN as MEDIA_PLAYER_DOMAIN,
    SERVICE_CLEAR_PLAYLIST,
    SERVICE_JOIN,
    SERVICE_PLAY_MEDIA,
    SERVICE_UNJOIN,
    MediaPlayerEnqueue,
    MediaPlayerState,
    MediaType,
    RepeatMode,
)
from homeassistant.components.squeezebox.const import (
    DISCOVERY_INTERVAL,
    DOMAIN,
    PLAYER_UPDATE_INTERVAL,
    SENSOR_UPDATE_INTERVAL,
)
from homeassistant.components.squeezebox.media_player import (
    ATTR_PARAMETERS,
<<<<<<< HEAD
    ATTR_RETURN_ITEMS,
    ATTR_SEARCH_STRING,
    DISCOVERY_INTERVAL,
=======
>>>>>>> 269aefd4
    SERVICE_CALL_METHOD,
    SERVICE_CALL_QUERY,
    SERVICE_SEARCH,
)
from homeassistant.const import (
    ATTR_COMMAND,
    ATTR_ENTITY_ID,
    SERVICE_MEDIA_NEXT_TRACK,
    SERVICE_MEDIA_PAUSE,
    SERVICE_MEDIA_PLAY,
    SERVICE_MEDIA_PLAY_PAUSE,
    SERVICE_MEDIA_PREVIOUS_TRACK,
    SERVICE_MEDIA_SEEK,
    SERVICE_MEDIA_STOP,
    SERVICE_REPEAT_SET,
    SERVICE_SHUFFLE_SET,
    SERVICE_TURN_OFF,
    SERVICE_TURN_ON,
    SERVICE_VOLUME_DOWN,
    SERVICE_VOLUME_MUTE,
    SERVICE_VOLUME_SET,
    SERVICE_VOLUME_UP,
    STATE_UNAVAILABLE,
    STATE_UNKNOWN,
)
from homeassistant.core import HomeAssistant
from homeassistant.exceptions import ServiceValidationError
from homeassistant.helpers.device_registry import DeviceRegistry
from homeassistant.helpers.entity_registry import EntityRegistry
from homeassistant.util.dt import utcnow

from .conftest import FAKE_VALID_ITEM_ID, TEST_MAC

from tests.common import MockConfigEntry, async_fire_time_changed, snapshot_platform


async def test_device_registry(
    hass: HomeAssistant,
    device_registry: DeviceRegistry,
    configured_player: MagicMock,
    snapshot: SnapshotAssertion,
) -> None:
    """Test squeezebox device registered in the device registry."""
    reg_device = device_registry.async_get_device(identifiers={(DOMAIN, TEST_MAC[0])})
    assert reg_device is not None
    assert reg_device == snapshot


async def test_entity_registry(
    hass: HomeAssistant,
    entity_registry: EntityRegistry,
    configured_player: MagicMock,
    snapshot: SnapshotAssertion,
    config_entry: MockConfigEntry,
) -> None:
    """Test squeezebox media_player entity registered in the entity registry."""
    await snapshot_platform(hass, entity_registry, snapshot, config_entry.entry_id)


async def test_squeezebox_player_rediscovery(
    hass: HomeAssistant, configured_player: MagicMock, freezer: FrozenDateTimeFactory
) -> None:
    """Test rediscovery of a squeezebox player."""

    assert hass.states.get("media_player.test_player").state == MediaPlayerState.IDLE

    # Make the player appear unavailable
    configured_player.connected = False
    freezer.tick(timedelta(seconds=PLAYER_UPDATE_INTERVAL))
    async_fire_time_changed(hass)
    await hass.async_block_till_done()
    assert hass.states.get("media_player.test_player").state == STATE_UNAVAILABLE

    # Make the player available again
    configured_player.connected = True
    freezer.tick(timedelta(seconds=DISCOVERY_INTERVAL))
    async_fire_time_changed(hass)
    await hass.async_block_till_done()

    freezer.tick(timedelta(seconds=PLAYER_UPDATE_INTERVAL))
    async_fire_time_changed(hass)
    await hass.async_block_till_done()
    assert hass.states.get("media_player.test_player").state == MediaPlayerState.IDLE


async def test_squeezebox_turn_on(
    hass: HomeAssistant, configured_player: MagicMock
) -> None:
    """Test turn on service call."""
    await hass.services.async_call(
        MEDIA_PLAYER_DOMAIN,
        SERVICE_TURN_ON,
        {ATTR_ENTITY_ID: "media_player.test_player"},
        blocking=True,
    )
    configured_player.async_set_power.assert_called_once_with(True)


async def test_squeezebox_turn_off(
    hass: HomeAssistant, configured_player: MagicMock
) -> None:
    """Test turn off service call."""
    await hass.services.async_call(
        MEDIA_PLAYER_DOMAIN,
        SERVICE_TURN_OFF,
        {ATTR_ENTITY_ID: "media_player.test_player"},
        blocking=True,
    )
    configured_player.async_set_power.assert_called_once_with(False)


async def test_squeezebox_state(
    hass: HomeAssistant, configured_player: MagicMock, freezer: FrozenDateTimeFactory
) -> None:
    """Test determining the MediaPlayerState."""

    configured_player.power = True
    configured_player.mode = "stop"
    freezer.tick(timedelta(seconds=SENSOR_UPDATE_INTERVAL))
    async_fire_time_changed(hass)
    await hass.async_block_till_done()
    assert hass.states.get("media_player.test_player").state == MediaPlayerState.IDLE

    configured_player.mode = "play"
    freezer.tick(timedelta(seconds=SENSOR_UPDATE_INTERVAL))
    async_fire_time_changed(hass)
    await hass.async_block_till_done()
    assert hass.states.get("media_player.test_player").state == MediaPlayerState.PLAYING

    configured_player.mode = "pause"
    freezer.tick(timedelta(seconds=SENSOR_UPDATE_INTERVAL))
    async_fire_time_changed(hass)
    await hass.async_block_till_done()
    assert hass.states.get("media_player.test_player").state == MediaPlayerState.PAUSED

    configured_player.power = False
    freezer.tick(timedelta(seconds=SENSOR_UPDATE_INTERVAL))
    async_fire_time_changed(hass)
    await hass.async_block_till_done()
    assert hass.states.get("media_player.test_player").state == MediaPlayerState.OFF


async def test_squeezebox_volume_up(
    hass: HomeAssistant, configured_player: MagicMock
) -> None:
    """Test volume up service call."""
    await hass.services.async_call(
        MEDIA_PLAYER_DOMAIN,
        SERVICE_VOLUME_UP,
        {ATTR_ENTITY_ID: "media_player.test_player"},
        blocking=True,
    )
    configured_player.async_set_volume.assert_called_once_with("+5")


async def test_squeezebox_volume_down(
    hass: HomeAssistant, configured_player: MagicMock
) -> None:
    """Test volume down service call."""
    await hass.services.async_call(
        MEDIA_PLAYER_DOMAIN,
        SERVICE_VOLUME_DOWN,
        {ATTR_ENTITY_ID: "media_player.test_player"},
        blocking=True,
    )
    configured_player.async_set_volume.assert_called_once_with("-5")


async def test_squeezebox_volume_set(
    hass: HomeAssistant, configured_player: MagicMock
) -> None:
    """Test volume set service call."""
    await hass.services.async_call(
        MEDIA_PLAYER_DOMAIN,
        SERVICE_VOLUME_SET,
        {ATTR_ENTITY_ID: "media_player.test_player", ATTR_MEDIA_VOLUME_LEVEL: 0.5},
        blocking=True,
    )
    configured_player.async_set_volume.assert_called_once_with("50")


async def test_squeezebox_volume_property(
    hass: HomeAssistant, configured_player: MagicMock, freezer: FrozenDateTimeFactory
) -> None:
    """Test volume property."""

    configured_player.volume = 50
    freezer.tick(timedelta(seconds=SENSOR_UPDATE_INTERVAL))
    async_fire_time_changed(hass)
    await hass.async_block_till_done()
    assert (
        hass.states.get("media_player.test_player").attributes[ATTR_MEDIA_VOLUME_LEVEL]
        == 0.5
    )

    configured_player.volume = None
    freezer.tick(timedelta(seconds=SENSOR_UPDATE_INTERVAL))
    async_fire_time_changed(hass)
    await hass.async_block_till_done()
    assert (
        ATTR_MEDIA_VOLUME_LEVEL
        not in hass.states.get("media_player.test_player").attributes
    )


async def test_squeezebox_mute(
    hass: HomeAssistant, configured_player: MagicMock
) -> None:
    """Test mute service call."""
    await hass.services.async_call(
        MEDIA_PLAYER_DOMAIN,
        SERVICE_VOLUME_MUTE,
        {ATTR_ENTITY_ID: "media_player.test_player", ATTR_MEDIA_VOLUME_MUTED: True},
        blocking=True,
    )
    configured_player.async_set_muting.assert_called_once_with(True)


async def test_squeezebox_unmute(
    hass: HomeAssistant, configured_player: MagicMock
) -> None:
    """Test unmute service call."""
    await hass.services.async_call(
        MEDIA_PLAYER_DOMAIN,
        SERVICE_VOLUME_MUTE,
        {ATTR_ENTITY_ID: "media_player.test_player", ATTR_MEDIA_VOLUME_MUTED: False},
        blocking=True,
    )
    configured_player.async_set_muting.assert_called_once_with(False)


async def test_squeezebox_mute_property(
    hass: HomeAssistant, configured_player: MagicMock, freezer: FrozenDateTimeFactory
) -> None:
    """Test the mute property."""

    configured_player.muting = True
    freezer.tick(timedelta(seconds=SENSOR_UPDATE_INTERVAL))
    async_fire_time_changed(hass)
    await hass.async_block_till_done()
    assert (
        hass.states.get("media_player.test_player").attributes[ATTR_MEDIA_VOLUME_MUTED]
        is True
    )

    configured_player.muting = False
    freezer.tick(timedelta(seconds=SENSOR_UPDATE_INTERVAL))
    async_fire_time_changed(hass)
    await hass.async_block_till_done()
    assert (
        hass.states.get("media_player.test_player").attributes[ATTR_MEDIA_VOLUME_MUTED]
        is False
    )


async def test_squeezebox_repeat_mode(
    hass: HomeAssistant, configured_player: MagicMock
) -> None:
    """Test set repeat mode service call."""
    await hass.services.async_call(
        MEDIA_PLAYER_DOMAIN,
        SERVICE_REPEAT_SET,
        {
            ATTR_ENTITY_ID: "media_player.test_player",
            ATTR_MEDIA_REPEAT: RepeatMode.ALL,
        },
        blocking=True,
    )
    configured_player.async_set_repeat.assert_called_once_with("playlist")

    await hass.services.async_call(
        MEDIA_PLAYER_DOMAIN,
        SERVICE_REPEAT_SET,
        {
            ATTR_ENTITY_ID: "media_player.test_player",
            ATTR_MEDIA_REPEAT: RepeatMode.ONE,
        },
        blocking=True,
    )
    configured_player.async_set_repeat.assert_called_with("song")

    await hass.services.async_call(
        MEDIA_PLAYER_DOMAIN,
        SERVICE_REPEAT_SET,
        {
            ATTR_ENTITY_ID: "media_player.test_player",
            ATTR_MEDIA_REPEAT: RepeatMode.OFF,
        },
        blocking=True,
    )
    configured_player.async_set_repeat.assert_called_with("none")


async def test_squeezebox_repeat_mode_property(
    hass: HomeAssistant, configured_player: MagicMock, freezer: FrozenDateTimeFactory
) -> None:
    """Test the repeat mode property."""
    configured_player.repeat = "playlist"
    freezer.tick(timedelta(seconds=SENSOR_UPDATE_INTERVAL))
    async_fire_time_changed(hass)
    await hass.async_block_till_done()
    assert (
        hass.states.get("media_player.test_player").attributes[ATTR_MEDIA_REPEAT]
        == RepeatMode.ALL
    )

    configured_player.repeat = "song"
    freezer.tick(timedelta(seconds=SENSOR_UPDATE_INTERVAL))
    async_fire_time_changed(hass)
    await hass.async_block_till_done()
    assert (
        hass.states.get("media_player.test_player").attributes[ATTR_MEDIA_REPEAT]
        == RepeatMode.ONE
    )

    configured_player.repeat = "none"
    freezer.tick(timedelta(seconds=SENSOR_UPDATE_INTERVAL))
    async_fire_time_changed(hass)
    await hass.async_block_till_done()
    assert (
        hass.states.get("media_player.test_player").attributes[ATTR_MEDIA_REPEAT]
        == RepeatMode.OFF
    )


async def test_squeezebox_shuffle(
    hass: HomeAssistant, configured_player: MagicMock
) -> None:
    """Test set shuffle service call."""
    await hass.services.async_call(
        MEDIA_PLAYER_DOMAIN,
        SERVICE_SHUFFLE_SET,
        {
            ATTR_ENTITY_ID: "media_player.test_player",
            ATTR_MEDIA_SHUFFLE: True,
        },
        blocking=True,
    )
    configured_player.async_set_shuffle.assert_called_once_with("song")

    await hass.services.async_call(
        MEDIA_PLAYER_DOMAIN,
        SERVICE_SHUFFLE_SET,
        {
            ATTR_ENTITY_ID: "media_player.test_player",
            ATTR_MEDIA_SHUFFLE: False,
        },
        blocking=True,
    )
    configured_player.async_set_shuffle.assert_called_with("none")
    assert (
        hass.states.get("media_player.test_player").attributes[ATTR_MEDIA_SHUFFLE]
        is False
    )


async def test_squeezebox_shuffle_property(
    hass: HomeAssistant, configured_player: MagicMock, freezer: FrozenDateTimeFactory
) -> None:
    """Test the shuffle property."""

    configured_player.shuffle = "song"
    freezer.tick(timedelta(seconds=SENSOR_UPDATE_INTERVAL))
    async_fire_time_changed(hass)
    await hass.async_block_till_done()
    assert (
        hass.states.get("media_player.test_player").attributes[ATTR_MEDIA_SHUFFLE]
        is True
    )

    configured_player.shuffle = "none"
    freezer.tick(timedelta(seconds=SENSOR_UPDATE_INTERVAL))
    async_fire_time_changed(hass)
    await hass.async_block_till_done()
    assert (
        hass.states.get("media_player.test_player").attributes[ATTR_MEDIA_SHUFFLE]
        is False
    )


async def test_squeezebox_play(
    hass: HomeAssistant, configured_player: MagicMock
) -> None:
    """Test play service call."""
    await hass.services.async_call(
        MEDIA_PLAYER_DOMAIN,
        SERVICE_MEDIA_PLAY,
        {ATTR_ENTITY_ID: "media_player.test_player"},
        blocking=True,
    )
    configured_player.async_play.assert_called_once()


async def test_squeezebox_play_pause(
    hass: HomeAssistant, configured_player: MagicMock
) -> None:
    """Test play/pause service call."""
    await hass.services.async_call(
        MEDIA_PLAYER_DOMAIN,
        SERVICE_MEDIA_PLAY_PAUSE,
        {ATTR_ENTITY_ID: "media_player.test_player"},
        blocking=True,
    )
    configured_player.async_toggle_pause.assert_called_once()


async def test_squeezebox_pause(
    hass: HomeAssistant, configured_player: MagicMock
) -> None:
    """Test pause service call."""
    await hass.services.async_call(
        MEDIA_PLAYER_DOMAIN,
        SERVICE_MEDIA_PAUSE,
        {ATTR_ENTITY_ID: "media_player.test_player"},
        blocking=True,
    )
    configured_player.async_pause.assert_called_once()


async def test_squeezebox_seek(
    hass: HomeAssistant, configured_player: MagicMock
) -> None:
    """Test seek service call."""
    await hass.services.async_call(
        MEDIA_PLAYER_DOMAIN,
        SERVICE_PLAY_MEDIA,
        {
            ATTR_ENTITY_ID: "media_player.test_player",
            ATTR_MEDIA_CONTENT_ID: FAKE_VALID_ITEM_ID,
            ATTR_MEDIA_CONTENT_TYPE: MediaType.MUSIC,
        },
        blocking=True,
    )
    await hass.services.async_call(
        MEDIA_PLAYER_DOMAIN,
        SERVICE_MEDIA_SEEK,
        {
            ATTR_ENTITY_ID: "media_player.test_player",
            ATTR_MEDIA_SEEK_POSITION: 100,
        },
        blocking=True,
    )
    configured_player.async_time.assert_called_once_with(100)


async def test_squeezebox_stop(
    hass: HomeAssistant, configured_player: MagicMock
) -> None:
    """Test stop service call."""
    await hass.services.async_call(
        MEDIA_PLAYER_DOMAIN,
        SERVICE_MEDIA_STOP,
        {ATTR_ENTITY_ID: "media_player.test_player"},
        blocking=True,
    )
    configured_player.async_stop.assert_called_once()


async def test_squeezebox_load_playlist(
    hass: HomeAssistant, configured_player: MagicMock
) -> None:
    """Test load a playlist."""
    # load a playlist by number
    await hass.services.async_call(
        MEDIA_PLAYER_DOMAIN,
        SERVICE_PLAY_MEDIA,
        {
            ATTR_ENTITY_ID: "media_player.test_player",
            ATTR_MEDIA_CONTENT_ID: FAKE_VALID_ITEM_ID,
            ATTR_MEDIA_CONTENT_TYPE: MediaType.PLAYLIST,
        },
        blocking=True,
    )
    assert configured_player.async_load_playlist.call_count == 1

    # load a list of urls
    await hass.services.async_call(
        MEDIA_PLAYER_DOMAIN,
        SERVICE_PLAY_MEDIA,
        {
            ATTR_ENTITY_ID: "media_player.test_player",
            ATTR_MEDIA_CONTENT_ID: json.dumps(
                {
                    "urls": [
                        {"url": FAKE_VALID_ITEM_ID},
                        {"url": FAKE_VALID_ITEM_ID + "_2"},
                    ],
                    "index": "0",
                }
            ),
            ATTR_MEDIA_CONTENT_TYPE: MediaType.PLAYLIST,
        },
        blocking=True,
    )
    assert configured_player.async_load_playlist.call_count == 2

    # clear the playlist
    await hass.services.async_call(
        MEDIA_PLAYER_DOMAIN,
        SERVICE_CLEAR_PLAYLIST,
        {ATTR_ENTITY_ID: "media_player.test_player"},
        blocking=True,
    )
    configured_player.async_clear_playlist.assert_called_once()


async def test_squeezebox_enqueue(
    hass: HomeAssistant, configured_player: MagicMock
) -> None:
    """Test the various enqueue service calls."""

    await hass.services.async_call(
        MEDIA_PLAYER_DOMAIN,
        SERVICE_PLAY_MEDIA,
        {
            ATTR_ENTITY_ID: "media_player.test_player",
            ATTR_MEDIA_CONTENT_ID: FAKE_VALID_ITEM_ID,
            ATTR_MEDIA_CONTENT_TYPE: MediaType.MUSIC,
            ATTR_MEDIA_ENQUEUE: MediaPlayerEnqueue.ADD,
        },
        blocking=True,
    )
    configured_player.async_load_url.assert_called_once_with(FAKE_VALID_ITEM_ID, "add")

    await hass.services.async_call(
        MEDIA_PLAYER_DOMAIN,
        SERVICE_PLAY_MEDIA,
        {
            ATTR_ENTITY_ID: "media_player.test_player",
            ATTR_MEDIA_CONTENT_ID: FAKE_VALID_ITEM_ID,
            ATTR_MEDIA_CONTENT_TYPE: MediaType.MUSIC,
            ATTR_MEDIA_ENQUEUE: MediaPlayerEnqueue.NEXT,
        },
        blocking=True,
    )
    configured_player.async_load_url.assert_called_with(FAKE_VALID_ITEM_ID, "insert")

    await hass.services.async_call(
        MEDIA_PLAYER_DOMAIN,
        SERVICE_PLAY_MEDIA,
        {
            ATTR_ENTITY_ID: "media_player.test_player",
            ATTR_MEDIA_CONTENT_ID: FAKE_VALID_ITEM_ID,
            ATTR_MEDIA_CONTENT_TYPE: MediaType.MUSIC,
            ATTR_MEDIA_ENQUEUE: MediaPlayerEnqueue.PLAY,
        },
        blocking=True,
    )
    configured_player.async_load_url.assert_called_with(FAKE_VALID_ITEM_ID, "play_now")


async def test_squeezebox_skip_tracks(
    hass: HomeAssistant, configured_player: MagicMock
) -> None:
    """Test track skipping service calls."""
    await hass.services.async_call(
        MEDIA_PLAYER_DOMAIN,
        SERVICE_PLAY_MEDIA,
        {
            ATTR_ENTITY_ID: "media_player.test_player",
            ATTR_MEDIA_CONTENT_ID: FAKE_VALID_ITEM_ID,
            ATTR_MEDIA_CONTENT_TYPE: MediaType.PLAYLIST,
        },
        blocking=True,
    )
    await hass.services.async_call(
        MEDIA_PLAYER_DOMAIN,
        SERVICE_MEDIA_NEXT_TRACK,
        {ATTR_ENTITY_ID: "media_player.test_player"},
        blocking=True,
    )
    configured_player.async_index.assert_called_once_with("+1")

    await hass.services.async_call(
        MEDIA_PLAYER_DOMAIN,
        SERVICE_MEDIA_PREVIOUS_TRACK,
        {ATTR_ENTITY_ID: "media_player.test_player"},
        blocking=True,
    )
    configured_player.async_index.assert_called_with("-1")


async def test_squeezebox_call_query(
    hass: HomeAssistant, configured_player: MagicMock
) -> None:
    """Test query service call."""
    await hass.services.async_call(
        DOMAIN,
        SERVICE_CALL_QUERY,
        {
            ATTR_ENTITY_ID: "media_player.test_player",
            ATTR_COMMAND: "test_command",
            ATTR_PARAMETERS: ["param1", "param2"],
        },
        blocking=True,
    )
    configured_player.async_query.assert_called_once_with(
        "test_command", "param1", "param2"
    )


async def test_squeezebox_call_method(
    hass: HomeAssistant, configured_player: MagicMock
) -> None:
    """Test method call service call."""
    await hass.services.async_call(
        DOMAIN,
        SERVICE_CALL_METHOD,
        {
            ATTR_ENTITY_ID: "media_player.test_player",
            ATTR_COMMAND: "test_command",
            ATTR_PARAMETERS: ["param1", "param2"],
        },
        blocking=True,
    )
    configured_player.async_query.assert_called_once_with(
        "test_command", "param1", "param2"
    )


async def test_squeezebox_search_albums(
    hass: HomeAssistant, configured_player: MagicMock
) -> None:
    """Test query service call."""
    await hass.services.async_call(
        DOMAIN,
        SERVICE_SEARCH,
        {
            ATTR_ENTITY_ID: "media_player.test_player",
            ATTR_COMMAND: "albums",
            ATTR_RETURN_ITEMS: 1,
            ATTR_SEARCH_STRING: "searchstring",
        },
        blocking=True,
    )
    configured_player.async_query.assert_called_once_with(
        "albums", "0", "1", "tags:laay", "search:searchstring"
    )


async def test_squeezebox_search_favorites(
    hass: HomeAssistant, configured_player: MagicMock
) -> None:
    """Test query service call."""

    await hass.services.async_call(
        DOMAIN,
        SERVICE_SEARCH,
        {
            ATTR_ENTITY_ID: "media_player.test_player",
            ATTR_COMMAND: "favorites",
            ATTR_RETURN_ITEMS: 1,
            ATTR_SEARCH_STRING: "searchstring",
        },
        blocking=True,
    )
    configured_player.async_query.assert_called_once_with(
        "favorites", "items", "0", "1", "search:searchstring"
    )


async def test_squeezebox_search_artists(
    hass: HomeAssistant, configured_player: MagicMock
) -> None:
    """Test query service call."""

    await hass.services.async_call(
        DOMAIN,
        SERVICE_SEARCH,
        {
            ATTR_ENTITY_ID: "media_player.test_player",
            ATTR_COMMAND: "artists",
            ATTR_RETURN_ITEMS: 1,
            ATTR_SEARCH_STRING: "searchstring",
        },
        blocking=True,
    )
    configured_player.async_query.assert_called_once_with(
        "artists", "0", "1", "search:searchstring"
    )


async def test_squeezebox_search_genres(
    hass: HomeAssistant, configured_player: MagicMock
) -> None:
    """Test query service call."""

    await hass.services.async_call(
        DOMAIN,
        SERVICE_SEARCH,
        {
            ATTR_ENTITY_ID: "media_player.test_player",
            ATTR_COMMAND: "genres",
            ATTR_RETURN_ITEMS: 1,
            ATTR_SEARCH_STRING: "searchstring",
        },
        blocking=True,
    )
    configured_player.async_query.assert_called_once_with(
        "genres", "0", "1", "search:searchstring"
    )


async def test_squeezebox_search_tracks(
    hass: HomeAssistant, configured_player: MagicMock
) -> None:
    """Test query service call."""

    await hass.services.async_call(
        DOMAIN,
        SERVICE_SEARCH,
        {
            ATTR_ENTITY_ID: "media_player.test_player",
            ATTR_COMMAND: "tracks",
            ATTR_RETURN_ITEMS: 1,
            ATTR_SEARCH_STRING: "searchstring",
        },
        blocking=True,
    )
    configured_player.async_query.assert_called_once_with(
        "tracks", "0", "1", "tags:aglQrTy", "search:searchstring"
    )


async def test_squeezebox_search_playlists(
    hass: HomeAssistant, configured_player: MagicMock
) -> None:
    """Test query service call."""

    await hass.services.async_call(
        DOMAIN,
        SERVICE_SEARCH,
        {
            ATTR_ENTITY_ID: "media_player.test_player",
            ATTR_COMMAND: "playlists",
            ATTR_RETURN_ITEMS: 1,
            ATTR_SEARCH_STRING: "searchstring",
        },
        blocking=True,
    )
    configured_player.async_query.assert_called_once_with(
        "playlists", "0", "1", "search:searchstring"
    )


async def test_squeezebox_search_players(
    hass: HomeAssistant, configured_player: MagicMock
) -> None:
    """Test query service call."""

    await hass.services.async_call(
        DOMAIN,
        SERVICE_SEARCH,
        {
            ATTR_ENTITY_ID: "media_player.test_player",
            ATTR_COMMAND: "players",
            ATTR_RETURN_ITEMS: 1,
            ATTR_SEARCH_STRING: "searchstring",
        },
        blocking=True,
    )
    configured_player.async_query.assert_called_once_with("players", "0", "1")


async def test_squeezebox_invalid_state(
    hass: HomeAssistant, configured_player: MagicMock, freezer: FrozenDateTimeFactory
) -> None:
    """Test handling an unexpected state from pysqueezebox."""
    configured_player.mode = "invalid"
    freezer.tick(timedelta(seconds=SENSOR_UPDATE_INTERVAL))
    async_fire_time_changed(hass)
    await hass.async_block_till_done()
    assert hass.states.get("media_player.test_player").state == STATE_UNKNOWN


async def test_squeezebox_server_discovery(
    hass: HomeAssistant,
    lms: MagicMock,
    lms_factory: MagicMock,
    config_entry: MockConfigEntry,
) -> None:
    """Test discovery of a squeezebox server."""

    async def mock_async_discover(callback):
        """Mock the async_discover function of pysqueezebox."""
        return callback(lms_factory(2))

    with (
        patch(
            "homeassistant.components.squeezebox.Server",
            return_value=lms,
        ),
        patch(
            "homeassistant.components.squeezebox.media_player.async_discover",
            mock_async_discover,
        ),
    ):
        await hass.config_entries.async_setup(config_entry.entry_id)
        await hass.async_block_till_done(wait_background_tasks=True)
        # how do we check that a config flow started?


async def test_squeezebox_join(hass: HomeAssistant, configured_players: list) -> None:
    """Test joining a squeezebox player."""

    # join a valid player
    await hass.services.async_call(
        MEDIA_PLAYER_DOMAIN,
        SERVICE_JOIN,
        {
            ATTR_ENTITY_ID: "media_player.test_player",
            ATTR_GROUP_MEMBERS: ["media_player.test_player_2"],
        },
        blocking=True,
    )
    configured_players[0].async_sync.assert_called_once_with(
        configured_players[1].player_id
    )

    # try to join an invalid player
    with pytest.raises(ServiceValidationError):
        await hass.services.async_call(
            MEDIA_PLAYER_DOMAIN,
            SERVICE_JOIN,
            {
                ATTR_ENTITY_ID: "media_player.test_player",
                ATTR_GROUP_MEMBERS: ["media_player.invalid"],
            },
            blocking=True,
        )


async def test_squeezebox_unjoin(
    hass: HomeAssistant, configured_player: MagicMock
) -> None:
    """Test unjoining a squeezebox player."""
    await hass.services.async_call(
        MEDIA_PLAYER_DOMAIN,
        SERVICE_UNJOIN,
        {ATTR_ENTITY_ID: "media_player.test_player"},
        blocking=True,
    )
    configured_player.async_unsync.assert_called_once()


async def test_squeezebox_media_content_properties(
    hass: HomeAssistant,
    configured_player: MagicMock,
    freezer: FrozenDateTimeFactory,
) -> None:
    """Test media_content_id and media_content_type properties."""
    playlist_urls = [
        {"url": "test_title"},
        {"url": "test_title_2"},
    ]
    configured_player.current_index = 0
    configured_player.playlist = playlist_urls
    freezer.tick(timedelta(seconds=SENSOR_UPDATE_INTERVAL))
    async_fire_time_changed(hass)
    await hass.async_block_till_done()
    assert hass.states.get("media_player.test_player").attributes[
        ATTR_MEDIA_CONTENT_ID
    ] == json.dumps({"index": 0, "urls": playlist_urls})
    assert (
        hass.states.get("media_player.test_player").attributes[ATTR_MEDIA_CONTENT_TYPE]
        == MediaType.PLAYLIST
    )

    configured_player.url = "test_url"
    configured_player.playlist = [{"url": "test_url"}]
    freezer.tick(timedelta(seconds=SENSOR_UPDATE_INTERVAL))
    async_fire_time_changed(hass)
    await hass.async_block_till_done()
    assert (
        hass.states.get("media_player.test_player").attributes[ATTR_MEDIA_CONTENT_ID]
        == "test_url"
    )
    assert (
        hass.states.get("media_player.test_player").attributes[ATTR_MEDIA_CONTENT_TYPE]
        == MediaType.MUSIC
    )

    configured_player.playlist = None
    configured_player.url = None
    freezer.tick(timedelta(seconds=SENSOR_UPDATE_INTERVAL))
    async_fire_time_changed(hass)
    await hass.async_block_till_done()
    assert (
        ATTR_MEDIA_CONTENT_ID
        not in hass.states.get("media_player.test_player").attributes
    )
    assert (
        ATTR_MEDIA_CONTENT_TYPE
        not in hass.states.get("media_player.test_player").attributes
    )


async def test_squeezebox_media_position_property(
    hass: HomeAssistant, configured_player: MagicMock, freezer: FrozenDateTimeFactory
) -> None:
    """Test media_position property."""
    configured_player.time = 100
    configured_player.async_update = AsyncMock(
        side_effect=lambda: setattr(configured_player, "time", 105)
    )
    last_update = utcnow()
    freezer.tick(timedelta(seconds=SENSOR_UPDATE_INTERVAL))
    async_fire_time_changed(hass)
    await hass.async_block_till_done()
    assert (
        hass.states.get("media_player.test_player").attributes[ATTR_MEDIA_POSITION]
        == 105
    )
    assert (
        (
            hass.states.get("media_player.test_player").attributes[
                ATTR_MEDIA_POSITION_UPDATED_AT
            ]
        )
        > last_update
    )<|MERGE_RESOLUTION|>--- conflicted
+++ resolved
@@ -38,12 +38,6 @@
 )
 from homeassistant.components.squeezebox.media_player import (
     ATTR_PARAMETERS,
-<<<<<<< HEAD
-    ATTR_RETURN_ITEMS,
-    ATTR_SEARCH_STRING,
-    DISCOVERY_INTERVAL,
-=======
->>>>>>> 269aefd4
     SERVICE_CALL_METHOD,
     SERVICE_CALL_QUERY,
     SERVICE_SEARCH,
