--- conflicted
+++ resolved
@@ -231,14 +231,6 @@
     return lambda player_count, uuid: mock_pysqueezebox_server(
         player_factory, player_count, uuid
     )
-<<<<<<< HEAD
-    lms.async_get_players = AsyncMock(return_value=[player])
-    lms.async_query = AsyncMock(return_value={"uuid": format_mac(TEST_MAC)})
-    lms.async_status = AsyncMock(
-        return_value={"uuid": format_mac(TEST_MAC), "version": None}
-    )
-    return lms
-=======
 
 
 @pytest.fixture
@@ -292,5 +284,4 @@
     """Fixture mocking calls to two pysqueezebox Players from a configured squeezebox."""
     lms = lms_factory(2, uuid=SERVER_UUIDS[0])
     await configure_squeezebox_media_player_platform(hass, config_entry, lms)
-    return await lms.async_get_players()
->>>>>>> 2080b9a8
+    return await lms.async_get_player