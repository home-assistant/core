"""Setup the squeezebox tests."""

from collections.abc import Generator
from unittest.mock import AsyncMock, MagicMock, patch

import pytest

from homeassistant.components.media_player import MediaType
from homeassistant.components.squeezebox import const
from homeassistant.components.squeezebox.browse_media import (
    MEDIA_TYPE_TO_SQUEEZEBOX,
    SQUEEZEBOX_ID_BY_TYPE,
)
from homeassistant.components.squeezebox.const import (
    STATUS_QUERY_LIBRARYNAME,
    STATUS_QUERY_MAC,
    STATUS_QUERY_UUID,
    STATUS_QUERY_VERSION,
    STATUS_SENSOR_INFO_TOTAL_ALBUMS,
    STATUS_SENSOR_INFO_TOTAL_ARTISTS,
    STATUS_SENSOR_INFO_TOTAL_DURATION,
    STATUS_SENSOR_INFO_TOTAL_GENRES,
    STATUS_SENSOR_INFO_TOTAL_SONGS,
    STATUS_SENSOR_LASTSCAN,
    STATUS_SENSOR_OTHER_PLAYER_COUNT,
    STATUS_SENSOR_PLAYER_COUNT,
    STATUS_SENSOR_RESCAN,
    STATUS_UPDATE_NEWPLUGINS,
    STATUS_UPDATE_NEWVERSION,
)
from homeassistant.const import CONF_HOST, CONF_PORT, Platform
from homeassistant.core import HomeAssistant

from tests.common import MockConfigEntry

CONF_VOLUME_STEP = "volume_step"
TEST_VOLUME_STEP = 10

TEST_HOST = "1.2.3.4"
TEST_PORT = "9000"
TEST_USE_HTTPS = False
SERVER_UUIDS = [
    "12345678-1234-1234-1234-123456789012",
    "87654321-4321-4321-4321-210987654321",
]
TEST_MAC = ["aa:bb:cc:dd:ee:ff", "de:ad:be:ef:de:ad", "ff:ee:dd:cc:bb:aa"]
TEST_PLAYER_NAME = "Test Player"
TEST_SERVER_NAME = "Test Server"
TEST_ALARM_ID = "1"
FAKE_VALID_ITEM_ID = "1234"
FAKE_INVALID_ITEM_ID = "4321"

FAKE_IP = "42.42.42.42"
FAKE_UUID = "deadbeefdeadbeefbeefdeafbddeef42"
FAKE_PORT = 9000
FAKE_VERSION = "42.0"

FAKE_QUERY_RESPONSE = {
    STATUS_QUERY_UUID: SERVER_UUIDS[0],
    STATUS_QUERY_MAC: TEST_MAC[2],
    STATUS_QUERY_VERSION: FAKE_VERSION,
    STATUS_SENSOR_RESCAN: 1,
    STATUS_SENSOR_LASTSCAN: 0,
    STATUS_QUERY_LIBRARYNAME: "FakeLib",
    STATUS_SENSOR_INFO_TOTAL_ALBUMS: 4,
    STATUS_SENSOR_INFO_TOTAL_ARTISTS: 2,
    STATUS_SENSOR_INFO_TOTAL_DURATION: 500,
    STATUS_SENSOR_INFO_TOTAL_GENRES: 1,
    STATUS_SENSOR_INFO_TOTAL_SONGS: 42,
    STATUS_SENSOR_PLAYER_COUNT: 10,
    STATUS_SENSOR_OTHER_PLAYER_COUNT: 0,
    STATUS_UPDATE_NEWVERSION: 'A new version of Logitech Media Server is available (8.5.2 - 0). <a href="updateinfo.html?installerFile=/var/lib/squeezeboxserver/cache/updates/logitechmediaserver_8.5.2_amd64.deb" target="update">Click here for further information</a>.',
    STATUS_UPDATE_NEWPLUGINS: "Plugins have been updated - Restart Required (Big Sounds)",
    "_can": 1,
    "players_loop": [
        {
            "isplaying": 0,
            "name": "SqueezeLite-HA-Addon",
            "seq_no": 0,
            "modelname": "SqueezeLite-HA-Addon",
            "playerindex": "status",
            "model": "squeezelite",
            "uuid": FAKE_UUID,
            "canpoweroff": 1,
            "ip": "192.168.78.86:57700",
            "displaytype": "none",
            "playerid": "f9:23:cd:37:c5:ff",
            "power": 0,
            "isplayer": 1,
            "connected": 1,
            "firmware": "v2.0.0-1488",
        }
    ],
    "count": 1,
}


@pytest.fixture
def mock_setup_entry() -> Generator[AsyncMock]:
    """Override async_setup_entry."""
    with patch(
        "homeassistant.components.squeezebox.async_setup_entry", return_value=True
    ) as mock_setup_entry:
        yield mock_setup_entry


@pytest.fixture
def config_entry(hass: HomeAssistant) -> MockConfigEntry:
    """Add the squeezebox mock config entry to hass."""
    config_entry = MockConfigEntry(
        domain=const.DOMAIN,
        unique_id=SERVER_UUIDS[0],
        data={
            CONF_HOST: TEST_HOST,
            CONF_PORT: TEST_PORT,
            const.CONF_HTTPS: TEST_USE_HTTPS,
        },
        options={
            CONF_VOLUME_STEP: TEST_VOLUME_STEP,
        },
    )
    config_entry.add_to_hass(hass)
    return config_entry


async def mock_async_play_announcement(media_id: str) -> bool:
    """Mock the announcement."""
    return True


async def mock_async_browse(
    media_type: MediaType,
    limit: int,
    browse_id: tuple | None = None,
    search_query: str | None = None,
) -> dict | None:
    """Mock the async_browse method of pysqueezebox.Player."""
    child_types = {
        "favorites": "favorites",
        "favorite": "favorite",
        "new music": "album",
        "album artists": "artists",
        "albums": "album",
        "album": "track",
        "genres": "genre",
        "genre": "album",
        "artists": "artist",
        "artist": "album",
        "titles": "title",
        "title": "title",
        "playlists": "playlist",
        "playlist": "title",
        "apps": "app",
        "radios": "app",
        "app-fakecommand": "track",
    }
    fake_items = [
        {
            "title": "Fake Item 1",
            "id": FAKE_VALID_ITEM_ID,
            "hasitems": False,
            "isaudio": True,
            "item_type": child_types[media_type],
            "artwork_track_id": "b35bb9e9",
            "url": "file:///var/lib/squeezeboxserver/music/track_1.mp3",
            "cmd": "fakecommand",
            "icon": "plugins/Qobuz/html/images/qobuz.png",
        },
        {
            "title": "Fake Item 2",
            "id": FAKE_VALID_ITEM_ID + "_2",
            "hasitems": media_type == "favorites",
            "isaudio": False,
            "item_type": child_types[media_type],
            "image_url": "http://lms.internal:9000/html/images/favorites.png",
            "url": "file:///var/lib/squeezeboxserver/music/track_2.mp3",
            "cmd": "fakecommand",
            "icon": "plugins/Qobuz/html/images/qobuz.png",
        },
        {
            "title": "Fake Item 3",
            "id": FAKE_VALID_ITEM_ID + "_3",
            "hasitems": media_type == "favorites",
            "isaudio": True,
            "album_id": FAKE_VALID_ITEM_ID if media_type == "favorites" else None,
            "url": "file:///var/lib/squeezeboxserver/music/track_3.mp3",
            "cmd": "fakecommand",
            "icon": "plugins/Qobuz/html/images/qobuz.png",
        },
        {
            "title": "Fake Invalid Item 1",
            "id": FAKE_VALID_ITEM_ID + "invalid_3",
            "hasitems": media_type == "favorites",
            "isaudio": True,
            "album_id": FAKE_VALID_ITEM_ID if media_type == "favorites" else None,
            "url": "file:///var/lib/squeezeboxserver/music/track_3.mp3",
            "cmd": "fakecommand",
            "icon": "plugins/Qobuz/html/images/qobuz.png",
            "type": "text",
        },
    ]

    if browse_id:
        search_type, search_id = browse_id
        if search_id:
            if search_type == "playlist_id":
                return (
                    {
                        "title": "Fake Item 1",
                        "items": fake_items,
                    }
                    if search_id == FAKE_VALID_ITEM_ID
                    else None
                )
            if search_type in SQUEEZEBOX_ID_BY_TYPE.values():
                for item in fake_items:
                    if item["id"] == search_id:
                        return {
                            "title": item["title"],
                            "items": [item],
                        }
            return None
        if search_type in SQUEEZEBOX_ID_BY_TYPE.values():
            return {
                "title": search_type,
                "items": fake_items,
            }
        return None

    if search_query:
        if search_query not in [x["title"] for x in fake_items]:
            return None

        for item in fake_items:
            if (
                item["title"] == search_query
                and item["item_type"] == child_types[media_type]
            ):
                return {
                    "title": media_type,
                    "items": [item],
                }

    if (
        media_type in MEDIA_TYPE_TO_SQUEEZEBOX.values()
        or media_type == "app-fakecommand"
    ):
        return {
            "title": media_type,
            "items": fake_items,
        }
    return None


@pytest.fixture
def player() -> MagicMock:
    """Return a mock player."""
    return mock_pysqueezebox_player()


@pytest.fixture
def player_factory() -> MagicMock:
    """Return a factory for creating mock players."""
    return mock_pysqueezebox_player


def mock_pysqueezebox_player(uuid: str) -> MagicMock:
    """Mock a Lyrion Media Server player."""
    with patch(
        "homeassistant.components.squeezebox.Player", autospec=True
    ) as mock_player:
        mock_player.async_browse = AsyncMock(side_effect=mock_async_browse)
        mock_player.generate_image_url_from_track_id = MagicMock(
            return_value="http://lms.internal:9000/html/images/favorites.png"
        )
        mock_player.set_announce_volume = MagicMock(return_value=True)
        mock_player.set_announce_timeout = MagicMock(return_value=True)
        mock_player.async_play_announcement = AsyncMock(
            side_effect=mock_async_play_announcement
        )
        mock_player.generate_image_url = MagicMock(
            return_value="http://lms.internal:9000/html/images/favorites.png"
        )
        mock_player.name = TEST_PLAYER_NAME
        mock_player.player_id = uuid
        mock_player.mode = "stop"
        mock_player.playlist = None
        mock_player.album = None
        mock_player.artist = None
        mock_player.remote_title = None
        mock_player.title = None
        mock_player.image_url = None
        mock_player.model = "SqueezeLite"
        mock_player.creator = "Ralph Irving & Adrian Smith"
<<<<<<< HEAD
        mock_player.model_type = None
        mock_player.firmware = None
=======
        mock_player.alarms_enabled = True
>>>>>>> 37600894

        return mock_player


@pytest.fixture
def lms_factory(player_factory: MagicMock) -> MagicMock:
    """Return a factory for creating mock Lyrion Media Servers with arbitrary number of players."""
    return lambda player_count, uuid: mock_pysqueezebox_server(
        player_factory, player_count, uuid
    )


@pytest.fixture
def lms(player_factory: MagicMock) -> MagicMock:
    """Mock a Lyrion Media Server with one mock player attached."""
    return mock_pysqueezebox_server(player_factory, 1, uuid=SERVER_UUIDS[0])


def mock_pysqueezebox_server(
    player_factory: MagicMock, player_count: int, uuid: str
) -> MagicMock:
    """Create a mock Lyrion Media Server with the given number of mock players attached."""
    with patch("homeassistant.components.squeezebox.Server", autospec=True) as mock_lms:
        players = [player_factory(TEST_MAC[index]) for index in range(player_count)]
        mock_lms.async_get_players = AsyncMock(return_value=players)

        mock_lms.uuid = uuid
        mock_lms.name = TEST_SERVER_NAME
        mock_lms.async_query = AsyncMock(
            return_value={"uuid": uuid, "mac": TEST_MAC[2]}
        )
        mock_lms.async_status = AsyncMock(
            return_value={"uuid": uuid, "version": FAKE_VERSION}
        )
<<<<<<< HEAD

=======
        mock_lms.async_prepared_status = mock_lms.async_status
>>>>>>> 37600894
        return mock_lms


async def configure_squeezebox_media_player_platform(
    hass: HomeAssistant,
    config_entry: MockConfigEntry,
    lms: MagicMock,
) -> None:
    """Configure a squeezebox config entry with appropriate mocks for media_player."""
    with (
        patch(
            "homeassistant.components.squeezebox.PLATFORMS",
            [Platform.MEDIA_PLAYER],
        ),
        patch("homeassistant.components.squeezebox.Server", return_value=lms),
    ):
        await hass.config_entries.async_setup(config_entry.entry_id)
        await hass.async_block_till_done(wait_background_tasks=True)


async def configure_squeezebox_media_player_button_platform(
    hass: HomeAssistant,
    config_entry: MockConfigEntry,
    lms: MagicMock,
) -> None:
    """Configure a squeezebox config entry with appropriate mocks for media_player."""
    with (
        patch(
            "homeassistant.components.squeezebox.PLATFORMS",
            [Platform.BUTTON],
        ),
        patch("homeassistant.components.squeezebox.Server", return_value=lms),
    ):
        await hass.config_entries.async_setup(config_entry.entry_id)
        await hass.async_block_till_done(wait_background_tasks=True)


async def configure_squeezebox_switch_platform(
    hass: HomeAssistant,
    config_entry: MockConfigEntry,
    lms: MagicMock,
) -> None:
    """Configure a squeezebox config entry with appropriate mocks for switch."""
    with (
        patch(
            "homeassistant.components.squeezebox.PLATFORMS",
            [Platform.SWITCH],
        ),
        patch("homeassistant.components.squeezebox.Server", return_value=lms),
    ):
        # Set up the switch platform.
        await hass.config_entries.async_setup(config_entry.entry_id)
        await hass.async_block_till_done(wait_background_tasks=True)


@pytest.fixture
async def mock_alarms_player(
    hass: HomeAssistant,
    config_entry: MockConfigEntry,
    lms: MagicMock,
) -> MagicMock:
    """Mock the alarms of a configured player."""
    players = await lms.async_get_players()
    players[0].alarms = [
        {
            "id": TEST_ALARM_ID,
            "enabled": True,
            "time": "07:00",
            "dow": [0, 1, 2, 3, 4, 5, 6],
            "repeat": False,
            "url": "CURRENT_PLAYLIST",
            "volume": 50,
        },
    ]
    await configure_squeezebox_switch_platform(hass, config_entry, lms)
    return players[0]


@pytest.fixture
async def configured_player(
    hass: HomeAssistant, config_entry: MockConfigEntry, lms: MagicMock
) -> MagicMock:
    """Fixture mocking calls to pysqueezebox Player from a configured squeezebox."""
    await configure_squeezebox_media_player_platform(hass, config_entry, lms)
    return (await lms.async_get_players())[0]


@pytest.fixture
async def configured_player_with_button(
    hass: HomeAssistant, config_entry: MockConfigEntry, lms: MagicMock
) -> MagicMock:
    """Fixture mocking calls to pysqueezebox Player from a configured squeezebox."""
    await configure_squeezebox_media_player_button_platform(hass, config_entry, lms)
    return (await lms.async_get_players())[0]


@pytest.fixture
async def configured_players(
    hass: HomeAssistant, config_entry: MockConfigEntry, lms_factory: MagicMock
) -> list[MagicMock]:
    """Fixture mocking calls to two pysqueezebox Players from a configured squeezebox."""
    lms = lms_factory(3, uuid=SERVER_UUIDS[0])
    await configure_squeezebox_media_player_platform(hass, config_entry, lms)
    return await lms.async_get_players()<|MERGE_RESOLUTION|>--- conflicted
+++ resolved
@@ -292,12 +292,9 @@
         mock_player.image_url = None
         mock_player.model = "SqueezeLite"
         mock_player.creator = "Ralph Irving & Adrian Smith"
-<<<<<<< HEAD
         mock_player.model_type = None
         mock_player.firmware = None
-=======
         mock_player.alarms_enabled = True
->>>>>>> 37600894
 
         return mock_player
 
@@ -332,11 +329,7 @@
         mock_lms.async_status = AsyncMock(
             return_value={"uuid": uuid, "version": FAKE_VERSION}
         )
-<<<<<<< HEAD
-
-=======
         mock_lms.async_prepared_status = mock_lms.async_status
->>>>>>> 37600894
         return mock_lms
 
 
