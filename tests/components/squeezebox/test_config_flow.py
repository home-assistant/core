"""Test the Logitech Squeezebox config flow."""

from http import HTTPStatus
from unittest.mock import patch

<<<<<<< HEAD
=======
from pysqueezebox import Server
>>>>>>> 7fe0d96c
import pytest

from homeassistant import config_entries
from homeassistant.components.squeezebox.const import (
    CONF_BROWSE_LIMIT,
    CONF_HTTPS,
    CONF_VOLUME_STEP,
    DOMAIN,
)
from homeassistant.const import CONF_HOST, CONF_PASSWORD, CONF_PORT, CONF_USERNAME
from homeassistant.core import HomeAssistant
from homeassistant.data_entry_flow import FlowResultType
from homeassistant.helpers import entity_registry as er
from homeassistant.helpers.device_registry import format_mac
from homeassistant.helpers.service_info.dhcp import DhcpServiceInfo

from tests.common import MockConfigEntry

HOST = "1.1.1.1"
HOST2 = "2.2.2.2"
PORT = 9000
UUID = "test-uuid"
UNKNOWN_ERROR = "1234"
BROWSE_LIMIT = 10
VOLUME_STEP = 1

USER_INPUT = {
    CONF_HOST: HOST,
}

EDIT_INPUT = {
    CONF_HOST: HOST,
    CONF_PORT: PORT,
    CONF_USERNAME: "",
    CONF_PASSWORD: "",
    CONF_HTTPS: False,
}


@pytest.mark.usefixtures("mock_setup_entry")
async def test_options_form(hass: HomeAssistant) -> None:
    """Test we can configure options."""
    entry = MockConfigEntry(
        data={
            CONF_HOST: HOST,
            CONF_PORT: PORT,
            CONF_USERNAME: "",
            CONF_PASSWORD: "",
            CONF_HTTPS: False,
        },
        unique_id=UUID,
        domain=DOMAIN,
        options={CONF_BROWSE_LIMIT: 1000, CONF_VOLUME_STEP: 5},
    )

    entry.add_to_hass(hass)
    await hass.config_entries.async_setup(entry.entry_id)
    await hass.async_block_till_done()

    result = await hass.config_entries.options.async_init(entry.entry_id)

    assert result["type"] is FlowResultType.FORM
    assert result["step_id"] == "init"

    # simulate manual input of options
    result = await hass.config_entries.options.async_configure(
        result["flow_id"],
        user_input={CONF_BROWSE_LIMIT: BROWSE_LIMIT, CONF_VOLUME_STEP: VOLUME_STEP},
    )

    # put some meaningful asserts here
    assert result["type"] is FlowResultType.CREATE_ENTRY

    assert result["data"] == {
        CONF_BROWSE_LIMIT: BROWSE_LIMIT,
        CONF_VOLUME_STEP: VOLUME_STEP,
    }


async def test_user_flow_duplicate_entry(
    hass: HomeAssistant,
    mock_server,
    mock_setup_entry,
    mock_config_entry,
    mock_discover_success,
) -> None:
    """Test user-initiated flow with existing entry (duplicate)."""

    entry = mock_config_entry
    entry.add_to_hass(hass)

    mock_server.async_query.side_effect = query_success
    mock_server.http_status = HTTPStatus.OK

    with (
        patch(
            "homeassistant.components.squeezebox.config_flow.async_discover",
            mock_discover_success,
        ),
        patch("homeassistant.components.squeezebox.config_flow.TIMEOUT", 0.1),
    ):
        result = await hass.config_entries.flow.async_init(
            DOMAIN, context={"source": config_entries.SOURCE_USER}
        )

    assert result["type"] == FlowResultType.FORM
    assert result["errors"] == {"base": "no_server_found"}


@pytest.mark.parametrize(
    ("discover_fixture", "expect_error", "expect_entry"),
    [
        ("mock_discover_success", None, True),
        ("mock_failed_discover_fixture", "no_server_found", False),
    ],
)
async def test_user_flow_discovery_variants(
    hass: HomeAssistant,
    mock_server,
    mock_setup_entry,
    mock_discover_success,
    mock_discover_failure,
    discover_fixture,
    expect_error,
    expect_entry,
) -> None:
    """Test user-initiated flow variants: normal discovery and timeout."""

    discover_func = (
        mock_discover_success
        if discover_fixture == "mock_discover_success"
        else mock_discover_failure
    )

    mock_server.async_query.side_effect = lambda *args, **kwargs: {"uuid": UUID}
    mock_server.http_status = HTTPStatus.OK

    with (
        patch(
            "homeassistant.components.squeezebox.config_flow.async_discover",
            discover_func,
        ),
        patch("homeassistant.components.squeezebox.config_flow.TIMEOUT", 0.1),
    ):
        result = await hass.config_entries.flow.async_init(
            DOMAIN, context={"source": config_entries.SOURCE_USER}
        )

    if expect_error:
        assert result["type"] == FlowResultType.FORM
        assert result["errors"] == {"base": expect_error}
        return

    assert result["type"] == FlowResultType.FORM
    assert result["step_id"] == "edit"
    assert CONF_HOST in result["data_schema"].schema

    result2 = await hass.config_entries.flow.async_configure(
        result["flow_id"], EDIT_INPUT
    )

    if expect_entry:
        assert result2["type"] == FlowResultType.CREATE_ENTRY
        assert result2["title"] == HOST
        assert result2["data"] == EDIT_INPUT
        await hass.async_block_till_done()
        assert len(mock_setup_entry.mock_calls) == 1


async def query_success(*args, **kwargs):
    """Simulate successful query returning UUID."""
    return {"uuid": UUID}


async def query_cannot_connect(*args, **kwargs):
    """Simulate connection failure."""
    return False  # Simulate failure; set status separately


async def query_unauthorized(*args, **kwargs):
    """Simulate unauthorized access."""
    return False  # Simulate failure; set status separately


class SqueezeError(Exception):
    """Custom exception to simulate unexpected query failure."""


async def query_exception(*args, **kwargs):
    """Simulate unexpected exception."""
    raise SqueezeError("Unexpected error")


@pytest.mark.parametrize(
    ("discovery_data", "query_behavior", "http_status", "expect_error"),
    [
        (
            {CONF_HOST: HOST, CONF_PORT: PORT, "uuid": UUID},
            query_success,
            HTTPStatus.OK,
            None,
        ),  # UUID present, success
        (
            {CONF_HOST: HOST, CONF_PORT: PORT, CONF_HTTPS: False},
            query_unauthorized,
            HTTPStatus.UNAUTHORIZED,
            "invalid_auth",
        ),  # No UUID, unauthorized
        (
            {CONF_HOST: HOST, CONF_PORT: PORT, CONF_HTTPS: False},
            query_cannot_connect,
            HTTPStatus.BAD_GATEWAY,
            "cannot_connect",
        ),  # No UUID, connection failure
        (
            {CONF_HOST: HOST, CONF_PORT: PORT, CONF_HTTPS: False},
            query_exception,
            None,
            "unknown",
        ),  # No UUID, unexpected exception
    ],
)
async def test_discovery_flow_variants(
    hass: HomeAssistant,
    mock_server,
    mock_setup_entry,
    discovery_data,
    query_behavior,
    http_status,
    expect_error,
) -> None:
    """Test integration discovery flow with and without UUID."""

    # Inject behavior into mock_server
    mock_server.async_query.side_effect = query_behavior
    mock_server.http_status = http_status

    # Start flow
    result = await hass.config_entries.flow.async_init(
        DOMAIN,
        context={"source": config_entries.SOURCE_INTEGRATION_DISCOVERY},
        data=discovery_data,
    )

    assert result["type"] == FlowResultType.FORM
    assert result["step_id"] == "edit"

    # First configure attempt
    result2 = await hass.config_entries.flow.async_configure(
        result["flow_id"],
        {
            CONF_HOST: HOST,
            CONF_PORT: PORT,
            CONF_USERNAME: "",
            CONF_PASSWORD: "",
            CONF_HTTPS: False,
        },
    )

    if expect_error:
        assert result2["type"] == FlowResultType.FORM
        assert result2["errors"] == {"base": expect_error}

        # Recovery attempt
        mock_server.async_query.side_effect = query_success
        mock_server.http_status = HTTPStatus.OK

        result3 = await hass.config_entries.flow.async_configure(
            result2["flow_id"],
            {
                CONF_HOST: HOST,
                CONF_PORT: PORT,
                CONF_USERNAME: "",
                CONF_PASSWORD: "",
                CONF_HTTPS: False,
            },
        )
        result = result3
    else:
        result = result2

    # Final assertions
    assert result["type"] == FlowResultType.CREATE_ENTRY
    assert result["title"] == HOST
    assert result["data"] == {
        CONF_HOST: HOST,
        CONF_PORT: PORT,
        CONF_USERNAME: "",
        CONF_PASSWORD: "",
        CONF_HTTPS: False,
    }
    assert result["context"]["unique_id"] == UUID


async def test_dhcp_discovery_flow_success(
    hass: HomeAssistant,
    mock_server,
    mock_setup_entry,
    mock_discover_success,
    dhcp_info,
) -> None:
    """Test DHCP discovery flow with successful discovery and query."""

    # Inject successful query behavior
    mock_server.async_query.side_effect = query_success
    mock_server.http_status = HTTPStatus.OK

    with (
        patch(
            "homeassistant.components.squeezebox.config_flow.async_discover",
            mock_discover_success,
        ),
        patch("homeassistant.components.squeezebox.config_flow.TIMEOUT", 0.1),
    ):
        result = await hass.config_entries.flow.async_init(
            DOMAIN,
            context={"source": config_entries.SOURCE_DHCP},
            data=dhcp_info,
        )

    # Handle initial step
    if result["step_id"] == "user":
        result = await hass.config_entries.flow.async_configure(
            result["flow_id"], USER_INPUT
        )
        assert result["type"] == FlowResultType.FORM
        assert result["step_id"] == "edit"
    else:
        assert result["type"] == FlowResultType.FORM
        assert result["step_id"] == "edit"

    # Final configure step
    result2 = await hass.config_entries.flow.async_configure(
        result["flow_id"], EDIT_INPUT
    )

<<<<<<< HEAD
    assert result2["type"] == FlowResultType.CREATE_ENTRY
    assert result2["title"] == "1.1.1.1"
    assert result2["data"] == EDIT_INPUT
=======
    # Now try to complete the edit step with full schema
    with patch(
        "pysqueezebox.Server.async_query",
        return_value=None,
    ):
        result = await hass.config_entries.flow.async_configure(
            result["flow_id"],
            {
                CONF_HOST: HOST,
                CONF_PORT: PORT,
                CONF_USERNAME: "",
                CONF_PASSWORD: "",
                CONF_HTTPS: False,
            },
        )

    assert result["type"] is FlowResultType.FORM
    assert result["step_id"] == "edit"
    assert result["errors"] == {"base": "cannot_connect"}
>>>>>>> 7fe0d96c


async def test_dhcp_discovery_existing_player(
    hass: HomeAssistant,
    entity_registry: er.EntityRegistry,
    dhcp_info: DhcpServiceInfo,
) -> None:
    """Test that we properly ignore known players during DHCP discovery."""

    # Register a squeezebox media_player entity with the same MAC unique_id
    entity_registry.async_get_or_create(
        domain="media_player",
        platform=DOMAIN,
        unique_id=format_mac("aabbccddeeff"),
    )

    # Fire DHCP discovery for the same MAC
    result = await hass.config_entries.flow.async_init(
        DOMAIN,
        context={"source": config_entries.SOURCE_DHCP},
        data=dhcp_info,
    )

    # Flow should abort because the player is already known
    assert result["type"] == FlowResultType.ABORT
    assert result["reason"] == "already_configured"


@pytest.mark.parametrize(
    ("query_behavior", "http_status", "expected_error"),
    [
        (query_unauthorized, HTTPStatus.UNAUTHORIZED, "invalid_auth"),
        (query_cannot_connect, HTTPStatus.BAD_GATEWAY, "cannot_connect"),
        (query_exception, None, "unknown"),
    ],
)
async def test_flow_errors_and_recovery(
    hass: HomeAssistant,
    mock_setup_entry,
    mock_server,
    query_behavior,
    http_status,
    expected_error,
    patch_discover,
) -> None:
    """Test config flow error handling and recovery."""

    # Start flow
    result = await hass.config_entries.flow.async_init(
        DOMAIN, context={"source": config_entries.SOURCE_USER}
    )
    result = await hass.config_entries.flow.async_configure(
        result["flow_id"], USER_INPUT
    )
    assert result["step_id"] == "edit"

    # Inject error
    mock_server.async_query.side_effect = query_behavior
    mock_server.http_status = http_status

    result2 = await hass.config_entries.flow.async_configure(
        result["flow_id"], EDIT_INPUT
    )
    assert result2["type"] == FlowResultType.FORM
    assert result2["errors"] == {"base": expected_error}

    # Recover
    mock_server.async_query.side_effect = None
    mock_server.async_query.return_value = {"uuid": UUID}

    result3 = await hass.config_entries.flow.async_configure(
        result2["flow_id"], EDIT_INPUT
    )
    assert result3["type"] == FlowResultType.CREATE_ENTRY
    assert result3["title"] == HOST
    assert result3["data"] == EDIT_INPUT<|MERGE_RESOLUTION|>--- conflicted
+++ resolved
@@ -3,10 +3,6 @@
 from http import HTTPStatus
 from unittest.mock import patch
 
-<<<<<<< HEAD
-=======
-from pysqueezebox import Server
->>>>>>> 7fe0d96c
 import pytest
 
 from homeassistant import config_entries
@@ -343,31 +339,9 @@
         result["flow_id"], EDIT_INPUT
     )
 
-<<<<<<< HEAD
     assert result2["type"] == FlowResultType.CREATE_ENTRY
     assert result2["title"] == "1.1.1.1"
     assert result2["data"] == EDIT_INPUT
-=======
-    # Now try to complete the edit step with full schema
-    with patch(
-        "pysqueezebox.Server.async_query",
-        return_value=None,
-    ):
-        result = await hass.config_entries.flow.async_configure(
-            result["flow_id"],
-            {
-                CONF_HOST: HOST,
-                CONF_PORT: PORT,
-                CONF_USERNAME: "",
-                CONF_PASSWORD: "",
-                CONF_HTTPS: False,
-            },
-        )
-
-    assert result["type"] is FlowResultType.FORM
-    assert result["step_id"] == "edit"
-    assert result["errors"] == {"base": "cannot_connect"}
->>>>>>> 7fe0d96c
 
 
 async def test_dhcp_discovery_existing_player(
