"""Tests for the TotalConnect binary sensor."""

from unittest.mock import patch

from syrupy import SnapshotAssertion

from homeassistant.components.binary_sensor import (
    DOMAIN as BINARY_SENSOR,
    BinarySensorDeviceClass,
)
from homeassistant.const import ATTR_FRIENDLY_NAME, STATE_OFF, STATE_ON
from homeassistant.core import HomeAssistant
from homeassistant.helpers import entity_registry as er

from .common import RESPONSE_DISARMED, ZONE_NORMAL, setup_platform

from tests.common import snapshot_platform

ZONE_ENTITY_ID = "binary_sensor.security"
ZONE_LOW_BATTERY_ID = "binary_sensor.security_battery"
ZONE_TAMPER_ID = "binary_sensor.security_tamper"
PANEL_BATTERY_ID = "binary_sensor.test_battery"
PANEL_TAMPER_ID = "binary_sensor.test_tamper"
PANEL_POWER_ID = "binary_sensor.test_power"


async def test_entity_registry(
<<<<<<< HEAD
    hass: HomeAssistant, entity_registry: er.EntityRegistry
) -> None:
    """Test the binary sensor is registered in entity registry."""
    await setup_platform(hass, BINARY_SENSOR)

    # ensure zone 1 plus two diagnostic zones are created
    entry = entity_registry.async_get(ZONE_ENTITY_ID)
    entry_low_battery = entity_registry.async_get(ZONE_LOW_BATTERY_ID)
    entry_tamper = entity_registry.async_get(ZONE_TAMPER_ID)

    assert entry.unique_id == f"{LOCATION_ID}_{ZONE_NORMAL['ZoneID']}_zone"
    assert (
        entry_low_battery.unique_id
        == f"{LOCATION_ID}_{ZONE_NORMAL['ZoneID']}_low_battery"
    )
    assert entry_tamper.unique_id == f"{LOCATION_ID}_{ZONE_NORMAL['ZoneID']}_tamper"

    # ensure panel diagnostic zones are created
    panel_battery = entity_registry.async_get(PANEL_BATTERY_ID)
    panel_tamper = entity_registry.async_get(PANEL_TAMPER_ID)
    panel_power = entity_registry.async_get(PANEL_POWER_ID)

    assert panel_battery.unique_id == f"{LOCATION_ID}_low_battery"
    assert panel_tamper.unique_id == f"{LOCATION_ID}_tamper"
    assert panel_power.unique_id == f"{LOCATION_ID}_power"
=======
    hass: HomeAssistant, entity_registry: er.EntityRegistry, snapshot: SnapshotAssertion
) -> None:
    """Test the binary sensor is registered in entity registry."""
    entry = await setup_platform(hass, BINARY_SENSOR)

    await snapshot_platform(hass, entity_registry, snapshot, entry.entry_id)
>>>>>>> 693bd08a


async def test_state_and_attributes(hass: HomeAssistant) -> None:
    """Test the binary sensor attributes are correct."""

    with patch(
        "homeassistant.components.totalconnect.TotalConnectClient.request",
        return_value=RESPONSE_DISARMED,
    ):
        await setup_platform(hass, BINARY_SENSOR)

        state = hass.states.get(ZONE_ENTITY_ID)
        assert state.state == STATE_ON
        assert (
            state.attributes.get(ATTR_FRIENDLY_NAME) == ZONE_NORMAL["ZoneDescription"]
        )
        assert state.attributes.get("device_class") == BinarySensorDeviceClass.DOOR

        state = hass.states.get(f"{ZONE_ENTITY_ID}_battery")
        assert state.state == STATE_OFF
        state = hass.states.get(f"{ZONE_ENTITY_ID}_tamper")
        assert state.state == STATE_OFF

        # Zone 2 is fire with low battery
        state = hass.states.get("binary_sensor.fire")
        assert state.state == STATE_OFF
        assert state.attributes.get("device_class") == BinarySensorDeviceClass.SMOKE
        state = hass.states.get("binary_sensor.fire_battery")
        assert state.state == STATE_ON
        state = hass.states.get("binary_sensor.fire_tamper")
        assert state.state == STATE_OFF

        # Zone 3 is gas with tamper
        state = hass.states.get("binary_sensor.gas")
        assert state.state == STATE_OFF
        assert state.attributes.get("device_class") == BinarySensorDeviceClass.GAS
        state = hass.states.get("binary_sensor.gas_battery")
        assert state.state == STATE_OFF
        state = hass.states.get("binary_sensor.gas_tamper")
        assert state.state == STATE_ON

        # Zone 6 is unknown type, assume it is a security (door) sensor
        state = hass.states.get("binary_sensor.unknown")
        assert state.state == STATE_OFF
        assert state.attributes.get("device_class") == BinarySensorDeviceClass.DOOR
        state = hass.states.get("binary_sensor.unknown_battery")
        assert state.state == STATE_OFF
        state = hass.states.get("binary_sensor.unknown_tamper")
        assert state.state == STATE_OFF

        # Zone 7 is temperature
        state = hass.states.get("binary_sensor.temperature")
        assert state.state == STATE_OFF
        assert state.attributes.get("device_class") == BinarySensorDeviceClass.PROBLEM
        state = hass.states.get("binary_sensor.temperature_battery")
        assert state.state == STATE_OFF
        state = hass.states.get("binary_sensor.temperature_tamper")
        assert state.state == STATE_OFF<|MERGE_RESOLUTION|>--- conflicted
+++ resolved
@@ -25,40 +25,12 @@
 
 
 async def test_entity_registry(
-<<<<<<< HEAD
-    hass: HomeAssistant, entity_registry: er.EntityRegistry
-) -> None:
-    """Test the binary sensor is registered in entity registry."""
-    await setup_platform(hass, BINARY_SENSOR)
-
-    # ensure zone 1 plus two diagnostic zones are created
-    entry = entity_registry.async_get(ZONE_ENTITY_ID)
-    entry_low_battery = entity_registry.async_get(ZONE_LOW_BATTERY_ID)
-    entry_tamper = entity_registry.async_get(ZONE_TAMPER_ID)
-
-    assert entry.unique_id == f"{LOCATION_ID}_{ZONE_NORMAL['ZoneID']}_zone"
-    assert (
-        entry_low_battery.unique_id
-        == f"{LOCATION_ID}_{ZONE_NORMAL['ZoneID']}_low_battery"
-    )
-    assert entry_tamper.unique_id == f"{LOCATION_ID}_{ZONE_NORMAL['ZoneID']}_tamper"
-
-    # ensure panel diagnostic zones are created
-    panel_battery = entity_registry.async_get(PANEL_BATTERY_ID)
-    panel_tamper = entity_registry.async_get(PANEL_TAMPER_ID)
-    panel_power = entity_registry.async_get(PANEL_POWER_ID)
-
-    assert panel_battery.unique_id == f"{LOCATION_ID}_low_battery"
-    assert panel_tamper.unique_id == f"{LOCATION_ID}_tamper"
-    assert panel_power.unique_id == f"{LOCATION_ID}_power"
-=======
     hass: HomeAssistant, entity_registry: er.EntityRegistry, snapshot: SnapshotAssertion
 ) -> None:
     """Test the binary sensor is registered in entity registry."""
     entry = await setup_platform(hass, BINARY_SENSOR)
 
     await snapshot_platform(hass, entity_registry, snapshot, entry.entry_id)
->>>>>>> 693bd08a
 
 
 async def test_state_and_attributes(hass: HomeAssistant) -> None:
