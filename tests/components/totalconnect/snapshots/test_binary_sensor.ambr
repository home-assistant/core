# serializer version: 1
<<<<<<< HEAD
# name: test_entities[binary_sensor.test_battery-entry]
=======
# name: test_entity_registry[binary_sensor.fire-entry]
  EntityRegistryEntrySnapshot({
    'aliases': set({
    }),
    'area_id': None,
    'capabilities': None,
    'config_entry_id': <ANY>,
    'config_subentry_id': <ANY>,
    'device_class': None,
    'device_id': <ANY>,
    'disabled_by': None,
    'domain': 'binary_sensor',
    'entity_category': None,
    'entity_id': 'binary_sensor.fire',
    'has_entity_name': True,
    'hidden_by': None,
    'icon': None,
    'id': <ANY>,
    'labels': set({
    }),
    'name': None,
    'options': dict({
    }),
    'original_device_class': <BinarySensorDeviceClass.SMOKE: 'smoke'>,
    'original_icon': None,
    'original_name': None,
    'platform': 'totalconnect',
    'previous_unique_id': None,
    'suggested_object_id': None,
    'supported_features': 0,
    'translation_key': None,
    'unique_id': '123456_2_zone',
    'unit_of_measurement': None,
  })
# ---
# name: test_entity_registry[binary_sensor.fire-state]
  StateSnapshot({
    'attributes': ReadOnlyDict({
      'device_class': 'smoke',
      'friendly_name': 'Fire',
      'location_id': 123456,
      'partition': '1',
      'zone_id': '2',
    }),
    'context': <ANY>,
    'entity_id': 'binary_sensor.fire',
    'last_changed': <ANY>,
    'last_reported': <ANY>,
    'last_updated': <ANY>,
    'state': 'off',
  })
# ---
# name: test_entity_registry[binary_sensor.fire_battery-entry]
  EntityRegistryEntrySnapshot({
    'aliases': set({
    }),
    'area_id': None,
    'capabilities': None,
    'config_entry_id': <ANY>,
    'config_subentry_id': <ANY>,
    'device_class': None,
    'device_id': <ANY>,
    'disabled_by': None,
    'domain': 'binary_sensor',
    'entity_category': <EntityCategory.DIAGNOSTIC: 'diagnostic'>,
    'entity_id': 'binary_sensor.fire_battery',
    'has_entity_name': True,
    'hidden_by': None,
    'icon': None,
    'id': <ANY>,
    'labels': set({
    }),
    'name': None,
    'options': dict({
    }),
    'original_device_class': <BinarySensorDeviceClass.BATTERY: 'battery'>,
    'original_icon': None,
    'original_name': 'Battery',
    'platform': 'totalconnect',
    'previous_unique_id': None,
    'suggested_object_id': None,
    'supported_features': 0,
    'translation_key': None,
    'unique_id': '123456_2_low_battery',
    'unit_of_measurement': None,
  })
# ---
# name: test_entity_registry[binary_sensor.fire_battery-state]
  StateSnapshot({
    'attributes': ReadOnlyDict({
      'device_class': 'battery',
      'friendly_name': 'Fire Battery',
      'location_id': 123456,
      'partition': '1',
      'zone_id': '2',
    }),
    'context': <ANY>,
    'entity_id': 'binary_sensor.fire_battery',
    'last_changed': <ANY>,
    'last_reported': <ANY>,
    'last_updated': <ANY>,
    'state': 'on',
  })
# ---
# name: test_entity_registry[binary_sensor.fire_tamper-entry]
  EntityRegistryEntrySnapshot({
    'aliases': set({
    }),
    'area_id': None,
    'capabilities': None,
    'config_entry_id': <ANY>,
    'config_subentry_id': <ANY>,
    'device_class': None,
    'device_id': <ANY>,
    'disabled_by': None,
    'domain': 'binary_sensor',
    'entity_category': <EntityCategory.DIAGNOSTIC: 'diagnostic'>,
    'entity_id': 'binary_sensor.fire_tamper',
    'has_entity_name': True,
    'hidden_by': None,
    'icon': None,
    'id': <ANY>,
    'labels': set({
    }),
    'name': None,
    'options': dict({
    }),
    'original_device_class': <BinarySensorDeviceClass.TAMPER: 'tamper'>,
    'original_icon': None,
    'original_name': 'Tamper',
    'platform': 'totalconnect',
    'previous_unique_id': None,
    'suggested_object_id': None,
    'supported_features': 0,
    'translation_key': None,
    'unique_id': '123456_2_tamper',
    'unit_of_measurement': None,
  })
# ---
# name: test_entity_registry[binary_sensor.fire_tamper-state]
  StateSnapshot({
    'attributes': ReadOnlyDict({
      'device_class': 'tamper',
      'friendly_name': 'Fire Tamper',
      'location_id': 123456,
      'partition': '1',
      'zone_id': '2',
    }),
    'context': <ANY>,
    'entity_id': 'binary_sensor.fire_tamper',
    'last_changed': <ANY>,
    'last_reported': <ANY>,
    'last_updated': <ANY>,
    'state': 'off',
  })
# ---
# name: test_entity_registry[binary_sensor.gas-entry]
  EntityRegistryEntrySnapshot({
    'aliases': set({
    }),
    'area_id': None,
    'capabilities': None,
    'config_entry_id': <ANY>,
    'config_subentry_id': <ANY>,
    'device_class': None,
    'device_id': <ANY>,
    'disabled_by': None,
    'domain': 'binary_sensor',
    'entity_category': None,
    'entity_id': 'binary_sensor.gas',
    'has_entity_name': True,
    'hidden_by': None,
    'icon': None,
    'id': <ANY>,
    'labels': set({
    }),
    'name': None,
    'options': dict({
    }),
    'original_device_class': <BinarySensorDeviceClass.GAS: 'gas'>,
    'original_icon': None,
    'original_name': None,
    'platform': 'totalconnect',
    'previous_unique_id': None,
    'suggested_object_id': None,
    'supported_features': 0,
    'translation_key': None,
    'unique_id': '123456_3_zone',
    'unit_of_measurement': None,
  })
# ---
# name: test_entity_registry[binary_sensor.gas-state]
  StateSnapshot({
    'attributes': ReadOnlyDict({
      'device_class': 'gas',
      'friendly_name': 'Gas',
      'location_id': 123456,
      'partition': '1',
      'zone_id': '3',
    }),
    'context': <ANY>,
    'entity_id': 'binary_sensor.gas',
    'last_changed': <ANY>,
    'last_reported': <ANY>,
    'last_updated': <ANY>,
    'state': 'off',
  })
# ---
# name: test_entity_registry[binary_sensor.gas_battery-entry]
  EntityRegistryEntrySnapshot({
    'aliases': set({
    }),
    'area_id': None,
    'capabilities': None,
    'config_entry_id': <ANY>,
    'config_subentry_id': <ANY>,
    'device_class': None,
    'device_id': <ANY>,
    'disabled_by': None,
    'domain': 'binary_sensor',
    'entity_category': <EntityCategory.DIAGNOSTIC: 'diagnostic'>,
    'entity_id': 'binary_sensor.gas_battery',
    'has_entity_name': True,
    'hidden_by': None,
    'icon': None,
    'id': <ANY>,
    'labels': set({
    }),
    'name': None,
    'options': dict({
    }),
    'original_device_class': <BinarySensorDeviceClass.BATTERY: 'battery'>,
    'original_icon': None,
    'original_name': 'Battery',
    'platform': 'totalconnect',
    'previous_unique_id': None,
    'suggested_object_id': None,
    'supported_features': 0,
    'translation_key': None,
    'unique_id': '123456_3_low_battery',
    'unit_of_measurement': None,
  })
# ---
# name: test_entity_registry[binary_sensor.gas_battery-state]
  StateSnapshot({
    'attributes': ReadOnlyDict({
      'device_class': 'battery',
      'friendly_name': 'Gas Battery',
      'location_id': 123456,
      'partition': '1',
      'zone_id': '3',
    }),
    'context': <ANY>,
    'entity_id': 'binary_sensor.gas_battery',
    'last_changed': <ANY>,
    'last_reported': <ANY>,
    'last_updated': <ANY>,
    'state': 'off',
  })
# ---
# name: test_entity_registry[binary_sensor.gas_tamper-entry]
  EntityRegistryEntrySnapshot({
    'aliases': set({
    }),
    'area_id': None,
    'capabilities': None,
    'config_entry_id': <ANY>,
    'config_subentry_id': <ANY>,
    'device_class': None,
    'device_id': <ANY>,
    'disabled_by': None,
    'domain': 'binary_sensor',
    'entity_category': <EntityCategory.DIAGNOSTIC: 'diagnostic'>,
    'entity_id': 'binary_sensor.gas_tamper',
    'has_entity_name': True,
    'hidden_by': None,
    'icon': None,
    'id': <ANY>,
    'labels': set({
    }),
    'name': None,
    'options': dict({
    }),
    'original_device_class': <BinarySensorDeviceClass.TAMPER: 'tamper'>,
    'original_icon': None,
    'original_name': 'Tamper',
    'platform': 'totalconnect',
    'previous_unique_id': None,
    'suggested_object_id': None,
    'supported_features': 0,
    'translation_key': None,
    'unique_id': '123456_3_tamper',
    'unit_of_measurement': None,
  })
# ---
# name: test_entity_registry[binary_sensor.gas_tamper-state]
  StateSnapshot({
    'attributes': ReadOnlyDict({
      'device_class': 'tamper',
      'friendly_name': 'Gas Tamper',
      'location_id': 123456,
      'partition': '1',
      'zone_id': '3',
    }),
    'context': <ANY>,
    'entity_id': 'binary_sensor.gas_tamper',
    'last_changed': <ANY>,
    'last_reported': <ANY>,
    'last_updated': <ANY>,
    'state': 'on',
  })
# ---
# name: test_entity_registry[binary_sensor.medical-entry]
  EntityRegistryEntrySnapshot({
    'aliases': set({
    }),
    'area_id': None,
    'capabilities': None,
    'config_entry_id': <ANY>,
    'config_subentry_id': <ANY>,
    'device_class': None,
    'device_id': <ANY>,
    'disabled_by': None,
    'domain': 'binary_sensor',
    'entity_category': None,
    'entity_id': 'binary_sensor.medical',
    'has_entity_name': True,
    'hidden_by': None,
    'icon': None,
    'id': <ANY>,
    'labels': set({
    }),
    'name': None,
    'options': dict({
    }),
    'original_device_class': <BinarySensorDeviceClass.SAFETY: 'safety'>,
    'original_icon': None,
    'original_name': None,
    'platform': 'totalconnect',
    'previous_unique_id': None,
    'suggested_object_id': None,
    'supported_features': 0,
    'translation_key': None,
    'unique_id': '123456_5_zone',
    'unit_of_measurement': None,
  })
# ---
# name: test_entity_registry[binary_sensor.medical-state]
  StateSnapshot({
    'attributes': ReadOnlyDict({
      'device_class': 'safety',
      'friendly_name': 'Medical',
      'location_id': 123456,
      'partition': '1',
      'zone_id': '5',
    }),
    'context': <ANY>,
    'entity_id': 'binary_sensor.medical',
    'last_changed': <ANY>,
    'last_reported': <ANY>,
    'last_updated': <ANY>,
    'state': 'off',
  })
# ---
# name: test_entity_registry[binary_sensor.motion-entry]
  EntityRegistryEntrySnapshot({
    'aliases': set({
    }),
    'area_id': None,
    'capabilities': None,
    'config_entry_id': <ANY>,
    'config_subentry_id': <ANY>,
    'device_class': None,
    'device_id': <ANY>,
    'disabled_by': None,
    'domain': 'binary_sensor',
    'entity_category': None,
    'entity_id': 'binary_sensor.motion',
    'has_entity_name': True,
    'hidden_by': None,
    'icon': None,
    'id': <ANY>,
    'labels': set({
    }),
    'name': None,
    'options': dict({
    }),
    'original_device_class': <BinarySensorDeviceClass.MOTION: 'motion'>,
    'original_icon': None,
    'original_name': None,
    'platform': 'totalconnect',
    'previous_unique_id': None,
    'suggested_object_id': None,
    'supported_features': 0,
    'translation_key': None,
    'unique_id': '123456_4_zone',
    'unit_of_measurement': None,
  })
# ---
# name: test_entity_registry[binary_sensor.motion-state]
  StateSnapshot({
    'attributes': ReadOnlyDict({
      'device_class': 'motion',
      'friendly_name': 'Motion',
      'location_id': 123456,
      'partition': '1',
      'zone_id': '4',
    }),
    'context': <ANY>,
    'entity_id': 'binary_sensor.motion',
    'last_changed': <ANY>,
    'last_reported': <ANY>,
    'last_updated': <ANY>,
    'state': 'off',
  })
# ---
# name: test_entity_registry[binary_sensor.motion_battery-entry]
  EntityRegistryEntrySnapshot({
    'aliases': set({
    }),
    'area_id': None,
    'capabilities': None,
    'config_entry_id': <ANY>,
    'config_subentry_id': <ANY>,
    'device_class': None,
    'device_id': <ANY>,
    'disabled_by': None,
    'domain': 'binary_sensor',
    'entity_category': <EntityCategory.DIAGNOSTIC: 'diagnostic'>,
    'entity_id': 'binary_sensor.motion_battery',
    'has_entity_name': True,
    'hidden_by': None,
    'icon': None,
    'id': <ANY>,
    'labels': set({
    }),
    'name': None,
    'options': dict({
    }),
    'original_device_class': <BinarySensorDeviceClass.BATTERY: 'battery'>,
    'original_icon': None,
    'original_name': 'Battery',
    'platform': 'totalconnect',
    'previous_unique_id': None,
    'suggested_object_id': None,
    'supported_features': 0,
    'translation_key': None,
    'unique_id': '123456_4_low_battery',
    'unit_of_measurement': None,
  })
# ---
# name: test_entity_registry[binary_sensor.motion_battery-state]
  StateSnapshot({
    'attributes': ReadOnlyDict({
      'device_class': 'battery',
      'friendly_name': 'Motion Battery',
      'location_id': 123456,
      'partition': '1',
      'zone_id': '4',
    }),
    'context': <ANY>,
    'entity_id': 'binary_sensor.motion_battery',
    'last_changed': <ANY>,
    'last_reported': <ANY>,
    'last_updated': <ANY>,
    'state': 'off',
  })
# ---
# name: test_entity_registry[binary_sensor.motion_tamper-entry]
  EntityRegistryEntrySnapshot({
    'aliases': set({
    }),
    'area_id': None,
    'capabilities': None,
    'config_entry_id': <ANY>,
    'config_subentry_id': <ANY>,
    'device_class': None,
    'device_id': <ANY>,
    'disabled_by': None,
    'domain': 'binary_sensor',
    'entity_category': <EntityCategory.DIAGNOSTIC: 'diagnostic'>,
    'entity_id': 'binary_sensor.motion_tamper',
    'has_entity_name': True,
    'hidden_by': None,
    'icon': None,
    'id': <ANY>,
    'labels': set({
    }),
    'name': None,
    'options': dict({
    }),
    'original_device_class': <BinarySensorDeviceClass.TAMPER: 'tamper'>,
    'original_icon': None,
    'original_name': 'Tamper',
    'platform': 'totalconnect',
    'previous_unique_id': None,
    'suggested_object_id': None,
    'supported_features': 0,
    'translation_key': None,
    'unique_id': '123456_4_tamper',
    'unit_of_measurement': None,
  })
# ---
# name: test_entity_registry[binary_sensor.motion_tamper-state]
  StateSnapshot({
    'attributes': ReadOnlyDict({
      'device_class': 'tamper',
      'friendly_name': 'Motion Tamper',
      'location_id': 123456,
      'partition': '1',
      'zone_id': '4',
    }),
    'context': <ANY>,
    'entity_id': 'binary_sensor.motion_tamper',
    'last_changed': <ANY>,
    'last_reported': <ANY>,
    'last_updated': <ANY>,
    'state': 'off',
  })
# ---
# name: test_entity_registry[binary_sensor.security-entry]
  EntityRegistryEntrySnapshot({
    'aliases': set({
    }),
    'area_id': None,
    'capabilities': None,
    'config_entry_id': <ANY>,
    'config_subentry_id': <ANY>,
    'device_class': None,
    'device_id': <ANY>,
    'disabled_by': None,
    'domain': 'binary_sensor',
    'entity_category': None,
    'entity_id': 'binary_sensor.security',
    'has_entity_name': True,
    'hidden_by': None,
    'icon': None,
    'id': <ANY>,
    'labels': set({
    }),
    'name': None,
    'options': dict({
    }),
    'original_device_class': <BinarySensorDeviceClass.DOOR: 'door'>,
    'original_icon': None,
    'original_name': None,
    'platform': 'totalconnect',
    'previous_unique_id': None,
    'suggested_object_id': None,
    'supported_features': 0,
    'translation_key': None,
    'unique_id': '123456_1_zone',
    'unit_of_measurement': None,
  })
# ---
# name: test_entity_registry[binary_sensor.security-state]
  StateSnapshot({
    'attributes': ReadOnlyDict({
      'device_class': 'door',
      'friendly_name': 'Security',
      'location_id': 123456,
      'partition': '1',
      'zone_id': '1',
    }),
    'context': <ANY>,
    'entity_id': 'binary_sensor.security',
    'last_changed': <ANY>,
    'last_reported': <ANY>,
    'last_updated': <ANY>,
    'state': 'on',
  })
# ---
# name: test_entity_registry[binary_sensor.security_battery-entry]
  EntityRegistryEntrySnapshot({
    'aliases': set({
    }),
    'area_id': None,
    'capabilities': None,
    'config_entry_id': <ANY>,
    'config_subentry_id': <ANY>,
    'device_class': None,
    'device_id': <ANY>,
    'disabled_by': None,
    'domain': 'binary_sensor',
    'entity_category': <EntityCategory.DIAGNOSTIC: 'diagnostic'>,
    'entity_id': 'binary_sensor.security_battery',
    'has_entity_name': True,
    'hidden_by': None,
    'icon': None,
    'id': <ANY>,
    'labels': set({
    }),
    'name': None,
    'options': dict({
    }),
    'original_device_class': <BinarySensorDeviceClass.BATTERY: 'battery'>,
    'original_icon': None,
    'original_name': 'Battery',
    'platform': 'totalconnect',
    'previous_unique_id': None,
    'suggested_object_id': None,
    'supported_features': 0,
    'translation_key': None,
    'unique_id': '123456_1_low_battery',
    'unit_of_measurement': None,
  })
# ---
# name: test_entity_registry[binary_sensor.security_battery-state]
  StateSnapshot({
    'attributes': ReadOnlyDict({
      'device_class': 'battery',
      'friendly_name': 'Security Battery',
      'location_id': 123456,
      'partition': '1',
      'zone_id': '1',
    }),
    'context': <ANY>,
    'entity_id': 'binary_sensor.security_battery',
    'last_changed': <ANY>,
    'last_reported': <ANY>,
    'last_updated': <ANY>,
    'state': 'off',
  })
# ---
# name: test_entity_registry[binary_sensor.security_tamper-entry]
  EntityRegistryEntrySnapshot({
    'aliases': set({
    }),
    'area_id': None,
    'capabilities': None,
    'config_entry_id': <ANY>,
    'config_subentry_id': <ANY>,
    'device_class': None,
    'device_id': <ANY>,
    'disabled_by': None,
    'domain': 'binary_sensor',
    'entity_category': <EntityCategory.DIAGNOSTIC: 'diagnostic'>,
    'entity_id': 'binary_sensor.security_tamper',
    'has_entity_name': True,
    'hidden_by': None,
    'icon': None,
    'id': <ANY>,
    'labels': set({
    }),
    'name': None,
    'options': dict({
    }),
    'original_device_class': <BinarySensorDeviceClass.TAMPER: 'tamper'>,
    'original_icon': None,
    'original_name': 'Tamper',
    'platform': 'totalconnect',
    'previous_unique_id': None,
    'suggested_object_id': None,
    'supported_features': 0,
    'translation_key': None,
    'unique_id': '123456_1_tamper',
    'unit_of_measurement': None,
  })
# ---
# name: test_entity_registry[binary_sensor.security_tamper-state]
  StateSnapshot({
    'attributes': ReadOnlyDict({
      'device_class': 'tamper',
      'friendly_name': 'Security Tamper',
      'location_id': 123456,
      'partition': '1',
      'zone_id': '1',
    }),
    'context': <ANY>,
    'entity_id': 'binary_sensor.security_tamper',
    'last_changed': <ANY>,
    'last_reported': <ANY>,
    'last_updated': <ANY>,
    'state': 'off',
  })
# ---
# name: test_entity_registry[binary_sensor.temperature-entry]
  EntityRegistryEntrySnapshot({
    'aliases': set({
    }),
    'area_id': None,
    'capabilities': None,
    'config_entry_id': <ANY>,
    'config_subentry_id': <ANY>,
    'device_class': None,
    'device_id': <ANY>,
    'disabled_by': None,
    'domain': 'binary_sensor',
    'entity_category': None,
    'entity_id': 'binary_sensor.temperature',
    'has_entity_name': True,
    'hidden_by': None,
    'icon': None,
    'id': <ANY>,
    'labels': set({
    }),
    'name': None,
    'options': dict({
    }),
    'original_device_class': <BinarySensorDeviceClass.PROBLEM: 'problem'>,
    'original_icon': None,
    'original_name': None,
    'platform': 'totalconnect',
    'previous_unique_id': None,
    'suggested_object_id': None,
    'supported_features': 0,
    'translation_key': None,
    'unique_id': '123456_7_zone',
    'unit_of_measurement': None,
  })
# ---
# name: test_entity_registry[binary_sensor.temperature-state]
  StateSnapshot({
    'attributes': ReadOnlyDict({
      'device_class': 'problem',
      'friendly_name': 'Temperature',
      'location_id': 123456,
      'partition': '1',
      'zone_id': 7,
    }),
    'context': <ANY>,
    'entity_id': 'binary_sensor.temperature',
    'last_changed': <ANY>,
    'last_reported': <ANY>,
    'last_updated': <ANY>,
    'state': 'off',
  })
# ---
# name: test_entity_registry[binary_sensor.temperature_battery-entry]
  EntityRegistryEntrySnapshot({
    'aliases': set({
    }),
    'area_id': None,
    'capabilities': None,
    'config_entry_id': <ANY>,
    'config_subentry_id': <ANY>,
    'device_class': None,
    'device_id': <ANY>,
    'disabled_by': None,
    'domain': 'binary_sensor',
    'entity_category': <EntityCategory.DIAGNOSTIC: 'diagnostic'>,
    'entity_id': 'binary_sensor.temperature_battery',
    'has_entity_name': True,
    'hidden_by': None,
    'icon': None,
    'id': <ANY>,
    'labels': set({
    }),
    'name': None,
    'options': dict({
    }),
    'original_device_class': <BinarySensorDeviceClass.BATTERY: 'battery'>,
    'original_icon': None,
    'original_name': 'Battery',
    'platform': 'totalconnect',
    'previous_unique_id': None,
    'suggested_object_id': None,
    'supported_features': 0,
    'translation_key': None,
    'unique_id': '123456_7_low_battery',
    'unit_of_measurement': None,
  })
# ---
# name: test_entity_registry[binary_sensor.temperature_battery-state]
  StateSnapshot({
    'attributes': ReadOnlyDict({
      'device_class': 'battery',
      'friendly_name': 'Temperature Battery',
      'location_id': 123456,
      'partition': '1',
      'zone_id': 7,
    }),
    'context': <ANY>,
    'entity_id': 'binary_sensor.temperature_battery',
    'last_changed': <ANY>,
    'last_reported': <ANY>,
    'last_updated': <ANY>,
    'state': 'off',
  })
# ---
# name: test_entity_registry[binary_sensor.temperature_tamper-entry]
  EntityRegistryEntrySnapshot({
    'aliases': set({
    }),
    'area_id': None,
    'capabilities': None,
    'config_entry_id': <ANY>,
    'config_subentry_id': <ANY>,
    'device_class': None,
    'device_id': <ANY>,
    'disabled_by': None,
    'domain': 'binary_sensor',
    'entity_category': <EntityCategory.DIAGNOSTIC: 'diagnostic'>,
    'entity_id': 'binary_sensor.temperature_tamper',
    'has_entity_name': True,
    'hidden_by': None,
    'icon': None,
    'id': <ANY>,
    'labels': set({
    }),
    'name': None,
    'options': dict({
    }),
    'original_device_class': <BinarySensorDeviceClass.TAMPER: 'tamper'>,
    'original_icon': None,
    'original_name': 'Tamper',
    'platform': 'totalconnect',
    'previous_unique_id': None,
    'suggested_object_id': None,
    'supported_features': 0,
    'translation_key': None,
    'unique_id': '123456_7_tamper',
    'unit_of_measurement': None,
  })
# ---
# name: test_entity_registry[binary_sensor.temperature_tamper-state]
  StateSnapshot({
    'attributes': ReadOnlyDict({
      'device_class': 'tamper',
      'friendly_name': 'Temperature Tamper',
      'location_id': 123456,
      'partition': '1',
      'zone_id': 7,
    }),
    'context': <ANY>,
    'entity_id': 'binary_sensor.temperature_tamper',
    'last_changed': <ANY>,
    'last_reported': <ANY>,
    'last_updated': <ANY>,
    'state': 'off',
  })
# ---
# name: test_entity_registry[binary_sensor.test_battery-entry]
>>>>>>> 8881919e
  EntityRegistryEntrySnapshot({
    'aliases': set({
    }),
    'area_id': None,
    'capabilities': None,
    'config_entry_id': <ANY>,
    'config_subentry_id': <ANY>,
    'device_class': None,
    'device_id': <ANY>,
    'disabled_by': None,
    'domain': 'binary_sensor',
    'entity_category': <EntityCategory.DIAGNOSTIC: 'diagnostic'>,
    'entity_id': 'binary_sensor.test_battery',
    'has_entity_name': True,
    'hidden_by': None,
    'icon': None,
    'id': <ANY>,
    'labels': set({
    }),
    'name': None,
    'options': dict({
    }),
    'original_device_class': <BinarySensorDeviceClass.BATTERY: 'battery'>,
    'original_icon': None,
    'original_name': 'Battery',
    'platform': 'totalconnect',
    'previous_unique_id': None,
    'suggested_object_id': None,
    'supported_features': 0,
    'translation_key': None,
    'unique_id': '1234567_low_battery',
    'unit_of_measurement': None,
  })
# ---
# name: test_entities[binary_sensor.test_battery-state]
  StateSnapshot({
    'attributes': ReadOnlyDict({
      'device_class': 'battery',
      'friendly_name': 'test Battery',
      'location_id': 1234567,
    }),
    'context': <ANY>,
    'entity_id': 'binary_sensor.test_battery',
    'last_changed': <ANY>,
    'last_reported': <ANY>,
    'last_updated': <ANY>,
<<<<<<< HEAD
    'state': 'on',
=======
    'state': 'off',
  })
# ---
# name: test_entity_registry[binary_sensor.test_carbon_monoxide-entry]
  EntityRegistryEntrySnapshot({
    'aliases': set({
    }),
    'area_id': None,
    'capabilities': None,
    'config_entry_id': <ANY>,
    'config_subentry_id': <ANY>,
    'device_class': None,
    'device_id': <ANY>,
    'disabled_by': None,
    'domain': 'binary_sensor',
    'entity_category': None,
    'entity_id': 'binary_sensor.test_carbon_monoxide',
    'has_entity_name': True,
    'hidden_by': None,
    'icon': None,
    'id': <ANY>,
    'labels': set({
    }),
    'name': None,
    'options': dict({
    }),
    'original_device_class': <BinarySensorDeviceClass.CO: 'carbon_monoxide'>,
    'original_icon': None,
    'original_name': 'Carbon monoxide',
    'platform': 'totalconnect',
    'previous_unique_id': None,
    'suggested_object_id': None,
    'supported_features': 0,
    'translation_key': None,
    'unique_id': '123456_carbon_monoxide',
    'unit_of_measurement': None,
  })
# ---
# name: test_entity_registry[binary_sensor.test_carbon_monoxide-state]
  StateSnapshot({
    'attributes': ReadOnlyDict({
      'device_class': 'carbon_monoxide',
      'friendly_name': 'test Carbon monoxide',
      'location_id': 123456,
    }),
    'context': <ANY>,
    'entity_id': 'binary_sensor.test_carbon_monoxide',
    'last_changed': <ANY>,
    'last_reported': <ANY>,
    'last_updated': <ANY>,
    'state': 'off',
  })
# ---
# name: test_entity_registry[binary_sensor.test_police_emergency-entry]
  EntityRegistryEntrySnapshot({
    'aliases': set({
    }),
    'area_id': None,
    'capabilities': None,
    'config_entry_id': <ANY>,
    'config_subentry_id': <ANY>,
    'device_class': None,
    'device_id': <ANY>,
    'disabled_by': None,
    'domain': 'binary_sensor',
    'entity_category': None,
    'entity_id': 'binary_sensor.test_police_emergency',
    'has_entity_name': True,
    'hidden_by': None,
    'icon': None,
    'id': <ANY>,
    'labels': set({
    }),
    'name': None,
    'options': dict({
    }),
    'original_device_class': None,
    'original_icon': None,
    'original_name': 'Police emergency',
    'platform': 'totalconnect',
    'previous_unique_id': None,
    'suggested_object_id': None,
    'supported_features': 0,
    'translation_key': 'police',
    'unique_id': '123456_police',
    'unit_of_measurement': None,
  })
# ---
# name: test_entity_registry[binary_sensor.test_police_emergency-state]
  StateSnapshot({
    'attributes': ReadOnlyDict({
      'friendly_name': 'test Police emergency',
      'location_id': 123456,
    }),
    'context': <ANY>,
    'entity_id': 'binary_sensor.test_police_emergency',
    'last_changed': <ANY>,
    'last_reported': <ANY>,
    'last_updated': <ANY>,
    'state': 'off',
>>>>>>> 8881919e
  })
# ---
# name: test_entities[binary_sensor.test_power-entry]
  EntityRegistryEntrySnapshot({
    'aliases': set({
    }),
    'area_id': None,
    'capabilities': None,
    'config_entry_id': <ANY>,
    'config_subentry_id': <ANY>,
    'device_class': None,
    'device_id': <ANY>,
    'disabled_by': None,
    'domain': 'binary_sensor',
    'entity_category': <EntityCategory.DIAGNOSTIC: 'diagnostic'>,
    'entity_id': 'binary_sensor.test_power',
    'has_entity_name': True,
    'hidden_by': None,
    'icon': None,
    'id': <ANY>,
    'labels': set({
    }),
    'name': None,
    'options': dict({
    }),
    'original_device_class': <BinarySensorDeviceClass.POWER: 'power'>,
    'original_icon': None,
    'original_name': 'Power',
    'platform': 'totalconnect',
    'previous_unique_id': None,
    'suggested_object_id': None,
    'supported_features': 0,
    'translation_key': None,
    'unique_id': '1234567_power',
    'unit_of_measurement': None,
  })
# ---
# name: test_entities[binary_sensor.test_power-state]
  StateSnapshot({
    'attributes': ReadOnlyDict({
      'device_class': 'power',
      'friendly_name': 'test Power',
      'location_id': 1234567,
    }),
    'context': <ANY>,
    'entity_id': 'binary_sensor.test_power',
    'last_changed': <ANY>,
    'last_reported': <ANY>,
    'last_updated': <ANY>,
    'state': 'on',
  })
# ---
# name: test_entities[binary_sensor.test_smoke-entry]
  EntityRegistryEntrySnapshot({
    'aliases': set({
    }),
    'area_id': None,
    'capabilities': None,
    'config_entry_id': <ANY>,
    'config_subentry_id': <ANY>,
    'device_class': None,
    'device_id': <ANY>,
    'disabled_by': None,
    'domain': 'binary_sensor',
    'entity_category': None,
    'entity_id': 'binary_sensor.test_smoke',
    'has_entity_name': True,
    'hidden_by': None,
    'icon': None,
    'id': <ANY>,
    'labels': set({
    }),
    'name': None,
    'options': dict({
    }),
    'original_device_class': <BinarySensorDeviceClass.SMOKE: 'smoke'>,
    'original_icon': None,
    'original_name': 'Smoke',
    'platform': 'totalconnect',
    'previous_unique_id': None,
    'suggested_object_id': None,
    'supported_features': 0,
    'translation_key': None,
    'unique_id': '1234567_smoke',
    'unit_of_measurement': None,
  })
# ---
# name: test_entities[binary_sensor.test_tamper-entry]
  EntityRegistryEntrySnapshot({
    'aliases': set({
    }),
    'area_id': None,
    'capabilities': None,
    'config_entry_id': <ANY>,
    'config_subentry_id': <ANY>,
    'device_class': None,
    'device_id': <ANY>,
    'disabled_by': None,
    'domain': 'binary_sensor',
    'entity_category': <EntityCategory.DIAGNOSTIC: 'diagnostic'>,
    'entity_id': 'binary_sensor.test_tamper',
    'has_entity_name': True,
    'hidden_by': None,
    'icon': None,
    'id': <ANY>,
    'labels': set({
    }),
    'name': None,
    'options': dict({
    }),
    'original_device_class': <BinarySensorDeviceClass.TAMPER: 'tamper'>,
    'original_icon': None,
    'original_name': 'Tamper',
    'platform': 'totalconnect',
    'previous_unique_id': None,
    'suggested_object_id': None,
    'supported_features': 0,
    'translation_key': None,
    'unique_id': '1234567_tamper',
    'unit_of_measurement': None,
  })
# ---
# name: test_entities[binary_sensor.test_tamper-state]
  StateSnapshot({
    'attributes': ReadOnlyDict({
      'device_class': 'tamper',
      'friendly_name': 'test Tamper',
      'location_id': 1234567,
    }),
    'context': <ANY>,
    'entity_id': 'binary_sensor.test_tamper',
    'last_changed': <ANY>,
    'last_reported': <ANY>,
    'last_updated': <ANY>,
<<<<<<< HEAD
    'state': 'on',
=======
    'state': 'off',
  })
# ---
# name: test_entity_registry[binary_sensor.unknown-entry]
  EntityRegistryEntrySnapshot({
    'aliases': set({
    }),
    'area_id': None,
    'capabilities': None,
    'config_entry_id': <ANY>,
    'config_subentry_id': <ANY>,
    'device_class': None,
    'device_id': <ANY>,
    'disabled_by': None,
    'domain': 'binary_sensor',
    'entity_category': None,
    'entity_id': 'binary_sensor.unknown',
    'has_entity_name': True,
    'hidden_by': None,
    'icon': None,
    'id': <ANY>,
    'labels': set({
    }),
    'name': None,
    'options': dict({
    }),
    'original_device_class': <BinarySensorDeviceClass.DOOR: 'door'>,
    'original_icon': None,
    'original_name': None,
    'platform': 'totalconnect',
    'previous_unique_id': None,
    'suggested_object_id': None,
    'supported_features': 0,
    'translation_key': None,
    'unique_id': '123456_6_zone',
    'unit_of_measurement': None,
  })
# ---
# name: test_entity_registry[binary_sensor.unknown-state]
  StateSnapshot({
    'attributes': ReadOnlyDict({
      'device_class': 'door',
      'friendly_name': 'Unknown',
      'location_id': 123456,
      'partition': '1',
      'zone_id': '6',
    }),
    'context': <ANY>,
    'entity_id': 'binary_sensor.unknown',
    'last_changed': <ANY>,
    'last_reported': <ANY>,
    'last_updated': <ANY>,
    'state': 'off',
  })
# ---
# name: test_entity_registry[binary_sensor.unknown_battery-entry]
  EntityRegistryEntrySnapshot({
    'aliases': set({
    }),
    'area_id': None,
    'capabilities': None,
    'config_entry_id': <ANY>,
    'config_subentry_id': <ANY>,
    'device_class': None,
    'device_id': <ANY>,
    'disabled_by': None,
    'domain': 'binary_sensor',
    'entity_category': <EntityCategory.DIAGNOSTIC: 'diagnostic'>,
    'entity_id': 'binary_sensor.unknown_battery',
    'has_entity_name': True,
    'hidden_by': None,
    'icon': None,
    'id': <ANY>,
    'labels': set({
    }),
    'name': None,
    'options': dict({
    }),
    'original_device_class': <BinarySensorDeviceClass.BATTERY: 'battery'>,
    'original_icon': None,
    'original_name': 'Battery',
    'platform': 'totalconnect',
    'previous_unique_id': None,
    'suggested_object_id': None,
    'supported_features': 0,
    'translation_key': None,
    'unique_id': '123456_6_low_battery',
    'unit_of_measurement': None,
  })
# ---
# name: test_entity_registry[binary_sensor.unknown_battery-state]
  StateSnapshot({
    'attributes': ReadOnlyDict({
      'device_class': 'battery',
      'friendly_name': 'Unknown Battery',
      'location_id': 123456,
      'partition': '1',
      'zone_id': '6',
    }),
    'context': <ANY>,
    'entity_id': 'binary_sensor.unknown_battery',
    'last_changed': <ANY>,
    'last_reported': <ANY>,
    'last_updated': <ANY>,
    'state': 'off',
  })
# ---
# name: test_entity_registry[binary_sensor.unknown_tamper-entry]
  EntityRegistryEntrySnapshot({
    'aliases': set({
    }),
    'area_id': None,
    'capabilities': None,
    'config_entry_id': <ANY>,
    'config_subentry_id': <ANY>,
    'device_class': None,
    'device_id': <ANY>,
    'disabled_by': None,
    'domain': 'binary_sensor',
    'entity_category': <EntityCategory.DIAGNOSTIC: 'diagnostic'>,
    'entity_id': 'binary_sensor.unknown_tamper',
    'has_entity_name': True,
    'hidden_by': None,
    'icon': None,
    'id': <ANY>,
    'labels': set({
    }),
    'name': None,
    'options': dict({
    }),
    'original_device_class': <BinarySensorDeviceClass.TAMPER: 'tamper'>,
    'original_icon': None,
    'original_name': 'Tamper',
    'platform': 'totalconnect',
    'previous_unique_id': None,
    'suggested_object_id': None,
    'supported_features': 0,
    'translation_key': None,
    'unique_id': '123456_6_tamper',
    'unit_of_measurement': None,
  })
# ---
# name: test_entity_registry[binary_sensor.unknown_tamper-state]
  StateSnapshot({
    'attributes': ReadOnlyDict({
      'device_class': 'tamper',
      'friendly_name': 'Unknown Tamper',
      'location_id': 123456,
      'partition': '1',
      'zone_id': '6',
    }),
    'context': <ANY>,
    'entity_id': 'binary_sensor.unknown_tamper',
    'last_changed': <ANY>,
    'last_reported': <ANY>,
    'last_updated': <ANY>,
    'state': 'off',
>>>>>>> 8881919e
  })
# ---<|MERGE_RESOLUTION|>--- conflicted
+++ resolved
@@ -1,7 +1,4 @@
 # serializer version: 1
-<<<<<<< HEAD
-# name: test_entities[binary_sensor.test_battery-entry]
-=======
 # name: test_entity_registry[binary_sensor.fire-entry]
   EntityRegistryEntrySnapshot({
     'aliases': set({
@@ -835,7 +832,6 @@
   })
 # ---
 # name: test_entity_registry[binary_sensor.test_battery-entry]
->>>>>>> 8881919e
   EntityRegistryEntrySnapshot({
     'aliases': set({
     }),
@@ -866,25 +862,22 @@
     'suggested_object_id': None,
     'supported_features': 0,
     'translation_key': None,
-    'unique_id': '1234567_low_battery',
-    'unit_of_measurement': None,
-  })
-# ---
-# name: test_entities[binary_sensor.test_battery-state]
+    'unique_id': '123456_low_battery',
+    'unit_of_measurement': None,
+  })
+# ---
+# name: test_entity_registry[binary_sensor.test_battery-state]
   StateSnapshot({
     'attributes': ReadOnlyDict({
       'device_class': 'battery',
       'friendly_name': 'test Battery',
-      'location_id': 1234567,
+      'location_id': 123456,
     }),
     'context': <ANY>,
     'entity_id': 'binary_sensor.test_battery',
     'last_changed': <ANY>,
     'last_reported': <ANY>,
     'last_updated': <ANY>,
-<<<<<<< HEAD
-    'state': 'on',
-=======
     'state': 'off',
   })
 # ---
@@ -985,10 +978,9 @@
     'last_reported': <ANY>,
     'last_updated': <ANY>,
     'state': 'off',
->>>>>>> 8881919e
-  })
-# ---
-# name: test_entities[binary_sensor.test_power-entry]
+  })
+# ---
+# name: test_entity_registry[binary_sensor.test_power-entry]
   EntityRegistryEntrySnapshot({
     'aliases': set({
     }),
@@ -1019,26 +1011,26 @@
     'suggested_object_id': None,
     'supported_features': 0,
     'translation_key': None,
-    'unique_id': '1234567_power',
-    'unit_of_measurement': None,
-  })
-# ---
-# name: test_entities[binary_sensor.test_power-state]
+    'unique_id': '123456_power',
+    'unit_of_measurement': None,
+  })
+# ---
+# name: test_entity_registry[binary_sensor.test_power-state]
   StateSnapshot({
     'attributes': ReadOnlyDict({
       'device_class': 'power',
       'friendly_name': 'test Power',
-      'location_id': 1234567,
+      'location_id': 123456,
     }),
     'context': <ANY>,
     'entity_id': 'binary_sensor.test_power',
     'last_changed': <ANY>,
     'last_reported': <ANY>,
     'last_updated': <ANY>,
-    'state': 'on',
-  })
-# ---
-# name: test_entities[binary_sensor.test_smoke-entry]
+    'state': 'off',
+  })
+# ---
+# name: test_entity_registry[binary_sensor.test_smoke-entry]
   EntityRegistryEntrySnapshot({
     'aliases': set({
     }),
@@ -1069,11 +1061,26 @@
     'suggested_object_id': None,
     'supported_features': 0,
     'translation_key': None,
-    'unique_id': '1234567_smoke',
-    'unit_of_measurement': None,
-  })
-# ---
-# name: test_entities[binary_sensor.test_tamper-entry]
+    'unique_id': '123456_smoke',
+    'unit_of_measurement': None,
+  })
+# ---
+# name: test_entity_registry[binary_sensor.test_smoke-state]
+  StateSnapshot({
+    'attributes': ReadOnlyDict({
+      'device_class': 'smoke',
+      'friendly_name': 'test Smoke',
+      'location_id': 123456,
+    }),
+    'context': <ANY>,
+    'entity_id': 'binary_sensor.test_smoke',
+    'last_changed': <ANY>,
+    'last_reported': <ANY>,
+    'last_updated': <ANY>,
+    'state': 'off',
+  })
+# ---
+# name: test_entity_registry[binary_sensor.test_tamper-entry]
   EntityRegistryEntrySnapshot({
     'aliases': set({
     }),
@@ -1104,25 +1111,22 @@
     'suggested_object_id': None,
     'supported_features': 0,
     'translation_key': None,
-    'unique_id': '1234567_tamper',
-    'unit_of_measurement': None,
-  })
-# ---
-# name: test_entities[binary_sensor.test_tamper-state]
+    'unique_id': '123456_tamper',
+    'unit_of_measurement': None,
+  })
+# ---
+# name: test_entity_registry[binary_sensor.test_tamper-state]
   StateSnapshot({
     'attributes': ReadOnlyDict({
       'device_class': 'tamper',
       'friendly_name': 'test Tamper',
-      'location_id': 1234567,
+      'location_id': 123456,
     }),
     'context': <ANY>,
     'entity_id': 'binary_sensor.test_tamper',
     'last_changed': <ANY>,
     'last_reported': <ANY>,
     'last_updated': <ANY>,
-<<<<<<< HEAD
-    'state': 'on',
-=======
     'state': 'off',
   })
 # ---
@@ -1280,6 +1284,5 @@
     'last_reported': <ANY>,
     'last_updated': <ANY>,
     'state': 'off',
->>>>>>> 8881919e
   })
 # ---