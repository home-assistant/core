--- conflicted
+++ resolved
@@ -31,33 +31,6 @@
 from homeassistant.core import HomeAssistant
 from homeassistant.exceptions import HomeAssistantError, ServiceValidationError
 from homeassistant.helpers import entity_registry as er
-<<<<<<< HEAD
-=======
-from homeassistant.helpers.entity_component import async_update_entity
-
-from .common import (
-    LOCATION_ID,
-    RESPONSE_ARM_FAILURE,
-    RESPONSE_ARM_SUCCESS,
-    RESPONSE_ARMED_AWAY,
-    RESPONSE_ARMED_CUSTOM,
-    RESPONSE_ARMED_NIGHT,
-    RESPONSE_ARMED_STAY,
-    RESPONSE_ARMING,
-    RESPONSE_DISARM_FAILURE,
-    RESPONSE_DISARM_SUCCESS,
-    RESPONSE_DISARMED,
-    RESPONSE_DISARMING,
-    RESPONSE_SUCCESS,
-    RESPONSE_UNKNOWN,
-    RESPONSE_USER_CODE_INVALID,
-    RESPONSE_ZONE_BYPASS_FAILURE,
-    RESPONSE_ZONE_BYPASS_SUCCESS,
-    TOTALCONNECT_REQUEST,
-    USERCODES,
-    setup_platform,
-)
->>>>>>> 5fba82fd
 
 from . import setup_integration
 from .const import CODE
@@ -417,144 +390,4 @@
     async_fire_time_changed(hass)
     await hass.async_block_till_done(wait_background_tasks=True)
 
-<<<<<<< HEAD
-    assert hass.states.get(entity_id).state == state
-=======
-async def test_other_update_failures(
-    hass: HomeAssistant, freezer: FrozenDateTimeFactory
-) -> None:
-    """Test other failures seen during updates."""
-    responses = [
-        RESPONSE_DISARMED,
-        ServiceUnavailable,
-        RESPONSE_DISARMED,
-        TotalConnectError,
-        RESPONSE_DISARMED,
-        ValueError,
-    ]
-    await setup_platform(hass, ALARM_DOMAIN)
-    with patch(TOTALCONNECT_REQUEST, side_effect=responses) as mock_request:
-        # first things work as planned
-        await async_update_entity(hass, ENTITY_ID)
-        await hass.async_block_till_done()
-        assert hass.states.get(ENTITY_ID).state == AlarmControlPanelState.DISARMED
-        assert mock_request.call_count == 1
-
-        # then an error: ServiceUnavailable --> UpdateFailed
-        freezer.tick(SCAN_INTERVAL)
-        async_fire_time_changed(hass)
-        await hass.async_block_till_done(wait_background_tasks=True)
-        assert hass.states.get(ENTITY_ID).state == STATE_UNAVAILABLE
-        assert mock_request.call_count == 2
-
-        # works again
-        freezer.tick(SCAN_INTERVAL)
-        async_fire_time_changed(hass)
-        await hass.async_block_till_done(wait_background_tasks=True)
-        assert hass.states.get(ENTITY_ID).state == AlarmControlPanelState.DISARMED
-        assert mock_request.call_count == 3
-
-        # then an error: TotalConnectError --> UpdateFailed
-        freezer.tick(SCAN_INTERVAL)
-        async_fire_time_changed(hass)
-        await hass.async_block_till_done(wait_background_tasks=True)
-        assert hass.states.get(ENTITY_ID).state == STATE_UNAVAILABLE
-        assert mock_request.call_count == 4
-
-        # works again
-        freezer.tick(SCAN_INTERVAL)
-        async_fire_time_changed(hass)
-        await hass.async_block_till_done(wait_background_tasks=True)
-        assert hass.states.get(ENTITY_ID).state == AlarmControlPanelState.DISARMED
-        assert mock_request.call_count == 5
-
-        # unknown TotalConnect status via ValueError
-        freezer.tick(SCAN_INTERVAL)
-        async_fire_time_changed(hass)
-        await hass.async_block_till_done(wait_background_tasks=True)
-        assert hass.states.get(ENTITY_ID).state == STATE_UNAVAILABLE
-        assert mock_request.call_count == 6
-
-
-async def test_authentication_error(hass: HomeAssistant) -> None:
-    """Test other failures seen during updates."""
-    entry = await setup_platform(hass, ALARM_DOMAIN)
-
-    with patch(TOTALCONNECT_REQUEST, side_effect=AuthenticationError):
-        await async_update_entity(hass, ENTITY_ID)
-        await hass.async_block_till_done()
-
-    assert entry.state is ConfigEntryState.LOADED
-
-    flows = hass.config_entries.flow.async_progress()
-    assert len(flows) == 1
-
-    flow = flows[0]
-    assert flow.get("step_id") == "reauth_confirm"
-    assert flow.get("handler") == DOMAIN
-
-    assert "context" in flow
-    assert flow["context"].get("source") == SOURCE_REAUTH
-    assert flow["context"].get("entry_id") == entry.entry_id
-
-
-async def test_bypass_all_success(
-    hass: HomeAssistant, freezer: FrozenDateTimeFactory
-) -> None:
-    """Test bypass all zones method success."""
-    responses = [RESPONSE_DISARMED, RESPONSE_ZONE_BYPASS_SUCCESS, RESPONSE_DISARMED]
-    await setup_platform(hass, ALARM_DOMAIN)
-    with patch(TOTALCONNECT_REQUEST, side_effect=responses) as mock_request:
-        await async_update_entity(hass, ENTITY_ID)
-        await hass.async_block_till_done()
-        assert hass.states.get(ENTITY_ID).state == AlarmControlPanelState.DISARMED
-        assert mock_request.call_count == 1
-
-        await hass.services.async_call(
-            DOMAIN, SERVICE_ALARM_BYPASS_ALL, DATA, blocking=True
-        )
-        assert mock_request.call_count == 2
-
-        freezer.tick(DELAY)
-        async_fire_time_changed(hass)
-        await hass.async_block_till_done()
-        assert mock_request.call_count == 3
-
-
-async def test_bypass_all_failure(hass: HomeAssistant) -> None:
-    """Test bypass all zones method failure."""
-    responses = [
-        RESPONSE_DISARMED,
-        RESPONSE_ZONE_BYPASS_FAILURE,
-        RESPONSE_USER_CODE_INVALID,
-    ]
-    await setup_platform(hass, ALARM_DOMAIN)
-    with patch(TOTALCONNECT_REQUEST, side_effect=responses) as mock_request:
-        await async_update_entity(hass, ENTITY_ID)
-        await hass.async_block_till_done()
-        assert hass.states.get(ENTITY_ID).state == AlarmControlPanelState.DISARMED
-        assert mock_request.call_count == 1
-
-        with pytest.raises(HomeAssistantError) as err:
-            await hass.services.async_call(
-                DOMAIN, SERVICE_ALARM_BYPASS_ALL, DATA, blocking=True
-            )
-        await hass.async_block_till_done()
-        assert f"{err.value}" == "TotalConnect failed to bypass zones for None."
-        assert hass.states.get(ENTITY_ID).state == AlarmControlPanelState.DISARMED
-        assert mock_request.call_count == 2
-
-        # usercode is invalid
-        with pytest.raises(HomeAssistantError) as err:
-            await hass.services.async_call(
-                DOMAIN, SERVICE_ALARM_BYPASS_ALL, DATA, blocking=True
-            )
-        await hass.async_block_till_done()
-        assert (
-            f"{err.value}" == "TotalConnect usercode is invalid. Did not bypass zones"
-        )
-        assert hass.states.get(ENTITY_ID).state == AlarmControlPanelState.DISARMED
-        # should have started a re-auth flow
-        assert len(hass.config_entries.flow.async_progress_by_handler(DOMAIN)) == 1
-        assert mock_request.call_count == 3
->>>>>>> 5fba82fd
+    assert hass.states.get(entity_id).state == state