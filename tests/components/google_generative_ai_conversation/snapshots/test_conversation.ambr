--- conflicted
+++ resolved
@@ -12,17 +12,13 @@
           'top_k': 64,
           'top_p': 0.95,
         }),
-<<<<<<< HEAD
-        'model_name': 'models/gemini-pro',
-        'safety_settings': dict({
-          'DANGEROUS': 'BLOCK_LOW_AND_ABOVE',
-          'HARASSMENT': 'BLOCK_LOW_AND_ABOVE',
-          'HATE': 'BLOCK_LOW_AND_ABOVE',
-          'SEXUAL': 'BLOCK_LOW_AND_ABOVE',
-        }),
-=======
-        'model_name': 'models/gemini-1.5-flash-latest',
->>>>>>> d1af40f1
+        'model_name': 'models/gemini-1.5-flash-latest',
+        'safety_settings': dict({
+          'DANGEROUS': 'BLOCK_LOW_AND_ABOVE',
+          'HARASSMENT': 'BLOCK_LOW_AND_ABOVE',
+          'HATE': 'BLOCK_LOW_AND_ABOVE',
+          'SEXUAL': 'BLOCK_LOW_AND_ABOVE',
+        }),
         'tools': None,
       }),
     ),
@@ -81,17 +77,13 @@
           'top_k': 64,
           'top_p': 0.95,
         }),
-<<<<<<< HEAD
-        'model_name': 'models/gemini-pro',
-        'safety_settings': dict({
-          'DANGEROUS': 'BLOCK_LOW_AND_ABOVE',
-          'HARASSMENT': 'BLOCK_LOW_AND_ABOVE',
-          'HATE': 'BLOCK_LOW_AND_ABOVE',
-          'SEXUAL': 'BLOCK_LOW_AND_ABOVE',
-        }),
-=======
-        'model_name': 'models/gemini-1.5-flash-latest',
->>>>>>> d1af40f1
+        'model_name': 'models/gemini-1.5-flash-latest',
+        'safety_settings': dict({
+          'DANGEROUS': 'BLOCK_LOW_AND_ABOVE',
+          'HARASSMENT': 'BLOCK_LOW_AND_ABOVE',
+          'HATE': 'BLOCK_LOW_AND_ABOVE',
+          'SEXUAL': 'BLOCK_LOW_AND_ABOVE',
+        }),
         'tools': None,
       }),
     ),
@@ -150,17 +142,13 @@
           'top_k': 64,
           'top_p': 0.95,
         }),
-<<<<<<< HEAD
-        'model_name': 'models/gemini-pro',
-        'safety_settings': dict({
-          'DANGEROUS': 'BLOCK_LOW_AND_ABOVE',
-          'HARASSMENT': 'BLOCK_LOW_AND_ABOVE',
-          'HATE': 'BLOCK_LOW_AND_ABOVE',
-          'SEXUAL': 'BLOCK_LOW_AND_ABOVE',
-        }),
-=======
-        'model_name': 'models/gemini-1.5-flash-latest',
->>>>>>> d1af40f1
+        'model_name': 'models/gemini-1.5-flash-latest',
+        'safety_settings': dict({
+          'DANGEROUS': 'BLOCK_LOW_AND_ABOVE',
+          'HARASSMENT': 'BLOCK_LOW_AND_ABOVE',
+          'HATE': 'BLOCK_LOW_AND_ABOVE',
+          'SEXUAL': 'BLOCK_LOW_AND_ABOVE',
+        }),
         'tools': None,
       }),
     ),
@@ -219,17 +207,13 @@
           'top_k': 64,
           'top_p': 0.95,
         }),
-<<<<<<< HEAD
-        'model_name': 'models/gemini-pro',
-        'safety_settings': dict({
-          'DANGEROUS': 'BLOCK_LOW_AND_ABOVE',
-          'HARASSMENT': 'BLOCK_LOW_AND_ABOVE',
-          'HATE': 'BLOCK_LOW_AND_ABOVE',
-          'SEXUAL': 'BLOCK_LOW_AND_ABOVE',
-        }),
-=======
-        'model_name': 'models/gemini-1.5-flash-latest',
->>>>>>> d1af40f1
+        'model_name': 'models/gemini-1.5-flash-latest',
+        'safety_settings': dict({
+          'DANGEROUS': 'BLOCK_LOW_AND_ABOVE',
+          'HARASSMENT': 'BLOCK_LOW_AND_ABOVE',
+          'HATE': 'BLOCK_LOW_AND_ABOVE',
+          'SEXUAL': 'BLOCK_LOW_AND_ABOVE',
+        }),
         'tools': None,
       }),
     ),
