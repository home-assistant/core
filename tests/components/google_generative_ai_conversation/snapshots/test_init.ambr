--- conflicted
+++ resolved
@@ -46,11 +46,7 @@
       'identifiers': set({
         tuple(
           'google_generative_ai_conversation',
-<<<<<<< HEAD
-          'ulid-stt',
-=======
           'ulid-ai-task',
->>>>>>> 04cc451c
         ),
       }),
       'is_new': False,
@@ -59,11 +55,7 @@
       'manufacturer': 'Google',
       'model': 'gemini-2.5-flash',
       'model_id': None,
-<<<<<<< HEAD
-      'name': 'Google AI STT',
-=======
       'name': 'Google AI Task',
->>>>>>> 04cc451c
       'name_by_user': None,
       'primary_config_entry': <ANY>,
       'serial_number': None,
