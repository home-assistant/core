--- conflicted
+++ resolved
@@ -8,21 +8,15 @@
 from syrupy.assertion import SnapshotAssertion
 
 from homeassistant.components.google_generative_ai_conversation.const import (
-<<<<<<< HEAD
-    DEFAULT_STT_NAME,
-    DEFAULT_TITLE,
-    DEFAULT_TTS_NAME,
-    DOMAIN,
-    RECOMMENDED_STT_OPTIONS,
-=======
     DEFAULT_AI_TASK_NAME,
     DEFAULT_CONVERSATION_NAME,
+    DEFAULT_STT_NAME,
     DEFAULT_TITLE,
     DEFAULT_TTS_NAME,
     DOMAIN,
     RECOMMENDED_AI_TASK_OPTIONS,
     RECOMMENDED_CONVERSATION_OPTIONS,
->>>>>>> 04cc451c
+    RECOMMENDED_STT_OPTIONS,
     RECOMMENDED_TTS_OPTIONS,
 )
 from homeassistant.config_entries import ConfigEntryState, ConfigSubentryData
@@ -488,7 +482,7 @@
     assert entry.minor_version == 3
     assert not entry.options
     assert entry.title == DEFAULT_TITLE
-    assert len(entry.subentries) == 4
+    assert len(entry.subentries) == 5
     conversation_subentries = [
         subentry
         for subentry in entry.subentries.values()
@@ -507,7 +501,14 @@
     assert len(tts_subentries) == 1
     assert tts_subentries[0].data == RECOMMENDED_TTS_OPTIONS
     assert tts_subentries[0].title == DEFAULT_TTS_NAME
-<<<<<<< HEAD
+    ai_task_subentries = [
+        subentry
+        for subentry in entry.subentries.values()
+        if subentry.subentry_type == "ai_task_data"
+    ]
+    assert len(ai_task_subentries) == 1
+    assert ai_task_subentries[0].data == RECOMMENDED_AI_TASK_OPTIONS
+    assert ai_task_subentries[0].title == DEFAULT_AI_TASK_NAME
     stt_subentries = [
         subentry
         for subentry in entry.subentries.values()
@@ -516,16 +517,6 @@
     assert len(stt_subentries) == 1
     assert stt_subentries[0].data == RECOMMENDED_STT_OPTIONS
     assert stt_subentries[0].title == DEFAULT_STT_NAME
-=======
-    ai_task_subentries = [
-        subentry
-        for subentry in entry.subentries.values()
-        if subentry.subentry_type == "ai_task_data"
-    ]
-    assert len(ai_task_subentries) == 1
-    assert ai_task_subentries[0].data == RECOMMENDED_AI_TASK_OPTIONS
-    assert ai_task_subentries[0].title == DEFAULT_AI_TASK_NAME
->>>>>>> 04cc451c
 
     subentry = conversation_subentries[0]
 
@@ -653,7 +644,7 @@
         assert entry.minor_version == 3
         assert not entry.options
         assert entry.title == DEFAULT_TITLE
-        assert len(entry.subentries) == 3
+        assert len(entry.subentries) == 4
         subentry = list(entry.subentries.values())[0]
         assert subentry.subentry_type == "conversation"
         assert subentry.data == options
@@ -663,15 +654,13 @@
         assert subentry.data == RECOMMENDED_TTS_OPTIONS
         assert subentry.title == DEFAULT_TTS_NAME
         subentry = list(entry.subentries.values())[2]
-<<<<<<< HEAD
+        assert subentry.subentry_type == "ai_task_data"
+        assert subentry.data == RECOMMENDED_AI_TASK_OPTIONS
+        assert subentry.title == DEFAULT_AI_TASK_NAME
+        subentry = list(entry.subentries.values())[3]
         assert subentry.subentry_type == "stt"
         assert subentry.data == RECOMMENDED_STT_OPTIONS
         assert subentry.title == DEFAULT_STT_NAME
-=======
-        assert subentry.subentry_type == "ai_task_data"
-        assert subentry.data == RECOMMENDED_AI_TASK_OPTIONS
-        assert subentry.title == DEFAULT_AI_TASK_NAME
->>>>>>> 04cc451c
 
         dev = device_registry.async_get_device(
             identifiers={(DOMAIN, list(entry.subentries.values())[0].subentry_id)}
@@ -762,7 +751,7 @@
     assert entry.minor_version == 3
     assert not entry.options
     assert entry.title == DEFAULT_TITLE
-    assert len(entry.subentries) == 4
+    assert len(entry.subentries) == 5
     conversation_subentries = [
         subentry
         for subentry in entry.subentries.values()
@@ -781,7 +770,14 @@
     assert len(tts_subentries) == 1
     assert tts_subentries[0].data == RECOMMENDED_TTS_OPTIONS
     assert tts_subentries[0].title == DEFAULT_TTS_NAME
-<<<<<<< HEAD
+    ai_task_subentries = [
+        subentry
+        for subentry in entry.subentries.values()
+        if subentry.subentry_type == "ai_task_data"
+    ]
+    assert len(ai_task_subentries) == 1
+    assert ai_task_subentries[0].data == RECOMMENDED_AI_TASK_OPTIONS
+    assert ai_task_subentries[0].title == DEFAULT_AI_TASK_NAME
     stt_subentries = [
         subentry
         for subentry in entry.subentries.values()
@@ -790,16 +786,6 @@
     assert len(stt_subentries) == 1
     assert stt_subentries[0].data == RECOMMENDED_STT_OPTIONS
     assert stt_subentries[0].title == DEFAULT_STT_NAME
-=======
-    ai_task_subentries = [
-        subentry
-        for subentry in entry.subentries.values()
-        if subentry.subentry_type == "ai_task_data"
-    ]
-    assert len(ai_task_subentries) == 1
-    assert ai_task_subentries[0].data == RECOMMENDED_AI_TASK_OPTIONS
-    assert ai_task_subentries[0].title == DEFAULT_AI_TASK_NAME
->>>>>>> 04cc451c
 
     subentry = conversation_subentries[0]
 
@@ -889,11 +875,7 @@
         ),
     ],
 )
-<<<<<<< HEAD
-async def test_migration_from_v2_1_to_v2_3(
-=======
 async def test_migration_from_v2_1(
->>>>>>> 04cc451c
     hass: HomeAssistant,
     device_registry: dr.DeviceRegistry,
     entity_registry: er.EntityRegistry,
@@ -904,10 +886,11 @@
     """Test migration from version 2.1.
 
     This tests we clean up the broken migration in Home Assistant Core
-    2025.7.0b0-2025.7.0b1 and add AI Task subentry:
+    2025.7.0b0-2025.7.0b1 and add AI Task and STT subentries:
     - Fix device registry (Fixed in Home Assistant Core 2025.7.0b2)
     - Add TTS subentry (Added in Home Assistant Core 2025.7.0b1)
     - Add AI Task subentry (Added in version 2.3)
+    - Add STT subentry (Added in version 2.3)
     """
     # Create a v2.1 config entry with 2 subentries, devices and entities
     options = {
@@ -998,7 +981,7 @@
     assert entry.minor_version == 3
     assert not entry.options
     assert entry.title == DEFAULT_TITLE
-    assert len(entry.subentries) == 4
+    assert len(entry.subentries) == 5
     conversation_subentries = [
         subentry
         for subentry in entry.subentries.values()
@@ -1017,7 +1000,14 @@
     assert len(tts_subentries) == 1
     assert tts_subentries[0].data == RECOMMENDED_TTS_OPTIONS
     assert tts_subentries[0].title == DEFAULT_TTS_NAME
-<<<<<<< HEAD
+    ai_task_subentries = [
+        subentry
+        for subentry in entry.subentries.values()
+        if subentry.subentry_type == "ai_task_data"
+    ]
+    assert len(ai_task_subentries) == 1
+    assert ai_task_subentries[0].data == RECOMMENDED_AI_TASK_OPTIONS
+    assert ai_task_subentries[0].title == DEFAULT_AI_TASK_NAME
     stt_subentries = [
         subentry
         for subentry in entry.subentries.values()
@@ -1026,16 +1016,6 @@
     assert len(stt_subentries) == 1
     assert stt_subentries[0].data == RECOMMENDED_STT_OPTIONS
     assert stt_subentries[0].title == DEFAULT_STT_NAME
-=======
-    ai_task_subentries = [
-        subentry
-        for subentry in entry.subentries.values()
-        if subentry.subentry_type == "ai_task_data"
-    ]
-    assert len(ai_task_subentries) == 1
-    assert ai_task_subentries[0].data == RECOMMENDED_AI_TASK_OPTIONS
-    assert ai_task_subentries[0].title == DEFAULT_AI_TASK_NAME
->>>>>>> 04cc451c
 
     subentry = conversation_subentries[0]
 
@@ -1145,8 +1125,8 @@
     assert entry.version == 2
     assert entry.minor_version == 3
 
-    # Check we now have conversation, tts and ai_task_data subentries
-    assert len(entry.subentries) == 3
+    # Check we now have conversation, tts, stt, and ai_task_data subentries
+    assert len(entry.subentries) == 4
 
     subentries = {
         subentry.subentry_type: subentry for subentry in entry.subentries.values()
@@ -1161,6 +1141,12 @@
     assert ai_task_subentry.title == DEFAULT_AI_TASK_NAME
     assert ai_task_subentry.data == RECOMMENDED_AI_TASK_OPTIONS
 
+    # Find and verify the stt subentry
+    ai_task_subentry = subentries["stt"]
+    assert ai_task_subentry is not None
+    assert ai_task_subentry.title == DEFAULT_STT_NAME
+    assert ai_task_subentry.data == RECOMMENDED_STT_OPTIONS
+
     # Verify conversation subentry is still there and unchanged
     conversation_subentry = subentries["conversation"]
     assert conversation_subentry is not None
