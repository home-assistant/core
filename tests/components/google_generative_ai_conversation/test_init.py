"""Tests for the Google Generative AI Conversation integration."""

from unittest.mock import AsyncMock, Mock, mock_open, patch

from google.genai.types import File, FileState
import pytest
from requests.exceptions import Timeout
from syrupy.assertion import SnapshotAssertion

from homeassistant.components.google_generative_ai_conversation.const import (
    DEFAULT_CONVERSATION_NAME,
    DEFAULT_STT_NAME,
    DEFAULT_TITLE,
    DEFAULT_TTS_NAME,
    DOMAIN,
    RECOMMENDED_CONVERSATION_OPTIONS,
    RECOMMENDED_STT_OPTIONS,
    RECOMMENDED_TTS_OPTIONS,
)
from homeassistant.config_entries import ConfigEntryState
from homeassistant.const import CONF_API_KEY
from homeassistant.core import HomeAssistant
from homeassistant.exceptions import HomeAssistantError
from homeassistant.helpers import device_registry as dr, entity_registry as er

from . import API_ERROR_500, CLIENT_ERROR_API_KEY_INVALID

from tests.common import MockConfigEntry


@pytest.mark.usefixtures("mock_init_component")
async def test_generate_content_service_without_images(
    hass: HomeAssistant, snapshot: SnapshotAssertion
) -> None:
    """Test generate content service."""
    stubbed_generated_content = (
        "I'm thrilled to welcome you all to the release "
        "party for the latest version of Home Assistant!"
    )

    with patch(
        "google.genai.models.AsyncModels.generate_content",
        return_value=Mock(
            text=stubbed_generated_content,
            prompt_feedback=None,
            candidates=[Mock()],
        ),
    ) as mock_generate:
        response = await hass.services.async_call(
            "google_generative_ai_conversation",
            "generate_content",
            {"prompt": "Write an opening speech for a Home Assistant release party"},
            blocking=True,
            return_response=True,
        )

    assert response == {
        "text": stubbed_generated_content,
    }
    assert [tuple(mock_call) for mock_call in mock_generate.mock_calls] == snapshot


@pytest.mark.usefixtures("mock_init_component")
async def test_generate_content_service_with_image(
    hass: HomeAssistant, snapshot: SnapshotAssertion
) -> None:
    """Test generate content service."""
    stubbed_generated_content = (
        "A mail carrier is at your front door delivering a package"
    )

    with (
        patch(
            "google.genai.models.AsyncModels.generate_content",
            return_value=Mock(
                text=stubbed_generated_content,
                prompt_feedback=None,
                candidates=[Mock()],
            ),
        ) as mock_generate,
        patch(
            "google.genai.files.Files.upload",
            return_value=b"some file",
        ),
        patch("pathlib.Path.exists", return_value=True),
        patch.object(hass.config, "is_allowed_path", return_value=True),
        patch("builtins.open", mock_open(read_data="this is an image")),
        patch("mimetypes.guess_type", return_value=["image/jpeg"]),
    ):
        response = await hass.services.async_call(
            "google_generative_ai_conversation",
            "generate_content",
            {
                "prompt": "Describe this image from my doorbell camera",
                "filenames": ["doorbell_snapshot.jpg", "context.txt", "context.txt"],
            },
            blocking=True,
            return_response=True,
        )

    assert response == {
        "text": stubbed_generated_content,
    }
    assert [tuple(mock_call) for mock_call in mock_generate.mock_calls] == snapshot


@pytest.mark.usefixtures("mock_init_component")
async def test_generate_content_file_processing_succeeds(
    hass: HomeAssistant, snapshot: SnapshotAssertion
) -> None:
    """Test generate content service."""
    stubbed_generated_content = (
        "A mail carrier is at your front door delivering a package"
    )

    with (
        patch(
            "google.genai.models.AsyncModels.generate_content",
            return_value=Mock(
                text=stubbed_generated_content,
                prompt_feedback=None,
                candidates=[Mock()],
            ),
        ) as mock_generate,
        patch("pathlib.Path.exists", return_value=True),
        patch.object(hass.config, "is_allowed_path", return_value=True),
        patch("builtins.open", mock_open(read_data="this is an image")),
        patch("mimetypes.guess_type", return_value=["image/jpeg"]),
        patch(
            "google.genai.files.Files.upload",
            side_effect=[
                File(name="doorbell_snapshot.jpg", state=FileState.ACTIVE),
                File(name="context.txt", state=FileState.PROCESSING),
            ],
        ),
        patch(
            "google.genai.files.AsyncFiles.get",
            side_effect=[
                File(name="context.txt", state=FileState.PROCESSING),
                File(name="context.txt", state=FileState.ACTIVE),
            ],
        ),
    ):
        response = await hass.services.async_call(
            "google_generative_ai_conversation",
            "generate_content",
            {
                "prompt": "Describe this image from my doorbell camera",
                "filenames": ["doorbell_snapshot.jpg", "context.txt", "context.txt"],
            },
            blocking=True,
            return_response=True,
        )

    assert response == {
        "text": stubbed_generated_content,
    }
    assert [tuple(mock_call) for mock_call in mock_generate.mock_calls] == snapshot


@pytest.mark.usefixtures("mock_init_component")
async def test_generate_content_file_processing_fails(
    hass: HomeAssistant, snapshot: SnapshotAssertion
) -> None:
    """Test generate content service."""
    stubbed_generated_content = (
        "A mail carrier is at your front door delivering a package"
    )

    with (
        patch(
            "google.genai.models.AsyncModels.generate_content",
            return_value=Mock(
                text=stubbed_generated_content,
                prompt_feedback=None,
                candidates=[Mock()],
            ),
        ),
        patch("pathlib.Path.exists", return_value=True),
        patch.object(hass.config, "is_allowed_path", return_value=True),
        patch("builtins.open", mock_open(read_data="this is an image")),
        patch("mimetypes.guess_type", return_value=["image/jpeg"]),
        patch(
            "google.genai.files.Files.upload",
            side_effect=[
                File(name="doorbell_snapshot.jpg", state=FileState.ACTIVE),
                File(name="context.txt", state=FileState.PROCESSING),
            ],
        ),
        patch(
            "google.genai.files.AsyncFiles.get",
            side_effect=[
                File(name="context.txt", state=FileState.PROCESSING),
                File(
                    name="context.txt",
                    state=FileState.FAILED,
                    error={"message": "File processing failed"},
                ),
            ],
        ),
        pytest.raises(
            HomeAssistantError,
            match="File `context.txt` processing failed, reason: File processing failed",
        ),
    ):
        await hass.services.async_call(
            "google_generative_ai_conversation",
            "generate_content",
            {
                "prompt": "Describe this image from my doorbell camera",
                "filenames": ["doorbell_snapshot.jpg", "context.txt", "context.txt"],
            },
            blocking=True,
            return_response=True,
        )


@pytest.mark.usefixtures("mock_init_component")
async def test_generate_content_service_error(
    hass: HomeAssistant,
    mock_config_entry: MockConfigEntry,
) -> None:
    """Test generate content service handles errors."""
    with (
        patch(
            "google.genai.models.AsyncModels.generate_content",
            side_effect=API_ERROR_500,
        ),
        pytest.raises(
            HomeAssistantError,
            match="Error generating content: 500 internal-error. {'message': 'Internal Server Error', 'status': 'internal-error'}",
        ),
    ):
        await hass.services.async_call(
            "google_generative_ai_conversation",
            "generate_content",
            {"prompt": "write a story about an epic fail"},
            blocking=True,
            return_response=True,
        )


@pytest.mark.usefixtures("mock_init_component")
async def test_generate_content_response_has_empty_parts(
    hass: HomeAssistant,
    mock_config_entry: MockConfigEntry,
) -> None:
    """Test generate content service handles response with empty parts."""
    with (
        patch(
            "google.genai.models.AsyncModels.generate_content",
            return_value=Mock(
                prompt_feedback=None,
                candidates=[Mock(content=Mock(parts=[]))],
            ),
        ),
        pytest.raises(HomeAssistantError, match="Unknown error generating content"),
    ):
        await hass.services.async_call(
            "google_generative_ai_conversation",
            "generate_content",
            {"prompt": "write a story about an epic fail"},
            blocking=True,
            return_response=True,
        )


@pytest.mark.usefixtures("mock_init_component")
async def test_generate_content_service_with_image_not_allowed_path(
    hass: HomeAssistant,
) -> None:
    """Test generate content service with an image in a not allowed path."""
    with (
        patch("pathlib.Path.exists", return_value=True),
        patch.object(hass.config, "is_allowed_path", return_value=False),
        pytest.raises(
            HomeAssistantError,
            match=(
                "Cannot read `doorbell_snapshot.jpg`, no access to path; "
                "`allowlist_external_dirs` may need to be adjusted in "
                "`configuration.yaml`"
            ),
        ),
    ):
        await hass.services.async_call(
            "google_generative_ai_conversation",
            "generate_content",
            {
                "prompt": "Describe this image from my doorbell camera",
                "filenames": "doorbell_snapshot.jpg",
            },
            blocking=True,
            return_response=True,
        )


@pytest.mark.usefixtures("mock_init_component")
async def test_generate_content_service_with_image_not_exists(
    hass: HomeAssistant,
) -> None:
    """Test generate content service with an image that does not exist."""
    with (
        patch("pathlib.Path.exists", return_value=True),
        patch.object(hass.config, "is_allowed_path", return_value=True),
        patch("pathlib.Path.exists", return_value=False),
        pytest.raises(
            HomeAssistantError, match="`doorbell_snapshot.jpg` does not exist"
        ),
    ):
        await hass.services.async_call(
            "google_generative_ai_conversation",
            "generate_content",
            {
                "prompt": "Describe this image from my doorbell camera",
                "filenames": "doorbell_snapshot.jpg",
            },
            blocking=True,
            return_response=True,
        )


@pytest.mark.parametrize(
    ("side_effect", "state", "reauth"),
    [
        (
            API_ERROR_500,
            ConfigEntryState.SETUP_ERROR,
            False,
        ),
        (
            Timeout,
            ConfigEntryState.SETUP_RETRY,
            False,
        ),
        (
            CLIENT_ERROR_API_KEY_INVALID,
            ConfigEntryState.SETUP_ERROR,
            True,
        ),
    ],
)
async def test_config_entry_error(
    hass: HomeAssistant, mock_config_entry: MockConfigEntry, side_effect, state, reauth
) -> None:
    """Test different configuration entry errors."""
    mock_client = AsyncMock()
    mock_client.get_model.side_effect = side_effect
    with patch("google.genai.models.AsyncModels.get", side_effect=side_effect):
        assert not await hass.config_entries.async_setup(mock_config_entry.entry_id)
        await hass.async_block_till_done()
        assert mock_config_entry.state == state
        assert any(mock_config_entry.async_get_active_flows(hass, {"reauth"})) == reauth


@pytest.mark.usefixtures("mock_init_component")
async def test_load_entry_with_unloaded_entries(
    hass: HomeAssistant, snapshot: SnapshotAssertion
) -> None:
    """Test loading an entry with unloaded entries."""
    config_entries = hass.config_entries.async_entries(
        "google_generative_ai_conversation"
    )
    runtime_data = config_entries[0].runtime_data
    await hass.config_entries.async_unload(config_entries[0].entry_id)

    entry = MockConfigEntry(
        domain="google_generative_ai_conversation",
        title="Google Generative AI Conversation",
        data={
            "api_key": "bla",
        },
        state=ConfigEntryState.LOADED,
    )
    entry.runtime_data = runtime_data
    entry.add_to_hass(hass)

    stubbed_generated_content = (
        "I'm thrilled to welcome you all to the release "
        "party for the latest version of Home Assistant!"
    )

    with patch(
        "google.genai.models.AsyncModels.generate_content",
        return_value=Mock(
            text=stubbed_generated_content,
            prompt_feedback=None,
            candidates=[Mock()],
        ),
    ) as mock_generate:
        response = await hass.services.async_call(
            "google_generative_ai_conversation",
            "generate_content",
            {"prompt": "Write an opening speech for a Home Assistant release party"},
            blocking=True,
            return_response=True,
        )

    assert response == {
        "text": stubbed_generated_content,
    }
    assert [tuple(mock_call) for mock_call in mock_generate.mock_calls] == snapshot


async def test_migration_from_v1_to_v2(
    hass: HomeAssistant,
    device_registry: dr.DeviceRegistry,
    entity_registry: er.EntityRegistry,
) -> None:
    """Test migration from version 1 to version 2."""
    # Create a v1 config entry with conversation options and an entity
    options = {
        "recommended": True,
        "llm_hass_api": ["assist"],
        "prompt": "You are a helpful assistant",
        "chat_model": "models/gemini-2.0-flash",
    }
    mock_config_entry = MockConfigEntry(
        domain=DOMAIN,
        data={CONF_API_KEY: "1234"},
        options=options,
        version=1,
        title="Google Generative AI",
    )
    mock_config_entry.add_to_hass(hass)
    mock_config_entry_2 = MockConfigEntry(
        domain=DOMAIN,
        data={CONF_API_KEY: "1234"},
        options=options,
        version=1,
        title="Google Generative AI 2",
    )
    mock_config_entry_2.add_to_hass(hass)

    device_1 = device_registry.async_get_or_create(
        config_entry_id=mock_config_entry.entry_id,
        identifiers={(DOMAIN, mock_config_entry.entry_id)},
        name=mock_config_entry.title,
        manufacturer="Google",
        model="Generative AI",
        entry_type=dr.DeviceEntryType.SERVICE,
    )
    entity_registry.async_get_or_create(
        "conversation",
        DOMAIN,
        mock_config_entry.entry_id,
        config_entry=mock_config_entry,
        device_id=device_1.id,
        suggested_object_id="google_generative_ai_conversation",
    )

    device_2 = device_registry.async_get_or_create(
        config_entry_id=mock_config_entry_2.entry_id,
        identifiers={(DOMAIN, mock_config_entry_2.entry_id)},
        name=mock_config_entry_2.title,
        manufacturer="Google",
        model="Generative AI",
        entry_type=dr.DeviceEntryType.SERVICE,
    )
    entity_registry.async_get_or_create(
        "conversation",
        DOMAIN,
        mock_config_entry_2.entry_id,
        config_entry=mock_config_entry_2,
        device_id=device_2.id,
        suggested_object_id="google_generative_ai_conversation_2",
    )

    # Run migration
    with patch(
        "homeassistant.components.google_generative_ai_conversation.async_setup_entry",
        return_value=True,
    ):
        await hass.config_entries.async_setup(mock_config_entry.entry_id)
        await hass.async_block_till_done()

    entries = hass.config_entries.async_entries(DOMAIN)
    assert len(entries) == 1
    entry = entries[0]
    assert entry.version == 2
    assert not entry.options
    assert entry.title == DEFAULT_TITLE
    assert len(entry.subentries) == 3
    conversation_subentries = [
        subentry
        for subentry in entry.subentries.values()
        if subentry.subentry_type == "conversation"
    ]
    assert len(conversation_subentries) == 2
    for subentry in conversation_subentries:
        assert subentry.subentry_type == "conversation"
        assert subentry.data == options
        assert "Google Generative AI" in subentry.title
    tts_subentries = [
        subentry
        for subentry in entry.subentries.values()
        if subentry.subentry_type == "tts"
    ]
    assert len(tts_subentries) == 1
    assert tts_subentries[0].data == RECOMMENDED_TTS_OPTIONS
    assert tts_subentries[0].title == DEFAULT_TTS_NAME

    subentry = conversation_subentries[0]

    entity = entity_registry.async_get("conversation.google_generative_ai_conversation")
    assert entity.unique_id == subentry.subentry_id
    assert entity.config_subentry_id == subentry.subentry_id
    assert entity.config_entry_id == entry.entry_id

    assert not device_registry.async_get_device(
        identifiers={(DOMAIN, mock_config_entry.entry_id)}
    )
    assert (
        device := device_registry.async_get_device(
            identifiers={(DOMAIN, subentry.subentry_id)}
        )
    )
    assert device.identifiers == {(DOMAIN, subentry.subentry_id)}
    assert device.id == device_1.id
    assert device.config_entries == {mock_config_entry.entry_id}
    assert device.config_entries_subentries == {
        mock_config_entry.entry_id: {subentry.subentry_id}
    }

    subentry = conversation_subentries[1]

    entity = entity_registry.async_get(
        "conversation.google_generative_ai_conversation_2"
    )
    assert entity.unique_id == subentry.subentry_id
    assert entity.config_subentry_id == subentry.subentry_id
    assert entity.config_entry_id == entry.entry_id
    assert not device_registry.async_get_device(
        identifiers={(DOMAIN, mock_config_entry_2.entry_id)}
    )
    assert (
        device := device_registry.async_get_device(
            identifiers={(DOMAIN, subentry.subentry_id)}
        )
    )
    assert device.identifiers == {(DOMAIN, subentry.subentry_id)}
    assert device.id == device_2.id
    assert device.config_entries == {mock_config_entry.entry_id}
    assert device.config_entries_subentries == {
        mock_config_entry.entry_id: {subentry.subentry_id}
    }


async def test_migration_from_v1_to_v2_with_multiple_keys(
    hass: HomeAssistant,
    device_registry: dr.DeviceRegistry,
    entity_registry: er.EntityRegistry,
) -> None:
    """Test migration from version 1 to version 2."""
    # Create a v1 config entry with conversation options and an entity
    options = {
        "recommended": True,
        "llm_hass_api": ["assist"],
        "prompt": "You are a helpful assistant",
        "chat_model": "models/gemini-2.0-flash",
    }
    mock_config_entry = MockConfigEntry(
        domain=DOMAIN,
        data={CONF_API_KEY: "1234"},
        options=options,
        version=1,
        title="Google Generative AI",
    )
    mock_config_entry.add_to_hass(hass)
    mock_config_entry_2 = MockConfigEntry(
        domain=DOMAIN,
        data={CONF_API_KEY: "12345"},
        options=options,
        version=1,
        title="Google Generative AI 2",
    )
    mock_config_entry_2.add_to_hass(hass)

    device = device_registry.async_get_or_create(
        config_entry_id=mock_config_entry.entry_id,
        identifiers={(DOMAIN, mock_config_entry.entry_id)},
        name=mock_config_entry.title,
        manufacturer="Google",
        model="Generative AI",
        entry_type=dr.DeviceEntryType.SERVICE,
    )
    entity_registry.async_get_or_create(
        "conversation",
        DOMAIN,
        mock_config_entry.entry_id,
        config_entry=mock_config_entry,
        device_id=device.id,
        suggested_object_id="google_generative_ai_conversation",
    )

    device_2 = device_registry.async_get_or_create(
        config_entry_id=mock_config_entry_2.entry_id,
        identifiers={(DOMAIN, mock_config_entry_2.entry_id)},
        name=mock_config_entry_2.title,
        manufacturer="Google",
        model="Generative AI",
        entry_type=dr.DeviceEntryType.SERVICE,
    )
    entity_registry.async_get_or_create(
        "conversation",
        DOMAIN,
        mock_config_entry_2.entry_id,
        config_entry=mock_config_entry_2,
        device_id=device_2.id,
        suggested_object_id="google_generative_ai_conversation_2",
    )

    # Run migration
    with patch(
        "homeassistant.components.google_generative_ai_conversation.async_setup_entry",
        return_value=True,
    ):
        await hass.config_entries.async_setup(mock_config_entry.entry_id)
        await hass.async_block_till_done()

    entries = hass.config_entries.async_entries(DOMAIN)
    assert len(entries) == 2

    for entry in entries:
        assert entry.version == 2
        assert not entry.options
        assert entry.title == DEFAULT_TITLE
        assert len(entry.subentries) == 2
        subentry = list(entry.subentries.values())[0]
        assert subentry.subentry_type == "conversation"
        assert subentry.data == options
        assert "Google Generative AI" in subentry.title
        subentry = list(entry.subentries.values())[1]
        assert subentry.subentry_type == "tts"
        assert subentry.data == RECOMMENDED_TTS_OPTIONS
        assert subentry.title == DEFAULT_TTS_NAME

        dev = device_registry.async_get_device(
            identifiers={(DOMAIN, list(entry.subentries.values())[0].subentry_id)}
        )
        assert dev is not None
        assert dev.config_entries == {entry.entry_id}
        assert dev.config_entries_subentries == {
            entry.entry_id: {list(entry.subentries.values())[0].subentry_id}
        }


async def test_migration_from_v1_to_v2_with_same_keys(
    hass: HomeAssistant,
    device_registry: dr.DeviceRegistry,
    entity_registry: er.EntityRegistry,
) -> None:
    """Test migration from version 1 to version 2 with same API keys."""
    # Create v1 config entries with the same API key
    options = {
        "recommended": True,
        "llm_hass_api": ["assist"],
        "prompt": "You are a helpful assistant",
        "chat_model": "models/gemini-2.0-flash",
    }
    mock_config_entry = MockConfigEntry(
        domain=DOMAIN,
        data={CONF_API_KEY: "1234"},
        options=options,
        version=1,
        title="Google Generative AI",
    )
    mock_config_entry.add_to_hass(hass)
    mock_config_entry_2 = MockConfigEntry(
        domain=DOMAIN,
        data={CONF_API_KEY: "1234"},
        options=options,
        version=1,
        title="Google Generative AI 2",
    )
    mock_config_entry_2.add_to_hass(hass)

    device_1 = device_registry.async_get_or_create(
        config_entry_id=mock_config_entry.entry_id,
        identifiers={(DOMAIN, mock_config_entry.entry_id)},
        name=mock_config_entry.title,
        manufacturer="Google",
        model="Generative AI",
        entry_type=dr.DeviceEntryType.SERVICE,
    )
    entity_registry.async_get_or_create(
        "conversation",
        DOMAIN,
        mock_config_entry.entry_id,
        config_entry=mock_config_entry,
        device_id=device_1.id,
        suggested_object_id="google_generative_ai_conversation",
    )

    device_2 = device_registry.async_get_or_create(
        config_entry_id=mock_config_entry_2.entry_id,
        identifiers={(DOMAIN, mock_config_entry_2.entry_id)},
        name=mock_config_entry_2.title,
        manufacturer="Google",
        model="Generative AI",
        entry_type=dr.DeviceEntryType.SERVICE,
    )
    entity_registry.async_get_or_create(
        "conversation",
        DOMAIN,
        mock_config_entry_2.entry_id,
        config_entry=mock_config_entry_2,
        device_id=device_2.id,
        suggested_object_id="google_generative_ai_conversation_2",
    )

    # Run migration
    with patch(
        "homeassistant.components.google_generative_ai_conversation.async_setup_entry",
        return_value=True,
    ):
        await hass.config_entries.async_setup(mock_config_entry.entry_id)
        await hass.async_block_till_done()

    entries = hass.config_entries.async_entries(DOMAIN)
    assert len(entries) == 1
    entry = entries[0]
    assert entry.version == 2
    assert not entry.options
    assert entry.title == DEFAULT_TITLE
    assert len(entry.subentries) == 3
    conversation_subentries = [
        subentry
        for subentry in entry.subentries.values()
        if subentry.subentry_type == "conversation"
    ]
    assert len(conversation_subentries) == 2
    for subentry in conversation_subentries:
        assert subentry.subentry_type == "conversation"
        assert subentry.data == options
        assert "Google Generative AI" in subentry.title
    tts_subentries = [
        subentry
        for subentry in entry.subentries.values()
        if subentry.subentry_type == "tts"
    ]
    assert len(tts_subentries) == 1
    assert tts_subentries[0].data == RECOMMENDED_TTS_OPTIONS
    assert tts_subentries[0].title == DEFAULT_TTS_NAME

    subentry = conversation_subentries[0]

    entity = entity_registry.async_get("conversation.google_generative_ai_conversation")
    assert entity.unique_id == subentry.subentry_id
    assert entity.config_subentry_id == subentry.subentry_id
    assert entity.config_entry_id == entry.entry_id

    assert not device_registry.async_get_device(
        identifiers={(DOMAIN, mock_config_entry.entry_id)}
    )
    assert (
        device := device_registry.async_get_device(
            identifiers={(DOMAIN, subentry.subentry_id)}
        )
    )
    assert device.identifiers == {(DOMAIN, subentry.subentry_id)}
    assert device.id == device_1.id
    assert device.config_entries == {mock_config_entry.entry_id}
    assert device.config_entries_subentries == {
        mock_config_entry.entry_id: {subentry.subentry_id}
    }

    subentry = conversation_subentries[1]

    entity = entity_registry.async_get(
        "conversation.google_generative_ai_conversation_2"
    )
    assert entity.unique_id == subentry.subentry_id
    assert entity.config_subentry_id == subentry.subentry_id
    assert entity.config_entry_id == entry.entry_id
    assert not device_registry.async_get_device(
        identifiers={(DOMAIN, mock_config_entry_2.entry_id)}
    )
    assert (
        device := device_registry.async_get_device(
            identifiers={(DOMAIN, subentry.subentry_id)}
        )
    )
    assert device.identifiers == {(DOMAIN, subentry.subentry_id)}
    assert device.id == device_2.id
<<<<<<< HEAD


async def test_migrate_entry_from_v2_0_to_v2_1(hass: HomeAssistant) -> None:
    """Test migration from version 2.0 to version 2.1."""
    # Create a v2.0 config entry (subversion 0) with only conversation subentry
    mock_config_entry = MockConfigEntry(
        domain=DOMAIN,
        data={CONF_API_KEY: "test-api-key"},
        version=2,
        minor_version=0,
        subentries_data=[
            {
                "data": RECOMMENDED_CONVERSATION_OPTIONS,
                "subentry_type": "conversation",
                "title": DEFAULT_CONVERSATION_NAME,
                "unique_id": None,
            }
        ],
    )
    mock_config_entry.add_to_hass(hass)

    # Verify initial state
    assert mock_config_entry.version == 2
    assert mock_config_entry.minor_version == 0
    assert len(mock_config_entry.subentries) == 1
    assert (
        list(mock_config_entry.subentries.values())[0].subentry_type == "conversation"
    )

    # Run setup to trigger migration
    with patch(
        "homeassistant.components.google_generative_ai_conversation.async_setup_entry",
        return_value=True,
    ):
        result = await hass.config_entries.async_setup(mock_config_entry.entry_id)
        assert result is True
        await hass.async_block_till_done()

    # Verify migration completed
    entries = hass.config_entries.async_entries(DOMAIN)
    assert len(entries) == 1
    entry = entries[0]

    # Check version and subversion were updated
    assert entry.version == 2
    assert entry.minor_version == 1

    # Check we now have both conversation and stt subentries
    assert len(entry.subentries) == 2

    subentries = {
        subentry.subentry_type: subentry for subentry in entry.subentries.values()
    }
    assert "conversation" in subentries
    assert "stt" in subentries

    # Find and verify the stt subentry
    stt_subentry = subentries["stt"]
    assert stt_subentry is not None
    assert stt_subentry.title == DEFAULT_STT_NAME
    assert stt_subentry.data == RECOMMENDED_STT_OPTIONS

    # Verify conversation subentry is still there and unchanged
    conversation_subentry = subentries["conversation"]
    assert conversation_subentry is not None
    assert conversation_subentry.title == DEFAULT_CONVERSATION_NAME
    assert conversation_subentry.data == RECOMMENDED_CONVERSATION_OPTIONS
=======
    assert device.config_entries == {mock_config_entry.entry_id}
    assert device.config_entries_subentries == {
        mock_config_entry.entry_id: {subentry.subentry_id}
    }


async def test_devices(
    hass: HomeAssistant,
    mock_config_entry: MockConfigEntry,
    mock_init_component,
    device_registry: dr.DeviceRegistry,
    snapshot: SnapshotAssertion,
) -> None:
    """Assert that devices are created correctly."""
    devices = dr.async_entries_for_config_entry(
        device_registry, mock_config_entry.entry_id
    )
    assert devices == snapshot
>>>>>>> ea6332ee
<|MERGE_RESOLUTION|>--- conflicted
+++ resolved
@@ -782,7 +782,10 @@
     )
     assert device.identifiers == {(DOMAIN, subentry.subentry_id)}
     assert device.id == device_2.id
-<<<<<<< HEAD
+    assert device.config_entries == {mock_config_entry.entry_id}
+    assert device.config_entries_subentries == {
+        mock_config_entry.entry_id: {subentry.subentry_id}
+    }
 
 
 async def test_migrate_entry_from_v2_0_to_v2_1(hass: HomeAssistant) -> None:
@@ -850,11 +853,6 @@
     assert conversation_subentry is not None
     assert conversation_subentry.title == DEFAULT_CONVERSATION_NAME
     assert conversation_subentry.data == RECOMMENDED_CONVERSATION_OPTIONS
-=======
-    assert device.config_entries == {mock_config_entry.entry_id}
-    assert device.config_entries_subentries == {
-        mock_config_entry.entry_id: {subentry.subentry_id}
-    }
 
 
 async def test_devices(
@@ -868,5 +866,4 @@
     devices = dr.async_entries_for_config_entry(
         device_registry, mock_config_entry.entry_id
     )
-    assert devices == snapshot
->>>>>>> ea6332ee
+    assert devices == snapshot