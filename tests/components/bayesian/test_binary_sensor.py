--- conflicted
+++ resolved
@@ -437,14 +437,10 @@
     assert state.attributes.get("observations")[1]["platform"] == "state"
 
 
-<<<<<<< HEAD
-async def test_multiple_numeric_observations(hass):
+
+async def test_multiple_numeric_observations(hass: HomeAssistant) -> None:
     """Test sensor on numeric state platform observations with more than one range."""
-=======
-async def test_multiple_numeric_observations(hass: HomeAssistant) -> None:
-    """Test sensor with multiple numeric observations of same entity."""
-
->>>>>>> b316ffff
+
     config = {
         "binary_sensor": {
             "platform": "bayesian",
