"""The binary sensor tests for the Airzone Cloud platform."""

from homeassistant.const import STATE_OFF, STATE_ON
from homeassistant.core import HomeAssistant

from .util import async_init_integration


async def test_airzone_create_binary_sensors(hass: HomeAssistant) -> None:
    """Test creation of binary sensors."""

    await async_init_integration(hass)

<<<<<<< HEAD
    # Systems
    state = hass.states.get("binary_sensor.system_1_problem")
=======
    # Aidoo
    state = hass.states.get("binary_sensor.bron_problem")
>>>>>>> 4e8b8137
    assert state.state == STATE_OFF
    assert state.attributes.get("errors") is None
    assert state.attributes.get("warnings") is None

<<<<<<< HEAD
=======
    state = hass.states.get("binary_sensor.bron_running")
    assert state.state == STATE_OFF

>>>>>>> 4e8b8137
    # Zones
    state = hass.states.get("binary_sensor.dormitorio_problem")
    assert state.state == STATE_OFF
    assert state.attributes.get("warnings") is None

    state = hass.states.get("binary_sensor.dormitorio_running")
    assert state.state == STATE_OFF

    state = hass.states.get("binary_sensor.salon_problem")
    assert state.state == STATE_OFF
    assert state.attributes.get("warnings") is None

    state = hass.states.get("binary_sensor.salon_running")
    assert state.state == STATE_ON<|MERGE_RESOLUTION|>--- conflicted
+++ resolved
@@ -11,23 +11,21 @@
 
     await async_init_integration(hass)
 
-<<<<<<< HEAD
-    # Systems
-    state = hass.states.get("binary_sensor.system_1_problem")
-=======
     # Aidoo
     state = hass.states.get("binary_sensor.bron_problem")
->>>>>>> 4e8b8137
     assert state.state == STATE_OFF
     assert state.attributes.get("errors") is None
     assert state.attributes.get("warnings") is None
 
-<<<<<<< HEAD
-=======
     state = hass.states.get("binary_sensor.bron_running")
     assert state.state == STATE_OFF
 
->>>>>>> 4e8b8137
+    # Systems
+    state = hass.states.get("binary_sensor.system_1_problem")
+    assert state.state == STATE_OFF
+    assert state.attributes.get("errors") is None
+    assert state.attributes.get("warnings") is None
+
     # Zones
     state = hass.states.get("binary_sensor.dormitorio_problem")
     assert state.state == STATE_OFF
