# serializer version: 1
# name: test_platform_setup_and_discovery[cl_3r8gc33pnqsxfe1g][sensor.lounge_dark_blind_last_operation_duration-entry]
  EntityRegistryEntrySnapshot({
    'aliases': set({
    }),
    'area_id': None,
    'capabilities': None,
    'config_entry_id': <ANY>,
    'config_subentry_id': <ANY>,
    'device_class': None,
    'device_id': <ANY>,
    'disabled_by': None,
    'domain': 'sensor',
    'entity_category': <EntityCategory.DIAGNOSTIC: 'diagnostic'>,
    'entity_id': 'sensor.lounge_dark_blind_last_operation_duration',
    'has_entity_name': True,
    'hidden_by': None,
    'icon': None,
    'id': <ANY>,
    'labels': set({
    }),
    'name': None,
    'options': dict({
    }),
    'original_device_class': None,
    'original_icon': None,
    'original_name': 'Last operation duration',
    'platform': 'tuya',
    'previous_unique_id': None,
    'suggested_object_id': None,
    'supported_features': 0,
    'translation_key': 'last_operation_duration',
    'unique_id': 'tuya.mocked_device_idtime_total',
    'unit_of_measurement': 'ms',
  })
# ---
# name: test_platform_setup_and_discovery[cl_3r8gc33pnqsxfe1g][sensor.lounge_dark_blind_last_operation_duration-state]
  StateSnapshot({
    'attributes': ReadOnlyDict({
      'friendly_name': 'Lounge Dark Blind Last operation duration',
      'unit_of_measurement': 'ms',
    }),
    'context': <ANY>,
    'entity_id': 'sensor.lounge_dark_blind_last_operation_duration',
    'last_changed': <ANY>,
    'last_reported': <ANY>,
    'last_updated': <ANY>,
    'state': '25400.0',
  })
# ---
# name: test_platform_setup_and_discovery[co2bj_yrr3eiyiacm31ski][sensor.aqi_battery-entry]
  EntityRegistryEntrySnapshot({
    'aliases': set({
    }),
    'area_id': None,
    'capabilities': dict({
      'state_class': <SensorStateClass.MEASUREMENT: 'measurement'>,
    }),
    'config_entry_id': <ANY>,
    'config_subentry_id': <ANY>,
    'device_class': None,
    'device_id': <ANY>,
    'disabled_by': None,
    'domain': 'sensor',
    'entity_category': <EntityCategory.DIAGNOSTIC: 'diagnostic'>,
    'entity_id': 'sensor.aqi_battery',
    'has_entity_name': True,
    'hidden_by': None,
    'icon': None,
    'id': <ANY>,
    'labels': set({
    }),
    'name': None,
    'options': dict({
    }),
    'original_device_class': <SensorDeviceClass.BATTERY: 'battery'>,
    'original_icon': None,
    'original_name': 'Battery',
    'platform': 'tuya',
    'previous_unique_id': None,
    'suggested_object_id': None,
    'supported_features': 0,
    'translation_key': 'battery',
    'unique_id': 'tuya.eb14fd1dd93ca2ea34vpinbattery_percentage',
    'unit_of_measurement': '%',
  })
# ---
# name: test_platform_setup_and_discovery[co2bj_yrr3eiyiacm31ski][sensor.aqi_battery-state]
  StateSnapshot({
    'attributes': ReadOnlyDict({
      'device_class': 'battery',
      'friendly_name': 'AQI Battery',
      'state_class': <SensorStateClass.MEASUREMENT: 'measurement'>,
      'unit_of_measurement': '%',
    }),
    'context': <ANY>,
    'entity_id': 'sensor.aqi_battery',
    'last_changed': <ANY>,
    'last_reported': <ANY>,
    'last_updated': <ANY>,
    'state': '100.0',
  })
# ---
# name: test_platform_setup_and_discovery[co2bj_yrr3eiyiacm31ski][sensor.aqi_formaldehyde-entry]
  EntityRegistryEntrySnapshot({
    'aliases': set({
    }),
    'area_id': None,
    'capabilities': dict({
      'state_class': <SensorStateClass.MEASUREMENT: 'measurement'>,
    }),
    'config_entry_id': <ANY>,
    'config_subentry_id': <ANY>,
    'device_class': None,
    'device_id': <ANY>,
    'disabled_by': None,
    'domain': 'sensor',
    'entity_category': None,
    'entity_id': 'sensor.aqi_formaldehyde',
    'has_entity_name': True,
    'hidden_by': None,
    'icon': None,
    'id': <ANY>,
    'labels': set({
    }),
    'name': None,
    'options': dict({
    }),
    'original_device_class': None,
    'original_icon': None,
    'original_name': 'Formaldehyde',
    'platform': 'tuya',
    'previous_unique_id': None,
    'suggested_object_id': None,
    'supported_features': 0,
    'translation_key': 'formaldehyde',
    'unique_id': 'tuya.eb14fd1dd93ca2ea34vpinch2o_value',
    'unit_of_measurement': 'mg/m3',
  })
# ---
# name: test_platform_setup_and_discovery[co2bj_yrr3eiyiacm31ski][sensor.aqi_formaldehyde-state]
  StateSnapshot({
    'attributes': ReadOnlyDict({
      'friendly_name': 'AQI Formaldehyde',
      'state_class': <SensorStateClass.MEASUREMENT: 'measurement'>,
      'unit_of_measurement': 'mg/m3',
    }),
    'context': <ANY>,
    'entity_id': 'sensor.aqi_formaldehyde',
    'last_changed': <ANY>,
    'last_reported': <ANY>,
    'last_updated': <ANY>,
    'state': '0.002',
  })
# ---
# name: test_platform_setup_and_discovery[co2bj_yrr3eiyiacm31ski][sensor.aqi_humidity-entry]
  EntityRegistryEntrySnapshot({
    'aliases': set({
    }),
    'area_id': None,
    'capabilities': dict({
      'state_class': <SensorStateClass.MEASUREMENT: 'measurement'>,
    }),
    'config_entry_id': <ANY>,
    'config_subentry_id': <ANY>,
    'device_class': None,
    'device_id': <ANY>,
    'disabled_by': None,
    'domain': 'sensor',
    'entity_category': None,
    'entity_id': 'sensor.aqi_humidity',
    'has_entity_name': True,
    'hidden_by': None,
    'icon': None,
    'id': <ANY>,
    'labels': set({
    }),
    'name': None,
    'options': dict({
    }),
    'original_device_class': <SensorDeviceClass.HUMIDITY: 'humidity'>,
    'original_icon': None,
    'original_name': 'Humidity',
    'platform': 'tuya',
    'previous_unique_id': None,
    'suggested_object_id': None,
    'supported_features': 0,
    'translation_key': 'humidity',
    'unique_id': 'tuya.eb14fd1dd93ca2ea34vpinhumidity_value',
    'unit_of_measurement': '%',
  })
# ---
# name: test_platform_setup_and_discovery[co2bj_yrr3eiyiacm31ski][sensor.aqi_humidity-state]
  StateSnapshot({
    'attributes': ReadOnlyDict({
      'device_class': 'humidity',
      'friendly_name': 'AQI Humidity',
      'state_class': <SensorStateClass.MEASUREMENT: 'measurement'>,
      'unit_of_measurement': '%',
    }),
    'context': <ANY>,
    'entity_id': 'sensor.aqi_humidity',
    'last_changed': <ANY>,
    'last_reported': <ANY>,
    'last_updated': <ANY>,
    'state': '53.0',
  })
# ---
# name: test_platform_setup_and_discovery[co2bj_yrr3eiyiacm31ski][sensor.aqi_temperature-entry]
  EntityRegistryEntrySnapshot({
    'aliases': set({
    }),
    'area_id': None,
    'capabilities': dict({
      'state_class': <SensorStateClass.MEASUREMENT: 'measurement'>,
    }),
    'config_entry_id': <ANY>,
    'config_subentry_id': <ANY>,
    'device_class': None,
    'device_id': <ANY>,
    'disabled_by': None,
    'domain': 'sensor',
    'entity_category': None,
    'entity_id': 'sensor.aqi_temperature',
    'has_entity_name': True,
    'hidden_by': None,
    'icon': None,
    'id': <ANY>,
    'labels': set({
    }),
    'name': None,
    'options': dict({
      'sensor': dict({
        'suggested_display_precision': 1,
      }),
    }),
    'original_device_class': <SensorDeviceClass.TEMPERATURE: 'temperature'>,
    'original_icon': None,
    'original_name': 'Temperature',
    'platform': 'tuya',
    'previous_unique_id': None,
    'suggested_object_id': None,
    'supported_features': 0,
    'translation_key': 'temperature',
    'unique_id': 'tuya.eb14fd1dd93ca2ea34vpintemp_current',
    'unit_of_measurement': <UnitOfTemperature.CELSIUS: '°C'>,
  })
# ---
# name: test_platform_setup_and_discovery[co2bj_yrr3eiyiacm31ski][sensor.aqi_temperature-state]
  StateSnapshot({
    'attributes': ReadOnlyDict({
      'device_class': 'temperature',
      'friendly_name': 'AQI Temperature',
      'state_class': <SensorStateClass.MEASUREMENT: 'measurement'>,
      'unit_of_measurement': <UnitOfTemperature.CELSIUS: '°C'>,
    }),
    'context': <ANY>,
    'entity_id': 'sensor.aqi_temperature',
    'last_changed': <ANY>,
    'last_reported': <ANY>,
    'last_updated': <ANY>,
    'state': '26.0',
  })
# ---
# name: test_platform_setup_and_discovery[co2bj_yrr3eiyiacm31ski][sensor.aqi_volatile_organic_compounds-entry]
  EntityRegistryEntrySnapshot({
    'aliases': set({
    }),
    'area_id': None,
    'capabilities': dict({
      'state_class': <SensorStateClass.MEASUREMENT: 'measurement'>,
    }),
    'config_entry_id': <ANY>,
    'config_subentry_id': <ANY>,
    'device_class': None,
    'device_id': <ANY>,
    'disabled_by': None,
    'domain': 'sensor',
    'entity_category': None,
    'entity_id': 'sensor.aqi_volatile_organic_compounds',
    'has_entity_name': True,
    'hidden_by': None,
    'icon': None,
    'id': <ANY>,
    'labels': set({
    }),
    'name': None,
    'options': dict({
    }),
    'original_device_class': <SensorDeviceClass.VOLATILE_ORGANIC_COMPOUNDS: 'volatile_organic_compounds'>,
    'original_icon': None,
    'original_name': 'Volatile organic compounds',
    'platform': 'tuya',
    'previous_unique_id': None,
    'suggested_object_id': None,
    'supported_features': 0,
    'translation_key': 'voc',
    'unique_id': 'tuya.eb14fd1dd93ca2ea34vpinvoc_value',
    'unit_of_measurement': 'mg/m³',
  })
# ---
# name: test_platform_setup_and_discovery[co2bj_yrr3eiyiacm31ski][sensor.aqi_volatile_organic_compounds-state]
  StateSnapshot({
    'attributes': ReadOnlyDict({
      'device_class': 'volatile_organic_compounds',
      'friendly_name': 'AQI Volatile organic compounds',
      'state_class': <SensorStateClass.MEASUREMENT: 'measurement'>,
      'unit_of_measurement': 'mg/m³',
    }),
    'context': <ANY>,
    'entity_id': 'sensor.aqi_volatile_organic_compounds',
    'last_changed': <ANY>,
    'last_reported': <ANY>,
    'last_updated': <ANY>,
    'state': '0.018',
  })
# ---
# name: test_platform_setup_and_discovery[cs_ka2wfrdoogpvgzfi][sensor.dehumidifer_humidity-entry]
  EntityRegistryEntrySnapshot({
    'aliases': set({
    }),
    'area_id': None,
    'capabilities': dict({
      'state_class': <SensorStateClass.MEASUREMENT: 'measurement'>,
    }),
    'config_entry_id': <ANY>,
    'config_subentry_id': <ANY>,
    'device_class': None,
    'device_id': <ANY>,
    'disabled_by': None,
    'domain': 'sensor',
    'entity_category': None,
    'entity_id': 'sensor.dehumidifer_humidity',
    'has_entity_name': True,
    'hidden_by': None,
    'icon': None,
    'id': <ANY>,
    'labels': set({
    }),
    'name': None,
    'options': dict({
    }),
    'original_device_class': <SensorDeviceClass.HUMIDITY: 'humidity'>,
    'original_icon': None,
    'original_name': 'Humidity',
    'platform': 'tuya',
    'previous_unique_id': None,
    'suggested_object_id': None,
    'supported_features': 0,
    'translation_key': 'humidity',
    'unique_id': 'tuya.mock_device_idhumidity_indoor',
    'unit_of_measurement': '%',
  })
# ---
# name: test_platform_setup_and_discovery[cs_ka2wfrdoogpvgzfi][sensor.dehumidifer_humidity-state]
  StateSnapshot({
    'attributes': ReadOnlyDict({
      'device_class': 'humidity',
      'friendly_name': 'Dehumidifer Humidity',
      'state_class': <SensorStateClass.MEASUREMENT: 'measurement'>,
      'unit_of_measurement': '%',
    }),
    'context': <ANY>,
    'entity_id': 'sensor.dehumidifer_humidity',
    'last_changed': <ANY>,
    'last_reported': <ANY>,
    'last_updated': <ANY>,
    'state': 'unavailable',
  })
# ---
# name: test_platform_setup_and_discovery[cs_zibqa9dutqyaxym2][sensor.dehumidifier_humidity-entry]
  EntityRegistryEntrySnapshot({
    'aliases': set({
    }),
    'area_id': None,
    'capabilities': dict({
      'state_class': <SensorStateClass.MEASUREMENT: 'measurement'>,
    }),
    'config_entry_id': <ANY>,
    'config_subentry_id': <ANY>,
    'device_class': None,
    'device_id': <ANY>,
    'disabled_by': None,
    'domain': 'sensor',
    'entity_category': None,
    'entity_id': 'sensor.dehumidifier_humidity',
    'has_entity_name': True,
    'hidden_by': None,
    'icon': None,
    'id': <ANY>,
    'labels': set({
    }),
    'name': None,
    'options': dict({
    }),
    'original_device_class': <SensorDeviceClass.HUMIDITY: 'humidity'>,
    'original_icon': None,
    'original_name': 'Humidity',
    'platform': 'tuya',
    'previous_unique_id': None,
    'suggested_object_id': None,
    'supported_features': 0,
    'translation_key': 'humidity',
    'unique_id': 'tuya.bf3fce6af592f12df3gbgqhumidity_indoor',
    'unit_of_measurement': '%',
  })
# ---
# name: test_platform_setup_and_discovery[cs_zibqa9dutqyaxym2][sensor.dehumidifier_humidity-state]
  StateSnapshot({
    'attributes': ReadOnlyDict({
      'device_class': 'humidity',
      'friendly_name': 'Dehumidifier Humidity',
      'state_class': <SensorStateClass.MEASUREMENT: 'measurement'>,
      'unit_of_measurement': '%',
    }),
    'context': <ANY>,
    'entity_id': 'sensor.dehumidifier_humidity',
    'last_changed': <ANY>,
    'last_reported': <ANY>,
    'last_updated': <ANY>,
    'state': '47.0',
  })
# ---
# name: test_platform_setup_and_discovery[cwjwq_agwu93lr][sensor.smart_odor_eliminator_pro_battery-entry]
  EntityRegistryEntrySnapshot({
    'aliases': set({
    }),
    'area_id': None,
    'capabilities': dict({
      'state_class': <SensorStateClass.MEASUREMENT: 'measurement'>,
    }),
    'config_entry_id': <ANY>,
    'config_subentry_id': <ANY>,
    'device_class': None,
    'device_id': <ANY>,
    'disabled_by': None,
    'domain': 'sensor',
    'entity_category': <EntityCategory.DIAGNOSTIC: 'diagnostic'>,
    'entity_id': 'sensor.smart_odor_eliminator_pro_battery',
    'has_entity_name': True,
    'hidden_by': None,
    'icon': None,
    'id': <ANY>,
    'labels': set({
    }),
    'name': None,
    'options': dict({
    }),
    'original_device_class': <SensorDeviceClass.BATTERY: 'battery'>,
    'original_icon': None,
    'original_name': 'Battery',
    'platform': 'tuya',
    'previous_unique_id': None,
    'suggested_object_id': None,
    'supported_features': 0,
    'translation_key': 'battery',
    'unique_id': 'tuya.bf6574iutyikgwkxbattery_percentage',
    'unit_of_measurement': '%',
  })
# ---
# name: test_platform_setup_and_discovery[cwjwq_agwu93lr][sensor.smart_odor_eliminator_pro_battery-state]
  StateSnapshot({
    'attributes': ReadOnlyDict({
      'device_class': 'battery',
      'friendly_name': 'Smart Odor Eliminator-Pro Battery',
      'state_class': <SensorStateClass.MEASUREMENT: 'measurement'>,
      'unit_of_measurement': '%',
    }),
    'context': <ANY>,
    'entity_id': 'sensor.smart_odor_eliminator_pro_battery',
    'last_changed': <ANY>,
    'last_reported': <ANY>,
    'last_updated': <ANY>,
    'state': 'unavailable',
  })
# ---
# name: test_platform_setup_and_discovery[cwjwq_agwu93lr][sensor.smart_odor_eliminator_pro_status-entry]
  EntityRegistryEntrySnapshot({
    'aliases': set({
    }),
    'area_id': None,
    'capabilities': None,
    'config_entry_id': <ANY>,
    'config_subentry_id': <ANY>,
    'device_class': None,
    'device_id': <ANY>,
    'disabled_by': None,
    'domain': 'sensor',
    'entity_category': None,
    'entity_id': 'sensor.smart_odor_eliminator_pro_status',
    'has_entity_name': True,
    'hidden_by': None,
    'icon': None,
    'id': <ANY>,
    'labels': set({
    }),
    'name': None,
    'options': dict({
    }),
    'original_device_class': None,
    'original_icon': None,
    'original_name': 'Status',
    'platform': 'tuya',
    'previous_unique_id': None,
    'suggested_object_id': None,
    'supported_features': 0,
    'translation_key': 'odor_elimination_status',
    'unique_id': 'tuya.bf6574iutyikgwkxwork_state_e',
    'unit_of_measurement': None,
  })
# ---
# name: test_platform_setup_and_discovery[cwjwq_agwu93lr][sensor.smart_odor_eliminator_pro_status-state]
  StateSnapshot({
    'attributes': ReadOnlyDict({
      'friendly_name': 'Smart Odor Eliminator-Pro Status',
    }),
    'context': <ANY>,
    'entity_id': 'sensor.smart_odor_eliminator_pro_status',
    'last_changed': <ANY>,
    'last_reported': <ANY>,
    'last_updated': <ANY>,
    'state': 'unavailable',
  })
# ---
# name: test_platform_setup_and_discovery[cwwsq_wfkzyy0evslzsmoi][sensor.cleverio_pf100_last_amount-entry]
  EntityRegistryEntrySnapshot({
    'aliases': set({
    }),
    'area_id': None,
    'capabilities': dict({
      'state_class': <SensorStateClass.MEASUREMENT: 'measurement'>,
    }),
    'config_entry_id': <ANY>,
    'config_subentry_id': <ANY>,
    'device_class': None,
    'device_id': <ANY>,
    'disabled_by': None,
    'domain': 'sensor',
    'entity_category': None,
    'entity_id': 'sensor.cleverio_pf100_last_amount',
    'has_entity_name': True,
    'hidden_by': None,
    'icon': None,
    'id': <ANY>,
    'labels': set({
    }),
    'name': None,
    'options': dict({
    }),
    'original_device_class': None,
    'original_icon': None,
    'original_name': 'Last amount',
    'platform': 'tuya',
    'previous_unique_id': None,
    'suggested_object_id': None,
    'supported_features': 0,
    'translation_key': 'last_amount',
    'unique_id': 'tuya.bfd0273e59494eb34esvrxfeed_report',
    'unit_of_measurement': '',
  })
# ---
# name: test_platform_setup_and_discovery[cwwsq_wfkzyy0evslzsmoi][sensor.cleverio_pf100_last_amount-state]
  StateSnapshot({
    'attributes': ReadOnlyDict({
      'friendly_name': 'Cleverio PF100 Last amount',
      'state_class': <SensorStateClass.MEASUREMENT: 'measurement'>,
      'unit_of_measurement': '',
    }),
    'context': <ANY>,
    'entity_id': 'sensor.cleverio_pf100_last_amount',
    'last_changed': <ANY>,
    'last_reported': <ANY>,
    'last_updated': <ANY>,
    'state': '2.0',
  })
# ---
# name: test_platform_setup_and_discovery[cwysj_z3rpyvznfcch99aa][sensor.pixi_smart_drinking_fountain_filter_duration-entry]
  EntityRegistryEntrySnapshot({
    'aliases': set({
    }),
    'area_id': None,
    'capabilities': dict({
      'state_class': <SensorStateClass.MEASUREMENT: 'measurement'>,
    }),
    'config_entry_id': <ANY>,
    'config_subentry_id': <ANY>,
    'device_class': None,
    'device_id': <ANY>,
    'disabled_by': None,
    'domain': 'sensor',
    'entity_category': None,
    'entity_id': 'sensor.pixi_smart_drinking_fountain_filter_duration',
    'has_entity_name': True,
    'hidden_by': None,
    'icon': None,
    'id': <ANY>,
    'labels': set({
    }),
    'name': None,
    'options': dict({
      'sensor': dict({
        'suggested_display_precision': 2,
      }),
    }),
    'original_device_class': <SensorDeviceClass.DURATION: 'duration'>,
    'original_icon': None,
    'original_name': 'Filter duration',
    'platform': 'tuya',
    'previous_unique_id': None,
    'suggested_object_id': None,
    'supported_features': 0,
    'translation_key': 'filter_duration',
    'unique_id': 'tuya.23536058083a8dc57d96filter_life',
    'unit_of_measurement': 'min',
  })
# ---
# name: test_platform_setup_and_discovery[cwysj_z3rpyvznfcch99aa][sensor.pixi_smart_drinking_fountain_filter_duration-state]
  StateSnapshot({
    'attributes': ReadOnlyDict({
      'device_class': 'duration',
      'friendly_name': 'PIXI Smart Drinking Fountain Filter duration',
      'state_class': <SensorStateClass.MEASUREMENT: 'measurement'>,
      'unit_of_measurement': 'min',
    }),
    'context': <ANY>,
    'entity_id': 'sensor.pixi_smart_drinking_fountain_filter_duration',
    'last_changed': <ANY>,
    'last_reported': <ANY>,
    'last_updated': <ANY>,
    'state': '18965.0',
  })
# ---
# name: test_platform_setup_and_discovery[cwysj_z3rpyvznfcch99aa][sensor.pixi_smart_drinking_fountain_uv_runtime-entry]
  EntityRegistryEntrySnapshot({
    'aliases': set({
    }),
    'area_id': None,
    'capabilities': dict({
      'state_class': <SensorStateClass.MEASUREMENT: 'measurement'>,
    }),
    'config_entry_id': <ANY>,
    'config_subentry_id': <ANY>,
    'device_class': None,
    'device_id': <ANY>,
    'disabled_by': None,
    'domain': 'sensor',
    'entity_category': None,
    'entity_id': 'sensor.pixi_smart_drinking_fountain_uv_runtime',
    'has_entity_name': True,
    'hidden_by': None,
    'icon': None,
    'id': <ANY>,
    'labels': set({
    }),
    'name': None,
    'options': dict({
      'sensor': dict({
        'suggested_display_precision': 2,
      }),
    }),
    'original_device_class': <SensorDeviceClass.DURATION: 'duration'>,
    'original_icon': None,
    'original_name': 'UV runtime',
    'platform': 'tuya',
    'previous_unique_id': None,
    'suggested_object_id': None,
    'supported_features': 0,
    'translation_key': 'uv_runtime',
    'unique_id': 'tuya.23536058083a8dc57d96uv_runtime',
    'unit_of_measurement': 's',
  })
# ---
# name: test_platform_setup_and_discovery[cwysj_z3rpyvznfcch99aa][sensor.pixi_smart_drinking_fountain_uv_runtime-state]
  StateSnapshot({
    'attributes': ReadOnlyDict({
      'device_class': 'duration',
      'friendly_name': 'PIXI Smart Drinking Fountain UV runtime',
      'state_class': <SensorStateClass.MEASUREMENT: 'measurement'>,
      'unit_of_measurement': 's',
    }),
    'context': <ANY>,
    'entity_id': 'sensor.pixi_smart_drinking_fountain_uv_runtime',
    'last_changed': <ANY>,
    'last_reported': <ANY>,
    'last_updated': <ANY>,
    'state': '0.0',
  })
# ---
# name: test_platform_setup_and_discovery[cwysj_z3rpyvznfcch99aa][sensor.pixi_smart_drinking_fountain_water_level-entry]
  EntityRegistryEntrySnapshot({
    'aliases': set({
    }),
    'area_id': None,
    'capabilities': None,
    'config_entry_id': <ANY>,
    'config_subentry_id': <ANY>,
    'device_class': None,
    'device_id': <ANY>,
    'disabled_by': None,
    'domain': 'sensor',
    'entity_category': None,
    'entity_id': 'sensor.pixi_smart_drinking_fountain_water_level',
    'has_entity_name': True,
    'hidden_by': None,
    'icon': None,
    'id': <ANY>,
    'labels': set({
    }),
    'name': None,
    'options': dict({
    }),
    'original_device_class': None,
    'original_icon': None,
    'original_name': 'Water level',
    'platform': 'tuya',
    'previous_unique_id': None,
    'suggested_object_id': None,
    'supported_features': 0,
    'translation_key': 'water_level_state',
    'unique_id': 'tuya.23536058083a8dc57d96water_level',
    'unit_of_measurement': None,
  })
# ---
# name: test_platform_setup_and_discovery[cwysj_z3rpyvznfcch99aa][sensor.pixi_smart_drinking_fountain_water_level-state]
  StateSnapshot({
    'attributes': ReadOnlyDict({
      'friendly_name': 'PIXI Smart Drinking Fountain Water level',
    }),
    'context': <ANY>,
    'entity_id': 'sensor.pixi_smart_drinking_fountain_water_level',
    'last_changed': <ANY>,
    'last_reported': <ANY>,
    'last_updated': <ANY>,
    'state': 'level_3',
  })
# ---
# name: test_platform_setup_and_discovery[cwysj_z3rpyvznfcch99aa][sensor.pixi_smart_drinking_fountain_water_pump_duration-entry]
  EntityRegistryEntrySnapshot({
    'aliases': set({
    }),
    'area_id': None,
    'capabilities': dict({
      'state_class': <SensorStateClass.MEASUREMENT: 'measurement'>,
    }),
    'config_entry_id': <ANY>,
    'config_subentry_id': <ANY>,
    'device_class': None,
    'device_id': <ANY>,
    'disabled_by': None,
    'domain': 'sensor',
    'entity_category': None,
    'entity_id': 'sensor.pixi_smart_drinking_fountain_water_pump_duration',
    'has_entity_name': True,
    'hidden_by': None,
    'icon': None,
    'id': <ANY>,
    'labels': set({
    }),
    'name': None,
    'options': dict({
      'sensor': dict({
        'suggested_display_precision': 2,
      }),
    }),
    'original_device_class': <SensorDeviceClass.DURATION: 'duration'>,
    'original_icon': None,
    'original_name': 'Water pump duration',
    'platform': 'tuya',
    'previous_unique_id': None,
    'suggested_object_id': None,
    'supported_features': 0,
    'translation_key': 'pump_time',
    'unique_id': 'tuya.23536058083a8dc57d96pump_time',
    'unit_of_measurement': 'min',
  })
# ---
# name: test_platform_setup_and_discovery[cwysj_z3rpyvznfcch99aa][sensor.pixi_smart_drinking_fountain_water_pump_duration-state]
  StateSnapshot({
    'attributes': ReadOnlyDict({
      'device_class': 'duration',
      'friendly_name': 'PIXI Smart Drinking Fountain Water pump duration',
      'state_class': <SensorStateClass.MEASUREMENT: 'measurement'>,
      'unit_of_measurement': 'min',
    }),
    'context': <ANY>,
    'entity_id': 'sensor.pixi_smart_drinking_fountain_water_pump_duration',
    'last_changed': <ANY>,
    'last_reported': <ANY>,
    'last_updated': <ANY>,
    'state': '18965.0',
  })
# ---
# name: test_platform_setup_and_discovery[cwysj_z3rpyvznfcch99aa][sensor.pixi_smart_drinking_fountain_water_usage_duration-entry]
  EntityRegistryEntrySnapshot({
    'aliases': set({
    }),
    'area_id': None,
    'capabilities': dict({
      'state_class': <SensorStateClass.MEASUREMENT: 'measurement'>,
    }),
    'config_entry_id': <ANY>,
    'config_subentry_id': <ANY>,
    'device_class': None,
    'device_id': <ANY>,
    'disabled_by': None,
    'domain': 'sensor',
    'entity_category': None,
    'entity_id': 'sensor.pixi_smart_drinking_fountain_water_usage_duration',
    'has_entity_name': True,
    'hidden_by': None,
    'icon': None,
    'id': <ANY>,
    'labels': set({
    }),
    'name': None,
    'options': dict({
      'sensor': dict({
        'suggested_display_precision': 2,
      }),
    }),
    'original_device_class': <SensorDeviceClass.DURATION: 'duration'>,
    'original_icon': None,
    'original_name': 'Water usage duration',
    'platform': 'tuya',
    'previous_unique_id': None,
    'suggested_object_id': None,
    'supported_features': 0,
    'translation_key': 'water_time',
    'unique_id': 'tuya.23536058083a8dc57d96water_time',
    'unit_of_measurement': 'min',
  })
# ---
# name: test_platform_setup_and_discovery[cwysj_z3rpyvznfcch99aa][sensor.pixi_smart_drinking_fountain_water_usage_duration-state]
  StateSnapshot({
    'attributes': ReadOnlyDict({
      'device_class': 'duration',
      'friendly_name': 'PIXI Smart Drinking Fountain Water usage duration',
      'state_class': <SensorStateClass.MEASUREMENT: 'measurement'>,
      'unit_of_measurement': 'min',
    }),
    'context': <ANY>,
    'entity_id': 'sensor.pixi_smart_drinking_fountain_water_usage_duration',
    'last_changed': <ANY>,
    'last_reported': <ANY>,
    'last_updated': <ANY>,
    'state': '0.0',
  })
# ---
# name: test_platform_setup_and_discovery[cz_2jxesipczks0kdct][sensor.hvac_meter_current-entry]
  EntityRegistryEntrySnapshot({
    'aliases': set({
    }),
    'area_id': None,
    'capabilities': dict({
      'state_class': <SensorStateClass.MEASUREMENT: 'measurement'>,
    }),
    'config_entry_id': <ANY>,
    'config_subentry_id': <ANY>,
    'device_class': None,
    'device_id': <ANY>,
    'disabled_by': None,
    'domain': 'sensor',
    'entity_category': None,
    'entity_id': 'sensor.hvac_meter_current',
    'has_entity_name': True,
    'hidden_by': None,
    'icon': None,
    'id': <ANY>,
    'labels': set({
    }),
    'name': None,
    'options': dict({
      'sensor': dict({
        'suggested_display_precision': 2,
      }),
      'sensor.private': dict({
        'suggested_unit_of_measurement': <UnitOfElectricCurrent.AMPERE: 'A'>,
      }),
    }),
    'original_device_class': <SensorDeviceClass.CURRENT: 'current'>,
    'original_icon': None,
    'original_name': 'Current',
    'platform': 'tuya',
    'previous_unique_id': None,
    'suggested_object_id': None,
    'supported_features': 0,
    'translation_key': 'current',
    'unique_id': 'tuya.eb0c772dabbb19d653ssi5cur_current',
    'unit_of_measurement': <UnitOfElectricCurrent.AMPERE: 'A'>,
  })
# ---
# name: test_platform_setup_and_discovery[cz_2jxesipczks0kdct][sensor.hvac_meter_current-state]
  StateSnapshot({
    'attributes': ReadOnlyDict({
      'device_class': 'current',
      'friendly_name': 'HVAC Meter Current',
      'state_class': <SensorStateClass.MEASUREMENT: 'measurement'>,
      'unit_of_measurement': <UnitOfElectricCurrent.AMPERE: 'A'>,
    }),
    'context': <ANY>,
    'entity_id': 'sensor.hvac_meter_current',
    'last_changed': <ANY>,
    'last_reported': <ANY>,
    'last_updated': <ANY>,
    'state': '0.083',
  })
# ---
# name: test_platform_setup_and_discovery[cz_2jxesipczks0kdct][sensor.hvac_meter_power-entry]
  EntityRegistryEntrySnapshot({
    'aliases': set({
    }),
    'area_id': None,
    'capabilities': dict({
      'state_class': <SensorStateClass.MEASUREMENT: 'measurement'>,
    }),
    'config_entry_id': <ANY>,
    'config_subentry_id': <ANY>,
    'device_class': None,
    'device_id': <ANY>,
    'disabled_by': None,
    'domain': 'sensor',
    'entity_category': None,
    'entity_id': 'sensor.hvac_meter_power',
    'has_entity_name': True,
    'hidden_by': None,
    'icon': None,
    'id': <ANY>,
    'labels': set({
    }),
    'name': None,
    'options': dict({
      'sensor': dict({
        'suggested_display_precision': 0,
      }),
    }),
    'original_device_class': <SensorDeviceClass.POWER: 'power'>,
    'original_icon': None,
    'original_name': 'Power',
    'platform': 'tuya',
    'previous_unique_id': None,
    'suggested_object_id': None,
    'supported_features': 0,
    'translation_key': 'power',
    'unique_id': 'tuya.eb0c772dabbb19d653ssi5cur_power',
    'unit_of_measurement': 'W',
  })
# ---
# name: test_platform_setup_and_discovery[cz_2jxesipczks0kdct][sensor.hvac_meter_power-state]
  StateSnapshot({
    'attributes': ReadOnlyDict({
      'device_class': 'power',
      'friendly_name': 'HVAC Meter Power',
      'state_class': <SensorStateClass.MEASUREMENT: 'measurement'>,
      'unit_of_measurement': 'W',
    }),
    'context': <ANY>,
    'entity_id': 'sensor.hvac_meter_power',
    'last_changed': <ANY>,
    'last_reported': <ANY>,
    'last_updated': <ANY>,
    'state': '6.4',
  })
# ---
# name: test_platform_setup_and_discovery[cz_2jxesipczks0kdct][sensor.hvac_meter_voltage-entry]
  EntityRegistryEntrySnapshot({
    'aliases': set({
    }),
    'area_id': None,
    'capabilities': dict({
      'state_class': <SensorStateClass.MEASUREMENT: 'measurement'>,
    }),
    'config_entry_id': <ANY>,
    'config_subentry_id': <ANY>,
    'device_class': None,
    'device_id': <ANY>,
    'disabled_by': None,
    'domain': 'sensor',
    'entity_category': None,
    'entity_id': 'sensor.hvac_meter_voltage',
    'has_entity_name': True,
    'hidden_by': None,
    'icon': None,
    'id': <ANY>,
    'labels': set({
    }),
    'name': None,
    'options': dict({
      'sensor': dict({
        'suggested_display_precision': 0,
      }),
      'sensor.private': dict({
        'suggested_unit_of_measurement': <UnitOfElectricPotential.VOLT: 'V'>,
      }),
    }),
    'original_device_class': <SensorDeviceClass.VOLTAGE: 'voltage'>,
    'original_icon': None,
    'original_name': 'Voltage',
    'platform': 'tuya',
    'previous_unique_id': None,
    'suggested_object_id': None,
    'supported_features': 0,
    'translation_key': 'voltage',
    'unique_id': 'tuya.eb0c772dabbb19d653ssi5cur_voltage',
    'unit_of_measurement': <UnitOfElectricPotential.VOLT: 'V'>,
  })
# ---
# name: test_platform_setup_and_discovery[cz_2jxesipczks0kdct][sensor.hvac_meter_voltage-state]
  StateSnapshot({
    'attributes': ReadOnlyDict({
      'device_class': 'voltage',
      'friendly_name': 'HVAC Meter Voltage',
      'state_class': <SensorStateClass.MEASUREMENT: 'measurement'>,
      'unit_of_measurement': <UnitOfElectricPotential.VOLT: 'V'>,
    }),
    'context': <ANY>,
    'entity_id': 'sensor.hvac_meter_voltage',
    'last_changed': <ANY>,
    'last_reported': <ANY>,
    'last_updated': <ANY>,
    'state': '121.7',
  })
# ---
# name: test_platform_setup_and_discovery[cz_hj0a5c7ckzzexu8l][sensor.droger_current-entry]
  EntityRegistryEntrySnapshot({
    'aliases': set({
    }),
    'area_id': None,
    'capabilities': dict({
      'state_class': <SensorStateClass.MEASUREMENT: 'measurement'>,
    }),
    'config_entry_id': <ANY>,
    'config_subentry_id': <ANY>,
    'device_class': None,
    'device_id': <ANY>,
    'disabled_by': None,
    'domain': 'sensor',
    'entity_category': None,
    'entity_id': 'sensor.droger_current',
    'has_entity_name': True,
    'hidden_by': None,
    'icon': None,
    'id': <ANY>,
    'labels': set({
    }),
    'name': None,
    'options': dict({
      'sensor': dict({
        'suggested_display_precision': 2,
      }),
      'sensor.private': dict({
        'suggested_unit_of_measurement': <UnitOfElectricCurrent.AMPERE: 'A'>,
      }),
    }),
    'original_device_class': <SensorDeviceClass.CURRENT: 'current'>,
    'original_icon': None,
    'original_name': 'Current',
    'platform': 'tuya',
    'previous_unique_id': None,
    'suggested_object_id': None,
    'supported_features': 0,
    'translation_key': 'current',
    'unique_id': 'tuya.051724052462ab286504cur_current',
    'unit_of_measurement': <UnitOfElectricCurrent.AMPERE: 'A'>,
  })
# ---
# name: test_platform_setup_and_discovery[cz_hj0a5c7ckzzexu8l][sensor.droger_current-state]
  StateSnapshot({
    'attributes': ReadOnlyDict({
      'device_class': 'current',
      'friendly_name': 'droger Current',
      'state_class': <SensorStateClass.MEASUREMENT: 'measurement'>,
      'unit_of_measurement': <UnitOfElectricCurrent.AMPERE: 'A'>,
    }),
    'context': <ANY>,
    'entity_id': 'sensor.droger_current',
    'last_changed': <ANY>,
    'last_reported': <ANY>,
    'last_updated': <ANY>,
    'state': '2.754',
  })
# ---
# name: test_platform_setup_and_discovery[cz_hj0a5c7ckzzexu8l][sensor.droger_power-entry]
  EntityRegistryEntrySnapshot({
    'aliases': set({
    }),
    'area_id': None,
    'capabilities': dict({
      'state_class': <SensorStateClass.MEASUREMENT: 'measurement'>,
    }),
    'config_entry_id': <ANY>,
    'config_subentry_id': <ANY>,
    'device_class': None,
    'device_id': <ANY>,
    'disabled_by': None,
    'domain': 'sensor',
    'entity_category': None,
    'entity_id': 'sensor.droger_power',
    'has_entity_name': True,
    'hidden_by': None,
    'icon': None,
    'id': <ANY>,
    'labels': set({
    }),
    'name': None,
    'options': dict({
      'sensor': dict({
        'suggested_display_precision': 0,
      }),
    }),
    'original_device_class': <SensorDeviceClass.POWER: 'power'>,
    'original_icon': None,
    'original_name': 'Power',
    'platform': 'tuya',
    'previous_unique_id': None,
    'suggested_object_id': None,
    'supported_features': 0,
    'translation_key': 'power',
    'unique_id': 'tuya.051724052462ab286504cur_power',
    'unit_of_measurement': 'W',
  })
# ---
# name: test_platform_setup_and_discovery[cz_hj0a5c7ckzzexu8l][sensor.droger_power-state]
  StateSnapshot({
    'attributes': ReadOnlyDict({
      'device_class': 'power',
      'friendly_name': 'droger Power',
      'state_class': <SensorStateClass.MEASUREMENT: 'measurement'>,
      'unit_of_measurement': 'W',
    }),
    'context': <ANY>,
    'entity_id': 'sensor.droger_power',
    'last_changed': <ANY>,
    'last_reported': <ANY>,
    'last_updated': <ANY>,
    'state': '593.5',
  })
# ---
# name: test_platform_setup_and_discovery[cz_hj0a5c7ckzzexu8l][sensor.droger_voltage-entry]
  EntityRegistryEntrySnapshot({
    'aliases': set({
    }),
    'area_id': None,
    'capabilities': dict({
      'state_class': <SensorStateClass.MEASUREMENT: 'measurement'>,
    }),
    'config_entry_id': <ANY>,
    'config_subentry_id': <ANY>,
    'device_class': None,
    'device_id': <ANY>,
    'disabled_by': None,
    'domain': 'sensor',
    'entity_category': None,
    'entity_id': 'sensor.droger_voltage',
    'has_entity_name': True,
    'hidden_by': None,
    'icon': None,
    'id': <ANY>,
    'labels': set({
    }),
    'name': None,
    'options': dict({
      'sensor': dict({
        'suggested_display_precision': 0,
      }),
      'sensor.private': dict({
        'suggested_unit_of_measurement': <UnitOfElectricPotential.VOLT: 'V'>,
      }),
    }),
    'original_device_class': <SensorDeviceClass.VOLTAGE: 'voltage'>,
    'original_icon': None,
    'original_name': 'Voltage',
    'platform': 'tuya',
    'previous_unique_id': None,
    'suggested_object_id': None,
    'supported_features': 0,
    'translation_key': 'voltage',
    'unique_id': 'tuya.051724052462ab286504cur_voltage',
    'unit_of_measurement': <UnitOfElectricPotential.VOLT: 'V'>,
  })
# ---
# name: test_platform_setup_and_discovery[cz_hj0a5c7ckzzexu8l][sensor.droger_voltage-state]
  StateSnapshot({
    'attributes': ReadOnlyDict({
      'device_class': 'voltage',
      'friendly_name': 'droger Voltage',
      'state_class': <SensorStateClass.MEASUREMENT: 'measurement'>,
      'unit_of_measurement': <UnitOfElectricPotential.VOLT: 'V'>,
    }),
    'context': <ANY>,
    'entity_id': 'sensor.droger_voltage',
    'last_changed': <ANY>,
    'last_reported': <ANY>,
    'last_updated': <ANY>,
    'state': '222.4',
  })
# ---
# name: test_platform_setup_and_discovery[dlq_0tnvg2xaisqdadcf][sensor.yi_lu_dai_ji_liang_ci_bao_chi_tong_duan_qi_current-entry]
  EntityRegistryEntrySnapshot({
    'aliases': set({
    }),
    'area_id': None,
    'capabilities': dict({
      'state_class': <SensorStateClass.MEASUREMENT: 'measurement'>,
    }),
    'config_entry_id': <ANY>,
    'config_subentry_id': <ANY>,
    'device_class': None,
    'device_id': <ANY>,
    'disabled_by': None,
    'domain': 'sensor',
    'entity_category': None,
    'entity_id': 'sensor.yi_lu_dai_ji_liang_ci_bao_chi_tong_duan_qi_current',
    'has_entity_name': True,
    'hidden_by': None,
    'icon': None,
    'id': <ANY>,
    'labels': set({
    }),
    'name': None,
    'options': dict({
      'sensor': dict({
        'suggested_display_precision': 2,
      }),
      'sensor.private': dict({
        'suggested_unit_of_measurement': <UnitOfElectricCurrent.AMPERE: 'A'>,
      }),
    }),
    'original_device_class': <SensorDeviceClass.CURRENT: 'current'>,
    'original_icon': None,
    'original_name': 'Current',
    'platform': 'tuya',
    'previous_unique_id': None,
    'suggested_object_id': None,
    'supported_features': 0,
    'translation_key': 'current',
    'unique_id': 'tuya.mocked_device_idcur_current',
    'unit_of_measurement': <UnitOfElectricCurrent.AMPERE: 'A'>,
  })
# ---
# name: test_platform_setup_and_discovery[dlq_0tnvg2xaisqdadcf][sensor.yi_lu_dai_ji_liang_ci_bao_chi_tong_duan_qi_current-state]
  StateSnapshot({
    'attributes': ReadOnlyDict({
      'device_class': 'current',
      'friendly_name': '一路带计量磁保持通断器 Current',
      'state_class': <SensorStateClass.MEASUREMENT: 'measurement'>,
      'unit_of_measurement': <UnitOfElectricCurrent.AMPERE: 'A'>,
    }),
    'context': <ANY>,
    'entity_id': 'sensor.yi_lu_dai_ji_liang_ci_bao_chi_tong_duan_qi_current',
    'last_changed': <ANY>,
    'last_reported': <ANY>,
    'last_updated': <ANY>,
    'state': '2.198',
  })
# ---
# name: test_platform_setup_and_discovery[dlq_0tnvg2xaisqdadcf][sensor.yi_lu_dai_ji_liang_ci_bao_chi_tong_duan_qi_power-entry]
  EntityRegistryEntrySnapshot({
    'aliases': set({
    }),
    'area_id': None,
    'capabilities': dict({
      'state_class': <SensorStateClass.MEASUREMENT: 'measurement'>,
    }),
    'config_entry_id': <ANY>,
    'config_subentry_id': <ANY>,
    'device_class': None,
    'device_id': <ANY>,
    'disabled_by': None,
    'domain': 'sensor',
    'entity_category': None,
    'entity_id': 'sensor.yi_lu_dai_ji_liang_ci_bao_chi_tong_duan_qi_power',
    'has_entity_name': True,
    'hidden_by': None,
    'icon': None,
    'id': <ANY>,
    'labels': set({
    }),
    'name': None,
    'options': dict({
      'sensor': dict({
        'suggested_display_precision': 0,
      }),
    }),
    'original_device_class': <SensorDeviceClass.POWER: 'power'>,
    'original_icon': None,
    'original_name': 'Power',
    'platform': 'tuya',
    'previous_unique_id': None,
    'suggested_object_id': None,
    'supported_features': 0,
    'translation_key': 'power',
    'unique_id': 'tuya.mocked_device_idcur_power',
    'unit_of_measurement': 'W',
  })
# ---
# name: test_platform_setup_and_discovery[dlq_0tnvg2xaisqdadcf][sensor.yi_lu_dai_ji_liang_ci_bao_chi_tong_duan_qi_power-state]
  StateSnapshot({
    'attributes': ReadOnlyDict({
      'device_class': 'power',
      'friendly_name': '一路带计量磁保持通断器 Power',
      'state_class': <SensorStateClass.MEASUREMENT: 'measurement'>,
      'unit_of_measurement': 'W',
    }),
    'context': <ANY>,
    'entity_id': 'sensor.yi_lu_dai_ji_liang_ci_bao_chi_tong_duan_qi_power',
    'last_changed': <ANY>,
    'last_reported': <ANY>,
    'last_updated': <ANY>,
    'state': '495.3',
  })
# ---
# name: test_platform_setup_and_discovery[dlq_0tnvg2xaisqdadcf][sensor.yi_lu_dai_ji_liang_ci_bao_chi_tong_duan_qi_voltage-entry]
  EntityRegistryEntrySnapshot({
    'aliases': set({
    }),
    'area_id': None,
    'capabilities': dict({
      'state_class': <SensorStateClass.MEASUREMENT: 'measurement'>,
    }),
    'config_entry_id': <ANY>,
    'config_subentry_id': <ANY>,
    'device_class': None,
    'device_id': <ANY>,
    'disabled_by': None,
    'domain': 'sensor',
    'entity_category': None,
    'entity_id': 'sensor.yi_lu_dai_ji_liang_ci_bao_chi_tong_duan_qi_voltage',
    'has_entity_name': True,
    'hidden_by': None,
    'icon': None,
    'id': <ANY>,
    'labels': set({
    }),
    'name': None,
    'options': dict({
      'sensor': dict({
        'suggested_display_precision': 0,
      }),
      'sensor.private': dict({
        'suggested_unit_of_measurement': <UnitOfElectricPotential.VOLT: 'V'>,
      }),
    }),
    'original_device_class': <SensorDeviceClass.VOLTAGE: 'voltage'>,
    'original_icon': None,
    'original_name': 'Voltage',
    'platform': 'tuya',
    'previous_unique_id': None,
    'suggested_object_id': None,
    'supported_features': 0,
    'translation_key': 'voltage',
    'unique_id': 'tuya.mocked_device_idcur_voltage',
    'unit_of_measurement': <UnitOfElectricPotential.VOLT: 'V'>,
  })
# ---
# name: test_platform_setup_and_discovery[dlq_0tnvg2xaisqdadcf][sensor.yi_lu_dai_ji_liang_ci_bao_chi_tong_duan_qi_voltage-state]
  StateSnapshot({
    'attributes': ReadOnlyDict({
      'device_class': 'voltage',
      'friendly_name': '一路带计量磁保持通断器 Voltage',
      'state_class': <SensorStateClass.MEASUREMENT: 'measurement'>,
      'unit_of_measurement': <UnitOfElectricPotential.VOLT: 'V'>,
    }),
    'context': <ANY>,
    'entity_id': 'sensor.yi_lu_dai_ji_liang_ci_bao_chi_tong_duan_qi_voltage',
    'last_changed': <ANY>,
    'last_reported': <ANY>,
    'last_updated': <ANY>,
    'state': '231.4',
  })
# ---
# name: test_platform_setup_and_discovery[dlq_kxdr6su0c55p7bbo][sensor.metering_3pn_wifi_stable_phase_a_current-entry]
  EntityRegistryEntrySnapshot({
    'aliases': set({
    }),
    'area_id': None,
    'capabilities': dict({
      'state_class': <SensorStateClass.MEASUREMENT: 'measurement'>,
    }),
    'config_entry_id': <ANY>,
    'config_subentry_id': <ANY>,
    'device_class': None,
    'device_id': <ANY>,
    'disabled_by': None,
    'domain': 'sensor',
    'entity_category': None,
    'entity_id': 'sensor.metering_3pn_wifi_stable_phase_a_current',
    'has_entity_name': True,
    'hidden_by': None,
    'icon': None,
    'id': <ANY>,
    'labels': set({
    }),
    'name': None,
    'options': dict({
      'sensor': dict({
        'suggested_display_precision': 2,
      }),
    }),
    'original_device_class': <SensorDeviceClass.CURRENT: 'current'>,
    'original_icon': None,
    'original_name': 'Phase A current',
    'platform': 'tuya',
    'previous_unique_id': None,
    'suggested_object_id': None,
    'supported_features': 0,
    'translation_key': 'phase_a_current',
    'unique_id': 'tuya.bf5e5bde2c52cb5994cd27phase_aelectriccurrent',
    'unit_of_measurement': <UnitOfElectricCurrent.AMPERE: 'A'>,
  })
# ---
# name: test_platform_setup_and_discovery[dlq_kxdr6su0c55p7bbo][sensor.metering_3pn_wifi_stable_phase_a_current-state]
  StateSnapshot({
    'attributes': ReadOnlyDict({
      'device_class': 'current',
      'friendly_name': 'Metering_3PN_WiFi_stable Phase A current',
      'state_class': <SensorStateClass.MEASUREMENT: 'measurement'>,
      'unit_of_measurement': <UnitOfElectricCurrent.AMPERE: 'A'>,
    }),
    'context': <ANY>,
    'entity_id': 'sensor.metering_3pn_wifi_stable_phase_a_current',
    'last_changed': <ANY>,
    'last_reported': <ANY>,
    'last_updated': <ANY>,
    'state': '0.637',
  })
# ---
# name: test_platform_setup_and_discovery[dlq_kxdr6su0c55p7bbo][sensor.metering_3pn_wifi_stable_phase_a_power-entry]
  EntityRegistryEntrySnapshot({
    'aliases': set({
    }),
    'area_id': None,
    'capabilities': dict({
      'state_class': <SensorStateClass.MEASUREMENT: 'measurement'>,
    }),
    'config_entry_id': <ANY>,
    'config_subentry_id': <ANY>,
    'device_class': None,
    'device_id': <ANY>,
    'disabled_by': None,
    'domain': 'sensor',
    'entity_category': None,
    'entity_id': 'sensor.metering_3pn_wifi_stable_phase_a_power',
    'has_entity_name': True,
    'hidden_by': None,
    'icon': None,
    'id': <ANY>,
    'labels': set({
    }),
    'name': None,
    'options': dict({
      'sensor': dict({
        'suggested_display_precision': 2,
      }),
    }),
    'original_device_class': <SensorDeviceClass.POWER: 'power'>,
    'original_icon': None,
    'original_name': 'Phase A power',
    'platform': 'tuya',
    'previous_unique_id': None,
    'suggested_object_id': None,
    'supported_features': 0,
    'translation_key': 'phase_a_power',
    'unique_id': 'tuya.bf5e5bde2c52cb5994cd27phase_apower',
    'unit_of_measurement': <UnitOfPower.KILO_WATT: 'kW'>,
  })
# ---
# name: test_platform_setup_and_discovery[dlq_kxdr6su0c55p7bbo][sensor.metering_3pn_wifi_stable_phase_a_power-state]
  StateSnapshot({
    'attributes': ReadOnlyDict({
      'device_class': 'power',
      'friendly_name': 'Metering_3PN_WiFi_stable Phase A power',
      'state_class': <SensorStateClass.MEASUREMENT: 'measurement'>,
      'unit_of_measurement': <UnitOfPower.KILO_WATT: 'kW'>,
    }),
    'context': <ANY>,
    'entity_id': 'sensor.metering_3pn_wifi_stable_phase_a_power',
    'last_changed': <ANY>,
    'last_reported': <ANY>,
    'last_updated': <ANY>,
    'state': '0.108',
  })
# ---
# name: test_platform_setup_and_discovery[dlq_kxdr6su0c55p7bbo][sensor.metering_3pn_wifi_stable_phase_a_voltage-entry]
  EntityRegistryEntrySnapshot({
    'aliases': set({
    }),
    'area_id': None,
    'capabilities': dict({
      'state_class': <SensorStateClass.MEASUREMENT: 'measurement'>,
    }),
    'config_entry_id': <ANY>,
    'config_subentry_id': <ANY>,
    'device_class': None,
    'device_id': <ANY>,
    'disabled_by': None,
    'domain': 'sensor',
    'entity_category': None,
    'entity_id': 'sensor.metering_3pn_wifi_stable_phase_a_voltage',
    'has_entity_name': True,
    'hidden_by': None,
    'icon': None,
    'id': <ANY>,
    'labels': set({
    }),
    'name': None,
    'options': dict({
      'sensor': dict({
        'suggested_display_precision': 0,
      }),
    }),
    'original_device_class': <SensorDeviceClass.VOLTAGE: 'voltage'>,
    'original_icon': None,
    'original_name': 'Phase A voltage',
    'platform': 'tuya',
    'previous_unique_id': None,
    'suggested_object_id': None,
    'supported_features': 0,
    'translation_key': 'phase_a_voltage',
    'unique_id': 'tuya.bf5e5bde2c52cb5994cd27phase_avoltage',
    'unit_of_measurement': <UnitOfElectricPotential.VOLT: 'V'>,
  })
# ---
# name: test_platform_setup_and_discovery[dlq_kxdr6su0c55p7bbo][sensor.metering_3pn_wifi_stable_phase_a_voltage-state]
  StateSnapshot({
    'attributes': ReadOnlyDict({
      'device_class': 'voltage',
      'friendly_name': 'Metering_3PN_WiFi_stable Phase A voltage',
      'state_class': <SensorStateClass.MEASUREMENT: 'measurement'>,
      'unit_of_measurement': <UnitOfElectricPotential.VOLT: 'V'>,
    }),
    'context': <ANY>,
    'entity_id': 'sensor.metering_3pn_wifi_stable_phase_a_voltage',
    'last_changed': <ANY>,
    'last_reported': <ANY>,
    'last_updated': <ANY>,
    'state': '221.1',
  })
# ---
# name: test_platform_setup_and_discovery[dlq_kxdr6su0c55p7bbo][sensor.metering_3pn_wifi_stable_phase_b_current-entry]
  EntityRegistryEntrySnapshot({
    'aliases': set({
    }),
    'area_id': None,
    'capabilities': dict({
      'state_class': <SensorStateClass.MEASUREMENT: 'measurement'>,
    }),
    'config_entry_id': <ANY>,
    'config_subentry_id': <ANY>,
    'device_class': None,
    'device_id': <ANY>,
    'disabled_by': None,
    'domain': 'sensor',
    'entity_category': None,
    'entity_id': 'sensor.metering_3pn_wifi_stable_phase_b_current',
    'has_entity_name': True,
    'hidden_by': None,
    'icon': None,
    'id': <ANY>,
    'labels': set({
    }),
    'name': None,
    'options': dict({
      'sensor': dict({
        'suggested_display_precision': 2,
      }),
    }),
    'original_device_class': <SensorDeviceClass.CURRENT: 'current'>,
    'original_icon': None,
    'original_name': 'Phase B current',
    'platform': 'tuya',
    'previous_unique_id': None,
    'suggested_object_id': None,
    'supported_features': 0,
    'translation_key': 'phase_b_current',
    'unique_id': 'tuya.bf5e5bde2c52cb5994cd27phase_belectriccurrent',
    'unit_of_measurement': <UnitOfElectricCurrent.AMPERE: 'A'>,
  })
# ---
# name: test_platform_setup_and_discovery[dlq_kxdr6su0c55p7bbo][sensor.metering_3pn_wifi_stable_phase_b_current-state]
  StateSnapshot({
    'attributes': ReadOnlyDict({
      'device_class': 'current',
      'friendly_name': 'Metering_3PN_WiFi_stable Phase B current',
      'state_class': <SensorStateClass.MEASUREMENT: 'measurement'>,
      'unit_of_measurement': <UnitOfElectricCurrent.AMPERE: 'A'>,
    }),
    'context': <ANY>,
    'entity_id': 'sensor.metering_3pn_wifi_stable_phase_b_current',
    'last_changed': <ANY>,
    'last_reported': <ANY>,
    'last_updated': <ANY>,
    'state': '11.203',
  })
# ---
# name: test_platform_setup_and_discovery[dlq_kxdr6su0c55p7bbo][sensor.metering_3pn_wifi_stable_phase_b_power-entry]
  EntityRegistryEntrySnapshot({
    'aliases': set({
    }),
    'area_id': None,
    'capabilities': dict({
      'state_class': <SensorStateClass.MEASUREMENT: 'measurement'>,
    }),
    'config_entry_id': <ANY>,
    'config_subentry_id': <ANY>,
    'device_class': None,
    'device_id': <ANY>,
    'disabled_by': None,
    'domain': 'sensor',
    'entity_category': None,
    'entity_id': 'sensor.metering_3pn_wifi_stable_phase_b_power',
    'has_entity_name': True,
    'hidden_by': None,
    'icon': None,
    'id': <ANY>,
    'labels': set({
    }),
    'name': None,
    'options': dict({
      'sensor': dict({
        'suggested_display_precision': 2,
      }),
    }),
    'original_device_class': <SensorDeviceClass.POWER: 'power'>,
    'original_icon': None,
    'original_name': 'Phase B power',
    'platform': 'tuya',
    'previous_unique_id': None,
    'suggested_object_id': None,
    'supported_features': 0,
    'translation_key': 'phase_b_power',
    'unique_id': 'tuya.bf5e5bde2c52cb5994cd27phase_bpower',
    'unit_of_measurement': <UnitOfPower.KILO_WATT: 'kW'>,
  })
# ---
# name: test_platform_setup_and_discovery[dlq_kxdr6su0c55p7bbo][sensor.metering_3pn_wifi_stable_phase_b_power-state]
  StateSnapshot({
    'attributes': ReadOnlyDict({
      'device_class': 'power',
      'friendly_name': 'Metering_3PN_WiFi_stable Phase B power',
      'state_class': <SensorStateClass.MEASUREMENT: 'measurement'>,
      'unit_of_measurement': <UnitOfPower.KILO_WATT: 'kW'>,
    }),
    'context': <ANY>,
    'entity_id': 'sensor.metering_3pn_wifi_stable_phase_b_power',
    'last_changed': <ANY>,
    'last_reported': <ANY>,
    'last_updated': <ANY>,
    'state': '2.41',
  })
# ---
# name: test_platform_setup_and_discovery[dlq_kxdr6su0c55p7bbo][sensor.metering_3pn_wifi_stable_phase_b_voltage-entry]
  EntityRegistryEntrySnapshot({
    'aliases': set({
    }),
    'area_id': None,
    'capabilities': dict({
      'state_class': <SensorStateClass.MEASUREMENT: 'measurement'>,
    }),
    'config_entry_id': <ANY>,
    'config_subentry_id': <ANY>,
    'device_class': None,
    'device_id': <ANY>,
    'disabled_by': None,
    'domain': 'sensor',
    'entity_category': None,
    'entity_id': 'sensor.metering_3pn_wifi_stable_phase_b_voltage',
    'has_entity_name': True,
    'hidden_by': None,
    'icon': None,
    'id': <ANY>,
    'labels': set({
    }),
    'name': None,
    'options': dict({
      'sensor': dict({
        'suggested_display_precision': 0,
      }),
    }),
    'original_device_class': <SensorDeviceClass.VOLTAGE: 'voltage'>,
    'original_icon': None,
    'original_name': 'Phase B voltage',
    'platform': 'tuya',
    'previous_unique_id': None,
    'suggested_object_id': None,
    'supported_features': 0,
    'translation_key': 'phase_b_voltage',
    'unique_id': 'tuya.bf5e5bde2c52cb5994cd27phase_bvoltage',
    'unit_of_measurement': <UnitOfElectricPotential.VOLT: 'V'>,
  })
# ---
# name: test_platform_setup_and_discovery[dlq_kxdr6su0c55p7bbo][sensor.metering_3pn_wifi_stable_phase_b_voltage-state]
  StateSnapshot({
    'attributes': ReadOnlyDict({
      'device_class': 'voltage',
      'friendly_name': 'Metering_3PN_WiFi_stable Phase B voltage',
      'state_class': <SensorStateClass.MEASUREMENT: 'measurement'>,
      'unit_of_measurement': <UnitOfElectricPotential.VOLT: 'V'>,
    }),
    'context': <ANY>,
    'entity_id': 'sensor.metering_3pn_wifi_stable_phase_b_voltage',
    'last_changed': <ANY>,
    'last_reported': <ANY>,
    'last_updated': <ANY>,
    'state': '218.7',
  })
# ---
# name: test_platform_setup_and_discovery[dlq_kxdr6su0c55p7bbo][sensor.metering_3pn_wifi_stable_phase_c_current-entry]
  EntityRegistryEntrySnapshot({
    'aliases': set({
    }),
    'area_id': None,
    'capabilities': dict({
      'state_class': <SensorStateClass.MEASUREMENT: 'measurement'>,
    }),
    'config_entry_id': <ANY>,
    'config_subentry_id': <ANY>,
    'device_class': None,
    'device_id': <ANY>,
    'disabled_by': None,
    'domain': 'sensor',
    'entity_category': None,
    'entity_id': 'sensor.metering_3pn_wifi_stable_phase_c_current',
    'has_entity_name': True,
    'hidden_by': None,
    'icon': None,
    'id': <ANY>,
    'labels': set({
    }),
    'name': None,
    'options': dict({
      'sensor': dict({
        'suggested_display_precision': 2,
      }),
    }),
    'original_device_class': <SensorDeviceClass.CURRENT: 'current'>,
    'original_icon': None,
    'original_name': 'Phase C current',
    'platform': 'tuya',
    'previous_unique_id': None,
    'suggested_object_id': None,
    'supported_features': 0,
    'translation_key': 'phase_c_current',
    'unique_id': 'tuya.bf5e5bde2c52cb5994cd27phase_celectriccurrent',
    'unit_of_measurement': <UnitOfElectricCurrent.AMPERE: 'A'>,
  })
# ---
# name: test_platform_setup_and_discovery[dlq_kxdr6su0c55p7bbo][sensor.metering_3pn_wifi_stable_phase_c_current-state]
  StateSnapshot({
    'attributes': ReadOnlyDict({
      'device_class': 'current',
      'friendly_name': 'Metering_3PN_WiFi_stable Phase C current',
      'state_class': <SensorStateClass.MEASUREMENT: 'measurement'>,
      'unit_of_measurement': <UnitOfElectricCurrent.AMPERE: 'A'>,
    }),
    'context': <ANY>,
    'entity_id': 'sensor.metering_3pn_wifi_stable_phase_c_current',
    'last_changed': <ANY>,
    'last_reported': <ANY>,
    'last_updated': <ANY>,
    'state': '0.913',
  })
# ---
# name: test_platform_setup_and_discovery[dlq_kxdr6su0c55p7bbo][sensor.metering_3pn_wifi_stable_phase_c_power-entry]
  EntityRegistryEntrySnapshot({
    'aliases': set({
    }),
    'area_id': None,
    'capabilities': dict({
      'state_class': <SensorStateClass.MEASUREMENT: 'measurement'>,
    }),
    'config_entry_id': <ANY>,
    'config_subentry_id': <ANY>,
    'device_class': None,
    'device_id': <ANY>,
    'disabled_by': None,
    'domain': 'sensor',
    'entity_category': None,
    'entity_id': 'sensor.metering_3pn_wifi_stable_phase_c_power',
    'has_entity_name': True,
    'hidden_by': None,
    'icon': None,
    'id': <ANY>,
    'labels': set({
    }),
    'name': None,
    'options': dict({
      'sensor': dict({
        'suggested_display_precision': 2,
      }),
    }),
    'original_device_class': <SensorDeviceClass.POWER: 'power'>,
    'original_icon': None,
    'original_name': 'Phase C power',
    'platform': 'tuya',
    'previous_unique_id': None,
    'suggested_object_id': None,
    'supported_features': 0,
    'translation_key': 'phase_c_power',
    'unique_id': 'tuya.bf5e5bde2c52cb5994cd27phase_cpower',
    'unit_of_measurement': <UnitOfPower.KILO_WATT: 'kW'>,
  })
# ---
# name: test_platform_setup_and_discovery[dlq_kxdr6su0c55p7bbo][sensor.metering_3pn_wifi_stable_phase_c_power-state]
  StateSnapshot({
    'attributes': ReadOnlyDict({
      'device_class': 'power',
      'friendly_name': 'Metering_3PN_WiFi_stable Phase C power',
      'state_class': <SensorStateClass.MEASUREMENT: 'measurement'>,
      'unit_of_measurement': <UnitOfPower.KILO_WATT: 'kW'>,
    }),
    'context': <ANY>,
    'entity_id': 'sensor.metering_3pn_wifi_stable_phase_c_power',
    'last_changed': <ANY>,
    'last_reported': <ANY>,
    'last_updated': <ANY>,
    'state': '0.092',
  })
# ---
# name: test_platform_setup_and_discovery[dlq_kxdr6su0c55p7bbo][sensor.metering_3pn_wifi_stable_phase_c_voltage-entry]
  EntityRegistryEntrySnapshot({
    'aliases': set({
    }),
    'area_id': None,
    'capabilities': dict({
      'state_class': <SensorStateClass.MEASUREMENT: 'measurement'>,
    }),
    'config_entry_id': <ANY>,
    'config_subentry_id': <ANY>,
    'device_class': None,
    'device_id': <ANY>,
    'disabled_by': None,
    'domain': 'sensor',
    'entity_category': None,
    'entity_id': 'sensor.metering_3pn_wifi_stable_phase_c_voltage',
    'has_entity_name': True,
    'hidden_by': None,
    'icon': None,
    'id': <ANY>,
    'labels': set({
    }),
    'name': None,
    'options': dict({
      'sensor': dict({
        'suggested_display_precision': 0,
      }),
    }),
    'original_device_class': <SensorDeviceClass.VOLTAGE: 'voltage'>,
    'original_icon': None,
    'original_name': 'Phase C voltage',
    'platform': 'tuya',
    'previous_unique_id': None,
    'suggested_object_id': None,
    'supported_features': 0,
    'translation_key': 'phase_c_voltage',
    'unique_id': 'tuya.bf5e5bde2c52cb5994cd27phase_cvoltage',
    'unit_of_measurement': <UnitOfElectricPotential.VOLT: 'V'>,
  })
# ---
# name: test_platform_setup_and_discovery[dlq_kxdr6su0c55p7bbo][sensor.metering_3pn_wifi_stable_phase_c_voltage-state]
  StateSnapshot({
    'attributes': ReadOnlyDict({
      'device_class': 'voltage',
      'friendly_name': 'Metering_3PN_WiFi_stable Phase C voltage',
      'state_class': <SensorStateClass.MEASUREMENT: 'measurement'>,
      'unit_of_measurement': <UnitOfElectricPotential.VOLT: 'V'>,
    }),
    'context': <ANY>,
    'entity_id': 'sensor.metering_3pn_wifi_stable_phase_c_voltage',
    'last_changed': <ANY>,
    'last_reported': <ANY>,
    'last_updated': <ANY>,
    'state': '220.4',
  })
# ---
# name: test_platform_setup_and_discovery[ldcg_9kbbfeho][sensor.luminosite_battery-entry]
  EntityRegistryEntrySnapshot({
    'aliases': set({
    }),
    'area_id': None,
    'capabilities': dict({
      'state_class': <SensorStateClass.MEASUREMENT: 'measurement'>,
    }),
    'config_entry_id': <ANY>,
    'config_subentry_id': <ANY>,
    'device_class': None,
    'device_id': <ANY>,
    'disabled_by': None,
    'domain': 'sensor',
    'entity_category': <EntityCategory.DIAGNOSTIC: 'diagnostic'>,
    'entity_id': 'sensor.luminosite_battery',
    'has_entity_name': True,
    'hidden_by': None,
    'icon': None,
    'id': <ANY>,
    'labels': set({
    }),
    'name': None,
    'options': dict({
    }),
    'original_device_class': <SensorDeviceClass.BATTERY: 'battery'>,
    'original_icon': None,
    'original_name': 'Battery',
    'platform': 'tuya',
    'previous_unique_id': None,
    'suggested_object_id': None,
    'supported_features': 0,
    'translation_key': 'battery',
    'unique_id': 'tuya.bfbc8a692eaeeef455fkctbattery_percentage',
    'unit_of_measurement': '%',
  })
# ---
# name: test_platform_setup_and_discovery[ldcg_9kbbfeho][sensor.luminosite_battery-state]
  StateSnapshot({
    'attributes': ReadOnlyDict({
      'device_class': 'battery',
      'friendly_name': 'Luminosité Battery',
      'state_class': <SensorStateClass.MEASUREMENT: 'measurement'>,
      'unit_of_measurement': '%',
    }),
    'context': <ANY>,
    'entity_id': 'sensor.luminosite_battery',
    'last_changed': <ANY>,
    'last_reported': <ANY>,
    'last_updated': <ANY>,
    'state': '91.0',
  })
# ---
# name: test_platform_setup_and_discovery[ldcg_9kbbfeho][sensor.luminosite_illuminance-entry]
  EntityRegistryEntrySnapshot({
    'aliases': set({
    }),
    'area_id': None,
    'capabilities': dict({
      'state_class': <SensorStateClass.MEASUREMENT: 'measurement'>,
    }),
    'config_entry_id': <ANY>,
    'config_subentry_id': <ANY>,
    'device_class': None,
    'device_id': <ANY>,
    'disabled_by': None,
    'domain': 'sensor',
    'entity_category': None,
    'entity_id': 'sensor.luminosite_illuminance',
    'has_entity_name': True,
    'hidden_by': None,
    'icon': None,
    'id': <ANY>,
    'labels': set({
    }),
    'name': None,
    'options': dict({
    }),
    'original_device_class': <SensorDeviceClass.ILLUMINANCE: 'illuminance'>,
    'original_icon': None,
    'original_name': 'Illuminance',
    'platform': 'tuya',
    'previous_unique_id': None,
    'suggested_object_id': None,
    'supported_features': 0,
    'translation_key': 'illuminance',
    'unique_id': 'tuya.bfbc8a692eaeeef455fkctbright_value',
    'unit_of_measurement': 'lx',
  })
# ---
# name: test_platform_setup_and_discovery[ldcg_9kbbfeho][sensor.luminosite_illuminance-state]
  StateSnapshot({
    'attributes': ReadOnlyDict({
      'device_class': 'illuminance',
      'friendly_name': 'Luminosité Illuminance',
      'state_class': <SensorStateClass.MEASUREMENT: 'measurement'>,
      'unit_of_measurement': 'lx',
    }),
    'context': <ANY>,
    'entity_id': 'sensor.luminosite_illuminance',
    'last_changed': <ANY>,
    'last_reported': <ANY>,
    'last_updated': <ANY>,
    'state': '16.0',
  })
# ---
# name: test_platform_setup_and_discovery[mcs_7jIGJAymiH8OsFFb][sensor.door_garage_battery-entry]
  EntityRegistryEntrySnapshot({
    'aliases': set({
    }),
    'area_id': None,
    'capabilities': dict({
      'state_class': <SensorStateClass.MEASUREMENT: 'measurement'>,
    }),
    'config_entry_id': <ANY>,
    'config_subentry_id': <ANY>,
    'device_class': None,
    'device_id': <ANY>,
    'disabled_by': None,
    'domain': 'sensor',
    'entity_category': <EntityCategory.DIAGNOSTIC: 'diagnostic'>,
    'entity_id': 'sensor.door_garage_battery',
    'has_entity_name': True,
    'hidden_by': None,
    'icon': None,
    'id': <ANY>,
    'labels': set({
    }),
    'name': None,
    'options': dict({
    }),
    'original_device_class': <SensorDeviceClass.BATTERY: 'battery'>,
    'original_icon': None,
    'original_name': 'Battery',
    'platform': 'tuya',
    'previous_unique_id': None,
    'suggested_object_id': None,
    'supported_features': 0,
    'translation_key': 'battery',
    'unique_id': 'tuya.bf5cccf9027080e2dbb9w3battery',
    'unit_of_measurement': '%',
  })
# ---
# name: test_platform_setup_and_discovery[mcs_7jIGJAymiH8OsFFb][sensor.door_garage_battery-state]
  StateSnapshot({
    'attributes': ReadOnlyDict({
      'device_class': 'battery',
      'friendly_name': 'Door Garage  Battery',
      'state_class': <SensorStateClass.MEASUREMENT: 'measurement'>,
      'unit_of_measurement': '%',
    }),
    'context': <ANY>,
    'entity_id': 'sensor.door_garage_battery',
    'last_changed': <ANY>,
    'last_reported': <ANY>,
    'last_updated': <ANY>,
    'state': '100.0',
  })
# ---
# name: test_platform_setup_and_discovery[mzj_qavcakohisj5adyh][sensor.sous_vide_current_temperature-entry]
  EntityRegistryEntrySnapshot({
    'aliases': set({
    }),
    'area_id': None,
    'capabilities': dict({
      'state_class': <SensorStateClass.MEASUREMENT: 'measurement'>,
    }),
    'config_entry_id': <ANY>,
    'config_subentry_id': <ANY>,
    'device_class': None,
    'device_id': <ANY>,
    'disabled_by': None,
    'domain': 'sensor',
    'entity_category': None,
    'entity_id': 'sensor.sous_vide_current_temperature',
    'has_entity_name': True,
    'hidden_by': None,
    'icon': None,
    'id': <ANY>,
    'labels': set({
    }),
    'name': None,
    'options': dict({
      'sensor': dict({
        'suggested_display_precision': 1,
      }),
    }),
    'original_device_class': <SensorDeviceClass.TEMPERATURE: 'temperature'>,
    'original_icon': None,
    'original_name': 'Current temperature',
    'platform': 'tuya',
    'previous_unique_id': None,
    'suggested_object_id': None,
    'supported_features': 0,
    'translation_key': 'current_temperature',
    'unique_id': 'tuya.bff434eca843ffc9afmthvtemp_current',
    'unit_of_measurement': <UnitOfTemperature.CELSIUS: '°C'>,
  })
# ---
# name: test_platform_setup_and_discovery[mzj_qavcakohisj5adyh][sensor.sous_vide_current_temperature-state]
  StateSnapshot({
    'attributes': ReadOnlyDict({
      'device_class': 'temperature',
      'friendly_name': 'Sous Vide Current temperature',
      'state_class': <SensorStateClass.MEASUREMENT: 'measurement'>,
      'unit_of_measurement': <UnitOfTemperature.CELSIUS: '°C'>,
    }),
    'context': <ANY>,
    'entity_id': 'sensor.sous_vide_current_temperature',
    'last_changed': <ANY>,
    'last_reported': <ANY>,
    'last_updated': <ANY>,
    'state': 'unavailable',
  })
# ---
# name: test_platform_setup_and_discovery[mzj_qavcakohisj5adyh][sensor.sous_vide_remaining_time-entry]
  EntityRegistryEntrySnapshot({
    'aliases': set({
    }),
    'area_id': None,
    'capabilities': None,
    'config_entry_id': <ANY>,
    'config_subentry_id': <ANY>,
    'device_class': None,
    'device_id': <ANY>,
    'disabled_by': None,
    'domain': 'sensor',
    'entity_category': None,
    'entity_id': 'sensor.sous_vide_remaining_time',
    'has_entity_name': True,
    'hidden_by': None,
    'icon': None,
    'id': <ANY>,
    'labels': set({
    }),
    'name': None,
    'options': dict({
    }),
    'original_device_class': None,
    'original_icon': None,
    'original_name': 'Remaining time',
    'platform': 'tuya',
    'previous_unique_id': None,
    'suggested_object_id': None,
    'supported_features': 0,
    'translation_key': 'remaining_time',
    'unique_id': 'tuya.bff434eca843ffc9afmthvremain_time',
    'unit_of_measurement': <UnitOfTime.MINUTES: 'min'>,
  })
# ---
# name: test_platform_setup_and_discovery[mzj_qavcakohisj5adyh][sensor.sous_vide_remaining_time-state]
  StateSnapshot({
    'attributes': ReadOnlyDict({
      'friendly_name': 'Sous Vide Remaining time',
      'unit_of_measurement': <UnitOfTime.MINUTES: 'min'>,
    }),
    'context': <ANY>,
    'entity_id': 'sensor.sous_vide_remaining_time',
    'last_changed': <ANY>,
    'last_reported': <ANY>,
    'last_updated': <ANY>,
    'state': 'unavailable',
  })
# ---
# name: test_platform_setup_and_discovery[mzj_qavcakohisj5adyh][sensor.sous_vide_status-entry]
  EntityRegistryEntrySnapshot({
    'aliases': set({
    }),
    'area_id': None,
    'capabilities': None,
    'config_entry_id': <ANY>,
    'config_subentry_id': <ANY>,
    'device_class': None,
    'device_id': <ANY>,
    'disabled_by': None,
    'domain': 'sensor',
    'entity_category': None,
    'entity_id': 'sensor.sous_vide_status',
    'has_entity_name': True,
    'hidden_by': None,
    'icon': None,
    'id': <ANY>,
    'labels': set({
    }),
    'name': None,
    'options': dict({
    }),
    'original_device_class': None,
    'original_icon': None,
    'original_name': 'Status',
    'platform': 'tuya',
    'previous_unique_id': None,
    'suggested_object_id': None,
    'supported_features': 0,
    'translation_key': 'sous_vide_status',
    'unique_id': 'tuya.bff434eca843ffc9afmthvstatus',
    'unit_of_measurement': None,
  })
# ---
# name: test_platform_setup_and_discovery[mzj_qavcakohisj5adyh][sensor.sous_vide_status-state]
  StateSnapshot({
    'attributes': ReadOnlyDict({
      'friendly_name': 'Sous Vide Status',
    }),
    'context': <ANY>,
    'entity_id': 'sensor.sous_vide_status',
    'last_changed': <ANY>,
    'last_reported': <ANY>,
    'last_updated': <ANY>,
    'state': 'unavailable',
  })
# ---
# name: test_platform_setup_and_discovery[pir_3amxzozho9xp4mkh][sensor.rat_trap_hedge_battery_state-entry]
  EntityRegistryEntrySnapshot({
    'aliases': set({
    }),
    'area_id': None,
    'capabilities': None,
    'config_entry_id': <ANY>,
    'config_subentry_id': <ANY>,
    'device_class': None,
    'device_id': <ANY>,
    'disabled_by': None,
    'domain': 'sensor',
    'entity_category': <EntityCategory.DIAGNOSTIC: 'diagnostic'>,
    'entity_id': 'sensor.rat_trap_hedge_battery_state',
    'has_entity_name': True,
    'hidden_by': None,
    'icon': None,
    'id': <ANY>,
    'labels': set({
    }),
    'name': None,
    'options': dict({
    }),
    'original_device_class': None,
    'original_icon': None,
    'original_name': 'Battery state',
    'platform': 'tuya',
    'previous_unique_id': None,
    'suggested_object_id': None,
    'supported_features': 0,
    'translation_key': 'battery_state',
    'unique_id': 'tuya.73486068483fda10d633battery_state',
    'unit_of_measurement': None,
  })
# ---
# name: test_platform_setup_and_discovery[pir_3amxzozho9xp4mkh][sensor.rat_trap_hedge_battery_state-state]
  StateSnapshot({
    'attributes': ReadOnlyDict({
      'friendly_name': 'rat trap hedge Battery state',
    }),
    'context': <ANY>,
    'entity_id': 'sensor.rat_trap_hedge_battery_state',
    'last_changed': <ANY>,
    'last_reported': <ANY>,
    'last_updated': <ANY>,
    'state': 'low',
  })
# ---
# name: test_platform_setup_and_discovery[pir_fcdjzz3s][sensor.motion_sensor_lidl_zigbee_battery-entry]
  EntityRegistryEntrySnapshot({
    'aliases': set({
    }),
    'area_id': None,
    'capabilities': dict({
      'state_class': <SensorStateClass.MEASUREMENT: 'measurement'>,
    }),
    'config_entry_id': <ANY>,
    'config_subentry_id': <ANY>,
    'device_class': None,
    'device_id': <ANY>,
    'disabled_by': None,
    'domain': 'sensor',
    'entity_category': <EntityCategory.DIAGNOSTIC: 'diagnostic'>,
    'entity_id': 'sensor.motion_sensor_lidl_zigbee_battery',
    'has_entity_name': True,
    'hidden_by': None,
    'icon': None,
    'id': <ANY>,
    'labels': set({
    }),
    'name': None,
    'options': dict({
    }),
    'original_device_class': <SensorDeviceClass.BATTERY: 'battery'>,
    'original_icon': None,
    'original_name': 'Battery',
    'platform': 'tuya',
    'previous_unique_id': None,
    'suggested_object_id': None,
    'supported_features': 0,
    'translation_key': 'battery',
    'unique_id': 'tuya.bf445324326cbde7c5rg7bbattery_percentage',
    'unit_of_measurement': '%',
  })
# ---
# name: test_platform_setup_and_discovery[pir_fcdjzz3s][sensor.motion_sensor_lidl_zigbee_battery-state]
  StateSnapshot({
    'attributes': ReadOnlyDict({
      'device_class': 'battery',
      'friendly_name': 'Motion sensor lidl zigbee Battery',
      'state_class': <SensorStateClass.MEASUREMENT: 'measurement'>,
      'unit_of_measurement': '%',
    }),
    'context': <ANY>,
    'entity_id': 'sensor.motion_sensor_lidl_zigbee_battery',
    'last_changed': <ANY>,
    'last_reported': <ANY>,
    'last_updated': <ANY>,
    'state': 'unavailable',
  })
# ---
# name: test_platform_setup_and_discovery[pir_wqz93nrdomectyoz][sensor.pir_outside_stairs_battery_state-entry]
  EntityRegistryEntrySnapshot({
    'aliases': set({
    }),
    'area_id': None,
    'capabilities': None,
    'config_entry_id': <ANY>,
    'config_subentry_id': <ANY>,
    'device_class': None,
    'device_id': <ANY>,
    'disabled_by': None,
    'domain': 'sensor',
    'entity_category': <EntityCategory.DIAGNOSTIC: 'diagnostic'>,
    'entity_id': 'sensor.pir_outside_stairs_battery_state',
    'has_entity_name': True,
    'hidden_by': None,
    'icon': None,
    'id': <ANY>,
    'labels': set({
    }),
    'name': None,
    'options': dict({
    }),
    'original_device_class': None,
    'original_icon': None,
    'original_name': 'Battery state',
    'platform': 'tuya',
    'previous_unique_id': None,
    'suggested_object_id': None,
    'supported_features': 0,
    'translation_key': 'battery_state',
    'unique_id': 'tuya.20401777500291cfe3a2battery_state',
    'unit_of_measurement': None,
  })
# ---
# name: test_platform_setup_and_discovery[pir_wqz93nrdomectyoz][sensor.pir_outside_stairs_battery_state-state]
  StateSnapshot({
    'attributes': ReadOnlyDict({
      'friendly_name': 'PIR outside stairs Battery state',
    }),
    'context': <ANY>,
    'entity_id': 'sensor.pir_outside_stairs_battery_state',
    'last_changed': <ANY>,
    'last_reported': <ANY>,
    'last_updated': <ANY>,
    'state': 'middle',
  })
# ---
# name: test_platform_setup_and_discovery[qxj_fsea1lat3vuktbt6][sensor.br_7_in_1_wlan_wetterstation_anthrazit_air_pressure-entry]
  EntityRegistryEntrySnapshot({
    'aliases': set({
    }),
    'area_id': None,
    'capabilities': dict({
      'state_class': <SensorStateClass.MEASUREMENT: 'measurement'>,
    }),
    'config_entry_id': <ANY>,
    'config_subentry_id': <ANY>,
    'device_class': None,
    'device_id': <ANY>,
    'disabled_by': None,
    'domain': 'sensor',
    'entity_category': None,
    'entity_id': 'sensor.br_7_in_1_wlan_wetterstation_anthrazit_air_pressure',
    'has_entity_name': True,
    'hidden_by': None,
    'icon': None,
    'id': <ANY>,
    'labels': set({
    }),
    'name': None,
    'options': dict({
      'sensor': dict({
        'suggested_display_precision': 2,
      }),
    }),
    'original_device_class': <SensorDeviceClass.PRESSURE: 'pressure'>,
    'original_icon': None,
    'original_name': 'Air pressure',
    'platform': 'tuya',
    'previous_unique_id': None,
    'suggested_object_id': None,
    'supported_features': 0,
    'translation_key': 'air_pressure',
    'unique_id': 'tuya.bf84c743a84eb2c8abeurzatmospheric_pressture',
    'unit_of_measurement': 'hPa',
  })
# ---
# name: test_platform_setup_and_discovery[qxj_fsea1lat3vuktbt6][sensor.br_7_in_1_wlan_wetterstation_anthrazit_air_pressure-state]
  StateSnapshot({
    'attributes': ReadOnlyDict({
      'device_class': 'pressure',
      'friendly_name': 'BR 7-in-1 WLAN Wetterstation Anthrazit Air pressure',
      'state_class': <SensorStateClass.MEASUREMENT: 'measurement'>,
      'unit_of_measurement': 'hPa',
    }),
    'context': <ANY>,
    'entity_id': 'sensor.br_7_in_1_wlan_wetterstation_anthrazit_air_pressure',
    'last_changed': <ANY>,
    'last_reported': <ANY>,
    'last_updated': <ANY>,
    'state': '1004.0',
  })
# ---
# name: test_platform_setup_and_discovery[qxj_fsea1lat3vuktbt6][sensor.br_7_in_1_wlan_wetterstation_anthrazit_battery_state-entry]
  EntityRegistryEntrySnapshot({
    'aliases': set({
    }),
    'area_id': None,
    'capabilities': None,
    'config_entry_id': <ANY>,
    'config_subentry_id': <ANY>,
    'device_class': None,
    'device_id': <ANY>,
    'disabled_by': None,
    'domain': 'sensor',
    'entity_category': <EntityCategory.DIAGNOSTIC: 'diagnostic'>,
    'entity_id': 'sensor.br_7_in_1_wlan_wetterstation_anthrazit_battery_state',
    'has_entity_name': True,
    'hidden_by': None,
    'icon': None,
    'id': <ANY>,
    'labels': set({
    }),
    'name': None,
    'options': dict({
    }),
    'original_device_class': None,
    'original_icon': None,
    'original_name': 'Battery state',
    'platform': 'tuya',
    'previous_unique_id': None,
    'suggested_object_id': None,
    'supported_features': 0,
    'translation_key': 'battery_state',
    'unique_id': 'tuya.bf84c743a84eb2c8abeurzbattery_state',
    'unit_of_measurement': None,
  })
# ---
# name: test_platform_setup_and_discovery[qxj_fsea1lat3vuktbt6][sensor.br_7_in_1_wlan_wetterstation_anthrazit_battery_state-state]
  StateSnapshot({
    'attributes': ReadOnlyDict({
      'friendly_name': 'BR 7-in-1 WLAN Wetterstation Anthrazit Battery state',
    }),
    'context': <ANY>,
    'entity_id': 'sensor.br_7_in_1_wlan_wetterstation_anthrazit_battery_state',
    'last_changed': <ANY>,
    'last_reported': <ANY>,
    'last_updated': <ANY>,
    'state': 'high',
  })
# ---
# name: test_platform_setup_and_discovery[qxj_fsea1lat3vuktbt6][sensor.br_7_in_1_wlan_wetterstation_anthrazit_humidity-entry]
  EntityRegistryEntrySnapshot({
    'aliases': set({
    }),
    'area_id': None,
    'capabilities': dict({
      'state_class': <SensorStateClass.MEASUREMENT: 'measurement'>,
    }),
    'config_entry_id': <ANY>,
    'config_subentry_id': <ANY>,
    'device_class': None,
    'device_id': <ANY>,
    'disabled_by': None,
    'domain': 'sensor',
    'entity_category': None,
    'entity_id': 'sensor.br_7_in_1_wlan_wetterstation_anthrazit_humidity',
    'has_entity_name': True,
    'hidden_by': None,
    'icon': None,
    'id': <ANY>,
    'labels': set({
    }),
    'name': None,
    'options': dict({
    }),
    'original_device_class': <SensorDeviceClass.HUMIDITY: 'humidity'>,
    'original_icon': None,
    'original_name': 'Humidity',
    'platform': 'tuya',
    'previous_unique_id': None,
    'suggested_object_id': None,
    'supported_features': 0,
    'translation_key': 'humidity',
    'unique_id': 'tuya.bf84c743a84eb2c8abeurzhumidity_value',
    'unit_of_measurement': '%',
  })
# ---
# name: test_platform_setup_and_discovery[qxj_fsea1lat3vuktbt6][sensor.br_7_in_1_wlan_wetterstation_anthrazit_humidity-state]
  StateSnapshot({
    'attributes': ReadOnlyDict({
      'device_class': 'humidity',
      'friendly_name': 'BR 7-in-1 WLAN Wetterstation Anthrazit Humidity',
      'state_class': <SensorStateClass.MEASUREMENT: 'measurement'>,
      'unit_of_measurement': '%',
    }),
    'context': <ANY>,
    'entity_id': 'sensor.br_7_in_1_wlan_wetterstation_anthrazit_humidity',
    'last_changed': <ANY>,
    'last_reported': <ANY>,
    'last_updated': <ANY>,
    'state': '52.0',
  })
# ---
# name: test_platform_setup_and_discovery[qxj_fsea1lat3vuktbt6][sensor.br_7_in_1_wlan_wetterstation_anthrazit_illuminance-entry]
  EntityRegistryEntrySnapshot({
    'aliases': set({
    }),
    'area_id': None,
    'capabilities': dict({
      'state_class': <SensorStateClass.MEASUREMENT: 'measurement'>,
    }),
    'config_entry_id': <ANY>,
    'config_subentry_id': <ANY>,
    'device_class': None,
    'device_id': <ANY>,
    'disabled_by': None,
    'domain': 'sensor',
    'entity_category': None,
    'entity_id': 'sensor.br_7_in_1_wlan_wetterstation_anthrazit_illuminance',
    'has_entity_name': True,
    'hidden_by': None,
    'icon': None,
    'id': <ANY>,
    'labels': set({
    }),
    'name': None,
    'options': dict({
    }),
    'original_device_class': <SensorDeviceClass.ILLUMINANCE: 'illuminance'>,
    'original_icon': None,
    'original_name': 'Illuminance',
    'platform': 'tuya',
    'previous_unique_id': None,
    'suggested_object_id': None,
    'supported_features': 0,
    'translation_key': 'illuminance',
    'unique_id': 'tuya.bf84c743a84eb2c8abeurzbright_value',
    'unit_of_measurement': 'lx',
  })
# ---
# name: test_platform_setup_and_discovery[qxj_fsea1lat3vuktbt6][sensor.br_7_in_1_wlan_wetterstation_anthrazit_illuminance-state]
  StateSnapshot({
    'attributes': ReadOnlyDict({
      'device_class': 'illuminance',
      'friendly_name': 'BR 7-in-1 WLAN Wetterstation Anthrazit Illuminance',
      'state_class': <SensorStateClass.MEASUREMENT: 'measurement'>,
      'unit_of_measurement': 'lx',
    }),
    'context': <ANY>,
    'entity_id': 'sensor.br_7_in_1_wlan_wetterstation_anthrazit_illuminance',
    'last_changed': <ANY>,
    'last_reported': <ANY>,
    'last_updated': <ANY>,
    'state': '0.0',
  })
# ---
# name: test_platform_setup_and_discovery[qxj_fsea1lat3vuktbt6][sensor.br_7_in_1_wlan_wetterstation_anthrazit_outdoor_humidity-entry]
  EntityRegistryEntrySnapshot({
    'aliases': set({
    }),
    'area_id': None,
    'capabilities': dict({
      'state_class': <SensorStateClass.MEASUREMENT: 'measurement'>,
    }),
    'config_entry_id': <ANY>,
    'config_subentry_id': <ANY>,
    'device_class': None,
    'device_id': <ANY>,
    'disabled_by': None,
    'domain': 'sensor',
    'entity_category': None,
    'entity_id': 'sensor.br_7_in_1_wlan_wetterstation_anthrazit_outdoor_humidity',
    'has_entity_name': True,
    'hidden_by': None,
    'icon': None,
    'id': <ANY>,
    'labels': set({
    }),
    'name': None,
    'options': dict({
    }),
    'original_device_class': <SensorDeviceClass.HUMIDITY: 'humidity'>,
    'original_icon': None,
    'original_name': 'Outdoor humidity',
    'platform': 'tuya',
    'previous_unique_id': None,
    'suggested_object_id': None,
    'supported_features': 0,
    'translation_key': 'humidity_outdoor',
    'unique_id': 'tuya.bf84c743a84eb2c8abeurzhumidity_outdoor',
    'unit_of_measurement': '%',
  })
# ---
# name: test_platform_setup_and_discovery[qxj_fsea1lat3vuktbt6][sensor.br_7_in_1_wlan_wetterstation_anthrazit_outdoor_humidity-state]
  StateSnapshot({
    'attributes': ReadOnlyDict({
      'device_class': 'humidity',
      'friendly_name': 'BR 7-in-1 WLAN Wetterstation Anthrazit Outdoor humidity',
      'state_class': <SensorStateClass.MEASUREMENT: 'measurement'>,
      'unit_of_measurement': '%',
    }),
    'context': <ANY>,
    'entity_id': 'sensor.br_7_in_1_wlan_wetterstation_anthrazit_outdoor_humidity',
    'last_changed': <ANY>,
    'last_reported': <ANY>,
    'last_updated': <ANY>,
    'state': '0.0',
  })
# ---
# name: test_platform_setup_and_discovery[qxj_fsea1lat3vuktbt6][sensor.br_7_in_1_wlan_wetterstation_anthrazit_outdoor_humidity_channel_1-entry]
  EntityRegistryEntrySnapshot({
    'aliases': set({
    }),
    'area_id': None,
    'capabilities': dict({
      'state_class': <SensorStateClass.MEASUREMENT: 'measurement'>,
    }),
    'config_entry_id': <ANY>,
    'config_subentry_id': <ANY>,
    'device_class': None,
    'device_id': <ANY>,
    'disabled_by': None,
    'domain': 'sensor',
    'entity_category': None,
    'entity_id': 'sensor.br_7_in_1_wlan_wetterstation_anthrazit_outdoor_humidity_channel_1',
    'has_entity_name': True,
    'hidden_by': None,
    'icon': None,
    'id': <ANY>,
    'labels': set({
    }),
    'name': None,
    'options': dict({
    }),
    'original_device_class': <SensorDeviceClass.HUMIDITY: 'humidity'>,
    'original_icon': None,
    'original_name': 'Outdoor humidity channel 1',
    'platform': 'tuya',
    'previous_unique_id': None,
    'suggested_object_id': None,
    'supported_features': 0,
    'translation_key': 'indexed_humidity_outdoor',
    'unique_id': 'tuya.bf84c743a84eb2c8abeurzhumidity_outdoor_1',
    'unit_of_measurement': '%',
  })
# ---
# name: test_platform_setup_and_discovery[qxj_fsea1lat3vuktbt6][sensor.br_7_in_1_wlan_wetterstation_anthrazit_outdoor_humidity_channel_1-state]
  StateSnapshot({
    'attributes': ReadOnlyDict({
      'device_class': 'humidity',
      'friendly_name': 'BR 7-in-1 WLAN Wetterstation Anthrazit Outdoor humidity channel 1',
      'state_class': <SensorStateClass.MEASUREMENT: 'measurement'>,
      'unit_of_measurement': '%',
    }),
    'context': <ANY>,
    'entity_id': 'sensor.br_7_in_1_wlan_wetterstation_anthrazit_outdoor_humidity_channel_1',
    'last_changed': <ANY>,
    'last_reported': <ANY>,
    'last_updated': <ANY>,
    'state': '99.0',
  })
# ---
# name: test_platform_setup_and_discovery[qxj_fsea1lat3vuktbt6][sensor.br_7_in_1_wlan_wetterstation_anthrazit_outdoor_humidity_channel_2-entry]
  EntityRegistryEntrySnapshot({
    'aliases': set({
    }),
    'area_id': None,
    'capabilities': dict({
      'state_class': <SensorStateClass.MEASUREMENT: 'measurement'>,
    }),
    'config_entry_id': <ANY>,
    'config_subentry_id': <ANY>,
    'device_class': None,
    'device_id': <ANY>,
    'disabled_by': None,
    'domain': 'sensor',
    'entity_category': None,
    'entity_id': 'sensor.br_7_in_1_wlan_wetterstation_anthrazit_outdoor_humidity_channel_2',
    'has_entity_name': True,
    'hidden_by': None,
    'icon': None,
    'id': <ANY>,
    'labels': set({
    }),
    'name': None,
    'options': dict({
    }),
    'original_device_class': <SensorDeviceClass.HUMIDITY: 'humidity'>,
    'original_icon': None,
    'original_name': 'Outdoor humidity channel 2',
    'platform': 'tuya',
    'previous_unique_id': None,
    'suggested_object_id': None,
    'supported_features': 0,
    'translation_key': 'indexed_humidity_outdoor',
    'unique_id': 'tuya.bf84c743a84eb2c8abeurzhumidity_outdoor_2',
    'unit_of_measurement': '%',
  })
# ---
# name: test_platform_setup_and_discovery[qxj_fsea1lat3vuktbt6][sensor.br_7_in_1_wlan_wetterstation_anthrazit_outdoor_humidity_channel_2-state]
  StateSnapshot({
    'attributes': ReadOnlyDict({
      'device_class': 'humidity',
      'friendly_name': 'BR 7-in-1 WLAN Wetterstation Anthrazit Outdoor humidity channel 2',
      'state_class': <SensorStateClass.MEASUREMENT: 'measurement'>,
      'unit_of_measurement': '%',
    }),
    'context': <ANY>,
    'entity_id': 'sensor.br_7_in_1_wlan_wetterstation_anthrazit_outdoor_humidity_channel_2',
    'last_changed': <ANY>,
    'last_reported': <ANY>,
    'last_updated': <ANY>,
    'state': '0.0',
  })
# ---
<<<<<<< HEAD
# name: test_platform_setup_and_discovery[xnyjcn_micro_storage_inverter][sensor.cbe_pro_2_battery_capacity-entry]
  EntityRegistryEntrySnapshot({
    'aliases': set({
    }),
    'area_id': None,
    'capabilities': None,
    'config_entry_id': <ANY>,
    'config_subentry_id': <ANY>,
    'device_class': None,
    'device_id': <ANY>,
    'disabled_by': None,
    'domain': 'sensor',
    'entity_category': <EntityCategory.DIAGNOSTIC: 'diagnostic'>,
    'entity_id': 'sensor.cbe_pro_2_battery_capacity',
    'has_entity_name': True,
    'hidden_by': None,
    'icon': None,
    'id': <ANY>,
    'labels': set({
    }),
    'name': None,
    'options': dict({
      'sensor': dict({
        'suggested_display_precision': 2,
      }),
    }),
    'original_device_class': <SensorDeviceClass.ENERGY: 'energy'>,
    'original_icon': None,
    'original_name': 'Battery capacity',
    'platform': 'tuya',
    'previous_unique_id': None,
    'suggested_object_id': None,
    'supported_features': 0,
    'translation_key': 'battery_capacity',
    'unique_id': 'tuya.6cd9ce33d5275082e9inhvbattery_capacity',
    'unit_of_measurement': <UnitOfEnergy.KILO_WATT_HOUR: 'kWh'>,
  })
# ---
# name: test_platform_setup_and_discovery[xnyjcn_micro_storage_inverter][sensor.cbe_pro_2_battery_capacity-state]
  StateSnapshot({
    'attributes': ReadOnlyDict({
      'device_class': 'energy',
      'friendly_name': 'CBE Pro 2 Battery capacity',
      'unit_of_measurement': <UnitOfEnergy.KILO_WATT_HOUR: 'kWh'>,
    }),
    'context': <ANY>,
    'entity_id': 'sensor.cbe_pro_2_battery_capacity',
    'last_changed': <ANY>,
    'last_reported': <ANY>,
    'last_updated': <ANY>,
    'state': '0.0',
  })
# ---
# name: test_platform_setup_and_discovery[xnyjcn_micro_storage_inverter][sensor.cbe_pro_2_battery_power_discharge_charge-entry]
  EntityRegistryEntrySnapshot({
    'aliases': set({
    }),
    'area_id': None,
    'capabilities': dict({
      'state_class': <SensorStateClass.MEASUREMENT: 'measurement'>,
    }),
    'config_entry_id': <ANY>,
    'config_subentry_id': <ANY>,
    'device_class': None,
    'device_id': <ANY>,
    'disabled_by': None,
    'domain': 'sensor',
    'entity_category': None,
    'entity_id': 'sensor.cbe_pro_2_battery_power_discharge_charge',
    'has_entity_name': True,
    'hidden_by': None,
    'icon': None,
    'id': <ANY>,
    'labels': set({
    }),
    'name': None,
    'options': dict({
      'sensor': dict({
        'suggested_display_precision': 2,
      }),
    }),
    'original_device_class': <SensorDeviceClass.POWER: 'power'>,
    'original_icon': None,
    'original_name': 'Battery power (+ discharge, - charge)',
    'platform': 'tuya',
    'previous_unique_id': None,
    'suggested_object_id': None,
    'supported_features': 0,
    'translation_key': 'battery_power',
    'unique_id': 'tuya.6cd9ce33d5275082e9inhvbattery_power',
    'unit_of_measurement': 'kW',
  })
# ---
# name: test_platform_setup_and_discovery[xnyjcn_micro_storage_inverter][sensor.cbe_pro_2_battery_power_discharge_charge-state]
  StateSnapshot({
    'attributes': ReadOnlyDict({
      'device_class': 'power',
      'friendly_name': 'CBE Pro 2 Battery power (+ discharge, - charge)',
      'state_class': <SensorStateClass.MEASUREMENT: 'measurement'>,
      'unit_of_measurement': 'kW',
    }),
    'context': <ANY>,
    'entity_id': 'sensor.cbe_pro_2_battery_power_discharge_charge',
    'last_changed': <ANY>,
    'last_reported': <ANY>,
    'last_updated': <ANY>,
    'state': '-2.0',
  })
# ---
# name: test_platform_setup_and_discovery[xnyjcn_micro_storage_inverter][sensor.cbe_pro_2_battery_soc-entry]
  EntityRegistryEntrySnapshot({
    'aliases': set({
    }),
    'area_id': None,
    'capabilities': dict({
      'state_class': <SensorStateClass.MEASUREMENT: 'measurement'>,
    }),
    'config_entry_id': <ANY>,
    'config_subentry_id': <ANY>,
    'device_class': None,
    'device_id': <ANY>,
    'disabled_by': None,
    'domain': 'sensor',
    'entity_category': <EntityCategory.DIAGNOSTIC: 'diagnostic'>,
    'entity_id': 'sensor.cbe_pro_2_battery_soc',
    'has_entity_name': True,
    'hidden_by': None,
    'icon': None,
    'id': <ANY>,
    'labels': set({
    }),
    'name': None,
    'options': dict({
    }),
    'original_device_class': <SensorDeviceClass.BATTERY: 'battery'>,
    'original_icon': None,
    'original_name': 'Battery SOC',
    'platform': 'tuya',
    'previous_unique_id': None,
    'suggested_object_id': None,
    'supported_features': 0,
    'translation_key': 'battery_soc',
    'unique_id': 'tuya.6cd9ce33d5275082e9inhvcurrent_soc',
    'unit_of_measurement': '%',
  })
# ---
# name: test_platform_setup_and_discovery[xnyjcn_micro_storage_inverter][sensor.cbe_pro_2_battery_soc-state]
  StateSnapshot({
    'attributes': ReadOnlyDict({
      'device_class': 'battery',
      'friendly_name': 'CBE Pro 2 Battery SOC',
      'state_class': <SensorStateClass.MEASUREMENT: 'measurement'>,
      'unit_of_measurement': '%',
    }),
    'context': <ANY>,
    'entity_id': 'sensor.cbe_pro_2_battery_soc',
    'last_changed': <ANY>,
    'last_reported': <ANY>,
    'last_updated': <ANY>,
    'state': '43.0',
  })
# ---
# name: test_platform_setup_and_discovery[xnyjcn_micro_storage_inverter][sensor.cbe_pro_2_cumulative_energy_battery_charged-entry]
  EntityRegistryEntrySnapshot({
    'aliases': set({
    }),
    'area_id': None,
    'capabilities': dict({
      'state_class': <SensorStateClass.TOTAL_INCREASING: 'total_increasing'>,
    }),
    'config_entry_id': <ANY>,
    'config_subentry_id': <ANY>,
    'device_class': None,
    'device_id': <ANY>,
    'disabled_by': None,
    'domain': 'sensor',
    'entity_category': None,
    'entity_id': 'sensor.cbe_pro_2_cumulative_energy_battery_charged',
    'has_entity_name': True,
    'hidden_by': None,
    'icon': None,
    'id': <ANY>,
    'labels': set({
    }),
    'name': None,
    'options': dict({
      'sensor': dict({
        'suggested_display_precision': 2,
      }),
      'sensor.private': dict({
        'suggested_unit_of_measurement': <UnitOfEnergy.KILO_WATT_HOUR: 'kWh'>,
      }),
    }),
    'original_device_class': <SensorDeviceClass.ENERGY: 'energy'>,
    'original_icon': None,
    'original_name': 'Cumulative energy battery charged',
    'platform': 'tuya',
    'previous_unique_id': None,
    'suggested_object_id': None,
    'supported_features': 0,
    'translation_key': 'cumulative_energy_charged',
    'unique_id': 'tuya.6cd9ce33d5275082e9inhvcumulative_energy_charged',
    'unit_of_measurement': <UnitOfEnergy.KILO_WATT_HOUR: 'kWh'>,
  })
# ---
# name: test_platform_setup_and_discovery[xnyjcn_micro_storage_inverter][sensor.cbe_pro_2_cumulative_energy_battery_charged-state]
  StateSnapshot({
    'attributes': ReadOnlyDict({
      'device_class': 'energy',
      'friendly_name': 'CBE Pro 2 Cumulative energy battery charged',
      'state_class': <SensorStateClass.TOTAL_INCREASING: 'total_increasing'>,
      'unit_of_measurement': <UnitOfEnergy.KILO_WATT_HOUR: 'kWh'>,
    }),
    'context': <ANY>,
    'entity_id': 'sensor.cbe_pro_2_cumulative_energy_battery_charged',
    'last_changed': <ANY>,
    'last_reported': <ANY>,
    'last_updated': <ANY>,
    'state': '13.288',
  })
# ---
# name: test_platform_setup_and_discovery[xnyjcn_micro_storage_inverter][sensor.cbe_pro_2_cumulative_energy_battery_discharged-entry]
  EntityRegistryEntrySnapshot({
    'aliases': set({
    }),
    'area_id': None,
    'capabilities': dict({
      'state_class': <SensorStateClass.TOTAL_INCREASING: 'total_increasing'>,
    }),
    'config_entry_id': <ANY>,
    'config_subentry_id': <ANY>,
    'device_class': None,
    'device_id': <ANY>,
    'disabled_by': None,
    'domain': 'sensor',
    'entity_category': None,
    'entity_id': 'sensor.cbe_pro_2_cumulative_energy_battery_discharged',
    'has_entity_name': True,
    'hidden_by': None,
    'icon': None,
    'id': <ANY>,
    'labels': set({
    }),
    'name': None,
    'options': dict({
      'sensor': dict({
        'suggested_display_precision': 2,
      }),
      'sensor.private': dict({
        'suggested_unit_of_measurement': <UnitOfEnergy.KILO_WATT_HOUR: 'kWh'>,
      }),
    }),
    'original_device_class': <SensorDeviceClass.ENERGY: 'energy'>,
    'original_icon': None,
    'original_name': 'Cumulative energy battery discharged',
    'platform': 'tuya',
    'previous_unique_id': None,
    'suggested_object_id': None,
    'supported_features': 0,
    'translation_key': 'cumulative_energy_discharged',
    'unique_id': 'tuya.6cd9ce33d5275082e9inhvcumulative_energy_discharged',
    'unit_of_measurement': <UnitOfEnergy.KILO_WATT_HOUR: 'kWh'>,
  })
# ---
# name: test_platform_setup_and_discovery[xnyjcn_micro_storage_inverter][sensor.cbe_pro_2_cumulative_energy_battery_discharged-state]
  StateSnapshot({
    'attributes': ReadOnlyDict({
      'device_class': 'energy',
      'friendly_name': 'CBE Pro 2 Cumulative energy battery discharged',
      'state_class': <SensorStateClass.TOTAL_INCREASING: 'total_increasing'>,
      'unit_of_measurement': <UnitOfEnergy.KILO_WATT_HOUR: 'kWh'>,
    }),
    'context': <ANY>,
    'entity_id': 'sensor.cbe_pro_2_cumulative_energy_battery_discharged',
    'last_changed': <ANY>,
    'last_reported': <ANY>,
    'last_updated': <ANY>,
    'state': '8.183',
  })
# ---
# name: test_platform_setup_and_discovery[xnyjcn_micro_storage_inverter][sensor.cbe_pro_2_cumulative_energy_generated_by_pv-entry]
  EntityRegistryEntrySnapshot({
    'aliases': set({
    }),
    'area_id': None,
    'capabilities': dict({
      'state_class': <SensorStateClass.TOTAL_INCREASING: 'total_increasing'>,
    }),
    'config_entry_id': <ANY>,
    'config_subentry_id': <ANY>,
    'device_class': None,
    'device_id': <ANY>,
    'disabled_by': None,
    'domain': 'sensor',
    'entity_category': None,
    'entity_id': 'sensor.cbe_pro_2_cumulative_energy_generated_by_pv',
    'has_entity_name': True,
    'hidden_by': None,
    'icon': None,
    'id': <ANY>,
    'labels': set({
    }),
    'name': None,
    'options': dict({
      'sensor': dict({
        'suggested_display_precision': 2,
      }),
      'sensor.private': dict({
        'suggested_unit_of_measurement': <UnitOfEnergy.KILO_WATT_HOUR: 'kWh'>,
      }),
    }),
    'original_device_class': <SensorDeviceClass.ENERGY: 'energy'>,
    'original_icon': None,
    'original_name': 'Cumulative energy generated by PV',
    'platform': 'tuya',
    'previous_unique_id': None,
    'suggested_object_id': None,
    'supported_features': 0,
    'translation_key': 'cumulative_energy_generated_pv',
    'unique_id': 'tuya.6cd9ce33d5275082e9inhvcumulative_energy_generated_pv',
    'unit_of_measurement': <UnitOfEnergy.KILO_WATT_HOUR: 'kWh'>,
  })
# ---
# name: test_platform_setup_and_discovery[xnyjcn_micro_storage_inverter][sensor.cbe_pro_2_cumulative_energy_generated_by_pv-state]
  StateSnapshot({
    'attributes': ReadOnlyDict({
      'device_class': 'energy',
      'friendly_name': 'CBE Pro 2 Cumulative energy generated by PV',
      'state_class': <SensorStateClass.TOTAL_INCREASING: 'total_increasing'>,
      'unit_of_measurement': <UnitOfEnergy.KILO_WATT_HOUR: 'kWh'>,
    }),
    'context': <ANY>,
    'entity_id': 'sensor.cbe_pro_2_cumulative_energy_generated_by_pv',
    'last_changed': <ANY>,
    'last_reported': <ANY>,
    'last_updated': <ANY>,
    'state': '18.565',
  })
# ---
# name: test_platform_setup_and_discovery[xnyjcn_micro_storage_inverter][sensor.cbe_pro_2_cumulative_inverter_output_energy-entry]
  EntityRegistryEntrySnapshot({
    'aliases': set({
    }),
    'area_id': None,
    'capabilities': dict({
      'state_class': <SensorStateClass.TOTAL_INCREASING: 'total_increasing'>,
    }),
    'config_entry_id': <ANY>,
    'config_subentry_id': <ANY>,
    'device_class': None,
    'device_id': <ANY>,
    'disabled_by': None,
    'domain': 'sensor',
    'entity_category': None,
    'entity_id': 'sensor.cbe_pro_2_cumulative_inverter_output_energy',
    'has_entity_name': True,
    'hidden_by': None,
    'icon': None,
    'id': <ANY>,
    'labels': set({
    }),
    'name': None,
    'options': dict({
      'sensor': dict({
        'suggested_display_precision': 2,
      }),
      'sensor.private': dict({
        'suggested_unit_of_measurement': <UnitOfEnergy.KILO_WATT_HOUR: 'kWh'>,
      }),
    }),
    'original_device_class': <SensorDeviceClass.ENERGY: 'energy'>,
    'original_icon': None,
    'original_name': 'Cumulative inverter output energy',
    'platform': 'tuya',
    'previous_unique_id': None,
    'suggested_object_id': None,
    'supported_features': 0,
    'translation_key': 'cumulative_energy_output_inv',
    'unique_id': 'tuya.6cd9ce33d5275082e9inhvcumulative_energy_output_inv',
    'unit_of_measurement': <UnitOfEnergy.KILO_WATT_HOUR: 'kWh'>,
  })
# ---
# name: test_platform_setup_and_discovery[xnyjcn_micro_storage_inverter][sensor.cbe_pro_2_cumulative_inverter_output_energy-state]
  StateSnapshot({
    'attributes': ReadOnlyDict({
      'device_class': 'energy',
      'friendly_name': 'CBE Pro 2 Cumulative inverter output energy',
      'state_class': <SensorStateClass.TOTAL_INCREASING: 'total_increasing'>,
      'unit_of_measurement': <UnitOfEnergy.KILO_WATT_HOUR: 'kWh'>,
    }),
    'context': <ANY>,
    'entity_id': 'sensor.cbe_pro_2_cumulative_inverter_output_energy',
    'last_changed': <ANY>,
    'last_reported': <ANY>,
    'last_updated': <ANY>,
    'state': '13.46',
  })
# ---
# name: test_platform_setup_and_discovery[xnyjcn_micro_storage_inverter][sensor.cbe_pro_2_cumulative_off_grid_port_1_output_energy-entry]
  EntityRegistryEntrySnapshot({
    'aliases': set({
    }),
    'area_id': None,
    'capabilities': dict({
      'state_class': <SensorStateClass.TOTAL_INCREASING: 'total_increasing'>,
    }),
    'config_entry_id': <ANY>,
    'config_subentry_id': <ANY>,
    'device_class': None,
    'device_id': <ANY>,
    'disabled_by': None,
    'domain': 'sensor',
    'entity_category': None,
    'entity_id': 'sensor.cbe_pro_2_cumulative_off_grid_port_1_output_energy',
    'has_entity_name': True,
    'hidden_by': None,
    'icon': None,
    'id': <ANY>,
    'labels': set({
    }),
    'name': None,
    'options': dict({
      'sensor': dict({
        'suggested_display_precision': 2,
      }),
      'sensor.private': dict({
        'suggested_unit_of_measurement': <UnitOfEnergy.KILO_WATT_HOUR: 'kWh'>,
      }),
    }),
    'original_device_class': <SensorDeviceClass.ENERGY: 'energy'>,
    'original_icon': None,
    'original_name': 'Cumulative off-grid port 1 output energy',
    'platform': 'tuya',
    'previous_unique_id': None,
    'suggested_object_id': None,
    'supported_features': 0,
    'translation_key': 'cuml_e_export_offgrid1',
    'unique_id': 'tuya.6cd9ce33d5275082e9inhvcuml_e_export_offgrid1',
    'unit_of_measurement': <UnitOfEnergy.KILO_WATT_HOUR: 'kWh'>,
  })
# ---
# name: test_platform_setup_and_discovery[xnyjcn_micro_storage_inverter][sensor.cbe_pro_2_cumulative_off_grid_port_1_output_energy-state]
  StateSnapshot({
    'attributes': ReadOnlyDict({
      'device_class': 'energy',
      'friendly_name': 'CBE Pro 2 Cumulative off-grid port 1 output energy',
      'state_class': <SensorStateClass.TOTAL_INCREASING: 'total_increasing'>,
      'unit_of_measurement': <UnitOfEnergy.KILO_WATT_HOUR: 'kWh'>,
    }),
    'context': <ANY>,
    'entity_id': 'sensor.cbe_pro_2_cumulative_off_grid_port_1_output_energy',
    'last_changed': <ANY>,
    'last_reported': <ANY>,
    'last_updated': <ANY>,
    'state': '0.0',
  })
# ---
# name: test_platform_setup_and_discovery[xnyjcn_micro_storage_inverter][sensor.cbe_pro_2_inverter_output_power-entry]
  EntityRegistryEntrySnapshot({
    'aliases': set({
    }),
    'area_id': None,
    'capabilities': dict({
      'state_class': <SensorStateClass.MEASUREMENT: 'measurement'>,
    }),
    'config_entry_id': <ANY>,
    'config_subentry_id': <ANY>,
    'device_class': None,
    'device_id': <ANY>,
    'disabled_by': None,
    'domain': 'sensor',
    'entity_category': None,
    'entity_id': 'sensor.cbe_pro_2_inverter_output_power',
    'has_entity_name': True,
    'hidden_by': None,
    'icon': None,
    'id': <ANY>,
    'labels': set({
    }),
    'name': None,
    'options': dict({
      'sensor': dict({
        'suggested_display_precision': 2,
      }),
    }),
    'original_device_class': <SensorDeviceClass.POWER: 'power'>,
    'original_icon': None,
    'original_name': 'Inverter output power',
    'platform': 'tuya',
    'previous_unique_id': None,
    'suggested_object_id': None,
    'supported_features': 0,
    'translation_key': 'inverter_output_power',
    'unique_id': 'tuya.6cd9ce33d5275082e9inhvinverter_output_power',
    'unit_of_measurement': 'kW',
  })
# ---
# name: test_platform_setup_and_discovery[xnyjcn_micro_storage_inverter][sensor.cbe_pro_2_inverter_output_power-state]
  StateSnapshot({
    'attributes': ReadOnlyDict({
      'device_class': 'power',
      'friendly_name': 'CBE Pro 2 Inverter output power',
      'state_class': <SensorStateClass.MEASUREMENT: 'measurement'>,
      'unit_of_measurement': 'kW',
    }),
    'context': <ANY>,
    'entity_id': 'sensor.cbe_pro_2_inverter_output_power',
    'last_changed': <ANY>,
    'last_reported': <ANY>,
    'last_updated': <ANY>,
    'state': '2.0',
  })
# ---
# name: test_platform_setup_and_discovery[xnyjcn_micro_storage_inverter][sensor.cbe_pro_2_pv_power_channel_1-entry]
  EntityRegistryEntrySnapshot({
    'aliases': set({
    }),
    'area_id': None,
    'capabilities': dict({
      'state_class': <SensorStateClass.MEASUREMENT: 'measurement'>,
    }),
    'config_entry_id': <ANY>,
    'config_subentry_id': <ANY>,
    'device_class': None,
    'device_id': <ANY>,
    'disabled_by': None,
    'domain': 'sensor',
    'entity_category': None,
    'entity_id': 'sensor.cbe_pro_2_pv_power_channel_1',
    'has_entity_name': True,
    'hidden_by': None,
    'icon': None,
    'id': <ANY>,
    'labels': set({
    }),
    'name': None,
    'options': dict({
      'sensor': dict({
        'suggested_display_precision': 2,
      }),
    }),
    'original_device_class': <SensorDeviceClass.POWER: 'power'>,
    'original_icon': None,
    'original_name': 'PV power channel 1',
    'platform': 'tuya',
    'previous_unique_id': None,
    'suggested_object_id': None,
    'supported_features': 0,
    'translation_key': 'pv_power_channel',
    'unique_id': 'tuya.6cd9ce33d5275082e9inhvpv_power_channel_1',
    'unit_of_measurement': 'kW',
  })
# ---
# name: test_platform_setup_and_discovery[xnyjcn_micro_storage_inverter][sensor.cbe_pro_2_pv_power_channel_1-state]
  StateSnapshot({
    'attributes': ReadOnlyDict({
      'device_class': 'power',
      'friendly_name': 'CBE Pro 2 PV power channel 1',
      'state_class': <SensorStateClass.MEASUREMENT: 'measurement'>,
      'unit_of_measurement': 'kW',
    }),
    'context': <ANY>,
    'entity_id': 'sensor.cbe_pro_2_pv_power_channel_1',
    'last_changed': <ANY>,
    'last_reported': <ANY>,
    'last_updated': <ANY>,
    'state': '2.0',
  })
# ---
# name: test_platform_setup_and_discovery[xnyjcn_micro_storage_inverter][sensor.cbe_pro_2_pv_power_channel_2-entry]
  EntityRegistryEntrySnapshot({
    'aliases': set({
    }),
    'area_id': None,
    'capabilities': dict({
      'state_class': <SensorStateClass.MEASUREMENT: 'measurement'>,
    }),
    'config_entry_id': <ANY>,
    'config_subentry_id': <ANY>,
    'device_class': None,
    'device_id': <ANY>,
    'disabled_by': None,
    'domain': 'sensor',
    'entity_category': None,
    'entity_id': 'sensor.cbe_pro_2_pv_power_channel_2',
    'has_entity_name': True,
    'hidden_by': None,
    'icon': None,
    'id': <ANY>,
    'labels': set({
    }),
    'name': None,
    'options': dict({
      'sensor': dict({
        'suggested_display_precision': 2,
      }),
    }),
    'original_device_class': <SensorDeviceClass.POWER: 'power'>,
    'original_icon': None,
    'original_name': 'PV power channel 2',
    'platform': 'tuya',
    'previous_unique_id': None,
    'suggested_object_id': None,
    'supported_features': 0,
    'translation_key': 'pv_power_channel',
    'unique_id': 'tuya.6cd9ce33d5275082e9inhvpv_power_channel_2',
    'unit_of_measurement': 'kW',
  })
# ---
# name: test_platform_setup_and_discovery[xnyjcn_micro_storage_inverter][sensor.cbe_pro_2_pv_power_channel_2-state]
  StateSnapshot({
    'attributes': ReadOnlyDict({
      'device_class': 'power',
      'friendly_name': 'CBE Pro 2 PV power channel 2',
      'state_class': <SensorStateClass.MEASUREMENT: 'measurement'>,
      'unit_of_measurement': 'kW',
    }),
    'context': <ANY>,
    'entity_id': 'sensor.cbe_pro_2_pv_power_channel_2',
    'last_changed': <ANY>,
    'last_reported': <ANY>,
    'last_updated': <ANY>,
    'state': '0.0',
  })
# ---
# name: test_platform_setup_and_discovery[xnyjcn_micro_storage_inverter][sensor.cbe_pro_2_serial_number-entry]
  EntityRegistryEntrySnapshot({
    'aliases': set({
    }),
    'area_id': None,
    'capabilities': None,
    'config_entry_id': <ANY>,
    'config_subentry_id': <ANY>,
    'device_class': None,
    'device_id': <ANY>,
    'disabled_by': None,
    'domain': 'sensor',
    'entity_category': <EntityCategory.DIAGNOSTIC: 'diagnostic'>,
    'entity_id': 'sensor.cbe_pro_2_serial_number',
    'has_entity_name': True,
    'hidden_by': None,
    'icon': None,
    'id': <ANY>,
    'labels': set({
    }),
    'name': None,
    'options': dict({
    }),
    'original_device_class': None,
    'original_icon': None,
    'original_name': 'Serial number',
    'platform': 'tuya',
    'previous_unique_id': None,
    'suggested_object_id': None,
    'supported_features': 0,
    'translation_key': 'serial_number',
    'unique_id': 'tuya.6cd9ce33d5275082e9inhvserial_number',
    'unit_of_measurement': None,
  })
# ---
# name: test_platform_setup_and_discovery[xnyjcn_micro_storage_inverter][sensor.cbe_pro_2_serial_number-state]
  StateSnapshot({
    'attributes': ReadOnlyDict({
      'friendly_name': 'CBE Pro 2 Serial number',
    }),
    'context': <ANY>,
    'entity_id': 'sensor.cbe_pro_2_serial_number',
    'last_changed': <ANY>,
    'last_reported': <ANY>,
    'last_updated': <ANY>,
    'state': '',
  })
# ---
# name: test_platform_setup_and_discovery[xnyjcn_micro_storage_inverter][sensor.cbe_pro_2_total_pv_power-entry]
  EntityRegistryEntrySnapshot({
    'aliases': set({
    }),
    'area_id': None,
    'capabilities': dict({
      'state_class': <SensorStateClass.MEASUREMENT: 'measurement'>,
    }),
    'config_entry_id': <ANY>,
    'config_subentry_id': <ANY>,
    'device_class': None,
    'device_id': <ANY>,
    'disabled_by': None,
    'domain': 'sensor',
    'entity_category': None,
    'entity_id': 'sensor.cbe_pro_2_total_pv_power',
    'has_entity_name': True,
    'hidden_by': None,
    'icon': None,
    'id': <ANY>,
    'labels': set({
    }),
    'name': None,
    'options': dict({
      'sensor': dict({
        'suggested_display_precision': 2,
      }),
    }),
    'original_device_class': <SensorDeviceClass.POWER: 'power'>,
    'original_icon': None,
    'original_name': 'Total PV power',
    'platform': 'tuya',
    'previous_unique_id': None,
    'suggested_object_id': None,
    'supported_features': 0,
    'translation_key': 'total_pv_power',
    'unique_id': 'tuya.6cd9ce33d5275082e9inhvpv_power_total',
    'unit_of_measurement': 'kW',
  })
# ---
# name: test_platform_setup_and_discovery[xnyjcn_micro_storage_inverter][sensor.cbe_pro_2_total_pv_power-state]
  StateSnapshot({
    'attributes': ReadOnlyDict({
      'device_class': 'power',
      'friendly_name': 'CBE Pro 2 Total PV power',
      'state_class': <SensorStateClass.MEASUREMENT: 'measurement'>,
      'unit_of_measurement': 'kW',
    }),
    'context': <ANY>,
    'entity_id': 'sensor.cbe_pro_2_total_pv_power',
    'last_changed': <ANY>,
    'last_reported': <ANY>,
    'last_updated': <ANY>,
    'state': '0.0',
  })
# ---
# name: test_platform_setup_and_discovery[zndb_smart_meter][sensor.meter_phase_a_current-entry]
=======
# name: test_platform_setup_and_discovery[qxj_fsea1lat3vuktbt6][sensor.br_7_in_1_wlan_wetterstation_anthrazit_outdoor_humidity_channel_3-entry]
>>>>>>> d778afe6
  EntityRegistryEntrySnapshot({
    'aliases': set({
    }),
    'area_id': None,
    'capabilities': dict({
      'state_class': <SensorStateClass.MEASUREMENT: 'measurement'>,
    }),
    'config_entry_id': <ANY>,
    'config_subentry_id': <ANY>,
    'device_class': None,
    'device_id': <ANY>,
    'disabled_by': None,
    'domain': 'sensor',
    'entity_category': None,
    'entity_id': 'sensor.br_7_in_1_wlan_wetterstation_anthrazit_outdoor_humidity_channel_3',
    'has_entity_name': True,
    'hidden_by': None,
    'icon': None,
    'id': <ANY>,
    'labels': set({
    }),
    'name': None,
    'options': dict({
    }),
    'original_device_class': <SensorDeviceClass.HUMIDITY: 'humidity'>,
    'original_icon': None,
    'original_name': 'Outdoor humidity channel 3',
    'platform': 'tuya',
    'previous_unique_id': None,
    'suggested_object_id': None,
    'supported_features': 0,
    'translation_key': 'indexed_humidity_outdoor',
    'unique_id': 'tuya.bf84c743a84eb2c8abeurzhumidity_outdoor_3',
    'unit_of_measurement': '%',
  })
# ---
# name: test_platform_setup_and_discovery[qxj_fsea1lat3vuktbt6][sensor.br_7_in_1_wlan_wetterstation_anthrazit_outdoor_humidity_channel_3-state]
  StateSnapshot({
    'attributes': ReadOnlyDict({
      'device_class': 'humidity',
      'friendly_name': 'BR 7-in-1 WLAN Wetterstation Anthrazit Outdoor humidity channel 3',
      'state_class': <SensorStateClass.MEASUREMENT: 'measurement'>,
      'unit_of_measurement': '%',
    }),
    'context': <ANY>,
    'entity_id': 'sensor.br_7_in_1_wlan_wetterstation_anthrazit_outdoor_humidity_channel_3',
    'last_changed': <ANY>,
    'last_reported': <ANY>,
    'last_updated': <ANY>,
    'state': '0.0',
  })
# ---
# name: test_platform_setup_and_discovery[qxj_fsea1lat3vuktbt6][sensor.br_7_in_1_wlan_wetterstation_anthrazit_probe_temperature-entry]
  EntityRegistryEntrySnapshot({
    'aliases': set({
    }),
    'area_id': None,
    'capabilities': dict({
      'state_class': <SensorStateClass.MEASUREMENT: 'measurement'>,
    }),
    'config_entry_id': <ANY>,
    'config_subentry_id': <ANY>,
    'device_class': None,
    'device_id': <ANY>,
    'disabled_by': None,
    'domain': 'sensor',
    'entity_category': None,
    'entity_id': 'sensor.br_7_in_1_wlan_wetterstation_anthrazit_probe_temperature',
    'has_entity_name': True,
    'hidden_by': None,
    'icon': None,
    'id': <ANY>,
    'labels': set({
    }),
    'name': None,
    'options': dict({
      'sensor': dict({
        'suggested_display_precision': 1,
      }),
    }),
    'original_device_class': <SensorDeviceClass.TEMPERATURE: 'temperature'>,
    'original_icon': None,
    'original_name': 'Probe temperature',
    'platform': 'tuya',
    'previous_unique_id': None,
    'suggested_object_id': None,
    'supported_features': 0,
    'translation_key': 'temperature_external',
    'unique_id': 'tuya.bf84c743a84eb2c8abeurztemp_current_external',
    'unit_of_measurement': <UnitOfTemperature.CELSIUS: '°C'>,
  })
# ---
# name: test_platform_setup_and_discovery[qxj_fsea1lat3vuktbt6][sensor.br_7_in_1_wlan_wetterstation_anthrazit_probe_temperature-state]
  StateSnapshot({
    'attributes': ReadOnlyDict({
      'device_class': 'temperature',
      'friendly_name': 'BR 7-in-1 WLAN Wetterstation Anthrazit Probe temperature',
      'state_class': <SensorStateClass.MEASUREMENT: 'measurement'>,
      'unit_of_measurement': <UnitOfTemperature.CELSIUS: '°C'>,
    }),
    'context': <ANY>,
    'entity_id': 'sensor.br_7_in_1_wlan_wetterstation_anthrazit_probe_temperature',
    'last_changed': <ANY>,
    'last_reported': <ANY>,
    'last_updated': <ANY>,
    'state': '-40.0',
  })
# ---
# name: test_platform_setup_and_discovery[qxj_fsea1lat3vuktbt6][sensor.br_7_in_1_wlan_wetterstation_anthrazit_probe_temperature_channel_1-entry]
  EntityRegistryEntrySnapshot({
    'aliases': set({
    }),
    'area_id': None,
    'capabilities': dict({
      'state_class': <SensorStateClass.MEASUREMENT: 'measurement'>,
    }),
    'config_entry_id': <ANY>,
    'config_subentry_id': <ANY>,
    'device_class': None,
    'device_id': <ANY>,
    'disabled_by': None,
    'domain': 'sensor',
    'entity_category': None,
    'entity_id': 'sensor.br_7_in_1_wlan_wetterstation_anthrazit_probe_temperature_channel_1',
    'has_entity_name': True,
    'hidden_by': None,
    'icon': None,
    'id': <ANY>,
    'labels': set({
    }),
    'name': None,
    'options': dict({
      'sensor': dict({
        'suggested_display_precision': 1,
      }),
    }),
    'original_device_class': <SensorDeviceClass.TEMPERATURE: 'temperature'>,
    'original_icon': None,
    'original_name': 'Probe temperature channel 1',
    'platform': 'tuya',
    'previous_unique_id': None,
    'suggested_object_id': None,
    'supported_features': 0,
    'translation_key': 'indexed_temperature_external',
    'unique_id': 'tuya.bf84c743a84eb2c8abeurztemp_current_external_1',
    'unit_of_measurement': <UnitOfTemperature.CELSIUS: '°C'>,
  })
# ---
# name: test_platform_setup_and_discovery[qxj_fsea1lat3vuktbt6][sensor.br_7_in_1_wlan_wetterstation_anthrazit_probe_temperature_channel_1-state]
  StateSnapshot({
    'attributes': ReadOnlyDict({
      'device_class': 'temperature',
      'friendly_name': 'BR 7-in-1 WLAN Wetterstation Anthrazit Probe temperature channel 1',
      'state_class': <SensorStateClass.MEASUREMENT: 'measurement'>,
      'unit_of_measurement': <UnitOfTemperature.CELSIUS: '°C'>,
    }),
    'context': <ANY>,
    'entity_id': 'sensor.br_7_in_1_wlan_wetterstation_anthrazit_probe_temperature_channel_1',
    'last_changed': <ANY>,
    'last_reported': <ANY>,
    'last_updated': <ANY>,
    'state': '19.3',
  })
# ---
# name: test_platform_setup_and_discovery[qxj_fsea1lat3vuktbt6][sensor.br_7_in_1_wlan_wetterstation_anthrazit_probe_temperature_channel_2-entry]
  EntityRegistryEntrySnapshot({
    'aliases': set({
    }),
    'area_id': None,
    'capabilities': dict({
      'state_class': <SensorStateClass.MEASUREMENT: 'measurement'>,
    }),
    'config_entry_id': <ANY>,
    'config_subentry_id': <ANY>,
    'device_class': None,
    'device_id': <ANY>,
    'disabled_by': None,
    'domain': 'sensor',
    'entity_category': None,
    'entity_id': 'sensor.br_7_in_1_wlan_wetterstation_anthrazit_probe_temperature_channel_2',
    'has_entity_name': True,
    'hidden_by': None,
    'icon': None,
    'id': <ANY>,
    'labels': set({
    }),
    'name': None,
    'options': dict({
      'sensor': dict({
        'suggested_display_precision': 1,
      }),
    }),
    'original_device_class': <SensorDeviceClass.TEMPERATURE: 'temperature'>,
    'original_icon': None,
    'original_name': 'Probe temperature channel 2',
    'platform': 'tuya',
    'previous_unique_id': None,
    'suggested_object_id': None,
    'supported_features': 0,
    'translation_key': 'indexed_temperature_external',
    'unique_id': 'tuya.bf84c743a84eb2c8abeurztemp_current_external_2',
    'unit_of_measurement': <UnitOfTemperature.CELSIUS: '°C'>,
  })
# ---
# name: test_platform_setup_and_discovery[qxj_fsea1lat3vuktbt6][sensor.br_7_in_1_wlan_wetterstation_anthrazit_probe_temperature_channel_2-state]
  StateSnapshot({
    'attributes': ReadOnlyDict({
      'device_class': 'temperature',
      'friendly_name': 'BR 7-in-1 WLAN Wetterstation Anthrazit Probe temperature channel 2',
      'state_class': <SensorStateClass.MEASUREMENT: 'measurement'>,
      'unit_of_measurement': <UnitOfTemperature.CELSIUS: '°C'>,
    }),
    'context': <ANY>,
    'entity_id': 'sensor.br_7_in_1_wlan_wetterstation_anthrazit_probe_temperature_channel_2',
    'last_changed': <ANY>,
    'last_reported': <ANY>,
    'last_updated': <ANY>,
    'state': '25.2',
  })
# ---
# name: test_platform_setup_and_discovery[qxj_fsea1lat3vuktbt6][sensor.br_7_in_1_wlan_wetterstation_anthrazit_probe_temperature_channel_3-entry]
  EntityRegistryEntrySnapshot({
    'aliases': set({
    }),
    'area_id': None,
    'capabilities': dict({
      'state_class': <SensorStateClass.MEASUREMENT: 'measurement'>,
    }),
    'config_entry_id': <ANY>,
    'config_subentry_id': <ANY>,
    'device_class': None,
    'device_id': <ANY>,
    'disabled_by': None,
    'domain': 'sensor',
    'entity_category': None,
    'entity_id': 'sensor.br_7_in_1_wlan_wetterstation_anthrazit_probe_temperature_channel_3',
    'has_entity_name': True,
    'hidden_by': None,
    'icon': None,
    'id': <ANY>,
    'labels': set({
    }),
    'name': None,
    'options': dict({
      'sensor': dict({
        'suggested_display_precision': 1,
      }),
    }),
    'original_device_class': <SensorDeviceClass.TEMPERATURE: 'temperature'>,
    'original_icon': None,
    'original_name': 'Probe temperature channel 3',
    'platform': 'tuya',
    'previous_unique_id': None,
    'suggested_object_id': None,
    'supported_features': 0,
    'translation_key': 'indexed_temperature_external',
    'unique_id': 'tuya.bf84c743a84eb2c8abeurztemp_current_external_3',
    'unit_of_measurement': <UnitOfTemperature.CELSIUS: '°C'>,
  })
# ---
# name: test_platform_setup_and_discovery[qxj_fsea1lat3vuktbt6][sensor.br_7_in_1_wlan_wetterstation_anthrazit_probe_temperature_channel_3-state]
  StateSnapshot({
    'attributes': ReadOnlyDict({
      'device_class': 'temperature',
      'friendly_name': 'BR 7-in-1 WLAN Wetterstation Anthrazit Probe temperature channel 3',
      'state_class': <SensorStateClass.MEASUREMENT: 'measurement'>,
      'unit_of_measurement': <UnitOfTemperature.CELSIUS: '°C'>,
    }),
    'context': <ANY>,
    'entity_id': 'sensor.br_7_in_1_wlan_wetterstation_anthrazit_probe_temperature_channel_3',
    'last_changed': <ANY>,
    'last_reported': <ANY>,
    'last_updated': <ANY>,
    'state': '-40.0',
  })
# ---
# name: test_platform_setup_and_discovery[qxj_fsea1lat3vuktbt6][sensor.br_7_in_1_wlan_wetterstation_anthrazit_temperature-entry]
  EntityRegistryEntrySnapshot({
    'aliases': set({
    }),
    'area_id': None,
    'capabilities': dict({
      'state_class': <SensorStateClass.MEASUREMENT: 'measurement'>,
    }),
    'config_entry_id': <ANY>,
    'config_subentry_id': <ANY>,
    'device_class': None,
    'device_id': <ANY>,
    'disabled_by': None,
    'domain': 'sensor',
    'entity_category': None,
    'entity_id': 'sensor.br_7_in_1_wlan_wetterstation_anthrazit_temperature',
    'has_entity_name': True,
    'hidden_by': None,
    'icon': None,
    'id': <ANY>,
    'labels': set({
    }),
    'name': None,
    'options': dict({
      'sensor': dict({
        'suggested_display_precision': 1,
      }),
    }),
    'original_device_class': <SensorDeviceClass.TEMPERATURE: 'temperature'>,
    'original_icon': None,
    'original_name': 'Temperature',
    'platform': 'tuya',
    'previous_unique_id': None,
    'suggested_object_id': None,
    'supported_features': 0,
    'translation_key': 'temperature',
    'unique_id': 'tuya.bf84c743a84eb2c8abeurztemp_current',
    'unit_of_measurement': <UnitOfTemperature.CELSIUS: '°C'>,
  })
# ---
# name: test_platform_setup_and_discovery[qxj_fsea1lat3vuktbt6][sensor.br_7_in_1_wlan_wetterstation_anthrazit_temperature-state]
  StateSnapshot({
    'attributes': ReadOnlyDict({
      'device_class': 'temperature',
      'friendly_name': 'BR 7-in-1 WLAN Wetterstation Anthrazit Temperature',
      'state_class': <SensorStateClass.MEASUREMENT: 'measurement'>,
      'unit_of_measurement': <UnitOfTemperature.CELSIUS: '°C'>,
    }),
    'context': <ANY>,
    'entity_id': 'sensor.br_7_in_1_wlan_wetterstation_anthrazit_temperature',
    'last_changed': <ANY>,
    'last_reported': <ANY>,
    'last_updated': <ANY>,
    'state': '24.0',
  })
# ---
# name: test_platform_setup_and_discovery[qxj_fsea1lat3vuktbt6][sensor.br_7_in_1_wlan_wetterstation_anthrazit_wind_speed-entry]
  EntityRegistryEntrySnapshot({
    'aliases': set({
    }),
    'area_id': None,
    'capabilities': dict({
      'state_class': <SensorStateClass.MEASUREMENT: 'measurement'>,
    }),
    'config_entry_id': <ANY>,
    'config_subentry_id': <ANY>,
    'device_class': None,
    'device_id': <ANY>,
    'disabled_by': None,
    'domain': 'sensor',
    'entity_category': None,
    'entity_id': 'sensor.br_7_in_1_wlan_wetterstation_anthrazit_wind_speed',
    'has_entity_name': True,
    'hidden_by': None,
    'icon': None,
    'id': <ANY>,
    'labels': set({
    }),
    'name': None,
    'options': dict({
      'sensor': dict({
        'suggested_display_precision': 2,
      }),
      'sensor.private': dict({
        'suggested_unit_of_measurement': <UnitOfSpeed.KILOMETERS_PER_HOUR: 'km/h'>,
      }),
    }),
    'original_device_class': <SensorDeviceClass.WIND_SPEED: 'wind_speed'>,
    'original_icon': None,
    'original_name': 'Wind speed',
    'platform': 'tuya',
    'previous_unique_id': None,
    'suggested_object_id': None,
    'supported_features': 0,
    'translation_key': 'wind_speed',
    'unique_id': 'tuya.bf84c743a84eb2c8abeurzwindspeed_avg',
    'unit_of_measurement': <UnitOfSpeed.KILOMETERS_PER_HOUR: 'km/h'>,
  })
# ---
# name: test_platform_setup_and_discovery[qxj_fsea1lat3vuktbt6][sensor.br_7_in_1_wlan_wetterstation_anthrazit_wind_speed-state]
  StateSnapshot({
    'attributes': ReadOnlyDict({
      'device_class': 'wind_speed',
      'friendly_name': 'BR 7-in-1 WLAN Wetterstation Anthrazit Wind speed',
      'state_class': <SensorStateClass.MEASUREMENT: 'measurement'>,
      'unit_of_measurement': <UnitOfSpeed.KILOMETERS_PER_HOUR: 'km/h'>,
    }),
    'context': <ANY>,
    'entity_id': 'sensor.br_7_in_1_wlan_wetterstation_anthrazit_wind_speed',
    'last_changed': <ANY>,
    'last_reported': <ANY>,
    'last_updated': <ANY>,
    'state': '0.0',
  })
# ---
# name: test_platform_setup_and_discovery[qxj_is2indt9nlth6esa][sensor.frysen_battery_state-entry]
  EntityRegistryEntrySnapshot({
    'aliases': set({
    }),
    'area_id': None,
    'capabilities': None,
    'config_entry_id': <ANY>,
    'config_subentry_id': <ANY>,
    'device_class': None,
    'device_id': <ANY>,
    'disabled_by': None,
    'domain': 'sensor',
    'entity_category': <EntityCategory.DIAGNOSTIC: 'diagnostic'>,
    'entity_id': 'sensor.frysen_battery_state',
    'has_entity_name': True,
    'hidden_by': None,
    'icon': None,
    'id': <ANY>,
    'labels': set({
    }),
    'name': None,
    'options': dict({
    }),
    'original_device_class': None,
    'original_icon': None,
    'original_name': 'Battery state',
    'platform': 'tuya',
    'previous_unique_id': None,
    'suggested_object_id': None,
    'supported_features': 0,
    'translation_key': 'battery_state',
    'unique_id': 'tuya.bff00f6abe0563b284t77pbattery_state',
    'unit_of_measurement': None,
  })
# ---
# name: test_platform_setup_and_discovery[qxj_is2indt9nlth6esa][sensor.frysen_battery_state-state]
  StateSnapshot({
    'attributes': ReadOnlyDict({
      'friendly_name': 'Frysen Battery state',
    }),
    'context': <ANY>,
    'entity_id': 'sensor.frysen_battery_state',
    'last_changed': <ANY>,
    'last_reported': <ANY>,
    'last_updated': <ANY>,
    'state': 'high',
  })
# ---
# name: test_platform_setup_and_discovery[qxj_is2indt9nlth6esa][sensor.frysen_humidity-entry]
  EntityRegistryEntrySnapshot({
    'aliases': set({
    }),
    'area_id': None,
    'capabilities': dict({
      'state_class': <SensorStateClass.MEASUREMENT: 'measurement'>,
    }),
    'config_entry_id': <ANY>,
    'config_subentry_id': <ANY>,
    'device_class': None,
    'device_id': <ANY>,
    'disabled_by': None,
    'domain': 'sensor',
    'entity_category': None,
    'entity_id': 'sensor.frysen_humidity',
    'has_entity_name': True,
    'hidden_by': None,
    'icon': None,
    'id': <ANY>,
    'labels': set({
    }),
    'name': None,
    'options': dict({
    }),
    'original_device_class': <SensorDeviceClass.HUMIDITY: 'humidity'>,
    'original_icon': None,
    'original_name': 'Humidity',
    'platform': 'tuya',
    'previous_unique_id': None,
    'suggested_object_id': None,
    'supported_features': 0,
    'translation_key': 'humidity',
    'unique_id': 'tuya.bff00f6abe0563b284t77phumidity_value',
    'unit_of_measurement': '%',
  })
# ---
# name: test_platform_setup_and_discovery[qxj_is2indt9nlth6esa][sensor.frysen_humidity-state]
  StateSnapshot({
    'attributes': ReadOnlyDict({
      'device_class': 'humidity',
      'friendly_name': 'Frysen Humidity',
      'state_class': <SensorStateClass.MEASUREMENT: 'measurement'>,
      'unit_of_measurement': '%',
    }),
    'context': <ANY>,
    'entity_id': 'sensor.frysen_humidity',
    'last_changed': <ANY>,
    'last_reported': <ANY>,
    'last_updated': <ANY>,
    'state': '38.0',
  })
# ---
# name: test_platform_setup_and_discovery[qxj_is2indt9nlth6esa][sensor.frysen_probe_temperature-entry]
  EntityRegistryEntrySnapshot({
    'aliases': set({
    }),
    'area_id': None,
    'capabilities': dict({
      'state_class': <SensorStateClass.MEASUREMENT: 'measurement'>,
    }),
    'config_entry_id': <ANY>,
    'config_subentry_id': <ANY>,
    'device_class': None,
    'device_id': <ANY>,
    'disabled_by': None,
    'domain': 'sensor',
    'entity_category': None,
    'entity_id': 'sensor.frysen_probe_temperature',
    'has_entity_name': True,
    'hidden_by': None,
    'icon': None,
    'id': <ANY>,
    'labels': set({
    }),
    'name': None,
    'options': dict({
      'sensor': dict({
        'suggested_display_precision': 1,
      }),
    }),
    'original_device_class': <SensorDeviceClass.TEMPERATURE: 'temperature'>,
    'original_icon': None,
    'original_name': 'Probe temperature',
    'platform': 'tuya',
    'previous_unique_id': None,
    'suggested_object_id': None,
    'supported_features': 0,
    'translation_key': 'temperature_external',
    'unique_id': 'tuya.bff00f6abe0563b284t77ptemp_current_external',
    'unit_of_measurement': <UnitOfTemperature.CELSIUS: '°C'>,
  })
# ---
# name: test_platform_setup_and_discovery[qxj_is2indt9nlth6esa][sensor.frysen_probe_temperature-state]
  StateSnapshot({
    'attributes': ReadOnlyDict({
      'device_class': 'temperature',
      'friendly_name': 'Frysen Probe temperature',
      'state_class': <SensorStateClass.MEASUREMENT: 'measurement'>,
      'unit_of_measurement': <UnitOfTemperature.CELSIUS: '°C'>,
    }),
    'context': <ANY>,
    'entity_id': 'sensor.frysen_probe_temperature',
    'last_changed': <ANY>,
    'last_reported': <ANY>,
    'last_updated': <ANY>,
    'state': '-13.0',
  })
# ---
# name: test_platform_setup_and_discovery[qxj_is2indt9nlth6esa][sensor.frysen_temperature-entry]
  EntityRegistryEntrySnapshot({
    'aliases': set({
    }),
    'area_id': None,
    'capabilities': dict({
      'state_class': <SensorStateClass.MEASUREMENT: 'measurement'>,
    }),
    'config_entry_id': <ANY>,
    'config_subentry_id': <ANY>,
    'device_class': None,
    'device_id': <ANY>,
    'disabled_by': None,
    'domain': 'sensor',
    'entity_category': None,
    'entity_id': 'sensor.frysen_temperature',
    'has_entity_name': True,
    'hidden_by': None,
    'icon': None,
    'id': <ANY>,
    'labels': set({
    }),
    'name': None,
    'options': dict({
      'sensor': dict({
        'suggested_display_precision': 1,
      }),
    }),
    'original_device_class': <SensorDeviceClass.TEMPERATURE: 'temperature'>,
    'original_icon': None,
    'original_name': 'Temperature',
    'platform': 'tuya',
    'previous_unique_id': None,
    'suggested_object_id': None,
    'supported_features': 0,
    'translation_key': 'temperature',
    'unique_id': 'tuya.bff00f6abe0563b284t77ptemp_current',
    'unit_of_measurement': <UnitOfTemperature.CELSIUS: '°C'>,
  })
# ---
# name: test_platform_setup_and_discovery[qxj_is2indt9nlth6esa][sensor.frysen_temperature-state]
  StateSnapshot({
    'attributes': ReadOnlyDict({
      'device_class': 'temperature',
      'friendly_name': 'Frysen Temperature',
      'state_class': <SensorStateClass.MEASUREMENT: 'measurement'>,
      'unit_of_measurement': <UnitOfTemperature.CELSIUS: '°C'>,
    }),
    'context': <ANY>,
    'entity_id': 'sensor.frysen_temperature',
    'last_changed': <ANY>,
    'last_reported': <ANY>,
    'last_updated': <ANY>,
    'state': '22.2',
  })
# ---
# name: test_platform_setup_and_discovery[rqbj_4iqe2hsfyd86kwwc][sensor.gas_sensor_gas-entry]
  EntityRegistryEntrySnapshot({
    'aliases': set({
    }),
    'area_id': None,
    'capabilities': dict({
      'state_class': <SensorStateClass.MEASUREMENT: 'measurement'>,
    }),
    'config_entry_id': <ANY>,
    'config_subentry_id': <ANY>,
    'device_class': None,
    'device_id': <ANY>,
    'disabled_by': None,
    'domain': 'sensor',
    'entity_category': None,
    'entity_id': 'sensor.gas_sensor_gas',
    'has_entity_name': True,
    'hidden_by': None,
    'icon': None,
    'id': <ANY>,
    'labels': set({
    }),
    'name': None,
    'options': dict({
    }),
    'original_device_class': None,
    'original_icon': None,
    'original_name': 'Gas',
    'platform': 'tuya',
    'previous_unique_id': None,
    'suggested_object_id': None,
    'supported_features': 0,
    'translation_key': 'gas',
    'unique_id': 'tuya.ebb9d0eb5014f98cfboxbzgas_sensor_value',
    'unit_of_measurement': 'ppm',
  })
# ---
# name: test_platform_setup_and_discovery[rqbj_4iqe2hsfyd86kwwc][sensor.gas_sensor_gas-state]
  StateSnapshot({
    'attributes': ReadOnlyDict({
      'friendly_name': 'Gas sensor Gas',
      'state_class': <SensorStateClass.MEASUREMENT: 'measurement'>,
      'unit_of_measurement': 'ppm',
    }),
    'context': <ANY>,
    'entity_id': 'sensor.gas_sensor_gas',
    'last_changed': <ANY>,
    'last_reported': <ANY>,
    'last_updated': <ANY>,
    'state': '0.0',
  })
# ---
# name: test_platform_setup_and_discovery[sd_lr33znaodtyarrrz][sensor.v20_battery-entry]
  EntityRegistryEntrySnapshot({
    'aliases': set({
    }),
    'area_id': None,
    'capabilities': dict({
      'state_class': <SensorStateClass.MEASUREMENT: 'measurement'>,
    }),
    'config_entry_id': <ANY>,
    'config_subentry_id': <ANY>,
    'device_class': None,
    'device_id': <ANY>,
    'disabled_by': None,
    'domain': 'sensor',
    'entity_category': <EntityCategory.DIAGNOSTIC: 'diagnostic'>,
    'entity_id': 'sensor.v20_battery',
    'has_entity_name': True,
    'hidden_by': None,
    'icon': None,
    'id': <ANY>,
    'labels': set({
    }),
    'name': None,
    'options': dict({
    }),
    'original_device_class': <SensorDeviceClass.BATTERY: 'battery'>,
    'original_icon': None,
    'original_name': 'Battery',
    'platform': 'tuya',
    'previous_unique_id': None,
    'suggested_object_id': None,
    'supported_features': 0,
    'translation_key': 'battery',
    'unique_id': 'tuya.bfa951ca98fcf64fddqlmtelectricity_left',
    'unit_of_measurement': '%',
  })
# ---
# name: test_platform_setup_and_discovery[sd_lr33znaodtyarrrz][sensor.v20_battery-state]
  StateSnapshot({
    'attributes': ReadOnlyDict({
      'device_class': 'battery',
      'friendly_name': 'V20 Battery',
      'state_class': <SensorStateClass.MEASUREMENT: 'measurement'>,
      'unit_of_measurement': '%',
    }),
    'context': <ANY>,
    'entity_id': 'sensor.v20_battery',
    'last_changed': <ANY>,
    'last_reported': <ANY>,
    'last_updated': <ANY>,
    'state': '100.0',
  })
# ---
# name: test_platform_setup_and_discovery[sd_lr33znaodtyarrrz][sensor.v20_cleaning_area-entry]
  EntityRegistryEntrySnapshot({
    'aliases': set({
    }),
    'area_id': None,
    'capabilities': dict({
      'state_class': <SensorStateClass.MEASUREMENT: 'measurement'>,
    }),
    'config_entry_id': <ANY>,
    'config_subentry_id': <ANY>,
    'device_class': None,
    'device_id': <ANY>,
    'disabled_by': None,
    'domain': 'sensor',
    'entity_category': None,
    'entity_id': 'sensor.v20_cleaning_area',
    'has_entity_name': True,
    'hidden_by': None,
    'icon': None,
    'id': <ANY>,
    'labels': set({
    }),
    'name': None,
    'options': dict({
    }),
    'original_device_class': None,
    'original_icon': None,
    'original_name': 'Cleaning area',
    'platform': 'tuya',
    'previous_unique_id': None,
    'suggested_object_id': None,
    'supported_features': 0,
    'translation_key': 'cleaning_area',
    'unique_id': 'tuya.bfa951ca98fcf64fddqlmtclean_area',
    'unit_of_measurement': '㎡',
  })
# ---
# name: test_platform_setup_and_discovery[sd_lr33znaodtyarrrz][sensor.v20_cleaning_area-state]
  StateSnapshot({
    'attributes': ReadOnlyDict({
      'friendly_name': 'V20 Cleaning area',
      'state_class': <SensorStateClass.MEASUREMENT: 'measurement'>,
      'unit_of_measurement': '㎡',
    }),
    'context': <ANY>,
    'entity_id': 'sensor.v20_cleaning_area',
    'last_changed': <ANY>,
    'last_reported': <ANY>,
    'last_updated': <ANY>,
    'state': '0.0',
  })
# ---
# name: test_platform_setup_and_discovery[sd_lr33znaodtyarrrz][sensor.v20_cleaning_time-entry]
  EntityRegistryEntrySnapshot({
    'aliases': set({
    }),
    'area_id': None,
    'capabilities': dict({
      'state_class': <SensorStateClass.MEASUREMENT: 'measurement'>,
    }),
    'config_entry_id': <ANY>,
    'config_subentry_id': <ANY>,
    'device_class': None,
    'device_id': <ANY>,
    'disabled_by': None,
    'domain': 'sensor',
    'entity_category': None,
    'entity_id': 'sensor.v20_cleaning_time',
    'has_entity_name': True,
    'hidden_by': None,
    'icon': None,
    'id': <ANY>,
    'labels': set({
    }),
    'name': None,
    'options': dict({
    }),
    'original_device_class': None,
    'original_icon': None,
    'original_name': 'Cleaning time',
    'platform': 'tuya',
    'previous_unique_id': None,
    'suggested_object_id': None,
    'supported_features': 0,
    'translation_key': 'cleaning_time',
    'unique_id': 'tuya.bfa951ca98fcf64fddqlmtclean_time',
    'unit_of_measurement': 'min',
  })
# ---
# name: test_platform_setup_and_discovery[sd_lr33znaodtyarrrz][sensor.v20_cleaning_time-state]
  StateSnapshot({
    'attributes': ReadOnlyDict({
      'friendly_name': 'V20 Cleaning time',
      'state_class': <SensorStateClass.MEASUREMENT: 'measurement'>,
      'unit_of_measurement': 'min',
    }),
    'context': <ANY>,
    'entity_id': 'sensor.v20_cleaning_time',
    'last_changed': <ANY>,
    'last_reported': <ANY>,
    'last_updated': <ANY>,
    'state': '0.0',
  })
# ---
# name: test_platform_setup_and_discovery[sd_lr33znaodtyarrrz][sensor.v20_duster_cloth_lifetime-entry]
  EntityRegistryEntrySnapshot({
    'aliases': set({
    }),
    'area_id': None,
    'capabilities': dict({
      'state_class': <SensorStateClass.MEASUREMENT: 'measurement'>,
    }),
    'config_entry_id': <ANY>,
    'config_subentry_id': <ANY>,
    'device_class': None,
    'device_id': <ANY>,
    'disabled_by': None,
    'domain': 'sensor',
    'entity_category': None,
    'entity_id': 'sensor.v20_duster_cloth_lifetime',
    'has_entity_name': True,
    'hidden_by': None,
    'icon': None,
    'id': <ANY>,
    'labels': set({
    }),
    'name': None,
    'options': dict({
    }),
    'original_device_class': None,
    'original_icon': None,
    'original_name': 'Duster cloth lifetime',
    'platform': 'tuya',
    'previous_unique_id': None,
    'suggested_object_id': None,
    'supported_features': 0,
    'translation_key': 'duster_cloth_life',
    'unique_id': 'tuya.bfa951ca98fcf64fddqlmtduster_cloth',
    'unit_of_measurement': 'min',
  })
# ---
# name: test_platform_setup_and_discovery[sd_lr33znaodtyarrrz][sensor.v20_duster_cloth_lifetime-state]
  StateSnapshot({
    'attributes': ReadOnlyDict({
      'friendly_name': 'V20 Duster cloth lifetime',
      'state_class': <SensorStateClass.MEASUREMENT: 'measurement'>,
      'unit_of_measurement': 'min',
    }),
    'context': <ANY>,
    'entity_id': 'sensor.v20_duster_cloth_lifetime',
    'last_changed': <ANY>,
    'last_reported': <ANY>,
    'last_updated': <ANY>,
    'state': '9000.0',
  })
# ---
# name: test_platform_setup_and_discovery[sd_lr33znaodtyarrrz][sensor.v20_filter_lifetime-entry]
  EntityRegistryEntrySnapshot({
    'aliases': set({
    }),
    'area_id': None,
    'capabilities': dict({
      'state_class': <SensorStateClass.MEASUREMENT: 'measurement'>,
    }),
    'config_entry_id': <ANY>,
    'config_subentry_id': <ANY>,
    'device_class': None,
    'device_id': <ANY>,
    'disabled_by': None,
    'domain': 'sensor',
    'entity_category': None,
    'entity_id': 'sensor.v20_filter_lifetime',
    'has_entity_name': True,
    'hidden_by': None,
    'icon': None,
    'id': <ANY>,
    'labels': set({
    }),
    'name': None,
    'options': dict({
    }),
    'original_device_class': None,
    'original_icon': None,
    'original_name': 'Filter lifetime',
    'platform': 'tuya',
    'previous_unique_id': None,
    'suggested_object_id': None,
    'supported_features': 0,
    'translation_key': 'filter_life',
    'unique_id': 'tuya.bfa951ca98fcf64fddqlmtfilter',
    'unit_of_measurement': 'min',
  })
# ---
# name: test_platform_setup_and_discovery[sd_lr33znaodtyarrrz][sensor.v20_filter_lifetime-state]
  StateSnapshot({
    'attributes': ReadOnlyDict({
      'friendly_name': 'V20 Filter lifetime',
      'state_class': <SensorStateClass.MEASUREMENT: 'measurement'>,
      'unit_of_measurement': 'min',
    }),
    'context': <ANY>,
    'entity_id': 'sensor.v20_filter_lifetime',
    'last_changed': <ANY>,
    'last_reported': <ANY>,
    'last_updated': <ANY>,
    'state': '8956.0',
  })
# ---
# name: test_platform_setup_and_discovery[sd_lr33znaodtyarrrz][sensor.v20_rolling_brush_lifetime-entry]
  EntityRegistryEntrySnapshot({
    'aliases': set({
    }),
    'area_id': None,
    'capabilities': dict({
      'state_class': <SensorStateClass.MEASUREMENT: 'measurement'>,
    }),
    'config_entry_id': <ANY>,
    'config_subentry_id': <ANY>,
    'device_class': None,
    'device_id': <ANY>,
    'disabled_by': None,
    'domain': 'sensor',
    'entity_category': None,
    'entity_id': 'sensor.v20_rolling_brush_lifetime',
    'has_entity_name': True,
    'hidden_by': None,
    'icon': None,
    'id': <ANY>,
    'labels': set({
    }),
    'name': None,
    'options': dict({
    }),
    'original_device_class': None,
    'original_icon': None,
    'original_name': 'Rolling brush lifetime',
    'platform': 'tuya',
    'previous_unique_id': None,
    'suggested_object_id': None,
    'supported_features': 0,
    'translation_key': 'rolling_brush_life',
    'unique_id': 'tuya.bfa951ca98fcf64fddqlmtroll_brush',
    'unit_of_measurement': 'min',
  })
# ---
# name: test_platform_setup_and_discovery[sd_lr33znaodtyarrrz][sensor.v20_rolling_brush_lifetime-state]
  StateSnapshot({
    'attributes': ReadOnlyDict({
      'friendly_name': 'V20 Rolling brush lifetime',
      'state_class': <SensorStateClass.MEASUREMENT: 'measurement'>,
      'unit_of_measurement': 'min',
    }),
    'context': <ANY>,
    'entity_id': 'sensor.v20_rolling_brush_lifetime',
    'last_changed': <ANY>,
    'last_reported': <ANY>,
    'last_updated': <ANY>,
    'state': '17948.0',
  })
# ---
# name: test_platform_setup_and_discovery[sd_lr33znaodtyarrrz][sensor.v20_side_brush_lifetime-entry]
  EntityRegistryEntrySnapshot({
    'aliases': set({
    }),
    'area_id': None,
    'capabilities': dict({
      'state_class': <SensorStateClass.MEASUREMENT: 'measurement'>,
    }),
    'config_entry_id': <ANY>,
    'config_subentry_id': <ANY>,
    'device_class': None,
    'device_id': <ANY>,
    'disabled_by': None,
    'domain': 'sensor',
    'entity_category': None,
    'entity_id': 'sensor.v20_side_brush_lifetime',
    'has_entity_name': True,
    'hidden_by': None,
    'icon': None,
    'id': <ANY>,
    'labels': set({
    }),
    'name': None,
    'options': dict({
    }),
    'original_device_class': None,
    'original_icon': None,
    'original_name': 'Side brush lifetime',
    'platform': 'tuya',
    'previous_unique_id': None,
    'suggested_object_id': None,
    'supported_features': 0,
    'translation_key': 'side_brush_life',
    'unique_id': 'tuya.bfa951ca98fcf64fddqlmtedge_brush',
    'unit_of_measurement': 'min',
  })
# ---
# name: test_platform_setup_and_discovery[sd_lr33znaodtyarrrz][sensor.v20_side_brush_lifetime-state]
  StateSnapshot({
    'attributes': ReadOnlyDict({
      'friendly_name': 'V20 Side brush lifetime',
      'state_class': <SensorStateClass.MEASUREMENT: 'measurement'>,
      'unit_of_measurement': 'min',
    }),
    'context': <ANY>,
    'entity_id': 'sensor.v20_side_brush_lifetime',
    'last_changed': <ANY>,
    'last_reported': <ANY>,
    'last_updated': <ANY>,
    'state': '8944.0',
  })
# ---
# name: test_platform_setup_and_discovery[sd_lr33znaodtyarrrz][sensor.v20_total_cleaning_area-entry]
  EntityRegistryEntrySnapshot({
    'aliases': set({
    }),
    'area_id': None,
    'capabilities': dict({
      'state_class': <SensorStateClass.TOTAL_INCREASING: 'total_increasing'>,
    }),
    'config_entry_id': <ANY>,
    'config_subentry_id': <ANY>,
    'device_class': None,
    'device_id': <ANY>,
    'disabled_by': None,
    'domain': 'sensor',
    'entity_category': None,
    'entity_id': 'sensor.v20_total_cleaning_area',
    'has_entity_name': True,
    'hidden_by': None,
    'icon': None,
    'id': <ANY>,
    'labels': set({
    }),
    'name': None,
    'options': dict({
    }),
    'original_device_class': None,
    'original_icon': None,
    'original_name': 'Total cleaning area',
    'platform': 'tuya',
    'previous_unique_id': None,
    'suggested_object_id': None,
    'supported_features': 0,
    'translation_key': 'total_cleaning_area',
    'unique_id': 'tuya.bfa951ca98fcf64fddqlmttotal_clean_area',
    'unit_of_measurement': '㎡',
  })
# ---
# name: test_platform_setup_and_discovery[sd_lr33znaodtyarrrz][sensor.v20_total_cleaning_area-state]
  StateSnapshot({
    'attributes': ReadOnlyDict({
      'friendly_name': 'V20 Total cleaning area',
      'state_class': <SensorStateClass.TOTAL_INCREASING: 'total_increasing'>,
      'unit_of_measurement': '㎡',
    }),
    'context': <ANY>,
    'entity_id': 'sensor.v20_total_cleaning_area',
    'last_changed': <ANY>,
    'last_reported': <ANY>,
    'last_updated': <ANY>,
    'state': '24.0',
  })
# ---
# name: test_platform_setup_and_discovery[sd_lr33znaodtyarrrz][sensor.v20_total_cleaning_time-entry]
  EntityRegistryEntrySnapshot({
    'aliases': set({
    }),
    'area_id': None,
    'capabilities': dict({
      'state_class': <SensorStateClass.TOTAL_INCREASING: 'total_increasing'>,
    }),
    'config_entry_id': <ANY>,
    'config_subentry_id': <ANY>,
    'device_class': None,
    'device_id': <ANY>,
    'disabled_by': None,
    'domain': 'sensor',
    'entity_category': None,
    'entity_id': 'sensor.v20_total_cleaning_time',
    'has_entity_name': True,
    'hidden_by': None,
    'icon': None,
    'id': <ANY>,
    'labels': set({
    }),
    'name': None,
    'options': dict({
    }),
    'original_device_class': None,
    'original_icon': None,
    'original_name': 'Total cleaning time',
    'platform': 'tuya',
    'previous_unique_id': None,
    'suggested_object_id': None,
    'supported_features': 0,
    'translation_key': 'total_cleaning_time',
    'unique_id': 'tuya.bfa951ca98fcf64fddqlmttotal_clean_time',
    'unit_of_measurement': 'min',
  })
# ---
# name: test_platform_setup_and_discovery[sd_lr33znaodtyarrrz][sensor.v20_total_cleaning_time-state]
  StateSnapshot({
    'attributes': ReadOnlyDict({
      'friendly_name': 'V20 Total cleaning time',
      'state_class': <SensorStateClass.TOTAL_INCREASING: 'total_increasing'>,
      'unit_of_measurement': 'min',
    }),
    'context': <ANY>,
    'entity_id': 'sensor.v20_total_cleaning_time',
    'last_changed': <ANY>,
    'last_reported': <ANY>,
    'last_updated': <ANY>,
    'state': '42.0',
  })
# ---
# name: test_platform_setup_and_discovery[sd_lr33znaodtyarrrz][sensor.v20_total_cleaning_times-entry]
  EntityRegistryEntrySnapshot({
    'aliases': set({
    }),
    'area_id': None,
    'capabilities': dict({
      'state_class': <SensorStateClass.TOTAL_INCREASING: 'total_increasing'>,
    }),
    'config_entry_id': <ANY>,
    'config_subentry_id': <ANY>,
    'device_class': None,
    'device_id': <ANY>,
    'disabled_by': None,
    'domain': 'sensor',
    'entity_category': None,
    'entity_id': 'sensor.v20_total_cleaning_times',
    'has_entity_name': True,
    'hidden_by': None,
    'icon': None,
    'id': <ANY>,
    'labels': set({
    }),
    'name': None,
    'options': dict({
    }),
    'original_device_class': None,
    'original_icon': None,
    'original_name': 'Total cleaning times',
    'platform': 'tuya',
    'previous_unique_id': None,
    'suggested_object_id': None,
    'supported_features': 0,
    'translation_key': 'total_cleaning_times',
    'unique_id': 'tuya.bfa951ca98fcf64fddqlmttotal_clean_count',
    'unit_of_measurement': None,
  })
# ---
# name: test_platform_setup_and_discovery[sd_lr33znaodtyarrrz][sensor.v20_total_cleaning_times-state]
  StateSnapshot({
    'attributes': ReadOnlyDict({
      'friendly_name': 'V20 Total cleaning times',
      'state_class': <SensorStateClass.TOTAL_INCREASING: 'total_increasing'>,
    }),
    'context': <ANY>,
    'entity_id': 'sensor.v20_total_cleaning_times',
    'last_changed': <ANY>,
    'last_reported': <ANY>,
    'last_updated': <ANY>,
    'state': '1.0',
  })
# ---
# name: test_platform_setup_and_discovery[sj_tgvtvdoc][sensor.tournesol_battery-entry]
  EntityRegistryEntrySnapshot({
    'aliases': set({
    }),
    'area_id': None,
    'capabilities': dict({
      'state_class': <SensorStateClass.MEASUREMENT: 'measurement'>,
    }),
    'config_entry_id': <ANY>,
    'config_subentry_id': <ANY>,
    'device_class': None,
    'device_id': <ANY>,
    'disabled_by': None,
    'domain': 'sensor',
    'entity_category': <EntityCategory.DIAGNOSTIC: 'diagnostic'>,
    'entity_id': 'sensor.tournesol_battery',
    'has_entity_name': True,
    'hidden_by': None,
    'icon': None,
    'id': <ANY>,
    'labels': set({
    }),
    'name': None,
    'options': dict({
    }),
    'original_device_class': <SensorDeviceClass.BATTERY: 'battery'>,
    'original_icon': None,
    'original_name': 'Battery',
    'platform': 'tuya',
    'previous_unique_id': None,
    'suggested_object_id': None,
    'supported_features': 0,
    'translation_key': 'battery',
    'unique_id': 'tuya.bf58e095fd2d86d592tvehbattery_percentage',
    'unit_of_measurement': '%',
  })
# ---
# name: test_platform_setup_and_discovery[sj_tgvtvdoc][sensor.tournesol_battery-state]
  StateSnapshot({
    'attributes': ReadOnlyDict({
      'device_class': 'battery',
      'friendly_name': 'Tournesol Battery',
      'state_class': <SensorStateClass.MEASUREMENT: 'measurement'>,
      'unit_of_measurement': '%',
    }),
    'context': <ANY>,
    'entity_id': 'sensor.tournesol_battery',
    'last_changed': <ANY>,
    'last_reported': <ANY>,
    'last_updated': <ANY>,
    'state': '98.0',
  })
# ---
# name: test_platform_setup_and_discovery[sp_sdd5f5f2dl5wydjf][sensor.c9_battery-entry]
  EntityRegistryEntrySnapshot({
    'aliases': set({
    }),
    'area_id': None,
    'capabilities': dict({
      'state_class': <SensorStateClass.MEASUREMENT: 'measurement'>,
    }),
    'config_entry_id': <ANY>,
    'config_subentry_id': <ANY>,
    'device_class': None,
    'device_id': <ANY>,
    'disabled_by': None,
    'domain': 'sensor',
    'entity_category': <EntityCategory.DIAGNOSTIC: 'diagnostic'>,
    'entity_id': 'sensor.c9_battery',
    'has_entity_name': True,
    'hidden_by': None,
    'icon': None,
    'id': <ANY>,
    'labels': set({
    }),
    'name': None,
    'options': dict({
    }),
    'original_device_class': <SensorDeviceClass.BATTERY: 'battery'>,
    'original_icon': None,
    'original_name': 'Battery',
    'platform': 'tuya',
    'previous_unique_id': None,
    'suggested_object_id': None,
    'supported_features': 0,
    'translation_key': 'battery',
    'unique_id': 'tuya.bf3f8b448bbc123e29oghfwireless_electricity',
    'unit_of_measurement': '%',
  })
# ---
# name: test_platform_setup_and_discovery[sp_sdd5f5f2dl5wydjf][sensor.c9_battery-state]
  StateSnapshot({
    'attributes': ReadOnlyDict({
      'device_class': 'battery',
      'friendly_name': 'C9 Battery',
      'state_class': <SensorStateClass.MEASUREMENT: 'measurement'>,
      'unit_of_measurement': '%',
    }),
    'context': <ANY>,
    'entity_id': 'sensor.c9_battery',
    'last_changed': <ANY>,
    'last_reported': <ANY>,
    'last_updated': <ANY>,
    'state': '80.0',
  })
# ---
# name: test_platform_setup_and_discovery[tdq_pu8uhxhwcp3tgoz7][sensor.socket3_current-entry]
  EntityRegistryEntrySnapshot({
    'aliases': set({
    }),
    'area_id': None,
    'capabilities': dict({
      'state_class': <SensorStateClass.MEASUREMENT: 'measurement'>,
    }),
    'config_entry_id': <ANY>,
    'config_subentry_id': <ANY>,
    'device_class': None,
    'device_id': <ANY>,
    'disabled_by': None,
    'domain': 'sensor',
    'entity_category': None,
    'entity_id': 'sensor.socket3_current',
    'has_entity_name': True,
    'hidden_by': None,
    'icon': None,
    'id': <ANY>,
    'labels': set({
    }),
    'name': None,
    'options': dict({
      'sensor': dict({
        'suggested_display_precision': 2,
      }),
      'sensor.private': dict({
        'suggested_unit_of_measurement': <UnitOfElectricCurrent.AMPERE: 'A'>,
      }),
    }),
    'original_device_class': <SensorDeviceClass.CURRENT: 'current'>,
    'original_icon': None,
    'original_name': 'Current',
    'platform': 'tuya',
    'previous_unique_id': None,
    'suggested_object_id': None,
    'supported_features': 0,
    'translation_key': 'current',
    'unique_id': 'tuya.bf0dc19ab84dc3627ep2uncur_current',
    'unit_of_measurement': <UnitOfElectricCurrent.AMPERE: 'A'>,
  })
# ---
# name: test_platform_setup_and_discovery[tdq_pu8uhxhwcp3tgoz7][sensor.socket3_current-state]
  StateSnapshot({
    'attributes': ReadOnlyDict({
      'device_class': 'current',
      'friendly_name': 'Socket3 Current',
      'state_class': <SensorStateClass.MEASUREMENT: 'measurement'>,
      'unit_of_measurement': <UnitOfElectricCurrent.AMPERE: 'A'>,
    }),
    'context': <ANY>,
    'entity_id': 'sensor.socket3_current',
    'last_changed': <ANY>,
    'last_reported': <ANY>,
    'last_updated': <ANY>,
    'state': 'unavailable',
  })
# ---
# name: test_platform_setup_and_discovery[tdq_pu8uhxhwcp3tgoz7][sensor.socket3_power-entry]
  EntityRegistryEntrySnapshot({
    'aliases': set({
    }),
    'area_id': None,
    'capabilities': dict({
      'state_class': <SensorStateClass.MEASUREMENT: 'measurement'>,
    }),
    'config_entry_id': <ANY>,
    'config_subentry_id': <ANY>,
    'device_class': None,
    'device_id': <ANY>,
    'disabled_by': None,
    'domain': 'sensor',
    'entity_category': None,
    'entity_id': 'sensor.socket3_power',
    'has_entity_name': True,
    'hidden_by': None,
    'icon': None,
    'id': <ANY>,
    'labels': set({
    }),
    'name': None,
    'options': dict({
      'sensor': dict({
        'suggested_display_precision': 0,
      }),
    }),
    'original_device_class': <SensorDeviceClass.POWER: 'power'>,
    'original_icon': None,
    'original_name': 'Power',
    'platform': 'tuya',
    'previous_unique_id': None,
    'suggested_object_id': None,
    'supported_features': 0,
    'translation_key': 'power',
    'unique_id': 'tuya.bf0dc19ab84dc3627ep2uncur_power',
    'unit_of_measurement': 'W',
  })
# ---
# name: test_platform_setup_and_discovery[tdq_pu8uhxhwcp3tgoz7][sensor.socket3_power-state]
  StateSnapshot({
    'attributes': ReadOnlyDict({
      'device_class': 'power',
      'friendly_name': 'Socket3 Power',
      'state_class': <SensorStateClass.MEASUREMENT: 'measurement'>,
      'unit_of_measurement': 'W',
    }),
    'context': <ANY>,
    'entity_id': 'sensor.socket3_power',
    'last_changed': <ANY>,
    'last_reported': <ANY>,
    'last_updated': <ANY>,
    'state': 'unavailable',
  })
# ---
# name: test_platform_setup_and_discovery[tdq_pu8uhxhwcp3tgoz7][sensor.socket3_voltage-entry]
  EntityRegistryEntrySnapshot({
    'aliases': set({
    }),
    'area_id': None,
    'capabilities': dict({
      'state_class': <SensorStateClass.MEASUREMENT: 'measurement'>,
    }),
    'config_entry_id': <ANY>,
    'config_subentry_id': <ANY>,
    'device_class': None,
    'device_id': <ANY>,
    'disabled_by': None,
    'domain': 'sensor',
    'entity_category': None,
    'entity_id': 'sensor.socket3_voltage',
    'has_entity_name': True,
    'hidden_by': None,
    'icon': None,
    'id': <ANY>,
    'labels': set({
    }),
    'name': None,
    'options': dict({
      'sensor': dict({
        'suggested_display_precision': 0,
      }),
      'sensor.private': dict({
        'suggested_unit_of_measurement': <UnitOfElectricPotential.VOLT: 'V'>,
      }),
    }),
    'original_device_class': <SensorDeviceClass.VOLTAGE: 'voltage'>,
    'original_icon': None,
    'original_name': 'Voltage',
    'platform': 'tuya',
    'previous_unique_id': None,
    'suggested_object_id': None,
    'supported_features': 0,
    'translation_key': 'voltage',
    'unique_id': 'tuya.bf0dc19ab84dc3627ep2uncur_voltage',
    'unit_of_measurement': <UnitOfElectricPotential.VOLT: 'V'>,
  })
# ---
# name: test_platform_setup_and_discovery[tdq_pu8uhxhwcp3tgoz7][sensor.socket3_voltage-state]
  StateSnapshot({
    'attributes': ReadOnlyDict({
      'device_class': 'voltage',
      'friendly_name': 'Socket3 Voltage',
      'state_class': <SensorStateClass.MEASUREMENT: 'measurement'>,
      'unit_of_measurement': <UnitOfElectricPotential.VOLT: 'V'>,
    }),
    'context': <ANY>,
    'entity_id': 'sensor.socket3_voltage',
    'last_changed': <ANY>,
    'last_reported': <ANY>,
    'last_updated': <ANY>,
    'state': 'unavailable',
  })
# ---
# name: test_platform_setup_and_discovery[tyndj_pyakuuoc][sensor.solar_zijpad_battery-entry]
  EntityRegistryEntrySnapshot({
    'aliases': set({
    }),
    'area_id': None,
    'capabilities': dict({
      'state_class': <SensorStateClass.MEASUREMENT: 'measurement'>,
    }),
    'config_entry_id': <ANY>,
    'config_subentry_id': <ANY>,
    'device_class': None,
    'device_id': <ANY>,
    'disabled_by': None,
    'domain': 'sensor',
    'entity_category': <EntityCategory.DIAGNOSTIC: 'diagnostic'>,
    'entity_id': 'sensor.solar_zijpad_battery',
    'has_entity_name': True,
    'hidden_by': None,
    'icon': None,
    'id': <ANY>,
    'labels': set({
    }),
    'name': None,
    'options': dict({
    }),
    'original_device_class': <SensorDeviceClass.BATTERY: 'battery'>,
    'original_icon': None,
    'original_name': 'Battery',
    'platform': 'tuya',
    'previous_unique_id': None,
    'suggested_object_id': None,
    'supported_features': 0,
    'translation_key': 'battery',
    'unique_id': 'tuya.bfdb773e4ae317e3915h2ibattery_percentage',
    'unit_of_measurement': '%',
  })
# ---
# name: test_platform_setup_and_discovery[tyndj_pyakuuoc][sensor.solar_zijpad_battery-state]
  StateSnapshot({
    'attributes': ReadOnlyDict({
      'device_class': 'battery',
      'friendly_name': 'Solar zijpad Battery',
      'state_class': <SensorStateClass.MEASUREMENT: 'measurement'>,
      'unit_of_measurement': '%',
    }),
    'context': <ANY>,
    'entity_id': 'sensor.solar_zijpad_battery',
    'last_changed': <ANY>,
    'last_reported': <ANY>,
    'last_updated': <ANY>,
    'state': 'unavailable',
  })
# ---
# name: test_platform_setup_and_discovery[tyndj_pyakuuoc][sensor.solar_zijpad_battery_state-entry]
  EntityRegistryEntrySnapshot({
    'aliases': set({
    }),
    'area_id': None,
    'capabilities': None,
    'config_entry_id': <ANY>,
    'config_subentry_id': <ANY>,
    'device_class': None,
    'device_id': <ANY>,
    'disabled_by': None,
    'domain': 'sensor',
    'entity_category': <EntityCategory.DIAGNOSTIC: 'diagnostic'>,
    'entity_id': 'sensor.solar_zijpad_battery_state',
    'has_entity_name': True,
    'hidden_by': None,
    'icon': None,
    'id': <ANY>,
    'labels': set({
    }),
    'name': None,
    'options': dict({
    }),
    'original_device_class': None,
    'original_icon': None,
    'original_name': 'Battery state',
    'platform': 'tuya',
    'previous_unique_id': None,
    'suggested_object_id': None,
    'supported_features': 0,
    'translation_key': 'battery_state',
    'unique_id': 'tuya.bfdb773e4ae317e3915h2ibattery_state',
    'unit_of_measurement': None,
  })
# ---
# name: test_platform_setup_and_discovery[tyndj_pyakuuoc][sensor.solar_zijpad_battery_state-state]
  StateSnapshot({
    'attributes': ReadOnlyDict({
      'friendly_name': 'Solar zijpad Battery state',
    }),
    'context': <ANY>,
    'entity_id': 'sensor.solar_zijpad_battery_state',
    'last_changed': <ANY>,
    'last_reported': <ANY>,
    'last_updated': <ANY>,
    'state': 'unavailable',
  })
# ---
# name: test_platform_setup_and_discovery[wk_fi6dne5tu4t1nm6j][sensor.wifi_smart_gas_boiler_thermostat_battery-entry]
  EntityRegistryEntrySnapshot({
    'aliases': set({
    }),
    'area_id': None,
    'capabilities': dict({
      'state_class': <SensorStateClass.MEASUREMENT: 'measurement'>,
    }),
    'config_entry_id': <ANY>,
    'config_subentry_id': <ANY>,
    'device_class': None,
    'device_id': <ANY>,
    'disabled_by': None,
    'domain': 'sensor',
    'entity_category': <EntityCategory.DIAGNOSTIC: 'diagnostic'>,
    'entity_id': 'sensor.wifi_smart_gas_boiler_thermostat_battery',
    'has_entity_name': True,
    'hidden_by': None,
    'icon': None,
    'id': <ANY>,
    'labels': set({
    }),
    'name': None,
    'options': dict({
    }),
    'original_device_class': <SensorDeviceClass.BATTERY: 'battery'>,
    'original_icon': None,
    'original_name': 'Battery',
    'platform': 'tuya',
    'previous_unique_id': None,
    'suggested_object_id': None,
    'supported_features': 0,
    'translation_key': 'battery',
    'unique_id': 'tuya.bfb45cb8a9452fba66lexgbattery_percentage',
    'unit_of_measurement': '%',
  })
# ---
# name: test_platform_setup_and_discovery[wk_fi6dne5tu4t1nm6j][sensor.wifi_smart_gas_boiler_thermostat_battery-state]
  StateSnapshot({
    'attributes': ReadOnlyDict({
      'device_class': 'battery',
      'friendly_name': 'WiFi Smart Gas Boiler Thermostat  Battery',
      'state_class': <SensorStateClass.MEASUREMENT: 'measurement'>,
      'unit_of_measurement': '%',
    }),
    'context': <ANY>,
    'entity_id': 'sensor.wifi_smart_gas_boiler_thermostat_battery',
    'last_changed': <ANY>,
    'last_reported': <ANY>,
    'last_updated': <ANY>,
    'state': '100.0',
  })
# ---
# name: test_platform_setup_and_discovery[wsdcg_g2y6z3p3ja2qhyav][sensor.np_downstairs_north_battery-entry]
  EntityRegistryEntrySnapshot({
    'aliases': set({
    }),
    'area_id': None,
    'capabilities': dict({
      'state_class': <SensorStateClass.MEASUREMENT: 'measurement'>,
    }),
    'config_entry_id': <ANY>,
    'config_subentry_id': <ANY>,
    'device_class': None,
    'device_id': <ANY>,
    'disabled_by': None,
    'domain': 'sensor',
    'entity_category': <EntityCategory.DIAGNOSTIC: 'diagnostic'>,
    'entity_id': 'sensor.np_downstairs_north_battery',
    'has_entity_name': True,
    'hidden_by': None,
    'icon': None,
    'id': <ANY>,
    'labels': set({
    }),
    'name': None,
    'options': dict({
    }),
    'original_device_class': <SensorDeviceClass.BATTERY: 'battery'>,
    'original_icon': None,
    'original_name': 'Battery',
    'platform': 'tuya',
    'previous_unique_id': None,
    'suggested_object_id': None,
    'supported_features': 0,
    'translation_key': 'battery',
    'unique_id': 'tuya.bf316b8707b061f044th18battery_percentage',
    'unit_of_measurement': '%',
  })
# ---
# name: test_platform_setup_and_discovery[wsdcg_g2y6z3p3ja2qhyav][sensor.np_downstairs_north_battery-state]
  StateSnapshot({
    'attributes': ReadOnlyDict({
      'device_class': 'battery',
      'friendly_name': 'NP DownStairs North Battery',
      'state_class': <SensorStateClass.MEASUREMENT: 'measurement'>,
      'unit_of_measurement': '%',
    }),
    'context': <ANY>,
    'entity_id': 'sensor.np_downstairs_north_battery',
    'last_changed': <ANY>,
    'last_reported': <ANY>,
    'last_updated': <ANY>,
    'state': '0.0',
  })
# ---
# name: test_platform_setup_and_discovery[wsdcg_g2y6z3p3ja2qhyav][sensor.np_downstairs_north_humidity-entry]
  EntityRegistryEntrySnapshot({
    'aliases': set({
    }),
    'area_id': None,
    'capabilities': dict({
      'state_class': <SensorStateClass.MEASUREMENT: 'measurement'>,
    }),
    'config_entry_id': <ANY>,
    'config_subentry_id': <ANY>,
    'device_class': None,
    'device_id': <ANY>,
    'disabled_by': None,
    'domain': 'sensor',
    'entity_category': None,
    'entity_id': 'sensor.np_downstairs_north_humidity',
    'has_entity_name': True,
    'hidden_by': None,
    'icon': None,
    'id': <ANY>,
    'labels': set({
    }),
    'name': None,
    'options': dict({
    }),
    'original_device_class': <SensorDeviceClass.HUMIDITY: 'humidity'>,
    'original_icon': None,
    'original_name': 'Humidity',
    'platform': 'tuya',
    'previous_unique_id': None,
    'suggested_object_id': None,
    'supported_features': 0,
    'translation_key': 'humidity',
    'unique_id': 'tuya.bf316b8707b061f044th18va_humidity',
    'unit_of_measurement': '%',
  })
# ---
# name: test_platform_setup_and_discovery[wsdcg_g2y6z3p3ja2qhyav][sensor.np_downstairs_north_humidity-state]
  StateSnapshot({
    'attributes': ReadOnlyDict({
      'device_class': 'humidity',
      'friendly_name': 'NP DownStairs North Humidity',
      'state_class': <SensorStateClass.MEASUREMENT: 'measurement'>,
      'unit_of_measurement': '%',
    }),
    'context': <ANY>,
    'entity_id': 'sensor.np_downstairs_north_humidity',
    'last_changed': <ANY>,
    'last_reported': <ANY>,
    'last_updated': <ANY>,
    'state': '47.0',
  })
# ---
# name: test_platform_setup_and_discovery[wsdcg_g2y6z3p3ja2qhyav][sensor.np_downstairs_north_temperature-entry]
  EntityRegistryEntrySnapshot({
    'aliases': set({
    }),
    'area_id': None,
    'capabilities': dict({
      'state_class': <SensorStateClass.MEASUREMENT: 'measurement'>,
    }),
    'config_entry_id': <ANY>,
    'config_subentry_id': <ANY>,
    'device_class': None,
    'device_id': <ANY>,
    'disabled_by': None,
    'domain': 'sensor',
    'entity_category': None,
    'entity_id': 'sensor.np_downstairs_north_temperature',
    'has_entity_name': True,
    'hidden_by': None,
    'icon': None,
    'id': <ANY>,
    'labels': set({
    }),
    'name': None,
    'options': dict({
      'sensor': dict({
        'suggested_display_precision': 1,
      }),
    }),
    'original_device_class': <SensorDeviceClass.TEMPERATURE: 'temperature'>,
    'original_icon': None,
    'original_name': 'Temperature',
    'platform': 'tuya',
    'previous_unique_id': None,
    'suggested_object_id': None,
    'supported_features': 0,
    'translation_key': 'temperature',
    'unique_id': 'tuya.bf316b8707b061f044th18va_temperature',
    'unit_of_measurement': <UnitOfTemperature.CELSIUS: '°C'>,
  })
# ---
# name: test_platform_setup_and_discovery[wsdcg_g2y6z3p3ja2qhyav][sensor.np_downstairs_north_temperature-state]
  StateSnapshot({
    'attributes': ReadOnlyDict({
      'device_class': 'temperature',
      'friendly_name': 'NP DownStairs North Temperature',
      'state_class': <SensorStateClass.MEASUREMENT: 'measurement'>,
      'unit_of_measurement': <UnitOfTemperature.CELSIUS: '°C'>,
    }),
    'context': <ANY>,
    'entity_id': 'sensor.np_downstairs_north_temperature',
    'last_changed': <ANY>,
    'last_reported': <ANY>,
    'last_updated': <ANY>,
    'state': '18.5',
  })
# ---
# name: test_platform_setup_and_discovery[wxkg_l8yaz4um5b3pwyvf][sensor.bathroom_smart_switch_battery-entry]
  EntityRegistryEntrySnapshot({
    'aliases': set({
    }),
    'area_id': None,
    'capabilities': dict({
      'state_class': <SensorStateClass.MEASUREMENT: 'measurement'>,
    }),
    'config_entry_id': <ANY>,
    'config_subentry_id': <ANY>,
    'device_class': None,
    'device_id': <ANY>,
    'disabled_by': None,
    'domain': 'sensor',
    'entity_category': <EntityCategory.DIAGNOSTIC: 'diagnostic'>,
    'entity_id': 'sensor.bathroom_smart_switch_battery',
    'has_entity_name': True,
    'hidden_by': None,
    'icon': None,
    'id': <ANY>,
    'labels': set({
    }),
    'name': None,
    'options': dict({
    }),
    'original_device_class': <SensorDeviceClass.BATTERY: 'battery'>,
    'original_icon': None,
    'original_name': 'Battery',
    'platform': 'tuya',
    'previous_unique_id': None,
    'suggested_object_id': None,
    'supported_features': 0,
    'translation_key': 'battery',
    'unique_id': 'tuya.mocked_device_idbattery_percentage',
    'unit_of_measurement': '%',
  })
# ---
# name: test_platform_setup_and_discovery[wxkg_l8yaz4um5b3pwyvf][sensor.bathroom_smart_switch_battery-state]
  StateSnapshot({
    'attributes': ReadOnlyDict({
      'device_class': 'battery',
      'friendly_name': 'Bathroom Smart Switch Battery',
      'state_class': <SensorStateClass.MEASUREMENT: 'measurement'>,
      'unit_of_measurement': '%',
    }),
    'context': <ANY>,
    'entity_id': 'sensor.bathroom_smart_switch_battery',
    'last_changed': <ANY>,
    'last_reported': <ANY>,
    'last_updated': <ANY>,
    'state': '100.0',
  })
# ---
# name: test_platform_setup_and_discovery[ywbj_gf9dejhmzffgdyfj][sensor.smoke_detector_upstairs_battery-entry]
  EntityRegistryEntrySnapshot({
    'aliases': set({
    }),
    'area_id': None,
    'capabilities': dict({
      'state_class': <SensorStateClass.MEASUREMENT: 'measurement'>,
    }),
    'config_entry_id': <ANY>,
    'config_subentry_id': <ANY>,
    'device_class': None,
    'device_id': <ANY>,
    'disabled_by': None,
    'domain': 'sensor',
    'entity_category': <EntityCategory.DIAGNOSTIC: 'diagnostic'>,
    'entity_id': 'sensor.smoke_detector_upstairs_battery',
    'has_entity_name': True,
    'hidden_by': None,
    'icon': None,
    'id': <ANY>,
    'labels': set({
    }),
    'name': None,
    'options': dict({
    }),
    'original_device_class': <SensorDeviceClass.BATTERY: 'battery'>,
    'original_icon': None,
    'original_name': 'Battery',
    'platform': 'tuya',
    'previous_unique_id': None,
    'suggested_object_id': None,
    'supported_features': 0,
    'translation_key': 'battery',
    'unique_id': 'tuya.8670375210521cf1349cbattery_percentage',
    'unit_of_measurement': '%',
  })
# ---
# name: test_platform_setup_and_discovery[ywbj_gf9dejhmzffgdyfj][sensor.smoke_detector_upstairs_battery-state]
  StateSnapshot({
    'attributes': ReadOnlyDict({
      'device_class': 'battery',
      'friendly_name': ' Smoke detector upstairs  Battery',
      'state_class': <SensorStateClass.MEASUREMENT: 'measurement'>,
      'unit_of_measurement': '%',
    }),
    'context': <ANY>,
    'entity_id': 'sensor.smoke_detector_upstairs_battery',
    'last_changed': <ANY>,
    'last_reported': <ANY>,
    'last_updated': <ANY>,
    'state': '16.0',
  })
# ---
# name: test_platform_setup_and_discovery[ywbj_gf9dejhmzffgdyfj][sensor.smoke_detector_upstairs_battery_state-entry]
  EntityRegistryEntrySnapshot({
    'aliases': set({
    }),
    'area_id': None,
    'capabilities': None,
    'config_entry_id': <ANY>,
    'config_subentry_id': <ANY>,
    'device_class': None,
    'device_id': <ANY>,
    'disabled_by': None,
    'domain': 'sensor',
    'entity_category': <EntityCategory.DIAGNOSTIC: 'diagnostic'>,
    'entity_id': 'sensor.smoke_detector_upstairs_battery_state',
    'has_entity_name': True,
    'hidden_by': None,
    'icon': None,
    'id': <ANY>,
    'labels': set({
    }),
    'name': None,
    'options': dict({
    }),
    'original_device_class': None,
    'original_icon': None,
    'original_name': 'Battery state',
    'platform': 'tuya',
    'previous_unique_id': None,
    'suggested_object_id': None,
    'supported_features': 0,
    'translation_key': 'battery_state',
    'unique_id': 'tuya.8670375210521cf1349cbattery_state',
    'unit_of_measurement': None,
  })
# ---
# name: test_platform_setup_and_discovery[ywbj_gf9dejhmzffgdyfj][sensor.smoke_detector_upstairs_battery_state-state]
  StateSnapshot({
    'attributes': ReadOnlyDict({
      'friendly_name': ' Smoke detector upstairs  Battery state',
    }),
    'context': <ANY>,
    'entity_id': 'sensor.smoke_detector_upstairs_battery_state',
    'last_changed': <ANY>,
    'last_reported': <ANY>,
    'last_updated': <ANY>,
    'state': 'low',
  })
# ---
# name: test_platform_setup_and_discovery[ywcgq_h8lvyoahr6s6aybf][sensor.rainwater_tank_level_distance-entry]
  EntityRegistryEntrySnapshot({
    'aliases': set({
    }),
    'area_id': None,
    'capabilities': dict({
      'state_class': <SensorStateClass.MEASUREMENT: 'measurement'>,
    }),
    'config_entry_id': <ANY>,
    'config_subentry_id': <ANY>,
    'device_class': None,
    'device_id': <ANY>,
    'disabled_by': None,
    'domain': 'sensor',
    'entity_category': None,
    'entity_id': 'sensor.rainwater_tank_level_distance',
    'has_entity_name': True,
    'hidden_by': None,
    'icon': None,
    'id': <ANY>,
    'labels': set({
    }),
    'name': None,
    'options': dict({
      'sensor': dict({
        'suggested_display_precision': 2,
      }),
    }),
    'original_device_class': <SensorDeviceClass.DISTANCE: 'distance'>,
    'original_icon': None,
    'original_name': 'Distance',
    'platform': 'tuya',
    'previous_unique_id': None,
    'suggested_object_id': None,
    'supported_features': 0,
    'translation_key': 'depth',
    'unique_id': 'tuya.bf3d16d38b17d7034ddxd4liquid_depth',
    'unit_of_measurement': 'm',
  })
# ---
# name: test_platform_setup_and_discovery[ywcgq_h8lvyoahr6s6aybf][sensor.rainwater_tank_level_distance-state]
  StateSnapshot({
    'attributes': ReadOnlyDict({
      'device_class': 'distance',
      'friendly_name': 'Rainwater Tank Level Distance',
      'state_class': <SensorStateClass.MEASUREMENT: 'measurement'>,
      'unit_of_measurement': 'm',
    }),
    'context': <ANY>,
    'entity_id': 'sensor.rainwater_tank_level_distance',
    'last_changed': <ANY>,
    'last_reported': <ANY>,
    'last_updated': <ANY>,
    'state': '0.455',
  })
# ---
# name: test_platform_setup_and_discovery[ywcgq_h8lvyoahr6s6aybf][sensor.rainwater_tank_level_liquid_level-entry]
  EntityRegistryEntrySnapshot({
    'aliases': set({
    }),
    'area_id': None,
    'capabilities': dict({
      'state_class': <SensorStateClass.MEASUREMENT: 'measurement'>,
    }),
    'config_entry_id': <ANY>,
    'config_subentry_id': <ANY>,
    'device_class': None,
    'device_id': <ANY>,
    'disabled_by': None,
    'domain': 'sensor',
    'entity_category': None,
    'entity_id': 'sensor.rainwater_tank_level_liquid_level',
    'has_entity_name': True,
    'hidden_by': None,
    'icon': None,
    'id': <ANY>,
    'labels': set({
    }),
    'name': None,
    'options': dict({
    }),
    'original_device_class': None,
    'original_icon': None,
    'original_name': 'Liquid level',
    'platform': 'tuya',
    'previous_unique_id': None,
    'suggested_object_id': None,
    'supported_features': 0,
    'translation_key': 'liquid_level',
    'unique_id': 'tuya.bf3d16d38b17d7034ddxd4liquid_level_percent',
    'unit_of_measurement': '%',
  })
# ---
# name: test_platform_setup_and_discovery[ywcgq_h8lvyoahr6s6aybf][sensor.rainwater_tank_level_liquid_level-state]
  StateSnapshot({
    'attributes': ReadOnlyDict({
      'friendly_name': 'Rainwater Tank Level Liquid level',
      'state_class': <SensorStateClass.MEASUREMENT: 'measurement'>,
      'unit_of_measurement': '%',
    }),
    'context': <ANY>,
    'entity_id': 'sensor.rainwater_tank_level_liquid_level',
    'last_changed': <ANY>,
    'last_reported': <ANY>,
    'last_updated': <ANY>,
    'state': '36.0',
  })
# ---
# name: test_platform_setup_and_discovery[ywcgq_h8lvyoahr6s6aybf][sensor.rainwater_tank_level_liquid_state-entry]
  EntityRegistryEntrySnapshot({
    'aliases': set({
    }),
    'area_id': None,
    'capabilities': None,
    'config_entry_id': <ANY>,
    'config_subentry_id': <ANY>,
    'device_class': None,
    'device_id': <ANY>,
    'disabled_by': None,
    'domain': 'sensor',
    'entity_category': None,
    'entity_id': 'sensor.rainwater_tank_level_liquid_state',
    'has_entity_name': True,
    'hidden_by': None,
    'icon': None,
    'id': <ANY>,
    'labels': set({
    }),
    'name': None,
    'options': dict({
    }),
    'original_device_class': None,
    'original_icon': None,
    'original_name': 'Liquid state',
    'platform': 'tuya',
    'previous_unique_id': None,
    'suggested_object_id': None,
    'supported_features': 0,
    'translation_key': 'liquid_state',
    'unique_id': 'tuya.bf3d16d38b17d7034ddxd4liquid_state',
    'unit_of_measurement': None,
  })
# ---
# name: test_platform_setup_and_discovery[ywcgq_h8lvyoahr6s6aybf][sensor.rainwater_tank_level_liquid_state-state]
  StateSnapshot({
    'attributes': ReadOnlyDict({
      'friendly_name': 'Rainwater Tank Level Liquid state',
    }),
    'context': <ANY>,
    'entity_id': 'sensor.rainwater_tank_level_liquid_state',
    'last_changed': <ANY>,
    'last_reported': <ANY>,
    'last_updated': <ANY>,
    'state': 'normal',
  })
# ---
# name: test_platform_setup_and_discovery[ywcgq_wtzwyhkev3b4ubns][sensor.house_water_level_distance-entry]
  EntityRegistryEntrySnapshot({
    'aliases': set({
    }),
    'area_id': None,
    'capabilities': dict({
      'state_class': <SensorStateClass.MEASUREMENT: 'measurement'>,
    }),
    'config_entry_id': <ANY>,
    'config_subentry_id': <ANY>,
    'device_class': None,
    'device_id': <ANY>,
    'disabled_by': None,
    'domain': 'sensor',
    'entity_category': None,
    'entity_id': 'sensor.house_water_level_distance',
    'has_entity_name': True,
    'hidden_by': None,
    'icon': None,
    'id': <ANY>,
    'labels': set({
    }),
    'name': None,
    'options': dict({
      'sensor': dict({
        'suggested_display_precision': 2,
      }),
    }),
    'original_device_class': <SensorDeviceClass.DISTANCE: 'distance'>,
    'original_icon': None,
    'original_name': 'Distance',
    'platform': 'tuya',
    'previous_unique_id': None,
    'suggested_object_id': None,
    'supported_features': 0,
    'translation_key': 'depth',
    'unique_id': 'tuya.mocked_device_idliquid_depth',
    'unit_of_measurement': 'm',
  })
# ---
# name: test_platform_setup_and_discovery[ywcgq_wtzwyhkev3b4ubns][sensor.house_water_level_distance-state]
  StateSnapshot({
    'attributes': ReadOnlyDict({
      'device_class': 'distance',
      'friendly_name': 'House Water Level Distance',
      'state_class': <SensorStateClass.MEASUREMENT: 'measurement'>,
      'unit_of_measurement': 'm',
    }),
    'context': <ANY>,
    'entity_id': 'sensor.house_water_level_distance',
    'last_changed': <ANY>,
    'last_reported': <ANY>,
    'last_updated': <ANY>,
    'state': '0.42',
  })
# ---
# name: test_platform_setup_and_discovery[ywcgq_wtzwyhkev3b4ubns][sensor.house_water_level_liquid_level-entry]
  EntityRegistryEntrySnapshot({
    'aliases': set({
    }),
    'area_id': None,
    'capabilities': dict({
      'state_class': <SensorStateClass.MEASUREMENT: 'measurement'>,
    }),
    'config_entry_id': <ANY>,
    'config_subentry_id': <ANY>,
    'device_class': None,
    'device_id': <ANY>,
    'disabled_by': None,
    'domain': 'sensor',
    'entity_category': None,
    'entity_id': 'sensor.house_water_level_liquid_level',
    'has_entity_name': True,
    'hidden_by': None,
    'icon': None,
    'id': <ANY>,
    'labels': set({
    }),
    'name': None,
    'options': dict({
    }),
    'original_device_class': None,
    'original_icon': None,
    'original_name': 'Liquid level',
    'platform': 'tuya',
    'previous_unique_id': None,
    'suggested_object_id': None,
    'supported_features': 0,
    'translation_key': 'liquid_level',
    'unique_id': 'tuya.mocked_device_idliquid_level_percent',
    'unit_of_measurement': '%',
  })
# ---
# name: test_platform_setup_and_discovery[ywcgq_wtzwyhkev3b4ubns][sensor.house_water_level_liquid_level-state]
  StateSnapshot({
    'attributes': ReadOnlyDict({
      'friendly_name': 'House Water Level Liquid level',
      'state_class': <SensorStateClass.MEASUREMENT: 'measurement'>,
      'unit_of_measurement': '%',
    }),
    'context': <ANY>,
    'entity_id': 'sensor.house_water_level_liquid_level',
    'last_changed': <ANY>,
    'last_reported': <ANY>,
    'last_updated': <ANY>,
    'state': '100.0',
  })
# ---
# name: test_platform_setup_and_discovery[ywcgq_wtzwyhkev3b4ubns][sensor.house_water_level_liquid_state-entry]
  EntityRegistryEntrySnapshot({
    'aliases': set({
    }),
    'area_id': None,
    'capabilities': None,
    'config_entry_id': <ANY>,
    'config_subentry_id': <ANY>,
    'device_class': None,
    'device_id': <ANY>,
    'disabled_by': None,
    'domain': 'sensor',
    'entity_category': None,
    'entity_id': 'sensor.house_water_level_liquid_state',
    'has_entity_name': True,
    'hidden_by': None,
    'icon': None,
    'id': <ANY>,
    'labels': set({
    }),
    'name': None,
    'options': dict({
    }),
    'original_device_class': None,
    'original_icon': None,
    'original_name': 'Liquid state',
    'platform': 'tuya',
    'previous_unique_id': None,
    'suggested_object_id': None,
    'supported_features': 0,
    'translation_key': 'liquid_state',
    'unique_id': 'tuya.mocked_device_idliquid_state',
    'unit_of_measurement': None,
  })
# ---
# name: test_platform_setup_and_discovery[ywcgq_wtzwyhkev3b4ubns][sensor.house_water_level_liquid_state-state]
  StateSnapshot({
    'attributes': ReadOnlyDict({
      'friendly_name': 'House Water Level Liquid state',
    }),
    'context': <ANY>,
    'entity_id': 'sensor.house_water_level_liquid_state',
    'last_changed': <ANY>,
    'last_reported': <ANY>,
    'last_updated': <ANY>,
    'state': 'upper_alarm',
  })
# ---
# name: test_platform_setup_and_discovery[zndb_ze8faryrxr0glqnn][sensor.meter_phase_a_current-entry]
  EntityRegistryEntrySnapshot({
    'aliases': set({
    }),
    'area_id': None,
    'capabilities': dict({
      'state_class': <SensorStateClass.MEASUREMENT: 'measurement'>,
    }),
    'config_entry_id': <ANY>,
    'config_subentry_id': <ANY>,
    'device_class': None,
    'device_id': <ANY>,
    'disabled_by': None,
    'domain': 'sensor',
    'entity_category': None,
    'entity_id': 'sensor.meter_phase_a_current',
    'has_entity_name': True,
    'hidden_by': None,
    'icon': None,
    'id': <ANY>,
    'labels': set({
    }),
    'name': None,
    'options': dict({
      'sensor': dict({
        'suggested_display_precision': 2,
      }),
    }),
    'original_device_class': <SensorDeviceClass.CURRENT: 'current'>,
    'original_icon': None,
    'original_name': 'Phase A current',
    'platform': 'tuya',
    'previous_unique_id': None,
    'suggested_object_id': None,
    'supported_features': 0,
    'translation_key': 'phase_a_current',
    'unique_id': 'tuya.bfe33b4c74661f1f1bgacyphase_aelectriccurrent',
    'unit_of_measurement': <UnitOfElectricCurrent.AMPERE: 'A'>,
  })
# ---
# name: test_platform_setup_and_discovery[zndb_ze8faryrxr0glqnn][sensor.meter_phase_a_current-state]
  StateSnapshot({
    'attributes': ReadOnlyDict({
      'device_class': 'current',
      'friendly_name': 'Meter Phase A current',
      'state_class': <SensorStateClass.MEASUREMENT: 'measurement'>,
      'unit_of_measurement': <UnitOfElectricCurrent.AMPERE: 'A'>,
    }),
    'context': <ANY>,
    'entity_id': 'sensor.meter_phase_a_current',
    'last_changed': <ANY>,
    'last_reported': <ANY>,
    'last_updated': <ANY>,
    'state': '5.62',
  })
# ---
# name: test_platform_setup_and_discovery[zndb_ze8faryrxr0glqnn][sensor.meter_phase_a_power-entry]
  EntityRegistryEntrySnapshot({
    'aliases': set({
    }),
    'area_id': None,
    'capabilities': dict({
      'state_class': <SensorStateClass.MEASUREMENT: 'measurement'>,
    }),
    'config_entry_id': <ANY>,
    'config_subentry_id': <ANY>,
    'device_class': None,
    'device_id': <ANY>,
    'disabled_by': None,
    'domain': 'sensor',
    'entity_category': None,
    'entity_id': 'sensor.meter_phase_a_power',
    'has_entity_name': True,
    'hidden_by': None,
    'icon': None,
    'id': <ANY>,
    'labels': set({
    }),
    'name': None,
    'options': dict({
      'sensor': dict({
        'suggested_display_precision': 2,
      }),
    }),
    'original_device_class': <SensorDeviceClass.POWER: 'power'>,
    'original_icon': None,
    'original_name': 'Phase A power',
    'platform': 'tuya',
    'previous_unique_id': None,
    'suggested_object_id': None,
    'supported_features': 0,
    'translation_key': 'phase_a_power',
    'unique_id': 'tuya.bfe33b4c74661f1f1bgacyphase_apower',
    'unit_of_measurement': <UnitOfPower.KILO_WATT: 'kW'>,
  })
# ---
# name: test_platform_setup_and_discovery[zndb_ze8faryrxr0glqnn][sensor.meter_phase_a_power-state]
  StateSnapshot({
    'attributes': ReadOnlyDict({
      'device_class': 'power',
      'friendly_name': 'Meter Phase A power',
      'state_class': <SensorStateClass.MEASUREMENT: 'measurement'>,
      'unit_of_measurement': <UnitOfPower.KILO_WATT: 'kW'>,
    }),
    'context': <ANY>,
    'entity_id': 'sensor.meter_phase_a_power',
    'last_changed': <ANY>,
    'last_reported': <ANY>,
    'last_updated': <ANY>,
    'state': '1.185',
  })
# ---
# name: test_platform_setup_and_discovery[zndb_ze8faryrxr0glqnn][sensor.meter_phase_a_voltage-entry]
  EntityRegistryEntrySnapshot({
    'aliases': set({
    }),
    'area_id': None,
    'capabilities': dict({
      'state_class': <SensorStateClass.MEASUREMENT: 'measurement'>,
    }),
    'config_entry_id': <ANY>,
    'config_subentry_id': <ANY>,
    'device_class': None,
    'device_id': <ANY>,
    'disabled_by': None,
    'domain': 'sensor',
    'entity_category': None,
    'entity_id': 'sensor.meter_phase_a_voltage',
    'has_entity_name': True,
    'hidden_by': None,
    'icon': None,
    'id': <ANY>,
    'labels': set({
    }),
    'name': None,
    'options': dict({
      'sensor': dict({
        'suggested_display_precision': 0,
      }),
    }),
    'original_device_class': <SensorDeviceClass.VOLTAGE: 'voltage'>,
    'original_icon': None,
    'original_name': 'Phase A voltage',
    'platform': 'tuya',
    'previous_unique_id': None,
    'suggested_object_id': None,
    'supported_features': 0,
    'translation_key': 'phase_a_voltage',
    'unique_id': 'tuya.bfe33b4c74661f1f1bgacyphase_avoltage',
    'unit_of_measurement': <UnitOfElectricPotential.VOLT: 'V'>,
  })
# ---
# name: test_platform_setup_and_discovery[zndb_ze8faryrxr0glqnn][sensor.meter_phase_a_voltage-state]
  StateSnapshot({
    'attributes': ReadOnlyDict({
      'device_class': 'voltage',
      'friendly_name': 'Meter Phase A voltage',
      'state_class': <SensorStateClass.MEASUREMENT: 'measurement'>,
      'unit_of_measurement': <UnitOfElectricPotential.VOLT: 'V'>,
    }),
    'context': <ANY>,
    'entity_id': 'sensor.meter_phase_a_voltage',
    'last_changed': <ANY>,
    'last_reported': <ANY>,
    'last_updated': <ANY>,
    'state': '233.8',
  })
# ---
# name: test_platform_setup_and_discovery[zwjcy_myd45weu][sensor.patates_battery-entry]
  EntityRegistryEntrySnapshot({
    'aliases': set({
    }),
    'area_id': None,
    'capabilities': dict({
      'state_class': <SensorStateClass.MEASUREMENT: 'measurement'>,
    }),
    'config_entry_id': <ANY>,
    'config_subentry_id': <ANY>,
    'device_class': None,
    'device_id': <ANY>,
    'disabled_by': None,
    'domain': 'sensor',
    'entity_category': <EntityCategory.DIAGNOSTIC: 'diagnostic'>,
    'entity_id': 'sensor.patates_battery',
    'has_entity_name': True,
    'hidden_by': None,
    'icon': None,
    'id': <ANY>,
    'labels': set({
    }),
    'name': None,
    'options': dict({
    }),
    'original_device_class': <SensorDeviceClass.BATTERY: 'battery'>,
    'original_icon': None,
    'original_name': 'Battery',
    'platform': 'tuya',
    'previous_unique_id': None,
    'suggested_object_id': None,
    'supported_features': 0,
    'translation_key': 'battery',
    'unique_id': 'tuya.bf1a0431555359ce06ie0zbattery_percentage',
    'unit_of_measurement': '%',
  })
# ---
# name: test_platform_setup_and_discovery[zwjcy_myd45weu][sensor.patates_battery-state]
  StateSnapshot({
    'attributes': ReadOnlyDict({
      'device_class': 'battery',
      'friendly_name': 'Patates Battery',
      'state_class': <SensorStateClass.MEASUREMENT: 'measurement'>,
      'unit_of_measurement': '%',
    }),
    'context': <ANY>,
    'entity_id': 'sensor.patates_battery',
    'last_changed': <ANY>,
    'last_reported': <ANY>,
    'last_updated': <ANY>,
    'state': '20.0',
  })
# ---
# name: test_platform_setup_and_discovery[zwjcy_myd45weu][sensor.patates_battery_state-entry]
  EntityRegistryEntrySnapshot({
    'aliases': set({
    }),
    'area_id': None,
    'capabilities': None,
    'config_entry_id': <ANY>,
    'config_subentry_id': <ANY>,
    'device_class': None,
    'device_id': <ANY>,
    'disabled_by': None,
    'domain': 'sensor',
    'entity_category': <EntityCategory.DIAGNOSTIC: 'diagnostic'>,
    'entity_id': 'sensor.patates_battery_state',
    'has_entity_name': True,
    'hidden_by': None,
    'icon': None,
    'id': <ANY>,
    'labels': set({
    }),
    'name': None,
    'options': dict({
    }),
    'original_device_class': None,
    'original_icon': None,
    'original_name': 'Battery state',
    'platform': 'tuya',
    'previous_unique_id': None,
    'suggested_object_id': None,
    'supported_features': 0,
    'translation_key': 'battery_state',
    'unique_id': 'tuya.bf1a0431555359ce06ie0zbattery_state',
    'unit_of_measurement': None,
  })
# ---
# name: test_platform_setup_and_discovery[zwjcy_myd45weu][sensor.patates_battery_state-state]
  StateSnapshot({
    'attributes': ReadOnlyDict({
      'friendly_name': 'Patates Battery state',
    }),
    'context': <ANY>,
    'entity_id': 'sensor.patates_battery_state',
    'last_changed': <ANY>,
    'last_reported': <ANY>,
    'last_updated': <ANY>,
    'state': 'low',
  })
# ---
# name: test_platform_setup_and_discovery[zwjcy_myd45weu][sensor.patates_humidity-entry]
  EntityRegistryEntrySnapshot({
    'aliases': set({
    }),
    'area_id': None,
    'capabilities': dict({
      'state_class': <SensorStateClass.MEASUREMENT: 'measurement'>,
    }),
    'config_entry_id': <ANY>,
    'config_subentry_id': <ANY>,
    'device_class': None,
    'device_id': <ANY>,
    'disabled_by': None,
    'domain': 'sensor',
    'entity_category': None,
    'entity_id': 'sensor.patates_humidity',
    'has_entity_name': True,
    'hidden_by': None,
    'icon': None,
    'id': <ANY>,
    'labels': set({
    }),
    'name': None,
    'options': dict({
    }),
    'original_device_class': <SensorDeviceClass.HUMIDITY: 'humidity'>,
    'original_icon': None,
    'original_name': 'Humidity',
    'platform': 'tuya',
    'previous_unique_id': None,
    'suggested_object_id': None,
    'supported_features': 0,
    'translation_key': 'humidity',
    'unique_id': 'tuya.bf1a0431555359ce06ie0zhumidity',
    'unit_of_measurement': '%',
  })
# ---
# name: test_platform_setup_and_discovery[zwjcy_myd45weu][sensor.patates_humidity-state]
  StateSnapshot({
    'attributes': ReadOnlyDict({
      'device_class': 'humidity',
      'friendly_name': 'Patates Humidity',
      'state_class': <SensorStateClass.MEASUREMENT: 'measurement'>,
      'unit_of_measurement': '%',
    }),
    'context': <ANY>,
    'entity_id': 'sensor.patates_humidity',
    'last_changed': <ANY>,
    'last_reported': <ANY>,
    'last_updated': <ANY>,
    'state': '97.0',
  })
# ---
# name: test_platform_setup_and_discovery[zwjcy_myd45weu][sensor.patates_temperature-entry]
  EntityRegistryEntrySnapshot({
    'aliases': set({
    }),
    'area_id': None,
    'capabilities': dict({
      'state_class': <SensorStateClass.MEASUREMENT: 'measurement'>,
    }),
    'config_entry_id': <ANY>,
    'config_subentry_id': <ANY>,
    'device_class': None,
    'device_id': <ANY>,
    'disabled_by': None,
    'domain': 'sensor',
    'entity_category': None,
    'entity_id': 'sensor.patates_temperature',
    'has_entity_name': True,
    'hidden_by': None,
    'icon': None,
    'id': <ANY>,
    'labels': set({
    }),
    'name': None,
    'options': dict({
      'sensor': dict({
        'suggested_display_precision': 1,
      }),
    }),
    'original_device_class': <SensorDeviceClass.TEMPERATURE: 'temperature'>,
    'original_icon': None,
    'original_name': 'Temperature',
    'platform': 'tuya',
    'previous_unique_id': None,
    'suggested_object_id': None,
    'supported_features': 0,
    'translation_key': 'temperature',
    'unique_id': 'tuya.bf1a0431555359ce06ie0ztemp_current',
    'unit_of_measurement': <UnitOfTemperature.CELSIUS: '°C'>,
  })
# ---
# name: test_platform_setup_and_discovery[zwjcy_myd45weu][sensor.patates_temperature-state]
  StateSnapshot({
    'attributes': ReadOnlyDict({
      'device_class': 'temperature',
      'friendly_name': 'Patates Temperature',
      'state_class': <SensorStateClass.MEASUREMENT: 'measurement'>,
      'unit_of_measurement': <UnitOfTemperature.CELSIUS: '°C'>,
    }),
    'context': <ANY>,
    'entity_id': 'sensor.patates_temperature',
    'last_changed': <ANY>,
    'last_reported': <ANY>,
    'last_updated': <ANY>,
    'state': '22.0',
  })
# ---<|MERGE_RESOLUTION|>--- conflicted
+++ resolved
@@ -2702,8 +2702,1833 @@
     'state': '0.0',
   })
 # ---
-<<<<<<< HEAD
-# name: test_platform_setup_and_discovery[xnyjcn_micro_storage_inverter][sensor.cbe_pro_2_battery_capacity-entry]
+# name: test_platform_setup_and_discovery[qxj_fsea1lat3vuktbt6][sensor.br_7_in_1_wlan_wetterstation_anthrazit_outdoor_humidity_channel_3-entry]
+  EntityRegistryEntrySnapshot({
+    'aliases': set({
+    }),
+    'area_id': None,
+    'capabilities': dict({
+      'state_class': <SensorStateClass.MEASUREMENT: 'measurement'>,
+    }),
+    'config_entry_id': <ANY>,
+    'config_subentry_id': <ANY>,
+    'device_class': None,
+    'device_id': <ANY>,
+    'disabled_by': None,
+    'domain': 'sensor',
+    'entity_category': None,
+    'entity_id': 'sensor.br_7_in_1_wlan_wetterstation_anthrazit_outdoor_humidity_channel_3',
+    'has_entity_name': True,
+    'hidden_by': None,
+    'icon': None,
+    'id': <ANY>,
+    'labels': set({
+    }),
+    'name': None,
+    'options': dict({
+    }),
+    'original_device_class': <SensorDeviceClass.HUMIDITY: 'humidity'>,
+    'original_icon': None,
+    'original_name': 'Outdoor humidity channel 3',
+    'platform': 'tuya',
+    'previous_unique_id': None,
+    'suggested_object_id': None,
+    'supported_features': 0,
+    'translation_key': 'indexed_humidity_outdoor',
+    'unique_id': 'tuya.bf84c743a84eb2c8abeurzhumidity_outdoor_3',
+    'unit_of_measurement': '%',
+  })
+# ---
+# name: test_platform_setup_and_discovery[qxj_fsea1lat3vuktbt6][sensor.br_7_in_1_wlan_wetterstation_anthrazit_outdoor_humidity_channel_3-state]
+  StateSnapshot({
+    'attributes': ReadOnlyDict({
+      'device_class': 'humidity',
+      'friendly_name': 'BR 7-in-1 WLAN Wetterstation Anthrazit Outdoor humidity channel 3',
+      'state_class': <SensorStateClass.MEASUREMENT: 'measurement'>,
+      'unit_of_measurement': '%',
+    }),
+    'context': <ANY>,
+    'entity_id': 'sensor.br_7_in_1_wlan_wetterstation_anthrazit_outdoor_humidity_channel_3',
+    'last_changed': <ANY>,
+    'last_reported': <ANY>,
+    'last_updated': <ANY>,
+    'state': '0.0',
+  })
+# ---
+# name: test_platform_setup_and_discovery[qxj_fsea1lat3vuktbt6][sensor.br_7_in_1_wlan_wetterstation_anthrazit_probe_temperature-entry]
+  EntityRegistryEntrySnapshot({
+    'aliases': set({
+    }),
+    'area_id': None,
+    'capabilities': dict({
+      'state_class': <SensorStateClass.MEASUREMENT: 'measurement'>,
+    }),
+    'config_entry_id': <ANY>,
+    'config_subentry_id': <ANY>,
+    'device_class': None,
+    'device_id': <ANY>,
+    'disabled_by': None,
+    'domain': 'sensor',
+    'entity_category': None,
+    'entity_id': 'sensor.br_7_in_1_wlan_wetterstation_anthrazit_probe_temperature',
+    'has_entity_name': True,
+    'hidden_by': None,
+    'icon': None,
+    'id': <ANY>,
+    'labels': set({
+    }),
+    'name': None,
+    'options': dict({
+      'sensor': dict({
+        'suggested_display_precision': 1,
+      }),
+    }),
+    'original_device_class': <SensorDeviceClass.TEMPERATURE: 'temperature'>,
+    'original_icon': None,
+    'original_name': 'Probe temperature',
+    'platform': 'tuya',
+    'previous_unique_id': None,
+    'suggested_object_id': None,
+    'supported_features': 0,
+    'translation_key': 'temperature_external',
+    'unique_id': 'tuya.bf84c743a84eb2c8abeurztemp_current_external',
+    'unit_of_measurement': <UnitOfTemperature.CELSIUS: '°C'>,
+  })
+# ---
+# name: test_platform_setup_and_discovery[qxj_fsea1lat3vuktbt6][sensor.br_7_in_1_wlan_wetterstation_anthrazit_probe_temperature-state]
+  StateSnapshot({
+    'attributes': ReadOnlyDict({
+      'device_class': 'temperature',
+      'friendly_name': 'BR 7-in-1 WLAN Wetterstation Anthrazit Probe temperature',
+      'state_class': <SensorStateClass.MEASUREMENT: 'measurement'>,
+      'unit_of_measurement': <UnitOfTemperature.CELSIUS: '°C'>,
+    }),
+    'context': <ANY>,
+    'entity_id': 'sensor.br_7_in_1_wlan_wetterstation_anthrazit_probe_temperature',
+    'last_changed': <ANY>,
+    'last_reported': <ANY>,
+    'last_updated': <ANY>,
+    'state': '-40.0',
+  })
+# ---
+# name: test_platform_setup_and_discovery[qxj_fsea1lat3vuktbt6][sensor.br_7_in_1_wlan_wetterstation_anthrazit_probe_temperature_channel_1-entry]
+  EntityRegistryEntrySnapshot({
+    'aliases': set({
+    }),
+    'area_id': None,
+    'capabilities': dict({
+      'state_class': <SensorStateClass.MEASUREMENT: 'measurement'>,
+    }),
+    'config_entry_id': <ANY>,
+    'config_subentry_id': <ANY>,
+    'device_class': None,
+    'device_id': <ANY>,
+    'disabled_by': None,
+    'domain': 'sensor',
+    'entity_category': None,
+    'entity_id': 'sensor.br_7_in_1_wlan_wetterstation_anthrazit_probe_temperature_channel_1',
+    'has_entity_name': True,
+    'hidden_by': None,
+    'icon': None,
+    'id': <ANY>,
+    'labels': set({
+    }),
+    'name': None,
+    'options': dict({
+      'sensor': dict({
+        'suggested_display_precision': 1,
+      }),
+    }),
+    'original_device_class': <SensorDeviceClass.TEMPERATURE: 'temperature'>,
+    'original_icon': None,
+    'original_name': 'Probe temperature channel 1',
+    'platform': 'tuya',
+    'previous_unique_id': None,
+    'suggested_object_id': None,
+    'supported_features': 0,
+    'translation_key': 'indexed_temperature_external',
+    'unique_id': 'tuya.bf84c743a84eb2c8abeurztemp_current_external_1',
+    'unit_of_measurement': <UnitOfTemperature.CELSIUS: '°C'>,
+  })
+# ---
+# name: test_platform_setup_and_discovery[qxj_fsea1lat3vuktbt6][sensor.br_7_in_1_wlan_wetterstation_anthrazit_probe_temperature_channel_1-state]
+  StateSnapshot({
+    'attributes': ReadOnlyDict({
+      'device_class': 'temperature',
+      'friendly_name': 'BR 7-in-1 WLAN Wetterstation Anthrazit Probe temperature channel 1',
+      'state_class': <SensorStateClass.MEASUREMENT: 'measurement'>,
+      'unit_of_measurement': <UnitOfTemperature.CELSIUS: '°C'>,
+    }),
+    'context': <ANY>,
+    'entity_id': 'sensor.br_7_in_1_wlan_wetterstation_anthrazit_probe_temperature_channel_1',
+    'last_changed': <ANY>,
+    'last_reported': <ANY>,
+    'last_updated': <ANY>,
+    'state': '19.3',
+  })
+# ---
+# name: test_platform_setup_and_discovery[qxj_fsea1lat3vuktbt6][sensor.br_7_in_1_wlan_wetterstation_anthrazit_probe_temperature_channel_2-entry]
+  EntityRegistryEntrySnapshot({
+    'aliases': set({
+    }),
+    'area_id': None,
+    'capabilities': dict({
+      'state_class': <SensorStateClass.MEASUREMENT: 'measurement'>,
+    }),
+    'config_entry_id': <ANY>,
+    'config_subentry_id': <ANY>,
+    'device_class': None,
+    'device_id': <ANY>,
+    'disabled_by': None,
+    'domain': 'sensor',
+    'entity_category': None,
+    'entity_id': 'sensor.br_7_in_1_wlan_wetterstation_anthrazit_probe_temperature_channel_2',
+    'has_entity_name': True,
+    'hidden_by': None,
+    'icon': None,
+    'id': <ANY>,
+    'labels': set({
+    }),
+    'name': None,
+    'options': dict({
+      'sensor': dict({
+        'suggested_display_precision': 1,
+      }),
+    }),
+    'original_device_class': <SensorDeviceClass.TEMPERATURE: 'temperature'>,
+    'original_icon': None,
+    'original_name': 'Probe temperature channel 2',
+    'platform': 'tuya',
+    'previous_unique_id': None,
+    'suggested_object_id': None,
+    'supported_features': 0,
+    'translation_key': 'indexed_temperature_external',
+    'unique_id': 'tuya.bf84c743a84eb2c8abeurztemp_current_external_2',
+    'unit_of_measurement': <UnitOfTemperature.CELSIUS: '°C'>,
+  })
+# ---
+# name: test_platform_setup_and_discovery[qxj_fsea1lat3vuktbt6][sensor.br_7_in_1_wlan_wetterstation_anthrazit_probe_temperature_channel_2-state]
+  StateSnapshot({
+    'attributes': ReadOnlyDict({
+      'device_class': 'temperature',
+      'friendly_name': 'BR 7-in-1 WLAN Wetterstation Anthrazit Probe temperature channel 2',
+      'state_class': <SensorStateClass.MEASUREMENT: 'measurement'>,
+      'unit_of_measurement': <UnitOfTemperature.CELSIUS: '°C'>,
+    }),
+    'context': <ANY>,
+    'entity_id': 'sensor.br_7_in_1_wlan_wetterstation_anthrazit_probe_temperature_channel_2',
+    'last_changed': <ANY>,
+    'last_reported': <ANY>,
+    'last_updated': <ANY>,
+    'state': '25.2',
+  })
+# ---
+# name: test_platform_setup_and_discovery[qxj_fsea1lat3vuktbt6][sensor.br_7_in_1_wlan_wetterstation_anthrazit_probe_temperature_channel_3-entry]
+  EntityRegistryEntrySnapshot({
+    'aliases': set({
+    }),
+    'area_id': None,
+    'capabilities': dict({
+      'state_class': <SensorStateClass.MEASUREMENT: 'measurement'>,
+    }),
+    'config_entry_id': <ANY>,
+    'config_subentry_id': <ANY>,
+    'device_class': None,
+    'device_id': <ANY>,
+    'disabled_by': None,
+    'domain': 'sensor',
+    'entity_category': None,
+    'entity_id': 'sensor.br_7_in_1_wlan_wetterstation_anthrazit_probe_temperature_channel_3',
+    'has_entity_name': True,
+    'hidden_by': None,
+    'icon': None,
+    'id': <ANY>,
+    'labels': set({
+    }),
+    'name': None,
+    'options': dict({
+      'sensor': dict({
+        'suggested_display_precision': 1,
+      }),
+    }),
+    'original_device_class': <SensorDeviceClass.TEMPERATURE: 'temperature'>,
+    'original_icon': None,
+    'original_name': 'Probe temperature channel 3',
+    'platform': 'tuya',
+    'previous_unique_id': None,
+    'suggested_object_id': None,
+    'supported_features': 0,
+    'translation_key': 'indexed_temperature_external',
+    'unique_id': 'tuya.bf84c743a84eb2c8abeurztemp_current_external_3',
+    'unit_of_measurement': <UnitOfTemperature.CELSIUS: '°C'>,
+  })
+# ---
+# name: test_platform_setup_and_discovery[qxj_fsea1lat3vuktbt6][sensor.br_7_in_1_wlan_wetterstation_anthrazit_probe_temperature_channel_3-state]
+  StateSnapshot({
+    'attributes': ReadOnlyDict({
+      'device_class': 'temperature',
+      'friendly_name': 'BR 7-in-1 WLAN Wetterstation Anthrazit Probe temperature channel 3',
+      'state_class': <SensorStateClass.MEASUREMENT: 'measurement'>,
+      'unit_of_measurement': <UnitOfTemperature.CELSIUS: '°C'>,
+    }),
+    'context': <ANY>,
+    'entity_id': 'sensor.br_7_in_1_wlan_wetterstation_anthrazit_probe_temperature_channel_3',
+    'last_changed': <ANY>,
+    'last_reported': <ANY>,
+    'last_updated': <ANY>,
+    'state': '-40.0',
+  })
+# ---
+# name: test_platform_setup_and_discovery[qxj_fsea1lat3vuktbt6][sensor.br_7_in_1_wlan_wetterstation_anthrazit_temperature-entry]
+  EntityRegistryEntrySnapshot({
+    'aliases': set({
+    }),
+    'area_id': None,
+    'capabilities': dict({
+      'state_class': <SensorStateClass.MEASUREMENT: 'measurement'>,
+    }),
+    'config_entry_id': <ANY>,
+    'config_subentry_id': <ANY>,
+    'device_class': None,
+    'device_id': <ANY>,
+    'disabled_by': None,
+    'domain': 'sensor',
+    'entity_category': None,
+    'entity_id': 'sensor.br_7_in_1_wlan_wetterstation_anthrazit_temperature',
+    'has_entity_name': True,
+    'hidden_by': None,
+    'icon': None,
+    'id': <ANY>,
+    'labels': set({
+    }),
+    'name': None,
+    'options': dict({
+      'sensor': dict({
+        'suggested_display_precision': 1,
+      }),
+    }),
+    'original_device_class': <SensorDeviceClass.TEMPERATURE: 'temperature'>,
+    'original_icon': None,
+    'original_name': 'Temperature',
+    'platform': 'tuya',
+    'previous_unique_id': None,
+    'suggested_object_id': None,
+    'supported_features': 0,
+    'translation_key': 'temperature',
+    'unique_id': 'tuya.bf84c743a84eb2c8abeurztemp_current',
+    'unit_of_measurement': <UnitOfTemperature.CELSIUS: '°C'>,
+  })
+# ---
+# name: test_platform_setup_and_discovery[qxj_fsea1lat3vuktbt6][sensor.br_7_in_1_wlan_wetterstation_anthrazit_temperature-state]
+  StateSnapshot({
+    'attributes': ReadOnlyDict({
+      'device_class': 'temperature',
+      'friendly_name': 'BR 7-in-1 WLAN Wetterstation Anthrazit Temperature',
+      'state_class': <SensorStateClass.MEASUREMENT: 'measurement'>,
+      'unit_of_measurement': <UnitOfTemperature.CELSIUS: '°C'>,
+    }),
+    'context': <ANY>,
+    'entity_id': 'sensor.br_7_in_1_wlan_wetterstation_anthrazit_temperature',
+    'last_changed': <ANY>,
+    'last_reported': <ANY>,
+    'last_updated': <ANY>,
+    'state': '24.0',
+  })
+# ---
+# name: test_platform_setup_and_discovery[qxj_fsea1lat3vuktbt6][sensor.br_7_in_1_wlan_wetterstation_anthrazit_wind_speed-entry]
+  EntityRegistryEntrySnapshot({
+    'aliases': set({
+    }),
+    'area_id': None,
+    'capabilities': dict({
+      'state_class': <SensorStateClass.MEASUREMENT: 'measurement'>,
+    }),
+    'config_entry_id': <ANY>,
+    'config_subentry_id': <ANY>,
+    'device_class': None,
+    'device_id': <ANY>,
+    'disabled_by': None,
+    'domain': 'sensor',
+    'entity_category': None,
+    'entity_id': 'sensor.br_7_in_1_wlan_wetterstation_anthrazit_wind_speed',
+    'has_entity_name': True,
+    'hidden_by': None,
+    'icon': None,
+    'id': <ANY>,
+    'labels': set({
+    }),
+    'name': None,
+    'options': dict({
+      'sensor': dict({
+        'suggested_display_precision': 2,
+      }),
+      'sensor.private': dict({
+        'suggested_unit_of_measurement': <UnitOfSpeed.KILOMETERS_PER_HOUR: 'km/h'>,
+      }),
+    }),
+    'original_device_class': <SensorDeviceClass.WIND_SPEED: 'wind_speed'>,
+    'original_icon': None,
+    'original_name': 'Wind speed',
+    'platform': 'tuya',
+    'previous_unique_id': None,
+    'suggested_object_id': None,
+    'supported_features': 0,
+    'translation_key': 'wind_speed',
+    'unique_id': 'tuya.bf84c743a84eb2c8abeurzwindspeed_avg',
+    'unit_of_measurement': <UnitOfSpeed.KILOMETERS_PER_HOUR: 'km/h'>,
+  })
+# ---
+# name: test_platform_setup_and_discovery[qxj_fsea1lat3vuktbt6][sensor.br_7_in_1_wlan_wetterstation_anthrazit_wind_speed-state]
+  StateSnapshot({
+    'attributes': ReadOnlyDict({
+      'device_class': 'wind_speed',
+      'friendly_name': 'BR 7-in-1 WLAN Wetterstation Anthrazit Wind speed',
+      'state_class': <SensorStateClass.MEASUREMENT: 'measurement'>,
+      'unit_of_measurement': <UnitOfSpeed.KILOMETERS_PER_HOUR: 'km/h'>,
+    }),
+    'context': <ANY>,
+    'entity_id': 'sensor.br_7_in_1_wlan_wetterstation_anthrazit_wind_speed',
+    'last_changed': <ANY>,
+    'last_reported': <ANY>,
+    'last_updated': <ANY>,
+    'state': '0.0',
+  })
+# ---
+# name: test_platform_setup_and_discovery[qxj_is2indt9nlth6esa][sensor.frysen_battery_state-entry]
+  EntityRegistryEntrySnapshot({
+    'aliases': set({
+    }),
+    'area_id': None,
+    'capabilities': None,
+    'config_entry_id': <ANY>,
+    'config_subentry_id': <ANY>,
+    'device_class': None,
+    'device_id': <ANY>,
+    'disabled_by': None,
+    'domain': 'sensor',
+    'entity_category': <EntityCategory.DIAGNOSTIC: 'diagnostic'>,
+    'entity_id': 'sensor.frysen_battery_state',
+    'has_entity_name': True,
+    'hidden_by': None,
+    'icon': None,
+    'id': <ANY>,
+    'labels': set({
+    }),
+    'name': None,
+    'options': dict({
+    }),
+    'original_device_class': None,
+    'original_icon': None,
+    'original_name': 'Battery state',
+    'platform': 'tuya',
+    'previous_unique_id': None,
+    'suggested_object_id': None,
+    'supported_features': 0,
+    'translation_key': 'battery_state',
+    'unique_id': 'tuya.bff00f6abe0563b284t77pbattery_state',
+    'unit_of_measurement': None,
+  })
+# ---
+# name: test_platform_setup_and_discovery[qxj_is2indt9nlth6esa][sensor.frysen_battery_state-state]
+  StateSnapshot({
+    'attributes': ReadOnlyDict({
+      'friendly_name': 'Frysen Battery state',
+    }),
+    'context': <ANY>,
+    'entity_id': 'sensor.frysen_battery_state',
+    'last_changed': <ANY>,
+    'last_reported': <ANY>,
+    'last_updated': <ANY>,
+    'state': 'high',
+  })
+# ---
+# name: test_platform_setup_and_discovery[qxj_is2indt9nlth6esa][sensor.frysen_humidity-entry]
+  EntityRegistryEntrySnapshot({
+    'aliases': set({
+    }),
+    'area_id': None,
+    'capabilities': dict({
+      'state_class': <SensorStateClass.MEASUREMENT: 'measurement'>,
+    }),
+    'config_entry_id': <ANY>,
+    'config_subentry_id': <ANY>,
+    'device_class': None,
+    'device_id': <ANY>,
+    'disabled_by': None,
+    'domain': 'sensor',
+    'entity_category': None,
+    'entity_id': 'sensor.frysen_humidity',
+    'has_entity_name': True,
+    'hidden_by': None,
+    'icon': None,
+    'id': <ANY>,
+    'labels': set({
+    }),
+    'name': None,
+    'options': dict({
+    }),
+    'original_device_class': <SensorDeviceClass.HUMIDITY: 'humidity'>,
+    'original_icon': None,
+    'original_name': 'Humidity',
+    'platform': 'tuya',
+    'previous_unique_id': None,
+    'suggested_object_id': None,
+    'supported_features': 0,
+    'translation_key': 'humidity',
+    'unique_id': 'tuya.bff00f6abe0563b284t77phumidity_value',
+    'unit_of_measurement': '%',
+  })
+# ---
+# name: test_platform_setup_and_discovery[qxj_is2indt9nlth6esa][sensor.frysen_humidity-state]
+  StateSnapshot({
+    'attributes': ReadOnlyDict({
+      'device_class': 'humidity',
+      'friendly_name': 'Frysen Humidity',
+      'state_class': <SensorStateClass.MEASUREMENT: 'measurement'>,
+      'unit_of_measurement': '%',
+    }),
+    'context': <ANY>,
+    'entity_id': 'sensor.frysen_humidity',
+    'last_changed': <ANY>,
+    'last_reported': <ANY>,
+    'last_updated': <ANY>,
+    'state': '38.0',
+  })
+# ---
+# name: test_platform_setup_and_discovery[qxj_is2indt9nlth6esa][sensor.frysen_probe_temperature-entry]
+  EntityRegistryEntrySnapshot({
+    'aliases': set({
+    }),
+    'area_id': None,
+    'capabilities': dict({
+      'state_class': <SensorStateClass.MEASUREMENT: 'measurement'>,
+    }),
+    'config_entry_id': <ANY>,
+    'config_subentry_id': <ANY>,
+    'device_class': None,
+    'device_id': <ANY>,
+    'disabled_by': None,
+    'domain': 'sensor',
+    'entity_category': None,
+    'entity_id': 'sensor.frysen_probe_temperature',
+    'has_entity_name': True,
+    'hidden_by': None,
+    'icon': None,
+    'id': <ANY>,
+    'labels': set({
+    }),
+    'name': None,
+    'options': dict({
+      'sensor': dict({
+        'suggested_display_precision': 1,
+      }),
+    }),
+    'original_device_class': <SensorDeviceClass.TEMPERATURE: 'temperature'>,
+    'original_icon': None,
+    'original_name': 'Probe temperature',
+    'platform': 'tuya',
+    'previous_unique_id': None,
+    'suggested_object_id': None,
+    'supported_features': 0,
+    'translation_key': 'temperature_external',
+    'unique_id': 'tuya.bff00f6abe0563b284t77ptemp_current_external',
+    'unit_of_measurement': <UnitOfTemperature.CELSIUS: '°C'>,
+  })
+# ---
+# name: test_platform_setup_and_discovery[qxj_is2indt9nlth6esa][sensor.frysen_probe_temperature-state]
+  StateSnapshot({
+    'attributes': ReadOnlyDict({
+      'device_class': 'temperature',
+      'friendly_name': 'Frysen Probe temperature',
+      'state_class': <SensorStateClass.MEASUREMENT: 'measurement'>,
+      'unit_of_measurement': <UnitOfTemperature.CELSIUS: '°C'>,
+    }),
+    'context': <ANY>,
+    'entity_id': 'sensor.frysen_probe_temperature',
+    'last_changed': <ANY>,
+    'last_reported': <ANY>,
+    'last_updated': <ANY>,
+    'state': '-13.0',
+  })
+# ---
+# name: test_platform_setup_and_discovery[qxj_is2indt9nlth6esa][sensor.frysen_temperature-entry]
+  EntityRegistryEntrySnapshot({
+    'aliases': set({
+    }),
+    'area_id': None,
+    'capabilities': dict({
+      'state_class': <SensorStateClass.MEASUREMENT: 'measurement'>,
+    }),
+    'config_entry_id': <ANY>,
+    'config_subentry_id': <ANY>,
+    'device_class': None,
+    'device_id': <ANY>,
+    'disabled_by': None,
+    'domain': 'sensor',
+    'entity_category': None,
+    'entity_id': 'sensor.frysen_temperature',
+    'has_entity_name': True,
+    'hidden_by': None,
+    'icon': None,
+    'id': <ANY>,
+    'labels': set({
+    }),
+    'name': None,
+    'options': dict({
+      'sensor': dict({
+        'suggested_display_precision': 1,
+      }),
+    }),
+    'original_device_class': <SensorDeviceClass.TEMPERATURE: 'temperature'>,
+    'original_icon': None,
+    'original_name': 'Temperature',
+    'platform': 'tuya',
+    'previous_unique_id': None,
+    'suggested_object_id': None,
+    'supported_features': 0,
+    'translation_key': 'temperature',
+    'unique_id': 'tuya.bff00f6abe0563b284t77ptemp_current',
+    'unit_of_measurement': <UnitOfTemperature.CELSIUS: '°C'>,
+  })
+# ---
+# name: test_platform_setup_and_discovery[qxj_is2indt9nlth6esa][sensor.frysen_temperature-state]
+  StateSnapshot({
+    'attributes': ReadOnlyDict({
+      'device_class': 'temperature',
+      'friendly_name': 'Frysen Temperature',
+      'state_class': <SensorStateClass.MEASUREMENT: 'measurement'>,
+      'unit_of_measurement': <UnitOfTemperature.CELSIUS: '°C'>,
+    }),
+    'context': <ANY>,
+    'entity_id': 'sensor.frysen_temperature',
+    'last_changed': <ANY>,
+    'last_reported': <ANY>,
+    'last_updated': <ANY>,
+    'state': '22.2',
+  })
+# ---
+# name: test_platform_setup_and_discovery[rqbj_4iqe2hsfyd86kwwc][sensor.gas_sensor_gas-entry]
+  EntityRegistryEntrySnapshot({
+    'aliases': set({
+    }),
+    'area_id': None,
+    'capabilities': dict({
+      'state_class': <SensorStateClass.MEASUREMENT: 'measurement'>,
+    }),
+    'config_entry_id': <ANY>,
+    'config_subentry_id': <ANY>,
+    'device_class': None,
+    'device_id': <ANY>,
+    'disabled_by': None,
+    'domain': 'sensor',
+    'entity_category': None,
+    'entity_id': 'sensor.gas_sensor_gas',
+    'has_entity_name': True,
+    'hidden_by': None,
+    'icon': None,
+    'id': <ANY>,
+    'labels': set({
+    }),
+    'name': None,
+    'options': dict({
+    }),
+    'original_device_class': None,
+    'original_icon': None,
+    'original_name': 'Gas',
+    'platform': 'tuya',
+    'previous_unique_id': None,
+    'suggested_object_id': None,
+    'supported_features': 0,
+    'translation_key': 'gas',
+    'unique_id': 'tuya.ebb9d0eb5014f98cfboxbzgas_sensor_value',
+    'unit_of_measurement': 'ppm',
+  })
+# ---
+# name: test_platform_setup_and_discovery[rqbj_4iqe2hsfyd86kwwc][sensor.gas_sensor_gas-state]
+  StateSnapshot({
+    'attributes': ReadOnlyDict({
+      'friendly_name': 'Gas sensor Gas',
+      'state_class': <SensorStateClass.MEASUREMENT: 'measurement'>,
+      'unit_of_measurement': 'ppm',
+    }),
+    'context': <ANY>,
+    'entity_id': 'sensor.gas_sensor_gas',
+    'last_changed': <ANY>,
+    'last_reported': <ANY>,
+    'last_updated': <ANY>,
+    'state': '0.0',
+  })
+# ---
+# name: test_platform_setup_and_discovery[sd_lr33znaodtyarrrz][sensor.v20_battery-entry]
+  EntityRegistryEntrySnapshot({
+    'aliases': set({
+    }),
+    'area_id': None,
+    'capabilities': dict({
+      'state_class': <SensorStateClass.MEASUREMENT: 'measurement'>,
+    }),
+    'config_entry_id': <ANY>,
+    'config_subentry_id': <ANY>,
+    'device_class': None,
+    'device_id': <ANY>,
+    'disabled_by': None,
+    'domain': 'sensor',
+    'entity_category': <EntityCategory.DIAGNOSTIC: 'diagnostic'>,
+    'entity_id': 'sensor.v20_battery',
+    'has_entity_name': True,
+    'hidden_by': None,
+    'icon': None,
+    'id': <ANY>,
+    'labels': set({
+    }),
+    'name': None,
+    'options': dict({
+    }),
+    'original_device_class': <SensorDeviceClass.BATTERY: 'battery'>,
+    'original_icon': None,
+    'original_name': 'Battery',
+    'platform': 'tuya',
+    'previous_unique_id': None,
+    'suggested_object_id': None,
+    'supported_features': 0,
+    'translation_key': 'battery',
+    'unique_id': 'tuya.bfa951ca98fcf64fddqlmtelectricity_left',
+    'unit_of_measurement': '%',
+  })
+# ---
+# name: test_platform_setup_and_discovery[sd_lr33znaodtyarrrz][sensor.v20_battery-state]
+  StateSnapshot({
+    'attributes': ReadOnlyDict({
+      'device_class': 'battery',
+      'friendly_name': 'V20 Battery',
+      'state_class': <SensorStateClass.MEASUREMENT: 'measurement'>,
+      'unit_of_measurement': '%',
+    }),
+    'context': <ANY>,
+    'entity_id': 'sensor.v20_battery',
+    'last_changed': <ANY>,
+    'last_reported': <ANY>,
+    'last_updated': <ANY>,
+    'state': '100.0',
+  })
+# ---
+# name: test_platform_setup_and_discovery[sd_lr33znaodtyarrrz][sensor.v20_cleaning_area-entry]
+  EntityRegistryEntrySnapshot({
+    'aliases': set({
+    }),
+    'area_id': None,
+    'capabilities': dict({
+      'state_class': <SensorStateClass.MEASUREMENT: 'measurement'>,
+    }),
+    'config_entry_id': <ANY>,
+    'config_subentry_id': <ANY>,
+    'device_class': None,
+    'device_id': <ANY>,
+    'disabled_by': None,
+    'domain': 'sensor',
+    'entity_category': None,
+    'entity_id': 'sensor.v20_cleaning_area',
+    'has_entity_name': True,
+    'hidden_by': None,
+    'icon': None,
+    'id': <ANY>,
+    'labels': set({
+    }),
+    'name': None,
+    'options': dict({
+    }),
+    'original_device_class': None,
+    'original_icon': None,
+    'original_name': 'Cleaning area',
+    'platform': 'tuya',
+    'previous_unique_id': None,
+    'suggested_object_id': None,
+    'supported_features': 0,
+    'translation_key': 'cleaning_area',
+    'unique_id': 'tuya.bfa951ca98fcf64fddqlmtclean_area',
+    'unit_of_measurement': '㎡',
+  })
+# ---
+# name: test_platform_setup_and_discovery[sd_lr33znaodtyarrrz][sensor.v20_cleaning_area-state]
+  StateSnapshot({
+    'attributes': ReadOnlyDict({
+      'friendly_name': 'V20 Cleaning area',
+      'state_class': <SensorStateClass.MEASUREMENT: 'measurement'>,
+      'unit_of_measurement': '㎡',
+    }),
+    'context': <ANY>,
+    'entity_id': 'sensor.v20_cleaning_area',
+    'last_changed': <ANY>,
+    'last_reported': <ANY>,
+    'last_updated': <ANY>,
+    'state': '0.0',
+  })
+# ---
+# name: test_platform_setup_and_discovery[sd_lr33znaodtyarrrz][sensor.v20_cleaning_time-entry]
+  EntityRegistryEntrySnapshot({
+    'aliases': set({
+    }),
+    'area_id': None,
+    'capabilities': dict({
+      'state_class': <SensorStateClass.MEASUREMENT: 'measurement'>,
+    }),
+    'config_entry_id': <ANY>,
+    'config_subentry_id': <ANY>,
+    'device_class': None,
+    'device_id': <ANY>,
+    'disabled_by': None,
+    'domain': 'sensor',
+    'entity_category': None,
+    'entity_id': 'sensor.v20_cleaning_time',
+    'has_entity_name': True,
+    'hidden_by': None,
+    'icon': None,
+    'id': <ANY>,
+    'labels': set({
+    }),
+    'name': None,
+    'options': dict({
+    }),
+    'original_device_class': None,
+    'original_icon': None,
+    'original_name': 'Cleaning time',
+    'platform': 'tuya',
+    'previous_unique_id': None,
+    'suggested_object_id': None,
+    'supported_features': 0,
+    'translation_key': 'cleaning_time',
+    'unique_id': 'tuya.bfa951ca98fcf64fddqlmtclean_time',
+    'unit_of_measurement': 'min',
+  })
+# ---
+# name: test_platform_setup_and_discovery[sd_lr33znaodtyarrrz][sensor.v20_cleaning_time-state]
+  StateSnapshot({
+    'attributes': ReadOnlyDict({
+      'friendly_name': 'V20 Cleaning time',
+      'state_class': <SensorStateClass.MEASUREMENT: 'measurement'>,
+      'unit_of_measurement': 'min',
+    }),
+    'context': <ANY>,
+    'entity_id': 'sensor.v20_cleaning_time',
+    'last_changed': <ANY>,
+    'last_reported': <ANY>,
+    'last_updated': <ANY>,
+    'state': '0.0',
+  })
+# ---
+# name: test_platform_setup_and_discovery[sd_lr33znaodtyarrrz][sensor.v20_duster_cloth_lifetime-entry]
+  EntityRegistryEntrySnapshot({
+    'aliases': set({
+    }),
+    'area_id': None,
+    'capabilities': dict({
+      'state_class': <SensorStateClass.MEASUREMENT: 'measurement'>,
+    }),
+    'config_entry_id': <ANY>,
+    'config_subentry_id': <ANY>,
+    'device_class': None,
+    'device_id': <ANY>,
+    'disabled_by': None,
+    'domain': 'sensor',
+    'entity_category': None,
+    'entity_id': 'sensor.v20_duster_cloth_lifetime',
+    'has_entity_name': True,
+    'hidden_by': None,
+    'icon': None,
+    'id': <ANY>,
+    'labels': set({
+    }),
+    'name': None,
+    'options': dict({
+    }),
+    'original_device_class': None,
+    'original_icon': None,
+    'original_name': 'Duster cloth lifetime',
+    'platform': 'tuya',
+    'previous_unique_id': None,
+    'suggested_object_id': None,
+    'supported_features': 0,
+    'translation_key': 'duster_cloth_life',
+    'unique_id': 'tuya.bfa951ca98fcf64fddqlmtduster_cloth',
+    'unit_of_measurement': 'min',
+  })
+# ---
+# name: test_platform_setup_and_discovery[sd_lr33znaodtyarrrz][sensor.v20_duster_cloth_lifetime-state]
+  StateSnapshot({
+    'attributes': ReadOnlyDict({
+      'friendly_name': 'V20 Duster cloth lifetime',
+      'state_class': <SensorStateClass.MEASUREMENT: 'measurement'>,
+      'unit_of_measurement': 'min',
+    }),
+    'context': <ANY>,
+    'entity_id': 'sensor.v20_duster_cloth_lifetime',
+    'last_changed': <ANY>,
+    'last_reported': <ANY>,
+    'last_updated': <ANY>,
+    'state': '9000.0',
+  })
+# ---
+# name: test_platform_setup_and_discovery[sd_lr33znaodtyarrrz][sensor.v20_filter_lifetime-entry]
+  EntityRegistryEntrySnapshot({
+    'aliases': set({
+    }),
+    'area_id': None,
+    'capabilities': dict({
+      'state_class': <SensorStateClass.MEASUREMENT: 'measurement'>,
+    }),
+    'config_entry_id': <ANY>,
+    'config_subentry_id': <ANY>,
+    'device_class': None,
+    'device_id': <ANY>,
+    'disabled_by': None,
+    'domain': 'sensor',
+    'entity_category': None,
+    'entity_id': 'sensor.v20_filter_lifetime',
+    'has_entity_name': True,
+    'hidden_by': None,
+    'icon': None,
+    'id': <ANY>,
+    'labels': set({
+    }),
+    'name': None,
+    'options': dict({
+    }),
+    'original_device_class': None,
+    'original_icon': None,
+    'original_name': 'Filter lifetime',
+    'platform': 'tuya',
+    'previous_unique_id': None,
+    'suggested_object_id': None,
+    'supported_features': 0,
+    'translation_key': 'filter_life',
+    'unique_id': 'tuya.bfa951ca98fcf64fddqlmtfilter',
+    'unit_of_measurement': 'min',
+  })
+# ---
+# name: test_platform_setup_and_discovery[sd_lr33znaodtyarrrz][sensor.v20_filter_lifetime-state]
+  StateSnapshot({
+    'attributes': ReadOnlyDict({
+      'friendly_name': 'V20 Filter lifetime',
+      'state_class': <SensorStateClass.MEASUREMENT: 'measurement'>,
+      'unit_of_measurement': 'min',
+    }),
+    'context': <ANY>,
+    'entity_id': 'sensor.v20_filter_lifetime',
+    'last_changed': <ANY>,
+    'last_reported': <ANY>,
+    'last_updated': <ANY>,
+    'state': '8956.0',
+  })
+# ---
+# name: test_platform_setup_and_discovery[sd_lr33znaodtyarrrz][sensor.v20_rolling_brush_lifetime-entry]
+  EntityRegistryEntrySnapshot({
+    'aliases': set({
+    }),
+    'area_id': None,
+    'capabilities': dict({
+      'state_class': <SensorStateClass.MEASUREMENT: 'measurement'>,
+    }),
+    'config_entry_id': <ANY>,
+    'config_subentry_id': <ANY>,
+    'device_class': None,
+    'device_id': <ANY>,
+    'disabled_by': None,
+    'domain': 'sensor',
+    'entity_category': None,
+    'entity_id': 'sensor.v20_rolling_brush_lifetime',
+    'has_entity_name': True,
+    'hidden_by': None,
+    'icon': None,
+    'id': <ANY>,
+    'labels': set({
+    }),
+    'name': None,
+    'options': dict({
+    }),
+    'original_device_class': None,
+    'original_icon': None,
+    'original_name': 'Rolling brush lifetime',
+    'platform': 'tuya',
+    'previous_unique_id': None,
+    'suggested_object_id': None,
+    'supported_features': 0,
+    'translation_key': 'rolling_brush_life',
+    'unique_id': 'tuya.bfa951ca98fcf64fddqlmtroll_brush',
+    'unit_of_measurement': 'min',
+  })
+# ---
+# name: test_platform_setup_and_discovery[sd_lr33znaodtyarrrz][sensor.v20_rolling_brush_lifetime-state]
+  StateSnapshot({
+    'attributes': ReadOnlyDict({
+      'friendly_name': 'V20 Rolling brush lifetime',
+      'state_class': <SensorStateClass.MEASUREMENT: 'measurement'>,
+      'unit_of_measurement': 'min',
+    }),
+    'context': <ANY>,
+    'entity_id': 'sensor.v20_rolling_brush_lifetime',
+    'last_changed': <ANY>,
+    'last_reported': <ANY>,
+    'last_updated': <ANY>,
+    'state': '17948.0',
+  })
+# ---
+# name: test_platform_setup_and_discovery[sd_lr33znaodtyarrrz][sensor.v20_side_brush_lifetime-entry]
+  EntityRegistryEntrySnapshot({
+    'aliases': set({
+    }),
+    'area_id': None,
+    'capabilities': dict({
+      'state_class': <SensorStateClass.MEASUREMENT: 'measurement'>,
+    }),
+    'config_entry_id': <ANY>,
+    'config_subentry_id': <ANY>,
+    'device_class': None,
+    'device_id': <ANY>,
+    'disabled_by': None,
+    'domain': 'sensor',
+    'entity_category': None,
+    'entity_id': 'sensor.v20_side_brush_lifetime',
+    'has_entity_name': True,
+    'hidden_by': None,
+    'icon': None,
+    'id': <ANY>,
+    'labels': set({
+    }),
+    'name': None,
+    'options': dict({
+    }),
+    'original_device_class': None,
+    'original_icon': None,
+    'original_name': 'Side brush lifetime',
+    'platform': 'tuya',
+    'previous_unique_id': None,
+    'suggested_object_id': None,
+    'supported_features': 0,
+    'translation_key': 'side_brush_life',
+    'unique_id': 'tuya.bfa951ca98fcf64fddqlmtedge_brush',
+    'unit_of_measurement': 'min',
+  })
+# ---
+# name: test_platform_setup_and_discovery[sd_lr33znaodtyarrrz][sensor.v20_side_brush_lifetime-state]
+  StateSnapshot({
+    'attributes': ReadOnlyDict({
+      'friendly_name': 'V20 Side brush lifetime',
+      'state_class': <SensorStateClass.MEASUREMENT: 'measurement'>,
+      'unit_of_measurement': 'min',
+    }),
+    'context': <ANY>,
+    'entity_id': 'sensor.v20_side_brush_lifetime',
+    'last_changed': <ANY>,
+    'last_reported': <ANY>,
+    'last_updated': <ANY>,
+    'state': '8944.0',
+  })
+# ---
+# name: test_platform_setup_and_discovery[sd_lr33znaodtyarrrz][sensor.v20_total_cleaning_area-entry]
+  EntityRegistryEntrySnapshot({
+    'aliases': set({
+    }),
+    'area_id': None,
+    'capabilities': dict({
+      'state_class': <SensorStateClass.TOTAL_INCREASING: 'total_increasing'>,
+    }),
+    'config_entry_id': <ANY>,
+    'config_subentry_id': <ANY>,
+    'device_class': None,
+    'device_id': <ANY>,
+    'disabled_by': None,
+    'domain': 'sensor',
+    'entity_category': None,
+    'entity_id': 'sensor.v20_total_cleaning_area',
+    'has_entity_name': True,
+    'hidden_by': None,
+    'icon': None,
+    'id': <ANY>,
+    'labels': set({
+    }),
+    'name': None,
+    'options': dict({
+    }),
+    'original_device_class': None,
+    'original_icon': None,
+    'original_name': 'Total cleaning area',
+    'platform': 'tuya',
+    'previous_unique_id': None,
+    'suggested_object_id': None,
+    'supported_features': 0,
+    'translation_key': 'total_cleaning_area',
+    'unique_id': 'tuya.bfa951ca98fcf64fddqlmttotal_clean_area',
+    'unit_of_measurement': '㎡',
+  })
+# ---
+# name: test_platform_setup_and_discovery[sd_lr33znaodtyarrrz][sensor.v20_total_cleaning_area-state]
+  StateSnapshot({
+    'attributes': ReadOnlyDict({
+      'friendly_name': 'V20 Total cleaning area',
+      'state_class': <SensorStateClass.TOTAL_INCREASING: 'total_increasing'>,
+      'unit_of_measurement': '㎡',
+    }),
+    'context': <ANY>,
+    'entity_id': 'sensor.v20_total_cleaning_area',
+    'last_changed': <ANY>,
+    'last_reported': <ANY>,
+    'last_updated': <ANY>,
+    'state': '24.0',
+  })
+# ---
+# name: test_platform_setup_and_discovery[sd_lr33znaodtyarrrz][sensor.v20_total_cleaning_time-entry]
+  EntityRegistryEntrySnapshot({
+    'aliases': set({
+    }),
+    'area_id': None,
+    'capabilities': dict({
+      'state_class': <SensorStateClass.TOTAL_INCREASING: 'total_increasing'>,
+    }),
+    'config_entry_id': <ANY>,
+    'config_subentry_id': <ANY>,
+    'device_class': None,
+    'device_id': <ANY>,
+    'disabled_by': None,
+    'domain': 'sensor',
+    'entity_category': None,
+    'entity_id': 'sensor.v20_total_cleaning_time',
+    'has_entity_name': True,
+    'hidden_by': None,
+    'icon': None,
+    'id': <ANY>,
+    'labels': set({
+    }),
+    'name': None,
+    'options': dict({
+    }),
+    'original_device_class': None,
+    'original_icon': None,
+    'original_name': 'Total cleaning time',
+    'platform': 'tuya',
+    'previous_unique_id': None,
+    'suggested_object_id': None,
+    'supported_features': 0,
+    'translation_key': 'total_cleaning_time',
+    'unique_id': 'tuya.bfa951ca98fcf64fddqlmttotal_clean_time',
+    'unit_of_measurement': 'min',
+  })
+# ---
+# name: test_platform_setup_and_discovery[sd_lr33znaodtyarrrz][sensor.v20_total_cleaning_time-state]
+  StateSnapshot({
+    'attributes': ReadOnlyDict({
+      'friendly_name': 'V20 Total cleaning time',
+      'state_class': <SensorStateClass.TOTAL_INCREASING: 'total_increasing'>,
+      'unit_of_measurement': 'min',
+    }),
+    'context': <ANY>,
+    'entity_id': 'sensor.v20_total_cleaning_time',
+    'last_changed': <ANY>,
+    'last_reported': <ANY>,
+    'last_updated': <ANY>,
+    'state': '42.0',
+  })
+# ---
+# name: test_platform_setup_and_discovery[sd_lr33znaodtyarrrz][sensor.v20_total_cleaning_times-entry]
+  EntityRegistryEntrySnapshot({
+    'aliases': set({
+    }),
+    'area_id': None,
+    'capabilities': dict({
+      'state_class': <SensorStateClass.TOTAL_INCREASING: 'total_increasing'>,
+    }),
+    'config_entry_id': <ANY>,
+    'config_subentry_id': <ANY>,
+    'device_class': None,
+    'device_id': <ANY>,
+    'disabled_by': None,
+    'domain': 'sensor',
+    'entity_category': None,
+    'entity_id': 'sensor.v20_total_cleaning_times',
+    'has_entity_name': True,
+    'hidden_by': None,
+    'icon': None,
+    'id': <ANY>,
+    'labels': set({
+    }),
+    'name': None,
+    'options': dict({
+    }),
+    'original_device_class': None,
+    'original_icon': None,
+    'original_name': 'Total cleaning times',
+    'platform': 'tuya',
+    'previous_unique_id': None,
+    'suggested_object_id': None,
+    'supported_features': 0,
+    'translation_key': 'total_cleaning_times',
+    'unique_id': 'tuya.bfa951ca98fcf64fddqlmttotal_clean_count',
+    'unit_of_measurement': None,
+  })
+# ---
+# name: test_platform_setup_and_discovery[sd_lr33znaodtyarrrz][sensor.v20_total_cleaning_times-state]
+  StateSnapshot({
+    'attributes': ReadOnlyDict({
+      'friendly_name': 'V20 Total cleaning times',
+      'state_class': <SensorStateClass.TOTAL_INCREASING: 'total_increasing'>,
+    }),
+    'context': <ANY>,
+    'entity_id': 'sensor.v20_total_cleaning_times',
+    'last_changed': <ANY>,
+    'last_reported': <ANY>,
+    'last_updated': <ANY>,
+    'state': '1.0',
+  })
+# ---
+# name: test_platform_setup_and_discovery[sj_tgvtvdoc][sensor.tournesol_battery-entry]
+  EntityRegistryEntrySnapshot({
+    'aliases': set({
+    }),
+    'area_id': None,
+    'capabilities': dict({
+      'state_class': <SensorStateClass.MEASUREMENT: 'measurement'>,
+    }),
+    'config_entry_id': <ANY>,
+    'config_subentry_id': <ANY>,
+    'device_class': None,
+    'device_id': <ANY>,
+    'disabled_by': None,
+    'domain': 'sensor',
+    'entity_category': <EntityCategory.DIAGNOSTIC: 'diagnostic'>,
+    'entity_id': 'sensor.tournesol_battery',
+    'has_entity_name': True,
+    'hidden_by': None,
+    'icon': None,
+    'id': <ANY>,
+    'labels': set({
+    }),
+    'name': None,
+    'options': dict({
+    }),
+    'original_device_class': <SensorDeviceClass.BATTERY: 'battery'>,
+    'original_icon': None,
+    'original_name': 'Battery',
+    'platform': 'tuya',
+    'previous_unique_id': None,
+    'suggested_object_id': None,
+    'supported_features': 0,
+    'translation_key': 'battery',
+    'unique_id': 'tuya.bf58e095fd2d86d592tvehbattery_percentage',
+    'unit_of_measurement': '%',
+  })
+# ---
+# name: test_platform_setup_and_discovery[sj_tgvtvdoc][sensor.tournesol_battery-state]
+  StateSnapshot({
+    'attributes': ReadOnlyDict({
+      'device_class': 'battery',
+      'friendly_name': 'Tournesol Battery',
+      'state_class': <SensorStateClass.MEASUREMENT: 'measurement'>,
+      'unit_of_measurement': '%',
+    }),
+    'context': <ANY>,
+    'entity_id': 'sensor.tournesol_battery',
+    'last_changed': <ANY>,
+    'last_reported': <ANY>,
+    'last_updated': <ANY>,
+    'state': '98.0',
+  })
+# ---
+# name: test_platform_setup_and_discovery[sp_sdd5f5f2dl5wydjf][sensor.c9_battery-entry]
+  EntityRegistryEntrySnapshot({
+    'aliases': set({
+    }),
+    'area_id': None,
+    'capabilities': dict({
+      'state_class': <SensorStateClass.MEASUREMENT: 'measurement'>,
+    }),
+    'config_entry_id': <ANY>,
+    'config_subentry_id': <ANY>,
+    'device_class': None,
+    'device_id': <ANY>,
+    'disabled_by': None,
+    'domain': 'sensor',
+    'entity_category': <EntityCategory.DIAGNOSTIC: 'diagnostic'>,
+    'entity_id': 'sensor.c9_battery',
+    'has_entity_name': True,
+    'hidden_by': None,
+    'icon': None,
+    'id': <ANY>,
+    'labels': set({
+    }),
+    'name': None,
+    'options': dict({
+    }),
+    'original_device_class': <SensorDeviceClass.BATTERY: 'battery'>,
+    'original_icon': None,
+    'original_name': 'Battery',
+    'platform': 'tuya',
+    'previous_unique_id': None,
+    'suggested_object_id': None,
+    'supported_features': 0,
+    'translation_key': 'battery',
+    'unique_id': 'tuya.bf3f8b448bbc123e29oghfwireless_electricity',
+    'unit_of_measurement': '%',
+  })
+# ---
+# name: test_platform_setup_and_discovery[sp_sdd5f5f2dl5wydjf][sensor.c9_battery-state]
+  StateSnapshot({
+    'attributes': ReadOnlyDict({
+      'device_class': 'battery',
+      'friendly_name': 'C9 Battery',
+      'state_class': <SensorStateClass.MEASUREMENT: 'measurement'>,
+      'unit_of_measurement': '%',
+    }),
+    'context': <ANY>,
+    'entity_id': 'sensor.c9_battery',
+    'last_changed': <ANY>,
+    'last_reported': <ANY>,
+    'last_updated': <ANY>,
+    'state': '80.0',
+  })
+# ---
+# name: test_platform_setup_and_discovery[tdq_pu8uhxhwcp3tgoz7][sensor.socket3_current-entry]
+  EntityRegistryEntrySnapshot({
+    'aliases': set({
+    }),
+    'area_id': None,
+    'capabilities': dict({
+      'state_class': <SensorStateClass.MEASUREMENT: 'measurement'>,
+    }),
+    'config_entry_id': <ANY>,
+    'config_subentry_id': <ANY>,
+    'device_class': None,
+    'device_id': <ANY>,
+    'disabled_by': None,
+    'domain': 'sensor',
+    'entity_category': None,
+    'entity_id': 'sensor.socket3_current',
+    'has_entity_name': True,
+    'hidden_by': None,
+    'icon': None,
+    'id': <ANY>,
+    'labels': set({
+    }),
+    'name': None,
+    'options': dict({
+      'sensor': dict({
+        'suggested_display_precision': 2,
+      }),
+      'sensor.private': dict({
+        'suggested_unit_of_measurement': <UnitOfElectricCurrent.AMPERE: 'A'>,
+      }),
+    }),
+    'original_device_class': <SensorDeviceClass.CURRENT: 'current'>,
+    'original_icon': None,
+    'original_name': 'Current',
+    'platform': 'tuya',
+    'previous_unique_id': None,
+    'suggested_object_id': None,
+    'supported_features': 0,
+    'translation_key': 'current',
+    'unique_id': 'tuya.bf0dc19ab84dc3627ep2uncur_current',
+    'unit_of_measurement': <UnitOfElectricCurrent.AMPERE: 'A'>,
+  })
+# ---
+# name: test_platform_setup_and_discovery[tdq_pu8uhxhwcp3tgoz7][sensor.socket3_current-state]
+  StateSnapshot({
+    'attributes': ReadOnlyDict({
+      'device_class': 'current',
+      'friendly_name': 'Socket3 Current',
+      'state_class': <SensorStateClass.MEASUREMENT: 'measurement'>,
+      'unit_of_measurement': <UnitOfElectricCurrent.AMPERE: 'A'>,
+    }),
+    'context': <ANY>,
+    'entity_id': 'sensor.socket3_current',
+    'last_changed': <ANY>,
+    'last_reported': <ANY>,
+    'last_updated': <ANY>,
+    'state': 'unavailable',
+  })
+# ---
+# name: test_platform_setup_and_discovery[tdq_pu8uhxhwcp3tgoz7][sensor.socket3_power-entry]
+  EntityRegistryEntrySnapshot({
+    'aliases': set({
+    }),
+    'area_id': None,
+    'capabilities': dict({
+      'state_class': <SensorStateClass.MEASUREMENT: 'measurement'>,
+    }),
+    'config_entry_id': <ANY>,
+    'config_subentry_id': <ANY>,
+    'device_class': None,
+    'device_id': <ANY>,
+    'disabled_by': None,
+    'domain': 'sensor',
+    'entity_category': None,
+    'entity_id': 'sensor.socket3_power',
+    'has_entity_name': True,
+    'hidden_by': None,
+    'icon': None,
+    'id': <ANY>,
+    'labels': set({
+    }),
+    'name': None,
+    'options': dict({
+      'sensor': dict({
+        'suggested_display_precision': 0,
+      }),
+    }),
+    'original_device_class': <SensorDeviceClass.POWER: 'power'>,
+    'original_icon': None,
+    'original_name': 'Power',
+    'platform': 'tuya',
+    'previous_unique_id': None,
+    'suggested_object_id': None,
+    'supported_features': 0,
+    'translation_key': 'power',
+    'unique_id': 'tuya.bf0dc19ab84dc3627ep2uncur_power',
+    'unit_of_measurement': 'W',
+  })
+# ---
+# name: test_platform_setup_and_discovery[tdq_pu8uhxhwcp3tgoz7][sensor.socket3_power-state]
+  StateSnapshot({
+    'attributes': ReadOnlyDict({
+      'device_class': 'power',
+      'friendly_name': 'Socket3 Power',
+      'state_class': <SensorStateClass.MEASUREMENT: 'measurement'>,
+      'unit_of_measurement': 'W',
+    }),
+    'context': <ANY>,
+    'entity_id': 'sensor.socket3_power',
+    'last_changed': <ANY>,
+    'last_reported': <ANY>,
+    'last_updated': <ANY>,
+    'state': 'unavailable',
+  })
+# ---
+# name: test_platform_setup_and_discovery[tdq_pu8uhxhwcp3tgoz7][sensor.socket3_voltage-entry]
+  EntityRegistryEntrySnapshot({
+    'aliases': set({
+    }),
+    'area_id': None,
+    'capabilities': dict({
+      'state_class': <SensorStateClass.MEASUREMENT: 'measurement'>,
+    }),
+    'config_entry_id': <ANY>,
+    'config_subentry_id': <ANY>,
+    'device_class': None,
+    'device_id': <ANY>,
+    'disabled_by': None,
+    'domain': 'sensor',
+    'entity_category': None,
+    'entity_id': 'sensor.socket3_voltage',
+    'has_entity_name': True,
+    'hidden_by': None,
+    'icon': None,
+    'id': <ANY>,
+    'labels': set({
+    }),
+    'name': None,
+    'options': dict({
+      'sensor': dict({
+        'suggested_display_precision': 0,
+      }),
+      'sensor.private': dict({
+        'suggested_unit_of_measurement': <UnitOfElectricPotential.VOLT: 'V'>,
+      }),
+    }),
+    'original_device_class': <SensorDeviceClass.VOLTAGE: 'voltage'>,
+    'original_icon': None,
+    'original_name': 'Voltage',
+    'platform': 'tuya',
+    'previous_unique_id': None,
+    'suggested_object_id': None,
+    'supported_features': 0,
+    'translation_key': 'voltage',
+    'unique_id': 'tuya.bf0dc19ab84dc3627ep2uncur_voltage',
+    'unit_of_measurement': <UnitOfElectricPotential.VOLT: 'V'>,
+  })
+# ---
+# name: test_platform_setup_and_discovery[tdq_pu8uhxhwcp3tgoz7][sensor.socket3_voltage-state]
+  StateSnapshot({
+    'attributes': ReadOnlyDict({
+      'device_class': 'voltage',
+      'friendly_name': 'Socket3 Voltage',
+      'state_class': <SensorStateClass.MEASUREMENT: 'measurement'>,
+      'unit_of_measurement': <UnitOfElectricPotential.VOLT: 'V'>,
+    }),
+    'context': <ANY>,
+    'entity_id': 'sensor.socket3_voltage',
+    'last_changed': <ANY>,
+    'last_reported': <ANY>,
+    'last_updated': <ANY>,
+    'state': 'unavailable',
+  })
+# ---
+# name: test_platform_setup_and_discovery[tyndj_pyakuuoc][sensor.solar_zijpad_battery-entry]
+  EntityRegistryEntrySnapshot({
+    'aliases': set({
+    }),
+    'area_id': None,
+    'capabilities': dict({
+      'state_class': <SensorStateClass.MEASUREMENT: 'measurement'>,
+    }),
+    'config_entry_id': <ANY>,
+    'config_subentry_id': <ANY>,
+    'device_class': None,
+    'device_id': <ANY>,
+    'disabled_by': None,
+    'domain': 'sensor',
+    'entity_category': <EntityCategory.DIAGNOSTIC: 'diagnostic'>,
+    'entity_id': 'sensor.solar_zijpad_battery',
+    'has_entity_name': True,
+    'hidden_by': None,
+    'icon': None,
+    'id': <ANY>,
+    'labels': set({
+    }),
+    'name': None,
+    'options': dict({
+    }),
+    'original_device_class': <SensorDeviceClass.BATTERY: 'battery'>,
+    'original_icon': None,
+    'original_name': 'Battery',
+    'platform': 'tuya',
+    'previous_unique_id': None,
+    'suggested_object_id': None,
+    'supported_features': 0,
+    'translation_key': 'battery',
+    'unique_id': 'tuya.bfdb773e4ae317e3915h2ibattery_percentage',
+    'unit_of_measurement': '%',
+  })
+# ---
+# name: test_platform_setup_and_discovery[tyndj_pyakuuoc][sensor.solar_zijpad_battery-state]
+  StateSnapshot({
+    'attributes': ReadOnlyDict({
+      'device_class': 'battery',
+      'friendly_name': 'Solar zijpad Battery',
+      'state_class': <SensorStateClass.MEASUREMENT: 'measurement'>,
+      'unit_of_measurement': '%',
+    }),
+    'context': <ANY>,
+    'entity_id': 'sensor.solar_zijpad_battery',
+    'last_changed': <ANY>,
+    'last_reported': <ANY>,
+    'last_updated': <ANY>,
+    'state': 'unavailable',
+  })
+# ---
+# name: test_platform_setup_and_discovery[tyndj_pyakuuoc][sensor.solar_zijpad_battery_state-entry]
+  EntityRegistryEntrySnapshot({
+    'aliases': set({
+    }),
+    'area_id': None,
+    'capabilities': None,
+    'config_entry_id': <ANY>,
+    'config_subentry_id': <ANY>,
+    'device_class': None,
+    'device_id': <ANY>,
+    'disabled_by': None,
+    'domain': 'sensor',
+    'entity_category': <EntityCategory.DIAGNOSTIC: 'diagnostic'>,
+    'entity_id': 'sensor.solar_zijpad_battery_state',
+    'has_entity_name': True,
+    'hidden_by': None,
+    'icon': None,
+    'id': <ANY>,
+    'labels': set({
+    }),
+    'name': None,
+    'options': dict({
+    }),
+    'original_device_class': None,
+    'original_icon': None,
+    'original_name': 'Battery state',
+    'platform': 'tuya',
+    'previous_unique_id': None,
+    'suggested_object_id': None,
+    'supported_features': 0,
+    'translation_key': 'battery_state',
+    'unique_id': 'tuya.bfdb773e4ae317e3915h2ibattery_state',
+    'unit_of_measurement': None,
+  })
+# ---
+# name: test_platform_setup_and_discovery[tyndj_pyakuuoc][sensor.solar_zijpad_battery_state-state]
+  StateSnapshot({
+    'attributes': ReadOnlyDict({
+      'friendly_name': 'Solar zijpad Battery state',
+    }),
+    'context': <ANY>,
+    'entity_id': 'sensor.solar_zijpad_battery_state',
+    'last_changed': <ANY>,
+    'last_reported': <ANY>,
+    'last_updated': <ANY>,
+    'state': 'unavailable',
+  })
+# ---
+# name: test_platform_setup_and_discovery[wk_fi6dne5tu4t1nm6j][sensor.wifi_smart_gas_boiler_thermostat_battery-entry]
+  EntityRegistryEntrySnapshot({
+    'aliases': set({
+    }),
+    'area_id': None,
+    'capabilities': dict({
+      'state_class': <SensorStateClass.MEASUREMENT: 'measurement'>,
+    }),
+    'config_entry_id': <ANY>,
+    'config_subentry_id': <ANY>,
+    'device_class': None,
+    'device_id': <ANY>,
+    'disabled_by': None,
+    'domain': 'sensor',
+    'entity_category': <EntityCategory.DIAGNOSTIC: 'diagnostic'>,
+    'entity_id': 'sensor.wifi_smart_gas_boiler_thermostat_battery',
+    'has_entity_name': True,
+    'hidden_by': None,
+    'icon': None,
+    'id': <ANY>,
+    'labels': set({
+    }),
+    'name': None,
+    'options': dict({
+    }),
+    'original_device_class': <SensorDeviceClass.BATTERY: 'battery'>,
+    'original_icon': None,
+    'original_name': 'Battery',
+    'platform': 'tuya',
+    'previous_unique_id': None,
+    'suggested_object_id': None,
+    'supported_features': 0,
+    'translation_key': 'battery',
+    'unique_id': 'tuya.bfb45cb8a9452fba66lexgbattery_percentage',
+    'unit_of_measurement': '%',
+  })
+# ---
+# name: test_platform_setup_and_discovery[wk_fi6dne5tu4t1nm6j][sensor.wifi_smart_gas_boiler_thermostat_battery-state]
+  StateSnapshot({
+    'attributes': ReadOnlyDict({
+      'device_class': 'battery',
+      'friendly_name': 'WiFi Smart Gas Boiler Thermostat  Battery',
+      'state_class': <SensorStateClass.MEASUREMENT: 'measurement'>,
+      'unit_of_measurement': '%',
+    }),
+    'context': <ANY>,
+    'entity_id': 'sensor.wifi_smart_gas_boiler_thermostat_battery',
+    'last_changed': <ANY>,
+    'last_reported': <ANY>,
+    'last_updated': <ANY>,
+    'state': '100.0',
+  })
+# ---
+# name: test_platform_setup_and_discovery[wsdcg_g2y6z3p3ja2qhyav][sensor.np_downstairs_north_battery-entry]
+  EntityRegistryEntrySnapshot({
+    'aliases': set({
+    }),
+    'area_id': None,
+    'capabilities': dict({
+      'state_class': <SensorStateClass.MEASUREMENT: 'measurement'>,
+    }),
+    'config_entry_id': <ANY>,
+    'config_subentry_id': <ANY>,
+    'device_class': None,
+    'device_id': <ANY>,
+    'disabled_by': None,
+    'domain': 'sensor',
+    'entity_category': <EntityCategory.DIAGNOSTIC: 'diagnostic'>,
+    'entity_id': 'sensor.np_downstairs_north_battery',
+    'has_entity_name': True,
+    'hidden_by': None,
+    'icon': None,
+    'id': <ANY>,
+    'labels': set({
+    }),
+    'name': None,
+    'options': dict({
+    }),
+    'original_device_class': <SensorDeviceClass.BATTERY: 'battery'>,
+    'original_icon': None,
+    'original_name': 'Battery',
+    'platform': 'tuya',
+    'previous_unique_id': None,
+    'suggested_object_id': None,
+    'supported_features': 0,
+    'translation_key': 'battery',
+    'unique_id': 'tuya.bf316b8707b061f044th18battery_percentage',
+    'unit_of_measurement': '%',
+  })
+# ---
+# name: test_platform_setup_and_discovery[wsdcg_g2y6z3p3ja2qhyav][sensor.np_downstairs_north_battery-state]
+  StateSnapshot({
+    'attributes': ReadOnlyDict({
+      'device_class': 'battery',
+      'friendly_name': 'NP DownStairs North Battery',
+      'state_class': <SensorStateClass.MEASUREMENT: 'measurement'>,
+      'unit_of_measurement': '%',
+    }),
+    'context': <ANY>,
+    'entity_id': 'sensor.np_downstairs_north_battery',
+    'last_changed': <ANY>,
+    'last_reported': <ANY>,
+    'last_updated': <ANY>,
+    'state': '0.0',
+  })
+# ---
+# name: test_platform_setup_and_discovery[wsdcg_g2y6z3p3ja2qhyav][sensor.np_downstairs_north_humidity-entry]
+  EntityRegistryEntrySnapshot({
+    'aliases': set({
+    }),
+    'area_id': None,
+    'capabilities': dict({
+      'state_class': <SensorStateClass.MEASUREMENT: 'measurement'>,
+    }),
+    'config_entry_id': <ANY>,
+    'config_subentry_id': <ANY>,
+    'device_class': None,
+    'device_id': <ANY>,
+    'disabled_by': None,
+    'domain': 'sensor',
+    'entity_category': None,
+    'entity_id': 'sensor.np_downstairs_north_humidity',
+    'has_entity_name': True,
+    'hidden_by': None,
+    'icon': None,
+    'id': <ANY>,
+    'labels': set({
+    }),
+    'name': None,
+    'options': dict({
+    }),
+    'original_device_class': <SensorDeviceClass.HUMIDITY: 'humidity'>,
+    'original_icon': None,
+    'original_name': 'Humidity',
+    'platform': 'tuya',
+    'previous_unique_id': None,
+    'suggested_object_id': None,
+    'supported_features': 0,
+    'translation_key': 'humidity',
+    'unique_id': 'tuya.bf316b8707b061f044th18va_humidity',
+    'unit_of_measurement': '%',
+  })
+# ---
+# name: test_platform_setup_and_discovery[wsdcg_g2y6z3p3ja2qhyav][sensor.np_downstairs_north_humidity-state]
+  StateSnapshot({
+    'attributes': ReadOnlyDict({
+      'device_class': 'humidity',
+      'friendly_name': 'NP DownStairs North Humidity',
+      'state_class': <SensorStateClass.MEASUREMENT: 'measurement'>,
+      'unit_of_measurement': '%',
+    }),
+    'context': <ANY>,
+    'entity_id': 'sensor.np_downstairs_north_humidity',
+    'last_changed': <ANY>,
+    'last_reported': <ANY>,
+    'last_updated': <ANY>,
+    'state': '47.0',
+  })
+# ---
+# name: test_platform_setup_and_discovery[wsdcg_g2y6z3p3ja2qhyav][sensor.np_downstairs_north_temperature-entry]
+  EntityRegistryEntrySnapshot({
+    'aliases': set({
+    }),
+    'area_id': None,
+    'capabilities': dict({
+      'state_class': <SensorStateClass.MEASUREMENT: 'measurement'>,
+    }),
+    'config_entry_id': <ANY>,
+    'config_subentry_id': <ANY>,
+    'device_class': None,
+    'device_id': <ANY>,
+    'disabled_by': None,
+    'domain': 'sensor',
+    'entity_category': None,
+    'entity_id': 'sensor.np_downstairs_north_temperature',
+    'has_entity_name': True,
+    'hidden_by': None,
+    'icon': None,
+    'id': <ANY>,
+    'labels': set({
+    }),
+    'name': None,
+    'options': dict({
+      'sensor': dict({
+        'suggested_display_precision': 1,
+      }),
+    }),
+    'original_device_class': <SensorDeviceClass.TEMPERATURE: 'temperature'>,
+    'original_icon': None,
+    'original_name': 'Temperature',
+    'platform': 'tuya',
+    'previous_unique_id': None,
+    'suggested_object_id': None,
+    'supported_features': 0,
+    'translation_key': 'temperature',
+    'unique_id': 'tuya.bf316b8707b061f044th18va_temperature',
+    'unit_of_measurement': <UnitOfTemperature.CELSIUS: '°C'>,
+  })
+# ---
+# name: test_platform_setup_and_discovery[wsdcg_g2y6z3p3ja2qhyav][sensor.np_downstairs_north_temperature-state]
+  StateSnapshot({
+    'attributes': ReadOnlyDict({
+      'device_class': 'temperature',
+      'friendly_name': 'NP DownStairs North Temperature',
+      'state_class': <SensorStateClass.MEASUREMENT: 'measurement'>,
+      'unit_of_measurement': <UnitOfTemperature.CELSIUS: '°C'>,
+    }),
+    'context': <ANY>,
+    'entity_id': 'sensor.np_downstairs_north_temperature',
+    'last_changed': <ANY>,
+    'last_reported': <ANY>,
+    'last_updated': <ANY>,
+    'state': '18.5',
+  })
+# ---
+# name: test_platform_setup_and_discovery[wxkg_l8yaz4um5b3pwyvf][sensor.bathroom_smart_switch_battery-entry]
+  EntityRegistryEntrySnapshot({
+    'aliases': set({
+    }),
+    'area_id': None,
+    'capabilities': dict({
+      'state_class': <SensorStateClass.MEASUREMENT: 'measurement'>,
+    }),
+    'config_entry_id': <ANY>,
+    'config_subentry_id': <ANY>,
+    'device_class': None,
+    'device_id': <ANY>,
+    'disabled_by': None,
+    'domain': 'sensor',
+    'entity_category': <EntityCategory.DIAGNOSTIC: 'diagnostic'>,
+    'entity_id': 'sensor.bathroom_smart_switch_battery',
+    'has_entity_name': True,
+    'hidden_by': None,
+    'icon': None,
+    'id': <ANY>,
+    'labels': set({
+    }),
+    'name': None,
+    'options': dict({
+    }),
+    'original_device_class': <SensorDeviceClass.BATTERY: 'battery'>,
+    'original_icon': None,
+    'original_name': 'Battery',
+    'platform': 'tuya',
+    'previous_unique_id': None,
+    'suggested_object_id': None,
+    'supported_features': 0,
+    'translation_key': 'battery',
+    'unique_id': 'tuya.mocked_device_idbattery_percentage',
+    'unit_of_measurement': '%',
+  })
+# ---
+# name: test_platform_setup_and_discovery[wxkg_l8yaz4um5b3pwyvf][sensor.bathroom_smart_switch_battery-state]
+  StateSnapshot({
+    'attributes': ReadOnlyDict({
+      'device_class': 'battery',
+      'friendly_name': 'Bathroom Smart Switch Battery',
+      'state_class': <SensorStateClass.MEASUREMENT: 'measurement'>,
+      'unit_of_measurement': '%',
+    }),
+    'context': <ANY>,
+    'entity_id': 'sensor.bathroom_smart_switch_battery',
+    'last_changed': <ANY>,
+    'last_reported': <ANY>,
+    'last_updated': <ANY>,
+    'state': '100.0',
+  })
+# ---
+# name: test_platform_setup_and_discovery[xnyjcn_pb0tc75khaik8qbg][sensor.cbe_pro_2_battery_capacity-entry]
   EntityRegistryEntrySnapshot({
     'aliases': set({
     }),
@@ -2741,7 +4566,7 @@
     'unit_of_measurement': <UnitOfEnergy.KILO_WATT_HOUR: 'kWh'>,
   })
 # ---
-# name: test_platform_setup_and_discovery[xnyjcn_micro_storage_inverter][sensor.cbe_pro_2_battery_capacity-state]
+# name: test_platform_setup_and_discovery[xnyjcn_pb0tc75khaik8qbg][sensor.cbe_pro_2_battery_capacity-state]
   StateSnapshot({
     'attributes': ReadOnlyDict({
       'device_class': 'energy',
@@ -2756,7 +4581,7 @@
     'state': '0.0',
   })
 # ---
-# name: test_platform_setup_and_discovery[xnyjcn_micro_storage_inverter][sensor.cbe_pro_2_battery_power_discharge_charge-entry]
+# name: test_platform_setup_and_discovery[xnyjcn_pb0tc75khaik8qbg][sensor.cbe_pro_2_battery_power_discharge_charge-entry]
   EntityRegistryEntrySnapshot({
     'aliases': set({
     }),
@@ -2796,7 +4621,7 @@
     'unit_of_measurement': 'kW',
   })
 # ---
-# name: test_platform_setup_and_discovery[xnyjcn_micro_storage_inverter][sensor.cbe_pro_2_battery_power_discharge_charge-state]
+# name: test_platform_setup_and_discovery[xnyjcn_pb0tc75khaik8qbg][sensor.cbe_pro_2_battery_power_discharge_charge-state]
   StateSnapshot({
     'attributes': ReadOnlyDict({
       'device_class': 'power',
@@ -2812,7 +4637,7 @@
     'state': '-2.0',
   })
 # ---
-# name: test_platform_setup_and_discovery[xnyjcn_micro_storage_inverter][sensor.cbe_pro_2_battery_soc-entry]
+# name: test_platform_setup_and_discovery[xnyjcn_pb0tc75khaik8qbg][sensor.cbe_pro_2_battery_soc-entry]
   EntityRegistryEntrySnapshot({
     'aliases': set({
     }),
@@ -2849,7 +4674,7 @@
     'unit_of_measurement': '%',
   })
 # ---
-# name: test_platform_setup_and_discovery[xnyjcn_micro_storage_inverter][sensor.cbe_pro_2_battery_soc-state]
+# name: test_platform_setup_and_discovery[xnyjcn_pb0tc75khaik8qbg][sensor.cbe_pro_2_battery_soc-state]
   StateSnapshot({
     'attributes': ReadOnlyDict({
       'device_class': 'battery',
@@ -2865,7 +4690,7 @@
     'state': '43.0',
   })
 # ---
-# name: test_platform_setup_and_discovery[xnyjcn_micro_storage_inverter][sensor.cbe_pro_2_cumulative_energy_battery_charged-entry]
+# name: test_platform_setup_and_discovery[xnyjcn_pb0tc75khaik8qbg][sensor.cbe_pro_2_cumulative_energy_battery_charged-entry]
   EntityRegistryEntrySnapshot({
     'aliases': set({
     }),
@@ -2908,7 +4733,7 @@
     'unit_of_measurement': <UnitOfEnergy.KILO_WATT_HOUR: 'kWh'>,
   })
 # ---
-# name: test_platform_setup_and_discovery[xnyjcn_micro_storage_inverter][sensor.cbe_pro_2_cumulative_energy_battery_charged-state]
+# name: test_platform_setup_and_discovery[xnyjcn_pb0tc75khaik8qbg][sensor.cbe_pro_2_cumulative_energy_battery_charged-state]
   StateSnapshot({
     'attributes': ReadOnlyDict({
       'device_class': 'energy',
@@ -2924,7 +4749,7 @@
     'state': '13.288',
   })
 # ---
-# name: test_platform_setup_and_discovery[xnyjcn_micro_storage_inverter][sensor.cbe_pro_2_cumulative_energy_battery_discharged-entry]
+# name: test_platform_setup_and_discovery[xnyjcn_pb0tc75khaik8qbg][sensor.cbe_pro_2_cumulative_energy_battery_discharged-entry]
   EntityRegistryEntrySnapshot({
     'aliases': set({
     }),
@@ -2967,7 +4792,7 @@
     'unit_of_measurement': <UnitOfEnergy.KILO_WATT_HOUR: 'kWh'>,
   })
 # ---
-# name: test_platform_setup_and_discovery[xnyjcn_micro_storage_inverter][sensor.cbe_pro_2_cumulative_energy_battery_discharged-state]
+# name: test_platform_setup_and_discovery[xnyjcn_pb0tc75khaik8qbg][sensor.cbe_pro_2_cumulative_energy_battery_discharged-state]
   StateSnapshot({
     'attributes': ReadOnlyDict({
       'device_class': 'energy',
@@ -2983,7 +4808,7 @@
     'state': '8.183',
   })
 # ---
-# name: test_platform_setup_and_discovery[xnyjcn_micro_storage_inverter][sensor.cbe_pro_2_cumulative_energy_generated_by_pv-entry]
+# name: test_platform_setup_and_discovery[xnyjcn_pb0tc75khaik8qbg][sensor.cbe_pro_2_cumulative_energy_generated_by_pv-entry]
   EntityRegistryEntrySnapshot({
     'aliases': set({
     }),
@@ -3026,7 +4851,7 @@
     'unit_of_measurement': <UnitOfEnergy.KILO_WATT_HOUR: 'kWh'>,
   })
 # ---
-# name: test_platform_setup_and_discovery[xnyjcn_micro_storage_inverter][sensor.cbe_pro_2_cumulative_energy_generated_by_pv-state]
+# name: test_platform_setup_and_discovery[xnyjcn_pb0tc75khaik8qbg][sensor.cbe_pro_2_cumulative_energy_generated_by_pv-state]
   StateSnapshot({
     'attributes': ReadOnlyDict({
       'device_class': 'energy',
@@ -3042,7 +4867,7 @@
     'state': '18.565',
   })
 # ---
-# name: test_platform_setup_and_discovery[xnyjcn_micro_storage_inverter][sensor.cbe_pro_2_cumulative_inverter_output_energy-entry]
+# name: test_platform_setup_and_discovery[xnyjcn_pb0tc75khaik8qbg][sensor.cbe_pro_2_cumulative_inverter_output_energy-entry]
   EntityRegistryEntrySnapshot({
     'aliases': set({
     }),
@@ -3085,7 +4910,7 @@
     'unit_of_measurement': <UnitOfEnergy.KILO_WATT_HOUR: 'kWh'>,
   })
 # ---
-# name: test_platform_setup_and_discovery[xnyjcn_micro_storage_inverter][sensor.cbe_pro_2_cumulative_inverter_output_energy-state]
+# name: test_platform_setup_and_discovery[xnyjcn_pb0tc75khaik8qbg][sensor.cbe_pro_2_cumulative_inverter_output_energy-state]
   StateSnapshot({
     'attributes': ReadOnlyDict({
       'device_class': 'energy',
@@ -3101,7 +4926,7 @@
     'state': '13.46',
   })
 # ---
-# name: test_platform_setup_and_discovery[xnyjcn_micro_storage_inverter][sensor.cbe_pro_2_cumulative_off_grid_port_1_output_energy-entry]
+# name: test_platform_setup_and_discovery[xnyjcn_pb0tc75khaik8qbg][sensor.cbe_pro_2_cumulative_off_grid_port_1_output_energy-entry]
   EntityRegistryEntrySnapshot({
     'aliases': set({
     }),
@@ -3144,7 +4969,7 @@
     'unit_of_measurement': <UnitOfEnergy.KILO_WATT_HOUR: 'kWh'>,
   })
 # ---
-# name: test_platform_setup_and_discovery[xnyjcn_micro_storage_inverter][sensor.cbe_pro_2_cumulative_off_grid_port_1_output_energy-state]
+# name: test_platform_setup_and_discovery[xnyjcn_pb0tc75khaik8qbg][sensor.cbe_pro_2_cumulative_off_grid_port_1_output_energy-state]
   StateSnapshot({
     'attributes': ReadOnlyDict({
       'device_class': 'energy',
@@ -3160,7 +4985,7 @@
     'state': '0.0',
   })
 # ---
-# name: test_platform_setup_and_discovery[xnyjcn_micro_storage_inverter][sensor.cbe_pro_2_inverter_output_power-entry]
+# name: test_platform_setup_and_discovery[xnyjcn_pb0tc75khaik8qbg][sensor.cbe_pro_2_inverter_output_power-entry]
   EntityRegistryEntrySnapshot({
     'aliases': set({
     }),
@@ -3200,7 +5025,7 @@
     'unit_of_measurement': 'kW',
   })
 # ---
-# name: test_platform_setup_and_discovery[xnyjcn_micro_storage_inverter][sensor.cbe_pro_2_inverter_output_power-state]
+# name: test_platform_setup_and_discovery[xnyjcn_pb0tc75khaik8qbg][sensor.cbe_pro_2_inverter_output_power-state]
   StateSnapshot({
     'attributes': ReadOnlyDict({
       'device_class': 'power',
@@ -3216,7 +5041,7 @@
     'state': '2.0',
   })
 # ---
-# name: test_platform_setup_and_discovery[xnyjcn_micro_storage_inverter][sensor.cbe_pro_2_pv_power_channel_1-entry]
+# name: test_platform_setup_and_discovery[xnyjcn_pb0tc75khaik8qbg][sensor.cbe_pro_2_pv_power_channel_1-entry]
   EntityRegistryEntrySnapshot({
     'aliases': set({
     }),
@@ -3256,7 +5081,7 @@
     'unit_of_measurement': 'kW',
   })
 # ---
-# name: test_platform_setup_and_discovery[xnyjcn_micro_storage_inverter][sensor.cbe_pro_2_pv_power_channel_1-state]
+# name: test_platform_setup_and_discovery[xnyjcn_pb0tc75khaik8qbg][sensor.cbe_pro_2_pv_power_channel_1-state]
   StateSnapshot({
     'attributes': ReadOnlyDict({
       'device_class': 'power',
@@ -3272,7 +5097,7 @@
     'state': '2.0',
   })
 # ---
-# name: test_platform_setup_and_discovery[xnyjcn_micro_storage_inverter][sensor.cbe_pro_2_pv_power_channel_2-entry]
+# name: test_platform_setup_and_discovery[xnyjcn_pb0tc75khaik8qbg][sensor.cbe_pro_2_pv_power_channel_2-entry]
   EntityRegistryEntrySnapshot({
     'aliases': set({
     }),
@@ -3312,7 +5137,7 @@
     'unit_of_measurement': 'kW',
   })
 # ---
-# name: test_platform_setup_and_discovery[xnyjcn_micro_storage_inverter][sensor.cbe_pro_2_pv_power_channel_2-state]
+# name: test_platform_setup_and_discovery[xnyjcn_pb0tc75khaik8qbg][sensor.cbe_pro_2_pv_power_channel_2-state]
   StateSnapshot({
     'attributes': ReadOnlyDict({
       'device_class': 'power',
@@ -3328,7 +5153,7 @@
     'state': '0.0',
   })
 # ---
-# name: test_platform_setup_and_discovery[xnyjcn_micro_storage_inverter][sensor.cbe_pro_2_serial_number-entry]
+# name: test_platform_setup_and_discovery[xnyjcn_pb0tc75khaik8qbg][sensor.cbe_pro_2_serial_number-entry]
   EntityRegistryEntrySnapshot({
     'aliases': set({
     }),
@@ -3363,7 +5188,7 @@
     'unit_of_measurement': None,
   })
 # ---
-# name: test_platform_setup_and_discovery[xnyjcn_micro_storage_inverter][sensor.cbe_pro_2_serial_number-state]
+# name: test_platform_setup_and_discovery[xnyjcn_pb0tc75khaik8qbg][sensor.cbe_pro_2_serial_number-state]
   StateSnapshot({
     'attributes': ReadOnlyDict({
       'friendly_name': 'CBE Pro 2 Serial number',
@@ -3376,7 +5201,7 @@
     'state': '',
   })
 # ---
-# name: test_platform_setup_and_discovery[xnyjcn_micro_storage_inverter][sensor.cbe_pro_2_total_pv_power-entry]
+# name: test_platform_setup_and_discovery[xnyjcn_pb0tc75khaik8qbg][sensor.cbe_pro_2_total_pv_power-entry]
   EntityRegistryEntrySnapshot({
     'aliases': set({
     }),
@@ -3416,7 +5241,7 @@
     'unit_of_measurement': 'kW',
   })
 # ---
-# name: test_platform_setup_and_discovery[xnyjcn_micro_storage_inverter][sensor.cbe_pro_2_total_pv_power-state]
+# name: test_platform_setup_and_discovery[xnyjcn_pb0tc75khaik8qbg][sensor.cbe_pro_2_total_pv_power-state]
   StateSnapshot({
     'attributes': ReadOnlyDict({
       'device_class': 'power',
@@ -3430,1835 +5255,6 @@
     'last_reported': <ANY>,
     'last_updated': <ANY>,
     'state': '0.0',
-  })
-# ---
-# name: test_platform_setup_and_discovery[zndb_smart_meter][sensor.meter_phase_a_current-entry]
-=======
-# name: test_platform_setup_and_discovery[qxj_fsea1lat3vuktbt6][sensor.br_7_in_1_wlan_wetterstation_anthrazit_outdoor_humidity_channel_3-entry]
->>>>>>> d778afe6
-  EntityRegistryEntrySnapshot({
-    'aliases': set({
-    }),
-    'area_id': None,
-    'capabilities': dict({
-      'state_class': <SensorStateClass.MEASUREMENT: 'measurement'>,
-    }),
-    'config_entry_id': <ANY>,
-    'config_subentry_id': <ANY>,
-    'device_class': None,
-    'device_id': <ANY>,
-    'disabled_by': None,
-    'domain': 'sensor',
-    'entity_category': None,
-    'entity_id': 'sensor.br_7_in_1_wlan_wetterstation_anthrazit_outdoor_humidity_channel_3',
-    'has_entity_name': True,
-    'hidden_by': None,
-    'icon': None,
-    'id': <ANY>,
-    'labels': set({
-    }),
-    'name': None,
-    'options': dict({
-    }),
-    'original_device_class': <SensorDeviceClass.HUMIDITY: 'humidity'>,
-    'original_icon': None,
-    'original_name': 'Outdoor humidity channel 3',
-    'platform': 'tuya',
-    'previous_unique_id': None,
-    'suggested_object_id': None,
-    'supported_features': 0,
-    'translation_key': 'indexed_humidity_outdoor',
-    'unique_id': 'tuya.bf84c743a84eb2c8abeurzhumidity_outdoor_3',
-    'unit_of_measurement': '%',
-  })
-# ---
-# name: test_platform_setup_and_discovery[qxj_fsea1lat3vuktbt6][sensor.br_7_in_1_wlan_wetterstation_anthrazit_outdoor_humidity_channel_3-state]
-  StateSnapshot({
-    'attributes': ReadOnlyDict({
-      'device_class': 'humidity',
-      'friendly_name': 'BR 7-in-1 WLAN Wetterstation Anthrazit Outdoor humidity channel 3',
-      'state_class': <SensorStateClass.MEASUREMENT: 'measurement'>,
-      'unit_of_measurement': '%',
-    }),
-    'context': <ANY>,
-    'entity_id': 'sensor.br_7_in_1_wlan_wetterstation_anthrazit_outdoor_humidity_channel_3',
-    'last_changed': <ANY>,
-    'last_reported': <ANY>,
-    'last_updated': <ANY>,
-    'state': '0.0',
-  })
-# ---
-# name: test_platform_setup_and_discovery[qxj_fsea1lat3vuktbt6][sensor.br_7_in_1_wlan_wetterstation_anthrazit_probe_temperature-entry]
-  EntityRegistryEntrySnapshot({
-    'aliases': set({
-    }),
-    'area_id': None,
-    'capabilities': dict({
-      'state_class': <SensorStateClass.MEASUREMENT: 'measurement'>,
-    }),
-    'config_entry_id': <ANY>,
-    'config_subentry_id': <ANY>,
-    'device_class': None,
-    'device_id': <ANY>,
-    'disabled_by': None,
-    'domain': 'sensor',
-    'entity_category': None,
-    'entity_id': 'sensor.br_7_in_1_wlan_wetterstation_anthrazit_probe_temperature',
-    'has_entity_name': True,
-    'hidden_by': None,
-    'icon': None,
-    'id': <ANY>,
-    'labels': set({
-    }),
-    'name': None,
-    'options': dict({
-      'sensor': dict({
-        'suggested_display_precision': 1,
-      }),
-    }),
-    'original_device_class': <SensorDeviceClass.TEMPERATURE: 'temperature'>,
-    'original_icon': None,
-    'original_name': 'Probe temperature',
-    'platform': 'tuya',
-    'previous_unique_id': None,
-    'suggested_object_id': None,
-    'supported_features': 0,
-    'translation_key': 'temperature_external',
-    'unique_id': 'tuya.bf84c743a84eb2c8abeurztemp_current_external',
-    'unit_of_measurement': <UnitOfTemperature.CELSIUS: '°C'>,
-  })
-# ---
-# name: test_platform_setup_and_discovery[qxj_fsea1lat3vuktbt6][sensor.br_7_in_1_wlan_wetterstation_anthrazit_probe_temperature-state]
-  StateSnapshot({
-    'attributes': ReadOnlyDict({
-      'device_class': 'temperature',
-      'friendly_name': 'BR 7-in-1 WLAN Wetterstation Anthrazit Probe temperature',
-      'state_class': <SensorStateClass.MEASUREMENT: 'measurement'>,
-      'unit_of_measurement': <UnitOfTemperature.CELSIUS: '°C'>,
-    }),
-    'context': <ANY>,
-    'entity_id': 'sensor.br_7_in_1_wlan_wetterstation_anthrazit_probe_temperature',
-    'last_changed': <ANY>,
-    'last_reported': <ANY>,
-    'last_updated': <ANY>,
-    'state': '-40.0',
-  })
-# ---
-# name: test_platform_setup_and_discovery[qxj_fsea1lat3vuktbt6][sensor.br_7_in_1_wlan_wetterstation_anthrazit_probe_temperature_channel_1-entry]
-  EntityRegistryEntrySnapshot({
-    'aliases': set({
-    }),
-    'area_id': None,
-    'capabilities': dict({
-      'state_class': <SensorStateClass.MEASUREMENT: 'measurement'>,
-    }),
-    'config_entry_id': <ANY>,
-    'config_subentry_id': <ANY>,
-    'device_class': None,
-    'device_id': <ANY>,
-    'disabled_by': None,
-    'domain': 'sensor',
-    'entity_category': None,
-    'entity_id': 'sensor.br_7_in_1_wlan_wetterstation_anthrazit_probe_temperature_channel_1',
-    'has_entity_name': True,
-    'hidden_by': None,
-    'icon': None,
-    'id': <ANY>,
-    'labels': set({
-    }),
-    'name': None,
-    'options': dict({
-      'sensor': dict({
-        'suggested_display_precision': 1,
-      }),
-    }),
-    'original_device_class': <SensorDeviceClass.TEMPERATURE: 'temperature'>,
-    'original_icon': None,
-    'original_name': 'Probe temperature channel 1',
-    'platform': 'tuya',
-    'previous_unique_id': None,
-    'suggested_object_id': None,
-    'supported_features': 0,
-    'translation_key': 'indexed_temperature_external',
-    'unique_id': 'tuya.bf84c743a84eb2c8abeurztemp_current_external_1',
-    'unit_of_measurement': <UnitOfTemperature.CELSIUS: '°C'>,
-  })
-# ---
-# name: test_platform_setup_and_discovery[qxj_fsea1lat3vuktbt6][sensor.br_7_in_1_wlan_wetterstation_anthrazit_probe_temperature_channel_1-state]
-  StateSnapshot({
-    'attributes': ReadOnlyDict({
-      'device_class': 'temperature',
-      'friendly_name': 'BR 7-in-1 WLAN Wetterstation Anthrazit Probe temperature channel 1',
-      'state_class': <SensorStateClass.MEASUREMENT: 'measurement'>,
-      'unit_of_measurement': <UnitOfTemperature.CELSIUS: '°C'>,
-    }),
-    'context': <ANY>,
-    'entity_id': 'sensor.br_7_in_1_wlan_wetterstation_anthrazit_probe_temperature_channel_1',
-    'last_changed': <ANY>,
-    'last_reported': <ANY>,
-    'last_updated': <ANY>,
-    'state': '19.3',
-  })
-# ---
-# name: test_platform_setup_and_discovery[qxj_fsea1lat3vuktbt6][sensor.br_7_in_1_wlan_wetterstation_anthrazit_probe_temperature_channel_2-entry]
-  EntityRegistryEntrySnapshot({
-    'aliases': set({
-    }),
-    'area_id': None,
-    'capabilities': dict({
-      'state_class': <SensorStateClass.MEASUREMENT: 'measurement'>,
-    }),
-    'config_entry_id': <ANY>,
-    'config_subentry_id': <ANY>,
-    'device_class': None,
-    'device_id': <ANY>,
-    'disabled_by': None,
-    'domain': 'sensor',
-    'entity_category': None,
-    'entity_id': 'sensor.br_7_in_1_wlan_wetterstation_anthrazit_probe_temperature_channel_2',
-    'has_entity_name': True,
-    'hidden_by': None,
-    'icon': None,
-    'id': <ANY>,
-    'labels': set({
-    }),
-    'name': None,
-    'options': dict({
-      'sensor': dict({
-        'suggested_display_precision': 1,
-      }),
-    }),
-    'original_device_class': <SensorDeviceClass.TEMPERATURE: 'temperature'>,
-    'original_icon': None,
-    'original_name': 'Probe temperature channel 2',
-    'platform': 'tuya',
-    'previous_unique_id': None,
-    'suggested_object_id': None,
-    'supported_features': 0,
-    'translation_key': 'indexed_temperature_external',
-    'unique_id': 'tuya.bf84c743a84eb2c8abeurztemp_current_external_2',
-    'unit_of_measurement': <UnitOfTemperature.CELSIUS: '°C'>,
-  })
-# ---
-# name: test_platform_setup_and_discovery[qxj_fsea1lat3vuktbt6][sensor.br_7_in_1_wlan_wetterstation_anthrazit_probe_temperature_channel_2-state]
-  StateSnapshot({
-    'attributes': ReadOnlyDict({
-      'device_class': 'temperature',
-      'friendly_name': 'BR 7-in-1 WLAN Wetterstation Anthrazit Probe temperature channel 2',
-      'state_class': <SensorStateClass.MEASUREMENT: 'measurement'>,
-      'unit_of_measurement': <UnitOfTemperature.CELSIUS: '°C'>,
-    }),
-    'context': <ANY>,
-    'entity_id': 'sensor.br_7_in_1_wlan_wetterstation_anthrazit_probe_temperature_channel_2',
-    'last_changed': <ANY>,
-    'last_reported': <ANY>,
-    'last_updated': <ANY>,
-    'state': '25.2',
-  })
-# ---
-# name: test_platform_setup_and_discovery[qxj_fsea1lat3vuktbt6][sensor.br_7_in_1_wlan_wetterstation_anthrazit_probe_temperature_channel_3-entry]
-  EntityRegistryEntrySnapshot({
-    'aliases': set({
-    }),
-    'area_id': None,
-    'capabilities': dict({
-      'state_class': <SensorStateClass.MEASUREMENT: 'measurement'>,
-    }),
-    'config_entry_id': <ANY>,
-    'config_subentry_id': <ANY>,
-    'device_class': None,
-    'device_id': <ANY>,
-    'disabled_by': None,
-    'domain': 'sensor',
-    'entity_category': None,
-    'entity_id': 'sensor.br_7_in_1_wlan_wetterstation_anthrazit_probe_temperature_channel_3',
-    'has_entity_name': True,
-    'hidden_by': None,
-    'icon': None,
-    'id': <ANY>,
-    'labels': set({
-    }),
-    'name': None,
-    'options': dict({
-      'sensor': dict({
-        'suggested_display_precision': 1,
-      }),
-    }),
-    'original_device_class': <SensorDeviceClass.TEMPERATURE: 'temperature'>,
-    'original_icon': None,
-    'original_name': 'Probe temperature channel 3',
-    'platform': 'tuya',
-    'previous_unique_id': None,
-    'suggested_object_id': None,
-    'supported_features': 0,
-    'translation_key': 'indexed_temperature_external',
-    'unique_id': 'tuya.bf84c743a84eb2c8abeurztemp_current_external_3',
-    'unit_of_measurement': <UnitOfTemperature.CELSIUS: '°C'>,
-  })
-# ---
-# name: test_platform_setup_and_discovery[qxj_fsea1lat3vuktbt6][sensor.br_7_in_1_wlan_wetterstation_anthrazit_probe_temperature_channel_3-state]
-  StateSnapshot({
-    'attributes': ReadOnlyDict({
-      'device_class': 'temperature',
-      'friendly_name': 'BR 7-in-1 WLAN Wetterstation Anthrazit Probe temperature channel 3',
-      'state_class': <SensorStateClass.MEASUREMENT: 'measurement'>,
-      'unit_of_measurement': <UnitOfTemperature.CELSIUS: '°C'>,
-    }),
-    'context': <ANY>,
-    'entity_id': 'sensor.br_7_in_1_wlan_wetterstation_anthrazit_probe_temperature_channel_3',
-    'last_changed': <ANY>,
-    'last_reported': <ANY>,
-    'last_updated': <ANY>,
-    'state': '-40.0',
-  })
-# ---
-# name: test_platform_setup_and_discovery[qxj_fsea1lat3vuktbt6][sensor.br_7_in_1_wlan_wetterstation_anthrazit_temperature-entry]
-  EntityRegistryEntrySnapshot({
-    'aliases': set({
-    }),
-    'area_id': None,
-    'capabilities': dict({
-      'state_class': <SensorStateClass.MEASUREMENT: 'measurement'>,
-    }),
-    'config_entry_id': <ANY>,
-    'config_subentry_id': <ANY>,
-    'device_class': None,
-    'device_id': <ANY>,
-    'disabled_by': None,
-    'domain': 'sensor',
-    'entity_category': None,
-    'entity_id': 'sensor.br_7_in_1_wlan_wetterstation_anthrazit_temperature',
-    'has_entity_name': True,
-    'hidden_by': None,
-    'icon': None,
-    'id': <ANY>,
-    'labels': set({
-    }),
-    'name': None,
-    'options': dict({
-      'sensor': dict({
-        'suggested_display_precision': 1,
-      }),
-    }),
-    'original_device_class': <SensorDeviceClass.TEMPERATURE: 'temperature'>,
-    'original_icon': None,
-    'original_name': 'Temperature',
-    'platform': 'tuya',
-    'previous_unique_id': None,
-    'suggested_object_id': None,
-    'supported_features': 0,
-    'translation_key': 'temperature',
-    'unique_id': 'tuya.bf84c743a84eb2c8abeurztemp_current',
-    'unit_of_measurement': <UnitOfTemperature.CELSIUS: '°C'>,
-  })
-# ---
-# name: test_platform_setup_and_discovery[qxj_fsea1lat3vuktbt6][sensor.br_7_in_1_wlan_wetterstation_anthrazit_temperature-state]
-  StateSnapshot({
-    'attributes': ReadOnlyDict({
-      'device_class': 'temperature',
-      'friendly_name': 'BR 7-in-1 WLAN Wetterstation Anthrazit Temperature',
-      'state_class': <SensorStateClass.MEASUREMENT: 'measurement'>,
-      'unit_of_measurement': <UnitOfTemperature.CELSIUS: '°C'>,
-    }),
-    'context': <ANY>,
-    'entity_id': 'sensor.br_7_in_1_wlan_wetterstation_anthrazit_temperature',
-    'last_changed': <ANY>,
-    'last_reported': <ANY>,
-    'last_updated': <ANY>,
-    'state': '24.0',
-  })
-# ---
-# name: test_platform_setup_and_discovery[qxj_fsea1lat3vuktbt6][sensor.br_7_in_1_wlan_wetterstation_anthrazit_wind_speed-entry]
-  EntityRegistryEntrySnapshot({
-    'aliases': set({
-    }),
-    'area_id': None,
-    'capabilities': dict({
-      'state_class': <SensorStateClass.MEASUREMENT: 'measurement'>,
-    }),
-    'config_entry_id': <ANY>,
-    'config_subentry_id': <ANY>,
-    'device_class': None,
-    'device_id': <ANY>,
-    'disabled_by': None,
-    'domain': 'sensor',
-    'entity_category': None,
-    'entity_id': 'sensor.br_7_in_1_wlan_wetterstation_anthrazit_wind_speed',
-    'has_entity_name': True,
-    'hidden_by': None,
-    'icon': None,
-    'id': <ANY>,
-    'labels': set({
-    }),
-    'name': None,
-    'options': dict({
-      'sensor': dict({
-        'suggested_display_precision': 2,
-      }),
-      'sensor.private': dict({
-        'suggested_unit_of_measurement': <UnitOfSpeed.KILOMETERS_PER_HOUR: 'km/h'>,
-      }),
-    }),
-    'original_device_class': <SensorDeviceClass.WIND_SPEED: 'wind_speed'>,
-    'original_icon': None,
-    'original_name': 'Wind speed',
-    'platform': 'tuya',
-    'previous_unique_id': None,
-    'suggested_object_id': None,
-    'supported_features': 0,
-    'translation_key': 'wind_speed',
-    'unique_id': 'tuya.bf84c743a84eb2c8abeurzwindspeed_avg',
-    'unit_of_measurement': <UnitOfSpeed.KILOMETERS_PER_HOUR: 'km/h'>,
-  })
-# ---
-# name: test_platform_setup_and_discovery[qxj_fsea1lat3vuktbt6][sensor.br_7_in_1_wlan_wetterstation_anthrazit_wind_speed-state]
-  StateSnapshot({
-    'attributes': ReadOnlyDict({
-      'device_class': 'wind_speed',
-      'friendly_name': 'BR 7-in-1 WLAN Wetterstation Anthrazit Wind speed',
-      'state_class': <SensorStateClass.MEASUREMENT: 'measurement'>,
-      'unit_of_measurement': <UnitOfSpeed.KILOMETERS_PER_HOUR: 'km/h'>,
-    }),
-    'context': <ANY>,
-    'entity_id': 'sensor.br_7_in_1_wlan_wetterstation_anthrazit_wind_speed',
-    'last_changed': <ANY>,
-    'last_reported': <ANY>,
-    'last_updated': <ANY>,
-    'state': '0.0',
-  })
-# ---
-# name: test_platform_setup_and_discovery[qxj_is2indt9nlth6esa][sensor.frysen_battery_state-entry]
-  EntityRegistryEntrySnapshot({
-    'aliases': set({
-    }),
-    'area_id': None,
-    'capabilities': None,
-    'config_entry_id': <ANY>,
-    'config_subentry_id': <ANY>,
-    'device_class': None,
-    'device_id': <ANY>,
-    'disabled_by': None,
-    'domain': 'sensor',
-    'entity_category': <EntityCategory.DIAGNOSTIC: 'diagnostic'>,
-    'entity_id': 'sensor.frysen_battery_state',
-    'has_entity_name': True,
-    'hidden_by': None,
-    'icon': None,
-    'id': <ANY>,
-    'labels': set({
-    }),
-    'name': None,
-    'options': dict({
-    }),
-    'original_device_class': None,
-    'original_icon': None,
-    'original_name': 'Battery state',
-    'platform': 'tuya',
-    'previous_unique_id': None,
-    'suggested_object_id': None,
-    'supported_features': 0,
-    'translation_key': 'battery_state',
-    'unique_id': 'tuya.bff00f6abe0563b284t77pbattery_state',
-    'unit_of_measurement': None,
-  })
-# ---
-# name: test_platform_setup_and_discovery[qxj_is2indt9nlth6esa][sensor.frysen_battery_state-state]
-  StateSnapshot({
-    'attributes': ReadOnlyDict({
-      'friendly_name': 'Frysen Battery state',
-    }),
-    'context': <ANY>,
-    'entity_id': 'sensor.frysen_battery_state',
-    'last_changed': <ANY>,
-    'last_reported': <ANY>,
-    'last_updated': <ANY>,
-    'state': 'high',
-  })
-# ---
-# name: test_platform_setup_and_discovery[qxj_is2indt9nlth6esa][sensor.frysen_humidity-entry]
-  EntityRegistryEntrySnapshot({
-    'aliases': set({
-    }),
-    'area_id': None,
-    'capabilities': dict({
-      'state_class': <SensorStateClass.MEASUREMENT: 'measurement'>,
-    }),
-    'config_entry_id': <ANY>,
-    'config_subentry_id': <ANY>,
-    'device_class': None,
-    'device_id': <ANY>,
-    'disabled_by': None,
-    'domain': 'sensor',
-    'entity_category': None,
-    'entity_id': 'sensor.frysen_humidity',
-    'has_entity_name': True,
-    'hidden_by': None,
-    'icon': None,
-    'id': <ANY>,
-    'labels': set({
-    }),
-    'name': None,
-    'options': dict({
-    }),
-    'original_device_class': <SensorDeviceClass.HUMIDITY: 'humidity'>,
-    'original_icon': None,
-    'original_name': 'Humidity',
-    'platform': 'tuya',
-    'previous_unique_id': None,
-    'suggested_object_id': None,
-    'supported_features': 0,
-    'translation_key': 'humidity',
-    'unique_id': 'tuya.bff00f6abe0563b284t77phumidity_value',
-    'unit_of_measurement': '%',
-  })
-# ---
-# name: test_platform_setup_and_discovery[qxj_is2indt9nlth6esa][sensor.frysen_humidity-state]
-  StateSnapshot({
-    'attributes': ReadOnlyDict({
-      'device_class': 'humidity',
-      'friendly_name': 'Frysen Humidity',
-      'state_class': <SensorStateClass.MEASUREMENT: 'measurement'>,
-      'unit_of_measurement': '%',
-    }),
-    'context': <ANY>,
-    'entity_id': 'sensor.frysen_humidity',
-    'last_changed': <ANY>,
-    'last_reported': <ANY>,
-    'last_updated': <ANY>,
-    'state': '38.0',
-  })
-# ---
-# name: test_platform_setup_and_discovery[qxj_is2indt9nlth6esa][sensor.frysen_probe_temperature-entry]
-  EntityRegistryEntrySnapshot({
-    'aliases': set({
-    }),
-    'area_id': None,
-    'capabilities': dict({
-      'state_class': <SensorStateClass.MEASUREMENT: 'measurement'>,
-    }),
-    'config_entry_id': <ANY>,
-    'config_subentry_id': <ANY>,
-    'device_class': None,
-    'device_id': <ANY>,
-    'disabled_by': None,
-    'domain': 'sensor',
-    'entity_category': None,
-    'entity_id': 'sensor.frysen_probe_temperature',
-    'has_entity_name': True,
-    'hidden_by': None,
-    'icon': None,
-    'id': <ANY>,
-    'labels': set({
-    }),
-    'name': None,
-    'options': dict({
-      'sensor': dict({
-        'suggested_display_precision': 1,
-      }),
-    }),
-    'original_device_class': <SensorDeviceClass.TEMPERATURE: 'temperature'>,
-    'original_icon': None,
-    'original_name': 'Probe temperature',
-    'platform': 'tuya',
-    'previous_unique_id': None,
-    'suggested_object_id': None,
-    'supported_features': 0,
-    'translation_key': 'temperature_external',
-    'unique_id': 'tuya.bff00f6abe0563b284t77ptemp_current_external',
-    'unit_of_measurement': <UnitOfTemperature.CELSIUS: '°C'>,
-  })
-# ---
-# name: test_platform_setup_and_discovery[qxj_is2indt9nlth6esa][sensor.frysen_probe_temperature-state]
-  StateSnapshot({
-    'attributes': ReadOnlyDict({
-      'device_class': 'temperature',
-      'friendly_name': 'Frysen Probe temperature',
-      'state_class': <SensorStateClass.MEASUREMENT: 'measurement'>,
-      'unit_of_measurement': <UnitOfTemperature.CELSIUS: '°C'>,
-    }),
-    'context': <ANY>,
-    'entity_id': 'sensor.frysen_probe_temperature',
-    'last_changed': <ANY>,
-    'last_reported': <ANY>,
-    'last_updated': <ANY>,
-    'state': '-13.0',
-  })
-# ---
-# name: test_platform_setup_and_discovery[qxj_is2indt9nlth6esa][sensor.frysen_temperature-entry]
-  EntityRegistryEntrySnapshot({
-    'aliases': set({
-    }),
-    'area_id': None,
-    'capabilities': dict({
-      'state_class': <SensorStateClass.MEASUREMENT: 'measurement'>,
-    }),
-    'config_entry_id': <ANY>,
-    'config_subentry_id': <ANY>,
-    'device_class': None,
-    'device_id': <ANY>,
-    'disabled_by': None,
-    'domain': 'sensor',
-    'entity_category': None,
-    'entity_id': 'sensor.frysen_temperature',
-    'has_entity_name': True,
-    'hidden_by': None,
-    'icon': None,
-    'id': <ANY>,
-    'labels': set({
-    }),
-    'name': None,
-    'options': dict({
-      'sensor': dict({
-        'suggested_display_precision': 1,
-      }),
-    }),
-    'original_device_class': <SensorDeviceClass.TEMPERATURE: 'temperature'>,
-    'original_icon': None,
-    'original_name': 'Temperature',
-    'platform': 'tuya',
-    'previous_unique_id': None,
-    'suggested_object_id': None,
-    'supported_features': 0,
-    'translation_key': 'temperature',
-    'unique_id': 'tuya.bff00f6abe0563b284t77ptemp_current',
-    'unit_of_measurement': <UnitOfTemperature.CELSIUS: '°C'>,
-  })
-# ---
-# name: test_platform_setup_and_discovery[qxj_is2indt9nlth6esa][sensor.frysen_temperature-state]
-  StateSnapshot({
-    'attributes': ReadOnlyDict({
-      'device_class': 'temperature',
-      'friendly_name': 'Frysen Temperature',
-      'state_class': <SensorStateClass.MEASUREMENT: 'measurement'>,
-      'unit_of_measurement': <UnitOfTemperature.CELSIUS: '°C'>,
-    }),
-    'context': <ANY>,
-    'entity_id': 'sensor.frysen_temperature',
-    'last_changed': <ANY>,
-    'last_reported': <ANY>,
-    'last_updated': <ANY>,
-    'state': '22.2',
-  })
-# ---
-# name: test_platform_setup_and_discovery[rqbj_4iqe2hsfyd86kwwc][sensor.gas_sensor_gas-entry]
-  EntityRegistryEntrySnapshot({
-    'aliases': set({
-    }),
-    'area_id': None,
-    'capabilities': dict({
-      'state_class': <SensorStateClass.MEASUREMENT: 'measurement'>,
-    }),
-    'config_entry_id': <ANY>,
-    'config_subentry_id': <ANY>,
-    'device_class': None,
-    'device_id': <ANY>,
-    'disabled_by': None,
-    'domain': 'sensor',
-    'entity_category': None,
-    'entity_id': 'sensor.gas_sensor_gas',
-    'has_entity_name': True,
-    'hidden_by': None,
-    'icon': None,
-    'id': <ANY>,
-    'labels': set({
-    }),
-    'name': None,
-    'options': dict({
-    }),
-    'original_device_class': None,
-    'original_icon': None,
-    'original_name': 'Gas',
-    'platform': 'tuya',
-    'previous_unique_id': None,
-    'suggested_object_id': None,
-    'supported_features': 0,
-    'translation_key': 'gas',
-    'unique_id': 'tuya.ebb9d0eb5014f98cfboxbzgas_sensor_value',
-    'unit_of_measurement': 'ppm',
-  })
-# ---
-# name: test_platform_setup_and_discovery[rqbj_4iqe2hsfyd86kwwc][sensor.gas_sensor_gas-state]
-  StateSnapshot({
-    'attributes': ReadOnlyDict({
-      'friendly_name': 'Gas sensor Gas',
-      'state_class': <SensorStateClass.MEASUREMENT: 'measurement'>,
-      'unit_of_measurement': 'ppm',
-    }),
-    'context': <ANY>,
-    'entity_id': 'sensor.gas_sensor_gas',
-    'last_changed': <ANY>,
-    'last_reported': <ANY>,
-    'last_updated': <ANY>,
-    'state': '0.0',
-  })
-# ---
-# name: test_platform_setup_and_discovery[sd_lr33znaodtyarrrz][sensor.v20_battery-entry]
-  EntityRegistryEntrySnapshot({
-    'aliases': set({
-    }),
-    'area_id': None,
-    'capabilities': dict({
-      'state_class': <SensorStateClass.MEASUREMENT: 'measurement'>,
-    }),
-    'config_entry_id': <ANY>,
-    'config_subentry_id': <ANY>,
-    'device_class': None,
-    'device_id': <ANY>,
-    'disabled_by': None,
-    'domain': 'sensor',
-    'entity_category': <EntityCategory.DIAGNOSTIC: 'diagnostic'>,
-    'entity_id': 'sensor.v20_battery',
-    'has_entity_name': True,
-    'hidden_by': None,
-    'icon': None,
-    'id': <ANY>,
-    'labels': set({
-    }),
-    'name': None,
-    'options': dict({
-    }),
-    'original_device_class': <SensorDeviceClass.BATTERY: 'battery'>,
-    'original_icon': None,
-    'original_name': 'Battery',
-    'platform': 'tuya',
-    'previous_unique_id': None,
-    'suggested_object_id': None,
-    'supported_features': 0,
-    'translation_key': 'battery',
-    'unique_id': 'tuya.bfa951ca98fcf64fddqlmtelectricity_left',
-    'unit_of_measurement': '%',
-  })
-# ---
-# name: test_platform_setup_and_discovery[sd_lr33znaodtyarrrz][sensor.v20_battery-state]
-  StateSnapshot({
-    'attributes': ReadOnlyDict({
-      'device_class': 'battery',
-      'friendly_name': 'V20 Battery',
-      'state_class': <SensorStateClass.MEASUREMENT: 'measurement'>,
-      'unit_of_measurement': '%',
-    }),
-    'context': <ANY>,
-    'entity_id': 'sensor.v20_battery',
-    'last_changed': <ANY>,
-    'last_reported': <ANY>,
-    'last_updated': <ANY>,
-    'state': '100.0',
-  })
-# ---
-# name: test_platform_setup_and_discovery[sd_lr33znaodtyarrrz][sensor.v20_cleaning_area-entry]
-  EntityRegistryEntrySnapshot({
-    'aliases': set({
-    }),
-    'area_id': None,
-    'capabilities': dict({
-      'state_class': <SensorStateClass.MEASUREMENT: 'measurement'>,
-    }),
-    'config_entry_id': <ANY>,
-    'config_subentry_id': <ANY>,
-    'device_class': None,
-    'device_id': <ANY>,
-    'disabled_by': None,
-    'domain': 'sensor',
-    'entity_category': None,
-    'entity_id': 'sensor.v20_cleaning_area',
-    'has_entity_name': True,
-    'hidden_by': None,
-    'icon': None,
-    'id': <ANY>,
-    'labels': set({
-    }),
-    'name': None,
-    'options': dict({
-    }),
-    'original_device_class': None,
-    'original_icon': None,
-    'original_name': 'Cleaning area',
-    'platform': 'tuya',
-    'previous_unique_id': None,
-    'suggested_object_id': None,
-    'supported_features': 0,
-    'translation_key': 'cleaning_area',
-    'unique_id': 'tuya.bfa951ca98fcf64fddqlmtclean_area',
-    'unit_of_measurement': '㎡',
-  })
-# ---
-# name: test_platform_setup_and_discovery[sd_lr33znaodtyarrrz][sensor.v20_cleaning_area-state]
-  StateSnapshot({
-    'attributes': ReadOnlyDict({
-      'friendly_name': 'V20 Cleaning area',
-      'state_class': <SensorStateClass.MEASUREMENT: 'measurement'>,
-      'unit_of_measurement': '㎡',
-    }),
-    'context': <ANY>,
-    'entity_id': 'sensor.v20_cleaning_area',
-    'last_changed': <ANY>,
-    'last_reported': <ANY>,
-    'last_updated': <ANY>,
-    'state': '0.0',
-  })
-# ---
-# name: test_platform_setup_and_discovery[sd_lr33znaodtyarrrz][sensor.v20_cleaning_time-entry]
-  EntityRegistryEntrySnapshot({
-    'aliases': set({
-    }),
-    'area_id': None,
-    'capabilities': dict({
-      'state_class': <SensorStateClass.MEASUREMENT: 'measurement'>,
-    }),
-    'config_entry_id': <ANY>,
-    'config_subentry_id': <ANY>,
-    'device_class': None,
-    'device_id': <ANY>,
-    'disabled_by': None,
-    'domain': 'sensor',
-    'entity_category': None,
-    'entity_id': 'sensor.v20_cleaning_time',
-    'has_entity_name': True,
-    'hidden_by': None,
-    'icon': None,
-    'id': <ANY>,
-    'labels': set({
-    }),
-    'name': None,
-    'options': dict({
-    }),
-    'original_device_class': None,
-    'original_icon': None,
-    'original_name': 'Cleaning time',
-    'platform': 'tuya',
-    'previous_unique_id': None,
-    'suggested_object_id': None,
-    'supported_features': 0,
-    'translation_key': 'cleaning_time',
-    'unique_id': 'tuya.bfa951ca98fcf64fddqlmtclean_time',
-    'unit_of_measurement': 'min',
-  })
-# ---
-# name: test_platform_setup_and_discovery[sd_lr33znaodtyarrrz][sensor.v20_cleaning_time-state]
-  StateSnapshot({
-    'attributes': ReadOnlyDict({
-      'friendly_name': 'V20 Cleaning time',
-      'state_class': <SensorStateClass.MEASUREMENT: 'measurement'>,
-      'unit_of_measurement': 'min',
-    }),
-    'context': <ANY>,
-    'entity_id': 'sensor.v20_cleaning_time',
-    'last_changed': <ANY>,
-    'last_reported': <ANY>,
-    'last_updated': <ANY>,
-    'state': '0.0',
-  })
-# ---
-# name: test_platform_setup_and_discovery[sd_lr33znaodtyarrrz][sensor.v20_duster_cloth_lifetime-entry]
-  EntityRegistryEntrySnapshot({
-    'aliases': set({
-    }),
-    'area_id': None,
-    'capabilities': dict({
-      'state_class': <SensorStateClass.MEASUREMENT: 'measurement'>,
-    }),
-    'config_entry_id': <ANY>,
-    'config_subentry_id': <ANY>,
-    'device_class': None,
-    'device_id': <ANY>,
-    'disabled_by': None,
-    'domain': 'sensor',
-    'entity_category': None,
-    'entity_id': 'sensor.v20_duster_cloth_lifetime',
-    'has_entity_name': True,
-    'hidden_by': None,
-    'icon': None,
-    'id': <ANY>,
-    'labels': set({
-    }),
-    'name': None,
-    'options': dict({
-    }),
-    'original_device_class': None,
-    'original_icon': None,
-    'original_name': 'Duster cloth lifetime',
-    'platform': 'tuya',
-    'previous_unique_id': None,
-    'suggested_object_id': None,
-    'supported_features': 0,
-    'translation_key': 'duster_cloth_life',
-    'unique_id': 'tuya.bfa951ca98fcf64fddqlmtduster_cloth',
-    'unit_of_measurement': 'min',
-  })
-# ---
-# name: test_platform_setup_and_discovery[sd_lr33znaodtyarrrz][sensor.v20_duster_cloth_lifetime-state]
-  StateSnapshot({
-    'attributes': ReadOnlyDict({
-      'friendly_name': 'V20 Duster cloth lifetime',
-      'state_class': <SensorStateClass.MEASUREMENT: 'measurement'>,
-      'unit_of_measurement': 'min',
-    }),
-    'context': <ANY>,
-    'entity_id': 'sensor.v20_duster_cloth_lifetime',
-    'last_changed': <ANY>,
-    'last_reported': <ANY>,
-    'last_updated': <ANY>,
-    'state': '9000.0',
-  })
-# ---
-# name: test_platform_setup_and_discovery[sd_lr33znaodtyarrrz][sensor.v20_filter_lifetime-entry]
-  EntityRegistryEntrySnapshot({
-    'aliases': set({
-    }),
-    'area_id': None,
-    'capabilities': dict({
-      'state_class': <SensorStateClass.MEASUREMENT: 'measurement'>,
-    }),
-    'config_entry_id': <ANY>,
-    'config_subentry_id': <ANY>,
-    'device_class': None,
-    'device_id': <ANY>,
-    'disabled_by': None,
-    'domain': 'sensor',
-    'entity_category': None,
-    'entity_id': 'sensor.v20_filter_lifetime',
-    'has_entity_name': True,
-    'hidden_by': None,
-    'icon': None,
-    'id': <ANY>,
-    'labels': set({
-    }),
-    'name': None,
-    'options': dict({
-    }),
-    'original_device_class': None,
-    'original_icon': None,
-    'original_name': 'Filter lifetime',
-    'platform': 'tuya',
-    'previous_unique_id': None,
-    'suggested_object_id': None,
-    'supported_features': 0,
-    'translation_key': 'filter_life',
-    'unique_id': 'tuya.bfa951ca98fcf64fddqlmtfilter',
-    'unit_of_measurement': 'min',
-  })
-# ---
-# name: test_platform_setup_and_discovery[sd_lr33znaodtyarrrz][sensor.v20_filter_lifetime-state]
-  StateSnapshot({
-    'attributes': ReadOnlyDict({
-      'friendly_name': 'V20 Filter lifetime',
-      'state_class': <SensorStateClass.MEASUREMENT: 'measurement'>,
-      'unit_of_measurement': 'min',
-    }),
-    'context': <ANY>,
-    'entity_id': 'sensor.v20_filter_lifetime',
-    'last_changed': <ANY>,
-    'last_reported': <ANY>,
-    'last_updated': <ANY>,
-    'state': '8956.0',
-  })
-# ---
-# name: test_platform_setup_and_discovery[sd_lr33znaodtyarrrz][sensor.v20_rolling_brush_lifetime-entry]
-  EntityRegistryEntrySnapshot({
-    'aliases': set({
-    }),
-    'area_id': None,
-    'capabilities': dict({
-      'state_class': <SensorStateClass.MEASUREMENT: 'measurement'>,
-    }),
-    'config_entry_id': <ANY>,
-    'config_subentry_id': <ANY>,
-    'device_class': None,
-    'device_id': <ANY>,
-    'disabled_by': None,
-    'domain': 'sensor',
-    'entity_category': None,
-    'entity_id': 'sensor.v20_rolling_brush_lifetime',
-    'has_entity_name': True,
-    'hidden_by': None,
-    'icon': None,
-    'id': <ANY>,
-    'labels': set({
-    }),
-    'name': None,
-    'options': dict({
-    }),
-    'original_device_class': None,
-    'original_icon': None,
-    'original_name': 'Rolling brush lifetime',
-    'platform': 'tuya',
-    'previous_unique_id': None,
-    'suggested_object_id': None,
-    'supported_features': 0,
-    'translation_key': 'rolling_brush_life',
-    'unique_id': 'tuya.bfa951ca98fcf64fddqlmtroll_brush',
-    'unit_of_measurement': 'min',
-  })
-# ---
-# name: test_platform_setup_and_discovery[sd_lr33znaodtyarrrz][sensor.v20_rolling_brush_lifetime-state]
-  StateSnapshot({
-    'attributes': ReadOnlyDict({
-      'friendly_name': 'V20 Rolling brush lifetime',
-      'state_class': <SensorStateClass.MEASUREMENT: 'measurement'>,
-      'unit_of_measurement': 'min',
-    }),
-    'context': <ANY>,
-    'entity_id': 'sensor.v20_rolling_brush_lifetime',
-    'last_changed': <ANY>,
-    'last_reported': <ANY>,
-    'last_updated': <ANY>,
-    'state': '17948.0',
-  })
-# ---
-# name: test_platform_setup_and_discovery[sd_lr33znaodtyarrrz][sensor.v20_side_brush_lifetime-entry]
-  EntityRegistryEntrySnapshot({
-    'aliases': set({
-    }),
-    'area_id': None,
-    'capabilities': dict({
-      'state_class': <SensorStateClass.MEASUREMENT: 'measurement'>,
-    }),
-    'config_entry_id': <ANY>,
-    'config_subentry_id': <ANY>,
-    'device_class': None,
-    'device_id': <ANY>,
-    'disabled_by': None,
-    'domain': 'sensor',
-    'entity_category': None,
-    'entity_id': 'sensor.v20_side_brush_lifetime',
-    'has_entity_name': True,
-    'hidden_by': None,
-    'icon': None,
-    'id': <ANY>,
-    'labels': set({
-    }),
-    'name': None,
-    'options': dict({
-    }),
-    'original_device_class': None,
-    'original_icon': None,
-    'original_name': 'Side brush lifetime',
-    'platform': 'tuya',
-    'previous_unique_id': None,
-    'suggested_object_id': None,
-    'supported_features': 0,
-    'translation_key': 'side_brush_life',
-    'unique_id': 'tuya.bfa951ca98fcf64fddqlmtedge_brush',
-    'unit_of_measurement': 'min',
-  })
-# ---
-# name: test_platform_setup_and_discovery[sd_lr33znaodtyarrrz][sensor.v20_side_brush_lifetime-state]
-  StateSnapshot({
-    'attributes': ReadOnlyDict({
-      'friendly_name': 'V20 Side brush lifetime',
-      'state_class': <SensorStateClass.MEASUREMENT: 'measurement'>,
-      'unit_of_measurement': 'min',
-    }),
-    'context': <ANY>,
-    'entity_id': 'sensor.v20_side_brush_lifetime',
-    'last_changed': <ANY>,
-    'last_reported': <ANY>,
-    'last_updated': <ANY>,
-    'state': '8944.0',
-  })
-# ---
-# name: test_platform_setup_and_discovery[sd_lr33znaodtyarrrz][sensor.v20_total_cleaning_area-entry]
-  EntityRegistryEntrySnapshot({
-    'aliases': set({
-    }),
-    'area_id': None,
-    'capabilities': dict({
-      'state_class': <SensorStateClass.TOTAL_INCREASING: 'total_increasing'>,
-    }),
-    'config_entry_id': <ANY>,
-    'config_subentry_id': <ANY>,
-    'device_class': None,
-    'device_id': <ANY>,
-    'disabled_by': None,
-    'domain': 'sensor',
-    'entity_category': None,
-    'entity_id': 'sensor.v20_total_cleaning_area',
-    'has_entity_name': True,
-    'hidden_by': None,
-    'icon': None,
-    'id': <ANY>,
-    'labels': set({
-    }),
-    'name': None,
-    'options': dict({
-    }),
-    'original_device_class': None,
-    'original_icon': None,
-    'original_name': 'Total cleaning area',
-    'platform': 'tuya',
-    'previous_unique_id': None,
-    'suggested_object_id': None,
-    'supported_features': 0,
-    'translation_key': 'total_cleaning_area',
-    'unique_id': 'tuya.bfa951ca98fcf64fddqlmttotal_clean_area',
-    'unit_of_measurement': '㎡',
-  })
-# ---
-# name: test_platform_setup_and_discovery[sd_lr33znaodtyarrrz][sensor.v20_total_cleaning_area-state]
-  StateSnapshot({
-    'attributes': ReadOnlyDict({
-      'friendly_name': 'V20 Total cleaning area',
-      'state_class': <SensorStateClass.TOTAL_INCREASING: 'total_increasing'>,
-      'unit_of_measurement': '㎡',
-    }),
-    'context': <ANY>,
-    'entity_id': 'sensor.v20_total_cleaning_area',
-    'last_changed': <ANY>,
-    'last_reported': <ANY>,
-    'last_updated': <ANY>,
-    'state': '24.0',
-  })
-# ---
-# name: test_platform_setup_and_discovery[sd_lr33znaodtyarrrz][sensor.v20_total_cleaning_time-entry]
-  EntityRegistryEntrySnapshot({
-    'aliases': set({
-    }),
-    'area_id': None,
-    'capabilities': dict({
-      'state_class': <SensorStateClass.TOTAL_INCREASING: 'total_increasing'>,
-    }),
-    'config_entry_id': <ANY>,
-    'config_subentry_id': <ANY>,
-    'device_class': None,
-    'device_id': <ANY>,
-    'disabled_by': None,
-    'domain': 'sensor',
-    'entity_category': None,
-    'entity_id': 'sensor.v20_total_cleaning_time',
-    'has_entity_name': True,
-    'hidden_by': None,
-    'icon': None,
-    'id': <ANY>,
-    'labels': set({
-    }),
-    'name': None,
-    'options': dict({
-    }),
-    'original_device_class': None,
-    'original_icon': None,
-    'original_name': 'Total cleaning time',
-    'platform': 'tuya',
-    'previous_unique_id': None,
-    'suggested_object_id': None,
-    'supported_features': 0,
-    'translation_key': 'total_cleaning_time',
-    'unique_id': 'tuya.bfa951ca98fcf64fddqlmttotal_clean_time',
-    'unit_of_measurement': 'min',
-  })
-# ---
-# name: test_platform_setup_and_discovery[sd_lr33znaodtyarrrz][sensor.v20_total_cleaning_time-state]
-  StateSnapshot({
-    'attributes': ReadOnlyDict({
-      'friendly_name': 'V20 Total cleaning time',
-      'state_class': <SensorStateClass.TOTAL_INCREASING: 'total_increasing'>,
-      'unit_of_measurement': 'min',
-    }),
-    'context': <ANY>,
-    'entity_id': 'sensor.v20_total_cleaning_time',
-    'last_changed': <ANY>,
-    'last_reported': <ANY>,
-    'last_updated': <ANY>,
-    'state': '42.0',
-  })
-# ---
-# name: test_platform_setup_and_discovery[sd_lr33znaodtyarrrz][sensor.v20_total_cleaning_times-entry]
-  EntityRegistryEntrySnapshot({
-    'aliases': set({
-    }),
-    'area_id': None,
-    'capabilities': dict({
-      'state_class': <SensorStateClass.TOTAL_INCREASING: 'total_increasing'>,
-    }),
-    'config_entry_id': <ANY>,
-    'config_subentry_id': <ANY>,
-    'device_class': None,
-    'device_id': <ANY>,
-    'disabled_by': None,
-    'domain': 'sensor',
-    'entity_category': None,
-    'entity_id': 'sensor.v20_total_cleaning_times',
-    'has_entity_name': True,
-    'hidden_by': None,
-    'icon': None,
-    'id': <ANY>,
-    'labels': set({
-    }),
-    'name': None,
-    'options': dict({
-    }),
-    'original_device_class': None,
-    'original_icon': None,
-    'original_name': 'Total cleaning times',
-    'platform': 'tuya',
-    'previous_unique_id': None,
-    'suggested_object_id': None,
-    'supported_features': 0,
-    'translation_key': 'total_cleaning_times',
-    'unique_id': 'tuya.bfa951ca98fcf64fddqlmttotal_clean_count',
-    'unit_of_measurement': None,
-  })
-# ---
-# name: test_platform_setup_and_discovery[sd_lr33znaodtyarrrz][sensor.v20_total_cleaning_times-state]
-  StateSnapshot({
-    'attributes': ReadOnlyDict({
-      'friendly_name': 'V20 Total cleaning times',
-      'state_class': <SensorStateClass.TOTAL_INCREASING: 'total_increasing'>,
-    }),
-    'context': <ANY>,
-    'entity_id': 'sensor.v20_total_cleaning_times',
-    'last_changed': <ANY>,
-    'last_reported': <ANY>,
-    'last_updated': <ANY>,
-    'state': '1.0',
-  })
-# ---
-# name: test_platform_setup_and_discovery[sj_tgvtvdoc][sensor.tournesol_battery-entry]
-  EntityRegistryEntrySnapshot({
-    'aliases': set({
-    }),
-    'area_id': None,
-    'capabilities': dict({
-      'state_class': <SensorStateClass.MEASUREMENT: 'measurement'>,
-    }),
-    'config_entry_id': <ANY>,
-    'config_subentry_id': <ANY>,
-    'device_class': None,
-    'device_id': <ANY>,
-    'disabled_by': None,
-    'domain': 'sensor',
-    'entity_category': <EntityCategory.DIAGNOSTIC: 'diagnostic'>,
-    'entity_id': 'sensor.tournesol_battery',
-    'has_entity_name': True,
-    'hidden_by': None,
-    'icon': None,
-    'id': <ANY>,
-    'labels': set({
-    }),
-    'name': None,
-    'options': dict({
-    }),
-    'original_device_class': <SensorDeviceClass.BATTERY: 'battery'>,
-    'original_icon': None,
-    'original_name': 'Battery',
-    'platform': 'tuya',
-    'previous_unique_id': None,
-    'suggested_object_id': None,
-    'supported_features': 0,
-    'translation_key': 'battery',
-    'unique_id': 'tuya.bf58e095fd2d86d592tvehbattery_percentage',
-    'unit_of_measurement': '%',
-  })
-# ---
-# name: test_platform_setup_and_discovery[sj_tgvtvdoc][sensor.tournesol_battery-state]
-  StateSnapshot({
-    'attributes': ReadOnlyDict({
-      'device_class': 'battery',
-      'friendly_name': 'Tournesol Battery',
-      'state_class': <SensorStateClass.MEASUREMENT: 'measurement'>,
-      'unit_of_measurement': '%',
-    }),
-    'context': <ANY>,
-    'entity_id': 'sensor.tournesol_battery',
-    'last_changed': <ANY>,
-    'last_reported': <ANY>,
-    'last_updated': <ANY>,
-    'state': '98.0',
-  })
-# ---
-# name: test_platform_setup_and_discovery[sp_sdd5f5f2dl5wydjf][sensor.c9_battery-entry]
-  EntityRegistryEntrySnapshot({
-    'aliases': set({
-    }),
-    'area_id': None,
-    'capabilities': dict({
-      'state_class': <SensorStateClass.MEASUREMENT: 'measurement'>,
-    }),
-    'config_entry_id': <ANY>,
-    'config_subentry_id': <ANY>,
-    'device_class': None,
-    'device_id': <ANY>,
-    'disabled_by': None,
-    'domain': 'sensor',
-    'entity_category': <EntityCategory.DIAGNOSTIC: 'diagnostic'>,
-    'entity_id': 'sensor.c9_battery',
-    'has_entity_name': True,
-    'hidden_by': None,
-    'icon': None,
-    'id': <ANY>,
-    'labels': set({
-    }),
-    'name': None,
-    'options': dict({
-    }),
-    'original_device_class': <SensorDeviceClass.BATTERY: 'battery'>,
-    'original_icon': None,
-    'original_name': 'Battery',
-    'platform': 'tuya',
-    'previous_unique_id': None,
-    'suggested_object_id': None,
-    'supported_features': 0,
-    'translation_key': 'battery',
-    'unique_id': 'tuya.bf3f8b448bbc123e29oghfwireless_electricity',
-    'unit_of_measurement': '%',
-  })
-# ---
-# name: test_platform_setup_and_discovery[sp_sdd5f5f2dl5wydjf][sensor.c9_battery-state]
-  StateSnapshot({
-    'attributes': ReadOnlyDict({
-      'device_class': 'battery',
-      'friendly_name': 'C9 Battery',
-      'state_class': <SensorStateClass.MEASUREMENT: 'measurement'>,
-      'unit_of_measurement': '%',
-    }),
-    'context': <ANY>,
-    'entity_id': 'sensor.c9_battery',
-    'last_changed': <ANY>,
-    'last_reported': <ANY>,
-    'last_updated': <ANY>,
-    'state': '80.0',
-  })
-# ---
-# name: test_platform_setup_and_discovery[tdq_pu8uhxhwcp3tgoz7][sensor.socket3_current-entry]
-  EntityRegistryEntrySnapshot({
-    'aliases': set({
-    }),
-    'area_id': None,
-    'capabilities': dict({
-      'state_class': <SensorStateClass.MEASUREMENT: 'measurement'>,
-    }),
-    'config_entry_id': <ANY>,
-    'config_subentry_id': <ANY>,
-    'device_class': None,
-    'device_id': <ANY>,
-    'disabled_by': None,
-    'domain': 'sensor',
-    'entity_category': None,
-    'entity_id': 'sensor.socket3_current',
-    'has_entity_name': True,
-    'hidden_by': None,
-    'icon': None,
-    'id': <ANY>,
-    'labels': set({
-    }),
-    'name': None,
-    'options': dict({
-      'sensor': dict({
-        'suggested_display_precision': 2,
-      }),
-      'sensor.private': dict({
-        'suggested_unit_of_measurement': <UnitOfElectricCurrent.AMPERE: 'A'>,
-      }),
-    }),
-    'original_device_class': <SensorDeviceClass.CURRENT: 'current'>,
-    'original_icon': None,
-    'original_name': 'Current',
-    'platform': 'tuya',
-    'previous_unique_id': None,
-    'suggested_object_id': None,
-    'supported_features': 0,
-    'translation_key': 'current',
-    'unique_id': 'tuya.bf0dc19ab84dc3627ep2uncur_current',
-    'unit_of_measurement': <UnitOfElectricCurrent.AMPERE: 'A'>,
-  })
-# ---
-# name: test_platform_setup_and_discovery[tdq_pu8uhxhwcp3tgoz7][sensor.socket3_current-state]
-  StateSnapshot({
-    'attributes': ReadOnlyDict({
-      'device_class': 'current',
-      'friendly_name': 'Socket3 Current',
-      'state_class': <SensorStateClass.MEASUREMENT: 'measurement'>,
-      'unit_of_measurement': <UnitOfElectricCurrent.AMPERE: 'A'>,
-    }),
-    'context': <ANY>,
-    'entity_id': 'sensor.socket3_current',
-    'last_changed': <ANY>,
-    'last_reported': <ANY>,
-    'last_updated': <ANY>,
-    'state': 'unavailable',
-  })
-# ---
-# name: test_platform_setup_and_discovery[tdq_pu8uhxhwcp3tgoz7][sensor.socket3_power-entry]
-  EntityRegistryEntrySnapshot({
-    'aliases': set({
-    }),
-    'area_id': None,
-    'capabilities': dict({
-      'state_class': <SensorStateClass.MEASUREMENT: 'measurement'>,
-    }),
-    'config_entry_id': <ANY>,
-    'config_subentry_id': <ANY>,
-    'device_class': None,
-    'device_id': <ANY>,
-    'disabled_by': None,
-    'domain': 'sensor',
-    'entity_category': None,
-    'entity_id': 'sensor.socket3_power',
-    'has_entity_name': True,
-    'hidden_by': None,
-    'icon': None,
-    'id': <ANY>,
-    'labels': set({
-    }),
-    'name': None,
-    'options': dict({
-      'sensor': dict({
-        'suggested_display_precision': 0,
-      }),
-    }),
-    'original_device_class': <SensorDeviceClass.POWER: 'power'>,
-    'original_icon': None,
-    'original_name': 'Power',
-    'platform': 'tuya',
-    'previous_unique_id': None,
-    'suggested_object_id': None,
-    'supported_features': 0,
-    'translation_key': 'power',
-    'unique_id': 'tuya.bf0dc19ab84dc3627ep2uncur_power',
-    'unit_of_measurement': 'W',
-  })
-# ---
-# name: test_platform_setup_and_discovery[tdq_pu8uhxhwcp3tgoz7][sensor.socket3_power-state]
-  StateSnapshot({
-    'attributes': ReadOnlyDict({
-      'device_class': 'power',
-      'friendly_name': 'Socket3 Power',
-      'state_class': <SensorStateClass.MEASUREMENT: 'measurement'>,
-      'unit_of_measurement': 'W',
-    }),
-    'context': <ANY>,
-    'entity_id': 'sensor.socket3_power',
-    'last_changed': <ANY>,
-    'last_reported': <ANY>,
-    'last_updated': <ANY>,
-    'state': 'unavailable',
-  })
-# ---
-# name: test_platform_setup_and_discovery[tdq_pu8uhxhwcp3tgoz7][sensor.socket3_voltage-entry]
-  EntityRegistryEntrySnapshot({
-    'aliases': set({
-    }),
-    'area_id': None,
-    'capabilities': dict({
-      'state_class': <SensorStateClass.MEASUREMENT: 'measurement'>,
-    }),
-    'config_entry_id': <ANY>,
-    'config_subentry_id': <ANY>,
-    'device_class': None,
-    'device_id': <ANY>,
-    'disabled_by': None,
-    'domain': 'sensor',
-    'entity_category': None,
-    'entity_id': 'sensor.socket3_voltage',
-    'has_entity_name': True,
-    'hidden_by': None,
-    'icon': None,
-    'id': <ANY>,
-    'labels': set({
-    }),
-    'name': None,
-    'options': dict({
-      'sensor': dict({
-        'suggested_display_precision': 0,
-      }),
-      'sensor.private': dict({
-        'suggested_unit_of_measurement': <UnitOfElectricPotential.VOLT: 'V'>,
-      }),
-    }),
-    'original_device_class': <SensorDeviceClass.VOLTAGE: 'voltage'>,
-    'original_icon': None,
-    'original_name': 'Voltage',
-    'platform': 'tuya',
-    'previous_unique_id': None,
-    'suggested_object_id': None,
-    'supported_features': 0,
-    'translation_key': 'voltage',
-    'unique_id': 'tuya.bf0dc19ab84dc3627ep2uncur_voltage',
-    'unit_of_measurement': <UnitOfElectricPotential.VOLT: 'V'>,
-  })
-# ---
-# name: test_platform_setup_and_discovery[tdq_pu8uhxhwcp3tgoz7][sensor.socket3_voltage-state]
-  StateSnapshot({
-    'attributes': ReadOnlyDict({
-      'device_class': 'voltage',
-      'friendly_name': 'Socket3 Voltage',
-      'state_class': <SensorStateClass.MEASUREMENT: 'measurement'>,
-      'unit_of_measurement': <UnitOfElectricPotential.VOLT: 'V'>,
-    }),
-    'context': <ANY>,
-    'entity_id': 'sensor.socket3_voltage',
-    'last_changed': <ANY>,
-    'last_reported': <ANY>,
-    'last_updated': <ANY>,
-    'state': 'unavailable',
-  })
-# ---
-# name: test_platform_setup_and_discovery[tyndj_pyakuuoc][sensor.solar_zijpad_battery-entry]
-  EntityRegistryEntrySnapshot({
-    'aliases': set({
-    }),
-    'area_id': None,
-    'capabilities': dict({
-      'state_class': <SensorStateClass.MEASUREMENT: 'measurement'>,
-    }),
-    'config_entry_id': <ANY>,
-    'config_subentry_id': <ANY>,
-    'device_class': None,
-    'device_id': <ANY>,
-    'disabled_by': None,
-    'domain': 'sensor',
-    'entity_category': <EntityCategory.DIAGNOSTIC: 'diagnostic'>,
-    'entity_id': 'sensor.solar_zijpad_battery',
-    'has_entity_name': True,
-    'hidden_by': None,
-    'icon': None,
-    'id': <ANY>,
-    'labels': set({
-    }),
-    'name': None,
-    'options': dict({
-    }),
-    'original_device_class': <SensorDeviceClass.BATTERY: 'battery'>,
-    'original_icon': None,
-    'original_name': 'Battery',
-    'platform': 'tuya',
-    'previous_unique_id': None,
-    'suggested_object_id': None,
-    'supported_features': 0,
-    'translation_key': 'battery',
-    'unique_id': 'tuya.bfdb773e4ae317e3915h2ibattery_percentage',
-    'unit_of_measurement': '%',
-  })
-# ---
-# name: test_platform_setup_and_discovery[tyndj_pyakuuoc][sensor.solar_zijpad_battery-state]
-  StateSnapshot({
-    'attributes': ReadOnlyDict({
-      'device_class': 'battery',
-      'friendly_name': 'Solar zijpad Battery',
-      'state_class': <SensorStateClass.MEASUREMENT: 'measurement'>,
-      'unit_of_measurement': '%',
-    }),
-    'context': <ANY>,
-    'entity_id': 'sensor.solar_zijpad_battery',
-    'last_changed': <ANY>,
-    'last_reported': <ANY>,
-    'last_updated': <ANY>,
-    'state': 'unavailable',
-  })
-# ---
-# name: test_platform_setup_and_discovery[tyndj_pyakuuoc][sensor.solar_zijpad_battery_state-entry]
-  EntityRegistryEntrySnapshot({
-    'aliases': set({
-    }),
-    'area_id': None,
-    'capabilities': None,
-    'config_entry_id': <ANY>,
-    'config_subentry_id': <ANY>,
-    'device_class': None,
-    'device_id': <ANY>,
-    'disabled_by': None,
-    'domain': 'sensor',
-    'entity_category': <EntityCategory.DIAGNOSTIC: 'diagnostic'>,
-    'entity_id': 'sensor.solar_zijpad_battery_state',
-    'has_entity_name': True,
-    'hidden_by': None,
-    'icon': None,
-    'id': <ANY>,
-    'labels': set({
-    }),
-    'name': None,
-    'options': dict({
-    }),
-    'original_device_class': None,
-    'original_icon': None,
-    'original_name': 'Battery state',
-    'platform': 'tuya',
-    'previous_unique_id': None,
-    'suggested_object_id': None,
-    'supported_features': 0,
-    'translation_key': 'battery_state',
-    'unique_id': 'tuya.bfdb773e4ae317e3915h2ibattery_state',
-    'unit_of_measurement': None,
-  })
-# ---
-# name: test_platform_setup_and_discovery[tyndj_pyakuuoc][sensor.solar_zijpad_battery_state-state]
-  StateSnapshot({
-    'attributes': ReadOnlyDict({
-      'friendly_name': 'Solar zijpad Battery state',
-    }),
-    'context': <ANY>,
-    'entity_id': 'sensor.solar_zijpad_battery_state',
-    'last_changed': <ANY>,
-    'last_reported': <ANY>,
-    'last_updated': <ANY>,
-    'state': 'unavailable',
-  })
-# ---
-# name: test_platform_setup_and_discovery[wk_fi6dne5tu4t1nm6j][sensor.wifi_smart_gas_boiler_thermostat_battery-entry]
-  EntityRegistryEntrySnapshot({
-    'aliases': set({
-    }),
-    'area_id': None,
-    'capabilities': dict({
-      'state_class': <SensorStateClass.MEASUREMENT: 'measurement'>,
-    }),
-    'config_entry_id': <ANY>,
-    'config_subentry_id': <ANY>,
-    'device_class': None,
-    'device_id': <ANY>,
-    'disabled_by': None,
-    'domain': 'sensor',
-    'entity_category': <EntityCategory.DIAGNOSTIC: 'diagnostic'>,
-    'entity_id': 'sensor.wifi_smart_gas_boiler_thermostat_battery',
-    'has_entity_name': True,
-    'hidden_by': None,
-    'icon': None,
-    'id': <ANY>,
-    'labels': set({
-    }),
-    'name': None,
-    'options': dict({
-    }),
-    'original_device_class': <SensorDeviceClass.BATTERY: 'battery'>,
-    'original_icon': None,
-    'original_name': 'Battery',
-    'platform': 'tuya',
-    'previous_unique_id': None,
-    'suggested_object_id': None,
-    'supported_features': 0,
-    'translation_key': 'battery',
-    'unique_id': 'tuya.bfb45cb8a9452fba66lexgbattery_percentage',
-    'unit_of_measurement': '%',
-  })
-# ---
-# name: test_platform_setup_and_discovery[wk_fi6dne5tu4t1nm6j][sensor.wifi_smart_gas_boiler_thermostat_battery-state]
-  StateSnapshot({
-    'attributes': ReadOnlyDict({
-      'device_class': 'battery',
-      'friendly_name': 'WiFi Smart Gas Boiler Thermostat  Battery',
-      'state_class': <SensorStateClass.MEASUREMENT: 'measurement'>,
-      'unit_of_measurement': '%',
-    }),
-    'context': <ANY>,
-    'entity_id': 'sensor.wifi_smart_gas_boiler_thermostat_battery',
-    'last_changed': <ANY>,
-    'last_reported': <ANY>,
-    'last_updated': <ANY>,
-    'state': '100.0',
-  })
-# ---
-# name: test_platform_setup_and_discovery[wsdcg_g2y6z3p3ja2qhyav][sensor.np_downstairs_north_battery-entry]
-  EntityRegistryEntrySnapshot({
-    'aliases': set({
-    }),
-    'area_id': None,
-    'capabilities': dict({
-      'state_class': <SensorStateClass.MEASUREMENT: 'measurement'>,
-    }),
-    'config_entry_id': <ANY>,
-    'config_subentry_id': <ANY>,
-    'device_class': None,
-    'device_id': <ANY>,
-    'disabled_by': None,
-    'domain': 'sensor',
-    'entity_category': <EntityCategory.DIAGNOSTIC: 'diagnostic'>,
-    'entity_id': 'sensor.np_downstairs_north_battery',
-    'has_entity_name': True,
-    'hidden_by': None,
-    'icon': None,
-    'id': <ANY>,
-    'labels': set({
-    }),
-    'name': None,
-    'options': dict({
-    }),
-    'original_device_class': <SensorDeviceClass.BATTERY: 'battery'>,
-    'original_icon': None,
-    'original_name': 'Battery',
-    'platform': 'tuya',
-    'previous_unique_id': None,
-    'suggested_object_id': None,
-    'supported_features': 0,
-    'translation_key': 'battery',
-    'unique_id': 'tuya.bf316b8707b061f044th18battery_percentage',
-    'unit_of_measurement': '%',
-  })
-# ---
-# name: test_platform_setup_and_discovery[wsdcg_g2y6z3p3ja2qhyav][sensor.np_downstairs_north_battery-state]
-  StateSnapshot({
-    'attributes': ReadOnlyDict({
-      'device_class': 'battery',
-      'friendly_name': 'NP DownStairs North Battery',
-      'state_class': <SensorStateClass.MEASUREMENT: 'measurement'>,
-      'unit_of_measurement': '%',
-    }),
-    'context': <ANY>,
-    'entity_id': 'sensor.np_downstairs_north_battery',
-    'last_changed': <ANY>,
-    'last_reported': <ANY>,
-    'last_updated': <ANY>,
-    'state': '0.0',
-  })
-# ---
-# name: test_platform_setup_and_discovery[wsdcg_g2y6z3p3ja2qhyav][sensor.np_downstairs_north_humidity-entry]
-  EntityRegistryEntrySnapshot({
-    'aliases': set({
-    }),
-    'area_id': None,
-    'capabilities': dict({
-      'state_class': <SensorStateClass.MEASUREMENT: 'measurement'>,
-    }),
-    'config_entry_id': <ANY>,
-    'config_subentry_id': <ANY>,
-    'device_class': None,
-    'device_id': <ANY>,
-    'disabled_by': None,
-    'domain': 'sensor',
-    'entity_category': None,
-    'entity_id': 'sensor.np_downstairs_north_humidity',
-    'has_entity_name': True,
-    'hidden_by': None,
-    'icon': None,
-    'id': <ANY>,
-    'labels': set({
-    }),
-    'name': None,
-    'options': dict({
-    }),
-    'original_device_class': <SensorDeviceClass.HUMIDITY: 'humidity'>,
-    'original_icon': None,
-    'original_name': 'Humidity',
-    'platform': 'tuya',
-    'previous_unique_id': None,
-    'suggested_object_id': None,
-    'supported_features': 0,
-    'translation_key': 'humidity',
-    'unique_id': 'tuya.bf316b8707b061f044th18va_humidity',
-    'unit_of_measurement': '%',
-  })
-# ---
-# name: test_platform_setup_and_discovery[wsdcg_g2y6z3p3ja2qhyav][sensor.np_downstairs_north_humidity-state]
-  StateSnapshot({
-    'attributes': ReadOnlyDict({
-      'device_class': 'humidity',
-      'friendly_name': 'NP DownStairs North Humidity',
-      'state_class': <SensorStateClass.MEASUREMENT: 'measurement'>,
-      'unit_of_measurement': '%',
-    }),
-    'context': <ANY>,
-    'entity_id': 'sensor.np_downstairs_north_humidity',
-    'last_changed': <ANY>,
-    'last_reported': <ANY>,
-    'last_updated': <ANY>,
-    'state': '47.0',
-  })
-# ---
-# name: test_platform_setup_and_discovery[wsdcg_g2y6z3p3ja2qhyav][sensor.np_downstairs_north_temperature-entry]
-  EntityRegistryEntrySnapshot({
-    'aliases': set({
-    }),
-    'area_id': None,
-    'capabilities': dict({
-      'state_class': <SensorStateClass.MEASUREMENT: 'measurement'>,
-    }),
-    'config_entry_id': <ANY>,
-    'config_subentry_id': <ANY>,
-    'device_class': None,
-    'device_id': <ANY>,
-    'disabled_by': None,
-    'domain': 'sensor',
-    'entity_category': None,
-    'entity_id': 'sensor.np_downstairs_north_temperature',
-    'has_entity_name': True,
-    'hidden_by': None,
-    'icon': None,
-    'id': <ANY>,
-    'labels': set({
-    }),
-    'name': None,
-    'options': dict({
-      'sensor': dict({
-        'suggested_display_precision': 1,
-      }),
-    }),
-    'original_device_class': <SensorDeviceClass.TEMPERATURE: 'temperature'>,
-    'original_icon': None,
-    'original_name': 'Temperature',
-    'platform': 'tuya',
-    'previous_unique_id': None,
-    'suggested_object_id': None,
-    'supported_features': 0,
-    'translation_key': 'temperature',
-    'unique_id': 'tuya.bf316b8707b061f044th18va_temperature',
-    'unit_of_measurement': <UnitOfTemperature.CELSIUS: '°C'>,
-  })
-# ---
-# name: test_platform_setup_and_discovery[wsdcg_g2y6z3p3ja2qhyav][sensor.np_downstairs_north_temperature-state]
-  StateSnapshot({
-    'attributes': ReadOnlyDict({
-      'device_class': 'temperature',
-      'friendly_name': 'NP DownStairs North Temperature',
-      'state_class': <SensorStateClass.MEASUREMENT: 'measurement'>,
-      'unit_of_measurement': <UnitOfTemperature.CELSIUS: '°C'>,
-    }),
-    'context': <ANY>,
-    'entity_id': 'sensor.np_downstairs_north_temperature',
-    'last_changed': <ANY>,
-    'last_reported': <ANY>,
-    'last_updated': <ANY>,
-    'state': '18.5',
-  })
-# ---
-# name: test_platform_setup_and_discovery[wxkg_l8yaz4um5b3pwyvf][sensor.bathroom_smart_switch_battery-entry]
-  EntityRegistryEntrySnapshot({
-    'aliases': set({
-    }),
-    'area_id': None,
-    'capabilities': dict({
-      'state_class': <SensorStateClass.MEASUREMENT: 'measurement'>,
-    }),
-    'config_entry_id': <ANY>,
-    'config_subentry_id': <ANY>,
-    'device_class': None,
-    'device_id': <ANY>,
-    'disabled_by': None,
-    'domain': 'sensor',
-    'entity_category': <EntityCategory.DIAGNOSTIC: 'diagnostic'>,
-    'entity_id': 'sensor.bathroom_smart_switch_battery',
-    'has_entity_name': True,
-    'hidden_by': None,
-    'icon': None,
-    'id': <ANY>,
-    'labels': set({
-    }),
-    'name': None,
-    'options': dict({
-    }),
-    'original_device_class': <SensorDeviceClass.BATTERY: 'battery'>,
-    'original_icon': None,
-    'original_name': 'Battery',
-    'platform': 'tuya',
-    'previous_unique_id': None,
-    'suggested_object_id': None,
-    'supported_features': 0,
-    'translation_key': 'battery',
-    'unique_id': 'tuya.mocked_device_idbattery_percentage',
-    'unit_of_measurement': '%',
-  })
-# ---
-# name: test_platform_setup_and_discovery[wxkg_l8yaz4um5b3pwyvf][sensor.bathroom_smart_switch_battery-state]
-  StateSnapshot({
-    'attributes': ReadOnlyDict({
-      'device_class': 'battery',
-      'friendly_name': 'Bathroom Smart Switch Battery',
-      'state_class': <SensorStateClass.MEASUREMENT: 'measurement'>,
-      'unit_of_measurement': '%',
-    }),
-    'context': <ANY>,
-    'entity_id': 'sensor.bathroom_smart_switch_battery',
-    'last_changed': <ANY>,
-    'last_reported': <ANY>,
-    'last_updated': <ANY>,
-    'state': '100.0',
   })
 # ---
 # name: test_platform_setup_and_discovery[ywbj_gf9dejhmzffgdyfj][sensor.smoke_detector_upstairs_battery-entry]
