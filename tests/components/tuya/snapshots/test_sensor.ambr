# serializer version: 1
# name: test_platform_setup_and_discovery[sensor.3dprinter_current-entry]
  EntityRegistryEntrySnapshot({
    'aliases': set({
    }),
    'area_id': None,
    'capabilities': dict({
      'state_class': <SensorStateClass.MEASUREMENT: 'measurement'>,
    }),
    'config_entry_id': <ANY>,
    'config_subentry_id': <ANY>,
    'device_class': None,
    'device_id': <ANY>,
    'disabled_by': None,
    'domain': 'sensor',
    'entity_category': None,
    'entity_id': 'sensor.3dprinter_current',
    'has_entity_name': True,
    'hidden_by': None,
    'icon': None,
    'id': <ANY>,
    'labels': set({
    }),
    'name': None,
    'options': dict({
      'sensor': dict({
        'suggested_display_precision': 2,
      }),
      'sensor.private': dict({
        'suggested_unit_of_measurement': <UnitOfElectricCurrent.AMPERE: 'A'>,
      }),
    }),
    'original_device_class': <SensorDeviceClass.CURRENT: 'current'>,
    'original_icon': None,
    'original_name': 'Current',
    'platform': 'tuya',
    'previous_unique_id': None,
    'suggested_object_id': None,
    'supported_features': 0,
    'translation_key': 'current',
    'unique_id': 'tuya.pykascx9yfqrxtbgzccur_current',
    'unit_of_measurement': <UnitOfElectricCurrent.AMPERE: 'A'>,
  })
# ---
# name: test_platform_setup_and_discovery[sensor.3dprinter_current-state]
  StateSnapshot({
    'attributes': ReadOnlyDict({
      'device_class': 'current',
      'friendly_name': '3DPrinter Current',
      'state_class': <SensorStateClass.MEASUREMENT: 'measurement'>,
      'unit_of_measurement': <UnitOfElectricCurrent.AMPERE: 'A'>,
    }),
    'context': <ANY>,
    'entity_id': 'sensor.3dprinter_current',
    'last_changed': <ANY>,
    'last_reported': <ANY>,
    'last_updated': <ANY>,
    'state': '0.0',
  })
# ---
# name: test_platform_setup_and_discovery[sensor.3dprinter_power-entry]
  EntityRegistryEntrySnapshot({
    'aliases': set({
    }),
    'area_id': None,
    'capabilities': dict({
      'state_class': <SensorStateClass.MEASUREMENT: 'measurement'>,
    }),
    'config_entry_id': <ANY>,
    'config_subentry_id': <ANY>,
    'device_class': None,
    'device_id': <ANY>,
    'disabled_by': None,
    'domain': 'sensor',
    'entity_category': None,
    'entity_id': 'sensor.3dprinter_power',
    'has_entity_name': True,
    'hidden_by': None,
    'icon': None,
    'id': <ANY>,
    'labels': set({
    }),
    'name': None,
    'options': dict({
      'sensor': dict({
        'suggested_display_precision': 0,
      }),
    }),
    'original_device_class': <SensorDeviceClass.POWER: 'power'>,
    'original_icon': None,
    'original_name': 'Power',
    'platform': 'tuya',
    'previous_unique_id': None,
    'suggested_object_id': None,
    'supported_features': 0,
    'translation_key': 'power',
    'unique_id': 'tuya.pykascx9yfqrxtbgzccur_power',
    'unit_of_measurement': 'W',
  })
# ---
# name: test_platform_setup_and_discovery[sensor.3dprinter_power-state]
  StateSnapshot({
    'attributes': ReadOnlyDict({
      'device_class': 'power',
      'friendly_name': '3DPrinter Power',
      'state_class': <SensorStateClass.MEASUREMENT: 'measurement'>,
      'unit_of_measurement': 'W',
    }),
    'context': <ANY>,
    'entity_id': 'sensor.3dprinter_power',
    'last_changed': <ANY>,
    'last_reported': <ANY>,
    'last_updated': <ANY>,
    'state': '0.0',
  })
# ---
# name: test_platform_setup_and_discovery[sensor.3dprinter_voltage-entry]
  EntityRegistryEntrySnapshot({
    'aliases': set({
    }),
    'area_id': None,
    'capabilities': dict({
      'state_class': <SensorStateClass.MEASUREMENT: 'measurement'>,
    }),
    'config_entry_id': <ANY>,
    'config_subentry_id': <ANY>,
    'device_class': None,
    'device_id': <ANY>,
    'disabled_by': None,
    'domain': 'sensor',
    'entity_category': None,
    'entity_id': 'sensor.3dprinter_voltage',
    'has_entity_name': True,
    'hidden_by': None,
    'icon': None,
    'id': <ANY>,
    'labels': set({
    }),
    'name': None,
    'options': dict({
      'sensor': dict({
        'suggested_display_precision': 0,
      }),
      'sensor.private': dict({
        'suggested_unit_of_measurement': <UnitOfElectricPotential.VOLT: 'V'>,
      }),
    }),
    'original_device_class': <SensorDeviceClass.VOLTAGE: 'voltage'>,
    'original_icon': None,
    'original_name': 'Voltage',
    'platform': 'tuya',
    'previous_unique_id': None,
    'suggested_object_id': None,
    'supported_features': 0,
    'translation_key': 'voltage',
    'unique_id': 'tuya.pykascx9yfqrxtbgzccur_voltage',
    'unit_of_measurement': <UnitOfElectricPotential.VOLT: 'V'>,
  })
# ---
# name: test_platform_setup_and_discovery[sensor.3dprinter_voltage-state]
  StateSnapshot({
    'attributes': ReadOnlyDict({
      'device_class': 'voltage',
      'friendly_name': '3DPrinter Voltage',
      'state_class': <SensorStateClass.MEASUREMENT: 'measurement'>,
      'unit_of_measurement': <UnitOfElectricPotential.VOLT: 'V'>,
    }),
    'context': <ANY>,
    'entity_id': 'sensor.3dprinter_voltage',
    'last_changed': <ANY>,
    'last_reported': <ANY>,
    'last_updated': <ANY>,
    'state': '231.9',
  })
# ---
# name: test_platform_setup_and_discovery[sensor.aqi_battery-entry]
  EntityRegistryEntrySnapshot({
    'aliases': set({
    }),
    'area_id': None,
    'capabilities': dict({
      'state_class': <SensorStateClass.MEASUREMENT: 'measurement'>,
    }),
    'config_entry_id': <ANY>,
    'config_subentry_id': <ANY>,
    'device_class': None,
    'device_id': <ANY>,
    'disabled_by': None,
    'domain': 'sensor',
    'entity_category': <EntityCategory.DIAGNOSTIC: 'diagnostic'>,
    'entity_id': 'sensor.aqi_battery',
    'has_entity_name': True,
    'hidden_by': None,
    'icon': None,
    'id': <ANY>,
    'labels': set({
    }),
    'name': None,
    'options': dict({
    }),
    'original_device_class': <SensorDeviceClass.BATTERY: 'battery'>,
    'original_icon': None,
    'original_name': 'Battery',
    'platform': 'tuya',
    'previous_unique_id': None,
    'suggested_object_id': None,
    'supported_features': 0,
    'translation_key': 'battery',
    'unique_id': 'tuya.iks13mcaiyie3rryjb2ocbattery_percentage',
    'unit_of_measurement': '%',
  })
# ---
# name: test_platform_setup_and_discovery[sensor.aqi_battery-state]
  StateSnapshot({
    'attributes': ReadOnlyDict({
      'device_class': 'battery',
      'friendly_name': 'AQI Battery',
      'state_class': <SensorStateClass.MEASUREMENT: 'measurement'>,
      'unit_of_measurement': '%',
    }),
    'context': <ANY>,
    'entity_id': 'sensor.aqi_battery',
    'last_changed': <ANY>,
    'last_reported': <ANY>,
    'last_updated': <ANY>,
    'state': '100.0',
  })
# ---
# name: test_platform_setup_and_discovery[sensor.aqi_formaldehyde-entry]
  EntityRegistryEntrySnapshot({
    'aliases': set({
    }),
    'area_id': None,
    'capabilities': dict({
      'state_class': <SensorStateClass.MEASUREMENT: 'measurement'>,
    }),
    'config_entry_id': <ANY>,
    'config_subentry_id': <ANY>,
    'device_class': None,
    'device_id': <ANY>,
    'disabled_by': None,
    'domain': 'sensor',
    'entity_category': None,
    'entity_id': 'sensor.aqi_formaldehyde',
    'has_entity_name': True,
    'hidden_by': None,
    'icon': None,
    'id': <ANY>,
    'labels': set({
    }),
    'name': None,
    'options': dict({
    }),
    'original_device_class': None,
    'original_icon': None,
    'original_name': 'Formaldehyde',
    'platform': 'tuya',
    'previous_unique_id': None,
    'suggested_object_id': None,
    'supported_features': 0,
    'translation_key': 'formaldehyde',
    'unique_id': 'tuya.iks13mcaiyie3rryjb2occh2o_value',
    'unit_of_measurement': 'mg/m3',
  })
# ---
# name: test_platform_setup_and_discovery[sensor.aqi_formaldehyde-state]
  StateSnapshot({
    'attributes': ReadOnlyDict({
      'friendly_name': 'AQI Formaldehyde',
      'state_class': <SensorStateClass.MEASUREMENT: 'measurement'>,
      'unit_of_measurement': 'mg/m3',
    }),
    'context': <ANY>,
    'entity_id': 'sensor.aqi_formaldehyde',
    'last_changed': <ANY>,
    'last_reported': <ANY>,
    'last_updated': <ANY>,
    'state': '0.002',
  })
# ---
# name: test_platform_setup_and_discovery[sensor.aqi_humidity-entry]
  EntityRegistryEntrySnapshot({
    'aliases': set({
    }),
    'area_id': None,
    'capabilities': dict({
      'state_class': <SensorStateClass.MEASUREMENT: 'measurement'>,
    }),
    'config_entry_id': <ANY>,
    'config_subentry_id': <ANY>,
    'device_class': None,
    'device_id': <ANY>,
    'disabled_by': None,
    'domain': 'sensor',
    'entity_category': None,
    'entity_id': 'sensor.aqi_humidity',
    'has_entity_name': True,
    'hidden_by': None,
    'icon': None,
    'id': <ANY>,
    'labels': set({
    }),
    'name': None,
    'options': dict({
    }),
    'original_device_class': <SensorDeviceClass.HUMIDITY: 'humidity'>,
    'original_icon': None,
    'original_name': 'Humidity',
    'platform': 'tuya',
    'previous_unique_id': None,
    'suggested_object_id': None,
    'supported_features': 0,
    'translation_key': 'humidity',
    'unique_id': 'tuya.iks13mcaiyie3rryjb2ochumidity_value',
    'unit_of_measurement': '%',
  })
# ---
# name: test_platform_setup_and_discovery[sensor.aqi_humidity-state]
  StateSnapshot({
    'attributes': ReadOnlyDict({
      'device_class': 'humidity',
      'friendly_name': 'AQI Humidity',
      'state_class': <SensorStateClass.MEASUREMENT: 'measurement'>,
      'unit_of_measurement': '%',
    }),
    'context': <ANY>,
    'entity_id': 'sensor.aqi_humidity',
    'last_changed': <ANY>,
    'last_reported': <ANY>,
    'last_updated': <ANY>,
    'state': '53.0',
  })
# ---
# name: test_platform_setup_and_discovery[sensor.aqi_temperature-entry]
  EntityRegistryEntrySnapshot({
    'aliases': set({
    }),
    'area_id': None,
    'capabilities': dict({
      'state_class': <SensorStateClass.MEASUREMENT: 'measurement'>,
    }),
    'config_entry_id': <ANY>,
    'config_subentry_id': <ANY>,
    'device_class': None,
    'device_id': <ANY>,
    'disabled_by': None,
    'domain': 'sensor',
    'entity_category': None,
    'entity_id': 'sensor.aqi_temperature',
    'has_entity_name': True,
    'hidden_by': None,
    'icon': None,
    'id': <ANY>,
    'labels': set({
    }),
    'name': None,
    'options': dict({
      'sensor': dict({
        'suggested_display_precision': 1,
      }),
    }),
    'original_device_class': <SensorDeviceClass.TEMPERATURE: 'temperature'>,
    'original_icon': None,
    'original_name': 'Temperature',
    'platform': 'tuya',
    'previous_unique_id': None,
    'suggested_object_id': None,
    'supported_features': 0,
    'translation_key': 'temperature',
    'unique_id': 'tuya.iks13mcaiyie3rryjb2octemp_current',
    'unit_of_measurement': <UnitOfTemperature.CELSIUS: '°C'>,
  })
# ---
# name: test_platform_setup_and_discovery[sensor.aqi_temperature-state]
  StateSnapshot({
    'attributes': ReadOnlyDict({
      'device_class': 'temperature',
      'friendly_name': 'AQI Temperature',
      'state_class': <SensorStateClass.MEASUREMENT: 'measurement'>,
      'unit_of_measurement': <UnitOfTemperature.CELSIUS: '°C'>,
    }),
    'context': <ANY>,
    'entity_id': 'sensor.aqi_temperature',
    'last_changed': <ANY>,
    'last_reported': <ANY>,
    'last_updated': <ANY>,
    'state': '26.0',
  })
# ---
# name: test_platform_setup_and_discovery[sensor.aqi_volatile_organic_compounds-entry]
  EntityRegistryEntrySnapshot({
    'aliases': set({
    }),
    'area_id': None,
    'capabilities': dict({
      'state_class': <SensorStateClass.MEASUREMENT: 'measurement'>,
    }),
    'config_entry_id': <ANY>,
    'config_subentry_id': <ANY>,
    'device_class': None,
    'device_id': <ANY>,
    'disabled_by': None,
    'domain': 'sensor',
    'entity_category': None,
    'entity_id': 'sensor.aqi_volatile_organic_compounds',
    'has_entity_name': True,
    'hidden_by': None,
    'icon': None,
    'id': <ANY>,
    'labels': set({
    }),
    'name': None,
    'options': dict({
    }),
    'original_device_class': <SensorDeviceClass.VOLATILE_ORGANIC_COMPOUNDS: 'volatile_organic_compounds'>,
    'original_icon': None,
    'original_name': 'Volatile organic compounds',
    'platform': 'tuya',
    'previous_unique_id': None,
    'suggested_object_id': None,
    'supported_features': 0,
    'translation_key': 'voc',
    'unique_id': 'tuya.iks13mcaiyie3rryjb2ocvoc_value',
    'unit_of_measurement': 'mg/m³',
  })
# ---
# name: test_platform_setup_and_discovery[sensor.aqi_volatile_organic_compounds-state]
  StateSnapshot({
    'attributes': ReadOnlyDict({
      'device_class': 'volatile_organic_compounds',
      'friendly_name': 'AQI Volatile organic compounds',
      'state_class': <SensorStateClass.MEASUREMENT: 'measurement'>,
      'unit_of_measurement': 'mg/m³',
    }),
    'context': <ANY>,
    'entity_id': 'sensor.aqi_volatile_organic_compounds',
    'last_changed': <ANY>,
    'last_reported': <ANY>,
    'last_updated': <ANY>,
    'state': '0.018',
  })
# ---
# name: test_platform_setup_and_discovery[sensor.aubess_cooker_current-entry]
  EntityRegistryEntrySnapshot({
    'aliases': set({
    }),
    'area_id': None,
    'capabilities': dict({
      'state_class': <SensorStateClass.MEASUREMENT: 'measurement'>,
    }),
    'config_entry_id': <ANY>,
    'config_subentry_id': <ANY>,
    'device_class': None,
    'device_id': <ANY>,
    'disabled_by': None,
    'domain': 'sensor',
    'entity_category': None,
    'entity_id': 'sensor.aubess_cooker_current',
    'has_entity_name': True,
    'hidden_by': None,
    'icon': None,
    'id': <ANY>,
    'labels': set({
    }),
    'name': None,
    'options': dict({
      'sensor': dict({
        'suggested_display_precision': 2,
      }),
      'sensor.private': dict({
        'suggested_unit_of_measurement': <UnitOfElectricCurrent.AMPERE: 'A'>,
      }),
    }),
    'original_device_class': <SensorDeviceClass.CURRENT: 'current'>,
    'original_icon': None,
    'original_name': 'Current',
    'platform': 'tuya',
    'previous_unique_id': None,
    'suggested_object_id': None,
    'supported_features': 0,
    'translation_key': 'current',
    'unique_id': 'tuya.cju47ovcbeuapei2zccur_current',
    'unit_of_measurement': <UnitOfElectricCurrent.AMPERE: 'A'>,
  })
# ---
# name: test_platform_setup_and_discovery[sensor.aubess_cooker_current-state]
  StateSnapshot({
    'attributes': ReadOnlyDict({
      'device_class': 'current',
      'friendly_name': 'Aubess Cooker Current',
      'state_class': <SensorStateClass.MEASUREMENT: 'measurement'>,
      'unit_of_measurement': <UnitOfElectricCurrent.AMPERE: 'A'>,
    }),
    'context': <ANY>,
    'entity_id': 'sensor.aubess_cooker_current',
    'last_changed': <ANY>,
    'last_reported': <ANY>,
    'last_updated': <ANY>,
    'state': 'unavailable',
  })
# ---
# name: test_platform_setup_and_discovery[sensor.aubess_cooker_power-entry]
  EntityRegistryEntrySnapshot({
    'aliases': set({
    }),
    'area_id': None,
    'capabilities': dict({
      'state_class': <SensorStateClass.MEASUREMENT: 'measurement'>,
    }),
    'config_entry_id': <ANY>,
    'config_subentry_id': <ANY>,
    'device_class': None,
    'device_id': <ANY>,
    'disabled_by': None,
    'domain': 'sensor',
    'entity_category': None,
    'entity_id': 'sensor.aubess_cooker_power',
    'has_entity_name': True,
    'hidden_by': None,
    'icon': None,
    'id': <ANY>,
    'labels': set({
    }),
    'name': None,
    'options': dict({
      'sensor': dict({
        'suggested_display_precision': 0,
      }),
    }),
    'original_device_class': <SensorDeviceClass.POWER: 'power'>,
    'original_icon': None,
    'original_name': 'Power',
    'platform': 'tuya',
    'previous_unique_id': None,
    'suggested_object_id': None,
    'supported_features': 0,
    'translation_key': 'power',
    'unique_id': 'tuya.cju47ovcbeuapei2zccur_power',
    'unit_of_measurement': 'W',
  })
# ---
# name: test_platform_setup_and_discovery[sensor.aubess_cooker_power-state]
  StateSnapshot({
    'attributes': ReadOnlyDict({
      'device_class': 'power',
      'friendly_name': 'Aubess Cooker Power',
      'state_class': <SensorStateClass.MEASUREMENT: 'measurement'>,
      'unit_of_measurement': 'W',
    }),
    'context': <ANY>,
    'entity_id': 'sensor.aubess_cooker_power',
    'last_changed': <ANY>,
    'last_reported': <ANY>,
    'last_updated': <ANY>,
    'state': 'unavailable',
  })
# ---
# name: test_platform_setup_and_discovery[sensor.aubess_cooker_voltage-entry]
  EntityRegistryEntrySnapshot({
    'aliases': set({
    }),
    'area_id': None,
    'capabilities': dict({
      'state_class': <SensorStateClass.MEASUREMENT: 'measurement'>,
    }),
    'config_entry_id': <ANY>,
    'config_subentry_id': <ANY>,
    'device_class': None,
    'device_id': <ANY>,
    'disabled_by': None,
    'domain': 'sensor',
    'entity_category': None,
    'entity_id': 'sensor.aubess_cooker_voltage',
    'has_entity_name': True,
    'hidden_by': None,
    'icon': None,
    'id': <ANY>,
    'labels': set({
    }),
    'name': None,
    'options': dict({
      'sensor': dict({
        'suggested_display_precision': 0,
      }),
      'sensor.private': dict({
        'suggested_unit_of_measurement': <UnitOfElectricPotential.VOLT: 'V'>,
      }),
    }),
    'original_device_class': <SensorDeviceClass.VOLTAGE: 'voltage'>,
    'original_icon': None,
    'original_name': 'Voltage',
    'platform': 'tuya',
    'previous_unique_id': None,
    'suggested_object_id': None,
    'supported_features': 0,
    'translation_key': 'voltage',
    'unique_id': 'tuya.cju47ovcbeuapei2zccur_voltage',
    'unit_of_measurement': <UnitOfElectricPotential.VOLT: 'V'>,
  })
# ---
# name: test_platform_setup_and_discovery[sensor.aubess_cooker_voltage-state]
  StateSnapshot({
    'attributes': ReadOnlyDict({
      'device_class': 'voltage',
      'friendly_name': 'Aubess Cooker Voltage',
      'state_class': <SensorStateClass.MEASUREMENT: 'measurement'>,
      'unit_of_measurement': <UnitOfElectricPotential.VOLT: 'V'>,
    }),
    'context': <ANY>,
    'entity_id': 'sensor.aubess_cooker_voltage',
    'last_changed': <ANY>,
    'last_reported': <ANY>,
    'last_updated': <ANY>,
    'state': 'unavailable',
  })
# ---
# name: test_platform_setup_and_discovery[sensor.aubess_washing_machine_current-entry]
  EntityRegistryEntrySnapshot({
    'aliases': set({
    }),
    'area_id': None,
    'capabilities': dict({
      'state_class': <SensorStateClass.MEASUREMENT: 'measurement'>,
    }),
    'config_entry_id': <ANY>,
    'config_subentry_id': <ANY>,
    'device_class': None,
    'device_id': <ANY>,
    'disabled_by': None,
    'domain': 'sensor',
    'entity_category': None,
    'entity_id': 'sensor.aubess_washing_machine_current',
    'has_entity_name': True,
    'hidden_by': None,
    'icon': None,
    'id': <ANY>,
    'labels': set({
    }),
    'name': None,
    'options': dict({
      'sensor': dict({
        'suggested_display_precision': 2,
      }),
      'sensor.private': dict({
        'suggested_unit_of_measurement': <UnitOfElectricCurrent.AMPERE: 'A'>,
      }),
    }),
    'original_device_class': <SensorDeviceClass.CURRENT: 'current'>,
    'original_icon': None,
    'original_name': 'Current',
    'platform': 'tuya',
    'previous_unique_id': None,
    'suggested_object_id': None,
    'supported_features': 0,
    'translation_key': 'current',
    'unique_id': 'tuya.zjh9xhtm3gibs9kizccur_current',
    'unit_of_measurement': <UnitOfElectricCurrent.AMPERE: 'A'>,
  })
# ---
# name: test_platform_setup_and_discovery[sensor.aubess_washing_machine_current-state]
  StateSnapshot({
    'attributes': ReadOnlyDict({
      'device_class': 'current',
      'friendly_name': 'Aubess Washing Machine Current',
      'state_class': <SensorStateClass.MEASUREMENT: 'measurement'>,
      'unit_of_measurement': <UnitOfElectricCurrent.AMPERE: 'A'>,
    }),
    'context': <ANY>,
    'entity_id': 'sensor.aubess_washing_machine_current',
    'last_changed': <ANY>,
    'last_reported': <ANY>,
    'last_updated': <ANY>,
    'state': '0.0',
  })
# ---
# name: test_platform_setup_and_discovery[sensor.aubess_washing_machine_power-entry]
  EntityRegistryEntrySnapshot({
    'aliases': set({
    }),
    'area_id': None,
    'capabilities': dict({
      'state_class': <SensorStateClass.MEASUREMENT: 'measurement'>,
    }),
    'config_entry_id': <ANY>,
    'config_subentry_id': <ANY>,
    'device_class': None,
    'device_id': <ANY>,
    'disabled_by': None,
    'domain': 'sensor',
    'entity_category': None,
    'entity_id': 'sensor.aubess_washing_machine_power',
    'has_entity_name': True,
    'hidden_by': None,
    'icon': None,
    'id': <ANY>,
    'labels': set({
    }),
    'name': None,
    'options': dict({
      'sensor': dict({
        'suggested_display_precision': 0,
      }),
    }),
    'original_device_class': <SensorDeviceClass.POWER: 'power'>,
    'original_icon': None,
    'original_name': 'Power',
    'platform': 'tuya',
    'previous_unique_id': None,
    'suggested_object_id': None,
    'supported_features': 0,
    'translation_key': 'power',
    'unique_id': 'tuya.zjh9xhtm3gibs9kizccur_power',
    'unit_of_measurement': 'W',
  })
# ---
# name: test_platform_setup_and_discovery[sensor.aubess_washing_machine_power-state]
  StateSnapshot({
    'attributes': ReadOnlyDict({
      'device_class': 'power',
      'friendly_name': 'Aubess Washing Machine Power',
      'state_class': <SensorStateClass.MEASUREMENT: 'measurement'>,
      'unit_of_measurement': 'W',
    }),
    'context': <ANY>,
    'entity_id': 'sensor.aubess_washing_machine_power',
    'last_changed': <ANY>,
    'last_reported': <ANY>,
    'last_updated': <ANY>,
    'state': '0.0',
  })
# ---
# name: test_platform_setup_and_discovery[sensor.aubess_washing_machine_voltage-entry]
  EntityRegistryEntrySnapshot({
    'aliases': set({
    }),
    'area_id': None,
    'capabilities': dict({
      'state_class': <SensorStateClass.MEASUREMENT: 'measurement'>,
    }),
    'config_entry_id': <ANY>,
    'config_subentry_id': <ANY>,
    'device_class': None,
    'device_id': <ANY>,
    'disabled_by': None,
    'domain': 'sensor',
    'entity_category': None,
    'entity_id': 'sensor.aubess_washing_machine_voltage',
    'has_entity_name': True,
    'hidden_by': None,
    'icon': None,
    'id': <ANY>,
    'labels': set({
    }),
    'name': None,
    'options': dict({
      'sensor': dict({
        'suggested_display_precision': 0,
      }),
      'sensor.private': dict({
        'suggested_unit_of_measurement': <UnitOfElectricPotential.VOLT: 'V'>,
      }),
    }),
    'original_device_class': <SensorDeviceClass.VOLTAGE: 'voltage'>,
    'original_icon': None,
    'original_name': 'Voltage',
    'platform': 'tuya',
    'previous_unique_id': None,
    'suggested_object_id': None,
    'supported_features': 0,
    'translation_key': 'voltage',
    'unique_id': 'tuya.zjh9xhtm3gibs9kizccur_voltage',
    'unit_of_measurement': <UnitOfElectricPotential.VOLT: 'V'>,
  })
# ---
# name: test_platform_setup_and_discovery[sensor.aubess_washing_machine_voltage-state]
  StateSnapshot({
    'attributes': ReadOnlyDict({
      'device_class': 'voltage',
      'friendly_name': 'Aubess Washing Machine Voltage',
      'state_class': <SensorStateClass.MEASUREMENT: 'measurement'>,
      'unit_of_measurement': <UnitOfElectricPotential.VOLT: 'V'>,
    }),
    'context': <ANY>,
    'entity_id': 'sensor.aubess_washing_machine_voltage',
    'last_changed': <ANY>,
    'last_reported': <ANY>,
    'last_updated': <ANY>,
    'state': '229.9',
  })
# ---
# name: test_platform_setup_and_discovery[sensor.balkonbewasserung_battery-entry]
  EntityRegistryEntrySnapshot({
    'aliases': set({
    }),
    'area_id': None,
    'capabilities': dict({
      'state_class': <SensorStateClass.MEASUREMENT: 'measurement'>,
    }),
    'config_entry_id': <ANY>,
    'config_subentry_id': <ANY>,
    'device_class': None,
    'device_id': <ANY>,
    'disabled_by': None,
    'domain': 'sensor',
    'entity_category': <EntityCategory.DIAGNOSTIC: 'diagnostic'>,
    'entity_id': 'sensor.balkonbewasserung_battery',
    'has_entity_name': True,
    'hidden_by': None,
    'icon': None,
    'id': <ANY>,
    'labels': set({
    }),
    'name': None,
    'options': dict({
    }),
    'original_device_class': <SensorDeviceClass.BATTERY: 'battery'>,
    'original_icon': None,
    'original_name': 'Battery',
    'platform': 'tuya',
    'previous_unique_id': None,
    'suggested_object_id': None,
    'supported_features': 0,
    'translation_key': 'battery',
    'unique_id': 'tuya.73ov8i8iedtylkzrqzkfsbattery_percentage',
    'unit_of_measurement': '%',
  })
# ---
# name: test_platform_setup_and_discovery[sensor.balkonbewasserung_battery-state]
  StateSnapshot({
    'attributes': ReadOnlyDict({
      'device_class': 'battery',
      'friendly_name': 'balkonbewässerung Battery',
      'state_class': <SensorStateClass.MEASUREMENT: 'measurement'>,
      'unit_of_measurement': '%',
    }),
    'context': <ANY>,
    'entity_id': 'sensor.balkonbewasserung_battery',
    'last_changed': <ANY>,
    'last_reported': <ANY>,
    'last_updated': <ANY>,
    'state': '90.0',
  })
# ---
# name: test_platform_setup_and_discovery[sensor.basement_temperature_battery-entry]
  EntityRegistryEntrySnapshot({
    'aliases': set({
    }),
    'area_id': None,
    'capabilities': dict({
      'state_class': <SensorStateClass.MEASUREMENT: 'measurement'>,
    }),
    'config_entry_id': <ANY>,
    'config_subentry_id': <ANY>,
    'device_class': None,
    'device_id': <ANY>,
    'disabled_by': None,
    'domain': 'sensor',
    'entity_category': <EntityCategory.DIAGNOSTIC: 'diagnostic'>,
    'entity_id': 'sensor.basement_temperature_battery',
    'has_entity_name': True,
    'hidden_by': None,
    'icon': None,
    'id': <ANY>,
    'labels': set({
    }),
    'name': None,
    'options': dict({
    }),
    'original_device_class': <SensorDeviceClass.BATTERY: 'battery'>,
    'original_icon': None,
    'original_name': 'Battery',
    'platform': 'tuya',
    'previous_unique_id': None,
    'suggested_object_id': None,
    'supported_features': 0,
    'translation_key': 'battery',
    'unique_id': 'tuya.jlduh7vigcdswbattery_percentage',
    'unit_of_measurement': '%',
  })
# ---
# name: test_platform_setup_and_discovery[sensor.basement_temperature_battery-state]
  StateSnapshot({
    'attributes': ReadOnlyDict({
      'device_class': 'battery',
      'friendly_name': 'Basement temperature Battery',
      'state_class': <SensorStateClass.MEASUREMENT: 'measurement'>,
      'unit_of_measurement': '%',
    }),
    'context': <ANY>,
    'entity_id': 'sensor.basement_temperature_battery',
    'last_changed': <ANY>,
    'last_reported': <ANY>,
    'last_updated': <ANY>,
    'state': 'unavailable',
  })
# ---
# name: test_platform_setup_and_discovery[sensor.basement_temperature_humidity-entry]
  EntityRegistryEntrySnapshot({
    'aliases': set({
    }),
    'area_id': None,
    'capabilities': dict({
      'state_class': <SensorStateClass.MEASUREMENT: 'measurement'>,
    }),
    'config_entry_id': <ANY>,
    'config_subentry_id': <ANY>,
    'device_class': None,
    'device_id': <ANY>,
    'disabled_by': None,
    'domain': 'sensor',
    'entity_category': None,
    'entity_id': 'sensor.basement_temperature_humidity',
    'has_entity_name': True,
    'hidden_by': None,
    'icon': None,
    'id': <ANY>,
    'labels': set({
    }),
    'name': None,
    'options': dict({
    }),
    'original_device_class': <SensorDeviceClass.HUMIDITY: 'humidity'>,
    'original_icon': None,
    'original_name': 'Humidity',
    'platform': 'tuya',
    'previous_unique_id': None,
    'suggested_object_id': None,
    'supported_features': 0,
    'translation_key': 'humidity',
    'unique_id': 'tuya.jlduh7vigcdswva_humidity',
    'unit_of_measurement': '%',
  })
# ---
# name: test_platform_setup_and_discovery[sensor.basement_temperature_humidity-state]
  StateSnapshot({
    'attributes': ReadOnlyDict({
      'device_class': 'humidity',
      'friendly_name': 'Basement temperature Humidity',
      'state_class': <SensorStateClass.MEASUREMENT: 'measurement'>,
      'unit_of_measurement': '%',
    }),
    'context': <ANY>,
    'entity_id': 'sensor.basement_temperature_humidity',
    'last_changed': <ANY>,
    'last_reported': <ANY>,
    'last_updated': <ANY>,
    'state': 'unavailable',
  })
# ---
# name: test_platform_setup_and_discovery[sensor.basement_temperature_temperature-entry]
  EntityRegistryEntrySnapshot({
    'aliases': set({
    }),
    'area_id': None,
    'capabilities': dict({
      'state_class': <SensorStateClass.MEASUREMENT: 'measurement'>,
    }),
    'config_entry_id': <ANY>,
    'config_subentry_id': <ANY>,
    'device_class': None,
    'device_id': <ANY>,
    'disabled_by': None,
    'domain': 'sensor',
    'entity_category': None,
    'entity_id': 'sensor.basement_temperature_temperature',
    'has_entity_name': True,
    'hidden_by': None,
    'icon': None,
    'id': <ANY>,
    'labels': set({
    }),
    'name': None,
    'options': dict({
      'sensor': dict({
        'suggested_display_precision': 1,
      }),
    }),
    'original_device_class': <SensorDeviceClass.TEMPERATURE: 'temperature'>,
    'original_icon': None,
    'original_name': 'Temperature',
    'platform': 'tuya',
    'previous_unique_id': None,
    'suggested_object_id': None,
    'supported_features': 0,
    'translation_key': 'temperature',
    'unique_id': 'tuya.jlduh7vigcdswva_temperature',
    'unit_of_measurement': <UnitOfTemperature.CELSIUS: '°C'>,
  })
# ---
# name: test_platform_setup_and_discovery[sensor.basement_temperature_temperature-state]
  StateSnapshot({
    'attributes': ReadOnlyDict({
      'device_class': 'temperature',
      'friendly_name': 'Basement temperature Temperature',
      'state_class': <SensorStateClass.MEASUREMENT: 'measurement'>,
      'unit_of_measurement': <UnitOfTemperature.CELSIUS: '°C'>,
    }),
    'context': <ANY>,
    'entity_id': 'sensor.basement_temperature_temperature',
    'last_changed': <ANY>,
    'last_reported': <ANY>,
    'last_updated': <ANY>,
    'state': 'unavailable',
  })
# ---
# name: test_platform_setup_and_discovery[sensor.bassin_battery-entry]
  EntityRegistryEntrySnapshot({
    'aliases': set({
    }),
    'area_id': None,
    'capabilities': dict({
      'state_class': <SensorStateClass.MEASUREMENT: 'measurement'>,
    }),
    'config_entry_id': <ANY>,
    'config_subentry_id': <ANY>,
    'device_class': None,
    'device_id': <ANY>,
    'disabled_by': None,
    'domain': 'sensor',
    'entity_category': <EntityCategory.DIAGNOSTIC: 'diagnostic'>,
    'entity_id': 'sensor.bassin_battery',
    'has_entity_name': True,
    'hidden_by': None,
    'icon': None,
    'id': <ANY>,
    'labels': set({
    }),
    'name': None,
    'options': dict({
    }),
    'original_device_class': <SensorDeviceClass.BATTERY: 'battery'>,
    'original_icon': None,
    'original_name': 'Battery',
    'platform': 'tuya',
    'previous_unique_id': None,
    'suggested_object_id': None,
    'supported_features': 0,
    'translation_key': 'battery',
    'unique_id': 'tuya.iaagy4qigcdswbattery_percentage',
    'unit_of_measurement': '%',
  })
# ---
# name: test_platform_setup_and_discovery[sensor.bassin_battery-state]
  StateSnapshot({
    'attributes': ReadOnlyDict({
      'device_class': 'battery',
      'friendly_name': 'Bassin Battery',
      'state_class': <SensorStateClass.MEASUREMENT: 'measurement'>,
      'unit_of_measurement': '%',
    }),
    'context': <ANY>,
    'entity_id': 'sensor.bassin_battery',
    'last_changed': <ANY>,
    'last_reported': <ANY>,
    'last_updated': <ANY>,
    'state': '100.0',
  })
# ---
# name: test_platform_setup_and_discovery[sensor.bassin_current-entry]
  EntityRegistryEntrySnapshot({
    'aliases': set({
    }),
    'area_id': None,
    'capabilities': dict({
      'state_class': <SensorStateClass.MEASUREMENT: 'measurement'>,
    }),
    'config_entry_id': <ANY>,
    'config_subentry_id': <ANY>,
    'device_class': None,
    'device_id': <ANY>,
    'disabled_by': None,
    'domain': 'sensor',
    'entity_category': None,
    'entity_id': 'sensor.bassin_current',
    'has_entity_name': True,
    'hidden_by': None,
    'icon': None,
    'id': <ANY>,
    'labels': set({
    }),
    'name': None,
    'options': dict({
      'sensor': dict({
        'suggested_display_precision': 2,
      }),
      'sensor.private': dict({
        'suggested_unit_of_measurement': <UnitOfElectricCurrent.AMPERE: 'A'>,
      }),
    }),
    'original_device_class': <SensorDeviceClass.CURRENT: 'current'>,
    'original_icon': None,
    'original_name': 'Current',
    'platform': 'tuya',
    'previous_unique_id': None,
    'suggested_object_id': None,
    'supported_features': 0,
    'translation_key': 'current',
    'unique_id': 'tuya.kvnsoqyfltmf0bknzccur_current',
    'unit_of_measurement': <UnitOfElectricCurrent.AMPERE: 'A'>,
  })
# ---
# name: test_platform_setup_and_discovery[sensor.bassin_current-state]
  StateSnapshot({
    'attributes': ReadOnlyDict({
      'device_class': 'current',
      'friendly_name': 'Bassin Current',
      'state_class': <SensorStateClass.MEASUREMENT: 'measurement'>,
      'unit_of_measurement': <UnitOfElectricCurrent.AMPERE: 'A'>,
    }),
    'context': <ANY>,
    'entity_id': 'sensor.bassin_current',
    'last_changed': <ANY>,
    'last_reported': <ANY>,
    'last_updated': <ANY>,
    'state': '0.783',
  })
# ---
# name: test_platform_setup_and_discovery[sensor.bassin_power-entry]
  EntityRegistryEntrySnapshot({
    'aliases': set({
    }),
    'area_id': None,
    'capabilities': dict({
      'state_class': <SensorStateClass.MEASUREMENT: 'measurement'>,
    }),
    'config_entry_id': <ANY>,
    'config_subentry_id': <ANY>,
    'device_class': None,
    'device_id': <ANY>,
    'disabled_by': None,
    'domain': 'sensor',
    'entity_category': None,
    'entity_id': 'sensor.bassin_power',
    'has_entity_name': True,
    'hidden_by': None,
    'icon': None,
    'id': <ANY>,
    'labels': set({
    }),
    'name': None,
    'options': dict({
      'sensor': dict({
        'suggested_display_precision': 0,
      }),
    }),
    'original_device_class': <SensorDeviceClass.POWER: 'power'>,
    'original_icon': None,
    'original_name': 'Power',
    'platform': 'tuya',
    'previous_unique_id': None,
    'suggested_object_id': None,
    'supported_features': 0,
    'translation_key': 'power',
    'unique_id': 'tuya.kvnsoqyfltmf0bknzccur_power',
    'unit_of_measurement': 'W',
  })
# ---
# name: test_platform_setup_and_discovery[sensor.bassin_power-state]
  StateSnapshot({
    'attributes': ReadOnlyDict({
      'device_class': 'power',
      'friendly_name': 'Bassin Power',
      'state_class': <SensorStateClass.MEASUREMENT: 'measurement'>,
      'unit_of_measurement': 'W',
    }),
    'context': <ANY>,
    'entity_id': 'sensor.bassin_power',
    'last_changed': <ANY>,
    'last_reported': <ANY>,
    'last_updated': <ANY>,
    'state': '41.1',
  })
# ---
# name: test_platform_setup_and_discovery[sensor.bassin_temperature-entry]
  EntityRegistryEntrySnapshot({
    'aliases': set({
    }),
    'area_id': None,
    'capabilities': dict({
      'state_class': <SensorStateClass.MEASUREMENT: 'measurement'>,
    }),
    'config_entry_id': <ANY>,
    'config_subentry_id': <ANY>,
    'device_class': None,
    'device_id': <ANY>,
    'disabled_by': None,
    'domain': 'sensor',
    'entity_category': None,
    'entity_id': 'sensor.bassin_temperature',
    'has_entity_name': True,
    'hidden_by': None,
    'icon': None,
    'id': <ANY>,
    'labels': set({
    }),
    'name': None,
    'options': dict({
      'sensor': dict({
        'suggested_display_precision': 1,
      }),
    }),
    'original_device_class': <SensorDeviceClass.TEMPERATURE: 'temperature'>,
    'original_icon': None,
    'original_name': 'Temperature',
    'platform': 'tuya',
    'previous_unique_id': None,
    'suggested_object_id': None,
    'supported_features': 0,
    'translation_key': 'temperature',
    'unique_id': 'tuya.iaagy4qigcdswva_temperature',
    'unit_of_measurement': <UnitOfTemperature.CELSIUS: '°C'>,
  })
# ---
# name: test_platform_setup_and_discovery[sensor.bassin_temperature-state]
  StateSnapshot({
    'attributes': ReadOnlyDict({
      'device_class': 'temperature',
      'friendly_name': 'Bassin Temperature',
      'state_class': <SensorStateClass.MEASUREMENT: 'measurement'>,
      'unit_of_measurement': <UnitOfTemperature.CELSIUS: '°C'>,
    }),
    'context': <ANY>,
    'entity_id': 'sensor.bassin_temperature',
    'last_changed': <ANY>,
    'last_reported': <ANY>,
    'last_updated': <ANY>,
    'state': '21.7',
  })
# ---
# name: test_platform_setup_and_discovery[sensor.bassin_voltage-entry]
  EntityRegistryEntrySnapshot({
    'aliases': set({
    }),
    'area_id': None,
    'capabilities': dict({
      'state_class': <SensorStateClass.MEASUREMENT: 'measurement'>,
    }),
    'config_entry_id': <ANY>,
    'config_subentry_id': <ANY>,
    'device_class': None,
    'device_id': <ANY>,
    'disabled_by': None,
    'domain': 'sensor',
    'entity_category': None,
    'entity_id': 'sensor.bassin_voltage',
    'has_entity_name': True,
    'hidden_by': None,
    'icon': None,
    'id': <ANY>,
    'labels': set({
    }),
    'name': None,
    'options': dict({
      'sensor': dict({
        'suggested_display_precision': 0,
      }),
      'sensor.private': dict({
        'suggested_unit_of_measurement': <UnitOfElectricPotential.VOLT: 'V'>,
      }),
    }),
    'original_device_class': <SensorDeviceClass.VOLTAGE: 'voltage'>,
    'original_icon': None,
    'original_name': 'Voltage',
    'platform': 'tuya',
    'previous_unique_id': None,
    'suggested_object_id': None,
    'supported_features': 0,
    'translation_key': 'voltage',
    'unique_id': 'tuya.kvnsoqyfltmf0bknzccur_voltage',
    'unit_of_measurement': <UnitOfElectricPotential.VOLT: 'V'>,
  })
# ---
# name: test_platform_setup_and_discovery[sensor.bassin_voltage-state]
  StateSnapshot({
    'attributes': ReadOnlyDict({
      'device_class': 'voltage',
      'friendly_name': 'Bassin Voltage',
      'state_class': <SensorStateClass.MEASUREMENT: 'measurement'>,
      'unit_of_measurement': <UnitOfElectricPotential.VOLT: 'V'>,
    }),
    'context': <ANY>,
    'entity_id': 'sensor.bassin_voltage',
    'last_changed': <ANY>,
    'last_reported': <ANY>,
    'last_updated': <ANY>,
    'state': '245.4',
  })
# ---
# name: test_platform_setup_and_discovery[sensor.bathroom_smart_switch_battery-entry]
  EntityRegistryEntrySnapshot({
    'aliases': set({
    }),
    'area_id': None,
    'capabilities': dict({
      'state_class': <SensorStateClass.MEASUREMENT: 'measurement'>,
    }),
    'config_entry_id': <ANY>,
    'config_subentry_id': <ANY>,
    'device_class': None,
    'device_id': <ANY>,
    'disabled_by': None,
    'domain': 'sensor',
    'entity_category': <EntityCategory.DIAGNOSTIC: 'diagnostic'>,
    'entity_id': 'sensor.bathroom_smart_switch_battery',
    'has_entity_name': True,
    'hidden_by': None,
    'icon': None,
    'id': <ANY>,
    'labels': set({
    }),
    'name': None,
    'options': dict({
    }),
    'original_device_class': <SensorDeviceClass.BATTERY: 'battery'>,
    'original_icon': None,
    'original_name': 'Battery',
    'platform': 'tuya',
    'previous_unique_id': None,
    'suggested_object_id': None,
    'supported_features': 0,
    'translation_key': 'battery',
    'unique_id': 'tuya.fvywp3b5mu4zay8lgkxwbattery_percentage',
    'unit_of_measurement': '%',
  })
# ---
# name: test_platform_setup_and_discovery[sensor.bathroom_smart_switch_battery-state]
  StateSnapshot({
    'attributes': ReadOnlyDict({
      'device_class': 'battery',
      'friendly_name': 'Bathroom Smart Switch Battery',
      'state_class': <SensorStateClass.MEASUREMENT: 'measurement'>,
      'unit_of_measurement': '%',
    }),
    'context': <ANY>,
    'entity_id': 'sensor.bathroom_smart_switch_battery',
    'last_changed': <ANY>,
    'last_reported': <ANY>,
    'last_updated': <ANY>,
    'state': '100.0',
  })
# ---
# name: test_platform_setup_and_discovery[sensor.boite_aux_lettres_arriere_battery-entry]
  EntityRegistryEntrySnapshot({
    'aliases': set({
    }),
    'area_id': None,
    'capabilities': dict({
      'state_class': <SensorStateClass.MEASUREMENT: 'measurement'>,
    }),
    'config_entry_id': <ANY>,
    'config_subentry_id': <ANY>,
    'device_class': None,
    'device_id': <ANY>,
    'disabled_by': None,
    'domain': 'sensor',
    'entity_category': <EntityCategory.DIAGNOSTIC: 'diagnostic'>,
    'entity_id': 'sensor.boite_aux_lettres_arriere_battery',
    'has_entity_name': True,
    'hidden_by': None,
    'icon': None,
    'id': <ANY>,
    'labels': set({
    }),
    'name': None,
    'options': dict({
    }),
    'original_device_class': <SensorDeviceClass.BATTERY: 'battery'>,
    'original_icon': None,
    'original_name': 'Battery',
    'platform': 'tuya',
    'previous_unique_id': None,
    'suggested_object_id': None,
    'supported_features': 0,
    'translation_key': 'battery',
    'unique_id': 'tuya.7obpyhy8scmbattery_percentage',
    'unit_of_measurement': '%',
  })
# ---
# name: test_platform_setup_and_discovery[sensor.boite_aux_lettres_arriere_battery-state]
  StateSnapshot({
    'attributes': ReadOnlyDict({
      'device_class': 'battery',
      'friendly_name': 'Boîte aux lettres - arrière Battery',
      'state_class': <SensorStateClass.MEASUREMENT: 'measurement'>,
      'unit_of_measurement': '%',
    }),
    'context': <ANY>,
    'entity_id': 'sensor.boite_aux_lettres_arriere_battery',
    'last_changed': <ANY>,
    'last_reported': <ANY>,
    'last_updated': <ANY>,
    'state': '62.0',
  })
# ---
# name: test_platform_setup_and_discovery[sensor.bouton_tempo_exterieur_battery-entry]
  EntityRegistryEntrySnapshot({
    'aliases': set({
    }),
    'area_id': None,
    'capabilities': dict({
      'state_class': <SensorStateClass.MEASUREMENT: 'measurement'>,
    }),
    'config_entry_id': <ANY>,
    'config_subentry_id': <ANY>,
    'device_class': None,
    'device_id': <ANY>,
    'disabled_by': None,
    'domain': 'sensor',
    'entity_category': <EntityCategory.DIAGNOSTIC: 'diagnostic'>,
    'entity_id': 'sensor.bouton_tempo_exterieur_battery',
    'has_entity_name': True,
    'hidden_by': None,
    'icon': None,
    'id': <ANY>,
    'labels': set({
    }),
    'name': None,
    'options': dict({
    }),
    'original_device_class': <SensorDeviceClass.BATTERY: 'battery'>,
    'original_icon': None,
    'original_name': 'Battery',
    'platform': 'tuya',
    'previous_unique_id': None,
    'suggested_object_id': None,
    'supported_features': 0,
    'translation_key': 'battery',
    'unique_id': 'tuya.g5uso5ajgkxwbattery_percentage',
    'unit_of_measurement': '%',
  })
# ---
# name: test_platform_setup_and_discovery[sensor.bouton_tempo_exterieur_battery-state]
  StateSnapshot({
    'attributes': ReadOnlyDict({
      'device_class': 'battery',
      'friendly_name': 'Bouton tempo extérieur Battery',
      'state_class': <SensorStateClass.MEASUREMENT: 'measurement'>,
      'unit_of_measurement': '%',
    }),
    'context': <ANY>,
    'entity_id': 'sensor.bouton_tempo_exterieur_battery',
    'last_changed': <ANY>,
    'last_reported': <ANY>,
    'last_updated': <ANY>,
    'state': '100.0',
  })
# ---
# name: test_platform_setup_and_discovery[sensor.br_7_in_1_wlan_wetterstation_anthrazit_air_pressure-entry]
  EntityRegistryEntrySnapshot({
    'aliases': set({
    }),
    'area_id': None,
    'capabilities': dict({
      'state_class': <SensorStateClass.MEASUREMENT: 'measurement'>,
    }),
    'config_entry_id': <ANY>,
    'config_subentry_id': <ANY>,
    'device_class': None,
    'device_id': <ANY>,
    'disabled_by': None,
    'domain': 'sensor',
    'entity_category': None,
    'entity_id': 'sensor.br_7_in_1_wlan_wetterstation_anthrazit_air_pressure',
    'has_entity_name': True,
    'hidden_by': None,
    'icon': None,
    'id': <ANY>,
    'labels': set({
    }),
    'name': None,
    'options': dict({
      'sensor': dict({
        'suggested_display_precision': 2,
      }),
    }),
    'original_device_class': <SensorDeviceClass.PRESSURE: 'pressure'>,
    'original_icon': None,
    'original_name': 'Air pressure',
    'platform': 'tuya',
    'previous_unique_id': None,
    'suggested_object_id': None,
    'supported_features': 0,
    'translation_key': 'air_pressure',
    'unique_id': 'tuya.6tbtkuv3tal1aesfjxqatmospheric_pressture',
    'unit_of_measurement': 'hPa',
  })
# ---
# name: test_platform_setup_and_discovery[sensor.br_7_in_1_wlan_wetterstation_anthrazit_air_pressure-state]
  StateSnapshot({
    'attributes': ReadOnlyDict({
      'device_class': 'pressure',
      'friendly_name': 'BR 7-in-1 WLAN Wetterstation Anthrazit Air pressure',
      'state_class': <SensorStateClass.MEASUREMENT: 'measurement'>,
      'unit_of_measurement': 'hPa',
    }),
    'context': <ANY>,
    'entity_id': 'sensor.br_7_in_1_wlan_wetterstation_anthrazit_air_pressure',
    'last_changed': <ANY>,
    'last_reported': <ANY>,
    'last_updated': <ANY>,
    'state': '1004.0',
  })
# ---
# name: test_platform_setup_and_discovery[sensor.br_7_in_1_wlan_wetterstation_anthrazit_battery_state-entry]
  EntityRegistryEntrySnapshot({
    'aliases': set({
    }),
    'area_id': None,
    'capabilities': None,
    'config_entry_id': <ANY>,
    'config_subentry_id': <ANY>,
    'device_class': None,
    'device_id': <ANY>,
    'disabled_by': None,
    'domain': 'sensor',
    'entity_category': <EntityCategory.DIAGNOSTIC: 'diagnostic'>,
    'entity_id': 'sensor.br_7_in_1_wlan_wetterstation_anthrazit_battery_state',
    'has_entity_name': True,
    'hidden_by': None,
    'icon': None,
    'id': <ANY>,
    'labels': set({
    }),
    'name': None,
    'options': dict({
    }),
    'original_device_class': None,
    'original_icon': None,
    'original_name': 'Battery state',
    'platform': 'tuya',
    'previous_unique_id': None,
    'suggested_object_id': None,
    'supported_features': 0,
    'translation_key': 'battery_state',
    'unique_id': 'tuya.6tbtkuv3tal1aesfjxqbattery_state',
    'unit_of_measurement': None,
  })
# ---
# name: test_platform_setup_and_discovery[sensor.br_7_in_1_wlan_wetterstation_anthrazit_battery_state-state]
  StateSnapshot({
    'attributes': ReadOnlyDict({
      'friendly_name': 'BR 7-in-1 WLAN Wetterstation Anthrazit Battery state',
    }),
    'context': <ANY>,
    'entity_id': 'sensor.br_7_in_1_wlan_wetterstation_anthrazit_battery_state',
    'last_changed': <ANY>,
    'last_reported': <ANY>,
    'last_updated': <ANY>,
    'state': 'high',
  })
# ---
# name: test_platform_setup_and_discovery[sensor.br_7_in_1_wlan_wetterstation_anthrazit_humidity-entry]
  EntityRegistryEntrySnapshot({
    'aliases': set({
    }),
    'area_id': None,
    'capabilities': dict({
      'state_class': <SensorStateClass.MEASUREMENT: 'measurement'>,
    }),
    'config_entry_id': <ANY>,
    'config_subentry_id': <ANY>,
    'device_class': None,
    'device_id': <ANY>,
    'disabled_by': None,
    'domain': 'sensor',
    'entity_category': None,
    'entity_id': 'sensor.br_7_in_1_wlan_wetterstation_anthrazit_humidity',
    'has_entity_name': True,
    'hidden_by': None,
    'icon': None,
    'id': <ANY>,
    'labels': set({
    }),
    'name': None,
    'options': dict({
    }),
    'original_device_class': <SensorDeviceClass.HUMIDITY: 'humidity'>,
    'original_icon': None,
    'original_name': 'Humidity',
    'platform': 'tuya',
    'previous_unique_id': None,
    'suggested_object_id': None,
    'supported_features': 0,
    'translation_key': 'humidity',
    'unique_id': 'tuya.6tbtkuv3tal1aesfjxqhumidity_value',
    'unit_of_measurement': '%',
  })
# ---
# name: test_platform_setup_and_discovery[sensor.br_7_in_1_wlan_wetterstation_anthrazit_humidity-state]
  StateSnapshot({
    'attributes': ReadOnlyDict({
      'device_class': 'humidity',
      'friendly_name': 'BR 7-in-1 WLAN Wetterstation Anthrazit Humidity',
      'state_class': <SensorStateClass.MEASUREMENT: 'measurement'>,
      'unit_of_measurement': '%',
    }),
    'context': <ANY>,
    'entity_id': 'sensor.br_7_in_1_wlan_wetterstation_anthrazit_humidity',
    'last_changed': <ANY>,
    'last_reported': <ANY>,
    'last_updated': <ANY>,
    'state': '52.0',
  })
# ---
# name: test_platform_setup_and_discovery[sensor.br_7_in_1_wlan_wetterstation_anthrazit_illuminance-entry]
  EntityRegistryEntrySnapshot({
    'aliases': set({
    }),
    'area_id': None,
    'capabilities': dict({
      'state_class': <SensorStateClass.MEASUREMENT: 'measurement'>,
    }),
    'config_entry_id': <ANY>,
    'config_subentry_id': <ANY>,
    'device_class': None,
    'device_id': <ANY>,
    'disabled_by': None,
    'domain': 'sensor',
    'entity_category': None,
    'entity_id': 'sensor.br_7_in_1_wlan_wetterstation_anthrazit_illuminance',
    'has_entity_name': True,
    'hidden_by': None,
    'icon': None,
    'id': <ANY>,
    'labels': set({
    }),
    'name': None,
    'options': dict({
    }),
    'original_device_class': <SensorDeviceClass.ILLUMINANCE: 'illuminance'>,
    'original_icon': None,
    'original_name': 'Illuminance',
    'platform': 'tuya',
    'previous_unique_id': None,
    'suggested_object_id': None,
    'supported_features': 0,
    'translation_key': 'illuminance',
    'unique_id': 'tuya.6tbtkuv3tal1aesfjxqbright_value',
    'unit_of_measurement': 'lx',
  })
# ---
# name: test_platform_setup_and_discovery[sensor.br_7_in_1_wlan_wetterstation_anthrazit_illuminance-state]
  StateSnapshot({
    'attributes': ReadOnlyDict({
      'device_class': 'illuminance',
      'friendly_name': 'BR 7-in-1 WLAN Wetterstation Anthrazit Illuminance',
      'state_class': <SensorStateClass.MEASUREMENT: 'measurement'>,
      'unit_of_measurement': 'lx',
    }),
    'context': <ANY>,
    'entity_id': 'sensor.br_7_in_1_wlan_wetterstation_anthrazit_illuminance',
    'last_changed': <ANY>,
    'last_reported': <ANY>,
    'last_updated': <ANY>,
    'state': '0.0',
  })
# ---
# name: test_platform_setup_and_discovery[sensor.br_7_in_1_wlan_wetterstation_anthrazit_outdoor_humidity-entry]
  EntityRegistryEntrySnapshot({
    'aliases': set({
    }),
    'area_id': None,
    'capabilities': dict({
      'state_class': <SensorStateClass.MEASUREMENT: 'measurement'>,
    }),
    'config_entry_id': <ANY>,
    'config_subentry_id': <ANY>,
    'device_class': None,
    'device_id': <ANY>,
    'disabled_by': None,
    'domain': 'sensor',
    'entity_category': None,
    'entity_id': 'sensor.br_7_in_1_wlan_wetterstation_anthrazit_outdoor_humidity',
    'has_entity_name': True,
    'hidden_by': None,
    'icon': None,
    'id': <ANY>,
    'labels': set({
    }),
    'name': None,
    'options': dict({
    }),
    'original_device_class': <SensorDeviceClass.HUMIDITY: 'humidity'>,
    'original_icon': None,
    'original_name': 'Outdoor humidity',
    'platform': 'tuya',
    'previous_unique_id': None,
    'suggested_object_id': None,
    'supported_features': 0,
    'translation_key': 'humidity_outdoor',
    'unique_id': 'tuya.6tbtkuv3tal1aesfjxqhumidity_outdoor',
    'unit_of_measurement': '%',
  })
# ---
# name: test_platform_setup_and_discovery[sensor.br_7_in_1_wlan_wetterstation_anthrazit_outdoor_humidity-state]
  StateSnapshot({
    'attributes': ReadOnlyDict({
      'device_class': 'humidity',
      'friendly_name': 'BR 7-in-1 WLAN Wetterstation Anthrazit Outdoor humidity',
      'state_class': <SensorStateClass.MEASUREMENT: 'measurement'>,
      'unit_of_measurement': '%',
    }),
    'context': <ANY>,
    'entity_id': 'sensor.br_7_in_1_wlan_wetterstation_anthrazit_outdoor_humidity',
    'last_changed': <ANY>,
    'last_reported': <ANY>,
    'last_updated': <ANY>,
    'state': '0.0',
  })
# ---
# name: test_platform_setup_and_discovery[sensor.br_7_in_1_wlan_wetterstation_anthrazit_outdoor_humidity_channel_1-entry]
  EntityRegistryEntrySnapshot({
    'aliases': set({
    }),
    'area_id': None,
    'capabilities': dict({
      'state_class': <SensorStateClass.MEASUREMENT: 'measurement'>,
    }),
    'config_entry_id': <ANY>,
    'config_subentry_id': <ANY>,
    'device_class': None,
    'device_id': <ANY>,
    'disabled_by': None,
    'domain': 'sensor',
    'entity_category': None,
    'entity_id': 'sensor.br_7_in_1_wlan_wetterstation_anthrazit_outdoor_humidity_channel_1',
    'has_entity_name': True,
    'hidden_by': None,
    'icon': None,
    'id': <ANY>,
    'labels': set({
    }),
    'name': None,
    'options': dict({
    }),
    'original_device_class': <SensorDeviceClass.HUMIDITY: 'humidity'>,
    'original_icon': None,
    'original_name': 'Outdoor humidity channel 1',
    'platform': 'tuya',
    'previous_unique_id': None,
    'suggested_object_id': None,
    'supported_features': 0,
    'translation_key': 'indexed_humidity_outdoor',
    'unique_id': 'tuya.6tbtkuv3tal1aesfjxqhumidity_outdoor_1',
    'unit_of_measurement': '%',
  })
# ---
# name: test_platform_setup_and_discovery[sensor.br_7_in_1_wlan_wetterstation_anthrazit_outdoor_humidity_channel_1-state]
  StateSnapshot({
    'attributes': ReadOnlyDict({
      'device_class': 'humidity',
      'friendly_name': 'BR 7-in-1 WLAN Wetterstation Anthrazit Outdoor humidity channel 1',
      'state_class': <SensorStateClass.MEASUREMENT: 'measurement'>,
      'unit_of_measurement': '%',
    }),
    'context': <ANY>,
    'entity_id': 'sensor.br_7_in_1_wlan_wetterstation_anthrazit_outdoor_humidity_channel_1',
    'last_changed': <ANY>,
    'last_reported': <ANY>,
    'last_updated': <ANY>,
    'state': '99.0',
  })
# ---
# name: test_platform_setup_and_discovery[sensor.br_7_in_1_wlan_wetterstation_anthrazit_outdoor_humidity_channel_2-entry]
  EntityRegistryEntrySnapshot({
    'aliases': set({
    }),
    'area_id': None,
    'capabilities': dict({
      'state_class': <SensorStateClass.MEASUREMENT: 'measurement'>,
    }),
    'config_entry_id': <ANY>,
    'config_subentry_id': <ANY>,
    'device_class': None,
    'device_id': <ANY>,
    'disabled_by': None,
    'domain': 'sensor',
    'entity_category': None,
    'entity_id': 'sensor.br_7_in_1_wlan_wetterstation_anthrazit_outdoor_humidity_channel_2',
    'has_entity_name': True,
    'hidden_by': None,
    'icon': None,
    'id': <ANY>,
    'labels': set({
    }),
    'name': None,
    'options': dict({
    }),
    'original_device_class': <SensorDeviceClass.HUMIDITY: 'humidity'>,
    'original_icon': None,
    'original_name': 'Outdoor humidity channel 2',
    'platform': 'tuya',
    'previous_unique_id': None,
    'suggested_object_id': None,
    'supported_features': 0,
    'translation_key': 'indexed_humidity_outdoor',
    'unique_id': 'tuya.6tbtkuv3tal1aesfjxqhumidity_outdoor_2',
    'unit_of_measurement': '%',
  })
# ---
# name: test_platform_setup_and_discovery[sensor.br_7_in_1_wlan_wetterstation_anthrazit_outdoor_humidity_channel_2-state]
  StateSnapshot({
    'attributes': ReadOnlyDict({
      'device_class': 'humidity',
      'friendly_name': 'BR 7-in-1 WLAN Wetterstation Anthrazit Outdoor humidity channel 2',
      'state_class': <SensorStateClass.MEASUREMENT: 'measurement'>,
      'unit_of_measurement': '%',
    }),
    'context': <ANY>,
    'entity_id': 'sensor.br_7_in_1_wlan_wetterstation_anthrazit_outdoor_humidity_channel_2',
    'last_changed': <ANY>,
    'last_reported': <ANY>,
    'last_updated': <ANY>,
    'state': '0.0',
  })
# ---
# name: test_platform_setup_and_discovery[sensor.br_7_in_1_wlan_wetterstation_anthrazit_outdoor_humidity_channel_3-entry]
  EntityRegistryEntrySnapshot({
    'aliases': set({
    }),
    'area_id': None,
    'capabilities': dict({
      'state_class': <SensorStateClass.MEASUREMENT: 'measurement'>,
    }),
    'config_entry_id': <ANY>,
    'config_subentry_id': <ANY>,
    'device_class': None,
    'device_id': <ANY>,
    'disabled_by': None,
    'domain': 'sensor',
    'entity_category': None,
    'entity_id': 'sensor.br_7_in_1_wlan_wetterstation_anthrazit_outdoor_humidity_channel_3',
    'has_entity_name': True,
    'hidden_by': None,
    'icon': None,
    'id': <ANY>,
    'labels': set({
    }),
    'name': None,
    'options': dict({
    }),
    'original_device_class': <SensorDeviceClass.HUMIDITY: 'humidity'>,
    'original_icon': None,
    'original_name': 'Outdoor humidity channel 3',
    'platform': 'tuya',
    'previous_unique_id': None,
    'suggested_object_id': None,
    'supported_features': 0,
    'translation_key': 'indexed_humidity_outdoor',
    'unique_id': 'tuya.6tbtkuv3tal1aesfjxqhumidity_outdoor_3',
    'unit_of_measurement': '%',
  })
# ---
# name: test_platform_setup_and_discovery[sensor.br_7_in_1_wlan_wetterstation_anthrazit_outdoor_humidity_channel_3-state]
  StateSnapshot({
    'attributes': ReadOnlyDict({
      'device_class': 'humidity',
      'friendly_name': 'BR 7-in-1 WLAN Wetterstation Anthrazit Outdoor humidity channel 3',
      'state_class': <SensorStateClass.MEASUREMENT: 'measurement'>,
      'unit_of_measurement': '%',
    }),
    'context': <ANY>,
    'entity_id': 'sensor.br_7_in_1_wlan_wetterstation_anthrazit_outdoor_humidity_channel_3',
    'last_changed': <ANY>,
    'last_reported': <ANY>,
    'last_updated': <ANY>,
    'state': '0.0',
  })
# ---
# name: test_platform_setup_and_discovery[sensor.br_7_in_1_wlan_wetterstation_anthrazit_probe_temperature-entry]
  EntityRegistryEntrySnapshot({
    'aliases': set({
    }),
    'area_id': None,
    'capabilities': dict({
      'state_class': <SensorStateClass.MEASUREMENT: 'measurement'>,
    }),
    'config_entry_id': <ANY>,
    'config_subentry_id': <ANY>,
    'device_class': None,
    'device_id': <ANY>,
    'disabled_by': None,
    'domain': 'sensor',
    'entity_category': None,
    'entity_id': 'sensor.br_7_in_1_wlan_wetterstation_anthrazit_probe_temperature',
    'has_entity_name': True,
    'hidden_by': None,
    'icon': None,
    'id': <ANY>,
    'labels': set({
    }),
    'name': None,
    'options': dict({
      'sensor': dict({
        'suggested_display_precision': 1,
      }),
    }),
    'original_device_class': <SensorDeviceClass.TEMPERATURE: 'temperature'>,
    'original_icon': None,
    'original_name': 'Probe temperature',
    'platform': 'tuya',
    'previous_unique_id': None,
    'suggested_object_id': None,
    'supported_features': 0,
    'translation_key': 'temperature_external',
    'unique_id': 'tuya.6tbtkuv3tal1aesfjxqtemp_current_external',
    'unit_of_measurement': <UnitOfTemperature.CELSIUS: '°C'>,
  })
# ---
# name: test_platform_setup_and_discovery[sensor.br_7_in_1_wlan_wetterstation_anthrazit_probe_temperature-state]
  StateSnapshot({
    'attributes': ReadOnlyDict({
      'device_class': 'temperature',
      'friendly_name': 'BR 7-in-1 WLAN Wetterstation Anthrazit Probe temperature',
      'state_class': <SensorStateClass.MEASUREMENT: 'measurement'>,
      'unit_of_measurement': <UnitOfTemperature.CELSIUS: '°C'>,
    }),
    'context': <ANY>,
    'entity_id': 'sensor.br_7_in_1_wlan_wetterstation_anthrazit_probe_temperature',
    'last_changed': <ANY>,
    'last_reported': <ANY>,
    'last_updated': <ANY>,
    'state': '-40.0',
  })
# ---
# name: test_platform_setup_and_discovery[sensor.br_7_in_1_wlan_wetterstation_anthrazit_probe_temperature_channel_1-entry]
  EntityRegistryEntrySnapshot({
    'aliases': set({
    }),
    'area_id': None,
    'capabilities': dict({
      'state_class': <SensorStateClass.MEASUREMENT: 'measurement'>,
    }),
    'config_entry_id': <ANY>,
    'config_subentry_id': <ANY>,
    'device_class': None,
    'device_id': <ANY>,
    'disabled_by': None,
    'domain': 'sensor',
    'entity_category': None,
    'entity_id': 'sensor.br_7_in_1_wlan_wetterstation_anthrazit_probe_temperature_channel_1',
    'has_entity_name': True,
    'hidden_by': None,
    'icon': None,
    'id': <ANY>,
    'labels': set({
    }),
    'name': None,
    'options': dict({
      'sensor': dict({
        'suggested_display_precision': 1,
      }),
    }),
    'original_device_class': <SensorDeviceClass.TEMPERATURE: 'temperature'>,
    'original_icon': None,
    'original_name': 'Probe temperature channel 1',
    'platform': 'tuya',
    'previous_unique_id': None,
    'suggested_object_id': None,
    'supported_features': 0,
    'translation_key': 'indexed_temperature_external',
    'unique_id': 'tuya.6tbtkuv3tal1aesfjxqtemp_current_external_1',
    'unit_of_measurement': <UnitOfTemperature.CELSIUS: '°C'>,
  })
# ---
# name: test_platform_setup_and_discovery[sensor.br_7_in_1_wlan_wetterstation_anthrazit_probe_temperature_channel_1-state]
  StateSnapshot({
    'attributes': ReadOnlyDict({
      'device_class': 'temperature',
      'friendly_name': 'BR 7-in-1 WLAN Wetterstation Anthrazit Probe temperature channel 1',
      'state_class': <SensorStateClass.MEASUREMENT: 'measurement'>,
      'unit_of_measurement': <UnitOfTemperature.CELSIUS: '°C'>,
    }),
    'context': <ANY>,
    'entity_id': 'sensor.br_7_in_1_wlan_wetterstation_anthrazit_probe_temperature_channel_1',
    'last_changed': <ANY>,
    'last_reported': <ANY>,
    'last_updated': <ANY>,
    'state': '19.3',
  })
# ---
# name: test_platform_setup_and_discovery[sensor.br_7_in_1_wlan_wetterstation_anthrazit_probe_temperature_channel_2-entry]
  EntityRegistryEntrySnapshot({
    'aliases': set({
    }),
    'area_id': None,
    'capabilities': dict({
      'state_class': <SensorStateClass.MEASUREMENT: 'measurement'>,
    }),
    'config_entry_id': <ANY>,
    'config_subentry_id': <ANY>,
    'device_class': None,
    'device_id': <ANY>,
    'disabled_by': None,
    'domain': 'sensor',
    'entity_category': None,
    'entity_id': 'sensor.br_7_in_1_wlan_wetterstation_anthrazit_probe_temperature_channel_2',
    'has_entity_name': True,
    'hidden_by': None,
    'icon': None,
    'id': <ANY>,
    'labels': set({
    }),
    'name': None,
    'options': dict({
      'sensor': dict({
        'suggested_display_precision': 1,
      }),
    }),
    'original_device_class': <SensorDeviceClass.TEMPERATURE: 'temperature'>,
    'original_icon': None,
    'original_name': 'Probe temperature channel 2',
    'platform': 'tuya',
    'previous_unique_id': None,
    'suggested_object_id': None,
    'supported_features': 0,
    'translation_key': 'indexed_temperature_external',
    'unique_id': 'tuya.6tbtkuv3tal1aesfjxqtemp_current_external_2',
    'unit_of_measurement': <UnitOfTemperature.CELSIUS: '°C'>,
  })
# ---
# name: test_platform_setup_and_discovery[sensor.br_7_in_1_wlan_wetterstation_anthrazit_probe_temperature_channel_2-state]
  StateSnapshot({
    'attributes': ReadOnlyDict({
      'device_class': 'temperature',
      'friendly_name': 'BR 7-in-1 WLAN Wetterstation Anthrazit Probe temperature channel 2',
      'state_class': <SensorStateClass.MEASUREMENT: 'measurement'>,
      'unit_of_measurement': <UnitOfTemperature.CELSIUS: '°C'>,
    }),
    'context': <ANY>,
    'entity_id': 'sensor.br_7_in_1_wlan_wetterstation_anthrazit_probe_temperature_channel_2',
    'last_changed': <ANY>,
    'last_reported': <ANY>,
    'last_updated': <ANY>,
    'state': '25.2',
  })
# ---
# name: test_platform_setup_and_discovery[sensor.br_7_in_1_wlan_wetterstation_anthrazit_probe_temperature_channel_3-entry]
  EntityRegistryEntrySnapshot({
    'aliases': set({
    }),
    'area_id': None,
    'capabilities': dict({
      'state_class': <SensorStateClass.MEASUREMENT: 'measurement'>,
    }),
    'config_entry_id': <ANY>,
    'config_subentry_id': <ANY>,
    'device_class': None,
    'device_id': <ANY>,
    'disabled_by': None,
    'domain': 'sensor',
    'entity_category': None,
    'entity_id': 'sensor.br_7_in_1_wlan_wetterstation_anthrazit_probe_temperature_channel_3',
    'has_entity_name': True,
    'hidden_by': None,
    'icon': None,
    'id': <ANY>,
    'labels': set({
    }),
    'name': None,
    'options': dict({
      'sensor': dict({
        'suggested_display_precision': 1,
      }),
    }),
    'original_device_class': <SensorDeviceClass.TEMPERATURE: 'temperature'>,
    'original_icon': None,
    'original_name': 'Probe temperature channel 3',
    'platform': 'tuya',
    'previous_unique_id': None,
    'suggested_object_id': None,
    'supported_features': 0,
    'translation_key': 'indexed_temperature_external',
    'unique_id': 'tuya.6tbtkuv3tal1aesfjxqtemp_current_external_3',
    'unit_of_measurement': <UnitOfTemperature.CELSIUS: '°C'>,
  })
# ---
# name: test_platform_setup_and_discovery[sensor.br_7_in_1_wlan_wetterstation_anthrazit_probe_temperature_channel_3-state]
  StateSnapshot({
    'attributes': ReadOnlyDict({
      'device_class': 'temperature',
      'friendly_name': 'BR 7-in-1 WLAN Wetterstation Anthrazit Probe temperature channel 3',
      'state_class': <SensorStateClass.MEASUREMENT: 'measurement'>,
      'unit_of_measurement': <UnitOfTemperature.CELSIUS: '°C'>,
    }),
    'context': <ANY>,
    'entity_id': 'sensor.br_7_in_1_wlan_wetterstation_anthrazit_probe_temperature_channel_3',
    'last_changed': <ANY>,
    'last_reported': <ANY>,
    'last_updated': <ANY>,
    'state': '-40.0',
  })
# ---
# name: test_platform_setup_and_discovery[sensor.br_7_in_1_wlan_wetterstation_anthrazit_temperature-entry]
  EntityRegistryEntrySnapshot({
    'aliases': set({
    }),
    'area_id': None,
    'capabilities': dict({
      'state_class': <SensorStateClass.MEASUREMENT: 'measurement'>,
    }),
    'config_entry_id': <ANY>,
    'config_subentry_id': <ANY>,
    'device_class': None,
    'device_id': <ANY>,
    'disabled_by': None,
    'domain': 'sensor',
    'entity_category': None,
    'entity_id': 'sensor.br_7_in_1_wlan_wetterstation_anthrazit_temperature',
    'has_entity_name': True,
    'hidden_by': None,
    'icon': None,
    'id': <ANY>,
    'labels': set({
    }),
    'name': None,
    'options': dict({
      'sensor': dict({
        'suggested_display_precision': 1,
      }),
    }),
    'original_device_class': <SensorDeviceClass.TEMPERATURE: 'temperature'>,
    'original_icon': None,
    'original_name': 'Temperature',
    'platform': 'tuya',
    'previous_unique_id': None,
    'suggested_object_id': None,
    'supported_features': 0,
    'translation_key': 'temperature',
    'unique_id': 'tuya.6tbtkuv3tal1aesfjxqtemp_current',
    'unit_of_measurement': <UnitOfTemperature.CELSIUS: '°C'>,
  })
# ---
# name: test_platform_setup_and_discovery[sensor.br_7_in_1_wlan_wetterstation_anthrazit_temperature-state]
  StateSnapshot({
    'attributes': ReadOnlyDict({
      'device_class': 'temperature',
      'friendly_name': 'BR 7-in-1 WLAN Wetterstation Anthrazit Temperature',
      'state_class': <SensorStateClass.MEASUREMENT: 'measurement'>,
      'unit_of_measurement': <UnitOfTemperature.CELSIUS: '°C'>,
    }),
    'context': <ANY>,
    'entity_id': 'sensor.br_7_in_1_wlan_wetterstation_anthrazit_temperature',
    'last_changed': <ANY>,
    'last_reported': <ANY>,
    'last_updated': <ANY>,
    'state': '24.0',
  })
# ---
# name: test_platform_setup_and_discovery[sensor.br_7_in_1_wlan_wetterstation_anthrazit_wind_speed-entry]
  EntityRegistryEntrySnapshot({
    'aliases': set({
    }),
    'area_id': None,
    'capabilities': dict({
      'state_class': <SensorStateClass.MEASUREMENT: 'measurement'>,
    }),
    'config_entry_id': <ANY>,
    'config_subentry_id': <ANY>,
    'device_class': None,
    'device_id': <ANY>,
    'disabled_by': None,
    'domain': 'sensor',
    'entity_category': None,
    'entity_id': 'sensor.br_7_in_1_wlan_wetterstation_anthrazit_wind_speed',
    'has_entity_name': True,
    'hidden_by': None,
    'icon': None,
    'id': <ANY>,
    'labels': set({
    }),
    'name': None,
    'options': dict({
      'sensor': dict({
        'suggested_display_precision': 2,
      }),
      'sensor.private': dict({
        'suggested_unit_of_measurement': <UnitOfSpeed.KILOMETERS_PER_HOUR: 'km/h'>,
      }),
    }),
    'original_device_class': <SensorDeviceClass.WIND_SPEED: 'wind_speed'>,
    'original_icon': None,
    'original_name': 'Wind speed',
    'platform': 'tuya',
    'previous_unique_id': None,
    'suggested_object_id': None,
    'supported_features': 0,
    'translation_key': 'wind_speed',
    'unique_id': 'tuya.6tbtkuv3tal1aesfjxqwindspeed_avg',
    'unit_of_measurement': <UnitOfSpeed.KILOMETERS_PER_HOUR: 'km/h'>,
  })
# ---
# name: test_platform_setup_and_discovery[sensor.br_7_in_1_wlan_wetterstation_anthrazit_wind_speed-state]
  StateSnapshot({
    'attributes': ReadOnlyDict({
      'device_class': 'wind_speed',
      'friendly_name': 'BR 7-in-1 WLAN Wetterstation Anthrazit Wind speed',
      'state_class': <SensorStateClass.MEASUREMENT: 'measurement'>,
      'unit_of_measurement': <UnitOfSpeed.KILOMETERS_PER_HOUR: 'km/h'>,
    }),
    'context': <ANY>,
    'entity_id': 'sensor.br_7_in_1_wlan_wetterstation_anthrazit_wind_speed',
    'last_changed': <ANY>,
    'last_reported': <ANY>,
    'last_updated': <ANY>,
    'state': '0.0',
  })
# ---
# name: test_platform_setup_and_discovery[sensor.c9_battery-entry]
  EntityRegistryEntrySnapshot({
    'aliases': set({
    }),
    'area_id': None,
    'capabilities': dict({
      'state_class': <SensorStateClass.MEASUREMENT: 'measurement'>,
    }),
    'config_entry_id': <ANY>,
    'config_subentry_id': <ANY>,
    'device_class': None,
    'device_id': <ANY>,
    'disabled_by': None,
    'domain': 'sensor',
    'entity_category': <EntityCategory.DIAGNOSTIC: 'diagnostic'>,
    'entity_id': 'sensor.c9_battery',
    'has_entity_name': True,
    'hidden_by': None,
    'icon': None,
    'id': <ANY>,
    'labels': set({
    }),
    'name': None,
    'options': dict({
    }),
    'original_device_class': <SensorDeviceClass.BATTERY: 'battery'>,
    'original_icon': None,
    'original_name': 'Battery',
    'platform': 'tuya',
    'previous_unique_id': None,
    'suggested_object_id': None,
    'supported_features': 0,
    'translation_key': 'battery',
    'unique_id': 'tuya.fjdyw5ld2f5f5ddspswireless_electricity',
    'unit_of_measurement': '%',
  })
# ---
# name: test_platform_setup_and_discovery[sensor.c9_battery-state]
  StateSnapshot({
    'attributes': ReadOnlyDict({
      'device_class': 'battery',
      'friendly_name': 'C9 Battery',
      'state_class': <SensorStateClass.MEASUREMENT: 'measurement'>,
      'unit_of_measurement': '%',
    }),
    'context': <ANY>,
    'entity_id': 'sensor.c9_battery',
    'last_changed': <ANY>,
    'last_reported': <ANY>,
    'last_updated': <ANY>,
    'state': '80.0',
  })
# ---
# name: test_platform_setup_and_discovery[sensor.cleverio_pf100_last_amount-entry]
  EntityRegistryEntrySnapshot({
    'aliases': set({
    }),
    'area_id': None,
    'capabilities': dict({
      'state_class': <SensorStateClass.MEASUREMENT: 'measurement'>,
    }),
    'config_entry_id': <ANY>,
    'config_subentry_id': <ANY>,
    'device_class': None,
    'device_id': <ANY>,
    'disabled_by': None,
    'domain': 'sensor',
    'entity_category': None,
    'entity_id': 'sensor.cleverio_pf100_last_amount',
    'has_entity_name': True,
    'hidden_by': None,
    'icon': None,
    'id': <ANY>,
    'labels': set({
    }),
    'name': None,
    'options': dict({
    }),
    'original_device_class': None,
    'original_icon': None,
    'original_name': 'Last amount',
    'platform': 'tuya',
    'previous_unique_id': None,
    'suggested_object_id': None,
    'supported_features': 0,
    'translation_key': 'last_amount',
    'unique_id': 'tuya.iomszlsve0yyzkfwqswwcfeed_report',
    'unit_of_measurement': '',
  })
# ---
# name: test_platform_setup_and_discovery[sensor.cleverio_pf100_last_amount-state]
  StateSnapshot({
    'attributes': ReadOnlyDict({
      'friendly_name': 'Cleverio PF100 Last amount',
      'state_class': <SensorStateClass.MEASUREMENT: 'measurement'>,
      'unit_of_measurement': '',
    }),
    'context': <ANY>,
    'entity_id': 'sensor.cleverio_pf100_last_amount',
    'last_changed': <ANY>,
    'last_reported': <ANY>,
    'last_updated': <ANY>,
    'state': '2.0',
  })
# ---
# name: test_platform_setup_and_discovery[sensor.consommation_current-entry]
  EntityRegistryEntrySnapshot({
    'aliases': set({
    }),
    'area_id': None,
    'capabilities': dict({
      'state_class': <SensorStateClass.MEASUREMENT: 'measurement'>,
    }),
    'config_entry_id': <ANY>,
    'config_subentry_id': <ANY>,
    'device_class': None,
    'device_id': <ANY>,
    'disabled_by': None,
    'domain': 'sensor',
    'entity_category': None,
    'entity_id': 'sensor.consommation_current',
    'has_entity_name': True,
    'hidden_by': None,
    'icon': None,
    'id': <ANY>,
    'labels': set({
    }),
    'name': None,
    'options': dict({
      'sensor': dict({
        'suggested_display_precision': 2,
      }),
      'sensor.private': dict({
        'suggested_unit_of_measurement': <UnitOfElectricCurrent.AMPERE: 'A'>,
      }),
    }),
    'original_device_class': <SensorDeviceClass.CURRENT: 'current'>,
    'original_icon': None,
    'original_name': 'Current',
    'platform': 'tuya',
    'previous_unique_id': None,
    'suggested_object_id': None,
    'supported_features': 0,
    'translation_key': 'current',
    'unique_id': 'tuya.49m7h9lh3t8pq6ftzccur_current',
    'unit_of_measurement': <UnitOfElectricCurrent.AMPERE: 'A'>,
  })
# ---
# name: test_platform_setup_and_discovery[sensor.consommation_current-state]
  StateSnapshot({
    'attributes': ReadOnlyDict({
      'device_class': 'current',
      'friendly_name': 'Consommation Current',
      'state_class': <SensorStateClass.MEASUREMENT: 'measurement'>,
      'unit_of_measurement': <UnitOfElectricCurrent.AMPERE: 'A'>,
    }),
    'context': <ANY>,
    'entity_id': 'sensor.consommation_current',
    'last_changed': <ANY>,
    'last_reported': <ANY>,
    'last_updated': <ANY>,
    'state': '2.585',
  })
# ---
# name: test_platform_setup_and_discovery[sensor.consommation_power-entry]
  EntityRegistryEntrySnapshot({
    'aliases': set({
    }),
    'area_id': None,
    'capabilities': dict({
      'state_class': <SensorStateClass.MEASUREMENT: 'measurement'>,
    }),
    'config_entry_id': <ANY>,
    'config_subentry_id': <ANY>,
    'device_class': None,
    'device_id': <ANY>,
    'disabled_by': None,
    'domain': 'sensor',
    'entity_category': None,
    'entity_id': 'sensor.consommation_power',
    'has_entity_name': True,
    'hidden_by': None,
    'icon': None,
    'id': <ANY>,
    'labels': set({
    }),
    'name': None,
    'options': dict({
      'sensor': dict({
        'suggested_display_precision': 0,
      }),
    }),
    'original_device_class': <SensorDeviceClass.POWER: 'power'>,
    'original_icon': None,
    'original_name': 'Power',
    'platform': 'tuya',
    'previous_unique_id': None,
    'suggested_object_id': None,
    'supported_features': 0,
    'translation_key': 'power',
    'unique_id': 'tuya.49m7h9lh3t8pq6ftzccur_power',
    'unit_of_measurement': 'W',
  })
# ---
# name: test_platform_setup_and_discovery[sensor.consommation_power-state]
  StateSnapshot({
    'attributes': ReadOnlyDict({
      'device_class': 'power',
      'friendly_name': 'Consommation Power',
      'state_class': <SensorStateClass.MEASUREMENT: 'measurement'>,
      'unit_of_measurement': 'W',
    }),
    'context': <ANY>,
    'entity_id': 'sensor.consommation_power',
    'last_changed': <ANY>,
    'last_reported': <ANY>,
    'last_updated': <ANY>,
    'state': '425.8',
  })
# ---
# name: test_platform_setup_and_discovery[sensor.consommation_voltage-entry]
  EntityRegistryEntrySnapshot({
    'aliases': set({
    }),
    'area_id': None,
    'capabilities': dict({
      'state_class': <SensorStateClass.MEASUREMENT: 'measurement'>,
    }),
    'config_entry_id': <ANY>,
    'config_subentry_id': <ANY>,
    'device_class': None,
    'device_id': <ANY>,
    'disabled_by': None,
    'domain': 'sensor',
    'entity_category': None,
    'entity_id': 'sensor.consommation_voltage',
    'has_entity_name': True,
    'hidden_by': None,
    'icon': None,
    'id': <ANY>,
    'labels': set({
    }),
    'name': None,
    'options': dict({
      'sensor': dict({
        'suggested_display_precision': 0,
      }),
      'sensor.private': dict({
        'suggested_unit_of_measurement': <UnitOfElectricPotential.VOLT: 'V'>,
      }),
    }),
    'original_device_class': <SensorDeviceClass.VOLTAGE: 'voltage'>,
    'original_icon': None,
    'original_name': 'Voltage',
    'platform': 'tuya',
    'previous_unique_id': None,
    'suggested_object_id': None,
    'supported_features': 0,
    'translation_key': 'voltage',
    'unique_id': 'tuya.49m7h9lh3t8pq6ftzccur_voltage',
    'unit_of_measurement': <UnitOfElectricPotential.VOLT: 'V'>,
  })
# ---
# name: test_platform_setup_and_discovery[sensor.consommation_voltage-state]
  StateSnapshot({
    'attributes': ReadOnlyDict({
      'device_class': 'voltage',
      'friendly_name': 'Consommation Voltage',
      'state_class': <SensorStateClass.MEASUREMENT: 'measurement'>,
      'unit_of_measurement': <UnitOfElectricPotential.VOLT: 'V'>,
    }),
    'context': <ANY>,
    'entity_id': 'sensor.consommation_voltage',
    'last_changed': <ANY>,
    'last_reported': <ANY>,
    'last_updated': <ANY>,
    'state': '241.6',
  })
# ---
# name: test_platform_setup_and_discovery[sensor.dehumidifer_humidity-entry]
  EntityRegistryEntrySnapshot({
    'aliases': set({
    }),
    'area_id': None,
    'capabilities': dict({
      'state_class': <SensorStateClass.MEASUREMENT: 'measurement'>,
    }),
    'config_entry_id': <ANY>,
    'config_subentry_id': <ANY>,
    'device_class': None,
    'device_id': <ANY>,
    'disabled_by': None,
    'domain': 'sensor',
    'entity_category': None,
    'entity_id': 'sensor.dehumidifer_humidity',
    'has_entity_name': True,
    'hidden_by': None,
    'icon': None,
    'id': <ANY>,
    'labels': set({
    }),
    'name': None,
    'options': dict({
    }),
    'original_device_class': <SensorDeviceClass.HUMIDITY: 'humidity'>,
    'original_icon': None,
    'original_name': 'Humidity',
    'platform': 'tuya',
    'previous_unique_id': None,
    'suggested_object_id': None,
    'supported_features': 0,
    'translation_key': 'humidity',
    'unique_id': 'tuya.ifzgvpgoodrfw2akschumidity_indoor',
    'unit_of_measurement': '%',
  })
# ---
# name: test_platform_setup_and_discovery[sensor.dehumidifer_humidity-state]
  StateSnapshot({
    'attributes': ReadOnlyDict({
      'device_class': 'humidity',
      'friendly_name': 'Dehumidifer Humidity',
      'state_class': <SensorStateClass.MEASUREMENT: 'measurement'>,
      'unit_of_measurement': '%',
    }),
    'context': <ANY>,
    'entity_id': 'sensor.dehumidifer_humidity',
    'last_changed': <ANY>,
    'last_reported': <ANY>,
    'last_updated': <ANY>,
    'state': 'unavailable',
  })
# ---
# name: test_platform_setup_and_discovery[sensor.dehumidifier_humidity-entry]
  EntityRegistryEntrySnapshot({
    'aliases': set({
    }),
    'area_id': None,
    'capabilities': dict({
      'state_class': <SensorStateClass.MEASUREMENT: 'measurement'>,
    }),
    'config_entry_id': <ANY>,
    'config_subentry_id': <ANY>,
    'device_class': None,
    'device_id': <ANY>,
    'disabled_by': None,
    'domain': 'sensor',
    'entity_category': None,
    'entity_id': 'sensor.dehumidifier_humidity',
    'has_entity_name': True,
    'hidden_by': None,
    'icon': None,
    'id': <ANY>,
    'labels': set({
    }),
    'name': None,
    'options': dict({
    }),
    'original_device_class': <SensorDeviceClass.HUMIDITY: 'humidity'>,
    'original_icon': None,
    'original_name': 'Humidity',
    'platform': 'tuya',
    'previous_unique_id': None,
    'suggested_object_id': None,
    'supported_features': 0,
    'translation_key': 'humidity',
    'unique_id': 'tuya.2myxayqtud9aqbizschumidity_indoor',
    'unit_of_measurement': '%',
  })
# ---
# name: test_platform_setup_and_discovery[sensor.dehumidifier_humidity-state]
  StateSnapshot({
    'attributes': ReadOnlyDict({
      'device_class': 'humidity',
      'friendly_name': 'Dehumidifier Humidity',
      'state_class': <SensorStateClass.MEASUREMENT: 'measurement'>,
      'unit_of_measurement': '%',
    }),
    'context': <ANY>,
    'entity_id': 'sensor.dehumidifier_humidity',
    'last_changed': <ANY>,
    'last_reported': <ANY>,
    'last_updated': <ANY>,
    'state': '47.0',
  })
# ---
# name: test_platform_setup_and_discovery[sensor.door_garage_battery-entry]
  EntityRegistryEntrySnapshot({
    'aliases': set({
    }),
    'area_id': None,
    'capabilities': dict({
      'state_class': <SensorStateClass.MEASUREMENT: 'measurement'>,
    }),
    'config_entry_id': <ANY>,
    'config_subentry_id': <ANY>,
    'device_class': None,
    'device_id': <ANY>,
    'disabled_by': None,
    'domain': 'sensor',
    'entity_category': <EntityCategory.DIAGNOSTIC: 'diagnostic'>,
    'entity_id': 'sensor.door_garage_battery',
    'has_entity_name': True,
    'hidden_by': None,
    'icon': None,
    'id': <ANY>,
    'labels': set({
    }),
    'name': None,
    'options': dict({
    }),
    'original_device_class': <SensorDeviceClass.BATTERY: 'battery'>,
    'original_icon': None,
    'original_name': 'Battery',
    'platform': 'tuya',
    'previous_unique_id': None,
    'suggested_object_id': None,
    'supported_features': 0,
    'translation_key': 'battery',
    'unique_id': 'tuya.bFFsO8HimyAJGIj7scmbattery',
    'unit_of_measurement': '%',
  })
# ---
# name: test_platform_setup_and_discovery[sensor.door_garage_battery-state]
  StateSnapshot({
    'attributes': ReadOnlyDict({
      'device_class': 'battery',
      'friendly_name': 'Door Garage  Battery',
      'state_class': <SensorStateClass.MEASUREMENT: 'measurement'>,
      'unit_of_measurement': '%',
    }),
    'context': <ANY>,
    'entity_id': 'sensor.door_garage_battery',
    'last_changed': <ANY>,
    'last_reported': <ANY>,
    'last_updated': <ANY>,
    'state': '100.0',
  })
# ---
# name: test_platform_setup_and_discovery[sensor.droger_current-entry]
  EntityRegistryEntrySnapshot({
    'aliases': set({
    }),
    'area_id': None,
    'capabilities': dict({
      'state_class': <SensorStateClass.MEASUREMENT: 'measurement'>,
    }),
    'config_entry_id': <ANY>,
    'config_subentry_id': <ANY>,
    'device_class': None,
    'device_id': <ANY>,
    'disabled_by': None,
    'domain': 'sensor',
    'entity_category': None,
    'entity_id': 'sensor.droger_current',
    'has_entity_name': True,
    'hidden_by': None,
    'icon': None,
    'id': <ANY>,
    'labels': set({
    }),
    'name': None,
    'options': dict({
      'sensor': dict({
        'suggested_display_precision': 2,
      }),
      'sensor.private': dict({
        'suggested_unit_of_measurement': <UnitOfElectricCurrent.AMPERE: 'A'>,
      }),
    }),
    'original_device_class': <SensorDeviceClass.CURRENT: 'current'>,
    'original_icon': None,
    'original_name': 'Current',
    'platform': 'tuya',
    'previous_unique_id': None,
    'suggested_object_id': None,
    'supported_features': 0,
    'translation_key': 'current',
    'unique_id': 'tuya.l8uxezzkc7c5a0jhzccur_current',
    'unit_of_measurement': <UnitOfElectricCurrent.AMPERE: 'A'>,
  })
# ---
# name: test_platform_setup_and_discovery[sensor.droger_current-state]
  StateSnapshot({
    'attributes': ReadOnlyDict({
      'device_class': 'current',
      'friendly_name': 'droger Current',
      'state_class': <SensorStateClass.MEASUREMENT: 'measurement'>,
      'unit_of_measurement': <UnitOfElectricCurrent.AMPERE: 'A'>,
    }),
    'context': <ANY>,
    'entity_id': 'sensor.droger_current',
    'last_changed': <ANY>,
    'last_reported': <ANY>,
    'last_updated': <ANY>,
    'state': '2.754',
  })
# ---
# name: test_platform_setup_and_discovery[sensor.droger_power-entry]
  EntityRegistryEntrySnapshot({
    'aliases': set({
    }),
    'area_id': None,
    'capabilities': dict({
      'state_class': <SensorStateClass.MEASUREMENT: 'measurement'>,
    }),
    'config_entry_id': <ANY>,
    'config_subentry_id': <ANY>,
    'device_class': None,
    'device_id': <ANY>,
    'disabled_by': None,
    'domain': 'sensor',
    'entity_category': None,
    'entity_id': 'sensor.droger_power',
    'has_entity_name': True,
    'hidden_by': None,
    'icon': None,
    'id': <ANY>,
    'labels': set({
    }),
    'name': None,
    'options': dict({
      'sensor': dict({
        'suggested_display_precision': 0,
      }),
    }),
    'original_device_class': <SensorDeviceClass.POWER: 'power'>,
    'original_icon': None,
    'original_name': 'Power',
    'platform': 'tuya',
    'previous_unique_id': None,
    'suggested_object_id': None,
    'supported_features': 0,
    'translation_key': 'power',
    'unique_id': 'tuya.l8uxezzkc7c5a0jhzccur_power',
    'unit_of_measurement': 'W',
  })
# ---
# name: test_platform_setup_and_discovery[sensor.droger_power-state]
  StateSnapshot({
    'attributes': ReadOnlyDict({
      'device_class': 'power',
      'friendly_name': 'droger Power',
      'state_class': <SensorStateClass.MEASUREMENT: 'measurement'>,
      'unit_of_measurement': 'W',
    }),
    'context': <ANY>,
    'entity_id': 'sensor.droger_power',
    'last_changed': <ANY>,
    'last_reported': <ANY>,
    'last_updated': <ANY>,
    'state': '593.5',
  })
# ---
# name: test_platform_setup_and_discovery[sensor.droger_voltage-entry]
  EntityRegistryEntrySnapshot({
    'aliases': set({
    }),
    'area_id': None,
    'capabilities': dict({
      'state_class': <SensorStateClass.MEASUREMENT: 'measurement'>,
    }),
    'config_entry_id': <ANY>,
    'config_subentry_id': <ANY>,
    'device_class': None,
    'device_id': <ANY>,
    'disabled_by': None,
    'domain': 'sensor',
    'entity_category': None,
    'entity_id': 'sensor.droger_voltage',
    'has_entity_name': True,
    'hidden_by': None,
    'icon': None,
    'id': <ANY>,
    'labels': set({
    }),
    'name': None,
    'options': dict({
      'sensor': dict({
        'suggested_display_precision': 0,
      }),
      'sensor.private': dict({
        'suggested_unit_of_measurement': <UnitOfElectricPotential.VOLT: 'V'>,
      }),
    }),
    'original_device_class': <SensorDeviceClass.VOLTAGE: 'voltage'>,
    'original_icon': None,
    'original_name': 'Voltage',
    'platform': 'tuya',
    'previous_unique_id': None,
    'suggested_object_id': None,
    'supported_features': 0,
    'translation_key': 'voltage',
    'unique_id': 'tuya.l8uxezzkc7c5a0jhzccur_voltage',
    'unit_of_measurement': <UnitOfElectricPotential.VOLT: 'V'>,
  })
# ---
# name: test_platform_setup_and_discovery[sensor.droger_voltage-state]
  StateSnapshot({
    'attributes': ReadOnlyDict({
      'device_class': 'voltage',
      'friendly_name': 'droger Voltage',
      'state_class': <SensorStateClass.MEASUREMENT: 'measurement'>,
      'unit_of_measurement': <UnitOfElectricPotential.VOLT: 'V'>,
    }),
    'context': <ANY>,
    'entity_id': 'sensor.droger_voltage',
    'last_changed': <ANY>,
    'last_reported': <ANY>,
    'last_updated': <ANY>,
    'state': '222.4',
  })
# ---
# name: test_platform_setup_and_discovery[sensor.eau_chaude_current-entry]
  EntityRegistryEntrySnapshot({
    'aliases': set({
    }),
    'area_id': None,
    'capabilities': dict({
      'state_class': <SensorStateClass.MEASUREMENT: 'measurement'>,
    }),
    'config_entry_id': <ANY>,
    'config_subentry_id': <ANY>,
    'device_class': None,
    'device_id': <ANY>,
    'disabled_by': None,
    'domain': 'sensor',
    'entity_category': None,
    'entity_id': 'sensor.eau_chaude_current',
    'has_entity_name': True,
    'hidden_by': None,
    'icon': None,
    'id': <ANY>,
    'labels': set({
    }),
    'name': None,
    'options': dict({
      'sensor': dict({
        'suggested_display_precision': 2,
      }),
      'sensor.private': dict({
        'suggested_unit_of_measurement': <UnitOfElectricCurrent.AMPERE: 'A'>,
      }),
    }),
    'original_device_class': <SensorDeviceClass.CURRENT: 'current'>,
    'original_icon': None,
    'original_name': 'Current',
    'platform': 'tuya',
    'previous_unique_id': None,
    'suggested_object_id': None,
    'supported_features': 0,
    'translation_key': 'current',
    'unique_id': 'tuya.a3qtb7pulkcc6jdjqldcur_current',
    'unit_of_measurement': <UnitOfElectricCurrent.AMPERE: 'A'>,
  })
# ---
# name: test_platform_setup_and_discovery[sensor.eau_chaude_current-state]
  StateSnapshot({
    'attributes': ReadOnlyDict({
      'device_class': 'current',
      'friendly_name': 'Eau Chaude Current',
      'state_class': <SensorStateClass.MEASUREMENT: 'measurement'>,
      'unit_of_measurement': <UnitOfElectricCurrent.AMPERE: 'A'>,
    }),
    'context': <ANY>,
    'entity_id': 'sensor.eau_chaude_current',
    'last_changed': <ANY>,
    'last_reported': <ANY>,
    'last_updated': <ANY>,
    'state': '10.067',
  })
# ---
# name: test_platform_setup_and_discovery[sensor.eau_chaude_power-entry]
  EntityRegistryEntrySnapshot({
    'aliases': set({
    }),
    'area_id': None,
    'capabilities': dict({
      'state_class': <SensorStateClass.MEASUREMENT: 'measurement'>,
    }),
    'config_entry_id': <ANY>,
    'config_subentry_id': <ANY>,
    'device_class': None,
    'device_id': <ANY>,
    'disabled_by': None,
    'domain': 'sensor',
    'entity_category': None,
    'entity_id': 'sensor.eau_chaude_power',
    'has_entity_name': True,
    'hidden_by': None,
    'icon': None,
    'id': <ANY>,
    'labels': set({
    }),
    'name': None,
    'options': dict({
      'sensor': dict({
        'suggested_display_precision': 0,
      }),
    }),
    'original_device_class': <SensorDeviceClass.POWER: 'power'>,
    'original_icon': None,
    'original_name': 'Power',
    'platform': 'tuya',
    'previous_unique_id': None,
    'suggested_object_id': None,
    'supported_features': 0,
    'translation_key': 'power',
    'unique_id': 'tuya.a3qtb7pulkcc6jdjqldcur_power',
    'unit_of_measurement': 'W',
  })
# ---
# name: test_platform_setup_and_discovery[sensor.eau_chaude_power-state]
  StateSnapshot({
    'attributes': ReadOnlyDict({
      'device_class': 'power',
      'friendly_name': 'Eau Chaude Power',
      'state_class': <SensorStateClass.MEASUREMENT: 'measurement'>,
      'unit_of_measurement': 'W',
    }),
    'context': <ANY>,
    'entity_id': 'sensor.eau_chaude_power',
    'last_changed': <ANY>,
    'last_reported': <ANY>,
    'last_updated': <ANY>,
    'state': '2441.7',
  })
# ---
# name: test_platform_setup_and_discovery[sensor.eau_chaude_voltage-entry]
  EntityRegistryEntrySnapshot({
    'aliases': set({
    }),
    'area_id': None,
    'capabilities': dict({
      'state_class': <SensorStateClass.MEASUREMENT: 'measurement'>,
    }),
    'config_entry_id': <ANY>,
    'config_subentry_id': <ANY>,
    'device_class': None,
    'device_id': <ANY>,
    'disabled_by': None,
    'domain': 'sensor',
    'entity_category': None,
    'entity_id': 'sensor.eau_chaude_voltage',
    'has_entity_name': True,
    'hidden_by': None,
    'icon': None,
    'id': <ANY>,
    'labels': set({
    }),
    'name': None,
    'options': dict({
      'sensor': dict({
        'suggested_display_precision': 0,
      }),
      'sensor.private': dict({
        'suggested_unit_of_measurement': <UnitOfElectricPotential.VOLT: 'V'>,
      }),
    }),
    'original_device_class': <SensorDeviceClass.VOLTAGE: 'voltage'>,
    'original_icon': None,
    'original_name': 'Voltage',
    'platform': 'tuya',
    'previous_unique_id': None,
    'suggested_object_id': None,
    'supported_features': 0,
    'translation_key': 'voltage',
    'unique_id': 'tuya.a3qtb7pulkcc6jdjqldcur_voltage',
    'unit_of_measurement': <UnitOfElectricPotential.VOLT: 'V'>,
  })
# ---
# name: test_platform_setup_and_discovery[sensor.eau_chaude_voltage-state]
  StateSnapshot({
    'attributes': ReadOnlyDict({
      'device_class': 'voltage',
      'friendly_name': 'Eau Chaude Voltage',
      'state_class': <SensorStateClass.MEASUREMENT: 'measurement'>,
      'unit_of_measurement': <UnitOfElectricPotential.VOLT: 'V'>,
    }),
    'context': <ANY>,
    'entity_id': 'sensor.eau_chaude_voltage',
    'last_changed': <ANY>,
    'last_reported': <ANY>,
    'last_updated': <ANY>,
    'state': '241.9',
  })
# ---
# name: test_platform_setup_and_discovery[sensor.edesanya_energy_phase_a_current-entry]
  EntityRegistryEntrySnapshot({
    'aliases': set({
    }),
    'area_id': None,
    'capabilities': dict({
      'state_class': <SensorStateClass.MEASUREMENT: 'measurement'>,
    }),
    'config_entry_id': <ANY>,
    'config_subentry_id': <ANY>,
    'device_class': None,
    'device_id': <ANY>,
    'disabled_by': None,
    'domain': 'sensor',
    'entity_category': None,
    'entity_id': 'sensor.edesanya_energy_phase_a_current',
    'has_entity_name': True,
    'hidden_by': None,
    'icon': None,
    'id': <ANY>,
    'labels': set({
    }),
    'name': None,
    'options': dict({
      'sensor': dict({
        'suggested_display_precision': 2,
      }),
    }),
    'original_device_class': <SensorDeviceClass.CURRENT: 'current'>,
    'original_icon': None,
    'original_name': 'Phase A current',
    'platform': 'tuya',
    'previous_unique_id': None,
    'suggested_object_id': None,
    'supported_features': 0,
    'translation_key': 'phase_a_current',
    'unique_id': 'tuya.vcrfgwvbuybgnj3zqldphase_aelectriccurrent',
    'unit_of_measurement': <UnitOfElectricCurrent.AMPERE: 'A'>,
  })
# ---
# name: test_platform_setup_and_discovery[sensor.edesanya_energy_phase_a_current-state]
  StateSnapshot({
    'attributes': ReadOnlyDict({
      'device_class': 'current',
      'friendly_name': 'Edesanya Energy Phase A current',
      'state_class': <SensorStateClass.MEASUREMENT: 'measurement'>,
      'unit_of_measurement': <UnitOfElectricCurrent.AMPERE: 'A'>,
    }),
    'context': <ANY>,
    'entity_id': 'sensor.edesanya_energy_phase_a_current',
    'last_changed': <ANY>,
    'last_reported': <ANY>,
    'last_updated': <ANY>,
    'state': '0.608',
  })
# ---
# name: test_platform_setup_and_discovery[sensor.edesanya_energy_phase_a_power-entry]
  EntityRegistryEntrySnapshot({
    'aliases': set({
    }),
    'area_id': None,
    'capabilities': dict({
      'state_class': <SensorStateClass.MEASUREMENT: 'measurement'>,
    }),
    'config_entry_id': <ANY>,
    'config_subentry_id': <ANY>,
    'device_class': None,
    'device_id': <ANY>,
    'disabled_by': None,
    'domain': 'sensor',
    'entity_category': None,
    'entity_id': 'sensor.edesanya_energy_phase_a_power',
    'has_entity_name': True,
    'hidden_by': None,
    'icon': None,
    'id': <ANY>,
    'labels': set({
    }),
    'name': None,
    'options': dict({
      'sensor': dict({
        'suggested_display_precision': 2,
      }),
    }),
    'original_device_class': <SensorDeviceClass.POWER: 'power'>,
    'original_icon': None,
    'original_name': 'Phase A power',
    'platform': 'tuya',
    'previous_unique_id': None,
    'suggested_object_id': None,
    'supported_features': 0,
    'translation_key': 'phase_a_power',
    'unique_id': 'tuya.vcrfgwvbuybgnj3zqldphase_apower',
    'unit_of_measurement': <UnitOfPower.KILO_WATT: 'kW'>,
  })
# ---
# name: test_platform_setup_and_discovery[sensor.edesanya_energy_phase_a_power-state]
  StateSnapshot({
    'attributes': ReadOnlyDict({
      'device_class': 'power',
      'friendly_name': 'Edesanya Energy Phase A power',
      'state_class': <SensorStateClass.MEASUREMENT: 'measurement'>,
      'unit_of_measurement': <UnitOfPower.KILO_WATT: 'kW'>,
    }),
    'context': <ANY>,
    'entity_id': 'sensor.edesanya_energy_phase_a_power',
    'last_changed': <ANY>,
    'last_reported': <ANY>,
    'last_updated': <ANY>,
    'state': '0.133',
  })
# ---
# name: test_platform_setup_and_discovery[sensor.edesanya_energy_phase_a_voltage-entry]
  EntityRegistryEntrySnapshot({
    'aliases': set({
    }),
    'area_id': None,
    'capabilities': dict({
      'state_class': <SensorStateClass.MEASUREMENT: 'measurement'>,
    }),
    'config_entry_id': <ANY>,
    'config_subentry_id': <ANY>,
    'device_class': None,
    'device_id': <ANY>,
    'disabled_by': None,
    'domain': 'sensor',
    'entity_category': None,
    'entity_id': 'sensor.edesanya_energy_phase_a_voltage',
    'has_entity_name': True,
    'hidden_by': None,
    'icon': None,
    'id': <ANY>,
    'labels': set({
    }),
    'name': None,
    'options': dict({
      'sensor': dict({
        'suggested_display_precision': 0,
      }),
    }),
    'original_device_class': <SensorDeviceClass.VOLTAGE: 'voltage'>,
    'original_icon': None,
    'original_name': 'Phase A voltage',
    'platform': 'tuya',
    'previous_unique_id': None,
    'suggested_object_id': None,
    'supported_features': 0,
    'translation_key': 'phase_a_voltage',
    'unique_id': 'tuya.vcrfgwvbuybgnj3zqldphase_avoltage',
    'unit_of_measurement': <UnitOfElectricPotential.VOLT: 'V'>,
  })
# ---
# name: test_platform_setup_and_discovery[sensor.edesanya_energy_phase_a_voltage-state]
  StateSnapshot({
    'attributes': ReadOnlyDict({
      'device_class': 'voltage',
      'friendly_name': 'Edesanya Energy Phase A voltage',
      'state_class': <SensorStateClass.MEASUREMENT: 'measurement'>,
      'unit_of_measurement': <UnitOfElectricPotential.VOLT: 'V'>,
    }),
    'context': <ANY>,
    'entity_id': 'sensor.edesanya_energy_phase_a_voltage',
    'last_changed': <ANY>,
    'last_reported': <ANY>,
    'last_updated': <ANY>,
    'state': '236.5',
  })
# ---
# name: test_platform_setup_and_discovery[sensor.edesanya_energy_phase_b_current-entry]
  EntityRegistryEntrySnapshot({
    'aliases': set({
    }),
    'area_id': None,
    'capabilities': dict({
      'state_class': <SensorStateClass.MEASUREMENT: 'measurement'>,
    }),
    'config_entry_id': <ANY>,
    'config_subentry_id': <ANY>,
    'device_class': None,
    'device_id': <ANY>,
    'disabled_by': None,
    'domain': 'sensor',
    'entity_category': None,
    'entity_id': 'sensor.edesanya_energy_phase_b_current',
    'has_entity_name': True,
    'hidden_by': None,
    'icon': None,
    'id': <ANY>,
    'labels': set({
    }),
    'name': None,
    'options': dict({
      'sensor': dict({
        'suggested_display_precision': 2,
      }),
    }),
    'original_device_class': <SensorDeviceClass.CURRENT: 'current'>,
    'original_icon': None,
    'original_name': 'Phase B current',
    'platform': 'tuya',
    'previous_unique_id': None,
    'suggested_object_id': None,
    'supported_features': 0,
    'translation_key': 'phase_b_current',
    'unique_id': 'tuya.vcrfgwvbuybgnj3zqldphase_belectriccurrent',
    'unit_of_measurement': <UnitOfElectricCurrent.AMPERE: 'A'>,
  })
# ---
# name: test_platform_setup_and_discovery[sensor.edesanya_energy_phase_b_current-state]
  StateSnapshot({
    'attributes': ReadOnlyDict({
      'device_class': 'current',
      'friendly_name': 'Edesanya Energy Phase B current',
      'state_class': <SensorStateClass.MEASUREMENT: 'measurement'>,
      'unit_of_measurement': <UnitOfElectricCurrent.AMPERE: 'A'>,
    }),
    'context': <ANY>,
    'entity_id': 'sensor.edesanya_energy_phase_b_current',
    'last_changed': <ANY>,
    'last_reported': <ANY>,
    'last_updated': <ANY>,
    'state': 'unknown',
  })
# ---
# name: test_platform_setup_and_discovery[sensor.edesanya_energy_phase_b_power-entry]
  EntityRegistryEntrySnapshot({
    'aliases': set({
    }),
    'area_id': None,
    'capabilities': dict({
      'state_class': <SensorStateClass.MEASUREMENT: 'measurement'>,
    }),
    'config_entry_id': <ANY>,
    'config_subentry_id': <ANY>,
    'device_class': None,
    'device_id': <ANY>,
    'disabled_by': None,
    'domain': 'sensor',
    'entity_category': None,
    'entity_id': 'sensor.edesanya_energy_phase_b_power',
    'has_entity_name': True,
    'hidden_by': None,
    'icon': None,
    'id': <ANY>,
    'labels': set({
    }),
    'name': None,
    'options': dict({
      'sensor': dict({
        'suggested_display_precision': 2,
      }),
    }),
    'original_device_class': <SensorDeviceClass.POWER: 'power'>,
    'original_icon': None,
    'original_name': 'Phase B power',
    'platform': 'tuya',
    'previous_unique_id': None,
    'suggested_object_id': None,
    'supported_features': 0,
    'translation_key': 'phase_b_power',
    'unique_id': 'tuya.vcrfgwvbuybgnj3zqldphase_bpower',
    'unit_of_measurement': <UnitOfPower.KILO_WATT: 'kW'>,
  })
# ---
# name: test_platform_setup_and_discovery[sensor.edesanya_energy_phase_b_power-state]
  StateSnapshot({
    'attributes': ReadOnlyDict({
      'device_class': 'power',
      'friendly_name': 'Edesanya Energy Phase B power',
      'state_class': <SensorStateClass.MEASUREMENT: 'measurement'>,
      'unit_of_measurement': <UnitOfPower.KILO_WATT: 'kW'>,
    }),
    'context': <ANY>,
    'entity_id': 'sensor.edesanya_energy_phase_b_power',
    'last_changed': <ANY>,
    'last_reported': <ANY>,
    'last_updated': <ANY>,
    'state': 'unknown',
  })
# ---
# name: test_platform_setup_and_discovery[sensor.edesanya_energy_phase_b_voltage-entry]
  EntityRegistryEntrySnapshot({
    'aliases': set({
    }),
    'area_id': None,
    'capabilities': dict({
      'state_class': <SensorStateClass.MEASUREMENT: 'measurement'>,
    }),
    'config_entry_id': <ANY>,
    'config_subentry_id': <ANY>,
    'device_class': None,
    'device_id': <ANY>,
    'disabled_by': None,
    'domain': 'sensor',
    'entity_category': None,
    'entity_id': 'sensor.edesanya_energy_phase_b_voltage',
    'has_entity_name': True,
    'hidden_by': None,
    'icon': None,
    'id': <ANY>,
    'labels': set({
    }),
    'name': None,
    'options': dict({
      'sensor': dict({
        'suggested_display_precision': 0,
      }),
    }),
    'original_device_class': <SensorDeviceClass.VOLTAGE: 'voltage'>,
    'original_icon': None,
    'original_name': 'Phase B voltage',
    'platform': 'tuya',
    'previous_unique_id': None,
    'suggested_object_id': None,
    'supported_features': 0,
    'translation_key': 'phase_b_voltage',
    'unique_id': 'tuya.vcrfgwvbuybgnj3zqldphase_bvoltage',
    'unit_of_measurement': <UnitOfElectricPotential.VOLT: 'V'>,
  })
# ---
# name: test_platform_setup_and_discovery[sensor.edesanya_energy_phase_b_voltage-state]
  StateSnapshot({
    'attributes': ReadOnlyDict({
      'device_class': 'voltage',
      'friendly_name': 'Edesanya Energy Phase B voltage',
      'state_class': <SensorStateClass.MEASUREMENT: 'measurement'>,
      'unit_of_measurement': <UnitOfElectricPotential.VOLT: 'V'>,
    }),
    'context': <ANY>,
    'entity_id': 'sensor.edesanya_energy_phase_b_voltage',
    'last_changed': <ANY>,
    'last_reported': <ANY>,
    'last_updated': <ANY>,
    'state': 'unknown',
  })
# ---
# name: test_platform_setup_and_discovery[sensor.edesanya_energy_phase_c_current-entry]
  EntityRegistryEntrySnapshot({
    'aliases': set({
    }),
    'area_id': None,
    'capabilities': dict({
      'state_class': <SensorStateClass.MEASUREMENT: 'measurement'>,
    }),
    'config_entry_id': <ANY>,
    'config_subentry_id': <ANY>,
    'device_class': None,
    'device_id': <ANY>,
    'disabled_by': None,
    'domain': 'sensor',
    'entity_category': None,
    'entity_id': 'sensor.edesanya_energy_phase_c_current',
    'has_entity_name': True,
    'hidden_by': None,
    'icon': None,
    'id': <ANY>,
    'labels': set({
    }),
    'name': None,
    'options': dict({
      'sensor': dict({
        'suggested_display_precision': 2,
      }),
    }),
    'original_device_class': <SensorDeviceClass.CURRENT: 'current'>,
    'original_icon': None,
    'original_name': 'Phase C current',
    'platform': 'tuya',
    'previous_unique_id': None,
    'suggested_object_id': None,
    'supported_features': 0,
    'translation_key': 'phase_c_current',
    'unique_id': 'tuya.vcrfgwvbuybgnj3zqldphase_celectriccurrent',
    'unit_of_measurement': <UnitOfElectricCurrent.AMPERE: 'A'>,
  })
# ---
# name: test_platform_setup_and_discovery[sensor.edesanya_energy_phase_c_current-state]
  StateSnapshot({
    'attributes': ReadOnlyDict({
      'device_class': 'current',
      'friendly_name': 'Edesanya Energy Phase C current',
      'state_class': <SensorStateClass.MEASUREMENT: 'measurement'>,
      'unit_of_measurement': <UnitOfElectricCurrent.AMPERE: 'A'>,
    }),
    'context': <ANY>,
    'entity_id': 'sensor.edesanya_energy_phase_c_current',
    'last_changed': <ANY>,
    'last_reported': <ANY>,
    'last_updated': <ANY>,
    'state': 'unknown',
  })
# ---
# name: test_platform_setup_and_discovery[sensor.edesanya_energy_phase_c_power-entry]
  EntityRegistryEntrySnapshot({
    'aliases': set({
    }),
    'area_id': None,
    'capabilities': dict({
      'state_class': <SensorStateClass.MEASUREMENT: 'measurement'>,
    }),
    'config_entry_id': <ANY>,
    'config_subentry_id': <ANY>,
    'device_class': None,
    'device_id': <ANY>,
    'disabled_by': None,
    'domain': 'sensor',
    'entity_category': None,
    'entity_id': 'sensor.edesanya_energy_phase_c_power',
    'has_entity_name': True,
    'hidden_by': None,
    'icon': None,
    'id': <ANY>,
    'labels': set({
    }),
    'name': None,
    'options': dict({
      'sensor': dict({
        'suggested_display_precision': 2,
      }),
    }),
    'original_device_class': <SensorDeviceClass.POWER: 'power'>,
    'original_icon': None,
    'original_name': 'Phase C power',
    'platform': 'tuya',
    'previous_unique_id': None,
    'suggested_object_id': None,
    'supported_features': 0,
    'translation_key': 'phase_c_power',
    'unique_id': 'tuya.vcrfgwvbuybgnj3zqldphase_cpower',
    'unit_of_measurement': <UnitOfPower.KILO_WATT: 'kW'>,
  })
# ---
# name: test_platform_setup_and_discovery[sensor.edesanya_energy_phase_c_power-state]
  StateSnapshot({
    'attributes': ReadOnlyDict({
      'device_class': 'power',
      'friendly_name': 'Edesanya Energy Phase C power',
      'state_class': <SensorStateClass.MEASUREMENT: 'measurement'>,
      'unit_of_measurement': <UnitOfPower.KILO_WATT: 'kW'>,
    }),
    'context': <ANY>,
    'entity_id': 'sensor.edesanya_energy_phase_c_power',
    'last_changed': <ANY>,
    'last_reported': <ANY>,
    'last_updated': <ANY>,
    'state': 'unknown',
  })
# ---
# name: test_platform_setup_and_discovery[sensor.edesanya_energy_phase_c_voltage-entry]
  EntityRegistryEntrySnapshot({
    'aliases': set({
    }),
    'area_id': None,
    'capabilities': dict({
      'state_class': <SensorStateClass.MEASUREMENT: 'measurement'>,
    }),
    'config_entry_id': <ANY>,
    'config_subentry_id': <ANY>,
    'device_class': None,
    'device_id': <ANY>,
    'disabled_by': None,
    'domain': 'sensor',
    'entity_category': None,
    'entity_id': 'sensor.edesanya_energy_phase_c_voltage',
    'has_entity_name': True,
    'hidden_by': None,
    'icon': None,
    'id': <ANY>,
    'labels': set({
    }),
    'name': None,
    'options': dict({
      'sensor': dict({
        'suggested_display_precision': 0,
      }),
    }),
    'original_device_class': <SensorDeviceClass.VOLTAGE: 'voltage'>,
    'original_icon': None,
    'original_name': 'Phase C voltage',
    'platform': 'tuya',
    'previous_unique_id': None,
    'suggested_object_id': None,
    'supported_features': 0,
    'translation_key': 'phase_c_voltage',
    'unique_id': 'tuya.vcrfgwvbuybgnj3zqldphase_cvoltage',
    'unit_of_measurement': <UnitOfElectricPotential.VOLT: 'V'>,
  })
# ---
# name: test_platform_setup_and_discovery[sensor.edesanya_energy_phase_c_voltage-state]
  StateSnapshot({
    'attributes': ReadOnlyDict({
      'device_class': 'voltage',
      'friendly_name': 'Edesanya Energy Phase C voltage',
      'state_class': <SensorStateClass.MEASUREMENT: 'measurement'>,
      'unit_of_measurement': <UnitOfElectricPotential.VOLT: 'V'>,
    }),
    'context': <ANY>,
    'entity_id': 'sensor.edesanya_energy_phase_c_voltage',
    'last_changed': <ANY>,
    'last_reported': <ANY>,
    'last_updated': <ANY>,
    'state': 'unknown',
  })
# ---
# name: test_platform_setup_and_discovery[sensor.edesanya_energy_total_energy-entry]
  EntityRegistryEntrySnapshot({
    'aliases': set({
    }),
    'area_id': None,
    'capabilities': dict({
      'state_class': <SensorStateClass.TOTAL_INCREASING: 'total_increasing'>,
    }),
    'config_entry_id': <ANY>,
    'config_subentry_id': <ANY>,
    'device_class': None,
    'device_id': <ANY>,
    'disabled_by': None,
    'domain': 'sensor',
    'entity_category': None,
    'entity_id': 'sensor.edesanya_energy_total_energy',
    'has_entity_name': True,
    'hidden_by': None,
    'icon': None,
    'id': <ANY>,
    'labels': set({
    }),
    'name': None,
    'options': dict({
      'sensor': dict({
        'suggested_display_precision': 2,
      }),
    }),
    'original_device_class': <SensorDeviceClass.ENERGY: 'energy'>,
    'original_icon': None,
    'original_name': 'Total energy',
    'platform': 'tuya',
    'previous_unique_id': None,
    'suggested_object_id': None,
    'supported_features': 0,
    'translation_key': 'total_energy',
    'unique_id': 'tuya.vcrfgwvbuybgnj3zqldtotal_forward_energy',
    'unit_of_measurement': <UnitOfEnergy.KILO_WATT_HOUR: 'kWh'>,
  })
# ---
# name: test_platform_setup_and_discovery[sensor.edesanya_energy_total_energy-state]
  StateSnapshot({
    'attributes': ReadOnlyDict({
      'device_class': 'energy',
      'friendly_name': 'Edesanya Energy Total energy',
      'state_class': <SensorStateClass.TOTAL_INCREASING: 'total_increasing'>,
      'unit_of_measurement': <UnitOfEnergy.KILO_WATT_HOUR: 'kWh'>,
    }),
    'context': <ANY>,
    'entity_id': 'sensor.edesanya_energy_total_energy',
    'last_changed': <ANY>,
    'last_reported': <ANY>,
    'last_updated': <ANY>,
    'state': '219.72',
  })
# ---
# name: test_platform_setup_and_discovery[sensor.elivco_kitchen_socket_current-entry]
  EntityRegistryEntrySnapshot({
    'aliases': set({
    }),
    'area_id': None,
    'capabilities': dict({
      'state_class': <SensorStateClass.MEASUREMENT: 'measurement'>,
    }),
    'config_entry_id': <ANY>,
    'config_subentry_id': <ANY>,
    'device_class': None,
    'device_id': <ANY>,
    'disabled_by': None,
    'domain': 'sensor',
    'entity_category': None,
    'entity_id': 'sensor.elivco_kitchen_socket_current',
    'has_entity_name': True,
    'hidden_by': None,
    'icon': None,
    'id': <ANY>,
    'labels': set({
    }),
    'name': None,
    'options': dict({
      'sensor': dict({
        'suggested_display_precision': 2,
      }),
      'sensor.private': dict({
        'suggested_unit_of_measurement': <UnitOfElectricCurrent.AMPERE: 'A'>,
      }),
    }),
    'original_device_class': <SensorDeviceClass.CURRENT: 'current'>,
    'original_icon': None,
    'original_name': 'Current',
    'platform': 'tuya',
    'previous_unique_id': None,
    'suggested_object_id': None,
    'supported_features': 0,
    'translation_key': 'current',
    'unique_id': 'tuya.cq4hzlrnqn4qi0mqzccur_current',
    'unit_of_measurement': <UnitOfElectricCurrent.AMPERE: 'A'>,
  })
# ---
# name: test_platform_setup_and_discovery[sensor.elivco_kitchen_socket_current-state]
  StateSnapshot({
    'attributes': ReadOnlyDict({
      'device_class': 'current',
      'friendly_name': 'Elivco Kitchen Socket Current',
      'state_class': <SensorStateClass.MEASUREMENT: 'measurement'>,
      'unit_of_measurement': <UnitOfElectricCurrent.AMPERE: 'A'>,
    }),
    'context': <ANY>,
    'entity_id': 'sensor.elivco_kitchen_socket_current',
    'last_changed': <ANY>,
    'last_reported': <ANY>,
    'last_updated': <ANY>,
    'state': '0.0',
  })
# ---
# name: test_platform_setup_and_discovery[sensor.elivco_kitchen_socket_power-entry]
  EntityRegistryEntrySnapshot({
    'aliases': set({
    }),
    'area_id': None,
    'capabilities': dict({
      'state_class': <SensorStateClass.MEASUREMENT: 'measurement'>,
    }),
    'config_entry_id': <ANY>,
    'config_subentry_id': <ANY>,
    'device_class': None,
    'device_id': <ANY>,
    'disabled_by': None,
    'domain': 'sensor',
    'entity_category': None,
    'entity_id': 'sensor.elivco_kitchen_socket_power',
    'has_entity_name': True,
    'hidden_by': None,
    'icon': None,
    'id': <ANY>,
    'labels': set({
    }),
    'name': None,
    'options': dict({
      'sensor': dict({
        'suggested_display_precision': 0,
      }),
    }),
    'original_device_class': <SensorDeviceClass.POWER: 'power'>,
    'original_icon': None,
    'original_name': 'Power',
    'platform': 'tuya',
    'previous_unique_id': None,
    'suggested_object_id': None,
    'supported_features': 0,
    'translation_key': 'power',
    'unique_id': 'tuya.cq4hzlrnqn4qi0mqzccur_power',
    'unit_of_measurement': 'W',
  })
# ---
# name: test_platform_setup_and_discovery[sensor.elivco_kitchen_socket_power-state]
  StateSnapshot({
    'attributes': ReadOnlyDict({
      'device_class': 'power',
      'friendly_name': 'Elivco Kitchen Socket Power',
      'state_class': <SensorStateClass.MEASUREMENT: 'measurement'>,
      'unit_of_measurement': 'W',
    }),
    'context': <ANY>,
    'entity_id': 'sensor.elivco_kitchen_socket_power',
    'last_changed': <ANY>,
    'last_reported': <ANY>,
    'last_updated': <ANY>,
    'state': '0.0',
  })
# ---
# name: test_platform_setup_and_discovery[sensor.elivco_kitchen_socket_voltage-entry]
  EntityRegistryEntrySnapshot({
    'aliases': set({
    }),
    'area_id': None,
    'capabilities': dict({
      'state_class': <SensorStateClass.MEASUREMENT: 'measurement'>,
    }),
    'config_entry_id': <ANY>,
    'config_subentry_id': <ANY>,
    'device_class': None,
    'device_id': <ANY>,
    'disabled_by': None,
    'domain': 'sensor',
    'entity_category': None,
    'entity_id': 'sensor.elivco_kitchen_socket_voltage',
    'has_entity_name': True,
    'hidden_by': None,
    'icon': None,
    'id': <ANY>,
    'labels': set({
    }),
    'name': None,
    'options': dict({
      'sensor': dict({
        'suggested_display_precision': 0,
      }),
      'sensor.private': dict({
        'suggested_unit_of_measurement': <UnitOfElectricPotential.VOLT: 'V'>,
      }),
    }),
    'original_device_class': <SensorDeviceClass.VOLTAGE: 'voltage'>,
    'original_icon': None,
    'original_name': 'Voltage',
    'platform': 'tuya',
    'previous_unique_id': None,
    'suggested_object_id': None,
    'supported_features': 0,
    'translation_key': 'voltage',
    'unique_id': 'tuya.cq4hzlrnqn4qi0mqzccur_voltage',
    'unit_of_measurement': <UnitOfElectricPotential.VOLT: 'V'>,
  })
# ---
# name: test_platform_setup_and_discovery[sensor.elivco_kitchen_socket_voltage-state]
  StateSnapshot({
    'attributes': ReadOnlyDict({
      'device_class': 'voltage',
      'friendly_name': 'Elivco Kitchen Socket Voltage',
      'state_class': <SensorStateClass.MEASUREMENT: 'measurement'>,
      'unit_of_measurement': <UnitOfElectricPotential.VOLT: 'V'>,
    }),
    'context': <ANY>,
    'entity_id': 'sensor.elivco_kitchen_socket_voltage',
    'last_changed': <ANY>,
    'last_reported': <ANY>,
    'last_updated': <ANY>,
    'state': '233.4',
  })
# ---
# name: test_platform_setup_and_discovery[sensor.elivco_tv_current-entry]
  EntityRegistryEntrySnapshot({
    'aliases': set({
    }),
    'area_id': None,
    'capabilities': dict({
      'state_class': <SensorStateClass.MEASUREMENT: 'measurement'>,
    }),
    'config_entry_id': <ANY>,
    'config_subentry_id': <ANY>,
    'device_class': None,
    'device_id': <ANY>,
    'disabled_by': None,
    'domain': 'sensor',
    'entity_category': None,
    'entity_id': 'sensor.elivco_tv_current',
    'has_entity_name': True,
    'hidden_by': None,
    'icon': None,
    'id': <ANY>,
    'labels': set({
    }),
    'name': None,
    'options': dict({
      'sensor': dict({
        'suggested_display_precision': 2,
      }),
      'sensor.private': dict({
        'suggested_unit_of_measurement': <UnitOfElectricCurrent.AMPERE: 'A'>,
      }),
    }),
    'original_device_class': <SensorDeviceClass.CURRENT: 'current'>,
    'original_icon': None,
    'original_name': 'Current',
    'platform': 'tuya',
    'previous_unique_id': None,
    'suggested_object_id': None,
    'supported_features': 0,
    'translation_key': 'current',
    'unique_id': 'tuya.pz2xuth8hczv6zrwzccur_current',
    'unit_of_measurement': <UnitOfElectricCurrent.AMPERE: 'A'>,
  })
# ---
# name: test_platform_setup_and_discovery[sensor.elivco_tv_current-state]
  StateSnapshot({
    'attributes': ReadOnlyDict({
      'device_class': 'current',
      'friendly_name': 'Elivco TV Current',
      'state_class': <SensorStateClass.MEASUREMENT: 'measurement'>,
      'unit_of_measurement': <UnitOfElectricCurrent.AMPERE: 'A'>,
    }),
    'context': <ANY>,
    'entity_id': 'sensor.elivco_tv_current',
    'last_changed': <ANY>,
    'last_reported': <ANY>,
    'last_updated': <ANY>,
    'state': '0.091',
  })
# ---
# name: test_platform_setup_and_discovery[sensor.elivco_tv_power-entry]
  EntityRegistryEntrySnapshot({
    'aliases': set({
    }),
    'area_id': None,
    'capabilities': dict({
      'state_class': <SensorStateClass.MEASUREMENT: 'measurement'>,
    }),
    'config_entry_id': <ANY>,
    'config_subentry_id': <ANY>,
    'device_class': None,
    'device_id': <ANY>,
    'disabled_by': None,
    'domain': 'sensor',
    'entity_category': None,
    'entity_id': 'sensor.elivco_tv_power',
    'has_entity_name': True,
    'hidden_by': None,
    'icon': None,
    'id': <ANY>,
    'labels': set({
    }),
    'name': None,
    'options': dict({
      'sensor': dict({
        'suggested_display_precision': 0,
      }),
    }),
    'original_device_class': <SensorDeviceClass.POWER: 'power'>,
    'original_icon': None,
    'original_name': 'Power',
    'platform': 'tuya',
    'previous_unique_id': None,
    'suggested_object_id': None,
    'supported_features': 0,
    'translation_key': 'power',
    'unique_id': 'tuya.pz2xuth8hczv6zrwzccur_power',
    'unit_of_measurement': 'W',
  })
# ---
# name: test_platform_setup_and_discovery[sensor.elivco_tv_power-state]
  StateSnapshot({
    'attributes': ReadOnlyDict({
      'device_class': 'power',
      'friendly_name': 'Elivco TV Power',
      'state_class': <SensorStateClass.MEASUREMENT: 'measurement'>,
      'unit_of_measurement': 'W',
    }),
    'context': <ANY>,
    'entity_id': 'sensor.elivco_tv_power',
    'last_changed': <ANY>,
    'last_reported': <ANY>,
    'last_updated': <ANY>,
    'state': '10.0',
  })
# ---
# name: test_platform_setup_and_discovery[sensor.elivco_tv_voltage-entry]
  EntityRegistryEntrySnapshot({
    'aliases': set({
    }),
    'area_id': None,
    'capabilities': dict({
      'state_class': <SensorStateClass.MEASUREMENT: 'measurement'>,
    }),
    'config_entry_id': <ANY>,
    'config_subentry_id': <ANY>,
    'device_class': None,
    'device_id': <ANY>,
    'disabled_by': None,
    'domain': 'sensor',
    'entity_category': None,
    'entity_id': 'sensor.elivco_tv_voltage',
    'has_entity_name': True,
    'hidden_by': None,
    'icon': None,
    'id': <ANY>,
    'labels': set({
    }),
    'name': None,
    'options': dict({
      'sensor': dict({
        'suggested_display_precision': 0,
      }),
      'sensor.private': dict({
        'suggested_unit_of_measurement': <UnitOfElectricPotential.VOLT: 'V'>,
      }),
    }),
    'original_device_class': <SensorDeviceClass.VOLTAGE: 'voltage'>,
    'original_icon': None,
    'original_name': 'Voltage',
    'platform': 'tuya',
    'previous_unique_id': None,
    'suggested_object_id': None,
    'supported_features': 0,
    'translation_key': 'voltage',
    'unique_id': 'tuya.pz2xuth8hczv6zrwzccur_voltage',
    'unit_of_measurement': <UnitOfElectricPotential.VOLT: 'V'>,
  })
# ---
# name: test_platform_setup_and_discovery[sensor.elivco_tv_voltage-state]
  StateSnapshot({
    'attributes': ReadOnlyDict({
      'device_class': 'voltage',
      'friendly_name': 'Elivco TV Voltage',
      'state_class': <SensorStateClass.MEASUREMENT: 'measurement'>,
      'unit_of_measurement': <UnitOfElectricPotential.VOLT: 'V'>,
    }),
    'context': <ANY>,
    'entity_id': 'sensor.elivco_tv_voltage',
    'last_changed': <ANY>,
    'last_reported': <ANY>,
    'last_updated': <ANY>,
    'state': '237.7',
  })
# ---
# name: test_platform_setup_and_discovery[sensor.fenetre_cuisine_battery-entry]
  EntityRegistryEntrySnapshot({
    'aliases': set({
    }),
    'area_id': None,
    'capabilities': dict({
      'state_class': <SensorStateClass.MEASUREMENT: 'measurement'>,
    }),
    'config_entry_id': <ANY>,
    'config_subentry_id': <ANY>,
    'device_class': None,
    'device_id': <ANY>,
    'disabled_by': None,
    'domain': 'sensor',
    'entity_category': <EntityCategory.DIAGNOSTIC: 'diagnostic'>,
    'entity_id': 'sensor.fenetre_cuisine_battery',
    'has_entity_name': True,
    'hidden_by': None,
    'icon': None,
    'id': <ANY>,
    'labels': set({
    }),
    'name': None,
    'options': dict({
    }),
    'original_device_class': <SensorDeviceClass.BATTERY: 'battery'>,
    'original_icon': None,
    'original_name': 'Battery',
    'platform': 'tuya',
    'previous_unique_id': None,
    'suggested_object_id': None,
    'supported_features': 0,
    'translation_key': 'battery',
    'unique_id': 'tuya.yuanswy6scmbattery_percentage',
    'unit_of_measurement': '%',
  })
# ---
# name: test_platform_setup_and_discovery[sensor.fenetre_cuisine_battery-state]
  StateSnapshot({
    'attributes': ReadOnlyDict({
      'device_class': 'battery',
      'friendly_name': 'Fenêtre cuisine Battery',
      'state_class': <SensorStateClass.MEASUREMENT: 'measurement'>,
      'unit_of_measurement': '%',
    }),
    'context': <ANY>,
    'entity_id': 'sensor.fenetre_cuisine_battery',
    'last_changed': <ANY>,
    'last_reported': <ANY>,
    'last_updated': <ANY>,
    'state': '93.0',
  })
# ---
# name: test_platform_setup_and_discovery[sensor.framboisier_current-entry]
  EntityRegistryEntrySnapshot({
    'aliases': set({
    }),
    'area_id': None,
    'capabilities': dict({
      'state_class': <SensorStateClass.MEASUREMENT: 'measurement'>,
    }),
    'config_entry_id': <ANY>,
    'config_subentry_id': <ANY>,
    'device_class': None,
    'device_id': <ANY>,
    'disabled_by': None,
    'domain': 'sensor',
    'entity_category': None,
    'entity_id': 'sensor.framboisier_current',
    'has_entity_name': True,
    'hidden_by': None,
    'icon': None,
    'id': <ANY>,
    'labels': set({
    }),
    'name': None,
    'options': dict({
      'sensor': dict({
        'suggested_display_precision': 2,
      }),
      'sensor.private': dict({
        'suggested_unit_of_measurement': <UnitOfElectricCurrent.AMPERE: 'A'>,
      }),
    }),
    'original_device_class': <SensorDeviceClass.CURRENT: 'current'>,
    'original_icon': None,
    'original_name': 'Current',
    'platform': 'tuya',
    'previous_unique_id': None,
    'suggested_object_id': None,
    'supported_features': 0,
    'translation_key': 'current',
    'unique_id': 'tuya.51tdkcsamisw9ukycpcur_current',
    'unit_of_measurement': <UnitOfElectricCurrent.AMPERE: 'A'>,
  })
# ---
# name: test_platform_setup_and_discovery[sensor.framboisier_current-state]
  StateSnapshot({
    'attributes': ReadOnlyDict({
      'device_class': 'current',
      'friendly_name': 'Framboisier Current',
      'state_class': <SensorStateClass.MEASUREMENT: 'measurement'>,
      'unit_of_measurement': <UnitOfElectricCurrent.AMPERE: 'A'>,
    }),
    'context': <ANY>,
    'entity_id': 'sensor.framboisier_current',
    'last_changed': <ANY>,
    'last_reported': <ANY>,
    'last_updated': <ANY>,
    'state': '0.0',
  })
# ---
# name: test_platform_setup_and_discovery[sensor.framboisier_power-entry]
  EntityRegistryEntrySnapshot({
    'aliases': set({
    }),
    'area_id': None,
    'capabilities': dict({
      'state_class': <SensorStateClass.MEASUREMENT: 'measurement'>,
    }),
    'config_entry_id': <ANY>,
    'config_subentry_id': <ANY>,
    'device_class': None,
    'device_id': <ANY>,
    'disabled_by': None,
    'domain': 'sensor',
    'entity_category': None,
    'entity_id': 'sensor.framboisier_power',
    'has_entity_name': True,
    'hidden_by': None,
    'icon': None,
    'id': <ANY>,
    'labels': set({
    }),
    'name': None,
    'options': dict({
      'sensor': dict({
        'suggested_display_precision': 0,
      }),
    }),
    'original_device_class': <SensorDeviceClass.POWER: 'power'>,
    'original_icon': None,
    'original_name': 'Power',
    'platform': 'tuya',
    'previous_unique_id': None,
    'suggested_object_id': None,
    'supported_features': 0,
    'translation_key': 'power',
    'unique_id': 'tuya.51tdkcsamisw9ukycpcur_power',
    'unit_of_measurement': 'W',
  })
# ---
# name: test_platform_setup_and_discovery[sensor.framboisier_power-state]
  StateSnapshot({
    'attributes': ReadOnlyDict({
      'device_class': 'power',
      'friendly_name': 'Framboisier Power',
      'state_class': <SensorStateClass.MEASUREMENT: 'measurement'>,
      'unit_of_measurement': 'W',
    }),
    'context': <ANY>,
    'entity_id': 'sensor.framboisier_power',
    'last_changed': <ANY>,
    'last_reported': <ANY>,
    'last_updated': <ANY>,
    'state': '0.0',
  })
# ---
# name: test_platform_setup_and_discovery[sensor.framboisier_voltage-entry]
  EntityRegistryEntrySnapshot({
    'aliases': set({
    }),
    'area_id': None,
    'capabilities': dict({
      'state_class': <SensorStateClass.MEASUREMENT: 'measurement'>,
    }),
    'config_entry_id': <ANY>,
    'config_subentry_id': <ANY>,
    'device_class': None,
    'device_id': <ANY>,
    'disabled_by': None,
    'domain': 'sensor',
    'entity_category': None,
    'entity_id': 'sensor.framboisier_voltage',
    'has_entity_name': True,
    'hidden_by': None,
    'icon': None,
    'id': <ANY>,
    'labels': set({
    }),
    'name': None,
    'options': dict({
      'sensor': dict({
        'suggested_display_precision': 0,
      }),
      'sensor.private': dict({
        'suggested_unit_of_measurement': <UnitOfElectricPotential.VOLT: 'V'>,
      }),
    }),
    'original_device_class': <SensorDeviceClass.VOLTAGE: 'voltage'>,
    'original_icon': None,
    'original_name': 'Voltage',
    'platform': 'tuya',
    'previous_unique_id': None,
    'suggested_object_id': None,
    'supported_features': 0,
    'translation_key': 'voltage',
    'unique_id': 'tuya.51tdkcsamisw9ukycpcur_voltage',
    'unit_of_measurement': <UnitOfElectricPotential.VOLT: 'V'>,
  })
# ---
# name: test_platform_setup_and_discovery[sensor.framboisier_voltage-state]
  StateSnapshot({
    'attributes': ReadOnlyDict({
      'device_class': 'voltage',
      'friendly_name': 'Framboisier Voltage',
      'state_class': <SensorStateClass.MEASUREMENT: 'measurement'>,
      'unit_of_measurement': <UnitOfElectricPotential.VOLT: 'V'>,
    }),
    'context': <ANY>,
    'entity_id': 'sensor.framboisier_voltage',
    'last_changed': <ANY>,
    'last_reported': <ANY>,
    'last_updated': <ANY>,
    'state': '247.1',
  })
# ---
# name: test_platform_setup_and_discovery[sensor.frysen_battery_state-entry]
  EntityRegistryEntrySnapshot({
    'aliases': set({
    }),
    'area_id': None,
    'capabilities': None,
    'config_entry_id': <ANY>,
    'config_subentry_id': <ANY>,
    'device_class': None,
    'device_id': <ANY>,
    'disabled_by': None,
    'domain': 'sensor',
    'entity_category': <EntityCategory.DIAGNOSTIC: 'diagnostic'>,
    'entity_id': 'sensor.frysen_battery_state',
    'has_entity_name': True,
    'hidden_by': None,
    'icon': None,
    'id': <ANY>,
    'labels': set({
    }),
    'name': None,
    'options': dict({
    }),
    'original_device_class': None,
    'original_icon': None,
    'original_name': 'Battery state',
    'platform': 'tuya',
    'previous_unique_id': None,
    'suggested_object_id': None,
    'supported_features': 0,
    'translation_key': 'battery_state',
    'unique_id': 'tuya.ase6htln9tdni2sijxqbattery_state',
    'unit_of_measurement': None,
  })
# ---
# name: test_platform_setup_and_discovery[sensor.frysen_battery_state-state]
  StateSnapshot({
    'attributes': ReadOnlyDict({
      'friendly_name': 'Frysen Battery state',
    }),
    'context': <ANY>,
    'entity_id': 'sensor.frysen_battery_state',
    'last_changed': <ANY>,
    'last_reported': <ANY>,
    'last_updated': <ANY>,
    'state': 'high',
  })
# ---
# name: test_platform_setup_and_discovery[sensor.frysen_humidity-entry]
  EntityRegistryEntrySnapshot({
    'aliases': set({
    }),
    'area_id': None,
    'capabilities': dict({
      'state_class': <SensorStateClass.MEASUREMENT: 'measurement'>,
    }),
    'config_entry_id': <ANY>,
    'config_subentry_id': <ANY>,
    'device_class': None,
    'device_id': <ANY>,
    'disabled_by': None,
    'domain': 'sensor',
    'entity_category': None,
    'entity_id': 'sensor.frysen_humidity',
    'has_entity_name': True,
    'hidden_by': None,
    'icon': None,
    'id': <ANY>,
    'labels': set({
    }),
    'name': None,
    'options': dict({
    }),
    'original_device_class': <SensorDeviceClass.HUMIDITY: 'humidity'>,
    'original_icon': None,
    'original_name': 'Humidity',
    'platform': 'tuya',
    'previous_unique_id': None,
    'suggested_object_id': None,
    'supported_features': 0,
    'translation_key': 'humidity',
    'unique_id': 'tuya.ase6htln9tdni2sijxqhumidity_value',
    'unit_of_measurement': '%',
  })
# ---
# name: test_platform_setup_and_discovery[sensor.frysen_humidity-state]
  StateSnapshot({
    'attributes': ReadOnlyDict({
      'device_class': 'humidity',
      'friendly_name': 'Frysen Humidity',
      'state_class': <SensorStateClass.MEASUREMENT: 'measurement'>,
      'unit_of_measurement': '%',
    }),
    'context': <ANY>,
    'entity_id': 'sensor.frysen_humidity',
    'last_changed': <ANY>,
    'last_reported': <ANY>,
    'last_updated': <ANY>,
    'state': '38.0',
  })
# ---
# name: test_platform_setup_and_discovery[sensor.frysen_probe_temperature-entry]
  EntityRegistryEntrySnapshot({
    'aliases': set({
    }),
    'area_id': None,
    'capabilities': dict({
      'state_class': <SensorStateClass.MEASUREMENT: 'measurement'>,
    }),
    'config_entry_id': <ANY>,
    'config_subentry_id': <ANY>,
    'device_class': None,
    'device_id': <ANY>,
    'disabled_by': None,
    'domain': 'sensor',
    'entity_category': None,
    'entity_id': 'sensor.frysen_probe_temperature',
    'has_entity_name': True,
    'hidden_by': None,
    'icon': None,
    'id': <ANY>,
    'labels': set({
    }),
    'name': None,
    'options': dict({
      'sensor': dict({
        'suggested_display_precision': 1,
      }),
    }),
    'original_device_class': <SensorDeviceClass.TEMPERATURE: 'temperature'>,
    'original_icon': None,
    'original_name': 'Probe temperature',
    'platform': 'tuya',
    'previous_unique_id': None,
    'suggested_object_id': None,
    'supported_features': 0,
    'translation_key': 'temperature_external',
    'unique_id': 'tuya.ase6htln9tdni2sijxqtemp_current_external',
    'unit_of_measurement': <UnitOfTemperature.CELSIUS: '°C'>,
  })
# ---
# name: test_platform_setup_and_discovery[sensor.frysen_probe_temperature-state]
  StateSnapshot({
    'attributes': ReadOnlyDict({
      'device_class': 'temperature',
      'friendly_name': 'Frysen Probe temperature',
      'state_class': <SensorStateClass.MEASUREMENT: 'measurement'>,
      'unit_of_measurement': <UnitOfTemperature.CELSIUS: '°C'>,
    }),
    'context': <ANY>,
    'entity_id': 'sensor.frysen_probe_temperature',
    'last_changed': <ANY>,
    'last_reported': <ANY>,
    'last_updated': <ANY>,
    'state': '-13.0',
  })
# ---
# name: test_platform_setup_and_discovery[sensor.frysen_temperature-entry]
  EntityRegistryEntrySnapshot({
    'aliases': set({
    }),
    'area_id': None,
    'capabilities': dict({
      'state_class': <SensorStateClass.MEASUREMENT: 'measurement'>,
    }),
    'config_entry_id': <ANY>,
    'config_subentry_id': <ANY>,
    'device_class': None,
    'device_id': <ANY>,
    'disabled_by': None,
    'domain': 'sensor',
    'entity_category': None,
    'entity_id': 'sensor.frysen_temperature',
    'has_entity_name': True,
    'hidden_by': None,
    'icon': None,
    'id': <ANY>,
    'labels': set({
    }),
    'name': None,
    'options': dict({
      'sensor': dict({
        'suggested_display_precision': 1,
      }),
    }),
    'original_device_class': <SensorDeviceClass.TEMPERATURE: 'temperature'>,
    'original_icon': None,
    'original_name': 'Temperature',
    'platform': 'tuya',
    'previous_unique_id': None,
    'suggested_object_id': None,
    'supported_features': 0,
    'translation_key': 'temperature',
    'unique_id': 'tuya.ase6htln9tdni2sijxqtemp_current',
    'unit_of_measurement': <UnitOfTemperature.CELSIUS: '°C'>,
  })
# ---
# name: test_platform_setup_and_discovery[sensor.frysen_temperature-state]
  StateSnapshot({
    'attributes': ReadOnlyDict({
      'device_class': 'temperature',
      'friendly_name': 'Frysen Temperature',
      'state_class': <SensorStateClass.MEASUREMENT: 'measurement'>,
      'unit_of_measurement': <UnitOfTemperature.CELSIUS: '°C'>,
    }),
    'context': <ANY>,
    'entity_id': 'sensor.frysen_temperature',
    'last_changed': <ANY>,
    'last_reported': <ANY>,
    'last_updated': <ANY>,
    'state': '22.2',
  })
# ---
# name: test_platform_setup_and_discovery[sensor.garage_contact_sensor_battery-entry]
  EntityRegistryEntrySnapshot({
    'aliases': set({
    }),
    'area_id': None,
    'capabilities': dict({
      'state_class': <SensorStateClass.MEASUREMENT: 'measurement'>,
    }),
    'config_entry_id': <ANY>,
    'config_subentry_id': <ANY>,
    'device_class': None,
    'device_id': <ANY>,
    'disabled_by': None,
    'domain': 'sensor',
    'entity_category': <EntityCategory.DIAGNOSTIC: 'diagnostic'>,
    'entity_id': 'sensor.garage_contact_sensor_battery',
    'has_entity_name': True,
    'hidden_by': None,
    'icon': None,
    'id': <ANY>,
    'labels': set({
    }),
    'name': None,
    'options': dict({
    }),
    'original_device_class': <SensorDeviceClass.BATTERY: 'battery'>,
    'original_icon': None,
    'original_name': 'Battery',
    'platform': 'tuya',
    'previous_unique_id': None,
    'suggested_object_id': None,
    'supported_features': 0,
    'translation_key': 'battery',
    'unique_id': 'tuya.3uqk1csjqplf3uxqscmbattery_percentage',
    'unit_of_measurement': '%',
  })
# ---
# name: test_platform_setup_and_discovery[sensor.garage_contact_sensor_battery-state]
  StateSnapshot({
    'attributes': ReadOnlyDict({
      'device_class': 'battery',
      'friendly_name': 'Garage Contact Sensor Battery',
      'state_class': <SensorStateClass.MEASUREMENT: 'measurement'>,
      'unit_of_measurement': '%',
    }),
    'context': <ANY>,
    'entity_id': 'sensor.garage_contact_sensor_battery',
    'last_changed': <ANY>,
    'last_reported': <ANY>,
    'last_updated': <ANY>,
    'state': '11.0',
  })
# ---
# name: test_platform_setup_and_discovery[sensor.garage_socket_current-entry]
  EntityRegistryEntrySnapshot({
    'aliases': set({
    }),
    'area_id': None,
    'capabilities': dict({
      'state_class': <SensorStateClass.MEASUREMENT: 'measurement'>,
    }),
    'config_entry_id': <ANY>,
    'config_subentry_id': <ANY>,
    'device_class': None,
    'device_id': <ANY>,
    'disabled_by': None,
    'domain': 'sensor',
    'entity_category': None,
    'entity_id': 'sensor.garage_socket_current',
    'has_entity_name': True,
    'hidden_by': None,
    'icon': None,
    'id': <ANY>,
    'labels': set({
    }),
    'name': None,
    'options': dict({
      'sensor': dict({
        'suggested_display_precision': 2,
      }),
      'sensor.private': dict({
        'suggested_unit_of_measurement': <UnitOfElectricCurrent.AMPERE: 'A'>,
      }),
    }),
    'original_device_class': <SensorDeviceClass.CURRENT: 'current'>,
    'original_icon': None,
    'original_name': 'Current',
    'platform': 'tuya',
    'previous_unique_id': None,
    'suggested_object_id': None,
    'supported_features': 0,
    'translation_key': 'current',
    'unique_id': 'tuya.3d4yosotwk27nqxvzccur_current',
    'unit_of_measurement': <UnitOfElectricCurrent.AMPERE: 'A'>,
  })
# ---
# name: test_platform_setup_and_discovery[sensor.garage_socket_current-state]
  StateSnapshot({
    'attributes': ReadOnlyDict({
      'device_class': 'current',
      'friendly_name': 'Garage Socket Current',
      'state_class': <SensorStateClass.MEASUREMENT: 'measurement'>,
      'unit_of_measurement': <UnitOfElectricCurrent.AMPERE: 'A'>,
    }),
    'context': <ANY>,
    'entity_id': 'sensor.garage_socket_current',
    'last_changed': <ANY>,
    'last_reported': <ANY>,
    'last_updated': <ANY>,
    'state': '0.0',
  })
# ---
# name: test_platform_setup_and_discovery[sensor.garage_socket_power-entry]
  EntityRegistryEntrySnapshot({
    'aliases': set({
    }),
    'area_id': None,
    'capabilities': dict({
      'state_class': <SensorStateClass.MEASUREMENT: 'measurement'>,
    }),
    'config_entry_id': <ANY>,
    'config_subentry_id': <ANY>,
    'device_class': None,
    'device_id': <ANY>,
    'disabled_by': None,
    'domain': 'sensor',
    'entity_category': None,
    'entity_id': 'sensor.garage_socket_power',
    'has_entity_name': True,
    'hidden_by': None,
    'icon': None,
    'id': <ANY>,
    'labels': set({
    }),
    'name': None,
    'options': dict({
      'sensor': dict({
        'suggested_display_precision': 0,
      }),
    }),
    'original_device_class': <SensorDeviceClass.POWER: 'power'>,
    'original_icon': None,
    'original_name': 'Power',
    'platform': 'tuya',
    'previous_unique_id': None,
    'suggested_object_id': None,
    'supported_features': 0,
    'translation_key': 'power',
    'unique_id': 'tuya.3d4yosotwk27nqxvzccur_power',
    'unit_of_measurement': 'W',
  })
# ---
# name: test_platform_setup_and_discovery[sensor.garage_socket_power-state]
  StateSnapshot({
    'attributes': ReadOnlyDict({
      'device_class': 'power',
      'friendly_name': 'Garage Socket Power',
      'state_class': <SensorStateClass.MEASUREMENT: 'measurement'>,
      'unit_of_measurement': 'W',
    }),
    'context': <ANY>,
    'entity_id': 'sensor.garage_socket_power',
    'last_changed': <ANY>,
    'last_reported': <ANY>,
    'last_updated': <ANY>,
    'state': '0.0',
  })
# ---
# name: test_platform_setup_and_discovery[sensor.garage_socket_voltage-entry]
  EntityRegistryEntrySnapshot({
    'aliases': set({
    }),
    'area_id': None,
    'capabilities': dict({
      'state_class': <SensorStateClass.MEASUREMENT: 'measurement'>,
    }),
    'config_entry_id': <ANY>,
    'config_subentry_id': <ANY>,
    'device_class': None,
    'device_id': <ANY>,
    'disabled_by': None,
    'domain': 'sensor',
    'entity_category': None,
    'entity_id': 'sensor.garage_socket_voltage',
    'has_entity_name': True,
    'hidden_by': None,
    'icon': None,
    'id': <ANY>,
    'labels': set({
    }),
    'name': None,
    'options': dict({
      'sensor': dict({
        'suggested_display_precision': 0,
      }),
      'sensor.private': dict({
        'suggested_unit_of_measurement': <UnitOfElectricPotential.VOLT: 'V'>,
      }),
    }),
    'original_device_class': <SensorDeviceClass.VOLTAGE: 'voltage'>,
    'original_icon': None,
    'original_name': 'Voltage',
    'platform': 'tuya',
    'previous_unique_id': None,
    'suggested_object_id': None,
    'supported_features': 0,
    'translation_key': 'voltage',
    'unique_id': 'tuya.3d4yosotwk27nqxvzccur_voltage',
    'unit_of_measurement': <UnitOfElectricPotential.VOLT: 'V'>,
  })
# ---
# name: test_platform_setup_and_discovery[sensor.garage_socket_voltage-state]
  StateSnapshot({
    'attributes': ReadOnlyDict({
      'device_class': 'voltage',
      'friendly_name': 'Garage Socket Voltage',
      'state_class': <SensorStateClass.MEASUREMENT: 'measurement'>,
      'unit_of_measurement': <UnitOfElectricPotential.VOLT: 'V'>,
    }),
    'context': <ANY>,
    'entity_id': 'sensor.garage_socket_voltage',
    'last_changed': <ANY>,
    'last_reported': <ANY>,
    'last_updated': <ANY>,
    'state': '235.0',
  })
# ---
# name: test_platform_setup_and_discovery[sensor.garaz_cerpadlo_current-entry]
  EntityRegistryEntrySnapshot({
    'aliases': set({
    }),
    'area_id': None,
    'capabilities': dict({
      'state_class': <SensorStateClass.MEASUREMENT: 'measurement'>,
    }),
    'config_entry_id': <ANY>,
    'config_subentry_id': <ANY>,
    'device_class': None,
    'device_id': <ANY>,
    'disabled_by': None,
    'domain': 'sensor',
    'entity_category': None,
    'entity_id': 'sensor.garaz_cerpadlo_current',
    'has_entity_name': True,
    'hidden_by': None,
    'icon': None,
    'id': <ANY>,
    'labels': set({
    }),
    'name': None,
    'options': dict({
      'sensor': dict({
        'suggested_display_precision': 2,
      }),
      'sensor.private': dict({
        'suggested_unit_of_measurement': <UnitOfElectricCurrent.AMPERE: 'A'>,
      }),
    }),
    'original_device_class': <SensorDeviceClass.CURRENT: 'current'>,
    'original_icon': None,
    'original_name': 'Current',
    'platform': 'tuya',
    'previous_unique_id': None,
    'suggested_object_id': None,
    'supported_features': 0,
    'translation_key': 'current',
    'unique_id': 'tuya.wc6mumew8inrivi9zccur_current',
    'unit_of_measurement': <UnitOfElectricCurrent.AMPERE: 'A'>,
  })
# ---
# name: test_platform_setup_and_discovery[sensor.garaz_cerpadlo_current-state]
  StateSnapshot({
    'attributes': ReadOnlyDict({
      'device_class': 'current',
      'friendly_name': 'Garáž čerpadlo Current',
      'state_class': <SensorStateClass.MEASUREMENT: 'measurement'>,
      'unit_of_measurement': <UnitOfElectricCurrent.AMPERE: 'A'>,
    }),
    'context': <ANY>,
    'entity_id': 'sensor.garaz_cerpadlo_current',
    'last_changed': <ANY>,
    'last_reported': <ANY>,
    'last_updated': <ANY>,
    'state': '0.0',
  })
# ---
# name: test_platform_setup_and_discovery[sensor.garaz_cerpadlo_power-entry]
  EntityRegistryEntrySnapshot({
    'aliases': set({
    }),
    'area_id': None,
    'capabilities': dict({
      'state_class': <SensorStateClass.MEASUREMENT: 'measurement'>,
    }),
    'config_entry_id': <ANY>,
    'config_subentry_id': <ANY>,
    'device_class': None,
    'device_id': <ANY>,
    'disabled_by': None,
    'domain': 'sensor',
    'entity_category': None,
    'entity_id': 'sensor.garaz_cerpadlo_power',
    'has_entity_name': True,
    'hidden_by': None,
    'icon': None,
    'id': <ANY>,
    'labels': set({
    }),
    'name': None,
    'options': dict({
      'sensor': dict({
        'suggested_display_precision': 0,
      }),
    }),
    'original_device_class': <SensorDeviceClass.POWER: 'power'>,
    'original_icon': None,
    'original_name': 'Power',
    'platform': 'tuya',
    'previous_unique_id': None,
    'suggested_object_id': None,
    'supported_features': 0,
    'translation_key': 'power',
    'unique_id': 'tuya.wc6mumew8inrivi9zccur_power',
    'unit_of_measurement': 'W',
  })
# ---
# name: test_platform_setup_and_discovery[sensor.garaz_cerpadlo_power-state]
  StateSnapshot({
    'attributes': ReadOnlyDict({
      'device_class': 'power',
      'friendly_name': 'Garáž čerpadlo Power',
      'state_class': <SensorStateClass.MEASUREMENT: 'measurement'>,
      'unit_of_measurement': 'W',
    }),
    'context': <ANY>,
    'entity_id': 'sensor.garaz_cerpadlo_power',
    'last_changed': <ANY>,
    'last_reported': <ANY>,
    'last_updated': <ANY>,
    'state': '0.0',
  })
# ---
# name: test_platform_setup_and_discovery[sensor.garaz_cerpadlo_voltage-entry]
  EntityRegistryEntrySnapshot({
    'aliases': set({
    }),
    'area_id': None,
    'capabilities': dict({
      'state_class': <SensorStateClass.MEASUREMENT: 'measurement'>,
    }),
    'config_entry_id': <ANY>,
    'config_subentry_id': <ANY>,
    'device_class': None,
    'device_id': <ANY>,
    'disabled_by': None,
    'domain': 'sensor',
    'entity_category': None,
    'entity_id': 'sensor.garaz_cerpadlo_voltage',
    'has_entity_name': True,
    'hidden_by': None,
    'icon': None,
    'id': <ANY>,
    'labels': set({
    }),
    'name': None,
    'options': dict({
      'sensor': dict({
        'suggested_display_precision': 0,
      }),
      'sensor.private': dict({
        'suggested_unit_of_measurement': <UnitOfElectricPotential.VOLT: 'V'>,
      }),
    }),
    'original_device_class': <SensorDeviceClass.VOLTAGE: 'voltage'>,
    'original_icon': None,
    'original_name': 'Voltage',
    'platform': 'tuya',
    'previous_unique_id': None,
    'suggested_object_id': None,
    'supported_features': 0,
    'translation_key': 'voltage',
    'unique_id': 'tuya.wc6mumew8inrivi9zccur_voltage',
    'unit_of_measurement': <UnitOfElectricPotential.VOLT: 'V'>,
  })
# ---
# name: test_platform_setup_and_discovery[sensor.garaz_cerpadlo_voltage-state]
  StateSnapshot({
    'attributes': ReadOnlyDict({
      'device_class': 'voltage',
      'friendly_name': 'Garáž čerpadlo Voltage',
      'state_class': <SensorStateClass.MEASUREMENT: 'measurement'>,
      'unit_of_measurement': <UnitOfElectricPotential.VOLT: 'V'>,
    }),
    'context': <ANY>,
    'entity_id': 'sensor.garaz_cerpadlo_voltage',
    'last_changed': <ANY>,
    'last_reported': <ANY>,
    'last_updated': <ANY>,
    'state': '240.7',
  })
# ---
# name: test_platform_setup_and_discovery[sensor.gas_sensor_gas-entry]
  EntityRegistryEntrySnapshot({
    'aliases': set({
    }),
    'area_id': None,
    'capabilities': dict({
      'state_class': <SensorStateClass.MEASUREMENT: 'measurement'>,
    }),
    'config_entry_id': <ANY>,
    'config_subentry_id': <ANY>,
    'device_class': None,
    'device_id': <ANY>,
    'disabled_by': None,
    'domain': 'sensor',
    'entity_category': None,
    'entity_id': 'sensor.gas_sensor_gas',
    'has_entity_name': True,
    'hidden_by': None,
    'icon': None,
    'id': <ANY>,
    'labels': set({
    }),
    'name': None,
    'options': dict({
    }),
    'original_device_class': None,
    'original_icon': None,
    'original_name': 'Gas',
    'platform': 'tuya',
    'previous_unique_id': None,
    'suggested_object_id': None,
    'supported_features': 0,
    'translation_key': 'gas',
    'unique_id': 'tuya.cwwk68dyfsh2eqi4jbqrgas_sensor_value',
    'unit_of_measurement': 'ppm',
  })
# ---
# name: test_platform_setup_and_discovery[sensor.gas_sensor_gas-state]
  StateSnapshot({
    'attributes': ReadOnlyDict({
      'friendly_name': 'Gas sensor Gas',
      'state_class': <SensorStateClass.MEASUREMENT: 'measurement'>,
      'unit_of_measurement': 'ppm',
    }),
    'context': <ANY>,
    'entity_id': 'sensor.gas_sensor_gas',
    'last_changed': <ANY>,
    'last_reported': <ANY>,
    'last_updated': <ANY>,
    'state': '0.0',
  })
# ---
# name: test_platform_setup_and_discovery[sensor.greenhouse_battery_state-entry]
  EntityRegistryEntrySnapshot({
    'aliases': set({
    }),
    'area_id': None,
    'capabilities': None,
    'config_entry_id': <ANY>,
    'config_subentry_id': <ANY>,
    'device_class': None,
    'device_id': <ANY>,
    'disabled_by': None,
    'domain': 'sensor',
    'entity_category': <EntityCategory.DIAGNOSTIC: 'diagnostic'>,
    'entity_id': 'sensor.greenhouse_battery_state',
    'has_entity_name': True,
    'hidden_by': None,
    'icon': None,
    'id': <ANY>,
    'labels': set({
    }),
    'name': None,
    'options': dict({
    }),
    'original_device_class': None,
    'original_icon': None,
    'original_name': 'Battery state',
    'platform': 'tuya',
    'previous_unique_id': None,
    'suggested_object_id': None,
    'supported_features': 0,
    'translation_key': 'battery_state',
    'unique_id': 'tuya.ggwxkj8bwn5y63flgcdswbattery_state',
    'unit_of_measurement': None,
  })
# ---
# name: test_platform_setup_and_discovery[sensor.greenhouse_battery_state-state]
  StateSnapshot({
    'attributes': ReadOnlyDict({
      'friendly_name': 'Greenhouse Battery state',
    }),
    'context': <ANY>,
    'entity_id': 'sensor.greenhouse_battery_state',
    'last_changed': <ANY>,
    'last_reported': <ANY>,
    'last_updated': <ANY>,
    'state': 'middle',
  })
# ---
# name: test_platform_setup_and_discovery[sensor.greenhouse_humidity-entry]
  EntityRegistryEntrySnapshot({
    'aliases': set({
    }),
    'area_id': None,
    'capabilities': dict({
      'state_class': <SensorStateClass.MEASUREMENT: 'measurement'>,
    }),
    'config_entry_id': <ANY>,
    'config_subentry_id': <ANY>,
    'device_class': None,
    'device_id': <ANY>,
    'disabled_by': None,
    'domain': 'sensor',
    'entity_category': None,
    'entity_id': 'sensor.greenhouse_humidity',
    'has_entity_name': True,
    'hidden_by': None,
    'icon': None,
    'id': <ANY>,
    'labels': set({
    }),
    'name': None,
    'options': dict({
    }),
    'original_device_class': <SensorDeviceClass.HUMIDITY: 'humidity'>,
    'original_icon': None,
    'original_name': 'Humidity',
    'platform': 'tuya',
    'previous_unique_id': None,
    'suggested_object_id': None,
    'supported_features': 0,
    'translation_key': 'humidity',
    'unique_id': 'tuya.ggwxkj8bwn5y63flgcdswva_humidity',
    'unit_of_measurement': '%',
  })
# ---
# name: test_platform_setup_and_discovery[sensor.greenhouse_humidity-state]
  StateSnapshot({
    'attributes': ReadOnlyDict({
      'device_class': 'humidity',
      'friendly_name': 'Greenhouse Humidity',
      'state_class': <SensorStateClass.MEASUREMENT: 'measurement'>,
      'unit_of_measurement': '%',
    }),
    'context': <ANY>,
    'entity_id': 'sensor.greenhouse_humidity',
    'last_changed': <ANY>,
    'last_reported': <ANY>,
    'last_updated': <ANY>,
    'state': '53.0',
  })
# ---
# name: test_platform_setup_and_discovery[sensor.greenhouse_temperature-entry]
  EntityRegistryEntrySnapshot({
    'aliases': set({
    }),
    'area_id': None,
    'capabilities': dict({
      'state_class': <SensorStateClass.MEASUREMENT: 'measurement'>,
    }),
    'config_entry_id': <ANY>,
    'config_subentry_id': <ANY>,
    'device_class': None,
    'device_id': <ANY>,
    'disabled_by': None,
    'domain': 'sensor',
    'entity_category': None,
    'entity_id': 'sensor.greenhouse_temperature',
    'has_entity_name': True,
    'hidden_by': None,
    'icon': None,
    'id': <ANY>,
    'labels': set({
    }),
    'name': None,
    'options': dict({
      'sensor': dict({
        'suggested_display_precision': 1,
      }),
    }),
    'original_device_class': <SensorDeviceClass.TEMPERATURE: 'temperature'>,
    'original_icon': None,
    'original_name': 'Temperature',
    'platform': 'tuya',
    'previous_unique_id': None,
    'suggested_object_id': None,
    'supported_features': 0,
    'translation_key': 'temperature',
    'unique_id': 'tuya.ggwxkj8bwn5y63flgcdswva_temperature',
    'unit_of_measurement': <UnitOfTemperature.CELSIUS: '°C'>,
  })
# ---
# name: test_platform_setup_and_discovery[sensor.greenhouse_temperature-state]
  StateSnapshot({
    'attributes': ReadOnlyDict({
      'device_class': 'temperature',
      'friendly_name': 'Greenhouse Temperature',
      'state_class': <SensorStateClass.MEASUREMENT: 'measurement'>,
      'unit_of_measurement': <UnitOfTemperature.CELSIUS: '°C'>,
    }),
    'context': <ANY>,
    'entity_id': 'sensor.greenhouse_temperature',
    'last_changed': <ANY>,
    'last_reported': <ANY>,
    'last_updated': <ANY>,
    'state': '32.2',
  })
# ---
# name: test_platform_setup_and_discovery[sensor.hl400_pm2_5-entry]
  EntityRegistryEntrySnapshot({
    'aliases': set({
    }),
    'area_id': None,
    'capabilities': dict({
      'state_class': <SensorStateClass.MEASUREMENT: 'measurement'>,
    }),
    'config_entry_id': <ANY>,
    'config_subentry_id': <ANY>,
    'device_class': None,
    'device_id': <ANY>,
    'disabled_by': None,
    'domain': 'sensor',
    'entity_category': None,
    'entity_id': 'sensor.hl400_pm2_5',
    'has_entity_name': True,
    'hidden_by': None,
    'icon': None,
    'id': <ANY>,
    'labels': set({
    }),
    'name': None,
    'options': dict({
    }),
    'original_device_class': None,
    'original_icon': None,
    'original_name': 'PM2.5',
    'platform': 'tuya',
    'previous_unique_id': None,
    'suggested_object_id': None,
    'supported_features': 0,
    'translation_key': 'pm25',
    'unique_id': 'tuya.zfHZQ7tZUBxAWjACjkpm25',
    'unit_of_measurement': '',
  })
# ---
# name: test_platform_setup_and_discovery[sensor.hl400_pm2_5-state]
  StateSnapshot({
    'attributes': ReadOnlyDict({
      'friendly_name': 'HL400 PM2.5',
      'state_class': <SensorStateClass.MEASUREMENT: 'measurement'>,
      'unit_of_measurement': '',
    }),
    'context': <ANY>,
    'entity_id': 'sensor.hl400_pm2_5',
    'last_changed': <ANY>,
    'last_reported': <ANY>,
    'last_updated': <ANY>,
    'state': '45.0',
  })
# ---
# name: test_platform_setup_and_discovery[sensor.hot_water_heat_pump_temperature-entry]
  EntityRegistryEntrySnapshot({
    'aliases': set({
    }),
    'area_id': None,
    'capabilities': dict({
      'state_class': <SensorStateClass.MEASUREMENT: 'measurement'>,
    }),
    'config_entry_id': <ANY>,
    'config_subentry_id': <ANY>,
    'device_class': None,
    'device_id': <ANY>,
    'disabled_by': None,
    'domain': 'sensor',
    'entity_category': None,
    'entity_id': 'sensor.hot_water_heat_pump_temperature',
    'has_entity_name': True,
    'hidden_by': None,
    'icon': None,
    'id': <ANY>,
    'labels': set({
    }),
    'name': None,
    'options': dict({
      'sensor': dict({
        'suggested_display_precision': 1,
      }),
    }),
    'original_device_class': <SensorDeviceClass.TEMPERATURE: 'temperature'>,
    'original_icon': None,
    'original_name': 'Temperature',
    'platform': 'tuya',
    'previous_unique_id': None,
    'suggested_object_id': None,
    'supported_features': 0,
    'translation_key': 'temperature',
    'unique_id': 'tuya.ol8xwtcj42eg18bdbrnztemp_current',
    'unit_of_measurement': <UnitOfTemperature.CELSIUS: '°C'>,
  })
# ---
# name: test_platform_setup_and_discovery[sensor.hot_water_heat_pump_temperature-state]
  StateSnapshot({
    'attributes': ReadOnlyDict({
      'device_class': 'temperature',
      'friendly_name': 'Hot Water Heat Pump Temperature',
      'state_class': <SensorStateClass.MEASUREMENT: 'measurement'>,
      'unit_of_measurement': <UnitOfTemperature.CELSIUS: '°C'>,
    }),
    'context': <ANY>,
    'entity_id': 'sensor.hot_water_heat_pump_temperature',
    'last_changed': <ANY>,
    'last_reported': <ANY>,
    'last_updated': <ANY>,
    'state': '42.0',
  })
# ---
# name: test_platform_setup_and_discovery[sensor.house_water_level_distance-entry]
  EntityRegistryEntrySnapshot({
    'aliases': set({
    }),
    'area_id': None,
    'capabilities': dict({
      'state_class': <SensorStateClass.MEASUREMENT: 'measurement'>,
    }),
    'config_entry_id': <ANY>,
    'config_subentry_id': <ANY>,
    'device_class': None,
    'device_id': <ANY>,
    'disabled_by': None,
    'domain': 'sensor',
    'entity_category': None,
    'entity_id': 'sensor.house_water_level_distance',
    'has_entity_name': True,
    'hidden_by': None,
    'icon': None,
    'id': <ANY>,
    'labels': set({
    }),
    'name': None,
    'options': dict({
      'sensor': dict({
        'suggested_display_precision': 2,
      }),
    }),
    'original_device_class': <SensorDeviceClass.DISTANCE: 'distance'>,
    'original_icon': None,
    'original_name': 'Distance',
    'platform': 'tuya',
    'previous_unique_id': None,
    'suggested_object_id': None,
    'supported_features': 0,
    'translation_key': 'depth',
    'unique_id': 'tuya.snbu4b3vekhywztwqgcwyliquid_depth',
    'unit_of_measurement': 'm',
  })
# ---
# name: test_platform_setup_and_discovery[sensor.house_water_level_distance-state]
  StateSnapshot({
    'attributes': ReadOnlyDict({
      'device_class': 'distance',
      'friendly_name': 'House Water Level Distance',
      'state_class': <SensorStateClass.MEASUREMENT: 'measurement'>,
      'unit_of_measurement': 'm',
    }),
    'context': <ANY>,
    'entity_id': 'sensor.house_water_level_distance',
    'last_changed': <ANY>,
    'last_reported': <ANY>,
    'last_updated': <ANY>,
    'state': '0.42',
  })
# ---
# name: test_platform_setup_and_discovery[sensor.house_water_level_liquid_level-entry]
  EntityRegistryEntrySnapshot({
    'aliases': set({
    }),
    'area_id': None,
    'capabilities': dict({
      'state_class': <SensorStateClass.MEASUREMENT: 'measurement'>,
    }),
    'config_entry_id': <ANY>,
    'config_subentry_id': <ANY>,
    'device_class': None,
    'device_id': <ANY>,
    'disabled_by': None,
    'domain': 'sensor',
    'entity_category': None,
    'entity_id': 'sensor.house_water_level_liquid_level',
    'has_entity_name': True,
    'hidden_by': None,
    'icon': None,
    'id': <ANY>,
    'labels': set({
    }),
    'name': None,
    'options': dict({
    }),
    'original_device_class': None,
    'original_icon': None,
    'original_name': 'Liquid level',
    'platform': 'tuya',
    'previous_unique_id': None,
    'suggested_object_id': None,
    'supported_features': 0,
    'translation_key': 'liquid_level',
    'unique_id': 'tuya.snbu4b3vekhywztwqgcwyliquid_level_percent',
    'unit_of_measurement': '%',
  })
# ---
# name: test_platform_setup_and_discovery[sensor.house_water_level_liquid_level-state]
  StateSnapshot({
    'attributes': ReadOnlyDict({
      'friendly_name': 'House Water Level Liquid level',
      'state_class': <SensorStateClass.MEASUREMENT: 'measurement'>,
      'unit_of_measurement': '%',
    }),
    'context': <ANY>,
    'entity_id': 'sensor.house_water_level_liquid_level',
    'last_changed': <ANY>,
    'last_reported': <ANY>,
    'last_updated': <ANY>,
    'state': '100.0',
  })
# ---
# name: test_platform_setup_and_discovery[sensor.house_water_level_liquid_state-entry]
  EntityRegistryEntrySnapshot({
    'aliases': set({
    }),
    'area_id': None,
    'capabilities': None,
    'config_entry_id': <ANY>,
    'config_subentry_id': <ANY>,
    'device_class': None,
    'device_id': <ANY>,
    'disabled_by': None,
    'domain': 'sensor',
    'entity_category': None,
    'entity_id': 'sensor.house_water_level_liquid_state',
    'has_entity_name': True,
    'hidden_by': None,
    'icon': None,
    'id': <ANY>,
    'labels': set({
    }),
    'name': None,
    'options': dict({
    }),
    'original_device_class': None,
    'original_icon': None,
    'original_name': 'Liquid state',
    'platform': 'tuya',
    'previous_unique_id': None,
    'suggested_object_id': None,
    'supported_features': 0,
    'translation_key': 'liquid_state',
    'unique_id': 'tuya.snbu4b3vekhywztwqgcwyliquid_state',
    'unit_of_measurement': None,
  })
# ---
# name: test_platform_setup_and_discovery[sensor.house_water_level_liquid_state-state]
  StateSnapshot({
    'attributes': ReadOnlyDict({
      'friendly_name': 'House Water Level Liquid state',
    }),
    'context': <ANY>,
    'entity_id': 'sensor.house_water_level_liquid_state',
    'last_changed': <ANY>,
    'last_reported': <ANY>,
    'last_updated': <ANY>,
    'state': 'upper_alarm',
  })
# ---
# name: test_platform_setup_and_discovery[sensor.humy_bain_battery-entry]
  EntityRegistryEntrySnapshot({
    'aliases': set({
    }),
    'area_id': None,
    'capabilities': dict({
      'state_class': <SensorStateClass.MEASUREMENT: 'measurement'>,
    }),
    'config_entry_id': <ANY>,
    'config_subentry_id': <ANY>,
    'device_class': None,
    'device_id': <ANY>,
    'disabled_by': None,
    'domain': 'sensor',
    'entity_category': <EntityCategory.DIAGNOSTIC: 'diagnostic'>,
    'entity_id': 'sensor.humy_bain_battery',
    'has_entity_name': True,
    'hidden_by': None,
    'icon': None,
    'id': <ANY>,
    'labels': set({
    }),
    'name': None,
    'options': dict({
    }),
    'original_device_class': None,
    'original_icon': None,
    'original_name': 'Battery',
    'platform': 'tuya',
    'previous_unique_id': None,
    'suggested_object_id': None,
    'supported_features': 0,
    'translation_key': 'battery',
    'unique_id': 'tuya.ZgXzZULP6dDp4Atvgcdswva_battery',
    'unit_of_measurement': '',
  })
# ---
# name: test_platform_setup_and_discovery[sensor.humy_bain_battery-state]
  StateSnapshot({
    'attributes': ReadOnlyDict({
      'friendly_name': 'Humy bain Battery',
      'state_class': <SensorStateClass.MEASUREMENT: 'measurement'>,
      'unit_of_measurement': '',
    }),
    'context': <ANY>,
    'entity_id': 'sensor.humy_bain_battery',
    'last_changed': <ANY>,
    'last_reported': <ANY>,
    'last_updated': <ANY>,
    'state': '100.0',
  })
# ---
# name: test_platform_setup_and_discovery[sensor.humy_bain_humidity-entry]
  EntityRegistryEntrySnapshot({
    'aliases': set({
    }),
    'area_id': None,
    'capabilities': dict({
      'state_class': <SensorStateClass.MEASUREMENT: 'measurement'>,
    }),
    'config_entry_id': <ANY>,
    'config_subentry_id': <ANY>,
    'device_class': None,
    'device_id': <ANY>,
    'disabled_by': None,
    'domain': 'sensor',
    'entity_category': None,
    'entity_id': 'sensor.humy_bain_humidity',
    'has_entity_name': True,
    'hidden_by': None,
    'icon': None,
    'id': <ANY>,
    'labels': set({
    }),
    'name': None,
    'options': dict({
    }),
    'original_device_class': <SensorDeviceClass.HUMIDITY: 'humidity'>,
    'original_icon': None,
    'original_name': 'Humidity',
    'platform': 'tuya',
    'previous_unique_id': None,
    'suggested_object_id': None,
    'supported_features': 0,
    'translation_key': 'humidity',
    'unique_id': 'tuya.ZgXzZULP6dDp4Atvgcdswva_humidity',
    'unit_of_measurement': '%',
  })
# ---
# name: test_platform_setup_and_discovery[sensor.humy_bain_humidity-state]
  StateSnapshot({
    'attributes': ReadOnlyDict({
      'device_class': 'humidity',
      'friendly_name': 'Humy bain Humidity',
      'state_class': <SensorStateClass.MEASUREMENT: 'measurement'>,
      'unit_of_measurement': '%',
    }),
    'context': <ANY>,
    'entity_id': 'sensor.humy_bain_humidity',
    'last_changed': <ANY>,
    'last_reported': <ANY>,
    'last_updated': <ANY>,
    'state': '63.0',
  })
# ---
# name: test_platform_setup_and_discovery[sensor.humy_bain_temperature-entry]
  EntityRegistryEntrySnapshot({
    'aliases': set({
    }),
    'area_id': None,
    'capabilities': dict({
      'state_class': <SensorStateClass.MEASUREMENT: 'measurement'>,
    }),
    'config_entry_id': <ANY>,
    'config_subentry_id': <ANY>,
    'device_class': None,
    'device_id': <ANY>,
    'disabled_by': None,
    'domain': 'sensor',
    'entity_category': None,
    'entity_id': 'sensor.humy_bain_temperature',
    'has_entity_name': True,
    'hidden_by': None,
    'icon': None,
    'id': <ANY>,
    'labels': set({
    }),
    'name': None,
    'options': dict({
      'sensor': dict({
        'suggested_display_precision': 1,
      }),
    }),
    'original_device_class': <SensorDeviceClass.TEMPERATURE: 'temperature'>,
    'original_icon': None,
    'original_name': 'Temperature',
    'platform': 'tuya',
    'previous_unique_id': None,
    'suggested_object_id': None,
    'supported_features': 0,
    'translation_key': 'temperature',
    'unique_id': 'tuya.ZgXzZULP6dDp4Atvgcdswva_temperature',
    'unit_of_measurement': <UnitOfTemperature.CELSIUS: '°C'>,
  })
# ---
# name: test_platform_setup_and_discovery[sensor.humy_bain_temperature-state]
  StateSnapshot({
    'attributes': ReadOnlyDict({
      'device_class': 'temperature',
      'friendly_name': 'Humy bain Temperature',
      'state_class': <SensorStateClass.MEASUREMENT: 'measurement'>,
      'unit_of_measurement': <UnitOfTemperature.CELSIUS: '°C'>,
    }),
    'context': <ANY>,
    'entity_id': 'sensor.humy_bain_temperature',
    'last_changed': <ANY>,
    'last_reported': <ANY>,
    'last_updated': <ANY>,
    'state': '20.0',
  })
# ---
# name: test_platform_setup_and_discovery[sensor.humy_toilettes_rdc_battery-entry]
  EntityRegistryEntrySnapshot({
    'aliases': set({
    }),
    'area_id': None,
    'capabilities': dict({
      'state_class': <SensorStateClass.MEASUREMENT: 'measurement'>,
    }),
    'config_entry_id': <ANY>,
    'config_subentry_id': <ANY>,
    'device_class': None,
    'device_id': <ANY>,
    'disabled_by': None,
    'domain': 'sensor',
    'entity_category': <EntityCategory.DIAGNOSTIC: 'diagnostic'>,
    'entity_id': 'sensor.humy_toilettes_rdc_battery',
    'has_entity_name': True,
    'hidden_by': None,
    'icon': None,
    'id': <ANY>,
    'labels': set({
    }),
    'name': None,
    'options': dict({
    }),
    'original_device_class': <SensorDeviceClass.BATTERY: 'battery'>,
    'original_icon': None,
    'original_name': 'Battery',
    'platform': 'tuya',
    'previous_unique_id': None,
    'suggested_object_id': None,
    'supported_features': 0,
    'translation_key': 'battery',
    'unique_id': 'tuya.69dth3rxgcdswbattery_percentage',
    'unit_of_measurement': '%',
  })
# ---
# name: test_platform_setup_and_discovery[sensor.humy_toilettes_rdc_battery-state]
  StateSnapshot({
    'attributes': ReadOnlyDict({
      'device_class': 'battery',
      'friendly_name': 'Humy toilettes RDC Battery',
      'state_class': <SensorStateClass.MEASUREMENT: 'measurement'>,
      'unit_of_measurement': '%',
    }),
    'context': <ANY>,
    'entity_id': 'sensor.humy_toilettes_rdc_battery',
    'last_changed': <ANY>,
    'last_reported': <ANY>,
    'last_updated': <ANY>,
    'state': '100.0',
  })
# ---
# name: test_platform_setup_and_discovery[sensor.humy_toilettes_rdc_humidity-entry]
  EntityRegistryEntrySnapshot({
    'aliases': set({
    }),
    'area_id': None,
    'capabilities': dict({
      'state_class': <SensorStateClass.MEASUREMENT: 'measurement'>,
    }),
    'config_entry_id': <ANY>,
    'config_subentry_id': <ANY>,
    'device_class': None,
    'device_id': <ANY>,
    'disabled_by': None,
    'domain': 'sensor',
    'entity_category': None,
    'entity_id': 'sensor.humy_toilettes_rdc_humidity',
    'has_entity_name': True,
    'hidden_by': None,
    'icon': None,
    'id': <ANY>,
    'labels': set({
    }),
    'name': None,
    'options': dict({
    }),
    'original_device_class': <SensorDeviceClass.HUMIDITY: 'humidity'>,
    'original_icon': None,
    'original_name': 'Humidity',
    'platform': 'tuya',
    'previous_unique_id': None,
    'suggested_object_id': None,
    'supported_features': 0,
    'translation_key': 'humidity',
    'unique_id': 'tuya.69dth3rxgcdswva_humidity',
    'unit_of_measurement': '%',
  })
# ---
# name: test_platform_setup_and_discovery[sensor.humy_toilettes_rdc_humidity-state]
  StateSnapshot({
    'attributes': ReadOnlyDict({
      'device_class': 'humidity',
      'friendly_name': 'Humy toilettes RDC Humidity',
      'state_class': <SensorStateClass.MEASUREMENT: 'measurement'>,
      'unit_of_measurement': '%',
    }),
    'context': <ANY>,
    'entity_id': 'sensor.humy_toilettes_rdc_humidity',
    'last_changed': <ANY>,
    'last_reported': <ANY>,
    'last_updated': <ANY>,
    'state': '61.8',
  })
# ---
# name: test_platform_setup_and_discovery[sensor.humy_toilettes_rdc_temperature-entry]
  EntityRegistryEntrySnapshot({
    'aliases': set({
    }),
    'area_id': None,
    'capabilities': dict({
      'state_class': <SensorStateClass.MEASUREMENT: 'measurement'>,
    }),
    'config_entry_id': <ANY>,
    'config_subentry_id': <ANY>,
    'device_class': None,
    'device_id': <ANY>,
    'disabled_by': None,
    'domain': 'sensor',
    'entity_category': None,
    'entity_id': 'sensor.humy_toilettes_rdc_temperature',
    'has_entity_name': True,
    'hidden_by': None,
    'icon': None,
    'id': <ANY>,
    'labels': set({
    }),
    'name': None,
    'options': dict({
      'sensor': dict({
        'suggested_display_precision': 1,
      }),
    }),
    'original_device_class': <SensorDeviceClass.TEMPERATURE: 'temperature'>,
    'original_icon': None,
    'original_name': 'Temperature',
    'platform': 'tuya',
    'previous_unique_id': None,
    'suggested_object_id': None,
    'supported_features': 0,
    'translation_key': 'temperature',
    'unique_id': 'tuya.69dth3rxgcdswva_temperature',
    'unit_of_measurement': <UnitOfTemperature.CELSIUS: '°C'>,
  })
# ---
# name: test_platform_setup_and_discovery[sensor.humy_toilettes_rdc_temperature-state]
  StateSnapshot({
    'attributes': ReadOnlyDict({
      'device_class': 'temperature',
      'friendly_name': 'Humy toilettes RDC Temperature',
      'state_class': <SensorStateClass.MEASUREMENT: 'measurement'>,
      'unit_of_measurement': <UnitOfTemperature.CELSIUS: '°C'>,
    }),
    'context': <ANY>,
    'entity_id': 'sensor.humy_toilettes_rdc_temperature',
    'last_changed': <ANY>,
    'last_reported': <ANY>,
    'last_updated': <ANY>,
    'state': '20.6',
  })
# ---
# name: test_platform_setup_and_discovery[sensor.hvac_meter_current-entry]
  EntityRegistryEntrySnapshot({
    'aliases': set({
    }),
    'area_id': None,
    'capabilities': dict({
      'state_class': <SensorStateClass.MEASUREMENT: 'measurement'>,
    }),
    'config_entry_id': <ANY>,
    'config_subentry_id': <ANY>,
    'device_class': None,
    'device_id': <ANY>,
    'disabled_by': None,
    'domain': 'sensor',
    'entity_category': None,
    'entity_id': 'sensor.hvac_meter_current',
    'has_entity_name': True,
    'hidden_by': None,
    'icon': None,
    'id': <ANY>,
    'labels': set({
    }),
    'name': None,
    'options': dict({
      'sensor': dict({
        'suggested_display_precision': 2,
      }),
      'sensor.private': dict({
        'suggested_unit_of_measurement': <UnitOfElectricCurrent.AMPERE: 'A'>,
      }),
    }),
    'original_device_class': <SensorDeviceClass.CURRENT: 'current'>,
    'original_icon': None,
    'original_name': 'Current',
    'platform': 'tuya',
    'previous_unique_id': None,
    'suggested_object_id': None,
    'supported_features': 0,
    'translation_key': 'current',
    'unique_id': 'tuya.tcdk0skzcpisexj2zccur_current',
    'unit_of_measurement': <UnitOfElectricCurrent.AMPERE: 'A'>,
  })
# ---
# name: test_platform_setup_and_discovery[sensor.hvac_meter_current-state]
  StateSnapshot({
    'attributes': ReadOnlyDict({
      'device_class': 'current',
      'friendly_name': 'HVAC Meter Current',
      'state_class': <SensorStateClass.MEASUREMENT: 'measurement'>,
      'unit_of_measurement': <UnitOfElectricCurrent.AMPERE: 'A'>,
    }),
    'context': <ANY>,
    'entity_id': 'sensor.hvac_meter_current',
    'last_changed': <ANY>,
    'last_reported': <ANY>,
    'last_updated': <ANY>,
    'state': '0.083',
  })
# ---
# name: test_platform_setup_and_discovery[sensor.hvac_meter_power-entry]
  EntityRegistryEntrySnapshot({
    'aliases': set({
    }),
    'area_id': None,
    'capabilities': dict({
      'state_class': <SensorStateClass.MEASUREMENT: 'measurement'>,
    }),
    'config_entry_id': <ANY>,
    'config_subentry_id': <ANY>,
    'device_class': None,
    'device_id': <ANY>,
    'disabled_by': None,
    'domain': 'sensor',
    'entity_category': None,
    'entity_id': 'sensor.hvac_meter_power',
    'has_entity_name': True,
    'hidden_by': None,
    'icon': None,
    'id': <ANY>,
    'labels': set({
    }),
    'name': None,
    'options': dict({
      'sensor': dict({
        'suggested_display_precision': 0,
      }),
    }),
    'original_device_class': <SensorDeviceClass.POWER: 'power'>,
    'original_icon': None,
    'original_name': 'Power',
    'platform': 'tuya',
    'previous_unique_id': None,
    'suggested_object_id': None,
    'supported_features': 0,
    'translation_key': 'power',
    'unique_id': 'tuya.tcdk0skzcpisexj2zccur_power',
    'unit_of_measurement': 'W',
  })
# ---
# name: test_platform_setup_and_discovery[sensor.hvac_meter_power-state]
  StateSnapshot({
    'attributes': ReadOnlyDict({
      'device_class': 'power',
      'friendly_name': 'HVAC Meter Power',
      'state_class': <SensorStateClass.MEASUREMENT: 'measurement'>,
      'unit_of_measurement': 'W',
    }),
    'context': <ANY>,
    'entity_id': 'sensor.hvac_meter_power',
    'last_changed': <ANY>,
    'last_reported': <ANY>,
    'last_updated': <ANY>,
    'state': '6.4',
  })
# ---
# name: test_platform_setup_and_discovery[sensor.hvac_meter_voltage-entry]
  EntityRegistryEntrySnapshot({
    'aliases': set({
    }),
    'area_id': None,
    'capabilities': dict({
      'state_class': <SensorStateClass.MEASUREMENT: 'measurement'>,
    }),
    'config_entry_id': <ANY>,
    'config_subentry_id': <ANY>,
    'device_class': None,
    'device_id': <ANY>,
    'disabled_by': None,
    'domain': 'sensor',
    'entity_category': None,
    'entity_id': 'sensor.hvac_meter_voltage',
    'has_entity_name': True,
    'hidden_by': None,
    'icon': None,
    'id': <ANY>,
    'labels': set({
    }),
    'name': None,
    'options': dict({
      'sensor': dict({
        'suggested_display_precision': 0,
      }),
      'sensor.private': dict({
        'suggested_unit_of_measurement': <UnitOfElectricPotential.VOLT: 'V'>,
      }),
    }),
    'original_device_class': <SensorDeviceClass.VOLTAGE: 'voltage'>,
    'original_icon': None,
    'original_name': 'Voltage',
    'platform': 'tuya',
    'previous_unique_id': None,
    'suggested_object_id': None,
    'supported_features': 0,
    'translation_key': 'voltage',
    'unique_id': 'tuya.tcdk0skzcpisexj2zccur_voltage',
    'unit_of_measurement': <UnitOfElectricPotential.VOLT: 'V'>,
  })
# ---
# name: test_platform_setup_and_discovery[sensor.hvac_meter_voltage-state]
  StateSnapshot({
    'attributes': ReadOnlyDict({
      'device_class': 'voltage',
      'friendly_name': 'HVAC Meter Voltage',
      'state_class': <SensorStateClass.MEASUREMENT: 'measurement'>,
      'unit_of_measurement': <UnitOfElectricPotential.VOLT: 'V'>,
    }),
    'context': <ANY>,
    'entity_id': 'sensor.hvac_meter_voltage',
    'last_changed': <ANY>,
    'last_reported': <ANY>,
    'last_updated': <ANY>,
    'state': '121.7',
  })
# ---
# name: test_platform_setup_and_discovery[sensor.ifs_std002_battery_state-entry]
  EntityRegistryEntrySnapshot({
    'aliases': set({
    }),
    'area_id': None,
    'capabilities': None,
    'config_entry_id': <ANY>,
    'config_subentry_id': <ANY>,
    'device_class': None,
    'device_id': <ANY>,
    'disabled_by': None,
    'domain': 'sensor',
    'entity_category': <EntityCategory.DIAGNOSTIC: 'diagnostic'>,
    'entity_id': 'sensor.ifs_std002_battery_state',
    'has_entity_name': True,
    'hidden_by': None,
    'icon': None,
    'id': <ANY>,
    'labels': set({
    }),
    'name': None,
    'options': dict({
    }),
    'original_device_class': None,
    'original_icon': None,
    'original_name': 'Battery state',
    'platform': 'tuya',
    'previous_unique_id': None,
    'suggested_object_id': None,
    'supported_features': 0,
    'translation_key': 'battery_state',
    'unique_id': 'tuya.9wlo8cpzprhiclrkgcdswbattery_state',
    'unit_of_measurement': None,
  })
# ---
# name: test_platform_setup_and_discovery[sensor.ifs_std002_battery_state-state]
  StateSnapshot({
    'attributes': ReadOnlyDict({
      'friendly_name': 'IFS-STD002 Battery state',
    }),
    'context': <ANY>,
    'entity_id': 'sensor.ifs_std002_battery_state',
    'last_changed': <ANY>,
    'last_reported': <ANY>,
    'last_updated': <ANY>,
    'state': 'high',
  })
# ---
# name: test_platform_setup_and_discovery[sensor.ifs_std002_humidity-entry]
  EntityRegistryEntrySnapshot({
    'aliases': set({
    }),
    'area_id': None,
    'capabilities': dict({
      'state_class': <SensorStateClass.MEASUREMENT: 'measurement'>,
    }),
    'config_entry_id': <ANY>,
    'config_subentry_id': <ANY>,
    'device_class': None,
    'device_id': <ANY>,
    'disabled_by': None,
    'domain': 'sensor',
    'entity_category': None,
    'entity_id': 'sensor.ifs_std002_humidity',
    'has_entity_name': True,
    'hidden_by': None,
    'icon': None,
    'id': <ANY>,
    'labels': set({
    }),
    'name': None,
    'options': dict({
    }),
    'original_device_class': <SensorDeviceClass.HUMIDITY: 'humidity'>,
    'original_icon': None,
    'original_name': 'Humidity',
    'platform': 'tuya',
    'previous_unique_id': None,
    'suggested_object_id': None,
    'supported_features': 0,
    'translation_key': 'humidity',
    'unique_id': 'tuya.9wlo8cpzprhiclrkgcdswva_humidity',
    'unit_of_measurement': '%',
  })
# ---
# name: test_platform_setup_and_discovery[sensor.ifs_std002_humidity-state]
  StateSnapshot({
    'attributes': ReadOnlyDict({
      'device_class': 'humidity',
      'friendly_name': 'IFS-STD002 Humidity',
      'state_class': <SensorStateClass.MEASUREMENT: 'measurement'>,
      'unit_of_measurement': '%',
    }),
    'context': <ANY>,
    'entity_id': 'sensor.ifs_std002_humidity',
    'last_changed': <ANY>,
    'last_reported': <ANY>,
    'last_updated': <ANY>,
    'state': '61.0',
  })
# ---
# name: test_platform_setup_and_discovery[sensor.ifs_std002_temperature-entry]
  EntityRegistryEntrySnapshot({
    'aliases': set({
    }),
    'area_id': None,
    'capabilities': dict({
      'state_class': <SensorStateClass.MEASUREMENT: 'measurement'>,
    }),
    'config_entry_id': <ANY>,
    'config_subentry_id': <ANY>,
    'device_class': None,
    'device_id': <ANY>,
    'disabled_by': None,
    'domain': 'sensor',
    'entity_category': None,
    'entity_id': 'sensor.ifs_std002_temperature',
    'has_entity_name': True,
    'hidden_by': None,
    'icon': None,
    'id': <ANY>,
    'labels': set({
    }),
    'name': None,
    'options': dict({
      'sensor': dict({
        'suggested_display_precision': 1,
      }),
    }),
    'original_device_class': <SensorDeviceClass.TEMPERATURE: 'temperature'>,
    'original_icon': None,
    'original_name': 'Temperature',
    'platform': 'tuya',
    'previous_unique_id': None,
    'suggested_object_id': None,
    'supported_features': 0,
    'translation_key': 'temperature',
    'unique_id': 'tuya.9wlo8cpzprhiclrkgcdswva_temperature',
    'unit_of_measurement': <UnitOfTemperature.CELSIUS: '°C'>,
  })
# ---
# name: test_platform_setup_and_discovery[sensor.ifs_std002_temperature-state]
  StateSnapshot({
    'attributes': ReadOnlyDict({
      'device_class': 'temperature',
      'friendly_name': 'IFS-STD002 Temperature',
      'state_class': <SensorStateClass.MEASUREMENT: 'measurement'>,
      'unit_of_measurement': <UnitOfTemperature.CELSIUS: '°C'>,
    }),
    'context': <ANY>,
    'entity_id': 'sensor.ifs_std002_temperature',
    'last_changed': <ANY>,
    'last_reported': <ANY>,
    'last_updated': <ANY>,
    'state': '28.9',
  })
# ---
# name: test_platform_setup_and_discovery[sensor.ineox_sp2_current-entry]
  EntityRegistryEntrySnapshot({
    'aliases': set({
    }),
    'area_id': None,
    'capabilities': dict({
      'state_class': <SensorStateClass.MEASUREMENT: 'measurement'>,
    }),
    'config_entry_id': <ANY>,
    'config_subentry_id': <ANY>,
    'device_class': None,
    'device_id': <ANY>,
    'disabled_by': None,
    'domain': 'sensor',
    'entity_category': None,
    'entity_id': 'sensor.ineox_sp2_current',
    'has_entity_name': True,
    'hidden_by': None,
    'icon': None,
    'id': <ANY>,
    'labels': set({
    }),
    'name': None,
    'options': dict({
      'sensor': dict({
        'suggested_display_precision': 2,
      }),
      'sensor.private': dict({
        'suggested_unit_of_measurement': <UnitOfElectricCurrent.AMPERE: 'A'>,
      }),
    }),
    'original_device_class': <SensorDeviceClass.CURRENT: 'current'>,
    'original_icon': None,
    'original_name': 'Current',
    'platform': 'tuya',
    'previous_unique_id': None,
    'suggested_object_id': None,
    'supported_features': 0,
    'translation_key': 'current',
    'unique_id': 'tuya.vx2owjsg86g2ys93zccur_current',
    'unit_of_measurement': <UnitOfElectricCurrent.AMPERE: 'A'>,
  })
# ---
# name: test_platform_setup_and_discovery[sensor.ineox_sp2_current-state]
  StateSnapshot({
    'attributes': ReadOnlyDict({
      'device_class': 'current',
      'friendly_name': 'Ineox SP2 Current',
      'state_class': <SensorStateClass.MEASUREMENT: 'measurement'>,
      'unit_of_measurement': <UnitOfElectricCurrent.AMPERE: 'A'>,
    }),
    'context': <ANY>,
    'entity_id': 'sensor.ineox_sp2_current',
    'last_changed': <ANY>,
    'last_reported': <ANY>,
    'last_updated': <ANY>,
    'state': '0.228',
  })
# ---
# name: test_platform_setup_and_discovery[sensor.ineox_sp2_power-entry]
  EntityRegistryEntrySnapshot({
    'aliases': set({
    }),
    'area_id': None,
    'capabilities': dict({
      'state_class': <SensorStateClass.MEASUREMENT: 'measurement'>,
    }),
    'config_entry_id': <ANY>,
    'config_subentry_id': <ANY>,
    'device_class': None,
    'device_id': <ANY>,
    'disabled_by': None,
    'domain': 'sensor',
    'entity_category': None,
    'entity_id': 'sensor.ineox_sp2_power',
    'has_entity_name': True,
    'hidden_by': None,
    'icon': None,
    'id': <ANY>,
    'labels': set({
    }),
    'name': None,
    'options': dict({
      'sensor': dict({
        'suggested_display_precision': 0,
      }),
    }),
    'original_device_class': <SensorDeviceClass.POWER: 'power'>,
    'original_icon': None,
    'original_name': 'Power',
    'platform': 'tuya',
    'previous_unique_id': None,
    'suggested_object_id': None,
    'supported_features': 0,
    'translation_key': 'power',
    'unique_id': 'tuya.vx2owjsg86g2ys93zccur_power',
    'unit_of_measurement': 'W',
  })
# ---
# name: test_platform_setup_and_discovery[sensor.ineox_sp2_power-state]
  StateSnapshot({
    'attributes': ReadOnlyDict({
      'device_class': 'power',
      'friendly_name': 'Ineox SP2 Power',
      'state_class': <SensorStateClass.MEASUREMENT: 'measurement'>,
      'unit_of_measurement': 'W',
    }),
    'context': <ANY>,
    'entity_id': 'sensor.ineox_sp2_power',
    'last_changed': <ANY>,
    'last_reported': <ANY>,
    'last_updated': <ANY>,
    'state': '6.1',
  })
# ---
# name: test_platform_setup_and_discovery[sensor.ineox_sp2_voltage-entry]
  EntityRegistryEntrySnapshot({
    'aliases': set({
    }),
    'area_id': None,
    'capabilities': dict({
      'state_class': <SensorStateClass.MEASUREMENT: 'measurement'>,
    }),
    'config_entry_id': <ANY>,
    'config_subentry_id': <ANY>,
    'device_class': None,
    'device_id': <ANY>,
    'disabled_by': None,
    'domain': 'sensor',
    'entity_category': None,
    'entity_id': 'sensor.ineox_sp2_voltage',
    'has_entity_name': True,
    'hidden_by': None,
    'icon': None,
    'id': <ANY>,
    'labels': set({
    }),
    'name': None,
    'options': dict({
      'sensor': dict({
        'suggested_display_precision': 0,
      }),
      'sensor.private': dict({
        'suggested_unit_of_measurement': <UnitOfElectricPotential.VOLT: 'V'>,
      }),
    }),
    'original_device_class': <SensorDeviceClass.VOLTAGE: 'voltage'>,
    'original_icon': None,
    'original_name': 'Voltage',
    'platform': 'tuya',
    'previous_unique_id': None,
    'suggested_object_id': None,
    'supported_features': 0,
    'translation_key': 'voltage',
    'unique_id': 'tuya.vx2owjsg86g2ys93zccur_voltage',
    'unit_of_measurement': <UnitOfElectricPotential.VOLT: 'V'>,
  })
# ---
# name: test_platform_setup_and_discovery[sensor.ineox_sp2_voltage-state]
  StateSnapshot({
    'attributes': ReadOnlyDict({
      'device_class': 'voltage',
      'friendly_name': 'Ineox SP2 Voltage',
      'state_class': <SensorStateClass.MEASUREMENT: 'measurement'>,
      'unit_of_measurement': <UnitOfElectricPotential.VOLT: 'V'>,
    }),
    'context': <ANY>,
    'entity_id': 'sensor.ineox_sp2_voltage',
    'last_changed': <ANY>,
    'last_reported': <ANY>,
    'last_updated': <ANY>,
    'state': '232.1',
  })
# ---
# name: test_platform_setup_and_discovery[sensor.ion1000pro_pm2_5-entry]
  EntityRegistryEntrySnapshot({
    'aliases': set({
    }),
    'area_id': None,
    'capabilities': dict({
      'state_class': <SensorStateClass.MEASUREMENT: 'measurement'>,
    }),
    'config_entry_id': <ANY>,
    'config_subentry_id': <ANY>,
    'device_class': None,
    'device_id': <ANY>,
    'disabled_by': None,
    'domain': 'sensor',
    'entity_category': None,
    'entity_id': 'sensor.ion1000pro_pm2_5',
    'has_entity_name': True,
    'hidden_by': None,
    'icon': None,
    'id': <ANY>,
    'labels': set({
    }),
    'name': None,
    'options': dict({
    }),
    'original_device_class': None,
    'original_icon': None,
    'original_name': 'PM2.5',
    'platform': 'tuya',
    'previous_unique_id': None,
    'suggested_object_id': None,
    'supported_features': 0,
    'translation_key': 'pm25',
    'unique_id': 'tuya.owozxdzgbibizu4sjkpm25',
    'unit_of_measurement': '',
  })
# ---
# name: test_platform_setup_and_discovery[sensor.ion1000pro_pm2_5-state]
  StateSnapshot({
    'attributes': ReadOnlyDict({
      'friendly_name': 'ION1000PRO PM2.5',
      'state_class': <SensorStateClass.MEASUREMENT: 'measurement'>,
      'unit_of_measurement': '',
    }),
    'context': <ANY>,
    'entity_id': 'sensor.ion1000pro_pm2_5',
    'last_changed': <ANY>,
    'last_reported': <ANY>,
    'last_updated': <ANY>,
    'state': '9.0',
  })
# ---
# name: test_platform_setup_and_discovery[sensor.kalado_air_purifier_air_quality-entry]
  EntityRegistryEntrySnapshot({
    'aliases': set({
    }),
    'area_id': None,
    'capabilities': None,
    'config_entry_id': <ANY>,
    'config_subentry_id': <ANY>,
    'device_class': None,
    'device_id': <ANY>,
    'disabled_by': None,
    'domain': 'sensor',
    'entity_category': None,
    'entity_id': 'sensor.kalado_air_purifier_air_quality',
    'has_entity_name': True,
    'hidden_by': None,
    'icon': None,
    'id': <ANY>,
    'labels': set({
    }),
    'name': None,
    'options': dict({
    }),
    'original_device_class': None,
    'original_icon': None,
    'original_name': 'Air quality',
    'platform': 'tuya',
    'previous_unique_id': None,
    'suggested_object_id': None,
    'supported_features': 0,
    'translation_key': 'air_quality',
    'unique_id': 'tuya.yo2karkjuhzztxsfjkair_quality',
    'unit_of_measurement': None,
  })
# ---
# name: test_platform_setup_and_discovery[sensor.kalado_air_purifier_air_quality-state]
  StateSnapshot({
    'attributes': ReadOnlyDict({
      'friendly_name': 'Kalado Air Purifier Air quality',
    }),
    'context': <ANY>,
    'entity_id': 'sensor.kalado_air_purifier_air_quality',
    'last_changed': <ANY>,
    'last_reported': <ANY>,
    'last_updated': <ANY>,
    'state': 'great',
  })
# ---
# name: test_platform_setup_and_discovery[sensor.kalado_air_purifier_filter_utilization-entry]
  EntityRegistryEntrySnapshot({
    'aliases': set({
    }),
    'area_id': None,
    'capabilities': None,
    'config_entry_id': <ANY>,
    'config_subentry_id': <ANY>,
    'device_class': None,
    'device_id': <ANY>,
    'disabled_by': None,
    'domain': 'sensor',
    'entity_category': <EntityCategory.DIAGNOSTIC: 'diagnostic'>,
    'entity_id': 'sensor.kalado_air_purifier_filter_utilization',
    'has_entity_name': True,
    'hidden_by': None,
    'icon': None,
    'id': <ANY>,
    'labels': set({
    }),
    'name': None,
    'options': dict({
    }),
    'original_device_class': None,
    'original_icon': None,
    'original_name': 'Filter utilization',
    'platform': 'tuya',
    'previous_unique_id': None,
    'suggested_object_id': None,
    'supported_features': 0,
    'translation_key': 'filter_utilization',
    'unique_id': 'tuya.yo2karkjuhzztxsfjkfilter',
    'unit_of_measurement': '%',
  })
# ---
# name: test_platform_setup_and_discovery[sensor.kalado_air_purifier_filter_utilization-state]
  StateSnapshot({
    'attributes': ReadOnlyDict({
      'friendly_name': 'Kalado Air Purifier Filter utilization',
      'unit_of_measurement': '%',
    }),
    'context': <ANY>,
    'entity_id': 'sensor.kalado_air_purifier_filter_utilization',
    'last_changed': <ANY>,
    'last_reported': <ANY>,
    'last_updated': <ANY>,
    'state': '42.0',
  })
# ---
# name: test_platform_setup_and_discovery[sensor.keller_current-entry]
  EntityRegistryEntrySnapshot({
    'aliases': set({
    }),
    'area_id': None,
    'capabilities': dict({
      'state_class': <SensorStateClass.MEASUREMENT: 'measurement'>,
    }),
    'config_entry_id': <ANY>,
    'config_subentry_id': <ANY>,
    'device_class': None,
    'device_id': <ANY>,
    'disabled_by': None,
    'domain': 'sensor',
    'entity_category': None,
    'entity_id': 'sensor.keller_current',
    'has_entity_name': True,
    'hidden_by': None,
    'icon': None,
    'id': <ANY>,
    'labels': set({
    }),
    'name': None,
    'options': dict({
      'sensor': dict({
        'suggested_display_precision': 2,
      }),
      'sensor.private': dict({
        'suggested_unit_of_measurement': <UnitOfElectricCurrent.AMPERE: 'A'>,
      }),
    }),
    'original_device_class': <SensorDeviceClass.CURRENT: 'current'>,
    'original_icon': None,
    'original_name': 'Current',
    'platform': 'tuya',
    'previous_unique_id': None,
    'suggested_object_id': None,
    'supported_features': 0,
    'translation_key': 'current',
    'unique_id': 'tuya.g7af6lrt4miugbstcpcur_current',
    'unit_of_measurement': <UnitOfElectricCurrent.AMPERE: 'A'>,
  })
# ---
# name: test_platform_setup_and_discovery[sensor.keller_current-state]
  StateSnapshot({
    'attributes': ReadOnlyDict({
      'device_class': 'current',
      'friendly_name': 'Keller Current',
      'state_class': <SensorStateClass.MEASUREMENT: 'measurement'>,
      'unit_of_measurement': <UnitOfElectricCurrent.AMPERE: 'A'>,
    }),
    'context': <ANY>,
    'entity_id': 'sensor.keller_current',
    'last_changed': <ANY>,
    'last_reported': <ANY>,
    'last_updated': <ANY>,
    'state': '0.0',
  })
# ---
# name: test_platform_setup_and_discovery[sensor.keller_power-entry]
  EntityRegistryEntrySnapshot({
    'aliases': set({
    }),
    'area_id': None,
    'capabilities': dict({
      'state_class': <SensorStateClass.MEASUREMENT: 'measurement'>,
    }),
    'config_entry_id': <ANY>,
    'config_subentry_id': <ANY>,
    'device_class': None,
    'device_id': <ANY>,
    'disabled_by': None,
    'domain': 'sensor',
    'entity_category': None,
    'entity_id': 'sensor.keller_power',
    'has_entity_name': True,
    'hidden_by': None,
    'icon': None,
    'id': <ANY>,
    'labels': set({
    }),
    'name': None,
    'options': dict({
      'sensor': dict({
        'suggested_display_precision': 0,
      }),
    }),
    'original_device_class': <SensorDeviceClass.POWER: 'power'>,
    'original_icon': None,
    'original_name': 'Power',
    'platform': 'tuya',
    'previous_unique_id': None,
    'suggested_object_id': None,
    'supported_features': 0,
    'translation_key': 'power',
    'unique_id': 'tuya.g7af6lrt4miugbstcpcur_power',
    'unit_of_measurement': 'W',
  })
# ---
# name: test_platform_setup_and_discovery[sensor.keller_power-state]
  StateSnapshot({
    'attributes': ReadOnlyDict({
      'device_class': 'power',
      'friendly_name': 'Keller Power',
      'state_class': <SensorStateClass.MEASUREMENT: 'measurement'>,
      'unit_of_measurement': 'W',
    }),
    'context': <ANY>,
    'entity_id': 'sensor.keller_power',
    'last_changed': <ANY>,
    'last_reported': <ANY>,
    'last_updated': <ANY>,
    'state': '0.0',
  })
# ---
# name: test_platform_setup_and_discovery[sensor.keller_voltage-entry]
  EntityRegistryEntrySnapshot({
    'aliases': set({
    }),
    'area_id': None,
    'capabilities': dict({
      'state_class': <SensorStateClass.MEASUREMENT: 'measurement'>,
    }),
    'config_entry_id': <ANY>,
    'config_subentry_id': <ANY>,
    'device_class': None,
    'device_id': <ANY>,
    'disabled_by': None,
    'domain': 'sensor',
    'entity_category': None,
    'entity_id': 'sensor.keller_voltage',
    'has_entity_name': True,
    'hidden_by': None,
    'icon': None,
    'id': <ANY>,
    'labels': set({
    }),
    'name': None,
    'options': dict({
      'sensor': dict({
        'suggested_display_precision': 0,
      }),
      'sensor.private': dict({
        'suggested_unit_of_measurement': <UnitOfElectricPotential.VOLT: 'V'>,
      }),
    }),
    'original_device_class': <SensorDeviceClass.VOLTAGE: 'voltage'>,
    'original_icon': None,
    'original_name': 'Voltage',
    'platform': 'tuya',
    'previous_unique_id': None,
    'suggested_object_id': None,
    'supported_features': 0,
    'translation_key': 'voltage',
    'unique_id': 'tuya.g7af6lrt4miugbstcpcur_voltage',
    'unit_of_measurement': <UnitOfElectricPotential.VOLT: 'V'>,
  })
# ---
# name: test_platform_setup_and_discovery[sensor.keller_voltage-state]
  StateSnapshot({
    'attributes': ReadOnlyDict({
      'device_class': 'voltage',
      'friendly_name': 'Keller Voltage',
      'state_class': <SensorStateClass.MEASUREMENT: 'measurement'>,
      'unit_of_measurement': <UnitOfElectricPotential.VOLT: 'V'>,
    }),
    'context': <ANY>,
    'entity_id': 'sensor.keller_voltage',
    'last_changed': <ANY>,
    'last_reported': <ANY>,
    'last_updated': <ANY>,
    'state': '0.0',
  })
# ---
# name: test_platform_setup_and_discovery[sensor.lave_linge_current-entry]
  EntityRegistryEntrySnapshot({
    'aliases': set({
    }),
    'area_id': None,
    'capabilities': dict({
      'state_class': <SensorStateClass.MEASUREMENT: 'measurement'>,
    }),
    'config_entry_id': <ANY>,
    'config_subentry_id': <ANY>,
    'device_class': None,
    'device_id': <ANY>,
    'disabled_by': None,
    'domain': 'sensor',
    'entity_category': None,
    'entity_id': 'sensor.lave_linge_current',
    'has_entity_name': True,
    'hidden_by': None,
    'icon': None,
    'id': <ANY>,
    'labels': set({
    }),
    'name': None,
    'options': dict({
      'sensor': dict({
        'suggested_display_precision': 2,
      }),
      'sensor.private': dict({
        'suggested_unit_of_measurement': <UnitOfElectricCurrent.AMPERE: 'A'>,
      }),
    }),
    'original_device_class': <SensorDeviceClass.CURRENT: 'current'>,
    'original_icon': None,
    'original_name': 'Current',
    'platform': 'tuya',
    'previous_unique_id': None,
    'suggested_object_id': None,
    'supported_features': 0,
    'translation_key': 'current',
    'unique_id': 'tuya.g0edqq0wzccur_current',
    'unit_of_measurement': <UnitOfElectricCurrent.AMPERE: 'A'>,
  })
# ---
# name: test_platform_setup_and_discovery[sensor.lave_linge_current-state]
  StateSnapshot({
    'attributes': ReadOnlyDict({
      'device_class': 'current',
      'friendly_name': 'Lave linge Current',
      'state_class': <SensorStateClass.MEASUREMENT: 'measurement'>,
      'unit_of_measurement': <UnitOfElectricCurrent.AMPERE: 'A'>,
    }),
    'context': <ANY>,
    'entity_id': 'sensor.lave_linge_current',
    'last_changed': <ANY>,
    'last_reported': <ANY>,
    'last_updated': <ANY>,
    'state': '0.0',
  })
# ---
# name: test_platform_setup_and_discovery[sensor.lave_linge_power-entry]
  EntityRegistryEntrySnapshot({
    'aliases': set({
    }),
    'area_id': None,
    'capabilities': dict({
      'state_class': <SensorStateClass.MEASUREMENT: 'measurement'>,
    }),
    'config_entry_id': <ANY>,
    'config_subentry_id': <ANY>,
    'device_class': None,
    'device_id': <ANY>,
    'disabled_by': None,
    'domain': 'sensor',
    'entity_category': None,
    'entity_id': 'sensor.lave_linge_power',
    'has_entity_name': True,
    'hidden_by': None,
    'icon': None,
    'id': <ANY>,
    'labels': set({
    }),
    'name': None,
    'options': dict({
      'sensor': dict({
        'suggested_display_precision': 0,
      }),
    }),
    'original_device_class': <SensorDeviceClass.POWER: 'power'>,
    'original_icon': None,
    'original_name': 'Power',
    'platform': 'tuya',
    'previous_unique_id': None,
    'suggested_object_id': None,
    'supported_features': 0,
    'translation_key': 'power',
    'unique_id': 'tuya.g0edqq0wzccur_power',
    'unit_of_measurement': 'W',
  })
# ---
# name: test_platform_setup_and_discovery[sensor.lave_linge_power-state]
  StateSnapshot({
    'attributes': ReadOnlyDict({
      'device_class': 'power',
      'friendly_name': 'Lave linge Power',
      'state_class': <SensorStateClass.MEASUREMENT: 'measurement'>,
      'unit_of_measurement': 'W',
    }),
    'context': <ANY>,
    'entity_id': 'sensor.lave_linge_power',
    'last_changed': <ANY>,
    'last_reported': <ANY>,
    'last_updated': <ANY>,
    'state': '0.0',
  })
# ---
# name: test_platform_setup_and_discovery[sensor.lave_linge_voltage-entry]
  EntityRegistryEntrySnapshot({
    'aliases': set({
    }),
    'area_id': None,
    'capabilities': dict({
      'state_class': <SensorStateClass.MEASUREMENT: 'measurement'>,
    }),
    'config_entry_id': <ANY>,
    'config_subentry_id': <ANY>,
    'device_class': None,
    'device_id': <ANY>,
    'disabled_by': None,
    'domain': 'sensor',
    'entity_category': None,
    'entity_id': 'sensor.lave_linge_voltage',
    'has_entity_name': True,
    'hidden_by': None,
    'icon': None,
    'id': <ANY>,
    'labels': set({
    }),
    'name': None,
    'options': dict({
      'sensor': dict({
        'suggested_display_precision': 0,
      }),
      'sensor.private': dict({
        'suggested_unit_of_measurement': <UnitOfElectricPotential.VOLT: 'V'>,
      }),
    }),
    'original_device_class': <SensorDeviceClass.VOLTAGE: 'voltage'>,
    'original_icon': None,
    'original_name': 'Voltage',
    'platform': 'tuya',
    'previous_unique_id': None,
    'suggested_object_id': None,
    'supported_features': 0,
    'translation_key': 'voltage',
    'unique_id': 'tuya.g0edqq0wzccur_voltage',
    'unit_of_measurement': <UnitOfElectricPotential.VOLT: 'V'>,
  })
# ---
# name: test_platform_setup_and_discovery[sensor.lave_linge_voltage-state]
  StateSnapshot({
    'attributes': ReadOnlyDict({
      'device_class': 'voltage',
      'friendly_name': 'Lave linge Voltage',
      'state_class': <SensorStateClass.MEASUREMENT: 'measurement'>,
      'unit_of_measurement': <UnitOfElectricPotential.VOLT: 'V'>,
    }),
    'context': <ANY>,
    'entity_id': 'sensor.lave_linge_voltage',
    'last_changed': <ANY>,
    'last_reported': <ANY>,
    'last_updated': <ANY>,
    'state': '244.0',
  })
# ---
# name: test_platform_setup_and_discovery[sensor.licht_drucker_current-entry]
  EntityRegistryEntrySnapshot({
    'aliases': set({
    }),
    'area_id': None,
    'capabilities': dict({
      'state_class': <SensorStateClass.MEASUREMENT: 'measurement'>,
    }),
    'config_entry_id': <ANY>,
    'config_subentry_id': <ANY>,
    'device_class': None,
    'device_id': <ANY>,
    'disabled_by': None,
    'domain': 'sensor',
    'entity_category': None,
    'entity_id': 'sensor.licht_drucker_current',
    'has_entity_name': True,
    'hidden_by': None,
    'icon': None,
    'id': <ANY>,
    'labels': set({
    }),
    'name': None,
    'options': dict({
      'sensor': dict({
        'suggested_display_precision': 2,
      }),
      'sensor.private': dict({
        'suggested_unit_of_measurement': <UnitOfElectricCurrent.AMPERE: 'A'>,
      }),
    }),
    'original_device_class': <SensorDeviceClass.CURRENT: 'current'>,
    'original_icon': None,
    'original_name': 'Current',
    'platform': 'tuya',
    'previous_unique_id': None,
    'suggested_object_id': None,
    'supported_features': 0,
    'translation_key': 'current',
    'unique_id': 'tuya.uvh6oeqrfliovfiwzccur_current',
    'unit_of_measurement': <UnitOfElectricCurrent.AMPERE: 'A'>,
  })
# ---
# name: test_platform_setup_and_discovery[sensor.licht_drucker_current-state]
  StateSnapshot({
    'attributes': ReadOnlyDict({
      'device_class': 'current',
      'friendly_name': 'Licht drucker Current',
      'state_class': <SensorStateClass.MEASUREMENT: 'measurement'>,
      'unit_of_measurement': <UnitOfElectricCurrent.AMPERE: 'A'>,
    }),
    'context': <ANY>,
    'entity_id': 'sensor.licht_drucker_current',
    'last_changed': <ANY>,
    'last_reported': <ANY>,
    'last_updated': <ANY>,
    'state': 'unavailable',
  })
# ---
# name: test_platform_setup_and_discovery[sensor.licht_drucker_power-entry]
  EntityRegistryEntrySnapshot({
    'aliases': set({
    }),
    'area_id': None,
    'capabilities': dict({
      'state_class': <SensorStateClass.MEASUREMENT: 'measurement'>,
    }),
    'config_entry_id': <ANY>,
    'config_subentry_id': <ANY>,
    'device_class': None,
    'device_id': <ANY>,
    'disabled_by': None,
    'domain': 'sensor',
    'entity_category': None,
    'entity_id': 'sensor.licht_drucker_power',
    'has_entity_name': True,
    'hidden_by': None,
    'icon': None,
    'id': <ANY>,
    'labels': set({
    }),
    'name': None,
    'options': dict({
      'sensor': dict({
        'suggested_display_precision': 0,
      }),
    }),
    'original_device_class': <SensorDeviceClass.POWER: 'power'>,
    'original_icon': None,
    'original_name': 'Power',
    'platform': 'tuya',
    'previous_unique_id': None,
    'suggested_object_id': None,
    'supported_features': 0,
    'translation_key': 'power',
    'unique_id': 'tuya.uvh6oeqrfliovfiwzccur_power',
    'unit_of_measurement': 'W',
  })
# ---
# name: test_platform_setup_and_discovery[sensor.licht_drucker_power-state]
  StateSnapshot({
    'attributes': ReadOnlyDict({
      'device_class': 'power',
      'friendly_name': 'Licht drucker Power',
      'state_class': <SensorStateClass.MEASUREMENT: 'measurement'>,
      'unit_of_measurement': 'W',
    }),
    'context': <ANY>,
    'entity_id': 'sensor.licht_drucker_power',
    'last_changed': <ANY>,
    'last_reported': <ANY>,
    'last_updated': <ANY>,
    'state': 'unavailable',
  })
# ---
# name: test_platform_setup_and_discovery[sensor.licht_drucker_voltage-entry]
  EntityRegistryEntrySnapshot({
    'aliases': set({
    }),
    'area_id': None,
    'capabilities': dict({
      'state_class': <SensorStateClass.MEASUREMENT: 'measurement'>,
    }),
    'config_entry_id': <ANY>,
    'config_subentry_id': <ANY>,
    'device_class': None,
    'device_id': <ANY>,
    'disabled_by': None,
    'domain': 'sensor',
    'entity_category': None,
    'entity_id': 'sensor.licht_drucker_voltage',
    'has_entity_name': True,
    'hidden_by': None,
    'icon': None,
    'id': <ANY>,
    'labels': set({
    }),
    'name': None,
    'options': dict({
      'sensor': dict({
        'suggested_display_precision': 0,
      }),
      'sensor.private': dict({
        'suggested_unit_of_measurement': <UnitOfElectricPotential.VOLT: 'V'>,
      }),
    }),
    'original_device_class': <SensorDeviceClass.VOLTAGE: 'voltage'>,
    'original_icon': None,
    'original_name': 'Voltage',
    'platform': 'tuya',
    'previous_unique_id': None,
    'suggested_object_id': None,
    'supported_features': 0,
    'translation_key': 'voltage',
    'unique_id': 'tuya.uvh6oeqrfliovfiwzccur_voltage',
    'unit_of_measurement': <UnitOfElectricPotential.VOLT: 'V'>,
  })
# ---
# name: test_platform_setup_and_discovery[sensor.licht_drucker_voltage-state]
  StateSnapshot({
    'attributes': ReadOnlyDict({
      'device_class': 'voltage',
      'friendly_name': 'Licht drucker Voltage',
      'state_class': <SensorStateClass.MEASUREMENT: 'measurement'>,
      'unit_of_measurement': <UnitOfElectricPotential.VOLT: 'V'>,
    }),
    'context': <ANY>,
    'entity_id': 'sensor.licht_drucker_voltage',
    'last_changed': <ANY>,
    'last_reported': <ANY>,
    'last_updated': <ANY>,
    'state': 'unavailable',
  })
# ---
# name: test_platform_setup_and_discovery[sensor.lounge_dark_blind_last_operation_duration-entry]
  EntityRegistryEntrySnapshot({
    'aliases': set({
    }),
    'area_id': None,
    'capabilities': None,
    'config_entry_id': <ANY>,
    'config_subentry_id': <ANY>,
    'device_class': None,
    'device_id': <ANY>,
    'disabled_by': None,
    'domain': 'sensor',
    'entity_category': <EntityCategory.DIAGNOSTIC: 'diagnostic'>,
    'entity_id': 'sensor.lounge_dark_blind_last_operation_duration',
    'has_entity_name': True,
    'hidden_by': None,
    'icon': None,
    'id': <ANY>,
    'labels': set({
    }),
    'name': None,
    'options': dict({
    }),
    'original_device_class': None,
    'original_icon': None,
    'original_name': 'Last operation duration',
    'platform': 'tuya',
    'previous_unique_id': None,
    'suggested_object_id': None,
    'supported_features': 0,
    'translation_key': 'last_operation_duration',
    'unique_id': 'tuya.g1efxsqnp33cg8r3lctime_total',
    'unit_of_measurement': 'ms',
  })
# ---
# name: test_platform_setup_and_discovery[sensor.lounge_dark_blind_last_operation_duration-state]
  StateSnapshot({
    'attributes': ReadOnlyDict({
      'friendly_name': 'Lounge Dark Blind Last operation duration',
      'unit_of_measurement': 'ms',
    }),
    'context': <ANY>,
    'entity_id': 'sensor.lounge_dark_blind_last_operation_duration',
    'last_changed': <ANY>,
    'last_reported': <ANY>,
    'last_updated': <ANY>,
    'state': '25400.0',
  })
# ---
# name: test_platform_setup_and_discovery[sensor.luminosite_battery-entry]
  EntityRegistryEntrySnapshot({
    'aliases': set({
    }),
    'area_id': None,
    'capabilities': dict({
      'state_class': <SensorStateClass.MEASUREMENT: 'measurement'>,
    }),
    'config_entry_id': <ANY>,
    'config_subentry_id': <ANY>,
    'device_class': None,
    'device_id': <ANY>,
    'disabled_by': None,
    'domain': 'sensor',
    'entity_category': <EntityCategory.DIAGNOSTIC: 'diagnostic'>,
    'entity_id': 'sensor.luminosite_battery',
    'has_entity_name': True,
    'hidden_by': None,
    'icon': None,
    'id': <ANY>,
    'labels': set({
    }),
    'name': None,
    'options': dict({
    }),
    'original_device_class': <SensorDeviceClass.BATTERY: 'battery'>,
    'original_icon': None,
    'original_name': 'Battery',
    'platform': 'tuya',
    'previous_unique_id': None,
    'suggested_object_id': None,
    'supported_features': 0,
    'translation_key': 'battery',
    'unique_id': 'tuya.ohefbbk9gcdlbattery_percentage',
    'unit_of_measurement': '%',
  })
# ---
# name: test_platform_setup_and_discovery[sensor.luminosite_battery-state]
  StateSnapshot({
    'attributes': ReadOnlyDict({
      'device_class': 'battery',
      'friendly_name': 'Luminosité Battery',
      'state_class': <SensorStateClass.MEASUREMENT: 'measurement'>,
      'unit_of_measurement': '%',
    }),
    'context': <ANY>,
    'entity_id': 'sensor.luminosite_battery',
    'last_changed': <ANY>,
    'last_reported': <ANY>,
    'last_updated': <ANY>,
    'state': '91.0',
  })
# ---
# name: test_platform_setup_and_discovery[sensor.luminosite_illuminance-entry]
  EntityRegistryEntrySnapshot({
    'aliases': set({
    }),
    'area_id': None,
    'capabilities': dict({
      'state_class': <SensorStateClass.MEASUREMENT: 'measurement'>,
    }),
    'config_entry_id': <ANY>,
    'config_subentry_id': <ANY>,
    'device_class': None,
    'device_id': <ANY>,
    'disabled_by': None,
    'domain': 'sensor',
    'entity_category': None,
    'entity_id': 'sensor.luminosite_illuminance',
    'has_entity_name': True,
    'hidden_by': None,
    'icon': None,
    'id': <ANY>,
    'labels': set({
    }),
    'name': None,
    'options': dict({
    }),
    'original_device_class': <SensorDeviceClass.ILLUMINANCE: 'illuminance'>,
    'original_icon': None,
    'original_name': 'Illuminance',
    'platform': 'tuya',
    'previous_unique_id': None,
    'suggested_object_id': None,
    'supported_features': 0,
    'translation_key': 'illuminance',
    'unique_id': 'tuya.ohefbbk9gcdlbright_value',
    'unit_of_measurement': 'lx',
  })
# ---
# name: test_platform_setup_and_discovery[sensor.luminosite_illuminance-state]
  StateSnapshot({
    'attributes': ReadOnlyDict({
      'device_class': 'illuminance',
      'friendly_name': 'Luminosité Illuminance',
      'state_class': <SensorStateClass.MEASUREMENT: 'measurement'>,
      'unit_of_measurement': 'lx',
    }),
    'context': <ANY>,
    'entity_id': 'sensor.luminosite_illuminance',
    'last_changed': <ANY>,
    'last_reported': <ANY>,
    'last_updated': <ANY>,
    'state': '16.0',
  })
# ---
# name: test_platform_setup_and_discovery[sensor.meter_phase_a_current-entry]
  EntityRegistryEntrySnapshot({
    'aliases': set({
    }),
    'area_id': None,
    'capabilities': dict({
      'state_class': <SensorStateClass.MEASUREMENT: 'measurement'>,
    }),
    'config_entry_id': <ANY>,
    'config_subentry_id': <ANY>,
    'device_class': None,
    'device_id': <ANY>,
    'disabled_by': None,
    'domain': 'sensor',
    'entity_category': None,
    'entity_id': 'sensor.meter_phase_a_current',
    'has_entity_name': True,
    'hidden_by': None,
    'icon': None,
    'id': <ANY>,
    'labels': set({
    }),
    'name': None,
    'options': dict({
      'sensor': dict({
        'suggested_display_precision': 2,
      }),
    }),
    'original_device_class': <SensorDeviceClass.CURRENT: 'current'>,
    'original_icon': None,
    'original_name': 'Phase A current',
    'platform': 'tuya',
    'previous_unique_id': None,
    'suggested_object_id': None,
    'supported_features': 0,
    'translation_key': 'phase_a_current',
    'unique_id': 'tuya.nnqlg0rxryraf8ezbdnzphase_aelectriccurrent',
    'unit_of_measurement': <UnitOfElectricCurrent.AMPERE: 'A'>,
  })
# ---
# name: test_platform_setup_and_discovery[sensor.meter_phase_a_current-state]
  StateSnapshot({
    'attributes': ReadOnlyDict({
      'device_class': 'current',
      'friendly_name': 'Meter Phase A current',
      'state_class': <SensorStateClass.MEASUREMENT: 'measurement'>,
      'unit_of_measurement': <UnitOfElectricCurrent.AMPERE: 'A'>,
    }),
    'context': <ANY>,
    'entity_id': 'sensor.meter_phase_a_current',
    'last_changed': <ANY>,
    'last_reported': <ANY>,
    'last_updated': <ANY>,
    'state': '5.62',
  })
# ---
# name: test_platform_setup_and_discovery[sensor.meter_phase_a_power-entry]
  EntityRegistryEntrySnapshot({
    'aliases': set({
    }),
    'area_id': None,
    'capabilities': dict({
      'state_class': <SensorStateClass.MEASUREMENT: 'measurement'>,
    }),
    'config_entry_id': <ANY>,
    'config_subentry_id': <ANY>,
    'device_class': None,
    'device_id': <ANY>,
    'disabled_by': None,
    'domain': 'sensor',
    'entity_category': None,
    'entity_id': 'sensor.meter_phase_a_power',
    'has_entity_name': True,
    'hidden_by': None,
    'icon': None,
    'id': <ANY>,
    'labels': set({
    }),
    'name': None,
    'options': dict({
      'sensor': dict({
        'suggested_display_precision': 2,
      }),
    }),
    'original_device_class': <SensorDeviceClass.POWER: 'power'>,
    'original_icon': None,
    'original_name': 'Phase A power',
    'platform': 'tuya',
    'previous_unique_id': None,
    'suggested_object_id': None,
    'supported_features': 0,
    'translation_key': 'phase_a_power',
    'unique_id': 'tuya.nnqlg0rxryraf8ezbdnzphase_apower',
    'unit_of_measurement': <UnitOfPower.KILO_WATT: 'kW'>,
  })
# ---
# name: test_platform_setup_and_discovery[sensor.meter_phase_a_power-state]
  StateSnapshot({
    'attributes': ReadOnlyDict({
      'device_class': 'power',
      'friendly_name': 'Meter Phase A power',
      'state_class': <SensorStateClass.MEASUREMENT: 'measurement'>,
      'unit_of_measurement': <UnitOfPower.KILO_WATT: 'kW'>,
    }),
    'context': <ANY>,
    'entity_id': 'sensor.meter_phase_a_power',
    'last_changed': <ANY>,
    'last_reported': <ANY>,
    'last_updated': <ANY>,
    'state': '1.185',
  })
# ---
# name: test_platform_setup_and_discovery[sensor.meter_phase_a_voltage-entry]
  EntityRegistryEntrySnapshot({
    'aliases': set({
    }),
    'area_id': None,
    'capabilities': dict({
      'state_class': <SensorStateClass.MEASUREMENT: 'measurement'>,
    }),
    'config_entry_id': <ANY>,
    'config_subentry_id': <ANY>,
    'device_class': None,
    'device_id': <ANY>,
    'disabled_by': None,
    'domain': 'sensor',
    'entity_category': None,
    'entity_id': 'sensor.meter_phase_a_voltage',
    'has_entity_name': True,
    'hidden_by': None,
    'icon': None,
    'id': <ANY>,
    'labels': set({
    }),
    'name': None,
    'options': dict({
      'sensor': dict({
        'suggested_display_precision': 0,
      }),
    }),
    'original_device_class': <SensorDeviceClass.VOLTAGE: 'voltage'>,
    'original_icon': None,
    'original_name': 'Phase A voltage',
    'platform': 'tuya',
    'previous_unique_id': None,
    'suggested_object_id': None,
    'supported_features': 0,
    'translation_key': 'phase_a_voltage',
    'unique_id': 'tuya.nnqlg0rxryraf8ezbdnzphase_avoltage',
    'unit_of_measurement': <UnitOfElectricPotential.VOLT: 'V'>,
  })
# ---
# name: test_platform_setup_and_discovery[sensor.meter_phase_a_voltage-state]
  StateSnapshot({
    'attributes': ReadOnlyDict({
      'device_class': 'voltage',
      'friendly_name': 'Meter Phase A voltage',
      'state_class': <SensorStateClass.MEASUREMENT: 'measurement'>,
      'unit_of_measurement': <UnitOfElectricPotential.VOLT: 'V'>,
    }),
    'context': <ANY>,
    'entity_id': 'sensor.meter_phase_a_voltage',
    'last_changed': <ANY>,
    'last_reported': <ANY>,
    'last_updated': <ANY>,
    'state': '233.8',
  })
# ---
# name: test_platform_setup_and_discovery[sensor.metering_3pn_wifi_stable_phase_a_current-entry]
  EntityRegistryEntrySnapshot({
    'aliases': set({
    }),
    'area_id': None,
    'capabilities': dict({
      'state_class': <SensorStateClass.MEASUREMENT: 'measurement'>,
    }),
    'config_entry_id': <ANY>,
    'config_subentry_id': <ANY>,
    'device_class': None,
    'device_id': <ANY>,
    'disabled_by': None,
    'domain': 'sensor',
    'entity_category': None,
    'entity_id': 'sensor.metering_3pn_wifi_stable_phase_a_current',
    'has_entity_name': True,
    'hidden_by': None,
    'icon': None,
    'id': <ANY>,
    'labels': set({
    }),
    'name': None,
    'options': dict({
      'sensor': dict({
        'suggested_display_precision': 2,
      }),
    }),
    'original_device_class': <SensorDeviceClass.CURRENT: 'current'>,
    'original_icon': None,
    'original_name': 'Phase A current',
    'platform': 'tuya',
    'previous_unique_id': None,
    'suggested_object_id': None,
    'supported_features': 0,
    'translation_key': 'phase_a_current',
    'unique_id': 'tuya.obb7p55c0us6rdxkqldphase_aelectriccurrent',
    'unit_of_measurement': <UnitOfElectricCurrent.AMPERE: 'A'>,
  })
# ---
# name: test_platform_setup_and_discovery[sensor.metering_3pn_wifi_stable_phase_a_current-state]
  StateSnapshot({
    'attributes': ReadOnlyDict({
      'device_class': 'current',
      'friendly_name': 'Metering_3PN_WiFi_stable Phase A current',
      'state_class': <SensorStateClass.MEASUREMENT: 'measurement'>,
      'unit_of_measurement': <UnitOfElectricCurrent.AMPERE: 'A'>,
    }),
    'context': <ANY>,
    'entity_id': 'sensor.metering_3pn_wifi_stable_phase_a_current',
    'last_changed': <ANY>,
    'last_reported': <ANY>,
    'last_updated': <ANY>,
    'state': '0.637',
  })
# ---
# name: test_platform_setup_and_discovery[sensor.metering_3pn_wifi_stable_phase_a_power-entry]
  EntityRegistryEntrySnapshot({
    'aliases': set({
    }),
    'area_id': None,
    'capabilities': dict({
      'state_class': <SensorStateClass.MEASUREMENT: 'measurement'>,
    }),
    'config_entry_id': <ANY>,
    'config_subentry_id': <ANY>,
    'device_class': None,
    'device_id': <ANY>,
    'disabled_by': None,
    'domain': 'sensor',
    'entity_category': None,
    'entity_id': 'sensor.metering_3pn_wifi_stable_phase_a_power',
    'has_entity_name': True,
    'hidden_by': None,
    'icon': None,
    'id': <ANY>,
    'labels': set({
    }),
    'name': None,
    'options': dict({
      'sensor': dict({
        'suggested_display_precision': 2,
      }),
    }),
    'original_device_class': <SensorDeviceClass.POWER: 'power'>,
    'original_icon': None,
    'original_name': 'Phase A power',
    'platform': 'tuya',
    'previous_unique_id': None,
    'suggested_object_id': None,
    'supported_features': 0,
    'translation_key': 'phase_a_power',
    'unique_id': 'tuya.obb7p55c0us6rdxkqldphase_apower',
    'unit_of_measurement': <UnitOfPower.KILO_WATT: 'kW'>,
  })
# ---
# name: test_platform_setup_and_discovery[sensor.metering_3pn_wifi_stable_phase_a_power-state]
  StateSnapshot({
    'attributes': ReadOnlyDict({
      'device_class': 'power',
      'friendly_name': 'Metering_3PN_WiFi_stable Phase A power',
      'state_class': <SensorStateClass.MEASUREMENT: 'measurement'>,
      'unit_of_measurement': <UnitOfPower.KILO_WATT: 'kW'>,
    }),
    'context': <ANY>,
    'entity_id': 'sensor.metering_3pn_wifi_stable_phase_a_power',
    'last_changed': <ANY>,
    'last_reported': <ANY>,
    'last_updated': <ANY>,
    'state': '0.108',
  })
# ---
# name: test_platform_setup_and_discovery[sensor.metering_3pn_wifi_stable_phase_a_voltage-entry]
  EntityRegistryEntrySnapshot({
    'aliases': set({
    }),
    'area_id': None,
    'capabilities': dict({
      'state_class': <SensorStateClass.MEASUREMENT: 'measurement'>,
    }),
    'config_entry_id': <ANY>,
    'config_subentry_id': <ANY>,
    'device_class': None,
    'device_id': <ANY>,
    'disabled_by': None,
    'domain': 'sensor',
    'entity_category': None,
    'entity_id': 'sensor.metering_3pn_wifi_stable_phase_a_voltage',
    'has_entity_name': True,
    'hidden_by': None,
    'icon': None,
    'id': <ANY>,
    'labels': set({
    }),
    'name': None,
    'options': dict({
      'sensor': dict({
        'suggested_display_precision': 0,
      }),
    }),
    'original_device_class': <SensorDeviceClass.VOLTAGE: 'voltage'>,
    'original_icon': None,
    'original_name': 'Phase A voltage',
    'platform': 'tuya',
    'previous_unique_id': None,
    'suggested_object_id': None,
    'supported_features': 0,
    'translation_key': 'phase_a_voltage',
    'unique_id': 'tuya.obb7p55c0us6rdxkqldphase_avoltage',
    'unit_of_measurement': <UnitOfElectricPotential.VOLT: 'V'>,
  })
# ---
# name: test_platform_setup_and_discovery[sensor.metering_3pn_wifi_stable_phase_a_voltage-state]
  StateSnapshot({
    'attributes': ReadOnlyDict({
      'device_class': 'voltage',
      'friendly_name': 'Metering_3PN_WiFi_stable Phase A voltage',
      'state_class': <SensorStateClass.MEASUREMENT: 'measurement'>,
      'unit_of_measurement': <UnitOfElectricPotential.VOLT: 'V'>,
    }),
    'context': <ANY>,
    'entity_id': 'sensor.metering_3pn_wifi_stable_phase_a_voltage',
    'last_changed': <ANY>,
    'last_reported': <ANY>,
    'last_updated': <ANY>,
    'state': '221.1',
  })
# ---
# name: test_platform_setup_and_discovery[sensor.metering_3pn_wifi_stable_phase_b_current-entry]
  EntityRegistryEntrySnapshot({
    'aliases': set({
    }),
    'area_id': None,
    'capabilities': dict({
      'state_class': <SensorStateClass.MEASUREMENT: 'measurement'>,
    }),
    'config_entry_id': <ANY>,
    'config_subentry_id': <ANY>,
    'device_class': None,
    'device_id': <ANY>,
    'disabled_by': None,
    'domain': 'sensor',
    'entity_category': None,
    'entity_id': 'sensor.metering_3pn_wifi_stable_phase_b_current',
    'has_entity_name': True,
    'hidden_by': None,
    'icon': None,
    'id': <ANY>,
    'labels': set({
    }),
    'name': None,
    'options': dict({
      'sensor': dict({
        'suggested_display_precision': 2,
      }),
    }),
    'original_device_class': <SensorDeviceClass.CURRENT: 'current'>,
    'original_icon': None,
    'original_name': 'Phase B current',
    'platform': 'tuya',
    'previous_unique_id': None,
    'suggested_object_id': None,
    'supported_features': 0,
    'translation_key': 'phase_b_current',
    'unique_id': 'tuya.obb7p55c0us6rdxkqldphase_belectriccurrent',
    'unit_of_measurement': <UnitOfElectricCurrent.AMPERE: 'A'>,
  })
# ---
# name: test_platform_setup_and_discovery[sensor.metering_3pn_wifi_stable_phase_b_current-state]
  StateSnapshot({
    'attributes': ReadOnlyDict({
      'device_class': 'current',
      'friendly_name': 'Metering_3PN_WiFi_stable Phase B current',
      'state_class': <SensorStateClass.MEASUREMENT: 'measurement'>,
      'unit_of_measurement': <UnitOfElectricCurrent.AMPERE: 'A'>,
    }),
    'context': <ANY>,
    'entity_id': 'sensor.metering_3pn_wifi_stable_phase_b_current',
    'last_changed': <ANY>,
    'last_reported': <ANY>,
    'last_updated': <ANY>,
    'state': '11.203',
  })
# ---
# name: test_platform_setup_and_discovery[sensor.metering_3pn_wifi_stable_phase_b_power-entry]
  EntityRegistryEntrySnapshot({
    'aliases': set({
    }),
    'area_id': None,
    'capabilities': dict({
      'state_class': <SensorStateClass.MEASUREMENT: 'measurement'>,
    }),
    'config_entry_id': <ANY>,
    'config_subentry_id': <ANY>,
    'device_class': None,
    'device_id': <ANY>,
    'disabled_by': None,
    'domain': 'sensor',
    'entity_category': None,
    'entity_id': 'sensor.metering_3pn_wifi_stable_phase_b_power',
    'has_entity_name': True,
    'hidden_by': None,
    'icon': None,
    'id': <ANY>,
    'labels': set({
    }),
    'name': None,
    'options': dict({
      'sensor': dict({
        'suggested_display_precision': 2,
      }),
    }),
    'original_device_class': <SensorDeviceClass.POWER: 'power'>,
    'original_icon': None,
    'original_name': 'Phase B power',
    'platform': 'tuya',
    'previous_unique_id': None,
    'suggested_object_id': None,
    'supported_features': 0,
    'translation_key': 'phase_b_power',
    'unique_id': 'tuya.obb7p55c0us6rdxkqldphase_bpower',
    'unit_of_measurement': <UnitOfPower.KILO_WATT: 'kW'>,
  })
# ---
# name: test_platform_setup_and_discovery[sensor.metering_3pn_wifi_stable_phase_b_power-state]
  StateSnapshot({
    'attributes': ReadOnlyDict({
      'device_class': 'power',
      'friendly_name': 'Metering_3PN_WiFi_stable Phase B power',
      'state_class': <SensorStateClass.MEASUREMENT: 'measurement'>,
      'unit_of_measurement': <UnitOfPower.KILO_WATT: 'kW'>,
    }),
    'context': <ANY>,
    'entity_id': 'sensor.metering_3pn_wifi_stable_phase_b_power',
    'last_changed': <ANY>,
    'last_reported': <ANY>,
    'last_updated': <ANY>,
    'state': '2.41',
  })
# ---
# name: test_platform_setup_and_discovery[sensor.metering_3pn_wifi_stable_phase_b_voltage-entry]
  EntityRegistryEntrySnapshot({
    'aliases': set({
    }),
    'area_id': None,
    'capabilities': dict({
      'state_class': <SensorStateClass.MEASUREMENT: 'measurement'>,
    }),
    'config_entry_id': <ANY>,
    'config_subentry_id': <ANY>,
    'device_class': None,
    'device_id': <ANY>,
    'disabled_by': None,
    'domain': 'sensor',
    'entity_category': None,
    'entity_id': 'sensor.metering_3pn_wifi_stable_phase_b_voltage',
    'has_entity_name': True,
    'hidden_by': None,
    'icon': None,
    'id': <ANY>,
    'labels': set({
    }),
    'name': None,
    'options': dict({
      'sensor': dict({
        'suggested_display_precision': 0,
      }),
    }),
    'original_device_class': <SensorDeviceClass.VOLTAGE: 'voltage'>,
    'original_icon': None,
    'original_name': 'Phase B voltage',
    'platform': 'tuya',
    'previous_unique_id': None,
    'suggested_object_id': None,
    'supported_features': 0,
    'translation_key': 'phase_b_voltage',
    'unique_id': 'tuya.obb7p55c0us6rdxkqldphase_bvoltage',
    'unit_of_measurement': <UnitOfElectricPotential.VOLT: 'V'>,
  })
# ---
# name: test_platform_setup_and_discovery[sensor.metering_3pn_wifi_stable_phase_b_voltage-state]
  StateSnapshot({
    'attributes': ReadOnlyDict({
      'device_class': 'voltage',
      'friendly_name': 'Metering_3PN_WiFi_stable Phase B voltage',
      'state_class': <SensorStateClass.MEASUREMENT: 'measurement'>,
      'unit_of_measurement': <UnitOfElectricPotential.VOLT: 'V'>,
    }),
    'context': <ANY>,
    'entity_id': 'sensor.metering_3pn_wifi_stable_phase_b_voltage',
    'last_changed': <ANY>,
    'last_reported': <ANY>,
    'last_updated': <ANY>,
    'state': '218.7',
  })
# ---
# name: test_platform_setup_and_discovery[sensor.metering_3pn_wifi_stable_phase_c_current-entry]
  EntityRegistryEntrySnapshot({
    'aliases': set({
    }),
    'area_id': None,
    'capabilities': dict({
      'state_class': <SensorStateClass.MEASUREMENT: 'measurement'>,
    }),
    'config_entry_id': <ANY>,
    'config_subentry_id': <ANY>,
    'device_class': None,
    'device_id': <ANY>,
    'disabled_by': None,
    'domain': 'sensor',
    'entity_category': None,
    'entity_id': 'sensor.metering_3pn_wifi_stable_phase_c_current',
    'has_entity_name': True,
    'hidden_by': None,
    'icon': None,
    'id': <ANY>,
    'labels': set({
    }),
    'name': None,
    'options': dict({
      'sensor': dict({
        'suggested_display_precision': 2,
      }),
    }),
    'original_device_class': <SensorDeviceClass.CURRENT: 'current'>,
    'original_icon': None,
    'original_name': 'Phase C current',
    'platform': 'tuya',
    'previous_unique_id': None,
    'suggested_object_id': None,
    'supported_features': 0,
    'translation_key': 'phase_c_current',
    'unique_id': 'tuya.obb7p55c0us6rdxkqldphase_celectriccurrent',
    'unit_of_measurement': <UnitOfElectricCurrent.AMPERE: 'A'>,
  })
# ---
# name: test_platform_setup_and_discovery[sensor.metering_3pn_wifi_stable_phase_c_current-state]
  StateSnapshot({
    'attributes': ReadOnlyDict({
      'device_class': 'current',
      'friendly_name': 'Metering_3PN_WiFi_stable Phase C current',
      'state_class': <SensorStateClass.MEASUREMENT: 'measurement'>,
      'unit_of_measurement': <UnitOfElectricCurrent.AMPERE: 'A'>,
    }),
    'context': <ANY>,
    'entity_id': 'sensor.metering_3pn_wifi_stable_phase_c_current',
    'last_changed': <ANY>,
    'last_reported': <ANY>,
    'last_updated': <ANY>,
    'state': '0.913',
  })
# ---
# name: test_platform_setup_and_discovery[sensor.metering_3pn_wifi_stable_phase_c_power-entry]
  EntityRegistryEntrySnapshot({
    'aliases': set({
    }),
    'area_id': None,
    'capabilities': dict({
      'state_class': <SensorStateClass.MEASUREMENT: 'measurement'>,
    }),
    'config_entry_id': <ANY>,
    'config_subentry_id': <ANY>,
    'device_class': None,
    'device_id': <ANY>,
    'disabled_by': None,
    'domain': 'sensor',
    'entity_category': None,
    'entity_id': 'sensor.metering_3pn_wifi_stable_phase_c_power',
    'has_entity_name': True,
    'hidden_by': None,
    'icon': None,
    'id': <ANY>,
    'labels': set({
    }),
    'name': None,
    'options': dict({
      'sensor': dict({
        'suggested_display_precision': 2,
      }),
    }),
    'original_device_class': <SensorDeviceClass.POWER: 'power'>,
    'original_icon': None,
    'original_name': 'Phase C power',
    'platform': 'tuya',
    'previous_unique_id': None,
    'suggested_object_id': None,
    'supported_features': 0,
    'translation_key': 'phase_c_power',
    'unique_id': 'tuya.obb7p55c0us6rdxkqldphase_cpower',
    'unit_of_measurement': <UnitOfPower.KILO_WATT: 'kW'>,
  })
# ---
# name: test_platform_setup_and_discovery[sensor.metering_3pn_wifi_stable_phase_c_power-state]
  StateSnapshot({
    'attributes': ReadOnlyDict({
      'device_class': 'power',
      'friendly_name': 'Metering_3PN_WiFi_stable Phase C power',
      'state_class': <SensorStateClass.MEASUREMENT: 'measurement'>,
      'unit_of_measurement': <UnitOfPower.KILO_WATT: 'kW'>,
    }),
    'context': <ANY>,
    'entity_id': 'sensor.metering_3pn_wifi_stable_phase_c_power',
    'last_changed': <ANY>,
    'last_reported': <ANY>,
    'last_updated': <ANY>,
    'state': '0.092',
  })
# ---
# name: test_platform_setup_and_discovery[sensor.metering_3pn_wifi_stable_phase_c_voltage-entry]
  EntityRegistryEntrySnapshot({
    'aliases': set({
    }),
    'area_id': None,
    'capabilities': dict({
      'state_class': <SensorStateClass.MEASUREMENT: 'measurement'>,
    }),
    'config_entry_id': <ANY>,
    'config_subentry_id': <ANY>,
    'device_class': None,
    'device_id': <ANY>,
    'disabled_by': None,
    'domain': 'sensor',
    'entity_category': None,
    'entity_id': 'sensor.metering_3pn_wifi_stable_phase_c_voltage',
    'has_entity_name': True,
    'hidden_by': None,
    'icon': None,
    'id': <ANY>,
    'labels': set({
    }),
    'name': None,
    'options': dict({
      'sensor': dict({
        'suggested_display_precision': 0,
      }),
    }),
    'original_device_class': <SensorDeviceClass.VOLTAGE: 'voltage'>,
    'original_icon': None,
    'original_name': 'Phase C voltage',
    'platform': 'tuya',
    'previous_unique_id': None,
    'suggested_object_id': None,
    'supported_features': 0,
    'translation_key': 'phase_c_voltage',
    'unique_id': 'tuya.obb7p55c0us6rdxkqldphase_cvoltage',
    'unit_of_measurement': <UnitOfElectricPotential.VOLT: 'V'>,
  })
# ---
# name: test_platform_setup_and_discovery[sensor.metering_3pn_wifi_stable_phase_c_voltage-state]
  StateSnapshot({
    'attributes': ReadOnlyDict({
      'device_class': 'voltage',
      'friendly_name': 'Metering_3PN_WiFi_stable Phase C voltage',
      'state_class': <SensorStateClass.MEASUREMENT: 'measurement'>,
      'unit_of_measurement': <UnitOfElectricPotential.VOLT: 'V'>,
    }),
    'context': <ANY>,
    'entity_id': 'sensor.metering_3pn_wifi_stable_phase_c_voltage',
    'last_changed': <ANY>,
    'last_reported': <ANY>,
    'last_updated': <ANY>,
    'state': '220.4',
  })
# ---
# name: test_platform_setup_and_discovery[sensor.motion_sensor_lidl_zigbee_battery-entry]
  EntityRegistryEntrySnapshot({
    'aliases': set({
    }),
    'area_id': None,
    'capabilities': dict({
      'state_class': <SensorStateClass.MEASUREMENT: 'measurement'>,
    }),
    'config_entry_id': <ANY>,
    'config_subentry_id': <ANY>,
    'device_class': None,
    'device_id': <ANY>,
    'disabled_by': None,
    'domain': 'sensor',
    'entity_category': <EntityCategory.DIAGNOSTIC: 'diagnostic'>,
    'entity_id': 'sensor.motion_sensor_lidl_zigbee_battery',
    'has_entity_name': True,
    'hidden_by': None,
    'icon': None,
    'id': <ANY>,
    'labels': set({
    }),
    'name': None,
    'options': dict({
    }),
    'original_device_class': <SensorDeviceClass.BATTERY: 'battery'>,
    'original_icon': None,
    'original_name': 'Battery',
    'platform': 'tuya',
    'previous_unique_id': None,
    'suggested_object_id': None,
    'supported_features': 0,
    'translation_key': 'battery',
    'unique_id': 'tuya.s3zzjdcfripbattery_percentage',
    'unit_of_measurement': '%',
  })
# ---
# name: test_platform_setup_and_discovery[sensor.motion_sensor_lidl_zigbee_battery-state]
  StateSnapshot({
    'attributes': ReadOnlyDict({
      'device_class': 'battery',
      'friendly_name': 'Motion sensor lidl zigbee Battery',
      'state_class': <SensorStateClass.MEASUREMENT: 'measurement'>,
      'unit_of_measurement': '%',
    }),
    'context': <ANY>,
    'entity_id': 'sensor.motion_sensor_lidl_zigbee_battery',
    'last_changed': <ANY>,
    'last_reported': <ANY>,
    'last_updated': <ANY>,
    'state': 'unavailable',
  })
# ---
# name: test_platform_setup_and_discovery[sensor.np_downstairs_north_battery-entry]
  EntityRegistryEntrySnapshot({
    'aliases': set({
    }),
    'area_id': None,
    'capabilities': dict({
      'state_class': <SensorStateClass.MEASUREMENT: 'measurement'>,
    }),
    'config_entry_id': <ANY>,
    'config_subentry_id': <ANY>,
    'device_class': None,
    'device_id': <ANY>,
    'disabled_by': None,
    'domain': 'sensor',
    'entity_category': <EntityCategory.DIAGNOSTIC: 'diagnostic'>,
    'entity_id': 'sensor.np_downstairs_north_battery',
    'has_entity_name': True,
    'hidden_by': None,
    'icon': None,
    'id': <ANY>,
    'labels': set({
    }),
    'name': None,
    'options': dict({
    }),
    'original_device_class': <SensorDeviceClass.BATTERY: 'battery'>,
    'original_icon': None,
    'original_name': 'Battery',
    'platform': 'tuya',
    'previous_unique_id': None,
    'suggested_object_id': None,
    'supported_features': 0,
    'translation_key': 'battery',
    'unique_id': 'tuya.vayhq2aj3p3z6y2ggcdswbattery_percentage',
    'unit_of_measurement': '%',
  })
# ---
# name: test_platform_setup_and_discovery[sensor.np_downstairs_north_battery-state]
  StateSnapshot({
    'attributes': ReadOnlyDict({
      'device_class': 'battery',
      'friendly_name': 'NP DownStairs North Battery',
      'state_class': <SensorStateClass.MEASUREMENT: 'measurement'>,
      'unit_of_measurement': '%',
    }),
    'context': <ANY>,
    'entity_id': 'sensor.np_downstairs_north_battery',
    'last_changed': <ANY>,
    'last_reported': <ANY>,
    'last_updated': <ANY>,
    'state': '0.0',
  })
# ---
# name: test_platform_setup_and_discovery[sensor.np_downstairs_north_humidity-entry]
  EntityRegistryEntrySnapshot({
    'aliases': set({
    }),
    'area_id': None,
    'capabilities': dict({
      'state_class': <SensorStateClass.MEASUREMENT: 'measurement'>,
    }),
    'config_entry_id': <ANY>,
    'config_subentry_id': <ANY>,
    'device_class': None,
    'device_id': <ANY>,
    'disabled_by': None,
    'domain': 'sensor',
    'entity_category': None,
    'entity_id': 'sensor.np_downstairs_north_humidity',
    'has_entity_name': True,
    'hidden_by': None,
    'icon': None,
    'id': <ANY>,
    'labels': set({
    }),
    'name': None,
    'options': dict({
    }),
    'original_device_class': <SensorDeviceClass.HUMIDITY: 'humidity'>,
    'original_icon': None,
    'original_name': 'Humidity',
    'platform': 'tuya',
    'previous_unique_id': None,
    'suggested_object_id': None,
    'supported_features': 0,
    'translation_key': 'humidity',
    'unique_id': 'tuya.vayhq2aj3p3z6y2ggcdswva_humidity',
    'unit_of_measurement': '%',
  })
# ---
# name: test_platform_setup_and_discovery[sensor.np_downstairs_north_humidity-state]
  StateSnapshot({
    'attributes': ReadOnlyDict({
      'device_class': 'humidity',
      'friendly_name': 'NP DownStairs North Humidity',
      'state_class': <SensorStateClass.MEASUREMENT: 'measurement'>,
      'unit_of_measurement': '%',
    }),
    'context': <ANY>,
    'entity_id': 'sensor.np_downstairs_north_humidity',
    'last_changed': <ANY>,
    'last_reported': <ANY>,
    'last_updated': <ANY>,
    'state': '47.0',
  })
# ---
# name: test_platform_setup_and_discovery[sensor.np_downstairs_north_temperature-entry]
  EntityRegistryEntrySnapshot({
    'aliases': set({
    }),
    'area_id': None,
    'capabilities': dict({
      'state_class': <SensorStateClass.MEASUREMENT: 'measurement'>,
    }),
    'config_entry_id': <ANY>,
    'config_subentry_id': <ANY>,
    'device_class': None,
    'device_id': <ANY>,
    'disabled_by': None,
    'domain': 'sensor',
    'entity_category': None,
    'entity_id': 'sensor.np_downstairs_north_temperature',
    'has_entity_name': True,
    'hidden_by': None,
    'icon': None,
    'id': <ANY>,
    'labels': set({
    }),
    'name': None,
    'options': dict({
      'sensor': dict({
        'suggested_display_precision': 1,
      }),
    }),
    'original_device_class': <SensorDeviceClass.TEMPERATURE: 'temperature'>,
    'original_icon': None,
    'original_name': 'Temperature',
    'platform': 'tuya',
    'previous_unique_id': None,
    'suggested_object_id': None,
    'supported_features': 0,
    'translation_key': 'temperature',
    'unique_id': 'tuya.vayhq2aj3p3z6y2ggcdswva_temperature',
    'unit_of_measurement': <UnitOfTemperature.CELSIUS: '°C'>,
  })
# ---
# name: test_platform_setup_and_discovery[sensor.np_downstairs_north_temperature-state]
  StateSnapshot({
    'attributes': ReadOnlyDict({
      'device_class': 'temperature',
      'friendly_name': 'NP DownStairs North Temperature',
      'state_class': <SensorStateClass.MEASUREMENT: 'measurement'>,
      'unit_of_measurement': <UnitOfTemperature.CELSIUS: '°C'>,
    }),
    'context': <ANY>,
    'entity_id': 'sensor.np_downstairs_north_temperature',
    'last_changed': <ANY>,
    'last_reported': <ANY>,
    'last_updated': <ANY>,
    'state': '18.5',
  })
# ---
# name: test_platform_setup_and_discovery[sensor.office_current-entry]
  EntityRegistryEntrySnapshot({
    'aliases': set({
    }),
    'area_id': None,
    'capabilities': dict({
      'state_class': <SensorStateClass.MEASUREMENT: 'measurement'>,
    }),
    'config_entry_id': <ANY>,
    'config_subentry_id': <ANY>,
    'device_class': None,
    'device_id': <ANY>,
    'disabled_by': None,
    'domain': 'sensor',
    'entity_category': None,
    'entity_id': 'sensor.office_current',
    'has_entity_name': True,
    'hidden_by': None,
    'icon': None,
    'id': <ANY>,
    'labels': set({
    }),
    'name': None,
    'options': dict({
      'sensor': dict({
        'suggested_display_precision': 2,
      }),
      'sensor.private': dict({
        'suggested_unit_of_measurement': <UnitOfElectricCurrent.AMPERE: 'A'>,
      }),
    }),
    'original_device_class': <SensorDeviceClass.CURRENT: 'current'>,
    'original_icon': None,
    'original_name': 'Current',
    'platform': 'tuya',
    'previous_unique_id': None,
    'suggested_object_id': None,
    'supported_features': 0,
    'translation_key': 'current',
    'unique_id': 'tuya.2x473nefusdo7af6zccur_current',
    'unit_of_measurement': <UnitOfElectricCurrent.AMPERE: 'A'>,
  })
# ---
# name: test_platform_setup_and_discovery[sensor.office_current-state]
  StateSnapshot({
    'attributes': ReadOnlyDict({
      'device_class': 'current',
      'friendly_name': 'Office Current',
      'state_class': <SensorStateClass.MEASUREMENT: 'measurement'>,
      'unit_of_measurement': <UnitOfElectricCurrent.AMPERE: 'A'>,
    }),
    'context': <ANY>,
    'entity_id': 'sensor.office_current',
    'last_changed': <ANY>,
    'last_reported': <ANY>,
    'last_updated': <ANY>,
    'state': '0.253',
  })
# ---
# name: test_platform_setup_and_discovery[sensor.office_power-entry]
  EntityRegistryEntrySnapshot({
    'aliases': set({
    }),
    'area_id': None,
    'capabilities': dict({
      'state_class': <SensorStateClass.MEASUREMENT: 'measurement'>,
    }),
    'config_entry_id': <ANY>,
    'config_subentry_id': <ANY>,
    'device_class': None,
    'device_id': <ANY>,
    'disabled_by': None,
    'domain': 'sensor',
    'entity_category': None,
    'entity_id': 'sensor.office_power',
    'has_entity_name': True,
    'hidden_by': None,
    'icon': None,
    'id': <ANY>,
    'labels': set({
    }),
    'name': None,
    'options': dict({
      'sensor': dict({
        'suggested_display_precision': 0,
      }),
    }),
    'original_device_class': <SensorDeviceClass.POWER: 'power'>,
    'original_icon': None,
    'original_name': 'Power',
    'platform': 'tuya',
    'previous_unique_id': None,
    'suggested_object_id': None,
    'supported_features': 0,
    'translation_key': 'power',
    'unique_id': 'tuya.2x473nefusdo7af6zccur_power',
    'unit_of_measurement': 'W',
  })
# ---
# name: test_platform_setup_and_discovery[sensor.office_power-state]
  StateSnapshot({
    'attributes': ReadOnlyDict({
      'device_class': 'power',
      'friendly_name': 'Office Power',
      'state_class': <SensorStateClass.MEASUREMENT: 'measurement'>,
      'unit_of_measurement': 'W',
    }),
    'context': <ANY>,
    'entity_id': 'sensor.office_power',
    'last_changed': <ANY>,
    'last_reported': <ANY>,
    'last_updated': <ANY>,
    'state': '38.9',
  })
# ---
# name: test_platform_setup_and_discovery[sensor.office_voltage-entry]
  EntityRegistryEntrySnapshot({
    'aliases': set({
    }),
    'area_id': None,
    'capabilities': dict({
      'state_class': <SensorStateClass.MEASUREMENT: 'measurement'>,
    }),
    'config_entry_id': <ANY>,
    'config_subentry_id': <ANY>,
    'device_class': None,
    'device_id': <ANY>,
    'disabled_by': None,
    'domain': 'sensor',
    'entity_category': None,
    'entity_id': 'sensor.office_voltage',
    'has_entity_name': True,
    'hidden_by': None,
    'icon': None,
    'id': <ANY>,
    'labels': set({
    }),
    'name': None,
    'options': dict({
      'sensor': dict({
        'suggested_display_precision': 0,
      }),
      'sensor.private': dict({
        'suggested_unit_of_measurement': <UnitOfElectricPotential.VOLT: 'V'>,
      }),
    }),
    'original_device_class': <SensorDeviceClass.VOLTAGE: 'voltage'>,
    'original_icon': None,
    'original_name': 'Voltage',
    'platform': 'tuya',
    'previous_unique_id': None,
    'suggested_object_id': None,
    'supported_features': 0,
    'translation_key': 'voltage',
    'unique_id': 'tuya.2x473nefusdo7af6zccur_voltage',
    'unit_of_measurement': <UnitOfElectricPotential.VOLT: 'V'>,
  })
# ---
# name: test_platform_setup_and_discovery[sensor.office_voltage-state]
  StateSnapshot({
    'attributes': ReadOnlyDict({
      'device_class': 'voltage',
      'friendly_name': 'Office Voltage',
      'state_class': <SensorStateClass.MEASUREMENT: 'measurement'>,
      'unit_of_measurement': <UnitOfElectricPotential.VOLT: 'V'>,
    }),
    'context': <ANY>,
    'entity_id': 'sensor.office_voltage',
    'last_changed': <ANY>,
    'last_reported': <ANY>,
    'last_updated': <ANY>,
    'state': '239.6',
  })
# ---
# name: test_platform_setup_and_discovery[sensor.p1_energia_elettrica_phase_a_current-entry]
  EntityRegistryEntrySnapshot({
    'aliases': set({
    }),
    'area_id': None,
    'capabilities': dict({
      'state_class': <SensorStateClass.MEASUREMENT: 'measurement'>,
    }),
    'config_entry_id': <ANY>,
    'config_subentry_id': <ANY>,
    'device_class': None,
    'device_id': <ANY>,
    'disabled_by': None,
    'domain': 'sensor',
    'entity_category': None,
    'entity_id': 'sensor.p1_energia_elettrica_phase_a_current',
    'has_entity_name': True,
    'hidden_by': None,
    'icon': None,
    'id': <ANY>,
    'labels': set({
    }),
    'name': None,
    'options': dict({
      'sensor': dict({
        'suggested_display_precision': 2,
      }),
    }),
    'original_device_class': <SensorDeviceClass.CURRENT: 'current'>,
    'original_icon': None,
    'original_name': 'Phase A current',
    'platform': 'tuya',
    'previous_unique_id': None,
    'suggested_object_id': None,
    'supported_features': 0,
    'translation_key': 'phase_a_current',
    'unique_id': 'tuya.bcyciyhhu1g2gk9rqldphase_aelectriccurrent',
    'unit_of_measurement': <UnitOfElectricCurrent.AMPERE: 'A'>,
  })
# ---
# name: test_platform_setup_and_discovery[sensor.p1_energia_elettrica_phase_a_current-state]
  StateSnapshot({
    'attributes': ReadOnlyDict({
      'device_class': 'current',
      'friendly_name': 'P1 Energia Elettrica Phase A current',
      'state_class': <SensorStateClass.MEASUREMENT: 'measurement'>,
      'unit_of_measurement': <UnitOfElectricCurrent.AMPERE: 'A'>,
    }),
    'context': <ANY>,
    'entity_id': 'sensor.p1_energia_elettrica_phase_a_current',
    'last_changed': <ANY>,
    'last_reported': <ANY>,
    'last_updated': <ANY>,
    'state': '15.4',
  })
# ---
# name: test_platform_setup_and_discovery[sensor.p1_energia_elettrica_phase_a_power-entry]
  EntityRegistryEntrySnapshot({
    'aliases': set({
    }),
    'area_id': None,
    'capabilities': dict({
      'state_class': <SensorStateClass.MEASUREMENT: 'measurement'>,
    }),
    'config_entry_id': <ANY>,
    'config_subentry_id': <ANY>,
    'device_class': None,
    'device_id': <ANY>,
    'disabled_by': None,
    'domain': 'sensor',
    'entity_category': None,
    'entity_id': 'sensor.p1_energia_elettrica_phase_a_power',
    'has_entity_name': True,
    'hidden_by': None,
    'icon': None,
    'id': <ANY>,
    'labels': set({
    }),
    'name': None,
    'options': dict({
      'sensor': dict({
        'suggested_display_precision': 2,
      }),
    }),
    'original_device_class': <SensorDeviceClass.POWER: 'power'>,
    'original_icon': None,
    'original_name': 'Phase A power',
    'platform': 'tuya',
    'previous_unique_id': None,
    'suggested_object_id': None,
    'supported_features': 0,
    'translation_key': 'phase_a_power',
    'unique_id': 'tuya.bcyciyhhu1g2gk9rqldphase_apower',
    'unit_of_measurement': <UnitOfPower.KILO_WATT: 'kW'>,
  })
# ---
# name: test_platform_setup_and_discovery[sensor.p1_energia_elettrica_phase_a_power-state]
  StateSnapshot({
    'attributes': ReadOnlyDict({
      'device_class': 'power',
      'friendly_name': 'P1 Energia Elettrica Phase A power',
      'state_class': <SensorStateClass.MEASUREMENT: 'measurement'>,
      'unit_of_measurement': <UnitOfPower.KILO_WATT: 'kW'>,
    }),
    'context': <ANY>,
    'entity_id': 'sensor.p1_energia_elettrica_phase_a_power',
    'last_changed': <ANY>,
    'last_reported': <ANY>,
    'last_updated': <ANY>,
    'state': '3.314',
  })
# ---
# name: test_platform_setup_and_discovery[sensor.p1_energia_elettrica_phase_a_voltage-entry]
  EntityRegistryEntrySnapshot({
    'aliases': set({
    }),
    'area_id': None,
    'capabilities': dict({
      'state_class': <SensorStateClass.MEASUREMENT: 'measurement'>,
    }),
    'config_entry_id': <ANY>,
    'config_subentry_id': <ANY>,
    'device_class': None,
    'device_id': <ANY>,
    'disabled_by': None,
    'domain': 'sensor',
    'entity_category': None,
    'entity_id': 'sensor.p1_energia_elettrica_phase_a_voltage',
    'has_entity_name': True,
    'hidden_by': None,
    'icon': None,
    'id': <ANY>,
    'labels': set({
    }),
    'name': None,
    'options': dict({
      'sensor': dict({
        'suggested_display_precision': 0,
      }),
    }),
    'original_device_class': <SensorDeviceClass.VOLTAGE: 'voltage'>,
    'original_icon': None,
    'original_name': 'Phase A voltage',
    'platform': 'tuya',
    'previous_unique_id': None,
    'suggested_object_id': None,
    'supported_features': 0,
    'translation_key': 'phase_a_voltage',
    'unique_id': 'tuya.bcyciyhhu1g2gk9rqldphase_avoltage',
    'unit_of_measurement': <UnitOfElectricPotential.VOLT: 'V'>,
  })
# ---
# name: test_platform_setup_and_discovery[sensor.p1_energia_elettrica_phase_a_voltage-state]
  StateSnapshot({
    'attributes': ReadOnlyDict({
      'device_class': 'voltage',
      'friendly_name': 'P1 Energia Elettrica Phase A voltage',
      'state_class': <SensorStateClass.MEASUREMENT: 'measurement'>,
      'unit_of_measurement': <UnitOfElectricPotential.VOLT: 'V'>,
    }),
    'context': <ANY>,
    'entity_id': 'sensor.p1_energia_elettrica_phase_a_voltage',
    'last_changed': <ANY>,
    'last_reported': <ANY>,
    'last_updated': <ANY>,
    'state': '215.0',
  })
# ---
# name: test_platform_setup_and_discovery[sensor.p1_energia_elettrica_phase_b_current-entry]
  EntityRegistryEntrySnapshot({
    'aliases': set({
    }),
    'area_id': None,
    'capabilities': dict({
      'state_class': <SensorStateClass.MEASUREMENT: 'measurement'>,
    }),
    'config_entry_id': <ANY>,
    'config_subentry_id': <ANY>,
    'device_class': None,
    'device_id': <ANY>,
    'disabled_by': None,
    'domain': 'sensor',
    'entity_category': None,
    'entity_id': 'sensor.p1_energia_elettrica_phase_b_current',
    'has_entity_name': True,
    'hidden_by': None,
    'icon': None,
    'id': <ANY>,
    'labels': set({
    }),
    'name': None,
    'options': dict({
      'sensor': dict({
        'suggested_display_precision': 2,
      }),
    }),
    'original_device_class': <SensorDeviceClass.CURRENT: 'current'>,
    'original_icon': None,
    'original_name': 'Phase B current',
    'platform': 'tuya',
    'previous_unique_id': None,
    'suggested_object_id': None,
    'supported_features': 0,
    'translation_key': 'phase_b_current',
    'unique_id': 'tuya.bcyciyhhu1g2gk9rqldphase_belectriccurrent',
    'unit_of_measurement': <UnitOfElectricCurrent.AMPERE: 'A'>,
  })
# ---
# name: test_platform_setup_and_discovery[sensor.p1_energia_elettrica_phase_b_current-state]
  StateSnapshot({
    'attributes': ReadOnlyDict({
      'device_class': 'current',
      'friendly_name': 'P1 Energia Elettrica Phase B current',
      'state_class': <SensorStateClass.MEASUREMENT: 'measurement'>,
      'unit_of_measurement': <UnitOfElectricCurrent.AMPERE: 'A'>,
    }),
    'context': <ANY>,
    'entity_id': 'sensor.p1_energia_elettrica_phase_b_current',
    'last_changed': <ANY>,
    'last_reported': <ANY>,
    'last_updated': <ANY>,
    'state': '0.0',
  })
# ---
# name: test_platform_setup_and_discovery[sensor.p1_energia_elettrica_phase_b_power-entry]
  EntityRegistryEntrySnapshot({
    'aliases': set({
    }),
    'area_id': None,
    'capabilities': dict({
      'state_class': <SensorStateClass.MEASUREMENT: 'measurement'>,
    }),
    'config_entry_id': <ANY>,
    'config_subentry_id': <ANY>,
    'device_class': None,
    'device_id': <ANY>,
    'disabled_by': None,
    'domain': 'sensor',
    'entity_category': None,
    'entity_id': 'sensor.p1_energia_elettrica_phase_b_power',
    'has_entity_name': True,
    'hidden_by': None,
    'icon': None,
    'id': <ANY>,
    'labels': set({
    }),
    'name': None,
    'options': dict({
      'sensor': dict({
        'suggested_display_precision': 2,
      }),
    }),
    'original_device_class': <SensorDeviceClass.POWER: 'power'>,
    'original_icon': None,
    'original_name': 'Phase B power',
    'platform': 'tuya',
    'previous_unique_id': None,
    'suggested_object_id': None,
    'supported_features': 0,
    'translation_key': 'phase_b_power',
    'unique_id': 'tuya.bcyciyhhu1g2gk9rqldphase_bpower',
    'unit_of_measurement': <UnitOfPower.KILO_WATT: 'kW'>,
  })
# ---
# name: test_platform_setup_and_discovery[sensor.p1_energia_elettrica_phase_b_power-state]
  StateSnapshot({
    'attributes': ReadOnlyDict({
      'device_class': 'power',
      'friendly_name': 'P1 Energia Elettrica Phase B power',
      'state_class': <SensorStateClass.MEASUREMENT: 'measurement'>,
      'unit_of_measurement': <UnitOfPower.KILO_WATT: 'kW'>,
    }),
    'context': <ANY>,
    'entity_id': 'sensor.p1_energia_elettrica_phase_b_power',
    'last_changed': <ANY>,
    'last_reported': <ANY>,
    'last_updated': <ANY>,
    'state': '0.0',
  })
# ---
# name: test_platform_setup_and_discovery[sensor.p1_energia_elettrica_phase_b_voltage-entry]
  EntityRegistryEntrySnapshot({
    'aliases': set({
    }),
    'area_id': None,
    'capabilities': dict({
      'state_class': <SensorStateClass.MEASUREMENT: 'measurement'>,
    }),
    'config_entry_id': <ANY>,
    'config_subentry_id': <ANY>,
    'device_class': None,
    'device_id': <ANY>,
    'disabled_by': None,
    'domain': 'sensor',
    'entity_category': None,
    'entity_id': 'sensor.p1_energia_elettrica_phase_b_voltage',
    'has_entity_name': True,
    'hidden_by': None,
    'icon': None,
    'id': <ANY>,
    'labels': set({
    }),
    'name': None,
    'options': dict({
      'sensor': dict({
        'suggested_display_precision': 0,
      }),
    }),
    'original_device_class': <SensorDeviceClass.VOLTAGE: 'voltage'>,
    'original_icon': None,
    'original_name': 'Phase B voltage',
    'platform': 'tuya',
    'previous_unique_id': None,
    'suggested_object_id': None,
    'supported_features': 0,
    'translation_key': 'phase_b_voltage',
    'unique_id': 'tuya.bcyciyhhu1g2gk9rqldphase_bvoltage',
    'unit_of_measurement': <UnitOfElectricPotential.VOLT: 'V'>,
  })
# ---
# name: test_platform_setup_and_discovery[sensor.p1_energia_elettrica_phase_b_voltage-state]
  StateSnapshot({
    'attributes': ReadOnlyDict({
      'device_class': 'voltage',
      'friendly_name': 'P1 Energia Elettrica Phase B voltage',
      'state_class': <SensorStateClass.MEASUREMENT: 'measurement'>,
      'unit_of_measurement': <UnitOfElectricPotential.VOLT: 'V'>,
    }),
    'context': <ANY>,
    'entity_id': 'sensor.p1_energia_elettrica_phase_b_voltage',
    'last_changed': <ANY>,
    'last_reported': <ANY>,
    'last_updated': <ANY>,
    'state': '0.0',
  })
# ---
# name: test_platform_setup_and_discovery[sensor.p1_energia_elettrica_phase_c_current-entry]
  EntityRegistryEntrySnapshot({
    'aliases': set({
    }),
    'area_id': None,
    'capabilities': dict({
      'state_class': <SensorStateClass.MEASUREMENT: 'measurement'>,
    }),
    'config_entry_id': <ANY>,
    'config_subentry_id': <ANY>,
    'device_class': None,
    'device_id': <ANY>,
    'disabled_by': None,
    'domain': 'sensor',
    'entity_category': None,
    'entity_id': 'sensor.p1_energia_elettrica_phase_c_current',
    'has_entity_name': True,
    'hidden_by': None,
    'icon': None,
    'id': <ANY>,
    'labels': set({
    }),
    'name': None,
    'options': dict({
      'sensor': dict({
        'suggested_display_precision': 2,
      }),
    }),
    'original_device_class': <SensorDeviceClass.CURRENT: 'current'>,
    'original_icon': None,
    'original_name': 'Phase C current',
    'platform': 'tuya',
    'previous_unique_id': None,
    'suggested_object_id': None,
    'supported_features': 0,
    'translation_key': 'phase_c_current',
    'unique_id': 'tuya.bcyciyhhu1g2gk9rqldphase_celectriccurrent',
    'unit_of_measurement': <UnitOfElectricCurrent.AMPERE: 'A'>,
  })
# ---
# name: test_platform_setup_and_discovery[sensor.p1_energia_elettrica_phase_c_current-state]
  StateSnapshot({
    'attributes': ReadOnlyDict({
      'device_class': 'current',
      'friendly_name': 'P1 Energia Elettrica Phase C current',
      'state_class': <SensorStateClass.MEASUREMENT: 'measurement'>,
      'unit_of_measurement': <UnitOfElectricCurrent.AMPERE: 'A'>,
    }),
    'context': <ANY>,
    'entity_id': 'sensor.p1_energia_elettrica_phase_c_current',
    'last_changed': <ANY>,
    'last_reported': <ANY>,
    'last_updated': <ANY>,
    'state': '0.0',
  })
# ---
# name: test_platform_setup_and_discovery[sensor.p1_energia_elettrica_phase_c_power-entry]
  EntityRegistryEntrySnapshot({
    'aliases': set({
    }),
    'area_id': None,
    'capabilities': dict({
      'state_class': <SensorStateClass.MEASUREMENT: 'measurement'>,
    }),
    'config_entry_id': <ANY>,
    'config_subentry_id': <ANY>,
    'device_class': None,
    'device_id': <ANY>,
    'disabled_by': None,
    'domain': 'sensor',
    'entity_category': None,
    'entity_id': 'sensor.p1_energia_elettrica_phase_c_power',
    'has_entity_name': True,
    'hidden_by': None,
    'icon': None,
    'id': <ANY>,
    'labels': set({
    }),
    'name': None,
    'options': dict({
      'sensor': dict({
        'suggested_display_precision': 2,
      }),
    }),
    'original_device_class': <SensorDeviceClass.POWER: 'power'>,
    'original_icon': None,
    'original_name': 'Phase C power',
    'platform': 'tuya',
    'previous_unique_id': None,
    'suggested_object_id': None,
    'supported_features': 0,
    'translation_key': 'phase_c_power',
    'unique_id': 'tuya.bcyciyhhu1g2gk9rqldphase_cpower',
    'unit_of_measurement': <UnitOfPower.KILO_WATT: 'kW'>,
  })
# ---
# name: test_platform_setup_and_discovery[sensor.p1_energia_elettrica_phase_c_power-state]
  StateSnapshot({
    'attributes': ReadOnlyDict({
      'device_class': 'power',
      'friendly_name': 'P1 Energia Elettrica Phase C power',
      'state_class': <SensorStateClass.MEASUREMENT: 'measurement'>,
      'unit_of_measurement': <UnitOfPower.KILO_WATT: 'kW'>,
    }),
    'context': <ANY>,
    'entity_id': 'sensor.p1_energia_elettrica_phase_c_power',
    'last_changed': <ANY>,
    'last_reported': <ANY>,
    'last_updated': <ANY>,
    'state': '0.0',
  })
# ---
# name: test_platform_setup_and_discovery[sensor.p1_energia_elettrica_phase_c_voltage-entry]
  EntityRegistryEntrySnapshot({
    'aliases': set({
    }),
    'area_id': None,
    'capabilities': dict({
      'state_class': <SensorStateClass.MEASUREMENT: 'measurement'>,
    }),
    'config_entry_id': <ANY>,
    'config_subentry_id': <ANY>,
    'device_class': None,
    'device_id': <ANY>,
    'disabled_by': None,
    'domain': 'sensor',
    'entity_category': None,
    'entity_id': 'sensor.p1_energia_elettrica_phase_c_voltage',
    'has_entity_name': True,
    'hidden_by': None,
    'icon': None,
    'id': <ANY>,
    'labels': set({
    }),
    'name': None,
    'options': dict({
      'sensor': dict({
        'suggested_display_precision': 0,
      }),
    }),
    'original_device_class': <SensorDeviceClass.VOLTAGE: 'voltage'>,
    'original_icon': None,
    'original_name': 'Phase C voltage',
    'platform': 'tuya',
    'previous_unique_id': None,
    'suggested_object_id': None,
    'supported_features': 0,
    'translation_key': 'phase_c_voltage',
    'unique_id': 'tuya.bcyciyhhu1g2gk9rqldphase_cvoltage',
    'unit_of_measurement': <UnitOfElectricPotential.VOLT: 'V'>,
  })
# ---
# name: test_platform_setup_and_discovery[sensor.p1_energia_elettrica_phase_c_voltage-state]
  StateSnapshot({
    'attributes': ReadOnlyDict({
      'device_class': 'voltage',
      'friendly_name': 'P1 Energia Elettrica Phase C voltage',
      'state_class': <SensorStateClass.MEASUREMENT: 'measurement'>,
      'unit_of_measurement': <UnitOfElectricPotential.VOLT: 'V'>,
    }),
    'context': <ANY>,
    'entity_id': 'sensor.p1_energia_elettrica_phase_c_voltage',
    'last_changed': <ANY>,
    'last_reported': <ANY>,
    'last_updated': <ANY>,
    'state': '0.0',
  })
# ---
# name: test_platform_setup_and_discovery[sensor.p1_energia_elettrica_total_energy-entry]
  EntityRegistryEntrySnapshot({
    'aliases': set({
    }),
    'area_id': None,
    'capabilities': dict({
      'state_class': <SensorStateClass.TOTAL_INCREASING: 'total_increasing'>,
    }),
    'config_entry_id': <ANY>,
    'config_subentry_id': <ANY>,
    'device_class': None,
    'device_id': <ANY>,
    'disabled_by': None,
    'domain': 'sensor',
    'entity_category': None,
    'entity_id': 'sensor.p1_energia_elettrica_total_energy',
    'has_entity_name': True,
    'hidden_by': None,
    'icon': None,
    'id': <ANY>,
    'labels': set({
    }),
    'name': None,
    'options': dict({
      'sensor': dict({
        'suggested_display_precision': 2,
      }),
    }),
    'original_device_class': <SensorDeviceClass.ENERGY: 'energy'>,
    'original_icon': None,
    'original_name': 'Total energy',
    'platform': 'tuya',
    'previous_unique_id': None,
    'suggested_object_id': None,
    'supported_features': 0,
    'translation_key': 'total_energy',
    'unique_id': 'tuya.bcyciyhhu1g2gk9rqldtotal_forward_energy',
    'unit_of_measurement': <UnitOfEnergy.KILO_WATT_HOUR: 'kWh'>,
  })
# ---
# name: test_platform_setup_and_discovery[sensor.p1_energia_elettrica_total_energy-state]
  StateSnapshot({
    'attributes': ReadOnlyDict({
      'device_class': 'energy',
      'friendly_name': 'P1 Energia Elettrica Total energy',
      'state_class': <SensorStateClass.TOTAL_INCREASING: 'total_increasing'>,
      'unit_of_measurement': <UnitOfEnergy.KILO_WATT_HOUR: 'kWh'>,
    }),
    'context': <ANY>,
    'entity_id': 'sensor.p1_energia_elettrica_total_energy',
    'last_changed': <ANY>,
    'last_reported': <ANY>,
    'last_updated': <ANY>,
    'state': '22799.6',
  })
# ---
# name: test_platform_setup_and_discovery[sensor.patates_battery-entry]
  EntityRegistryEntrySnapshot({
    'aliases': set({
    }),
    'area_id': None,
    'capabilities': dict({
      'state_class': <SensorStateClass.MEASUREMENT: 'measurement'>,
    }),
    'config_entry_id': <ANY>,
    'config_subentry_id': <ANY>,
    'device_class': None,
    'device_id': <ANY>,
    'disabled_by': None,
    'domain': 'sensor',
    'entity_category': <EntityCategory.DIAGNOSTIC: 'diagnostic'>,
    'entity_id': 'sensor.patates_battery',
    'has_entity_name': True,
    'hidden_by': None,
    'icon': None,
    'id': <ANY>,
    'labels': set({
    }),
    'name': None,
    'options': dict({
    }),
    'original_device_class': <SensorDeviceClass.BATTERY: 'battery'>,
    'original_icon': None,
    'original_name': 'Battery',
    'platform': 'tuya',
    'previous_unique_id': None,
    'suggested_object_id': None,
    'supported_features': 0,
    'translation_key': 'battery',
    'unique_id': 'tuya.uew54dymycjwzbattery_percentage',
    'unit_of_measurement': '%',
  })
# ---
# name: test_platform_setup_and_discovery[sensor.patates_battery-state]
  StateSnapshot({
    'attributes': ReadOnlyDict({
      'device_class': 'battery',
      'friendly_name': 'Patates Battery',
      'state_class': <SensorStateClass.MEASUREMENT: 'measurement'>,
      'unit_of_measurement': '%',
    }),
    'context': <ANY>,
    'entity_id': 'sensor.patates_battery',
    'last_changed': <ANY>,
    'last_reported': <ANY>,
    'last_updated': <ANY>,
    'state': '20.0',
  })
# ---
# name: test_platform_setup_and_discovery[sensor.patates_battery_state-entry]
  EntityRegistryEntrySnapshot({
    'aliases': set({
    }),
    'area_id': None,
    'capabilities': None,
    'config_entry_id': <ANY>,
    'config_subentry_id': <ANY>,
    'device_class': None,
    'device_id': <ANY>,
    'disabled_by': None,
    'domain': 'sensor',
    'entity_category': <EntityCategory.DIAGNOSTIC: 'diagnostic'>,
    'entity_id': 'sensor.patates_battery_state',
    'has_entity_name': True,
    'hidden_by': None,
    'icon': None,
    'id': <ANY>,
    'labels': set({
    }),
    'name': None,
    'options': dict({
    }),
    'original_device_class': None,
    'original_icon': None,
    'original_name': 'Battery state',
    'platform': 'tuya',
    'previous_unique_id': None,
    'suggested_object_id': None,
    'supported_features': 0,
    'translation_key': 'battery_state',
    'unique_id': 'tuya.uew54dymycjwzbattery_state',
    'unit_of_measurement': None,
  })
# ---
# name: test_platform_setup_and_discovery[sensor.patates_battery_state-state]
  StateSnapshot({
    'attributes': ReadOnlyDict({
      'friendly_name': 'Patates Battery state',
    }),
    'context': <ANY>,
    'entity_id': 'sensor.patates_battery_state',
    'last_changed': <ANY>,
    'last_reported': <ANY>,
    'last_updated': <ANY>,
    'state': 'low',
  })
# ---
# name: test_platform_setup_and_discovery[sensor.patates_humidity-entry]
  EntityRegistryEntrySnapshot({
    'aliases': set({
    }),
    'area_id': None,
    'capabilities': dict({
      'state_class': <SensorStateClass.MEASUREMENT: 'measurement'>,
    }),
    'config_entry_id': <ANY>,
    'config_subentry_id': <ANY>,
    'device_class': None,
    'device_id': <ANY>,
    'disabled_by': None,
    'domain': 'sensor',
    'entity_category': None,
    'entity_id': 'sensor.patates_humidity',
    'has_entity_name': True,
    'hidden_by': None,
    'icon': None,
    'id': <ANY>,
    'labels': set({
    }),
    'name': None,
    'options': dict({
    }),
    'original_device_class': <SensorDeviceClass.HUMIDITY: 'humidity'>,
    'original_icon': None,
    'original_name': 'Humidity',
    'platform': 'tuya',
    'previous_unique_id': None,
    'suggested_object_id': None,
    'supported_features': 0,
    'translation_key': 'humidity',
    'unique_id': 'tuya.uew54dymycjwzhumidity',
    'unit_of_measurement': '%',
  })
# ---
# name: test_platform_setup_and_discovery[sensor.patates_humidity-state]
  StateSnapshot({
    'attributes': ReadOnlyDict({
      'device_class': 'humidity',
      'friendly_name': 'Patates Humidity',
      'state_class': <SensorStateClass.MEASUREMENT: 'measurement'>,
      'unit_of_measurement': '%',
    }),
    'context': <ANY>,
    'entity_id': 'sensor.patates_humidity',
    'last_changed': <ANY>,
    'last_reported': <ANY>,
    'last_updated': <ANY>,
    'state': '97.0',
  })
# ---
# name: test_platform_setup_and_discovery[sensor.patates_temperature-entry]
  EntityRegistryEntrySnapshot({
    'aliases': set({
    }),
    'area_id': None,
    'capabilities': dict({
      'state_class': <SensorStateClass.MEASUREMENT: 'measurement'>,
    }),
    'config_entry_id': <ANY>,
    'config_subentry_id': <ANY>,
    'device_class': None,
    'device_id': <ANY>,
    'disabled_by': None,
    'domain': 'sensor',
    'entity_category': None,
    'entity_id': 'sensor.patates_temperature',
    'has_entity_name': True,
    'hidden_by': None,
    'icon': None,
    'id': <ANY>,
    'labels': set({
    }),
    'name': None,
    'options': dict({
      'sensor': dict({
        'suggested_display_precision': 1,
      }),
    }),
    'original_device_class': <SensorDeviceClass.TEMPERATURE: 'temperature'>,
    'original_icon': None,
    'original_name': 'Temperature',
    'platform': 'tuya',
    'previous_unique_id': None,
    'suggested_object_id': None,
    'supported_features': 0,
    'translation_key': 'temperature',
    'unique_id': 'tuya.uew54dymycjwztemp_current',
    'unit_of_measurement': <UnitOfTemperature.CELSIUS: '°C'>,
  })
# ---
# name: test_platform_setup_and_discovery[sensor.patates_temperature-state]
  StateSnapshot({
    'attributes': ReadOnlyDict({
      'device_class': 'temperature',
      'friendly_name': 'Patates Temperature',
      'state_class': <SensorStateClass.MEASUREMENT: 'measurement'>,
      'unit_of_measurement': <UnitOfTemperature.CELSIUS: '°C'>,
    }),
    'context': <ANY>,
    'entity_id': 'sensor.patates_temperature',
    'last_changed': <ANY>,
    'last_reported': <ANY>,
    'last_updated': <ANY>,
    'state': '22.0',
  })
# ---
# name: test_platform_setup_and_discovery[sensor.pid_relay_2_humidity-entry]
  EntityRegistryEntrySnapshot({
    'aliases': set({
    }),
    'area_id': None,
    'capabilities': dict({
      'state_class': <SensorStateClass.MEASUREMENT: 'measurement'>,
    }),
    'config_entry_id': <ANY>,
    'config_subentry_id': <ANY>,
    'device_class': None,
    'device_id': <ANY>,
    'disabled_by': None,
    'domain': 'sensor',
    'entity_category': None,
    'entity_id': 'sensor.pid_relay_2_humidity',
    'has_entity_name': True,
    'hidden_by': None,
    'icon': None,
    'id': <ANY>,
    'labels': set({
    }),
    'name': None,
    'options': dict({
    }),
    'original_device_class': <SensorDeviceClass.HUMIDITY: 'humidity'>,
    'original_icon': None,
    'original_name': 'Humidity',
    'platform': 'tuya',
    'previous_unique_id': None,
    'suggested_object_id': None,
    'supported_features': 0,
    'translation_key': 'humidity',
    'unique_id': 'tuya.zyutbek7wdm1b4cgzckwhumidity_value',
    'unit_of_measurement': '%',
  })
# ---
# name: test_platform_setup_and_discovery[sensor.pid_relay_2_humidity-state]
  StateSnapshot({
    'attributes': ReadOnlyDict({
      'device_class': 'humidity',
      'friendly_name': 'pid_relay_2 Humidity',
      'state_class': <SensorStateClass.MEASUREMENT: 'measurement'>,
      'unit_of_measurement': '%',
    }),
    'context': <ANY>,
    'entity_id': 'sensor.pid_relay_2_humidity',
    'last_changed': <ANY>,
    'last_reported': <ANY>,
    'last_updated': <ANY>,
    'state': '38.0',
  })
# ---
# name: test_platform_setup_and_discovery[sensor.pid_relay_2_temperature-entry]
  EntityRegistryEntrySnapshot({
    'aliases': set({
    }),
    'area_id': None,
    'capabilities': dict({
      'state_class': <SensorStateClass.MEASUREMENT: 'measurement'>,
    }),
    'config_entry_id': <ANY>,
    'config_subentry_id': <ANY>,
    'device_class': None,
    'device_id': <ANY>,
    'disabled_by': None,
    'domain': 'sensor',
    'entity_category': None,
    'entity_id': 'sensor.pid_relay_2_temperature',
    'has_entity_name': True,
    'hidden_by': None,
    'icon': None,
    'id': <ANY>,
    'labels': set({
    }),
    'name': None,
    'options': dict({
      'sensor': dict({
        'suggested_display_precision': 1,
      }),
    }),
    'original_device_class': <SensorDeviceClass.TEMPERATURE: 'temperature'>,
    'original_icon': None,
    'original_name': 'Temperature',
    'platform': 'tuya',
    'previous_unique_id': None,
    'suggested_object_id': None,
    'supported_features': 0,
    'translation_key': 'temperature',
    'unique_id': 'tuya.zyutbek7wdm1b4cgzckwtemp_current',
    'unit_of_measurement': <UnitOfTemperature.CELSIUS: '°C'>,
  })
# ---
# name: test_platform_setup_and_discovery[sensor.pid_relay_2_temperature-state]
  StateSnapshot({
    'attributes': ReadOnlyDict({
      'device_class': 'temperature',
      'friendly_name': 'pid_relay_2 Temperature',
      'state_class': <SensorStateClass.MEASUREMENT: 'measurement'>,
      'unit_of_measurement': <UnitOfTemperature.CELSIUS: '°C'>,
    }),
    'context': <ANY>,
    'entity_id': 'sensor.pid_relay_2_temperature',
    'last_changed': <ANY>,
    'last_reported': <ANY>,
    'last_updated': <ANY>,
    'state': '17.0',
  })
# ---
# name: test_platform_setup_and_discovery[sensor.pir_outside_stairs_battery_state-entry]
  EntityRegistryEntrySnapshot({
    'aliases': set({
    }),
    'area_id': None,
    'capabilities': None,
    'config_entry_id': <ANY>,
    'config_subentry_id': <ANY>,
    'device_class': None,
    'device_id': <ANY>,
    'disabled_by': None,
    'domain': 'sensor',
    'entity_category': <EntityCategory.DIAGNOSTIC: 'diagnostic'>,
    'entity_id': 'sensor.pir_outside_stairs_battery_state',
    'has_entity_name': True,
    'hidden_by': None,
    'icon': None,
    'id': <ANY>,
    'labels': set({
    }),
    'name': None,
    'options': dict({
    }),
    'original_device_class': None,
    'original_icon': None,
    'original_name': 'Battery state',
    'platform': 'tuya',
    'previous_unique_id': None,
    'suggested_object_id': None,
    'supported_features': 0,
    'translation_key': 'battery_state',
    'unique_id': 'tuya.zoytcemodrn39zqwripbattery_state',
    'unit_of_measurement': None,
  })
# ---
# name: test_platform_setup_and_discovery[sensor.pir_outside_stairs_battery_state-state]
  StateSnapshot({
    'attributes': ReadOnlyDict({
      'friendly_name': 'PIR outside stairs Battery state',
    }),
    'context': <ANY>,
    'entity_id': 'sensor.pir_outside_stairs_battery_state',
    'last_changed': <ANY>,
    'last_reported': <ANY>,
    'last_updated': <ANY>,
    'state': 'middle',
  })
# ---
# name: test_platform_setup_and_discovery[sensor.pixi_smart_drinking_fountain_filter_duration-entry]
  EntityRegistryEntrySnapshot({
    'aliases': set({
    }),
    'area_id': None,
    'capabilities': dict({
      'state_class': <SensorStateClass.MEASUREMENT: 'measurement'>,
    }),
    'config_entry_id': <ANY>,
    'config_subentry_id': <ANY>,
    'device_class': None,
    'device_id': <ANY>,
    'disabled_by': None,
    'domain': 'sensor',
    'entity_category': None,
    'entity_id': 'sensor.pixi_smart_drinking_fountain_filter_duration',
    'has_entity_name': True,
    'hidden_by': None,
    'icon': None,
    'id': <ANY>,
    'labels': set({
    }),
    'name': None,
    'options': dict({
      'sensor': dict({
        'suggested_display_precision': 2,
      }),
    }),
    'original_device_class': <SensorDeviceClass.DURATION: 'duration'>,
    'original_icon': None,
    'original_name': 'Filter duration',
    'platform': 'tuya',
    'previous_unique_id': None,
    'suggested_object_id': None,
    'supported_features': 0,
    'translation_key': 'filter_duration',
    'unique_id': 'tuya.aa99hccfnzvypr3zjsywcfilter_life',
    'unit_of_measurement': 'min',
  })
# ---
# name: test_platform_setup_and_discovery[sensor.pixi_smart_drinking_fountain_filter_duration-state]
  StateSnapshot({
    'attributes': ReadOnlyDict({
      'device_class': 'duration',
      'friendly_name': 'PIXI Smart Drinking Fountain Filter duration',
      'state_class': <SensorStateClass.MEASUREMENT: 'measurement'>,
      'unit_of_measurement': 'min',
    }),
    'context': <ANY>,
    'entity_id': 'sensor.pixi_smart_drinking_fountain_filter_duration',
    'last_changed': <ANY>,
    'last_reported': <ANY>,
    'last_updated': <ANY>,
    'state': '18965.0',
  })
# ---
# name: test_platform_setup_and_discovery[sensor.pixi_smart_drinking_fountain_uv_runtime-entry]
  EntityRegistryEntrySnapshot({
    'aliases': set({
    }),
    'area_id': None,
    'capabilities': dict({
      'state_class': <SensorStateClass.MEASUREMENT: 'measurement'>,
    }),
    'config_entry_id': <ANY>,
    'config_subentry_id': <ANY>,
    'device_class': None,
    'device_id': <ANY>,
    'disabled_by': None,
    'domain': 'sensor',
    'entity_category': None,
    'entity_id': 'sensor.pixi_smart_drinking_fountain_uv_runtime',
    'has_entity_name': True,
    'hidden_by': None,
    'icon': None,
    'id': <ANY>,
    'labels': set({
    }),
    'name': None,
    'options': dict({
      'sensor': dict({
        'suggested_display_precision': 2,
      }),
    }),
    'original_device_class': <SensorDeviceClass.DURATION: 'duration'>,
    'original_icon': None,
    'original_name': 'UV runtime',
    'platform': 'tuya',
    'previous_unique_id': None,
    'suggested_object_id': None,
    'supported_features': 0,
    'translation_key': 'uv_runtime',
    'unique_id': 'tuya.aa99hccfnzvypr3zjsywcuv_runtime',
    'unit_of_measurement': 's',
  })
# ---
# name: test_platform_setup_and_discovery[sensor.pixi_smart_drinking_fountain_uv_runtime-state]
  StateSnapshot({
    'attributes': ReadOnlyDict({
      'device_class': 'duration',
      'friendly_name': 'PIXI Smart Drinking Fountain UV runtime',
      'state_class': <SensorStateClass.MEASUREMENT: 'measurement'>,
      'unit_of_measurement': 's',
    }),
    'context': <ANY>,
    'entity_id': 'sensor.pixi_smart_drinking_fountain_uv_runtime',
    'last_changed': <ANY>,
    'last_reported': <ANY>,
    'last_updated': <ANY>,
    'state': '0.0',
  })
# ---
# name: test_platform_setup_and_discovery[sensor.pixi_smart_drinking_fountain_water_level-entry]
  EntityRegistryEntrySnapshot({
    'aliases': set({
    }),
    'area_id': None,
    'capabilities': None,
    'config_entry_id': <ANY>,
    'config_subentry_id': <ANY>,
    'device_class': None,
    'device_id': <ANY>,
    'disabled_by': None,
    'domain': 'sensor',
    'entity_category': None,
    'entity_id': 'sensor.pixi_smart_drinking_fountain_water_level',
    'has_entity_name': True,
    'hidden_by': None,
    'icon': None,
    'id': <ANY>,
    'labels': set({
    }),
    'name': None,
    'options': dict({
    }),
    'original_device_class': None,
    'original_icon': None,
    'original_name': 'Water level',
    'platform': 'tuya',
    'previous_unique_id': None,
    'suggested_object_id': None,
    'supported_features': 0,
    'translation_key': 'water_level_state',
    'unique_id': 'tuya.aa99hccfnzvypr3zjsywcwater_level',
    'unit_of_measurement': None,
  })
# ---
# name: test_platform_setup_and_discovery[sensor.pixi_smart_drinking_fountain_water_level-state]
  StateSnapshot({
    'attributes': ReadOnlyDict({
      'friendly_name': 'PIXI Smart Drinking Fountain Water level',
    }),
    'context': <ANY>,
    'entity_id': 'sensor.pixi_smart_drinking_fountain_water_level',
    'last_changed': <ANY>,
    'last_reported': <ANY>,
    'last_updated': <ANY>,
    'state': 'level_3',
  })
# ---
# name: test_platform_setup_and_discovery[sensor.pixi_smart_drinking_fountain_water_pump_duration-entry]
  EntityRegistryEntrySnapshot({
    'aliases': set({
    }),
    'area_id': None,
    'capabilities': dict({
      'state_class': <SensorStateClass.MEASUREMENT: 'measurement'>,
    }),
    'config_entry_id': <ANY>,
    'config_subentry_id': <ANY>,
    'device_class': None,
    'device_id': <ANY>,
    'disabled_by': None,
    'domain': 'sensor',
    'entity_category': None,
    'entity_id': 'sensor.pixi_smart_drinking_fountain_water_pump_duration',
    'has_entity_name': True,
    'hidden_by': None,
    'icon': None,
    'id': <ANY>,
    'labels': set({
    }),
    'name': None,
    'options': dict({
      'sensor': dict({
        'suggested_display_precision': 2,
      }),
    }),
    'original_device_class': <SensorDeviceClass.DURATION: 'duration'>,
    'original_icon': None,
    'original_name': 'Water pump duration',
    'platform': 'tuya',
    'previous_unique_id': None,
    'suggested_object_id': None,
    'supported_features': 0,
    'translation_key': 'pump_time',
    'unique_id': 'tuya.aa99hccfnzvypr3zjsywcpump_time',
    'unit_of_measurement': 'min',
  })
# ---
# name: test_platform_setup_and_discovery[sensor.pixi_smart_drinking_fountain_water_pump_duration-state]
  StateSnapshot({
    'attributes': ReadOnlyDict({
      'device_class': 'duration',
      'friendly_name': 'PIXI Smart Drinking Fountain Water pump duration',
      'state_class': <SensorStateClass.MEASUREMENT: 'measurement'>,
      'unit_of_measurement': 'min',
    }),
    'context': <ANY>,
    'entity_id': 'sensor.pixi_smart_drinking_fountain_water_pump_duration',
    'last_changed': <ANY>,
    'last_reported': <ANY>,
    'last_updated': <ANY>,
    'state': '18965.0',
  })
# ---
# name: test_platform_setup_and_discovery[sensor.pixi_smart_drinking_fountain_water_usage_duration-entry]
  EntityRegistryEntrySnapshot({
    'aliases': set({
    }),
    'area_id': None,
    'capabilities': dict({
      'state_class': <SensorStateClass.MEASUREMENT: 'measurement'>,
    }),
    'config_entry_id': <ANY>,
    'config_subentry_id': <ANY>,
    'device_class': None,
    'device_id': <ANY>,
    'disabled_by': None,
    'domain': 'sensor',
    'entity_category': None,
    'entity_id': 'sensor.pixi_smart_drinking_fountain_water_usage_duration',
    'has_entity_name': True,
    'hidden_by': None,
    'icon': None,
    'id': <ANY>,
    'labels': set({
    }),
    'name': None,
    'options': dict({
      'sensor': dict({
        'suggested_display_precision': 2,
      }),
    }),
    'original_device_class': <SensorDeviceClass.DURATION: 'duration'>,
    'original_icon': None,
    'original_name': 'Water usage duration',
    'platform': 'tuya',
    'previous_unique_id': None,
    'suggested_object_id': None,
    'supported_features': 0,
    'translation_key': 'water_time',
    'unique_id': 'tuya.aa99hccfnzvypr3zjsywcwater_time',
    'unit_of_measurement': 'min',
  })
# ---
# name: test_platform_setup_and_discovery[sensor.pixi_smart_drinking_fountain_water_usage_duration-state]
  StateSnapshot({
    'attributes': ReadOnlyDict({
      'device_class': 'duration',
      'friendly_name': 'PIXI Smart Drinking Fountain Water usage duration',
      'state_class': <SensorStateClass.MEASUREMENT: 'measurement'>,
      'unit_of_measurement': 'min',
    }),
    'context': <ANY>,
    'entity_id': 'sensor.pixi_smart_drinking_fountain_water_usage_duration',
    'last_changed': <ANY>,
    'last_reported': <ANY>,
    'last_updated': <ANY>,
    'state': '0.0',
  })
# ---
# name: test_platform_setup_and_discovery[sensor.production_power-entry]
  EntityRegistryEntrySnapshot({
    'aliases': set({
    }),
    'area_id': None,
    'capabilities': dict({
      'state_class': <SensorStateClass.MEASUREMENT: 'measurement'>,
    }),
    'config_entry_id': <ANY>,
    'config_subentry_id': <ANY>,
    'device_class': None,
    'device_id': <ANY>,
    'disabled_by': None,
    'domain': 'sensor',
    'entity_category': None,
    'entity_id': 'sensor.production_power',
    'has_entity_name': True,
    'hidden_by': None,
    'icon': None,
    'id': <ANY>,
    'labels': set({
    }),
    'name': None,
    'options': dict({
      'sensor': dict({
        'suggested_display_precision': 0,
      }),
    }),
    'original_device_class': <SensorDeviceClass.POWER: 'power'>,
    'original_icon': None,
    'original_name': 'Power',
    'platform': 'tuya',
    'previous_unique_id': None,
    'suggested_object_id': None,
    'supported_features': 0,
    'translation_key': 'total_power',
    'unique_id': 'tuya.3phkffywh5nnlj5vbdnztotal_powerpower',
    'unit_of_measurement': 'W',
  })
# ---
# name: test_platform_setup_and_discovery[sensor.production_power-state]
  StateSnapshot({
    'attributes': ReadOnlyDict({
      'device_class': 'power',
      'friendly_name': 'Production Power',
      'state_class': <SensorStateClass.MEASUREMENT: 'measurement'>,
      'unit_of_measurement': 'W',
    }),
    'context': <ANY>,
    'entity_id': 'sensor.production_power',
    'last_changed': <ANY>,
    'last_reported': <ANY>,
    'last_updated': <ANY>,
    'state': '2314.6',
  })
# ---
# name: test_platform_setup_and_discovery[sensor.production_total_energy-entry]
  EntityRegistryEntrySnapshot({
    'aliases': set({
    }),
    'area_id': None,
    'capabilities': dict({
      'state_class': <SensorStateClass.TOTAL_INCREASING: 'total_increasing'>,
    }),
    'config_entry_id': <ANY>,
    'config_subentry_id': <ANY>,
    'device_class': None,
    'device_id': <ANY>,
    'disabled_by': None,
    'domain': 'sensor',
    'entity_category': None,
    'entity_id': 'sensor.production_total_energy',
    'has_entity_name': True,
    'hidden_by': None,
    'icon': None,
    'id': <ANY>,
    'labels': set({
    }),
    'name': None,
    'options': dict({
      'sensor': dict({
        'suggested_display_precision': 2,
      }),
    }),
    'original_device_class': <SensorDeviceClass.ENERGY: 'energy'>,
    'original_icon': None,
    'original_name': 'Total energy',
    'platform': 'tuya',
    'previous_unique_id': None,
    'suggested_object_id': None,
    'supported_features': 0,
    'translation_key': 'total_energy',
    'unique_id': 'tuya.3phkffywh5nnlj5vbdnzforward_energy_total',
    'unit_of_measurement': <UnitOfEnergy.KILO_WATT_HOUR: 'kWh'>,
  })
# ---
# name: test_platform_setup_and_discovery[sensor.production_total_energy-state]
  StateSnapshot({
    'attributes': ReadOnlyDict({
      'device_class': 'energy',
      'friendly_name': 'Production Total energy',
      'state_class': <SensorStateClass.TOTAL_INCREASING: 'total_increasing'>,
      'unit_of_measurement': <UnitOfEnergy.KILO_WATT_HOUR: 'kWh'>,
    }),
    'context': <ANY>,
    'entity_id': 'sensor.production_total_energy',
    'last_changed': <ANY>,
    'last_reported': <ANY>,
    'last_updated': <ANY>,
    'state': '1520.21',
  })
# ---
# name: test_platform_setup_and_discovery[sensor.production_total_production-entry]
  EntityRegistryEntrySnapshot({
    'aliases': set({
    }),
    'area_id': None,
    'capabilities': dict({
      'state_class': <SensorStateClass.TOTAL_INCREASING: 'total_increasing'>,
    }),
    'config_entry_id': <ANY>,
    'config_subentry_id': <ANY>,
    'device_class': None,
    'device_id': <ANY>,
    'disabled_by': None,
    'domain': 'sensor',
    'entity_category': None,
    'entity_id': 'sensor.production_total_production',
    'has_entity_name': True,
    'hidden_by': None,
    'icon': None,
    'id': <ANY>,
    'labels': set({
    }),
    'name': None,
    'options': dict({
      'sensor': dict({
        'suggested_display_precision': 2,
      }),
    }),
    'original_device_class': <SensorDeviceClass.ENERGY: 'energy'>,
    'original_icon': None,
    'original_name': 'Total production',
    'platform': 'tuya',
    'previous_unique_id': None,
    'suggested_object_id': None,
    'supported_features': 0,
    'translation_key': 'total_production',
    'unique_id': 'tuya.3phkffywh5nnlj5vbdnzreverse_energy_total',
    'unit_of_measurement': <UnitOfEnergy.KILO_WATT_HOUR: 'kWh'>,
  })
# ---
# name: test_platform_setup_and_discovery[sensor.production_total_production-state]
  StateSnapshot({
    'attributes': ReadOnlyDict({
      'device_class': 'energy',
      'friendly_name': 'Production Total production',
      'state_class': <SensorStateClass.TOTAL_INCREASING: 'total_increasing'>,
      'unit_of_measurement': <UnitOfEnergy.KILO_WATT_HOUR: 'kWh'>,
    }),
    'context': <ANY>,
    'entity_id': 'sensor.production_total_production',
    'last_changed': <ANY>,
    'last_reported': <ANY>,
    'last_updated': <ANY>,
    'state': '0.0',
  })
# ---
# name: test_platform_setup_and_discovery[sensor.rainwater_tank_level_distance-entry]
  EntityRegistryEntrySnapshot({
    'aliases': set({
    }),
    'area_id': None,
    'capabilities': dict({
      'state_class': <SensorStateClass.MEASUREMENT: 'measurement'>,
    }),
    'config_entry_id': <ANY>,
    'config_subentry_id': <ANY>,
    'device_class': None,
    'device_id': <ANY>,
    'disabled_by': None,
    'domain': 'sensor',
    'entity_category': None,
    'entity_id': 'sensor.rainwater_tank_level_distance',
    'has_entity_name': True,
    'hidden_by': None,
    'icon': None,
    'id': <ANY>,
    'labels': set({
    }),
    'name': None,
    'options': dict({
      'sensor': dict({
        'suggested_display_precision': 2,
      }),
    }),
    'original_device_class': <SensorDeviceClass.DISTANCE: 'distance'>,
    'original_icon': None,
    'original_name': 'Distance',
    'platform': 'tuya',
    'previous_unique_id': None,
    'suggested_object_id': None,
    'supported_features': 0,
    'translation_key': 'depth',
    'unique_id': 'tuya.fbya6s6rhaoyvl8hqgcwyliquid_depth',
    'unit_of_measurement': 'm',
  })
# ---
# name: test_platform_setup_and_discovery[sensor.rainwater_tank_level_distance-state]
  StateSnapshot({
    'attributes': ReadOnlyDict({
      'device_class': 'distance',
      'friendly_name': 'Rainwater Tank Level Distance',
      'state_class': <SensorStateClass.MEASUREMENT: 'measurement'>,
      'unit_of_measurement': 'm',
    }),
    'context': <ANY>,
    'entity_id': 'sensor.rainwater_tank_level_distance',
    'last_changed': <ANY>,
    'last_reported': <ANY>,
    'last_updated': <ANY>,
    'state': '0.455',
  })
# ---
# name: test_platform_setup_and_discovery[sensor.rainwater_tank_level_liquid_level-entry]
  EntityRegistryEntrySnapshot({
    'aliases': set({
    }),
    'area_id': None,
    'capabilities': dict({
      'state_class': <SensorStateClass.MEASUREMENT: 'measurement'>,
    }),
    'config_entry_id': <ANY>,
    'config_subentry_id': <ANY>,
    'device_class': None,
    'device_id': <ANY>,
    'disabled_by': None,
    'domain': 'sensor',
    'entity_category': None,
    'entity_id': 'sensor.rainwater_tank_level_liquid_level',
    'has_entity_name': True,
    'hidden_by': None,
    'icon': None,
    'id': <ANY>,
    'labels': set({
    }),
    'name': None,
    'options': dict({
    }),
    'original_device_class': None,
    'original_icon': None,
    'original_name': 'Liquid level',
    'platform': 'tuya',
    'previous_unique_id': None,
    'suggested_object_id': None,
    'supported_features': 0,
    'translation_key': 'liquid_level',
    'unique_id': 'tuya.fbya6s6rhaoyvl8hqgcwyliquid_level_percent',
    'unit_of_measurement': '%',
  })
# ---
# name: test_platform_setup_and_discovery[sensor.rainwater_tank_level_liquid_level-state]
  StateSnapshot({
    'attributes': ReadOnlyDict({
      'friendly_name': 'Rainwater Tank Level Liquid level',
      'state_class': <SensorStateClass.MEASUREMENT: 'measurement'>,
      'unit_of_measurement': '%',
    }),
    'context': <ANY>,
    'entity_id': 'sensor.rainwater_tank_level_liquid_level',
    'last_changed': <ANY>,
    'last_reported': <ANY>,
    'last_updated': <ANY>,
    'state': '36.0',
  })
# ---
# name: test_platform_setup_and_discovery[sensor.rainwater_tank_level_liquid_state-entry]
  EntityRegistryEntrySnapshot({
    'aliases': set({
    }),
    'area_id': None,
    'capabilities': None,
    'config_entry_id': <ANY>,
    'config_subentry_id': <ANY>,
    'device_class': None,
    'device_id': <ANY>,
    'disabled_by': None,
    'domain': 'sensor',
    'entity_category': None,
    'entity_id': 'sensor.rainwater_tank_level_liquid_state',
    'has_entity_name': True,
    'hidden_by': None,
    'icon': None,
    'id': <ANY>,
    'labels': set({
    }),
    'name': None,
    'options': dict({
    }),
    'original_device_class': None,
    'original_icon': None,
    'original_name': 'Liquid state',
    'platform': 'tuya',
    'previous_unique_id': None,
    'suggested_object_id': None,
    'supported_features': 0,
    'translation_key': 'liquid_state',
    'unique_id': 'tuya.fbya6s6rhaoyvl8hqgcwyliquid_state',
    'unit_of_measurement': None,
  })
# ---
# name: test_platform_setup_and_discovery[sensor.rainwater_tank_level_liquid_state-state]
  StateSnapshot({
    'attributes': ReadOnlyDict({
      'friendly_name': 'Rainwater Tank Level Liquid state',
    }),
    'context': <ANY>,
    'entity_id': 'sensor.rainwater_tank_level_liquid_state',
    'last_changed': <ANY>,
    'last_reported': <ANY>,
    'last_updated': <ANY>,
    'state': 'normal',
  })
# ---
# name: test_platform_setup_and_discovery[sensor.raspy4_home_assistant_current-entry]
  EntityRegistryEntrySnapshot({
    'aliases': set({
    }),
    'area_id': None,
    'capabilities': dict({
      'state_class': <SensorStateClass.MEASUREMENT: 'measurement'>,
    }),
    'config_entry_id': <ANY>,
    'config_subentry_id': <ANY>,
    'device_class': None,
    'device_id': <ANY>,
    'disabled_by': None,
    'domain': 'sensor',
    'entity_category': None,
    'entity_id': 'sensor.raspy4_home_assistant_current',
    'has_entity_name': True,
    'hidden_by': None,
    'icon': None,
    'id': <ANY>,
    'labels': set({
    }),
    'name': None,
    'options': dict({
      'sensor': dict({
        'suggested_display_precision': 2,
      }),
      'sensor.private': dict({
        'suggested_unit_of_measurement': <UnitOfElectricCurrent.AMPERE: 'A'>,
      }),
    }),
    'original_device_class': <SensorDeviceClass.CURRENT: 'current'>,
    'original_icon': None,
    'original_name': 'Current',
    'platform': 'tuya',
    'previous_unique_id': None,
    'suggested_object_id': None,
    'supported_features': 0,
    'translation_key': 'current',
    'unique_id': 'tuya.zaszonjgzccur_current',
    'unit_of_measurement': <UnitOfElectricCurrent.AMPERE: 'A'>,
  })
# ---
# name: test_platform_setup_and_discovery[sensor.raspy4_home_assistant_current-state]
  StateSnapshot({
    'attributes': ReadOnlyDict({
      'device_class': 'current',
      'friendly_name': 'Raspy4 - Home Assistant Current',
      'state_class': <SensorStateClass.MEASUREMENT: 'measurement'>,
      'unit_of_measurement': <UnitOfElectricCurrent.AMPERE: 'A'>,
    }),
    'context': <ANY>,
    'entity_id': 'sensor.raspy4_home_assistant_current',
    'last_changed': <ANY>,
    'last_reported': <ANY>,
    'last_updated': <ANY>,
    'state': '0.033',
  })
# ---
# name: test_platform_setup_and_discovery[sensor.raspy4_home_assistant_power-entry]
  EntityRegistryEntrySnapshot({
    'aliases': set({
    }),
    'area_id': None,
    'capabilities': dict({
      'state_class': <SensorStateClass.MEASUREMENT: 'measurement'>,
    }),
    'config_entry_id': <ANY>,
    'config_subentry_id': <ANY>,
    'device_class': None,
    'device_id': <ANY>,
    'disabled_by': None,
    'domain': 'sensor',
    'entity_category': None,
    'entity_id': 'sensor.raspy4_home_assistant_power',
    'has_entity_name': True,
    'hidden_by': None,
    'icon': None,
    'id': <ANY>,
    'labels': set({
    }),
    'name': None,
    'options': dict({
      'sensor': dict({
        'suggested_display_precision': 0,
      }),
    }),
    'original_device_class': <SensorDeviceClass.POWER: 'power'>,
    'original_icon': None,
    'original_name': 'Power',
    'platform': 'tuya',
    'previous_unique_id': None,
    'suggested_object_id': None,
    'supported_features': 0,
    'translation_key': 'power',
    'unique_id': 'tuya.zaszonjgzccur_power',
    'unit_of_measurement': 'W',
  })
# ---
# name: test_platform_setup_and_discovery[sensor.raspy4_home_assistant_power-state]
  StateSnapshot({
    'attributes': ReadOnlyDict({
      'device_class': 'power',
      'friendly_name': 'Raspy4 - Home Assistant Power',
      'state_class': <SensorStateClass.MEASUREMENT: 'measurement'>,
      'unit_of_measurement': 'W',
    }),
    'context': <ANY>,
    'entity_id': 'sensor.raspy4_home_assistant_power',
    'last_changed': <ANY>,
    'last_reported': <ANY>,
    'last_updated': <ANY>,
    'state': '3.0',
  })
# ---
# name: test_platform_setup_and_discovery[sensor.raspy4_home_assistant_voltage-entry]
  EntityRegistryEntrySnapshot({
    'aliases': set({
    }),
    'area_id': None,
    'capabilities': dict({
      'state_class': <SensorStateClass.MEASUREMENT: 'measurement'>,
    }),
    'config_entry_id': <ANY>,
    'config_subentry_id': <ANY>,
    'device_class': None,
    'device_id': <ANY>,
    'disabled_by': None,
    'domain': 'sensor',
    'entity_category': None,
    'entity_id': 'sensor.raspy4_home_assistant_voltage',
    'has_entity_name': True,
    'hidden_by': None,
    'icon': None,
    'id': <ANY>,
    'labels': set({
    }),
    'name': None,
    'options': dict({
      'sensor': dict({
        'suggested_display_precision': 0,
      }),
      'sensor.private': dict({
        'suggested_unit_of_measurement': <UnitOfElectricPotential.VOLT: 'V'>,
      }),
    }),
    'original_device_class': <SensorDeviceClass.VOLTAGE: 'voltage'>,
    'original_icon': None,
    'original_name': 'Voltage',
    'platform': 'tuya',
    'previous_unique_id': None,
    'suggested_object_id': None,
    'supported_features': 0,
    'translation_key': 'voltage',
    'unique_id': 'tuya.zaszonjgzccur_voltage',
    'unit_of_measurement': <UnitOfElectricPotential.VOLT: 'V'>,
  })
# ---
# name: test_platform_setup_and_discovery[sensor.raspy4_home_assistant_voltage-state]
  StateSnapshot({
    'attributes': ReadOnlyDict({
      'device_class': 'voltage',
      'friendly_name': 'Raspy4 - Home Assistant Voltage',
      'state_class': <SensorStateClass.MEASUREMENT: 'measurement'>,
      'unit_of_measurement': <UnitOfElectricPotential.VOLT: 'V'>,
    }),
    'context': <ANY>,
    'entity_id': 'sensor.raspy4_home_assistant_voltage',
    'last_changed': <ANY>,
    'last_reported': <ANY>,
    'last_updated': <ANY>,
    'state': '244.0',
  })
# ---
# name: test_platform_setup_and_discovery[sensor.rat_trap_hedge_battery_state-entry]
  EntityRegistryEntrySnapshot({
    'aliases': set({
    }),
    'area_id': None,
    'capabilities': None,
    'config_entry_id': <ANY>,
    'config_subentry_id': <ANY>,
    'device_class': None,
    'device_id': <ANY>,
    'disabled_by': None,
    'domain': 'sensor',
    'entity_category': <EntityCategory.DIAGNOSTIC: 'diagnostic'>,
    'entity_id': 'sensor.rat_trap_hedge_battery_state',
    'has_entity_name': True,
    'hidden_by': None,
    'icon': None,
    'id': <ANY>,
    'labels': set({
    }),
    'name': None,
    'options': dict({
    }),
    'original_device_class': None,
    'original_icon': None,
    'original_name': 'Battery state',
    'platform': 'tuya',
    'previous_unique_id': None,
    'suggested_object_id': None,
    'supported_features': 0,
    'translation_key': 'battery_state',
    'unique_id': 'tuya.hkm4px9ohzozxma3ripbattery_state',
    'unit_of_measurement': None,
  })
# ---
# name: test_platform_setup_and_discovery[sensor.rat_trap_hedge_battery_state-state]
  StateSnapshot({
    'attributes': ReadOnlyDict({
      'friendly_name': 'rat trap hedge Battery state',
    }),
    'context': <ANY>,
    'entity_id': 'sensor.rat_trap_hedge_battery_state',
    'last_changed': <ANY>,
    'last_reported': <ANY>,
    'last_updated': <ANY>,
    'state': 'low',
  })
# ---
# name: test_platform_setup_and_discovery[sensor.rauchmelder_alexsandro_battery_state-entry]
  EntityRegistryEntrySnapshot({
    'aliases': set({
    }),
    'area_id': None,
    'capabilities': None,
    'config_entry_id': <ANY>,
    'config_subentry_id': <ANY>,
    'device_class': None,
    'device_id': <ANY>,
    'disabled_by': None,
    'domain': 'sensor',
    'entity_category': <EntityCategory.DIAGNOSTIC: 'diagnostic'>,
    'entity_id': 'sensor.rauchmelder_alexsandro_battery_state',
    'has_entity_name': True,
    'hidden_by': None,
    'icon': None,
    'id': <ANY>,
    'labels': set({
    }),
    'name': None,
    'options': dict({
    }),
    'original_device_class': None,
    'original_icon': None,
    'original_name': 'Battery state',
    'platform': 'tuya',
    'previous_unique_id': None,
    'suggested_object_id': None,
    'supported_features': 0,
    'translation_key': 'battery_state',
    'unique_id': 'tuya.o71einxvuuktuljcjbwybattery_state',
    'unit_of_measurement': None,
  })
# ---
# name: test_platform_setup_and_discovery[sensor.rauchmelder_alexsandro_battery_state-state]
  StateSnapshot({
    'attributes': ReadOnlyDict({
      'friendly_name': 'Rauchmelder Alexsandro  Battery state',
    }),
    'context': <ANY>,
    'entity_id': 'sensor.rauchmelder_alexsandro_battery_state',
    'last_changed': <ANY>,
    'last_reported': <ANY>,
    'last_updated': <ANY>,
    'state': 'high',
  })
# ---
# name: test_platform_setup_and_discovery[sensor.rauchmelder_drucker_battery_state-entry]
  EntityRegistryEntrySnapshot({
    'aliases': set({
    }),
    'area_id': None,
    'capabilities': None,
    'config_entry_id': <ANY>,
    'config_subentry_id': <ANY>,
    'device_class': None,
    'device_id': <ANY>,
    'disabled_by': None,
    'domain': 'sensor',
    'entity_category': <EntityCategory.DIAGNOSTIC: 'diagnostic'>,
    'entity_id': 'sensor.rauchmelder_drucker_battery_state',
    'has_entity_name': True,
    'hidden_by': None,
    'icon': None,
    'id': <ANY>,
    'labels': set({
    }),
    'name': None,
    'options': dict({
    }),
    'original_device_class': None,
    'original_icon': None,
    'original_name': 'Battery state',
    'platform': 'tuya',
    'previous_unique_id': None,
    'suggested_object_id': None,
    'supported_features': 0,
    'translation_key': 'battery_state',
    'unique_id': 'tuya.t5zosev6h6wmwyrajbwybattery_state',
    'unit_of_measurement': None,
  })
# ---
# name: test_platform_setup_and_discovery[sensor.rauchmelder_drucker_battery_state-state]
  StateSnapshot({
    'attributes': ReadOnlyDict({
      'friendly_name': 'Rauchmelder Drucker Battery state',
    }),
    'context': <ANY>,
    'entity_id': 'sensor.rauchmelder_drucker_battery_state',
    'last_changed': <ANY>,
    'last_reported': <ANY>,
    'last_updated': <ANY>,
    'state': 'high',
  })
# ---
# name: test_platform_setup_and_discovery[sensor.sapphire_current-entry]
  EntityRegistryEntrySnapshot({
    'aliases': set({
    }),
    'area_id': None,
    'capabilities': dict({
      'state_class': <SensorStateClass.MEASUREMENT: 'measurement'>,
    }),
    'config_entry_id': <ANY>,
    'config_subentry_id': <ANY>,
    'device_class': None,
    'device_id': <ANY>,
    'disabled_by': None,
    'domain': 'sensor',
    'entity_category': None,
    'entity_id': 'sensor.sapphire_current',
    'has_entity_name': True,
    'hidden_by': None,
    'icon': None,
    'id': <ANY>,
    'labels': set({
    }),
    'name': None,
    'options': dict({
      'sensor': dict({
        'suggested_display_precision': 2,
      }),
      'sensor.private': dict({
        'suggested_unit_of_measurement': <UnitOfElectricCurrent.AMPERE: 'A'>,
      }),
    }),
    'original_device_class': <SensorDeviceClass.CURRENT: 'current'>,
    'original_icon': None,
    'original_name': 'Current',
    'platform': 'tuya',
    'previous_unique_id': None,
    'suggested_object_id': None,
    'supported_features': 0,
    'translation_key': 'current',
    'unique_id': 'tuya.hfqeljop3aihnm73zccur_current',
    'unit_of_measurement': <UnitOfElectricCurrent.AMPERE: 'A'>,
  })
# ---
# name: test_platform_setup_and_discovery[sensor.sapphire_current-state]
  StateSnapshot({
    'attributes': ReadOnlyDict({
      'device_class': 'current',
      'friendly_name': 'Sapphire  Current',
      'state_class': <SensorStateClass.MEASUREMENT: 'measurement'>,
      'unit_of_measurement': <UnitOfElectricCurrent.AMPERE: 'A'>,
    }),
    'context': <ANY>,
    'entity_id': 'sensor.sapphire_current',
    'last_changed': <ANY>,
    'last_reported': <ANY>,
    'last_updated': <ANY>,
    'state': '0.135',
  })
# ---
# name: test_platform_setup_and_discovery[sensor.sapphire_power-entry]
  EntityRegistryEntrySnapshot({
    'aliases': set({
    }),
    'area_id': None,
    'capabilities': dict({
      'state_class': <SensorStateClass.MEASUREMENT: 'measurement'>,
    }),
    'config_entry_id': <ANY>,
    'config_subentry_id': <ANY>,
    'device_class': None,
    'device_id': <ANY>,
    'disabled_by': None,
    'domain': 'sensor',
    'entity_category': None,
    'entity_id': 'sensor.sapphire_power',
    'has_entity_name': True,
    'hidden_by': None,
    'icon': None,
    'id': <ANY>,
    'labels': set({
    }),
    'name': None,
    'options': dict({
      'sensor': dict({
        'suggested_display_precision': 0,
      }),
    }),
    'original_device_class': <SensorDeviceClass.POWER: 'power'>,
    'original_icon': None,
    'original_name': 'Power',
    'platform': 'tuya',
    'previous_unique_id': None,
    'suggested_object_id': None,
    'supported_features': 0,
    'translation_key': 'power',
    'unique_id': 'tuya.hfqeljop3aihnm73zccur_power',
    'unit_of_measurement': 'W',
  })
# ---
# name: test_platform_setup_and_discovery[sensor.sapphire_power-state]
  StateSnapshot({
    'attributes': ReadOnlyDict({
      'device_class': 'power',
      'friendly_name': 'Sapphire  Power',
      'state_class': <SensorStateClass.MEASUREMENT: 'measurement'>,
      'unit_of_measurement': 'W',
    }),
    'context': <ANY>,
    'entity_id': 'sensor.sapphire_power',
    'last_changed': <ANY>,
    'last_reported': <ANY>,
    'last_updated': <ANY>,
    'state': '313.0',
  })
# ---
# name: test_platform_setup_and_discovery[sensor.sapphire_voltage-entry]
  EntityRegistryEntrySnapshot({
    'aliases': set({
    }),
    'area_id': None,
    'capabilities': dict({
      'state_class': <SensorStateClass.MEASUREMENT: 'measurement'>,
    }),
    'config_entry_id': <ANY>,
    'config_subentry_id': <ANY>,
    'device_class': None,
    'device_id': <ANY>,
    'disabled_by': None,
    'domain': 'sensor',
    'entity_category': None,
    'entity_id': 'sensor.sapphire_voltage',
    'has_entity_name': True,
    'hidden_by': None,
    'icon': None,
    'id': <ANY>,
    'labels': set({
    }),
    'name': None,
    'options': dict({
      'sensor': dict({
        'suggested_display_precision': 0,
      }),
      'sensor.private': dict({
        'suggested_unit_of_measurement': <UnitOfElectricPotential.VOLT: 'V'>,
      }),
    }),
    'original_device_class': <SensorDeviceClass.VOLTAGE: 'voltage'>,
    'original_icon': None,
    'original_name': 'Voltage',
    'platform': 'tuya',
    'previous_unique_id': None,
    'suggested_object_id': None,
    'supported_features': 0,
    'translation_key': 'voltage',
    'unique_id': 'tuya.hfqeljop3aihnm73zccur_voltage',
    'unit_of_measurement': <UnitOfElectricPotential.VOLT: 'V'>,
  })
# ---
# name: test_platform_setup_and_discovery[sensor.sapphire_voltage-state]
  StateSnapshot({
    'attributes': ReadOnlyDict({
      'device_class': 'voltage',
      'friendly_name': 'Sapphire  Voltage',
      'state_class': <SensorStateClass.MEASUREMENT: 'measurement'>,
      'unit_of_measurement': <UnitOfElectricPotential.VOLT: 'V'>,
    }),
    'context': <ANY>,
    'entity_id': 'sensor.sapphire_voltage',
    'last_changed': <ANY>,
    'last_reported': <ANY>,
    'last_updated': <ANY>,
    'state': '2357.0',
  })
# ---
# name: test_platform_setup_and_discovery[sensor.smart_odor_eliminator_pro_battery-entry]
  EntityRegistryEntrySnapshot({
    'aliases': set({
    }),
    'area_id': None,
    'capabilities': dict({
      'state_class': <SensorStateClass.MEASUREMENT: 'measurement'>,
    }),
    'config_entry_id': <ANY>,
    'config_subentry_id': <ANY>,
    'device_class': None,
    'device_id': <ANY>,
    'disabled_by': None,
    'domain': 'sensor',
    'entity_category': <EntityCategory.DIAGNOSTIC: 'diagnostic'>,
    'entity_id': 'sensor.smart_odor_eliminator_pro_battery',
    'has_entity_name': True,
    'hidden_by': None,
    'icon': None,
    'id': <ANY>,
    'labels': set({
    }),
    'name': None,
    'options': dict({
    }),
    'original_device_class': <SensorDeviceClass.BATTERY: 'battery'>,
    'original_icon': None,
    'original_name': 'Battery',
    'platform': 'tuya',
    'previous_unique_id': None,
    'suggested_object_id': None,
    'supported_features': 0,
    'translation_key': 'battery',
    'unique_id': 'tuya.rl39uwgaqwjwcbattery_percentage',
    'unit_of_measurement': '%',
  })
# ---
# name: test_platform_setup_and_discovery[sensor.smart_odor_eliminator_pro_battery-state]
  StateSnapshot({
    'attributes': ReadOnlyDict({
      'device_class': 'battery',
      'friendly_name': 'Smart Odor Eliminator-Pro Battery',
      'state_class': <SensorStateClass.MEASUREMENT: 'measurement'>,
      'unit_of_measurement': '%',
    }),
    'context': <ANY>,
    'entity_id': 'sensor.smart_odor_eliminator_pro_battery',
    'last_changed': <ANY>,
    'last_reported': <ANY>,
    'last_updated': <ANY>,
    'state': 'unavailable',
  })
# ---
# name: test_platform_setup_and_discovery[sensor.smart_odor_eliminator_pro_status-entry]
  EntityRegistryEntrySnapshot({
    'aliases': set({
    }),
    'area_id': None,
    'capabilities': None,
    'config_entry_id': <ANY>,
    'config_subentry_id': <ANY>,
    'device_class': None,
    'device_id': <ANY>,
    'disabled_by': None,
    'domain': 'sensor',
    'entity_category': None,
    'entity_id': 'sensor.smart_odor_eliminator_pro_status',
    'has_entity_name': True,
    'hidden_by': None,
    'icon': None,
    'id': <ANY>,
    'labels': set({
    }),
    'name': None,
    'options': dict({
    }),
    'original_device_class': None,
    'original_icon': None,
    'original_name': 'Status',
    'platform': 'tuya',
    'previous_unique_id': None,
    'suggested_object_id': None,
    'supported_features': 0,
    'translation_key': 'odor_elimination_status',
    'unique_id': 'tuya.rl39uwgaqwjwcwork_state_e',
    'unit_of_measurement': None,
  })
# ---
# name: test_platform_setup_and_discovery[sensor.smart_odor_eliminator_pro_status-state]
  StateSnapshot({
    'attributes': ReadOnlyDict({
      'friendly_name': 'Smart Odor Eliminator-Pro Status',
    }),
    'context': <ANY>,
    'entity_id': 'sensor.smart_odor_eliminator_pro_status',
    'last_changed': <ANY>,
    'last_reported': <ANY>,
    'last_updated': <ANY>,
    'state': 'unavailable',
  })
# ---
# name: test_platform_setup_and_discovery[sensor.smogo_battery-entry]
  EntityRegistryEntrySnapshot({
    'aliases': set({
    }),
    'area_id': None,
    'capabilities': dict({
      'state_class': <SensorStateClass.MEASUREMENT: 'measurement'>,
    }),
    'config_entry_id': <ANY>,
    'config_subentry_id': <ANY>,
    'device_class': None,
    'device_id': <ANY>,
    'disabled_by': None,
    'domain': 'sensor',
    'entity_category': <EntityCategory.DIAGNOSTIC: 'diagnostic'>,
    'entity_id': 'sensor.smogo_battery',
    'has_entity_name': True,
    'hidden_by': None,
    'icon': None,
    'id': <ANY>,
    'labels': set({
    }),
    'name': None,
    'options': dict({
    }),
    'original_device_class': <SensorDeviceClass.BATTERY: 'battery'>,
    'original_icon': None,
    'original_name': 'Battery',
    'platform': 'tuya',
    'previous_unique_id': None,
    'suggested_object_id': None,
    'supported_features': 0,
    'translation_key': 'battery',
    'unique_id': 'tuya.swhtzki3qrz5ydchjbocbattery_percentage',
    'unit_of_measurement': '%',
  })
# ---
# name: test_platform_setup_and_discovery[sensor.smogo_battery-state]
  StateSnapshot({
    'attributes': ReadOnlyDict({
      'device_class': 'battery',
      'friendly_name': 'Smogo Battery',
      'state_class': <SensorStateClass.MEASUREMENT: 'measurement'>,
      'unit_of_measurement': '%',
    }),
    'context': <ANY>,
    'entity_id': 'sensor.smogo_battery',
    'last_changed': <ANY>,
    'last_reported': <ANY>,
    'last_updated': <ANY>,
    'state': '97.0',
  })
# ---
# name: test_platform_setup_and_discovery[sensor.smoke_detector_upstairs_battery-entry]
  EntityRegistryEntrySnapshot({
    'aliases': set({
    }),
    'area_id': None,
    'capabilities': dict({
      'state_class': <SensorStateClass.MEASUREMENT: 'measurement'>,
    }),
    'config_entry_id': <ANY>,
    'config_subentry_id': <ANY>,
    'device_class': None,
    'device_id': <ANY>,
    'disabled_by': None,
    'domain': 'sensor',
    'entity_category': <EntityCategory.DIAGNOSTIC: 'diagnostic'>,
    'entity_id': 'sensor.smoke_detector_upstairs_battery',
    'has_entity_name': True,
    'hidden_by': None,
    'icon': None,
    'id': <ANY>,
    'labels': set({
    }),
    'name': None,
    'options': dict({
    }),
    'original_device_class': <SensorDeviceClass.BATTERY: 'battery'>,
    'original_icon': None,
    'original_name': 'Battery',
    'platform': 'tuya',
    'previous_unique_id': None,
    'suggested_object_id': None,
    'supported_features': 0,
    'translation_key': 'battery',
    'unique_id': 'tuya.jfydgffzmhjed9fgjbwybattery_percentage',
    'unit_of_measurement': '%',
  })
# ---
# name: test_platform_setup_and_discovery[sensor.smoke_detector_upstairs_battery-state]
  StateSnapshot({
    'attributes': ReadOnlyDict({
      'device_class': 'battery',
      'friendly_name': ' Smoke detector upstairs  Battery',
      'state_class': <SensorStateClass.MEASUREMENT: 'measurement'>,
      'unit_of_measurement': '%',
    }),
    'context': <ANY>,
    'entity_id': 'sensor.smoke_detector_upstairs_battery',
    'last_changed': <ANY>,
    'last_reported': <ANY>,
    'last_updated': <ANY>,
    'state': '16.0',
  })
# ---
# name: test_platform_setup_and_discovery[sensor.smoke_detector_upstairs_battery_state-entry]
  EntityRegistryEntrySnapshot({
    'aliases': set({
    }),
    'area_id': None,
    'capabilities': None,
    'config_entry_id': <ANY>,
    'config_subentry_id': <ANY>,
    'device_class': None,
    'device_id': <ANY>,
    'disabled_by': None,
    'domain': 'sensor',
    'entity_category': <EntityCategory.DIAGNOSTIC: 'diagnostic'>,
    'entity_id': 'sensor.smoke_detector_upstairs_battery_state',
    'has_entity_name': True,
    'hidden_by': None,
    'icon': None,
    'id': <ANY>,
    'labels': set({
    }),
    'name': None,
    'options': dict({
    }),
    'original_device_class': None,
    'original_icon': None,
    'original_name': 'Battery state',
    'platform': 'tuya',
    'previous_unique_id': None,
    'suggested_object_id': None,
    'supported_features': 0,
    'translation_key': 'battery_state',
    'unique_id': 'tuya.jfydgffzmhjed9fgjbwybattery_state',
    'unit_of_measurement': None,
  })
# ---
# name: test_platform_setup_and_discovery[sensor.smoke_detector_upstairs_battery_state-state]
  StateSnapshot({
    'attributes': ReadOnlyDict({
      'friendly_name': ' Smoke detector upstairs  Battery state',
    }),
    'context': <ANY>,
    'entity_id': 'sensor.smoke_detector_upstairs_battery_state',
    'last_changed': <ANY>,
    'last_reported': <ANY>,
    'last_updated': <ANY>,
    'state': 'low',
  })
# ---
# name: test_platform_setup_and_discovery[sensor.socket3_current-entry]
  EntityRegistryEntrySnapshot({
    'aliases': set({
    }),
    'area_id': None,
    'capabilities': dict({
      'state_class': <SensorStateClass.MEASUREMENT: 'measurement'>,
    }),
    'config_entry_id': <ANY>,
    'config_subentry_id': <ANY>,
    'device_class': None,
    'device_id': <ANY>,
    'disabled_by': None,
    'domain': 'sensor',
    'entity_category': None,
    'entity_id': 'sensor.socket3_current',
    'has_entity_name': True,
    'hidden_by': None,
    'icon': None,
    'id': <ANY>,
    'labels': set({
    }),
    'name': None,
    'options': dict({
      'sensor': dict({
        'suggested_display_precision': 2,
      }),
      'sensor.private': dict({
        'suggested_unit_of_measurement': <UnitOfElectricCurrent.AMPERE: 'A'>,
      }),
    }),
    'original_device_class': <SensorDeviceClass.CURRENT: 'current'>,
    'original_icon': None,
    'original_name': 'Current',
    'platform': 'tuya',
    'previous_unique_id': None,
    'suggested_object_id': None,
    'supported_features': 0,
    'translation_key': 'current',
    'unique_id': 'tuya.7zogt3pcwhxhu8upqdtcur_current',
    'unit_of_measurement': <UnitOfElectricCurrent.AMPERE: 'A'>,
  })
# ---
# name: test_platform_setup_and_discovery[sensor.socket3_current-state]
  StateSnapshot({
    'attributes': ReadOnlyDict({
      'device_class': 'current',
      'friendly_name': 'Socket3 Current',
      'state_class': <SensorStateClass.MEASUREMENT: 'measurement'>,
      'unit_of_measurement': <UnitOfElectricCurrent.AMPERE: 'A'>,
    }),
    'context': <ANY>,
    'entity_id': 'sensor.socket3_current',
    'last_changed': <ANY>,
    'last_reported': <ANY>,
    'last_updated': <ANY>,
    'state': 'unavailable',
  })
# ---
# name: test_platform_setup_and_discovery[sensor.socket3_power-entry]
  EntityRegistryEntrySnapshot({
    'aliases': set({
    }),
    'area_id': None,
    'capabilities': dict({
      'state_class': <SensorStateClass.MEASUREMENT: 'measurement'>,
    }),
    'config_entry_id': <ANY>,
    'config_subentry_id': <ANY>,
    'device_class': None,
    'device_id': <ANY>,
    'disabled_by': None,
    'domain': 'sensor',
    'entity_category': None,
    'entity_id': 'sensor.socket3_power',
    'has_entity_name': True,
    'hidden_by': None,
    'icon': None,
    'id': <ANY>,
    'labels': set({
    }),
    'name': None,
    'options': dict({
      'sensor': dict({
        'suggested_display_precision': 0,
      }),
    }),
    'original_device_class': <SensorDeviceClass.POWER: 'power'>,
    'original_icon': None,
    'original_name': 'Power',
    'platform': 'tuya',
    'previous_unique_id': None,
    'suggested_object_id': None,
    'supported_features': 0,
    'translation_key': 'power',
    'unique_id': 'tuya.7zogt3pcwhxhu8upqdtcur_power',
    'unit_of_measurement': 'W',
  })
# ---
# name: test_platform_setup_and_discovery[sensor.socket3_power-state]
  StateSnapshot({
    'attributes': ReadOnlyDict({
      'device_class': 'power',
      'friendly_name': 'Socket3 Power',
      'state_class': <SensorStateClass.MEASUREMENT: 'measurement'>,
      'unit_of_measurement': 'W',
    }),
    'context': <ANY>,
    'entity_id': 'sensor.socket3_power',
    'last_changed': <ANY>,
    'last_reported': <ANY>,
    'last_updated': <ANY>,
    'state': 'unavailable',
  })
# ---
# name: test_platform_setup_and_discovery[sensor.socket3_voltage-entry]
  EntityRegistryEntrySnapshot({
    'aliases': set({
    }),
    'area_id': None,
    'capabilities': dict({
      'state_class': <SensorStateClass.MEASUREMENT: 'measurement'>,
    }),
    'config_entry_id': <ANY>,
    'config_subentry_id': <ANY>,
    'device_class': None,
    'device_id': <ANY>,
    'disabled_by': None,
    'domain': 'sensor',
    'entity_category': None,
    'entity_id': 'sensor.socket3_voltage',
    'has_entity_name': True,
    'hidden_by': None,
    'icon': None,
    'id': <ANY>,
    'labels': set({
    }),
    'name': None,
    'options': dict({
      'sensor': dict({
        'suggested_display_precision': 0,
      }),
      'sensor.private': dict({
        'suggested_unit_of_measurement': <UnitOfElectricPotential.VOLT: 'V'>,
      }),
    }),
    'original_device_class': <SensorDeviceClass.VOLTAGE: 'voltage'>,
    'original_icon': None,
    'original_name': 'Voltage',
    'platform': 'tuya',
    'previous_unique_id': None,
    'suggested_object_id': None,
    'supported_features': 0,
    'translation_key': 'voltage',
    'unique_id': 'tuya.7zogt3pcwhxhu8upqdtcur_voltage',
    'unit_of_measurement': <UnitOfElectricPotential.VOLT: 'V'>,
  })
# ---
# name: test_platform_setup_and_discovery[sensor.socket3_voltage-state]
  StateSnapshot({
    'attributes': ReadOnlyDict({
      'device_class': 'voltage',
      'friendly_name': 'Socket3 Voltage',
      'state_class': <SensorStateClass.MEASUREMENT: 'measurement'>,
      'unit_of_measurement': <UnitOfElectricPotential.VOLT: 'V'>,
    }),
    'context': <ANY>,
    'entity_id': 'sensor.socket3_voltage',
    'last_changed': <ANY>,
    'last_reported': <ANY>,
    'last_updated': <ANY>,
    'state': 'unavailable',
  })
# ---
# name: test_platform_setup_and_discovery[sensor.socket4_current-entry]
  EntityRegistryEntrySnapshot({
    'aliases': set({
    }),
    'area_id': None,
    'capabilities': dict({
      'state_class': <SensorStateClass.MEASUREMENT: 'measurement'>,
    }),
    'config_entry_id': <ANY>,
    'config_subentry_id': <ANY>,
    'device_class': None,
    'device_id': <ANY>,
    'disabled_by': None,
    'domain': 'sensor',
    'entity_category': None,
    'entity_id': 'sensor.socket4_current',
    'has_entity_name': True,
    'hidden_by': None,
    'icon': None,
    'id': <ANY>,
    'labels': set({
    }),
    'name': None,
    'options': dict({
      'sensor': dict({
        'suggested_display_precision': 2,
      }),
      'sensor.private': dict({
        'suggested_unit_of_measurement': <UnitOfElectricCurrent.AMPERE: 'A'>,
      }),
    }),
    'original_device_class': <SensorDeviceClass.CURRENT: 'current'>,
    'original_icon': None,
    'original_name': 'Current',
    'platform': 'tuya',
    'previous_unique_id': None,
    'suggested_object_id': None,
    'supported_features': 0,
    'translation_key': 'current',
    'unique_id': 'tuya.4q5c2am8n1bwb6bszccur_current',
    'unit_of_measurement': <UnitOfElectricCurrent.AMPERE: 'A'>,
  })
# ---
# name: test_platform_setup_and_discovery[sensor.socket4_current-state]
  StateSnapshot({
    'attributes': ReadOnlyDict({
      'device_class': 'current',
      'friendly_name': 'Socket4 Current',
      'state_class': <SensorStateClass.MEASUREMENT: 'measurement'>,
      'unit_of_measurement': <UnitOfElectricCurrent.AMPERE: 'A'>,
    }),
    'context': <ANY>,
    'entity_id': 'sensor.socket4_current',
    'last_changed': <ANY>,
    'last_reported': <ANY>,
    'last_updated': <ANY>,
    'state': 'unavailable',
  })
# ---
# name: test_platform_setup_and_discovery[sensor.socket4_power-entry]
  EntityRegistryEntrySnapshot({
    'aliases': set({
    }),
    'area_id': None,
    'capabilities': dict({
      'state_class': <SensorStateClass.MEASUREMENT: 'measurement'>,
    }),
    'config_entry_id': <ANY>,
    'config_subentry_id': <ANY>,
    'device_class': None,
    'device_id': <ANY>,
    'disabled_by': None,
    'domain': 'sensor',
    'entity_category': None,
    'entity_id': 'sensor.socket4_power',
    'has_entity_name': True,
    'hidden_by': None,
    'icon': None,
    'id': <ANY>,
    'labels': set({
    }),
    'name': None,
    'options': dict({
      'sensor': dict({
        'suggested_display_precision': 0,
      }),
    }),
    'original_device_class': <SensorDeviceClass.POWER: 'power'>,
    'original_icon': None,
    'original_name': 'Power',
    'platform': 'tuya',
    'previous_unique_id': None,
    'suggested_object_id': None,
    'supported_features': 0,
    'translation_key': 'power',
    'unique_id': 'tuya.4q5c2am8n1bwb6bszccur_power',
    'unit_of_measurement': 'W',
  })
# ---
# name: test_platform_setup_and_discovery[sensor.socket4_power-state]
  StateSnapshot({
    'attributes': ReadOnlyDict({
      'device_class': 'power',
      'friendly_name': 'Socket4 Power',
      'state_class': <SensorStateClass.MEASUREMENT: 'measurement'>,
      'unit_of_measurement': 'W',
    }),
    'context': <ANY>,
    'entity_id': 'sensor.socket4_power',
    'last_changed': <ANY>,
    'last_reported': <ANY>,
    'last_updated': <ANY>,
    'state': 'unavailable',
  })
# ---
# name: test_platform_setup_and_discovery[sensor.socket4_voltage-entry]
  EntityRegistryEntrySnapshot({
    'aliases': set({
    }),
    'area_id': None,
    'capabilities': dict({
      'state_class': <SensorStateClass.MEASUREMENT: 'measurement'>,
    }),
    'config_entry_id': <ANY>,
    'config_subentry_id': <ANY>,
    'device_class': None,
    'device_id': <ANY>,
    'disabled_by': None,
    'domain': 'sensor',
    'entity_category': None,
    'entity_id': 'sensor.socket4_voltage',
    'has_entity_name': True,
    'hidden_by': None,
    'icon': None,
    'id': <ANY>,
    'labels': set({
    }),
    'name': None,
    'options': dict({
      'sensor': dict({
        'suggested_display_precision': 0,
      }),
      'sensor.private': dict({
        'suggested_unit_of_measurement': <UnitOfElectricPotential.VOLT: 'V'>,
      }),
    }),
    'original_device_class': <SensorDeviceClass.VOLTAGE: 'voltage'>,
    'original_icon': None,
    'original_name': 'Voltage',
    'platform': 'tuya',
    'previous_unique_id': None,
    'suggested_object_id': None,
    'supported_features': 0,
    'translation_key': 'voltage',
    'unique_id': 'tuya.4q5c2am8n1bwb6bszccur_voltage',
    'unit_of_measurement': <UnitOfElectricPotential.VOLT: 'V'>,
  })
# ---
# name: test_platform_setup_and_discovery[sensor.socket4_voltage-state]
  StateSnapshot({
    'attributes': ReadOnlyDict({
      'device_class': 'voltage',
      'friendly_name': 'Socket4 Voltage',
      'state_class': <SensorStateClass.MEASUREMENT: 'measurement'>,
      'unit_of_measurement': <UnitOfElectricPotential.VOLT: 'V'>,
    }),
    'context': <ANY>,
    'entity_id': 'sensor.socket4_voltage',
    'last_changed': <ANY>,
    'last_reported': <ANY>,
    'last_updated': <ANY>,
    'state': 'unavailable',
  })
# ---
# name: test_platform_setup_and_discovery[sensor.solar_zijpad_battery-entry]
  EntityRegistryEntrySnapshot({
    'aliases': set({
    }),
    'area_id': None,
    'capabilities': dict({
      'state_class': <SensorStateClass.MEASUREMENT: 'measurement'>,
    }),
    'config_entry_id': <ANY>,
    'config_subentry_id': <ANY>,
    'device_class': None,
    'device_id': <ANY>,
    'disabled_by': None,
    'domain': 'sensor',
    'entity_category': <EntityCategory.DIAGNOSTIC: 'diagnostic'>,
    'entity_id': 'sensor.solar_zijpad_battery',
    'has_entity_name': True,
    'hidden_by': None,
    'icon': None,
    'id': <ANY>,
    'labels': set({
    }),
    'name': None,
    'options': dict({
    }),
    'original_device_class': <SensorDeviceClass.BATTERY: 'battery'>,
    'original_icon': None,
    'original_name': 'Battery',
    'platform': 'tuya',
    'previous_unique_id': None,
    'suggested_object_id': None,
    'supported_features': 0,
    'translation_key': 'battery',
    'unique_id': 'tuya.couukaypjdnytbattery_percentage',
    'unit_of_measurement': '%',
  })
# ---
# name: test_platform_setup_and_discovery[sensor.solar_zijpad_battery-state]
  StateSnapshot({
    'attributes': ReadOnlyDict({
      'device_class': 'battery',
      'friendly_name': 'Solar zijpad Battery',
      'state_class': <SensorStateClass.MEASUREMENT: 'measurement'>,
      'unit_of_measurement': '%',
    }),
    'context': <ANY>,
    'entity_id': 'sensor.solar_zijpad_battery',
    'last_changed': <ANY>,
    'last_reported': <ANY>,
    'last_updated': <ANY>,
    'state': 'unavailable',
  })
# ---
# name: test_platform_setup_and_discovery[sensor.solar_zijpad_battery_state-entry]
  EntityRegistryEntrySnapshot({
    'aliases': set({
    }),
    'area_id': None,
    'capabilities': None,
    'config_entry_id': <ANY>,
    'config_subentry_id': <ANY>,
    'device_class': None,
    'device_id': <ANY>,
    'disabled_by': None,
    'domain': 'sensor',
    'entity_category': <EntityCategory.DIAGNOSTIC: 'diagnostic'>,
    'entity_id': 'sensor.solar_zijpad_battery_state',
    'has_entity_name': True,
    'hidden_by': None,
    'icon': None,
    'id': <ANY>,
    'labels': set({
    }),
    'name': None,
    'options': dict({
    }),
    'original_device_class': None,
    'original_icon': None,
    'original_name': 'Battery state',
    'platform': 'tuya',
    'previous_unique_id': None,
    'suggested_object_id': None,
    'supported_features': 0,
    'translation_key': 'battery_state',
    'unique_id': 'tuya.couukaypjdnytbattery_state',
    'unit_of_measurement': None,
  })
# ---
# name: test_platform_setup_and_discovery[sensor.solar_zijpad_battery_state-state]
  StateSnapshot({
    'attributes': ReadOnlyDict({
      'friendly_name': 'Solar zijpad Battery state',
    }),
    'context': <ANY>,
    'entity_id': 'sensor.solar_zijpad_battery_state',
    'last_changed': <ANY>,
    'last_reported': <ANY>,
    'last_updated': <ANY>,
    'state': 'unavailable',
  })
# ---
# name: test_platform_setup_and_discovery[sensor.sous_vide_current_temperature-entry]
  EntityRegistryEntrySnapshot({
    'aliases': set({
    }),
    'area_id': None,
    'capabilities': dict({
      'state_class': <SensorStateClass.MEASUREMENT: 'measurement'>,
    }),
    'config_entry_id': <ANY>,
    'config_subentry_id': <ANY>,
    'device_class': None,
    'device_id': <ANY>,
    'disabled_by': None,
    'domain': 'sensor',
    'entity_category': None,
    'entity_id': 'sensor.sous_vide_current_temperature',
    'has_entity_name': True,
    'hidden_by': None,
    'icon': None,
    'id': <ANY>,
    'labels': set({
    }),
    'name': None,
    'options': dict({
      'sensor': dict({
        'suggested_display_precision': 1,
      }),
    }),
    'original_device_class': <SensorDeviceClass.TEMPERATURE: 'temperature'>,
    'original_icon': None,
    'original_name': 'Current temperature',
    'platform': 'tuya',
    'previous_unique_id': None,
    'suggested_object_id': None,
    'supported_features': 0,
    'translation_key': 'current_temperature',
    'unique_id': 'tuya.hyda5jsihokacvaqjzmtemp_current',
    'unit_of_measurement': <UnitOfTemperature.CELSIUS: '°C'>,
  })
# ---
# name: test_platform_setup_and_discovery[sensor.sous_vide_current_temperature-state]
  StateSnapshot({
    'attributes': ReadOnlyDict({
      'device_class': 'temperature',
      'friendly_name': 'Sous Vide Current temperature',
      'state_class': <SensorStateClass.MEASUREMENT: 'measurement'>,
      'unit_of_measurement': <UnitOfTemperature.CELSIUS: '°C'>,
    }),
    'context': <ANY>,
    'entity_id': 'sensor.sous_vide_current_temperature',
    'last_changed': <ANY>,
    'last_reported': <ANY>,
    'last_updated': <ANY>,
    'state': 'unavailable',
  })
# ---
# name: test_platform_setup_and_discovery[sensor.sous_vide_remaining_time-entry]
  EntityRegistryEntrySnapshot({
    'aliases': set({
    }),
    'area_id': None,
    'capabilities': None,
    'config_entry_id': <ANY>,
    'config_subentry_id': <ANY>,
    'device_class': None,
    'device_id': <ANY>,
    'disabled_by': None,
    'domain': 'sensor',
    'entity_category': None,
    'entity_id': 'sensor.sous_vide_remaining_time',
    'has_entity_name': True,
    'hidden_by': None,
    'icon': None,
    'id': <ANY>,
    'labels': set({
    }),
    'name': None,
    'options': dict({
    }),
    'original_device_class': None,
    'original_icon': None,
    'original_name': 'Remaining time',
    'platform': 'tuya',
    'previous_unique_id': None,
    'suggested_object_id': None,
    'supported_features': 0,
    'translation_key': 'remaining_time',
    'unique_id': 'tuya.hyda5jsihokacvaqjzmremain_time',
    'unit_of_measurement': <UnitOfTime.MINUTES: 'min'>,
  })
# ---
# name: test_platform_setup_and_discovery[sensor.sous_vide_remaining_time-state]
  StateSnapshot({
    'attributes': ReadOnlyDict({
      'friendly_name': 'Sous Vide Remaining time',
      'unit_of_measurement': <UnitOfTime.MINUTES: 'min'>,
    }),
    'context': <ANY>,
    'entity_id': 'sensor.sous_vide_remaining_time',
    'last_changed': <ANY>,
    'last_reported': <ANY>,
    'last_updated': <ANY>,
    'state': 'unavailable',
  })
# ---
# name: test_platform_setup_and_discovery[sensor.sous_vide_status-entry]
  EntityRegistryEntrySnapshot({
    'aliases': set({
    }),
    'area_id': None,
    'capabilities': None,
    'config_entry_id': <ANY>,
    'config_subentry_id': <ANY>,
    'device_class': None,
    'device_id': <ANY>,
    'disabled_by': None,
    'domain': 'sensor',
    'entity_category': None,
    'entity_id': 'sensor.sous_vide_status',
    'has_entity_name': True,
    'hidden_by': None,
    'icon': None,
    'id': <ANY>,
    'labels': set({
    }),
    'name': None,
    'options': dict({
    }),
    'original_device_class': None,
    'original_icon': None,
    'original_name': 'Status',
    'platform': 'tuya',
    'previous_unique_id': None,
    'suggested_object_id': None,
    'supported_features': 0,
    'translation_key': 'sous_vide_status',
    'unique_id': 'tuya.hyda5jsihokacvaqjzmstatus',
    'unit_of_measurement': None,
  })
# ---
# name: test_platform_setup_and_discovery[sensor.sous_vide_status-state]
  StateSnapshot({
    'attributes': ReadOnlyDict({
      'friendly_name': 'Sous Vide Status',
    }),
    'context': <ANY>,
    'entity_id': 'sensor.sous_vide_status',
    'last_changed': <ANY>,
    'last_reported': <ANY>,
    'last_updated': <ANY>,
    'state': 'unavailable',
  })
# ---
# name: test_platform_setup_and_discovery[sensor.steel_cage_door_battery_state-entry]
  EntityRegistryEntrySnapshot({
    'aliases': set({
    }),
    'area_id': None,
    'capabilities': None,
    'config_entry_id': <ANY>,
    'config_subentry_id': <ANY>,
    'device_class': None,
    'device_id': <ANY>,
    'disabled_by': None,
    'domain': 'sensor',
    'entity_category': <EntityCategory.DIAGNOSTIC: 'diagnostic'>,
    'entity_id': 'sensor.steel_cage_door_battery_state',
    'has_entity_name': True,
    'hidden_by': None,
    'icon': None,
    'id': <ANY>,
    'labels': set({
    }),
    'name': None,
    'options': dict({
    }),
    'original_device_class': None,
    'original_icon': None,
    'original_name': 'Battery state',
    'platform': 'tuya',
    'previous_unique_id': None,
    'suggested_object_id': None,
    'supported_features': 0,
    'translation_key': 'battery_state',
    'unique_id': 'tuya.gvxxy4jitzltz5xhscmbattery_state',
    'unit_of_measurement': None,
  })
# ---
# name: test_platform_setup_and_discovery[sensor.steel_cage_door_battery_state-state]
  StateSnapshot({
    'attributes': ReadOnlyDict({
      'friendly_name': 'Steel cage door Battery state',
    }),
    'context': <ANY>,
    'entity_id': 'sensor.steel_cage_door_battery_state',
    'last_changed': <ANY>,
    'last_reported': <ANY>,
    'last_updated': <ANY>,
    'state': 'high',
  })
# ---
# name: test_platform_setup_and_discovery[sensor.tournesol_battery-entry]
  EntityRegistryEntrySnapshot({
    'aliases': set({
    }),
    'area_id': None,
    'capabilities': dict({
      'state_class': <SensorStateClass.MEASUREMENT: 'measurement'>,
    }),
    'config_entry_id': <ANY>,
    'config_subentry_id': <ANY>,
    'device_class': None,
    'device_id': <ANY>,
    'disabled_by': None,
    'domain': 'sensor',
    'entity_category': <EntityCategory.DIAGNOSTIC: 'diagnostic'>,
    'entity_id': 'sensor.tournesol_battery',
    'has_entity_name': True,
    'hidden_by': None,
    'icon': None,
    'id': <ANY>,
    'labels': set({
    }),
    'name': None,
    'options': dict({
    }),
    'original_device_class': <SensorDeviceClass.BATTERY: 'battery'>,
    'original_icon': None,
    'original_name': 'Battery',
    'platform': 'tuya',
    'previous_unique_id': None,
    'suggested_object_id': None,
    'supported_features': 0,
    'translation_key': 'battery',
    'unique_id': 'tuya.codvtvgtjsbattery_percentage',
    'unit_of_measurement': '%',
  })
# ---
# name: test_platform_setup_and_discovery[sensor.tournesol_battery-state]
  StateSnapshot({
    'attributes': ReadOnlyDict({
      'device_class': 'battery',
      'friendly_name': 'Tournesol Battery',
      'state_class': <SensorStateClass.MEASUREMENT: 'measurement'>,
      'unit_of_measurement': '%',
    }),
    'context': <ANY>,
    'entity_id': 'sensor.tournesol_battery',
    'last_changed': <ANY>,
    'last_reported': <ANY>,
    'last_updated': <ANY>,
    'state': '98.0',
  })
# ---
# name: test_platform_setup_and_discovery[sensor.v20_battery-entry]
  EntityRegistryEntrySnapshot({
    'aliases': set({
    }),
    'area_id': None,
    'capabilities': dict({
      'state_class': <SensorStateClass.MEASUREMENT: 'measurement'>,
    }),
    'config_entry_id': <ANY>,
    'config_subentry_id': <ANY>,
    'device_class': None,
    'device_id': <ANY>,
    'disabled_by': None,
    'domain': 'sensor',
    'entity_category': <EntityCategory.DIAGNOSTIC: 'diagnostic'>,
    'entity_id': 'sensor.v20_battery',
    'has_entity_name': True,
    'hidden_by': None,
    'icon': None,
    'id': <ANY>,
    'labels': set({
    }),
    'name': None,
    'options': dict({
    }),
    'original_device_class': <SensorDeviceClass.BATTERY: 'battery'>,
    'original_icon': None,
    'original_name': 'Battery',
    'platform': 'tuya',
    'previous_unique_id': None,
    'suggested_object_id': None,
    'supported_features': 0,
    'translation_key': 'battery',
    'unique_id': 'tuya.zrrraytdoanz33rldselectricity_left',
    'unit_of_measurement': '%',
  })
# ---
# name: test_platform_setup_and_discovery[sensor.v20_battery-state]
  StateSnapshot({
    'attributes': ReadOnlyDict({
      'device_class': 'battery',
      'friendly_name': 'V20 Battery',
      'state_class': <SensorStateClass.MEASUREMENT: 'measurement'>,
      'unit_of_measurement': '%',
    }),
    'context': <ANY>,
    'entity_id': 'sensor.v20_battery',
    'last_changed': <ANY>,
    'last_reported': <ANY>,
    'last_updated': <ANY>,
    'state': '100.0',
  })
# ---
# name: test_platform_setup_and_discovery[sensor.v20_cleaning_area-entry]
  EntityRegistryEntrySnapshot({
    'aliases': set({
    }),
    'area_id': None,
    'capabilities': dict({
      'state_class': <SensorStateClass.MEASUREMENT: 'measurement'>,
    }),
    'config_entry_id': <ANY>,
    'config_subentry_id': <ANY>,
    'device_class': None,
    'device_id': <ANY>,
    'disabled_by': None,
    'domain': 'sensor',
    'entity_category': None,
    'entity_id': 'sensor.v20_cleaning_area',
    'has_entity_name': True,
    'hidden_by': None,
    'icon': None,
    'id': <ANY>,
    'labels': set({
    }),
    'name': None,
    'options': dict({
    }),
    'original_device_class': None,
    'original_icon': None,
    'original_name': 'Cleaning area',
    'platform': 'tuya',
    'previous_unique_id': None,
    'suggested_object_id': None,
    'supported_features': 0,
    'translation_key': 'cleaning_area',
    'unique_id': 'tuya.zrrraytdoanz33rldsclean_area',
    'unit_of_measurement': '㎡',
  })
# ---
# name: test_platform_setup_and_discovery[sensor.v20_cleaning_area-state]
  StateSnapshot({
    'attributes': ReadOnlyDict({
      'friendly_name': 'V20 Cleaning area',
      'state_class': <SensorStateClass.MEASUREMENT: 'measurement'>,
      'unit_of_measurement': '㎡',
    }),
    'context': <ANY>,
    'entity_id': 'sensor.v20_cleaning_area',
    'last_changed': <ANY>,
    'last_reported': <ANY>,
    'last_updated': <ANY>,
    'state': '0.0',
  })
# ---
# name: test_platform_setup_and_discovery[sensor.v20_cleaning_time-entry]
  EntityRegistryEntrySnapshot({
    'aliases': set({
    }),
    'area_id': None,
    'capabilities': dict({
      'state_class': <SensorStateClass.MEASUREMENT: 'measurement'>,
    }),
    'config_entry_id': <ANY>,
    'config_subentry_id': <ANY>,
    'device_class': None,
    'device_id': <ANY>,
    'disabled_by': None,
    'domain': 'sensor',
    'entity_category': None,
    'entity_id': 'sensor.v20_cleaning_time',
    'has_entity_name': True,
    'hidden_by': None,
    'icon': None,
    'id': <ANY>,
    'labels': set({
    }),
    'name': None,
    'options': dict({
    }),
    'original_device_class': None,
    'original_icon': None,
    'original_name': 'Cleaning time',
    'platform': 'tuya',
    'previous_unique_id': None,
    'suggested_object_id': None,
    'supported_features': 0,
    'translation_key': 'cleaning_time',
    'unique_id': 'tuya.zrrraytdoanz33rldsclean_time',
    'unit_of_measurement': 'min',
  })
# ---
# name: test_platform_setup_and_discovery[sensor.v20_cleaning_time-state]
  StateSnapshot({
    'attributes': ReadOnlyDict({
      'friendly_name': 'V20 Cleaning time',
      'state_class': <SensorStateClass.MEASUREMENT: 'measurement'>,
      'unit_of_measurement': 'min',
    }),
    'context': <ANY>,
    'entity_id': 'sensor.v20_cleaning_time',
    'last_changed': <ANY>,
    'last_reported': <ANY>,
    'last_updated': <ANY>,
    'state': '0.0',
  })
# ---
<<<<<<< HEAD
# name: test_platform_setup_and_discovery[sfkzq_ed7frwissyqrejic][sensor.jie_hashui_fa_battery-entry]
  EntityRegistryEntrySnapshot({
    'aliases': set({
    }),
    'area_id': None,
    'capabilities': dict({
      'state_class': <SensorStateClass.MEASUREMENT: 'measurement'>,
    }),
    'config_entry_id': <ANY>,
    'config_subentry_id': <ANY>,
    'device_class': None,
    'device_id': <ANY>,
    'disabled_by': None,
    'domain': 'sensor',
    'entity_category': <EntityCategory.DIAGNOSTIC: 'diagnostic'>,
    'entity_id': 'sensor.jie_hashui_fa_battery',
    'has_entity_name': True,
    'hidden_by': None,
    'icon': None,
    'id': <ANY>,
    'labels': set({
    }),
    'name': None,
    'options': dict({
    }),
    'original_device_class': <SensorDeviceClass.BATTERY: 'battery'>,
    'original_icon': None,
    'original_name': 'Battery',
    'platform': 'tuya',
    'previous_unique_id': None,
    'suggested_object_id': None,
    'supported_features': 0,
    'translation_key': 'battery',
    'unique_id': 'tuya.6c6fec8c06c8d3261chmbcbattery_percentage',
    'unit_of_measurement': '%',
  })
# ---
# name: test_platform_setup_and_discovery[sfkzq_ed7frwissyqrejic][sensor.jie_hashui_fa_battery-state]
  StateSnapshot({
    'attributes': ReadOnlyDict({
      'device_class': 'battery',
      'friendly_name': '接HA水阀 Battery',
      'state_class': <SensorStateClass.MEASUREMENT: 'measurement'>,
      'unit_of_measurement': '%',
    }),
    'context': <ANY>,
    'entity_id': 'sensor.jie_hashui_fa_battery',
    'last_changed': <ANY>,
    'last_reported': <ANY>,
    'last_updated': <ANY>,
    'state': '0.0',
  })
# ---
# name: test_platform_setup_and_discovery[sfkzq_ed7frwissyqrejic][sensor.jie_hashui_fa_battery_state-entry]
  EntityRegistryEntrySnapshot({
    'aliases': set({
    }),
    'area_id': None,
    'capabilities': None,
    'config_entry_id': <ANY>,
    'config_subentry_id': <ANY>,
    'device_class': None,
    'device_id': <ANY>,
    'disabled_by': None,
    'domain': 'sensor',
    'entity_category': <EntityCategory.DIAGNOSTIC: 'diagnostic'>,
    'entity_id': 'sensor.jie_hashui_fa_battery_state',
    'has_entity_name': True,
    'hidden_by': None,
    'icon': None,
    'id': <ANY>,
    'labels': set({
    }),
    'name': None,
    'options': dict({
    }),
    'original_device_class': None,
    'original_icon': None,
    'original_name': 'Battery state',
    'platform': 'tuya',
    'previous_unique_id': None,
    'suggested_object_id': None,
    'supported_features': 0,
    'translation_key': 'battery_state',
    'unique_id': 'tuya.6c6fec8c06c8d3261chmbcbattery_state',
    'unit_of_measurement': None,
  })
# ---
# name: test_platform_setup_and_discovery[sfkzq_ed7frwissyqrejic][sensor.jie_hashui_fa_battery_state-state]
  StateSnapshot({
    'attributes': ReadOnlyDict({
      'friendly_name': '接HA水阀 Battery state',
    }),
    'context': <ANY>,
    'entity_id': 'sensor.jie_hashui_fa_battery_state',
    'last_changed': <ANY>,
    'last_reported': <ANY>,
    'last_updated': <ANY>,
    'state': 'low',
  })
# ---
# name: test_platform_setup_and_discovery[sj_tgvtvdoc][sensor.tournesol_battery-entry]
=======
# name: test_platform_setup_and_discovery[sensor.v20_duster_cloth_lifetime-entry]
>>>>>>> 68fbcc86
  EntityRegistryEntrySnapshot({
    'aliases': set({
    }),
    'area_id': None,
    'capabilities': dict({
      'state_class': <SensorStateClass.MEASUREMENT: 'measurement'>,
    }),
    'config_entry_id': <ANY>,
    'config_subentry_id': <ANY>,
    'device_class': None,
    'device_id': <ANY>,
    'disabled_by': None,
    'domain': 'sensor',
    'entity_category': None,
    'entity_id': 'sensor.v20_duster_cloth_lifetime',
    'has_entity_name': True,
    'hidden_by': None,
    'icon': None,
    'id': <ANY>,
    'labels': set({
    }),
    'name': None,
    'options': dict({
    }),
    'original_device_class': None,
    'original_icon': None,
    'original_name': 'Duster cloth lifetime',
    'platform': 'tuya',
    'previous_unique_id': None,
    'suggested_object_id': None,
    'supported_features': 0,
    'translation_key': 'duster_cloth_life',
    'unique_id': 'tuya.zrrraytdoanz33rldsduster_cloth',
    'unit_of_measurement': 'min',
  })
# ---
# name: test_platform_setup_and_discovery[sensor.v20_duster_cloth_lifetime-state]
  StateSnapshot({
    'attributes': ReadOnlyDict({
      'friendly_name': 'V20 Duster cloth lifetime',
      'state_class': <SensorStateClass.MEASUREMENT: 'measurement'>,
      'unit_of_measurement': 'min',
    }),
    'context': <ANY>,
    'entity_id': 'sensor.v20_duster_cloth_lifetime',
    'last_changed': <ANY>,
    'last_reported': <ANY>,
    'last_updated': <ANY>,
    'state': '9000.0',
  })
# ---
# name: test_platform_setup_and_discovery[sensor.v20_filter_lifetime-entry]
  EntityRegistryEntrySnapshot({
    'aliases': set({
    }),
    'area_id': None,
    'capabilities': dict({
      'state_class': <SensorStateClass.MEASUREMENT: 'measurement'>,
    }),
    'config_entry_id': <ANY>,
    'config_subentry_id': <ANY>,
    'device_class': None,
    'device_id': <ANY>,
    'disabled_by': None,
    'domain': 'sensor',
    'entity_category': None,
    'entity_id': 'sensor.v20_filter_lifetime',
    'has_entity_name': True,
    'hidden_by': None,
    'icon': None,
    'id': <ANY>,
    'labels': set({
    }),
    'name': None,
    'options': dict({
    }),
    'original_device_class': None,
    'original_icon': None,
    'original_name': 'Filter lifetime',
    'platform': 'tuya',
    'previous_unique_id': None,
    'suggested_object_id': None,
    'supported_features': 0,
    'translation_key': 'filter_life',
    'unique_id': 'tuya.zrrraytdoanz33rldsfilter',
    'unit_of_measurement': 'min',
  })
# ---
# name: test_platform_setup_and_discovery[sensor.v20_filter_lifetime-state]
  StateSnapshot({
    'attributes': ReadOnlyDict({
      'friendly_name': 'V20 Filter lifetime',
      'state_class': <SensorStateClass.MEASUREMENT: 'measurement'>,
      'unit_of_measurement': 'min',
    }),
    'context': <ANY>,
    'entity_id': 'sensor.v20_filter_lifetime',
    'last_changed': <ANY>,
    'last_reported': <ANY>,
    'last_updated': <ANY>,
    'state': '8956.0',
  })
# ---
# name: test_platform_setup_and_discovery[sensor.v20_rolling_brush_lifetime-entry]
  EntityRegistryEntrySnapshot({
    'aliases': set({
    }),
    'area_id': None,
    'capabilities': dict({
      'state_class': <SensorStateClass.MEASUREMENT: 'measurement'>,
    }),
    'config_entry_id': <ANY>,
    'config_subentry_id': <ANY>,
    'device_class': None,
    'device_id': <ANY>,
    'disabled_by': None,
    'domain': 'sensor',
    'entity_category': None,
    'entity_id': 'sensor.v20_rolling_brush_lifetime',
    'has_entity_name': True,
    'hidden_by': None,
    'icon': None,
    'id': <ANY>,
    'labels': set({
    }),
    'name': None,
    'options': dict({
    }),
    'original_device_class': None,
    'original_icon': None,
    'original_name': 'Rolling brush lifetime',
    'platform': 'tuya',
    'previous_unique_id': None,
    'suggested_object_id': None,
    'supported_features': 0,
    'translation_key': 'rolling_brush_life',
    'unique_id': 'tuya.zrrraytdoanz33rldsroll_brush',
    'unit_of_measurement': 'min',
  })
# ---
# name: test_platform_setup_and_discovery[sensor.v20_rolling_brush_lifetime-state]
  StateSnapshot({
    'attributes': ReadOnlyDict({
      'friendly_name': 'V20 Rolling brush lifetime',
      'state_class': <SensorStateClass.MEASUREMENT: 'measurement'>,
      'unit_of_measurement': 'min',
    }),
    'context': <ANY>,
    'entity_id': 'sensor.v20_rolling_brush_lifetime',
    'last_changed': <ANY>,
    'last_reported': <ANY>,
    'last_updated': <ANY>,
    'state': '17948.0',
  })
# ---
# name: test_platform_setup_and_discovery[sensor.v20_side_brush_lifetime-entry]
  EntityRegistryEntrySnapshot({
    'aliases': set({
    }),
    'area_id': None,
    'capabilities': dict({
      'state_class': <SensorStateClass.MEASUREMENT: 'measurement'>,
    }),
    'config_entry_id': <ANY>,
    'config_subentry_id': <ANY>,
    'device_class': None,
    'device_id': <ANY>,
    'disabled_by': None,
    'domain': 'sensor',
    'entity_category': None,
    'entity_id': 'sensor.v20_side_brush_lifetime',
    'has_entity_name': True,
    'hidden_by': None,
    'icon': None,
    'id': <ANY>,
    'labels': set({
    }),
    'name': None,
    'options': dict({
    }),
    'original_device_class': None,
    'original_icon': None,
    'original_name': 'Side brush lifetime',
    'platform': 'tuya',
    'previous_unique_id': None,
    'suggested_object_id': None,
    'supported_features': 0,
    'translation_key': 'side_brush_life',
    'unique_id': 'tuya.zrrraytdoanz33rldsedge_brush',
    'unit_of_measurement': 'min',
  })
# ---
# name: test_platform_setup_and_discovery[sensor.v20_side_brush_lifetime-state]
  StateSnapshot({
    'attributes': ReadOnlyDict({
      'friendly_name': 'V20 Side brush lifetime',
      'state_class': <SensorStateClass.MEASUREMENT: 'measurement'>,
      'unit_of_measurement': 'min',
    }),
    'context': <ANY>,
    'entity_id': 'sensor.v20_side_brush_lifetime',
    'last_changed': <ANY>,
    'last_reported': <ANY>,
    'last_updated': <ANY>,
    'state': '8944.0',
  })
# ---
# name: test_platform_setup_and_discovery[sensor.v20_total_cleaning_area-entry]
  EntityRegistryEntrySnapshot({
    'aliases': set({
    }),
    'area_id': None,
    'capabilities': dict({
      'state_class': <SensorStateClass.TOTAL_INCREASING: 'total_increasing'>,
    }),
    'config_entry_id': <ANY>,
    'config_subentry_id': <ANY>,
    'device_class': None,
    'device_id': <ANY>,
    'disabled_by': None,
    'domain': 'sensor',
    'entity_category': None,
    'entity_id': 'sensor.v20_total_cleaning_area',
    'has_entity_name': True,
    'hidden_by': None,
    'icon': None,
    'id': <ANY>,
    'labels': set({
    }),
    'name': None,
    'options': dict({
    }),
    'original_device_class': None,
    'original_icon': None,
    'original_name': 'Total cleaning area',
    'platform': 'tuya',
    'previous_unique_id': None,
    'suggested_object_id': None,
    'supported_features': 0,
    'translation_key': 'total_cleaning_area',
    'unique_id': 'tuya.zrrraytdoanz33rldstotal_clean_area',
    'unit_of_measurement': '㎡',
  })
# ---
# name: test_platform_setup_and_discovery[sensor.v20_total_cleaning_area-state]
  StateSnapshot({
    'attributes': ReadOnlyDict({
      'friendly_name': 'V20 Total cleaning area',
      'state_class': <SensorStateClass.TOTAL_INCREASING: 'total_increasing'>,
      'unit_of_measurement': '㎡',
    }),
    'context': <ANY>,
    'entity_id': 'sensor.v20_total_cleaning_area',
    'last_changed': <ANY>,
    'last_reported': <ANY>,
    'last_updated': <ANY>,
    'state': '24.0',
  })
# ---
# name: test_platform_setup_and_discovery[sensor.v20_total_cleaning_time-entry]
  EntityRegistryEntrySnapshot({
    'aliases': set({
    }),
    'area_id': None,
    'capabilities': dict({
      'state_class': <SensorStateClass.TOTAL_INCREASING: 'total_increasing'>,
    }),
    'config_entry_id': <ANY>,
    'config_subentry_id': <ANY>,
    'device_class': None,
    'device_id': <ANY>,
    'disabled_by': None,
    'domain': 'sensor',
    'entity_category': None,
    'entity_id': 'sensor.v20_total_cleaning_time',
    'has_entity_name': True,
    'hidden_by': None,
    'icon': None,
    'id': <ANY>,
    'labels': set({
    }),
    'name': None,
    'options': dict({
    }),
    'original_device_class': None,
    'original_icon': None,
    'original_name': 'Total cleaning time',
    'platform': 'tuya',
    'previous_unique_id': None,
    'suggested_object_id': None,
    'supported_features': 0,
    'translation_key': 'total_cleaning_time',
    'unique_id': 'tuya.zrrraytdoanz33rldstotal_clean_time',
    'unit_of_measurement': 'min',
  })
# ---
# name: test_platform_setup_and_discovery[sensor.v20_total_cleaning_time-state]
  StateSnapshot({
    'attributes': ReadOnlyDict({
      'friendly_name': 'V20 Total cleaning time',
      'state_class': <SensorStateClass.TOTAL_INCREASING: 'total_increasing'>,
      'unit_of_measurement': 'min',
    }),
    'context': <ANY>,
    'entity_id': 'sensor.v20_total_cleaning_time',
    'last_changed': <ANY>,
    'last_reported': <ANY>,
    'last_updated': <ANY>,
    'state': '42.0',
  })
# ---
# name: test_platform_setup_and_discovery[sensor.v20_total_cleaning_times-entry]
  EntityRegistryEntrySnapshot({
    'aliases': set({
    }),
    'area_id': None,
    'capabilities': dict({
      'state_class': <SensorStateClass.TOTAL_INCREASING: 'total_increasing'>,
    }),
    'config_entry_id': <ANY>,
    'config_subentry_id': <ANY>,
    'device_class': None,
    'device_id': <ANY>,
    'disabled_by': None,
    'domain': 'sensor',
    'entity_category': None,
    'entity_id': 'sensor.v20_total_cleaning_times',
    'has_entity_name': True,
    'hidden_by': None,
    'icon': None,
    'id': <ANY>,
    'labels': set({
    }),
    'name': None,
    'options': dict({
    }),
    'original_device_class': None,
    'original_icon': None,
    'original_name': 'Total cleaning times',
    'platform': 'tuya',
    'previous_unique_id': None,
    'suggested_object_id': None,
    'supported_features': 0,
    'translation_key': 'total_cleaning_times',
    'unique_id': 'tuya.zrrraytdoanz33rldstotal_clean_count',
    'unit_of_measurement': None,
  })
# ---
# name: test_platform_setup_and_discovery[sensor.v20_total_cleaning_times-state]
  StateSnapshot({
    'attributes': ReadOnlyDict({
      'friendly_name': 'V20 Total cleaning times',
      'state_class': <SensorStateClass.TOTAL_INCREASING: 'total_increasing'>,
    }),
    'context': <ANY>,
    'entity_id': 'sensor.v20_total_cleaning_times',
    'last_changed': <ANY>,
    'last_reported': <ANY>,
    'last_updated': <ANY>,
    'state': '1.0',
  })
# ---
# name: test_platform_setup_and_discovery[sensor.valve_controller_2_battery-entry]
  EntityRegistryEntrySnapshot({
    'aliases': set({
    }),
    'area_id': None,
    'capabilities': dict({
      'state_class': <SensorStateClass.MEASUREMENT: 'measurement'>,
    }),
    'config_entry_id': <ANY>,
    'config_subentry_id': <ANY>,
    'device_class': None,
    'device_id': <ANY>,
    'disabled_by': None,
    'domain': 'sensor',
    'entity_category': <EntityCategory.DIAGNOSTIC: 'diagnostic'>,
    'entity_id': 'sensor.valve_controller_2_battery',
    'has_entity_name': True,
    'hidden_by': None,
    'icon': None,
    'id': <ANY>,
    'labels': set({
    }),
    'name': None,
    'options': dict({
    }),
    'original_device_class': <SensorDeviceClass.BATTERY: 'battery'>,
    'original_icon': None,
    'original_name': 'Battery',
    'platform': 'tuya',
    'previous_unique_id': None,
    'suggested_object_id': None,
    'supported_features': 0,
    'translation_key': 'battery',
    'unique_id': 'tuya.kx8dncf1qzkfsbattery_percentage',
    'unit_of_measurement': '%',
  })
# ---
# name: test_platform_setup_and_discovery[sensor.valve_controller_2_battery-state]
  StateSnapshot({
    'attributes': ReadOnlyDict({
      'device_class': 'battery',
      'friendly_name': 'Valve Controller 2 Battery',
      'state_class': <SensorStateClass.MEASUREMENT: 'measurement'>,
      'unit_of_measurement': '%',
    }),
    'context': <ANY>,
    'entity_id': 'sensor.valve_controller_2_battery',
    'last_changed': <ANY>,
    'last_reported': <ANY>,
    'last_updated': <ANY>,
    'state': 'unavailable',
  })
# ---
# name: test_platform_setup_and_discovery[sensor.valve_controller_2_total_watering_time-entry]
  EntityRegistryEntrySnapshot({
    'aliases': set({
    }),
    'area_id': None,
    'capabilities': dict({
      'state_class': <SensorStateClass.TOTAL_INCREASING: 'total_increasing'>,
    }),
    'config_entry_id': <ANY>,
    'config_subentry_id': <ANY>,
    'device_class': None,
    'device_id': <ANY>,
    'disabled_by': None,
    'domain': 'sensor',
    'entity_category': <EntityCategory.DIAGNOSTIC: 'diagnostic'>,
    'entity_id': 'sensor.valve_controller_2_total_watering_time',
    'has_entity_name': True,
    'hidden_by': None,
    'icon': None,
    'id': <ANY>,
    'labels': set({
    }),
    'name': None,
    'options': dict({
    }),
    'original_device_class': None,
    'original_icon': None,
    'original_name': 'Total watering time',
    'platform': 'tuya',
    'previous_unique_id': None,
    'suggested_object_id': None,
    'supported_features': 0,
    'translation_key': 'total_watering_time',
    'unique_id': 'tuya.kx8dncf1qzkfstime_use',
    'unit_of_measurement': 's',
  })
# ---
# name: test_platform_setup_and_discovery[sensor.valve_controller_2_total_watering_time-state]
  StateSnapshot({
    'attributes': ReadOnlyDict({
      'friendly_name': 'Valve Controller 2 Total watering time',
      'state_class': <SensorStateClass.TOTAL_INCREASING: 'total_increasing'>,
      'unit_of_measurement': 's',
    }),
    'context': <ANY>,
    'entity_id': 'sensor.valve_controller_2_total_watering_time',
    'last_changed': <ANY>,
    'last_reported': <ANY>,
    'last_updated': <ANY>,
    'state': 'unavailable',
  })
# ---
# name: test_platform_setup_and_discovery[sensor.water_fountain_filter_duration-entry]
  EntityRegistryEntrySnapshot({
    'aliases': set({
    }),
    'area_id': None,
    'capabilities': dict({
      'state_class': <SensorStateClass.MEASUREMENT: 'measurement'>,
    }),
    'config_entry_id': <ANY>,
    'config_subentry_id': <ANY>,
    'device_class': None,
    'device_id': <ANY>,
    'disabled_by': None,
    'domain': 'sensor',
    'entity_category': None,
    'entity_id': 'sensor.water_fountain_filter_duration',
    'has_entity_name': True,
    'hidden_by': None,
    'icon': None,
    'id': <ANY>,
    'labels': set({
    }),
    'name': None,
    'options': dict({
    }),
    'original_device_class': None,
    'original_icon': None,
    'original_name': 'Filter duration',
    'platform': 'tuya',
    'previous_unique_id': None,
    'suggested_object_id': None,
    'supported_features': 0,
    'translation_key': 'filter_duration',
    'unique_id': 'tuya.q304vac40br8nlkajsywcfilter_life',
    'unit_of_measurement': 'day',
  })
# ---
# name: test_platform_setup_and_discovery[sensor.water_fountain_filter_duration-state]
  StateSnapshot({
    'attributes': ReadOnlyDict({
      'friendly_name': 'Water Fountain Filter duration',
      'state_class': <SensorStateClass.MEASUREMENT: 'measurement'>,
      'unit_of_measurement': 'day',
    }),
    'context': <ANY>,
    'entity_id': 'sensor.water_fountain_filter_duration',
    'last_changed': <ANY>,
    'last_reported': <ANY>,
    'last_updated': <ANY>,
    'state': '14.0',
  })
# ---
# name: test_platform_setup_and_discovery[sensor.water_fountain_water_pump_duration-entry]
  EntityRegistryEntrySnapshot({
    'aliases': set({
    }),
    'area_id': None,
    'capabilities': dict({
      'state_class': <SensorStateClass.MEASUREMENT: 'measurement'>,
    }),
    'config_entry_id': <ANY>,
    'config_subentry_id': <ANY>,
    'device_class': None,
    'device_id': <ANY>,
    'disabled_by': None,
    'domain': 'sensor',
    'entity_category': None,
    'entity_id': 'sensor.water_fountain_water_pump_duration',
    'has_entity_name': True,
    'hidden_by': None,
    'icon': None,
    'id': <ANY>,
    'labels': set({
    }),
    'name': None,
    'options': dict({
    }),
    'original_device_class': None,
    'original_icon': None,
    'original_name': 'Water pump duration',
    'platform': 'tuya',
    'previous_unique_id': None,
    'suggested_object_id': None,
    'supported_features': 0,
    'translation_key': 'pump_time',
    'unique_id': 'tuya.q304vac40br8nlkajsywcpump_time',
    'unit_of_measurement': 'day',
  })
# ---
# name: test_platform_setup_and_discovery[sensor.water_fountain_water_pump_duration-state]
  StateSnapshot({
    'attributes': ReadOnlyDict({
      'friendly_name': 'Water Fountain Water pump duration',
      'state_class': <SensorStateClass.MEASUREMENT: 'measurement'>,
      'unit_of_measurement': 'day',
    }),
    'context': <ANY>,
    'entity_id': 'sensor.water_fountain_water_pump_duration',
    'last_changed': <ANY>,
    'last_reported': <ANY>,
    'last_updated': <ANY>,
    'state': '7.0',
  })
# ---
# name: test_platform_setup_and_discovery[sensor.weihnachtsmann_current-entry]
  EntityRegistryEntrySnapshot({
    'aliases': set({
    }),
    'area_id': None,
    'capabilities': dict({
      'state_class': <SensorStateClass.MEASUREMENT: 'measurement'>,
    }),
    'config_entry_id': <ANY>,
    'config_subentry_id': <ANY>,
    'device_class': None,
    'device_id': <ANY>,
    'disabled_by': None,
    'domain': 'sensor',
    'entity_category': None,
    'entity_id': 'sensor.weihnachtsmann_current',
    'has_entity_name': True,
    'hidden_by': None,
    'icon': None,
    'id': <ANY>,
    'labels': set({
    }),
    'name': None,
    'options': dict({
      'sensor': dict({
        'suggested_display_precision': 2,
      }),
      'sensor.private': dict({
        'suggested_unit_of_measurement': <UnitOfElectricCurrent.AMPERE: 'A'>,
      }),
    }),
    'original_device_class': <SensorDeviceClass.CURRENT: 'current'>,
    'original_icon': None,
    'original_name': 'Current',
    'platform': 'tuya',
    'previous_unique_id': None,
    'suggested_object_id': None,
    'supported_features': 0,
    'translation_key': 'current',
    'unique_id': 'tuya.rwp6kdezm97s2nktzccur_current',
    'unit_of_measurement': <UnitOfElectricCurrent.AMPERE: 'A'>,
  })
# ---
# name: test_platform_setup_and_discovery[sensor.weihnachtsmann_current-state]
  StateSnapshot({
    'attributes': ReadOnlyDict({
      'device_class': 'current',
      'friendly_name': 'Weihnachtsmann  Current',
      'state_class': <SensorStateClass.MEASUREMENT: 'measurement'>,
      'unit_of_measurement': <UnitOfElectricCurrent.AMPERE: 'A'>,
    }),
    'context': <ANY>,
    'entity_id': 'sensor.weihnachtsmann_current',
    'last_changed': <ANY>,
    'last_reported': <ANY>,
    'last_updated': <ANY>,
    'state': 'unavailable',
  })
# ---
# name: test_platform_setup_and_discovery[sensor.weihnachtsmann_power-entry]
  EntityRegistryEntrySnapshot({
    'aliases': set({
    }),
    'area_id': None,
    'capabilities': dict({
      'state_class': <SensorStateClass.MEASUREMENT: 'measurement'>,
    }),
    'config_entry_id': <ANY>,
    'config_subentry_id': <ANY>,
    'device_class': None,
    'device_id': <ANY>,
    'disabled_by': None,
    'domain': 'sensor',
    'entity_category': None,
    'entity_id': 'sensor.weihnachtsmann_power',
    'has_entity_name': True,
    'hidden_by': None,
    'icon': None,
    'id': <ANY>,
    'labels': set({
    }),
    'name': None,
    'options': dict({
      'sensor': dict({
        'suggested_display_precision': 0,
      }),
    }),
    'original_device_class': <SensorDeviceClass.POWER: 'power'>,
    'original_icon': None,
    'original_name': 'Power',
    'platform': 'tuya',
    'previous_unique_id': None,
    'suggested_object_id': None,
    'supported_features': 0,
    'translation_key': 'power',
    'unique_id': 'tuya.rwp6kdezm97s2nktzccur_power',
    'unit_of_measurement': 'W',
  })
# ---
# name: test_platform_setup_and_discovery[sensor.weihnachtsmann_power-state]
  StateSnapshot({
    'attributes': ReadOnlyDict({
      'device_class': 'power',
      'friendly_name': 'Weihnachtsmann  Power',
      'state_class': <SensorStateClass.MEASUREMENT: 'measurement'>,
      'unit_of_measurement': 'W',
    }),
    'context': <ANY>,
    'entity_id': 'sensor.weihnachtsmann_power',
    'last_changed': <ANY>,
    'last_reported': <ANY>,
    'last_updated': <ANY>,
    'state': 'unavailable',
  })
# ---
# name: test_platform_setup_and_discovery[sensor.weihnachtsmann_voltage-entry]
  EntityRegistryEntrySnapshot({
    'aliases': set({
    }),
    'area_id': None,
    'capabilities': dict({
      'state_class': <SensorStateClass.MEASUREMENT: 'measurement'>,
    }),
    'config_entry_id': <ANY>,
    'config_subentry_id': <ANY>,
    'device_class': None,
    'device_id': <ANY>,
    'disabled_by': None,
    'domain': 'sensor',
    'entity_category': None,
    'entity_id': 'sensor.weihnachtsmann_voltage',
    'has_entity_name': True,
    'hidden_by': None,
    'icon': None,
    'id': <ANY>,
    'labels': set({
    }),
    'name': None,
    'options': dict({
      'sensor': dict({
        'suggested_display_precision': 0,
      }),
      'sensor.private': dict({
        'suggested_unit_of_measurement': <UnitOfElectricPotential.VOLT: 'V'>,
      }),
    }),
    'original_device_class': <SensorDeviceClass.VOLTAGE: 'voltage'>,
    'original_icon': None,
    'original_name': 'Voltage',
    'platform': 'tuya',
    'previous_unique_id': None,
    'suggested_object_id': None,
    'supported_features': 0,
    'translation_key': 'voltage',
    'unique_id': 'tuya.rwp6kdezm97s2nktzccur_voltage',
    'unit_of_measurement': <UnitOfElectricPotential.VOLT: 'V'>,
  })
# ---
# name: test_platform_setup_and_discovery[sensor.weihnachtsmann_voltage-state]
  StateSnapshot({
    'attributes': ReadOnlyDict({
      'device_class': 'voltage',
      'friendly_name': 'Weihnachtsmann  Voltage',
      'state_class': <SensorStateClass.MEASUREMENT: 'measurement'>,
      'unit_of_measurement': <UnitOfElectricPotential.VOLT: 'V'>,
    }),
    'context': <ANY>,
    'entity_id': 'sensor.weihnachtsmann_voltage',
    'last_changed': <ANY>,
    'last_reported': <ANY>,
    'last_updated': <ANY>,
    'state': 'unavailable',
  })
# ---
# name: test_platform_setup_and_discovery[sensor.wifi_smart_gas_boiler_thermostat_battery-entry]
  EntityRegistryEntrySnapshot({
    'aliases': set({
    }),
    'area_id': None,
    'capabilities': dict({
      'state_class': <SensorStateClass.MEASUREMENT: 'measurement'>,
    }),
    'config_entry_id': <ANY>,
    'config_subentry_id': <ANY>,
    'device_class': None,
    'device_id': <ANY>,
    'disabled_by': None,
    'domain': 'sensor',
    'entity_category': <EntityCategory.DIAGNOSTIC: 'diagnostic'>,
    'entity_id': 'sensor.wifi_smart_gas_boiler_thermostat_battery',
    'has_entity_name': True,
    'hidden_by': None,
    'icon': None,
    'id': <ANY>,
    'labels': set({
    }),
    'name': None,
    'options': dict({
    }),
    'original_device_class': <SensorDeviceClass.BATTERY: 'battery'>,
    'original_icon': None,
    'original_name': 'Battery',
    'platform': 'tuya',
    'previous_unique_id': None,
    'suggested_object_id': None,
    'supported_features': 0,
    'translation_key': 'battery',
    'unique_id': 'tuya.j6mn1t4ut5end6ifkwbattery_percentage',
    'unit_of_measurement': '%',
  })
# ---
# name: test_platform_setup_and_discovery[sensor.wifi_smart_gas_boiler_thermostat_battery-state]
  StateSnapshot({
    'attributes': ReadOnlyDict({
      'device_class': 'battery',
      'friendly_name': 'WiFi Smart Gas Boiler Thermostat  Battery',
      'state_class': <SensorStateClass.MEASUREMENT: 'measurement'>,
      'unit_of_measurement': '%',
    }),
    'context': <ANY>,
    'entity_id': 'sensor.wifi_smart_gas_boiler_thermostat_battery',
    'last_changed': <ANY>,
    'last_reported': <ANY>,
    'last_updated': <ANY>,
    'state': '100.0',
  })
# ---
# name: test_platform_setup_and_discovery[sensor.wifi_smoke_alarm_battery-entry]
  EntityRegistryEntrySnapshot({
    'aliases': set({
    }),
    'area_id': None,
    'capabilities': dict({
      'state_class': <SensorStateClass.MEASUREMENT: 'measurement'>,
    }),
    'config_entry_id': <ANY>,
    'config_subentry_id': <ANY>,
    'device_class': None,
    'device_id': <ANY>,
    'disabled_by': None,
    'domain': 'sensor',
    'entity_category': <EntityCategory.DIAGNOSTIC: 'diagnostic'>,
    'entity_id': 'sensor.wifi_smoke_alarm_battery',
    'has_entity_name': True,
    'hidden_by': None,
    'icon': None,
    'id': <ANY>,
    'labels': set({
    }),
    'name': None,
    'options': dict({
    }),
    'original_device_class': <SensorDeviceClass.BATTERY: 'battery'>,
    'original_icon': None,
    'original_name': 'Battery',
    'platform': 'tuya',
    'previous_unique_id': None,
    'suggested_object_id': None,
    'supported_features': 0,
    'translation_key': 'battery',
    'unique_id': 'tuya.tvgoe1s3fabebcskjbwybattery_percentage',
    'unit_of_measurement': '%',
  })
# ---
# name: test_platform_setup_and_discovery[sensor.wifi_smoke_alarm_battery-state]
  StateSnapshot({
    'attributes': ReadOnlyDict({
      'device_class': 'battery',
      'friendly_name': 'WIFI Smoke alarm Battery',
      'state_class': <SensorStateClass.MEASUREMENT: 'measurement'>,
      'unit_of_measurement': '%',
    }),
    'context': <ANY>,
    'entity_id': 'sensor.wifi_smoke_alarm_battery',
    'last_changed': <ANY>,
    'last_reported': <ANY>,
    'last_updated': <ANY>,
    'state': '90.0',
  })
# ---
# name: test_platform_setup_and_discovery[sensor.wifi_temperature_humidity_sensor_battery-entry]
  EntityRegistryEntrySnapshot({
    'aliases': set({
    }),
    'area_id': None,
    'capabilities': dict({
      'state_class': <SensorStateClass.MEASUREMENT: 'measurement'>,
    }),
    'config_entry_id': <ANY>,
    'config_subentry_id': <ANY>,
    'device_class': None,
    'device_id': <ANY>,
    'disabled_by': None,
    'domain': 'sensor',
    'entity_category': <EntityCategory.DIAGNOSTIC: 'diagnostic'>,
    'entity_id': 'sensor.wifi_temperature_humidity_sensor_battery',
    'has_entity_name': True,
    'hidden_by': None,
    'icon': None,
    'id': <ANY>,
    'labels': set({
    }),
    'name': None,
    'options': dict({
    }),
    'original_device_class': <SensorDeviceClass.BATTERY: 'battery'>,
    'original_icon': None,
    'original_name': 'Battery',
    'platform': 'tuya',
    'previous_unique_id': None,
    'suggested_object_id': None,
    'supported_features': 0,
    'translation_key': 'battery',
    'unique_id': 'tuya.urm7i0rtdlabqiqygcdswbattery_percentage',
    'unit_of_measurement': '%',
  })
# ---
# name: test_platform_setup_and_discovery[sensor.wifi_temperature_humidity_sensor_battery-state]
  StateSnapshot({
    'attributes': ReadOnlyDict({
      'device_class': 'battery',
      'friendly_name': 'WiFi Temperature & Humidity Sensor Battery',
      'state_class': <SensorStateClass.MEASUREMENT: 'measurement'>,
      'unit_of_measurement': '%',
    }),
    'context': <ANY>,
    'entity_id': 'sensor.wifi_temperature_humidity_sensor_battery',
    'last_changed': <ANY>,
    'last_reported': <ANY>,
    'last_updated': <ANY>,
    'state': '100.0',
  })
# ---
# name: test_platform_setup_and_discovery[sensor.wifi_temperature_humidity_sensor_battery_state-entry]
  EntityRegistryEntrySnapshot({
    'aliases': set({
    }),
    'area_id': None,
    'capabilities': None,
    'config_entry_id': <ANY>,
    'config_subentry_id': <ANY>,
    'device_class': None,
    'device_id': <ANY>,
    'disabled_by': None,
    'domain': 'sensor',
    'entity_category': <EntityCategory.DIAGNOSTIC: 'diagnostic'>,
    'entity_id': 'sensor.wifi_temperature_humidity_sensor_battery_state',
    'has_entity_name': True,
    'hidden_by': None,
    'icon': None,
    'id': <ANY>,
    'labels': set({
    }),
    'name': None,
    'options': dict({
    }),
    'original_device_class': None,
    'original_icon': None,
    'original_name': 'Battery state',
    'platform': 'tuya',
    'previous_unique_id': None,
    'suggested_object_id': None,
    'supported_features': 0,
    'translation_key': 'battery_state',
    'unique_id': 'tuya.urm7i0rtdlabqiqygcdswbattery_state',
    'unit_of_measurement': None,
  })
# ---
# name: test_platform_setup_and_discovery[sensor.wifi_temperature_humidity_sensor_battery_state-state]
  StateSnapshot({
    'attributes': ReadOnlyDict({
      'friendly_name': 'WiFi Temperature & Humidity Sensor Battery state',
    }),
    'context': <ANY>,
    'entity_id': 'sensor.wifi_temperature_humidity_sensor_battery_state',
    'last_changed': <ANY>,
    'last_reported': <ANY>,
    'last_updated': <ANY>,
    'state': 'high',
  })
# ---
# name: test_platform_setup_and_discovery[sensor.wifi_temperature_humidity_sensor_humidity-entry]
  EntityRegistryEntrySnapshot({
    'aliases': set({
    }),
    'area_id': None,
    'capabilities': dict({
      'state_class': <SensorStateClass.MEASUREMENT: 'measurement'>,
    }),
    'config_entry_id': <ANY>,
    'config_subentry_id': <ANY>,
    'device_class': None,
    'device_id': <ANY>,
    'disabled_by': None,
    'domain': 'sensor',
    'entity_category': None,
    'entity_id': 'sensor.wifi_temperature_humidity_sensor_humidity',
    'has_entity_name': True,
    'hidden_by': None,
    'icon': None,
    'id': <ANY>,
    'labels': set({
    }),
    'name': None,
    'options': dict({
    }),
    'original_device_class': <SensorDeviceClass.HUMIDITY: 'humidity'>,
    'original_icon': None,
    'original_name': 'Humidity',
    'platform': 'tuya',
    'previous_unique_id': None,
    'suggested_object_id': None,
    'supported_features': 0,
    'translation_key': 'humidity',
    'unique_id': 'tuya.urm7i0rtdlabqiqygcdswva_humidity',
    'unit_of_measurement': '%',
  })
# ---
# name: test_platform_setup_and_discovery[sensor.wifi_temperature_humidity_sensor_humidity-state]
  StateSnapshot({
    'attributes': ReadOnlyDict({
      'device_class': 'humidity',
      'friendly_name': 'WiFi Temperature & Humidity Sensor Humidity',
      'state_class': <SensorStateClass.MEASUREMENT: 'measurement'>,
      'unit_of_measurement': '%',
    }),
    'context': <ANY>,
    'entity_id': 'sensor.wifi_temperature_humidity_sensor_humidity',
    'last_changed': <ANY>,
    'last_reported': <ANY>,
    'last_updated': <ANY>,
    'state': '12.0',
  })
# ---
# name: test_platform_setup_and_discovery[sensor.wifi_temperature_humidity_sensor_temperature-entry]
  EntityRegistryEntrySnapshot({
    'aliases': set({
    }),
    'area_id': None,
    'capabilities': dict({
      'state_class': <SensorStateClass.MEASUREMENT: 'measurement'>,
    }),
    'config_entry_id': <ANY>,
    'config_subentry_id': <ANY>,
    'device_class': None,
    'device_id': <ANY>,
    'disabled_by': None,
    'domain': 'sensor',
    'entity_category': None,
    'entity_id': 'sensor.wifi_temperature_humidity_sensor_temperature',
    'has_entity_name': True,
    'hidden_by': None,
    'icon': None,
    'id': <ANY>,
    'labels': set({
    }),
    'name': None,
    'options': dict({
      'sensor': dict({
        'suggested_display_precision': 1,
      }),
    }),
    'original_device_class': <SensorDeviceClass.TEMPERATURE: 'temperature'>,
    'original_icon': None,
    'original_name': 'Temperature',
    'platform': 'tuya',
    'previous_unique_id': None,
    'suggested_object_id': None,
    'supported_features': 0,
    'translation_key': 'temperature',
    'unique_id': 'tuya.urm7i0rtdlabqiqygcdswva_temperature',
    'unit_of_measurement': <UnitOfTemperature.CELSIUS: '°C'>,
  })
# ---
# name: test_platform_setup_and_discovery[sensor.wifi_temperature_humidity_sensor_temperature-state]
  StateSnapshot({
    'attributes': ReadOnlyDict({
      'device_class': 'temperature',
      'friendly_name': 'WiFi Temperature & Humidity Sensor Temperature',
      'state_class': <SensorStateClass.MEASUREMENT: 'measurement'>,
      'unit_of_measurement': <UnitOfTemperature.CELSIUS: '°C'>,
    }),
    'context': <ANY>,
    'entity_id': 'sensor.wifi_temperature_humidity_sensor_temperature',
    'last_changed': <ANY>,
    'last_reported': <ANY>,
    'last_updated': <ANY>,
    'state': '25.1',
  })
# ---
# name: test_platform_setup_and_discovery[sensor.xoca_dac212xc_v2_s1_phase_a_current-entry]
  EntityRegistryEntrySnapshot({
    'aliases': set({
    }),
    'area_id': None,
    'capabilities': dict({
      'state_class': <SensorStateClass.MEASUREMENT: 'measurement'>,
    }),
    'config_entry_id': <ANY>,
    'config_subentry_id': <ANY>,
    'device_class': None,
    'device_id': <ANY>,
    'disabled_by': None,
    'domain': 'sensor',
    'entity_category': None,
    'entity_id': 'sensor.xoca_dac212xc_v2_s1_phase_a_current',
    'has_entity_name': True,
    'hidden_by': None,
    'icon': None,
    'id': <ANY>,
    'labels': set({
    }),
    'name': None,
    'options': dict({
      'sensor': dict({
        'suggested_display_precision': 2,
      }),
    }),
    'original_device_class': <SensorDeviceClass.CURRENT: 'current'>,
    'original_icon': None,
    'original_name': 'Phase A current',
    'platform': 'tuya',
    'previous_unique_id': None,
    'suggested_object_id': None,
    'supported_features': 0,
    'translation_key': 'phase_a_current',
    'unique_id': 'tuya.9oh1h1uyalfykgg4bdnzphase_aelectriccurrent',
    'unit_of_measurement': <UnitOfElectricCurrent.AMPERE: 'A'>,
  })
# ---
# name: test_platform_setup_and_discovery[sensor.xoca_dac212xc_v2_s1_phase_a_current-state]
  StateSnapshot({
    'attributes': ReadOnlyDict({
      'device_class': 'current',
      'friendly_name': 'XOCA-DAC212XC V2-S1 Phase A current',
      'state_class': <SensorStateClass.MEASUREMENT: 'measurement'>,
      'unit_of_measurement': <UnitOfElectricCurrent.AMPERE: 'A'>,
    }),
    'context': <ANY>,
    'entity_id': 'sensor.xoca_dac212xc_v2_s1_phase_a_current',
    'last_changed': <ANY>,
    'last_reported': <ANY>,
    'last_updated': <ANY>,
    'state': '599.552',
  })
# ---
# name: test_platform_setup_and_discovery[sensor.xoca_dac212xc_v2_s1_phase_a_power-entry]
  EntityRegistryEntrySnapshot({
    'aliases': set({
    }),
    'area_id': None,
    'capabilities': dict({
      'state_class': <SensorStateClass.MEASUREMENT: 'measurement'>,
    }),
    'config_entry_id': <ANY>,
    'config_subentry_id': <ANY>,
    'device_class': None,
    'device_id': <ANY>,
    'disabled_by': None,
    'domain': 'sensor',
    'entity_category': None,
    'entity_id': 'sensor.xoca_dac212xc_v2_s1_phase_a_power',
    'has_entity_name': True,
    'hidden_by': None,
    'icon': None,
    'id': <ANY>,
    'labels': set({
    }),
    'name': None,
    'options': dict({
      'sensor': dict({
        'suggested_display_precision': 2,
      }),
    }),
    'original_device_class': <SensorDeviceClass.POWER: 'power'>,
    'original_icon': None,
    'original_name': 'Phase A power',
    'platform': 'tuya',
    'previous_unique_id': None,
    'suggested_object_id': None,
    'supported_features': 0,
    'translation_key': 'phase_a_power',
    'unique_id': 'tuya.9oh1h1uyalfykgg4bdnzphase_apower',
    'unit_of_measurement': <UnitOfPower.KILO_WATT: 'kW'>,
  })
# ---
# name: test_platform_setup_and_discovery[sensor.xoca_dac212xc_v2_s1_phase_a_power-state]
  StateSnapshot({
    'attributes': ReadOnlyDict({
      'device_class': 'power',
      'friendly_name': 'XOCA-DAC212XC V2-S1 Phase A power',
      'state_class': <SensorStateClass.MEASUREMENT: 'measurement'>,
      'unit_of_measurement': <UnitOfPower.KILO_WATT: 'kW'>,
    }),
    'context': <ANY>,
    'entity_id': 'sensor.xoca_dac212xc_v2_s1_phase_a_power',
    'last_changed': <ANY>,
    'last_reported': <ANY>,
    'last_updated': <ANY>,
    'state': '6.912',
  })
# ---
# name: test_platform_setup_and_discovery[sensor.xoca_dac212xc_v2_s1_phase_a_voltage-entry]
  EntityRegistryEntrySnapshot({
    'aliases': set({
    }),
    'area_id': None,
    'capabilities': dict({
      'state_class': <SensorStateClass.MEASUREMENT: 'measurement'>,
    }),
    'config_entry_id': <ANY>,
    'config_subentry_id': <ANY>,
    'device_class': None,
    'device_id': <ANY>,
    'disabled_by': None,
    'domain': 'sensor',
    'entity_category': None,
    'entity_id': 'sensor.xoca_dac212xc_v2_s1_phase_a_voltage',
    'has_entity_name': True,
    'hidden_by': None,
    'icon': None,
    'id': <ANY>,
    'labels': set({
    }),
    'name': None,
    'options': dict({
      'sensor': dict({
        'suggested_display_precision': 0,
      }),
    }),
    'original_device_class': <SensorDeviceClass.VOLTAGE: 'voltage'>,
    'original_icon': None,
    'original_name': 'Phase A voltage',
    'platform': 'tuya',
    'previous_unique_id': None,
    'suggested_object_id': None,
    'supported_features': 0,
    'translation_key': 'phase_a_voltage',
    'unique_id': 'tuya.9oh1h1uyalfykgg4bdnzphase_avoltage',
    'unit_of_measurement': <UnitOfElectricPotential.VOLT: 'V'>,
  })
# ---
# name: test_platform_setup_and_discovery[sensor.xoca_dac212xc_v2_s1_phase_a_voltage-state]
  StateSnapshot({
    'attributes': ReadOnlyDict({
      'device_class': 'voltage',
      'friendly_name': 'XOCA-DAC212XC V2-S1 Phase A voltage',
      'state_class': <SensorStateClass.MEASUREMENT: 'measurement'>,
      'unit_of_measurement': <UnitOfElectricPotential.VOLT: 'V'>,
    }),
    'context': <ANY>,
    'entity_id': 'sensor.xoca_dac212xc_v2_s1_phase_a_voltage',
    'last_changed': <ANY>,
    'last_reported': <ANY>,
    'last_updated': <ANY>,
    'state': '52.7',
  })
# ---
# name: test_platform_setup_and_discovery[sensor.xoca_dac212xc_v2_s1_total_energy-entry]
  EntityRegistryEntrySnapshot({
    'aliases': set({
    }),
    'area_id': None,
    'capabilities': dict({
      'state_class': <SensorStateClass.TOTAL_INCREASING: 'total_increasing'>,
    }),
    'config_entry_id': <ANY>,
    'config_subentry_id': <ANY>,
    'device_class': None,
    'device_id': <ANY>,
    'disabled_by': None,
    'domain': 'sensor',
    'entity_category': None,
    'entity_id': 'sensor.xoca_dac212xc_v2_s1_total_energy',
    'has_entity_name': True,
    'hidden_by': None,
    'icon': None,
    'id': <ANY>,
    'labels': set({
    }),
    'name': None,
    'options': dict({
      'sensor': dict({
        'suggested_display_precision': 2,
      }),
    }),
    'original_device_class': <SensorDeviceClass.ENERGY: 'energy'>,
    'original_icon': None,
    'original_name': 'Total energy',
    'platform': 'tuya',
    'previous_unique_id': None,
    'suggested_object_id': None,
    'supported_features': 0,
    'translation_key': 'total_energy',
    'unique_id': 'tuya.9oh1h1uyalfykgg4bdnzforward_energy_total',
    'unit_of_measurement': <UnitOfEnergy.KILO_WATT_HOUR: 'kWh'>,
  })
# ---
# name: test_platform_setup_and_discovery[sensor.xoca_dac212xc_v2_s1_total_energy-state]
  StateSnapshot({
    'attributes': ReadOnlyDict({
      'device_class': 'energy',
      'friendly_name': 'XOCA-DAC212XC V2-S1 Total energy',
      'state_class': <SensorStateClass.TOTAL_INCREASING: 'total_increasing'>,
      'unit_of_measurement': <UnitOfEnergy.KILO_WATT_HOUR: 'kWh'>,
    }),
    'context': <ANY>,
    'entity_id': 'sensor.xoca_dac212xc_v2_s1_total_energy',
    'last_changed': <ANY>,
    'last_reported': <ANY>,
    'last_updated': <ANY>,
    'state': '1.2',
  })
# ---
# name: test_platform_setup_and_discovery[sensor.xoca_dac212xc_v2_s1_total_production-entry]
  EntityRegistryEntrySnapshot({
    'aliases': set({
    }),
    'area_id': None,
    'capabilities': dict({
      'state_class': <SensorStateClass.TOTAL_INCREASING: 'total_increasing'>,
    }),
    'config_entry_id': <ANY>,
    'config_subentry_id': <ANY>,
    'device_class': None,
    'device_id': <ANY>,
    'disabled_by': None,
    'domain': 'sensor',
    'entity_category': None,
    'entity_id': 'sensor.xoca_dac212xc_v2_s1_total_production',
    'has_entity_name': True,
    'hidden_by': None,
    'icon': None,
    'id': <ANY>,
    'labels': set({
    }),
    'name': None,
    'options': dict({
      'sensor': dict({
        'suggested_display_precision': 2,
      }),
    }),
    'original_device_class': <SensorDeviceClass.ENERGY: 'energy'>,
    'original_icon': None,
    'original_name': 'Total production',
    'platform': 'tuya',
    'previous_unique_id': None,
    'suggested_object_id': None,
    'supported_features': 0,
    'translation_key': 'total_production',
    'unique_id': 'tuya.9oh1h1uyalfykgg4bdnzreverse_energy_total',
    'unit_of_measurement': <UnitOfEnergy.KILO_WATT_HOUR: 'kWh'>,
  })
# ---
# name: test_platform_setup_and_discovery[sensor.xoca_dac212xc_v2_s1_total_production-state]
  StateSnapshot({
    'attributes': ReadOnlyDict({
      'device_class': 'energy',
      'friendly_name': 'XOCA-DAC212XC V2-S1 Total production',
      'state_class': <SensorStateClass.TOTAL_INCREASING: 'total_increasing'>,
      'unit_of_measurement': <UnitOfEnergy.KILO_WATT_HOUR: 'kWh'>,
    }),
    'context': <ANY>,
    'entity_id': 'sensor.xoca_dac212xc_v2_s1_total_production',
    'last_changed': <ANY>,
    'last_reported': <ANY>,
    'last_updated': <ANY>,
    'state': '0.8',
  })
# ---
# name: test_platform_setup_and_discovery[sensor.yi_lu_dai_ji_liang_ci_bao_chi_tong_duan_qi_current-entry]
  EntityRegistryEntrySnapshot({
    'aliases': set({
    }),
    'area_id': None,
    'capabilities': dict({
      'state_class': <SensorStateClass.MEASUREMENT: 'measurement'>,
    }),
    'config_entry_id': <ANY>,
    'config_subentry_id': <ANY>,
    'device_class': None,
    'device_id': <ANY>,
    'disabled_by': None,
    'domain': 'sensor',
    'entity_category': None,
    'entity_id': 'sensor.yi_lu_dai_ji_liang_ci_bao_chi_tong_duan_qi_current',
    'has_entity_name': True,
    'hidden_by': None,
    'icon': None,
    'id': <ANY>,
    'labels': set({
    }),
    'name': None,
    'options': dict({
      'sensor': dict({
        'suggested_display_precision': 2,
      }),
      'sensor.private': dict({
        'suggested_unit_of_measurement': <UnitOfElectricCurrent.AMPERE: 'A'>,
      }),
    }),
    'original_device_class': <SensorDeviceClass.CURRENT: 'current'>,
    'original_icon': None,
    'original_name': 'Current',
    'platform': 'tuya',
    'previous_unique_id': None,
    'suggested_object_id': None,
    'supported_features': 0,
    'translation_key': 'current',
    'unique_id': 'tuya.fcdadqsiax2gvnt0qldcur_current',
    'unit_of_measurement': <UnitOfElectricCurrent.AMPERE: 'A'>,
  })
# ---
# name: test_platform_setup_and_discovery[sensor.yi_lu_dai_ji_liang_ci_bao_chi_tong_duan_qi_current-state]
  StateSnapshot({
    'attributes': ReadOnlyDict({
      'device_class': 'current',
      'friendly_name': '一路带计量磁保持通断器 Current',
      'state_class': <SensorStateClass.MEASUREMENT: 'measurement'>,
      'unit_of_measurement': <UnitOfElectricCurrent.AMPERE: 'A'>,
    }),
    'context': <ANY>,
    'entity_id': 'sensor.yi_lu_dai_ji_liang_ci_bao_chi_tong_duan_qi_current',
    'last_changed': <ANY>,
    'last_reported': <ANY>,
    'last_updated': <ANY>,
    'state': '2.198',
  })
# ---
# name: test_platform_setup_and_discovery[sensor.yi_lu_dai_ji_liang_ci_bao_chi_tong_duan_qi_power-entry]
  EntityRegistryEntrySnapshot({
    'aliases': set({
    }),
    'area_id': None,
    'capabilities': dict({
      'state_class': <SensorStateClass.MEASUREMENT: 'measurement'>,
    }),
    'config_entry_id': <ANY>,
    'config_subentry_id': <ANY>,
    'device_class': None,
    'device_id': <ANY>,
    'disabled_by': None,
    'domain': 'sensor',
    'entity_category': None,
    'entity_id': 'sensor.yi_lu_dai_ji_liang_ci_bao_chi_tong_duan_qi_power',
    'has_entity_name': True,
    'hidden_by': None,
    'icon': None,
    'id': <ANY>,
    'labels': set({
    }),
    'name': None,
    'options': dict({
      'sensor': dict({
        'suggested_display_precision': 0,
      }),
    }),
    'original_device_class': <SensorDeviceClass.POWER: 'power'>,
    'original_icon': None,
    'original_name': 'Power',
    'platform': 'tuya',
    'previous_unique_id': None,
    'suggested_object_id': None,
    'supported_features': 0,
    'translation_key': 'power',
    'unique_id': 'tuya.fcdadqsiax2gvnt0qldcur_power',
    'unit_of_measurement': 'W',
  })
# ---
# name: test_platform_setup_and_discovery[sensor.yi_lu_dai_ji_liang_ci_bao_chi_tong_duan_qi_power-state]
  StateSnapshot({
    'attributes': ReadOnlyDict({
      'device_class': 'power',
      'friendly_name': '一路带计量磁保持通断器 Power',
      'state_class': <SensorStateClass.MEASUREMENT: 'measurement'>,
      'unit_of_measurement': 'W',
    }),
    'context': <ANY>,
    'entity_id': 'sensor.yi_lu_dai_ji_liang_ci_bao_chi_tong_duan_qi_power',
    'last_changed': <ANY>,
    'last_reported': <ANY>,
    'last_updated': <ANY>,
    'state': '495.3',
  })
# ---
# name: test_platform_setup_and_discovery[sensor.yi_lu_dai_ji_liang_ci_bao_chi_tong_duan_qi_voltage-entry]
  EntityRegistryEntrySnapshot({
    'aliases': set({
    }),
    'area_id': None,
    'capabilities': dict({
      'state_class': <SensorStateClass.MEASUREMENT: 'measurement'>,
    }),
    'config_entry_id': <ANY>,
    'config_subentry_id': <ANY>,
    'device_class': None,
    'device_id': <ANY>,
    'disabled_by': None,
    'domain': 'sensor',
    'entity_category': None,
    'entity_id': 'sensor.yi_lu_dai_ji_liang_ci_bao_chi_tong_duan_qi_voltage',
    'has_entity_name': True,
    'hidden_by': None,
    'icon': None,
    'id': <ANY>,
    'labels': set({
    }),
    'name': None,
    'options': dict({
      'sensor': dict({
        'suggested_display_precision': 0,
      }),
      'sensor.private': dict({
        'suggested_unit_of_measurement': <UnitOfElectricPotential.VOLT: 'V'>,
      }),
    }),
    'original_device_class': <SensorDeviceClass.VOLTAGE: 'voltage'>,
    'original_icon': None,
    'original_name': 'Voltage',
    'platform': 'tuya',
    'previous_unique_id': None,
    'suggested_object_id': None,
    'supported_features': 0,
    'translation_key': 'voltage',
    'unique_id': 'tuya.fcdadqsiax2gvnt0qldcur_voltage',
    'unit_of_measurement': <UnitOfElectricPotential.VOLT: 'V'>,
  })
# ---
# name: test_platform_setup_and_discovery[sensor.yi_lu_dai_ji_liang_ci_bao_chi_tong_duan_qi_voltage-state]
  StateSnapshot({
    'attributes': ReadOnlyDict({
      'device_class': 'voltage',
      'friendly_name': '一路带计量磁保持通断器 Voltage',
      'state_class': <SensorStateClass.MEASUREMENT: 'measurement'>,
      'unit_of_measurement': <UnitOfElectricPotential.VOLT: 'V'>,
    }),
    'context': <ANY>,
    'entity_id': 'sensor.yi_lu_dai_ji_liang_ci_bao_chi_tong_duan_qi_voltage',
    'last_changed': <ANY>,
    'last_reported': <ANY>,
    'last_updated': <ANY>,
    'state': '231.4',
  })
# ---<|MERGE_RESOLUTION|>--- conflicted
+++ resolved
@@ -6094,6 +6094,107 @@
     'state': '9.0',
   })
 # ---
+# name: test_platform_setup_and_discovery[sensor.jie_hashui_fa_battery-entry]
+  EntityRegistryEntrySnapshot({
+    'aliases': set({
+    }),
+    'area_id': None,
+    'capabilities': dict({
+      'state_class': <SensorStateClass.MEASUREMENT: 'measurement'>,
+    }),
+    'config_entry_id': <ANY>,
+    'config_subentry_id': <ANY>,
+    'device_class': None,
+    'device_id': <ANY>,
+    'disabled_by': None,
+    'domain': 'sensor',
+    'entity_category': <EntityCategory.DIAGNOSTIC: 'diagnostic'>,
+    'entity_id': 'sensor.jie_hashui_fa_battery',
+    'has_entity_name': True,
+    'hidden_by': None,
+    'icon': None,
+    'id': <ANY>,
+    'labels': set({
+    }),
+    'name': None,
+    'options': dict({
+    }),
+    'original_device_class': <SensorDeviceClass.BATTERY: 'battery'>,
+    'original_icon': None,
+    'original_name': 'Battery',
+    'platform': 'tuya',
+    'previous_unique_id': None,
+    'suggested_object_id': None,
+    'supported_features': 0,
+    'translation_key': 'battery',
+    'unique_id': 'tuya.cijerqyssiwrf7deqzkfsbattery_percentage',
+    'unit_of_measurement': '%',
+  })
+# ---
+# name: test_platform_setup_and_discovery[sensor.jie_hashui_fa_battery-state]
+  StateSnapshot({
+    'attributes': ReadOnlyDict({
+      'device_class': 'battery',
+      'friendly_name': '接HA水阀 Battery',
+      'state_class': <SensorStateClass.MEASUREMENT: 'measurement'>,
+      'unit_of_measurement': '%',
+    }),
+    'context': <ANY>,
+    'entity_id': 'sensor.jie_hashui_fa_battery',
+    'last_changed': <ANY>,
+    'last_reported': <ANY>,
+    'last_updated': <ANY>,
+    'state': '0.0',
+  })
+# ---
+# name: test_platform_setup_and_discovery[sensor.jie_hashui_fa_battery_state-entry]
+  EntityRegistryEntrySnapshot({
+    'aliases': set({
+    }),
+    'area_id': None,
+    'capabilities': None,
+    'config_entry_id': <ANY>,
+    'config_subentry_id': <ANY>,
+    'device_class': None,
+    'device_id': <ANY>,
+    'disabled_by': None,
+    'domain': 'sensor',
+    'entity_category': <EntityCategory.DIAGNOSTIC: 'diagnostic'>,
+    'entity_id': 'sensor.jie_hashui_fa_battery_state',
+    'has_entity_name': True,
+    'hidden_by': None,
+    'icon': None,
+    'id': <ANY>,
+    'labels': set({
+    }),
+    'name': None,
+    'options': dict({
+    }),
+    'original_device_class': None,
+    'original_icon': None,
+    'original_name': 'Battery state',
+    'platform': 'tuya',
+    'previous_unique_id': None,
+    'suggested_object_id': None,
+    'supported_features': 0,
+    'translation_key': 'battery_state',
+    'unique_id': 'tuya.cijerqyssiwrf7deqzkfsbattery_state',
+    'unit_of_measurement': None,
+  })
+# ---
+# name: test_platform_setup_and_discovery[sensor.jie_hashui_fa_battery_state-state]
+  StateSnapshot({
+    'attributes': ReadOnlyDict({
+      'friendly_name': '接HA水阀 Battery state',
+    }),
+    'context': <ANY>,
+    'entity_id': 'sensor.jie_hashui_fa_battery_state',
+    'last_changed': <ANY>,
+    'last_reported': <ANY>,
+    'last_updated': <ANY>,
+    'state': 'low',
+  })
+# ---
 # name: test_platform_setup_and_discovery[sensor.kalado_air_purifier_air_quality-entry]
   EntityRegistryEntrySnapshot({
     'aliases': set({
@@ -11059,112 +11160,7 @@
     'state': '0.0',
   })
 # ---
-<<<<<<< HEAD
-# name: test_platform_setup_and_discovery[sfkzq_ed7frwissyqrejic][sensor.jie_hashui_fa_battery-entry]
-  EntityRegistryEntrySnapshot({
-    'aliases': set({
-    }),
-    'area_id': None,
-    'capabilities': dict({
-      'state_class': <SensorStateClass.MEASUREMENT: 'measurement'>,
-    }),
-    'config_entry_id': <ANY>,
-    'config_subentry_id': <ANY>,
-    'device_class': None,
-    'device_id': <ANY>,
-    'disabled_by': None,
-    'domain': 'sensor',
-    'entity_category': <EntityCategory.DIAGNOSTIC: 'diagnostic'>,
-    'entity_id': 'sensor.jie_hashui_fa_battery',
-    'has_entity_name': True,
-    'hidden_by': None,
-    'icon': None,
-    'id': <ANY>,
-    'labels': set({
-    }),
-    'name': None,
-    'options': dict({
-    }),
-    'original_device_class': <SensorDeviceClass.BATTERY: 'battery'>,
-    'original_icon': None,
-    'original_name': 'Battery',
-    'platform': 'tuya',
-    'previous_unique_id': None,
-    'suggested_object_id': None,
-    'supported_features': 0,
-    'translation_key': 'battery',
-    'unique_id': 'tuya.6c6fec8c06c8d3261chmbcbattery_percentage',
-    'unit_of_measurement': '%',
-  })
-# ---
-# name: test_platform_setup_and_discovery[sfkzq_ed7frwissyqrejic][sensor.jie_hashui_fa_battery-state]
-  StateSnapshot({
-    'attributes': ReadOnlyDict({
-      'device_class': 'battery',
-      'friendly_name': '接HA水阀 Battery',
-      'state_class': <SensorStateClass.MEASUREMENT: 'measurement'>,
-      'unit_of_measurement': '%',
-    }),
-    'context': <ANY>,
-    'entity_id': 'sensor.jie_hashui_fa_battery',
-    'last_changed': <ANY>,
-    'last_reported': <ANY>,
-    'last_updated': <ANY>,
-    'state': '0.0',
-  })
-# ---
-# name: test_platform_setup_and_discovery[sfkzq_ed7frwissyqrejic][sensor.jie_hashui_fa_battery_state-entry]
-  EntityRegistryEntrySnapshot({
-    'aliases': set({
-    }),
-    'area_id': None,
-    'capabilities': None,
-    'config_entry_id': <ANY>,
-    'config_subentry_id': <ANY>,
-    'device_class': None,
-    'device_id': <ANY>,
-    'disabled_by': None,
-    'domain': 'sensor',
-    'entity_category': <EntityCategory.DIAGNOSTIC: 'diagnostic'>,
-    'entity_id': 'sensor.jie_hashui_fa_battery_state',
-    'has_entity_name': True,
-    'hidden_by': None,
-    'icon': None,
-    'id': <ANY>,
-    'labels': set({
-    }),
-    'name': None,
-    'options': dict({
-    }),
-    'original_device_class': None,
-    'original_icon': None,
-    'original_name': 'Battery state',
-    'platform': 'tuya',
-    'previous_unique_id': None,
-    'suggested_object_id': None,
-    'supported_features': 0,
-    'translation_key': 'battery_state',
-    'unique_id': 'tuya.6c6fec8c06c8d3261chmbcbattery_state',
-    'unit_of_measurement': None,
-  })
-# ---
-# name: test_platform_setup_and_discovery[sfkzq_ed7frwissyqrejic][sensor.jie_hashui_fa_battery_state-state]
-  StateSnapshot({
-    'attributes': ReadOnlyDict({
-      'friendly_name': '接HA水阀 Battery state',
-    }),
-    'context': <ANY>,
-    'entity_id': 'sensor.jie_hashui_fa_battery_state',
-    'last_changed': <ANY>,
-    'last_reported': <ANY>,
-    'last_updated': <ANY>,
-    'state': 'low',
-  })
-# ---
-# name: test_platform_setup_and_discovery[sj_tgvtvdoc][sensor.tournesol_battery-entry]
-=======
 # name: test_platform_setup_and_discovery[sensor.v20_duster_cloth_lifetime-entry]
->>>>>>> 68fbcc86
   EntityRegistryEntrySnapshot({
     'aliases': set({
     }),
