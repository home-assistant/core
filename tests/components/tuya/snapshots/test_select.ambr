# serializer version: 1
# name: test_platform_setup_and_discovery[cl_cpbo62rn][select.blinds_mode-entry]
  EntityRegistryEntrySnapshot({
    'aliases': set({
    }),
    'area_id': None,
    'capabilities': dict({
      'options': list([
        'morning',
        'night',
      ]),
    }),
    'config_entry_id': <ANY>,
    'config_subentry_id': <ANY>,
    'device_class': None,
    'device_id': <ANY>,
    'disabled_by': None,
    'domain': 'select',
    'entity_category': <EntityCategory.CONFIG: 'config'>,
    'entity_id': 'select.blinds_mode',
    'has_entity_name': True,
    'hidden_by': None,
    'icon': None,
    'id': <ANY>,
    'labels': set({
    }),
    'name': None,
    'options': dict({
    }),
    'original_device_class': None,
    'original_icon': None,
    'original_name': 'Mode',
    'platform': 'tuya',
    'previous_unique_id': None,
    'suggested_object_id': None,
    'supported_features': 0,
    'translation_key': 'curtain_mode',
    'unique_id': 'tuya.bf216113c71bf01a18jtl0mode',
    'unit_of_measurement': None,
  })
# ---
# name: test_platform_setup_and_discovery[cl_cpbo62rn][select.blinds_mode-state]
  StateSnapshot({
    'attributes': ReadOnlyDict({
      'friendly_name': 'blinds Mode',
      'options': list([
        'morning',
        'night',
      ]),
    }),
    'context': <ANY>,
    'entity_id': 'select.blinds_mode',
    'last_changed': <ANY>,
    'last_reported': <ANY>,
    'last_updated': <ANY>,
    'state': 'morning',
  })
# ---
# name: test_platform_setup_and_discovery[cl_zah67ekd][select.kitchen_blinds_motor_mode-entry]
  EntityRegistryEntrySnapshot({
    'aliases': set({
    }),
    'area_id': None,
    'capabilities': dict({
      'options': list([
        'forward',
        'back',
      ]),
    }),
    'config_entry_id': <ANY>,
    'config_subentry_id': <ANY>,
    'device_class': None,
    'device_id': <ANY>,
    'disabled_by': None,
    'domain': 'select',
    'entity_category': <EntityCategory.CONFIG: 'config'>,
    'entity_id': 'select.kitchen_blinds_motor_mode',
    'has_entity_name': True,
    'hidden_by': None,
    'icon': None,
    'id': <ANY>,
    'labels': set({
    }),
    'name': None,
    'options': dict({
    }),
    'original_device_class': None,
    'original_icon': None,
    'original_name': 'Motor mode',
    'platform': 'tuya',
    'previous_unique_id': None,
    'suggested_object_id': None,
    'supported_features': 0,
    'translation_key': 'curtain_motor_mode',
    'unique_id': 'tuya.zah67ekdcontrol_back_mode',
    'unit_of_measurement': None,
  })
# ---
# name: test_platform_setup_and_discovery[cl_zah67ekd][select.kitchen_blinds_motor_mode-state]
  StateSnapshot({
    'attributes': ReadOnlyDict({
      'friendly_name': 'Kitchen Blinds Motor mode',
      'options': list([
        'forward',
        'back',
      ]),
    }),
    'context': <ANY>,
    'entity_id': 'select.kitchen_blinds_motor_mode',
    'last_changed': <ANY>,
    'last_reported': <ANY>,
    'last_updated': <ANY>,
    'state': 'forward',
  })
# ---
# name: test_platform_setup_and_discovery[co2bj_yrr3eiyiacm31ski][select.aqi_volume-entry]
  EntityRegistryEntrySnapshot({
    'aliases': set({
    }),
    'area_id': None,
    'capabilities': dict({
      'options': list([
        'low',
        'middle',
        'high',
        'mute',
      ]),
    }),
    'config_entry_id': <ANY>,
    'config_subentry_id': <ANY>,
    'device_class': None,
    'device_id': <ANY>,
    'disabled_by': None,
    'domain': 'select',
    'entity_category': <EntityCategory.CONFIG: 'config'>,
    'entity_id': 'select.aqi_volume',
    'has_entity_name': True,
    'hidden_by': None,
    'icon': None,
    'id': <ANY>,
    'labels': set({
    }),
    'name': None,
    'options': dict({
    }),
    'original_device_class': None,
    'original_icon': None,
    'original_name': 'Volume',
    'platform': 'tuya',
    'previous_unique_id': None,
    'suggested_object_id': None,
    'supported_features': 0,
    'translation_key': 'volume',
    'unique_id': 'tuya.eb14fd1dd93ca2ea34vpinalarm_volume',
    'unit_of_measurement': None,
  })
# ---
# name: test_platform_setup_and_discovery[co2bj_yrr3eiyiacm31ski][select.aqi_volume-state]
  StateSnapshot({
    'attributes': ReadOnlyDict({
      'friendly_name': 'AQI Volume',
      'options': list([
        'low',
        'middle',
        'high',
        'mute',
      ]),
    }),
    'context': <ANY>,
    'entity_id': 'select.aqi_volume',
    'last_changed': <ANY>,
    'last_reported': <ANY>,
    'last_updated': <ANY>,
    'state': 'low',
  })
# ---
# name: test_platform_setup_and_discovery[cs_ka2wfrdoogpvgzfi][select.dehumidifer_countdown-entry]
  EntityRegistryEntrySnapshot({
    'aliases': set({
    }),
    'area_id': None,
    'capabilities': dict({
      'options': list([
        'cancel',
        '1h',
        '2h',
        '3h',
      ]),
    }),
    'config_entry_id': <ANY>,
    'config_subentry_id': <ANY>,
    'device_class': None,
    'device_id': <ANY>,
    'disabled_by': None,
    'domain': 'select',
    'entity_category': <EntityCategory.CONFIG: 'config'>,
    'entity_id': 'select.dehumidifer_countdown',
    'has_entity_name': True,
    'hidden_by': None,
    'icon': None,
    'id': <ANY>,
    'labels': set({
    }),
    'name': None,
    'options': dict({
    }),
    'original_device_class': None,
    'original_icon': None,
    'original_name': 'Countdown',
    'platform': 'tuya',
    'previous_unique_id': None,
    'suggested_object_id': None,
    'supported_features': 0,
    'translation_key': 'countdown',
    'unique_id': 'tuya.mock_device_idcountdown_set',
    'unit_of_measurement': None,
  })
# ---
# name: test_platform_setup_and_discovery[cs_ka2wfrdoogpvgzfi][select.dehumidifer_countdown-state]
  StateSnapshot({
    'attributes': ReadOnlyDict({
      'friendly_name': 'Dehumidifer Countdown',
      'options': list([
        'cancel',
        '1h',
        '2h',
        '3h',
      ]),
    }),
    'context': <ANY>,
    'entity_id': 'select.dehumidifer_countdown',
    'last_changed': <ANY>,
    'last_reported': <ANY>,
    'last_updated': <ANY>,
    'state': 'unavailable',
  })
# ---
# name: test_platform_setup_and_discovery[cs_zibqa9dutqyaxym2][select.dehumidifier_countdown-entry]
  EntityRegistryEntrySnapshot({
    'aliases': set({
    }),
    'area_id': None,
    'capabilities': dict({
      'options': list([
        'cancel',
        '1h',
        '2h',
        '3h',
      ]),
    }),
    'config_entry_id': <ANY>,
    'config_subentry_id': <ANY>,
    'device_class': None,
    'device_id': <ANY>,
    'disabled_by': None,
    'domain': 'select',
    'entity_category': <EntityCategory.CONFIG: 'config'>,
    'entity_id': 'select.dehumidifier_countdown',
    'has_entity_name': True,
    'hidden_by': None,
    'icon': None,
    'id': <ANY>,
    'labels': set({
    }),
    'name': None,
    'options': dict({
    }),
    'original_device_class': None,
    'original_icon': None,
    'original_name': 'Countdown',
    'platform': 'tuya',
    'previous_unique_id': None,
    'suggested_object_id': None,
    'supported_features': 0,
    'translation_key': 'countdown',
    'unique_id': 'tuya.bf3fce6af592f12df3gbgqcountdown_set',
    'unit_of_measurement': None,
  })
# ---
# name: test_platform_setup_and_discovery[cs_zibqa9dutqyaxym2][select.dehumidifier_countdown-state]
  StateSnapshot({
    'attributes': ReadOnlyDict({
      'friendly_name': 'Dehumidifier Countdown',
      'options': list([
        'cancel',
        '1h',
        '2h',
        '3h',
      ]),
    }),
    'context': <ANY>,
    'entity_id': 'select.dehumidifier_countdown',
    'last_changed': <ANY>,
    'last_reported': <ANY>,
    'last_updated': <ANY>,
    'state': 'cancel',
  })
# ---
# name: test_platform_setup_and_discovery[cwjwq_agwu93lr][select.smart_odor_eliminator_pro_odor_elimination_mode-entry]
  EntityRegistryEntrySnapshot({
    'aliases': set({
    }),
    'area_id': None,
    'capabilities': dict({
      'options': list([
        'smart',
        'interim',
      ]),
    }),
    'config_entry_id': <ANY>,
    'config_subentry_id': <ANY>,
    'device_class': None,
    'device_id': <ANY>,
    'disabled_by': None,
    'domain': 'select',
    'entity_category': <EntityCategory.CONFIG: 'config'>,
    'entity_id': 'select.smart_odor_eliminator_pro_odor_elimination_mode',
    'has_entity_name': True,
    'hidden_by': None,
    'icon': None,
    'id': <ANY>,
    'labels': set({
    }),
    'name': None,
    'options': dict({
    }),
    'original_device_class': None,
    'original_icon': None,
    'original_name': 'Odor elimination mode',
    'platform': 'tuya',
    'previous_unique_id': None,
    'suggested_object_id': None,
    'supported_features': 0,
    'translation_key': 'odor_elimination_mode',
    'unique_id': 'tuya.bf6574iutyikgwkxwork_mode',
    'unit_of_measurement': None,
  })
# ---
# name: test_platform_setup_and_discovery[cwjwq_agwu93lr][select.smart_odor_eliminator_pro_odor_elimination_mode-state]
  StateSnapshot({
    'attributes': ReadOnlyDict({
      'friendly_name': 'Smart Odor Eliminator-Pro Odor elimination mode',
      'options': list([
        'smart',
        'interim',
      ]),
    }),
    'context': <ANY>,
    'entity_id': 'select.smart_odor_eliminator_pro_odor_elimination_mode',
    'last_changed': <ANY>,
    'last_reported': <ANY>,
    'last_updated': <ANY>,
    'state': 'unavailable',
  })
# ---
# name: test_platform_setup_and_discovery[cz_t0a4hwsf8anfsadp][select.wallwasher_front_indicator_light_mode-entry]
  EntityRegistryEntrySnapshot({
    'aliases': set({
    }),
    'area_id': None,
    'capabilities': dict({
      'options': list([
        'relay',
        'pos',
        'none',
      ]),
    }),
    'config_entry_id': <ANY>,
    'config_subentry_id': <ANY>,
    'device_class': None,
    'device_id': <ANY>,
    'disabled_by': None,
    'domain': 'select',
    'entity_category': <EntityCategory.CONFIG: 'config'>,
    'entity_id': 'select.wallwasher_front_indicator_light_mode',
    'has_entity_name': True,
    'hidden_by': None,
    'icon': None,
    'id': <ANY>,
    'labels': set({
    }),
    'name': None,
    'options': dict({
    }),
    'original_device_class': None,
    'original_icon': None,
    'original_name': 'Indicator light mode',
    'platform': 'tuya',
    'previous_unique_id': None,
    'suggested_object_id': None,
    'supported_features': 0,
    'translation_key': 'light_mode',
    'unique_id': 'tuya.bf4c0c538bfe408aa9gr2elight_mode',
    'unit_of_measurement': None,
  })
# ---
# name: test_platform_setup_and_discovery[cz_t0a4hwsf8anfsadp][select.wallwasher_front_indicator_light_mode-state]
  StateSnapshot({
    'attributes': ReadOnlyDict({
      'friendly_name': 'wallwasher front Indicator light mode',
      'options': list([
        'relay',
        'pos',
        'none',
      ]),
    }),
    'context': <ANY>,
    'entity_id': 'select.wallwasher_front_indicator_light_mode',
    'last_changed': <ANY>,
    'last_reported': <ANY>,
    'last_updated': <ANY>,
    'state': 'unavailable',
  })
# ---
# name: test_platform_setup_and_discovery[cz_t0a4hwsf8anfsadp][select.wallwasher_front_power_on_behavior-entry]
  EntityRegistryEntrySnapshot({
    'aliases': set({
    }),
    'area_id': None,
    'capabilities': dict({
      'options': list([
        'power_off',
        'power_on',
        'last',
      ]),
    }),
    'config_entry_id': <ANY>,
    'config_subentry_id': <ANY>,
    'device_class': None,
    'device_id': <ANY>,
    'disabled_by': None,
    'domain': 'select',
    'entity_category': <EntityCategory.CONFIG: 'config'>,
    'entity_id': 'select.wallwasher_front_power_on_behavior',
    'has_entity_name': True,
    'hidden_by': None,
    'icon': None,
    'id': <ANY>,
    'labels': set({
    }),
    'name': None,
    'options': dict({
    }),
    'original_device_class': None,
    'original_icon': None,
    'original_name': 'Power on behavior',
    'platform': 'tuya',
    'previous_unique_id': None,
    'suggested_object_id': None,
    'supported_features': 0,
    'translation_key': 'relay_status',
    'unique_id': 'tuya.bf4c0c538bfe408aa9gr2erelay_status',
    'unit_of_measurement': None,
  })
# ---
# name: test_platform_setup_and_discovery[cz_t0a4hwsf8anfsadp][select.wallwasher_front_power_on_behavior-state]
  StateSnapshot({
    'attributes': ReadOnlyDict({
      'friendly_name': 'wallwasher front Power on behavior',
      'options': list([
        'power_off',
        'power_on',
        'last',
      ]),
    }),
    'context': <ANY>,
    'entity_id': 'select.wallwasher_front_power_on_behavior',
    'last_changed': <ANY>,
    'last_reported': <ANY>,
    'last_updated': <ANY>,
    'state': 'unavailable',
  })
# ---
# name: test_platform_setup_and_discovery[fs_g0ewlb1vmwqljzji][select.ceiling_fan_with_light_countdown-entry]
  EntityRegistryEntrySnapshot({
    'aliases': set({
    }),
    'area_id': None,
    'capabilities': dict({
      'options': list([
        'cancel',
        '1h',
        '2h',
        '4h',
        '8h',
      ]),
    }),
    'config_entry_id': <ANY>,
    'config_subentry_id': <ANY>,
    'device_class': None,
    'device_id': <ANY>,
    'disabled_by': None,
    'domain': 'select',
    'entity_category': <EntityCategory.CONFIG: 'config'>,
    'entity_id': 'select.ceiling_fan_with_light_countdown',
    'has_entity_name': True,
    'hidden_by': None,
    'icon': None,
    'id': <ANY>,
    'labels': set({
    }),
    'name': None,
    'options': dict({
    }),
    'original_device_class': None,
    'original_icon': None,
    'original_name': 'Countdown',
    'platform': 'tuya',
    'previous_unique_id': None,
    'suggested_object_id': None,
    'supported_features': 0,
    'translation_key': 'countdown',
    'unique_id': 'tuya.XXXcountdown_set',
    'unit_of_measurement': None,
  })
# ---
# name: test_platform_setup_and_discovery[fs_g0ewlb1vmwqljzji][select.ceiling_fan_with_light_countdown-state]
  StateSnapshot({
    'attributes': ReadOnlyDict({
      'friendly_name': 'Ceiling Fan With Light Countdown',
      'options': list([
        'cancel',
        '1h',
        '2h',
        '4h',
        '8h',
      ]),
    }),
    'context': <ANY>,
    'entity_id': 'select.ceiling_fan_with_light_countdown',
    'last_changed': <ANY>,
    'last_reported': <ANY>,
    'last_updated': <ANY>,
    'state': 'unknown',
  })
# ---
# name: test_platform_setup_and_discovery[kj_yrzylxax1qspdgpp][select.bree_countdown-entry]
  EntityRegistryEntrySnapshot({
    'aliases': set({
    }),
    'area_id': None,
    'capabilities': dict({
      'options': list([
        'cancel',
        '1h',
        '2h',
        '3h',
        '4h',
        '5h',
      ]),
    }),
    'config_entry_id': <ANY>,
    'config_subentry_id': <ANY>,
    'device_class': None,
    'device_id': <ANY>,
    'disabled_by': None,
    'domain': 'select',
    'entity_category': <EntityCategory.CONFIG: 'config'>,
    'entity_id': 'select.bree_countdown',
    'has_entity_name': True,
    'hidden_by': None,
    'icon': None,
    'id': <ANY>,
    'labels': set({
    }),
    'name': None,
    'options': dict({
    }),
    'original_device_class': None,
    'original_icon': None,
    'original_name': 'Countdown',
    'platform': 'tuya',
    'previous_unique_id': None,
    'suggested_object_id': None,
    'supported_features': 0,
    'translation_key': 'countdown',
    'unique_id': 'tuya.CENSOREDcountdown_set',
    'unit_of_measurement': None,
  })
# ---
# name: test_platform_setup_and_discovery[kj_yrzylxax1qspdgpp][select.bree_countdown-state]
  StateSnapshot({
    'attributes': ReadOnlyDict({
      'friendly_name': 'Bree Countdown',
      'options': list([
        'cancel',
        '1h',
        '2h',
        '3h',
        '4h',
        '5h',
      ]),
    }),
    'context': <ANY>,
    'entity_id': 'select.bree_countdown',
    'last_changed': <ANY>,
    'last_reported': <ANY>,
    'last_updated': <ANY>,
    'state': 'cancel',
  })
# ---
<<<<<<< HEAD
# name: test_platform_setup_and_discovery[sfkzq_valve_controller][select.sprinkler_cesare_weather_delay-entry]
  EntityRegistryEntrySnapshot({
    'aliases': set({
    }),
    'area_id': None,
    'capabilities': dict({
      'options': list([
        'no_delay',
        '24h',
        '48h',
        '72h',
      ]),
    }),
    'config_entry_id': <ANY>,
    'config_subentry_id': <ANY>,
    'device_class': None,
    'device_id': <ANY>,
    'disabled_by': None,
    'domain': 'select',
    'entity_category': <EntityCategory.CONFIG: 'config'>,
    'entity_id': 'select.sprinkler_cesare_weather_delay',
    'has_entity_name': True,
    'hidden_by': None,
    'icon': None,
    'id': <ANY>,
    'labels': set({
    }),
    'name': None,
    'options': dict({
    }),
    'original_device_class': None,
    'original_icon': None,
    'original_name': 'Weather delay',
    'platform': 'tuya',
    'previous_unique_id': None,
    'suggested_object_id': None,
    'supported_features': 0,
    'translation_key': 'weather_delay',
    'unique_id': 'tuya.bfb9bfc18eeaed2d85yt5mweather_delay',
    'unit_of_measurement': None,
  })
# ---
# name: test_platform_setup_and_discovery[sfkzq_valve_controller][select.sprinkler_cesare_weather_delay-state]
  StateSnapshot({
    'attributes': ReadOnlyDict({
      'friendly_name': 'Sprinkler Cesare Weather delay',
      'options': list([
        'no_delay',
        '24h',
        '48h',
        '72h',
      ]),
    }),
    'context': <ANY>,
    'entity_id': 'select.sprinkler_cesare_weather_delay',
    'last_changed': <ANY>,
    'last_reported': <ANY>,
    'last_updated': <ANY>,
    'state': 'no_delay',
  })
# ---
# name: test_platform_setup_and_discovery[tdq_4_443][select.4_433_power_on_behavior-entry]
=======
# name: test_platform_setup_and_discovery[sd_lr33znaodtyarrrz][select.v20_mode-entry]
>>>>>>> ff9e2a8f
  EntityRegistryEntrySnapshot({
    'aliases': set({
    }),
    'area_id': None,
    'capabilities': dict({
      'options': list([
        'smart',
        'zone',
        'pose',
        'part',
      ]),
    }),
    'config_entry_id': <ANY>,
    'config_subentry_id': <ANY>,
    'device_class': None,
    'device_id': <ANY>,
    'disabled_by': None,
    'domain': 'select',
    'entity_category': <EntityCategory.CONFIG: 'config'>,
    'entity_id': 'select.v20_mode',
    'has_entity_name': True,
    'hidden_by': None,
    'icon': None,
    'id': <ANY>,
    'labels': set({
    }),
    'name': None,
    'options': dict({
    }),
    'original_device_class': None,
    'original_icon': None,
    'original_name': 'Mode',
    'platform': 'tuya',
    'previous_unique_id': None,
    'suggested_object_id': None,
    'supported_features': 0,
    'translation_key': 'vacuum_mode',
    'unique_id': 'tuya.bfa951ca98fcf64fddqlmtmode',
    'unit_of_measurement': None,
  })
# ---
# name: test_platform_setup_and_discovery[sd_lr33znaodtyarrrz][select.v20_mode-state]
  StateSnapshot({
    'attributes': ReadOnlyDict({
      'friendly_name': 'V20 Mode',
      'options': list([
        'smart',
        'zone',
        'pose',
        'part',
      ]),
    }),
    'context': <ANY>,
    'entity_id': 'select.v20_mode',
    'last_changed': <ANY>,
    'last_reported': <ANY>,
    'last_updated': <ANY>,
    'state': 'unknown',
  })
# ---
# name: test_platform_setup_and_discovery[sd_lr33znaodtyarrrz][select.v20_water_tank_adjustment-entry]
  EntityRegistryEntrySnapshot({
    'aliases': set({
    }),
    'area_id': None,
    'capabilities': dict({
      'options': list([
        'low',
        'middle',
        'high',
      ]),
    }),
    'config_entry_id': <ANY>,
    'config_subentry_id': <ANY>,
    'device_class': None,
    'device_id': <ANY>,
    'disabled_by': None,
    'domain': 'select',
    'entity_category': <EntityCategory.CONFIG: 'config'>,
    'entity_id': 'select.v20_water_tank_adjustment',
    'has_entity_name': True,
    'hidden_by': None,
    'icon': None,
    'id': <ANY>,
    'labels': set({
    }),
    'name': None,
    'options': dict({
    }),
    'original_device_class': None,
    'original_icon': None,
    'original_name': 'Water tank adjustment',
    'platform': 'tuya',
    'previous_unique_id': None,
    'suggested_object_id': None,
    'supported_features': 0,
    'translation_key': 'vacuum_cistern',
    'unique_id': 'tuya.bfa951ca98fcf64fddqlmtcistern',
    'unit_of_measurement': None,
  })
# ---
# name: test_platform_setup_and_discovery[sd_lr33znaodtyarrrz][select.v20_water_tank_adjustment-state]
  StateSnapshot({
    'attributes': ReadOnlyDict({
      'friendly_name': 'V20 Water tank adjustment',
      'options': list([
        'low',
        'middle',
        'high',
      ]),
    }),
    'context': <ANY>,
    'entity_id': 'select.v20_water_tank_adjustment',
    'last_changed': <ANY>,
    'last_reported': <ANY>,
    'last_updated': <ANY>,
    'state': 'middle',
  })
# ---
# name: test_platform_setup_and_discovery[sgbj_ulv4nnue7gqp0rjk][select.siren_veranda_volume-entry]
  EntityRegistryEntrySnapshot({
    'aliases': set({
    }),
    'area_id': None,
    'capabilities': dict({
      'options': list([
        'low',
        'middle',
        'high',
        'mute',
      ]),
    }),
    'config_entry_id': <ANY>,
    'config_subentry_id': <ANY>,
    'device_class': None,
    'device_id': <ANY>,
    'disabled_by': None,
    'domain': 'select',
    'entity_category': <EntityCategory.CONFIG: 'config'>,
    'entity_id': 'select.siren_veranda_volume',
    'has_entity_name': True,
    'hidden_by': None,
    'icon': None,
    'id': <ANY>,
    'labels': set({
    }),
    'name': None,
    'options': dict({
    }),
    'original_device_class': None,
    'original_icon': None,
    'original_name': 'Volume',
    'platform': 'tuya',
    'previous_unique_id': None,
    'suggested_object_id': None,
    'supported_features': 0,
    'translation_key': 'volume',
    'unique_id': 'tuya.bf0984adfeffe10d5a3ofdalarm_volume',
    'unit_of_measurement': None,
  })
# ---
# name: test_platform_setup_and_discovery[sgbj_ulv4nnue7gqp0rjk][select.siren_veranda_volume-state]
  StateSnapshot({
    'attributes': ReadOnlyDict({
      'friendly_name': 'Siren veranda  Volume',
      'options': list([
        'low',
        'middle',
        'high',
        'mute',
      ]),
    }),
    'context': <ANY>,
    'entity_id': 'select.siren_veranda_volume',
    'last_changed': <ANY>,
    'last_reported': <ANY>,
    'last_updated': <ANY>,
    'state': 'middle',
  })
# ---
# name: test_platform_setup_and_discovery[sp_drezasavompxpcgm][select.cam_garage_motion_detection_sensitivity-entry]
  EntityRegistryEntrySnapshot({
    'aliases': set({
    }),
    'area_id': None,
    'capabilities': dict({
      'options': list([
        '0',
        '1',
        '2',
      ]),
    }),
    'config_entry_id': <ANY>,
    'config_subentry_id': <ANY>,
    'device_class': None,
    'device_id': <ANY>,
    'disabled_by': None,
    'domain': 'select',
    'entity_category': <EntityCategory.CONFIG: 'config'>,
    'entity_id': 'select.cam_garage_motion_detection_sensitivity',
    'has_entity_name': True,
    'hidden_by': None,
    'icon': None,
    'id': <ANY>,
    'labels': set({
    }),
    'name': None,
    'options': dict({
    }),
    'original_device_class': None,
    'original_icon': None,
    'original_name': 'Motion detection sensitivity',
    'platform': 'tuya',
    'previous_unique_id': None,
    'suggested_object_id': None,
    'supported_features': 0,
    'translation_key': 'motion_sensitivity',
    'unique_id': 'tuya.bf7b8e59f8cd49f425mmfmmotion_sensitivity',
    'unit_of_measurement': None,
  })
# ---
# name: test_platform_setup_and_discovery[sp_drezasavompxpcgm][select.cam_garage_motion_detection_sensitivity-state]
  StateSnapshot({
    'attributes': ReadOnlyDict({
      'friendly_name': 'CAM GARAGE Motion detection sensitivity',
      'options': list([
        '0',
        '1',
        '2',
      ]),
    }),
    'context': <ANY>,
    'entity_id': 'select.cam_garage_motion_detection_sensitivity',
    'last_changed': <ANY>,
    'last_reported': <ANY>,
    'last_updated': <ANY>,
    'state': 'unknown',
  })
# ---
# name: test_platform_setup_and_discovery[sp_drezasavompxpcgm][select.cam_garage_night_vision-entry]
  EntityRegistryEntrySnapshot({
    'aliases': set({
    }),
    'area_id': None,
    'capabilities': dict({
      'options': list([
        '0',
        '1',
        '2',
      ]),
    }),
    'config_entry_id': <ANY>,
    'config_subentry_id': <ANY>,
    'device_class': None,
    'device_id': <ANY>,
    'disabled_by': None,
    'domain': 'select',
    'entity_category': <EntityCategory.CONFIG: 'config'>,
    'entity_id': 'select.cam_garage_night_vision',
    'has_entity_name': True,
    'hidden_by': None,
    'icon': None,
    'id': <ANY>,
    'labels': set({
    }),
    'name': None,
    'options': dict({
    }),
    'original_device_class': None,
    'original_icon': None,
    'original_name': 'Night vision',
    'platform': 'tuya',
    'previous_unique_id': None,
    'suggested_object_id': None,
    'supported_features': 0,
    'translation_key': 'basic_nightvision',
    'unique_id': 'tuya.bf7b8e59f8cd49f425mmfmbasic_nightvision',
    'unit_of_measurement': None,
  })
# ---
# name: test_platform_setup_and_discovery[sp_drezasavompxpcgm][select.cam_garage_night_vision-state]
  StateSnapshot({
    'attributes': ReadOnlyDict({
      'friendly_name': 'CAM GARAGE Night vision',
      'options': list([
        '0',
        '1',
        '2',
      ]),
    }),
    'context': <ANY>,
    'entity_id': 'select.cam_garage_night_vision',
    'last_changed': <ANY>,
    'last_reported': <ANY>,
    'last_updated': <ANY>,
    'state': 'unknown',
  })
# ---
# name: test_platform_setup_and_discovery[sp_drezasavompxpcgm][select.cam_garage_record_mode-entry]
  EntityRegistryEntrySnapshot({
    'aliases': set({
    }),
    'area_id': None,
    'capabilities': dict({
      'options': list([
        '1',
        '2',
      ]),
    }),
    'config_entry_id': <ANY>,
    'config_subentry_id': <ANY>,
    'device_class': None,
    'device_id': <ANY>,
    'disabled_by': None,
    'domain': 'select',
    'entity_category': <EntityCategory.CONFIG: 'config'>,
    'entity_id': 'select.cam_garage_record_mode',
    'has_entity_name': True,
    'hidden_by': None,
    'icon': None,
    'id': <ANY>,
    'labels': set({
    }),
    'name': None,
    'options': dict({
    }),
    'original_device_class': None,
    'original_icon': None,
    'original_name': 'Record mode',
    'platform': 'tuya',
    'previous_unique_id': None,
    'suggested_object_id': None,
    'supported_features': 0,
    'translation_key': 'record_mode',
    'unique_id': 'tuya.bf7b8e59f8cd49f425mmfmrecord_mode',
    'unit_of_measurement': None,
  })
# ---
# name: test_platform_setup_and_discovery[sp_drezasavompxpcgm][select.cam_garage_record_mode-state]
  StateSnapshot({
    'attributes': ReadOnlyDict({
      'friendly_name': 'CAM GARAGE Record mode',
      'options': list([
        '1',
        '2',
      ]),
    }),
    'context': <ANY>,
    'entity_id': 'select.cam_garage_record_mode',
    'last_changed': <ANY>,
    'last_reported': <ANY>,
    'last_updated': <ANY>,
    'state': 'unknown',
  })
# ---
# name: test_platform_setup_and_discovery[sp_drezasavompxpcgm][select.cam_garage_sound_detection_sensitivity-entry]
  EntityRegistryEntrySnapshot({
    'aliases': set({
    }),
    'area_id': None,
    'capabilities': dict({
      'options': list([
        '0',
        '1',
      ]),
    }),
    'config_entry_id': <ANY>,
    'config_subentry_id': <ANY>,
    'device_class': None,
    'device_id': <ANY>,
    'disabled_by': None,
    'domain': 'select',
    'entity_category': <EntityCategory.CONFIG: 'config'>,
    'entity_id': 'select.cam_garage_sound_detection_sensitivity',
    'has_entity_name': True,
    'hidden_by': None,
    'icon': None,
    'id': <ANY>,
    'labels': set({
    }),
    'name': None,
    'options': dict({
    }),
    'original_device_class': None,
    'original_icon': None,
    'original_name': 'Sound detection sensitivity',
    'platform': 'tuya',
    'previous_unique_id': None,
    'suggested_object_id': None,
    'supported_features': 0,
    'translation_key': 'decibel_sensitivity',
    'unique_id': 'tuya.bf7b8e59f8cd49f425mmfmdecibel_sensitivity',
    'unit_of_measurement': None,
  })
# ---
# name: test_platform_setup_and_discovery[sp_drezasavompxpcgm][select.cam_garage_sound_detection_sensitivity-state]
  StateSnapshot({
    'attributes': ReadOnlyDict({
      'friendly_name': 'CAM GARAGE Sound detection sensitivity',
      'options': list([
        '0',
        '1',
      ]),
    }),
    'context': <ANY>,
    'entity_id': 'select.cam_garage_sound_detection_sensitivity',
    'last_changed': <ANY>,
    'last_reported': <ANY>,
    'last_updated': <ANY>,
    'state': 'unknown',
  })
# ---
# name: test_platform_setup_and_discovery[sp_rjKXWRohlvOTyLBu][select.cam_porch_motion_detection_sensitivity-entry]
  EntityRegistryEntrySnapshot({
    'aliases': set({
    }),
    'area_id': None,
    'capabilities': dict({
      'options': list([
        '0',
        '1',
        '2',
      ]),
    }),
    'config_entry_id': <ANY>,
    'config_subentry_id': <ANY>,
    'device_class': None,
    'device_id': <ANY>,
    'disabled_by': None,
    'domain': 'select',
    'entity_category': <EntityCategory.CONFIG: 'config'>,
    'entity_id': 'select.cam_porch_motion_detection_sensitivity',
    'has_entity_name': True,
    'hidden_by': None,
    'icon': None,
    'id': <ANY>,
    'labels': set({
    }),
    'name': None,
    'options': dict({
    }),
    'original_device_class': None,
    'original_icon': None,
    'original_name': 'Motion detection sensitivity',
    'platform': 'tuya',
    'previous_unique_id': None,
    'suggested_object_id': None,
    'supported_features': 0,
    'translation_key': 'motion_sensitivity',
    'unique_id': 'tuya.bf9d5b7ea61ea4c9a6rom9motion_sensitivity',
    'unit_of_measurement': None,
  })
# ---
# name: test_platform_setup_and_discovery[sp_rjKXWRohlvOTyLBu][select.cam_porch_motion_detection_sensitivity-state]
  StateSnapshot({
    'attributes': ReadOnlyDict({
      'friendly_name': 'CAM PORCH Motion detection sensitivity',
      'options': list([
        '0',
        '1',
        '2',
      ]),
    }),
    'context': <ANY>,
    'entity_id': 'select.cam_porch_motion_detection_sensitivity',
    'last_changed': <ANY>,
    'last_reported': <ANY>,
    'last_updated': <ANY>,
    'state': 'unknown',
  })
# ---
# name: test_platform_setup_and_discovery[sp_rjKXWRohlvOTyLBu][select.cam_porch_record_mode-entry]
  EntityRegistryEntrySnapshot({
    'aliases': set({
    }),
    'area_id': None,
    'capabilities': dict({
      'options': list([
        '1',
        '2',
      ]),
    }),
    'config_entry_id': <ANY>,
    'config_subentry_id': <ANY>,
    'device_class': None,
    'device_id': <ANY>,
    'disabled_by': None,
    'domain': 'select',
    'entity_category': <EntityCategory.CONFIG: 'config'>,
    'entity_id': 'select.cam_porch_record_mode',
    'has_entity_name': True,
    'hidden_by': None,
    'icon': None,
    'id': <ANY>,
    'labels': set({
    }),
    'name': None,
    'options': dict({
    }),
    'original_device_class': None,
    'original_icon': None,
    'original_name': 'Record mode',
    'platform': 'tuya',
    'previous_unique_id': None,
    'suggested_object_id': None,
    'supported_features': 0,
    'translation_key': 'record_mode',
    'unique_id': 'tuya.bf9d5b7ea61ea4c9a6rom9record_mode',
    'unit_of_measurement': None,
  })
# ---
# name: test_platform_setup_and_discovery[sp_rjKXWRohlvOTyLBu][select.cam_porch_record_mode-state]
  StateSnapshot({
    'attributes': ReadOnlyDict({
      'friendly_name': 'CAM PORCH Record mode',
      'options': list([
        '1',
        '2',
      ]),
    }),
    'context': <ANY>,
    'entity_id': 'select.cam_porch_record_mode',
    'last_changed': <ANY>,
    'last_reported': <ANY>,
    'last_updated': <ANY>,
    'state': 'unknown',
  })
# ---
# name: test_platform_setup_and_discovery[sp_rjKXWRohlvOTyLBu][select.cam_porch_sound_detection_sensitivity-entry]
  EntityRegistryEntrySnapshot({
    'aliases': set({
    }),
    'area_id': None,
    'capabilities': dict({
      'options': list([
        '0',
        '1',
      ]),
    }),
    'config_entry_id': <ANY>,
    'config_subentry_id': <ANY>,
    'device_class': None,
    'device_id': <ANY>,
    'disabled_by': None,
    'domain': 'select',
    'entity_category': <EntityCategory.CONFIG: 'config'>,
    'entity_id': 'select.cam_porch_sound_detection_sensitivity',
    'has_entity_name': True,
    'hidden_by': None,
    'icon': None,
    'id': <ANY>,
    'labels': set({
    }),
    'name': None,
    'options': dict({
    }),
    'original_device_class': None,
    'original_icon': None,
    'original_name': 'Sound detection sensitivity',
    'platform': 'tuya',
    'previous_unique_id': None,
    'suggested_object_id': None,
    'supported_features': 0,
    'translation_key': 'decibel_sensitivity',
    'unique_id': 'tuya.bf9d5b7ea61ea4c9a6rom9decibel_sensitivity',
    'unit_of_measurement': None,
  })
# ---
# name: test_platform_setup_and_discovery[sp_rjKXWRohlvOTyLBu][select.cam_porch_sound_detection_sensitivity-state]
  StateSnapshot({
    'attributes': ReadOnlyDict({
      'friendly_name': 'CAM PORCH Sound detection sensitivity',
      'options': list([
        '0',
        '1',
      ]),
    }),
    'context': <ANY>,
    'entity_id': 'select.cam_porch_sound_detection_sensitivity',
    'last_changed': <ANY>,
    'last_reported': <ANY>,
    'last_updated': <ANY>,
    'state': 'unknown',
  })
# ---
# name: test_platform_setup_and_discovery[sp_sdd5f5f2dl5wydjf][select.c9_ipc_mode-entry]
  EntityRegistryEntrySnapshot({
    'aliases': set({
    }),
    'area_id': None,
    'capabilities': dict({
      'options': list([
        '0',
        '1',
      ]),
    }),
    'config_entry_id': <ANY>,
    'config_subentry_id': <ANY>,
    'device_class': None,
    'device_id': <ANY>,
    'disabled_by': None,
    'domain': 'select',
    'entity_category': <EntityCategory.CONFIG: 'config'>,
    'entity_id': 'select.c9_ipc_mode',
    'has_entity_name': True,
    'hidden_by': None,
    'icon': None,
    'id': <ANY>,
    'labels': set({
    }),
    'name': None,
    'options': dict({
    }),
    'original_device_class': None,
    'original_icon': None,
    'original_name': 'IPC mode',
    'platform': 'tuya',
    'previous_unique_id': None,
    'suggested_object_id': None,
    'supported_features': 0,
    'translation_key': 'ipc_work_mode',
    'unique_id': 'tuya.bf3f8b448bbc123e29oghfipc_work_mode',
    'unit_of_measurement': None,
  })
# ---
# name: test_platform_setup_and_discovery[sp_sdd5f5f2dl5wydjf][select.c9_ipc_mode-state]
  StateSnapshot({
    'attributes': ReadOnlyDict({
      'friendly_name': 'C9 IPC mode',
      'options': list([
        '0',
        '1',
      ]),
    }),
    'context': <ANY>,
    'entity_id': 'select.c9_ipc_mode',
    'last_changed': <ANY>,
    'last_reported': <ANY>,
    'last_updated': <ANY>,
    'state': 'unknown',
  })
# ---
# name: test_platform_setup_and_discovery[sp_sdd5f5f2dl5wydjf][select.c9_motion_detection_sensitivity-entry]
  EntityRegistryEntrySnapshot({
    'aliases': set({
    }),
    'area_id': None,
    'capabilities': dict({
      'options': list([
        '0',
        '1',
        '2',
      ]),
    }),
    'config_entry_id': <ANY>,
    'config_subentry_id': <ANY>,
    'device_class': None,
    'device_id': <ANY>,
    'disabled_by': None,
    'domain': 'select',
    'entity_category': <EntityCategory.CONFIG: 'config'>,
    'entity_id': 'select.c9_motion_detection_sensitivity',
    'has_entity_name': True,
    'hidden_by': None,
    'icon': None,
    'id': <ANY>,
    'labels': set({
    }),
    'name': None,
    'options': dict({
    }),
    'original_device_class': None,
    'original_icon': None,
    'original_name': 'Motion detection sensitivity',
    'platform': 'tuya',
    'previous_unique_id': None,
    'suggested_object_id': None,
    'supported_features': 0,
    'translation_key': 'motion_sensitivity',
    'unique_id': 'tuya.bf3f8b448bbc123e29oghfmotion_sensitivity',
    'unit_of_measurement': None,
  })
# ---
# name: test_platform_setup_and_discovery[sp_sdd5f5f2dl5wydjf][select.c9_motion_detection_sensitivity-state]
  StateSnapshot({
    'attributes': ReadOnlyDict({
      'friendly_name': 'C9 Motion detection sensitivity',
      'options': list([
        '0',
        '1',
        '2',
      ]),
    }),
    'context': <ANY>,
    'entity_id': 'select.c9_motion_detection_sensitivity',
    'last_changed': <ANY>,
    'last_reported': <ANY>,
    'last_updated': <ANY>,
    'state': 'unknown',
  })
# ---
# name: test_platform_setup_and_discovery[sp_sdd5f5f2dl5wydjf][select.c9_record_mode-entry]
  EntityRegistryEntrySnapshot({
    'aliases': set({
    }),
    'area_id': None,
    'capabilities': dict({
      'options': list([
        '1',
        '2',
      ]),
    }),
    'config_entry_id': <ANY>,
    'config_subentry_id': <ANY>,
    'device_class': None,
    'device_id': <ANY>,
    'disabled_by': None,
    'domain': 'select',
    'entity_category': <EntityCategory.CONFIG: 'config'>,
    'entity_id': 'select.c9_record_mode',
    'has_entity_name': True,
    'hidden_by': None,
    'icon': None,
    'id': <ANY>,
    'labels': set({
    }),
    'name': None,
    'options': dict({
    }),
    'original_device_class': None,
    'original_icon': None,
    'original_name': 'Record mode',
    'platform': 'tuya',
    'previous_unique_id': None,
    'suggested_object_id': None,
    'supported_features': 0,
    'translation_key': 'record_mode',
    'unique_id': 'tuya.bf3f8b448bbc123e29oghfrecord_mode',
    'unit_of_measurement': None,
  })
# ---
# name: test_platform_setup_and_discovery[sp_sdd5f5f2dl5wydjf][select.c9_record_mode-state]
  StateSnapshot({
    'attributes': ReadOnlyDict({
      'friendly_name': 'C9 Record mode',
      'options': list([
        '1',
        '2',
      ]),
    }),
    'context': <ANY>,
    'entity_id': 'select.c9_record_mode',
    'last_changed': <ANY>,
    'last_reported': <ANY>,
    'last_updated': <ANY>,
    'state': 'unknown',
  })
# ---
# name: test_platform_setup_and_discovery[tdq_1aegphq4yfd50e6b][select.jardin_fraises_power_on_behavior-entry]
  EntityRegistryEntrySnapshot({
    'aliases': set({
    }),
    'area_id': None,
    'capabilities': dict({
      'options': list([
        '0',
        '1',
        '2',
      ]),
    }),
    'config_entry_id': <ANY>,
    'config_subentry_id': <ANY>,
    'device_class': None,
    'device_id': <ANY>,
    'disabled_by': None,
    'domain': 'select',
    'entity_category': <EntityCategory.CONFIG: 'config'>,
    'entity_id': 'select.jardin_fraises_power_on_behavior',
    'has_entity_name': True,
    'hidden_by': None,
    'icon': None,
    'id': <ANY>,
    'labels': set({
    }),
    'name': None,
    'options': dict({
    }),
    'original_device_class': None,
    'original_icon': None,
    'original_name': 'Power on behavior',
    'platform': 'tuya',
    'previous_unique_id': None,
    'suggested_object_id': None,
    'supported_features': 0,
    'translation_key': 'relay_status',
    'unique_id': 'tuya.bfa008a4f82a56616c69uzrelay_status',
    'unit_of_measurement': None,
  })
# ---
# name: test_platform_setup_and_discovery[tdq_1aegphq4yfd50e6b][select.jardin_fraises_power_on_behavior-state]
  StateSnapshot({
    'attributes': ReadOnlyDict({
      'friendly_name': 'jardin Fraises Power on behavior',
      'options': list([
        '0',
        '1',
        '2',
      ]),
    }),
    'context': <ANY>,
    'entity_id': 'select.jardin_fraises_power_on_behavior',
    'last_changed': <ANY>,
    'last_reported': <ANY>,
    'last_updated': <ANY>,
    'state': 'unknown',
  })
# ---
# name: test_platform_setup_and_discovery[tdq_9htyiowaf5rtdhrv][select.framboisiers_power_on_behavior-entry]
  EntityRegistryEntrySnapshot({
    'aliases': set({
    }),
    'area_id': None,
    'capabilities': dict({
      'options': list([
        '0',
        '1',
        '2',
      ]),
    }),
    'config_entry_id': <ANY>,
    'config_subentry_id': <ANY>,
    'device_class': None,
    'device_id': <ANY>,
    'disabled_by': None,
    'domain': 'select',
    'entity_category': <EntityCategory.CONFIG: 'config'>,
    'entity_id': 'select.framboisiers_power_on_behavior',
    'has_entity_name': True,
    'hidden_by': None,
    'icon': None,
    'id': <ANY>,
    'labels': set({
    }),
    'name': None,
    'options': dict({
    }),
    'original_device_class': None,
    'original_icon': None,
    'original_name': 'Power on behavior',
    'platform': 'tuya',
    'previous_unique_id': None,
    'suggested_object_id': None,
    'supported_features': 0,
    'translation_key': 'relay_status',
    'unique_id': 'tuya.bff35871a2f4430058vs8urelay_status',
    'unit_of_measurement': None,
  })
# ---
# name: test_platform_setup_and_discovery[tdq_9htyiowaf5rtdhrv][select.framboisiers_power_on_behavior-state]
  StateSnapshot({
    'attributes': ReadOnlyDict({
      'friendly_name': 'Framboisiers Power on behavior',
      'options': list([
        '0',
        '1',
        '2',
      ]),
    }),
    'context': <ANY>,
    'entity_id': 'select.framboisiers_power_on_behavior',
    'last_changed': <ANY>,
    'last_reported': <ANY>,
    'last_updated': <ANY>,
    'state': 'unknown',
  })
# ---
# name: test_platform_setup_and_discovery[tdq_cq1p0nt0a4rixnex][select.4_433_power_on_behavior-entry]
  EntityRegistryEntrySnapshot({
    'aliases': set({
    }),
    'area_id': None,
    'capabilities': dict({
      'options': list([
        '0',
        '1',
        '2',
      ]),
    }),
    'config_entry_id': <ANY>,
    'config_subentry_id': <ANY>,
    'device_class': None,
    'device_id': <ANY>,
    'disabled_by': None,
    'domain': 'select',
    'entity_category': <EntityCategory.CONFIG: 'config'>,
    'entity_id': 'select.4_433_power_on_behavior',
    'has_entity_name': True,
    'hidden_by': None,
    'icon': None,
    'id': <ANY>,
    'labels': set({
    }),
    'name': None,
    'options': dict({
    }),
    'original_device_class': None,
    'original_icon': None,
    'original_name': 'Power on behavior',
    'platform': 'tuya',
    'previous_unique_id': None,
    'suggested_object_id': None,
    'supported_features': 0,
    'translation_key': 'relay_status',
    'unique_id': 'tuya.bf082711d275c0c883vb4prelay_status',
    'unit_of_measurement': None,
  })
# ---
# name: test_platform_setup_and_discovery[tdq_cq1p0nt0a4rixnex][select.4_433_power_on_behavior-state]
  StateSnapshot({
    'attributes': ReadOnlyDict({
      'friendly_name': '4-433 Power on behavior',
      'options': list([
        '0',
        '1',
        '2',
      ]),
    }),
    'context': <ANY>,
    'entity_id': 'select.4_433_power_on_behavior',
    'last_changed': <ANY>,
    'last_reported': <ANY>,
    'last_updated': <ANY>,
    'state': 'unavailable',
  })
# ---
# name: test_platform_setup_and_discovery[tdq_pu8uhxhwcp3tgoz7][select.socket3_power_on_behavior-entry]
  EntityRegistryEntrySnapshot({
    'aliases': set({
    }),
    'area_id': None,
    'capabilities': dict({
      'options': list([
        '0',
        '1',
        '2',
      ]),
    }),
    'config_entry_id': <ANY>,
    'config_subentry_id': <ANY>,
    'device_class': None,
    'device_id': <ANY>,
    'disabled_by': None,
    'domain': 'select',
    'entity_category': <EntityCategory.CONFIG: 'config'>,
    'entity_id': 'select.socket3_power_on_behavior',
    'has_entity_name': True,
    'hidden_by': None,
    'icon': None,
    'id': <ANY>,
    'labels': set({
    }),
    'name': None,
    'options': dict({
    }),
    'original_device_class': None,
    'original_icon': None,
    'original_name': 'Power on behavior',
    'platform': 'tuya',
    'previous_unique_id': None,
    'suggested_object_id': None,
    'supported_features': 0,
    'translation_key': 'relay_status',
    'unique_id': 'tuya.bf0dc19ab84dc3627ep2unrelay_status',
    'unit_of_measurement': None,
  })
# ---
# name: test_platform_setup_and_discovery[tdq_pu8uhxhwcp3tgoz7][select.socket3_power_on_behavior-state]
  StateSnapshot({
    'attributes': ReadOnlyDict({
      'friendly_name': 'Socket3 Power on behavior',
      'options': list([
        '0',
        '1',
        '2',
      ]),
    }),
    'context': <ANY>,
    'entity_id': 'select.socket3_power_on_behavior',
    'last_changed': <ANY>,
    'last_reported': <ANY>,
    'last_updated': <ANY>,
    'state': 'unavailable',
  })
# ---<|MERGE_RESOLUTION|>--- conflicted
+++ resolved
@@ -599,72 +599,7 @@
     'state': 'cancel',
   })
 # ---
-<<<<<<< HEAD
-# name: test_platform_setup_and_discovery[sfkzq_valve_controller][select.sprinkler_cesare_weather_delay-entry]
-  EntityRegistryEntrySnapshot({
-    'aliases': set({
-    }),
-    'area_id': None,
-    'capabilities': dict({
-      'options': list([
-        'no_delay',
-        '24h',
-        '48h',
-        '72h',
-      ]),
-    }),
-    'config_entry_id': <ANY>,
-    'config_subentry_id': <ANY>,
-    'device_class': None,
-    'device_id': <ANY>,
-    'disabled_by': None,
-    'domain': 'select',
-    'entity_category': <EntityCategory.CONFIG: 'config'>,
-    'entity_id': 'select.sprinkler_cesare_weather_delay',
-    'has_entity_name': True,
-    'hidden_by': None,
-    'icon': None,
-    'id': <ANY>,
-    'labels': set({
-    }),
-    'name': None,
-    'options': dict({
-    }),
-    'original_device_class': None,
-    'original_icon': None,
-    'original_name': 'Weather delay',
-    'platform': 'tuya',
-    'previous_unique_id': None,
-    'suggested_object_id': None,
-    'supported_features': 0,
-    'translation_key': 'weather_delay',
-    'unique_id': 'tuya.bfb9bfc18eeaed2d85yt5mweather_delay',
-    'unit_of_measurement': None,
-  })
-# ---
-# name: test_platform_setup_and_discovery[sfkzq_valve_controller][select.sprinkler_cesare_weather_delay-state]
-  StateSnapshot({
-    'attributes': ReadOnlyDict({
-      'friendly_name': 'Sprinkler Cesare Weather delay',
-      'options': list([
-        'no_delay',
-        '24h',
-        '48h',
-        '72h',
-      ]),
-    }),
-    'context': <ANY>,
-    'entity_id': 'select.sprinkler_cesare_weather_delay',
-    'last_changed': <ANY>,
-    'last_reported': <ANY>,
-    'last_updated': <ANY>,
-    'state': 'no_delay',
-  })
-# ---
-# name: test_platform_setup_and_discovery[tdq_4_443][select.4_433_power_on_behavior-entry]
-=======
 # name: test_platform_setup_and_discovery[sd_lr33znaodtyarrrz][select.v20_mode-entry]
->>>>>>> ff9e2a8f
   EntityRegistryEntrySnapshot({
     'aliases': set({
     }),
