# serializer version: 1
# name: test_platform_setup_and_discovery[co2bj_yrr3eiyiacm31ski][number.aqi_alarm_duration-entry]
  EntityRegistryEntrySnapshot({
    'aliases': set({
    }),
    'area_id': None,
    'capabilities': dict({
      'max': 60.0,
      'min': 1.0,
      'mode': <NumberMode.AUTO: 'auto'>,
      'step': 1.0,
    }),
    'config_entry_id': <ANY>,
    'config_subentry_id': <ANY>,
    'device_class': None,
    'device_id': <ANY>,
    'disabled_by': None,
    'domain': 'number',
    'entity_category': <EntityCategory.CONFIG: 'config'>,
    'entity_id': 'number.aqi_alarm_duration',
    'has_entity_name': True,
    'hidden_by': None,
    'icon': None,
    'id': <ANY>,
    'labels': set({
    }),
    'name': None,
    'options': dict({
    }),
    'original_device_class': <NumberDeviceClass.DURATION: 'duration'>,
    'original_icon': None,
    'original_name': 'Alarm duration',
    'platform': 'tuya',
    'previous_unique_id': None,
    'suggested_object_id': None,
    'supported_features': 0,
    'translation_key': 'alarm_duration',
    'unique_id': 'tuya.eb14fd1dd93ca2ea34vpinalarm_time',
    'unit_of_measurement': <UnitOfTime.SECONDS: 's'>,
  })
# ---
# name: test_platform_setup_and_discovery[co2bj_yrr3eiyiacm31ski][number.aqi_alarm_duration-state]
  StateSnapshot({
    'attributes': ReadOnlyDict({
      'device_class': 'duration',
      'friendly_name': 'AQI Alarm duration',
      'max': 60.0,
      'min': 1.0,
      'mode': <NumberMode.AUTO: 'auto'>,
      'step': 1.0,
      'unit_of_measurement': <UnitOfTime.SECONDS: 's'>,
    }),
    'context': <ANY>,
    'entity_id': 'number.aqi_alarm_duration',
    'last_changed': <ANY>,
    'last_reported': <ANY>,
    'last_updated': <ANY>,
    'state': '1.0',
  })
# ---
# name: test_platform_setup_and_discovery[cwwsq_wfkzyy0evslzsmoi][number.cleverio_pf100_feed-entry]
  EntityRegistryEntrySnapshot({
    'aliases': set({
    }),
    'area_id': None,
    'capabilities': dict({
      'max': 20.0,
      'min': 1.0,
      'mode': <NumberMode.AUTO: 'auto'>,
      'step': 1.0,
    }),
    'config_entry_id': <ANY>,
    'config_subentry_id': <ANY>,
    'device_class': None,
    'device_id': <ANY>,
    'disabled_by': None,
    'domain': 'number',
    'entity_category': None,
    'entity_id': 'number.cleverio_pf100_feed',
    'has_entity_name': True,
    'hidden_by': None,
    'icon': None,
    'id': <ANY>,
    'labels': set({
    }),
    'name': None,
    'options': dict({
    }),
    'original_device_class': None,
    'original_icon': None,
    'original_name': 'Feed',
    'platform': 'tuya',
    'previous_unique_id': None,
    'suggested_object_id': None,
    'supported_features': 0,
    'translation_key': 'feed',
    'unique_id': 'tuya.bfd0273e59494eb34esvrxmanual_feed',
    'unit_of_measurement': '',
  })
# ---
# name: test_platform_setup_and_discovery[cwwsq_wfkzyy0evslzsmoi][number.cleverio_pf100_feed-state]
  StateSnapshot({
    'attributes': ReadOnlyDict({
      'friendly_name': 'Cleverio PF100 Feed',
      'max': 20.0,
      'min': 1.0,
      'mode': <NumberMode.AUTO: 'auto'>,
      'step': 1.0,
      'unit_of_measurement': '',
    }),
    'context': <ANY>,
    'entity_id': 'number.cleverio_pf100_feed',
    'last_changed': <ANY>,
    'last_reported': <ANY>,
    'last_updated': <ANY>,
    'state': '1.0',
  })
# ---
# name: test_platform_setup_and_discovery[hps_2aaelwxk][number.human_presence_office_far_detection-entry]
  EntityRegistryEntrySnapshot({
    'aliases': set({
    }),
    'area_id': None,
    'capabilities': dict({
      'max': 1000.0,
      'min': 0.0,
      'mode': <NumberMode.AUTO: 'auto'>,
      'step': 1.0,
    }),
    'config_entry_id': <ANY>,
    'config_subentry_id': <ANY>,
    'device_class': None,
    'device_id': <ANY>,
    'disabled_by': None,
    'domain': 'number',
    'entity_category': <EntityCategory.CONFIG: 'config'>,
    'entity_id': 'number.human_presence_office_far_detection',
    'has_entity_name': True,
    'hidden_by': None,
    'icon': None,
    'id': <ANY>,
    'labels': set({
    }),
    'name': None,
    'options': dict({
    }),
    'original_device_class': <NumberDeviceClass.DISTANCE: 'distance'>,
    'original_icon': None,
    'original_name': 'Far detection',
    'platform': 'tuya',
    'previous_unique_id': None,
    'suggested_object_id': None,
    'supported_features': 0,
    'translation_key': 'far_detection',
    'unique_id': 'tuya.bf78687ad321a3aeb8a73mfar_detection',
    'unit_of_measurement': 'cm',
  })
# ---
# name: test_platform_setup_and_discovery[hps_2aaelwxk][number.human_presence_office_far_detection-state]
  StateSnapshot({
    'attributes': ReadOnlyDict({
      'device_class': 'distance',
      'friendly_name': 'Human presence Office Far detection',
      'max': 1000.0,
      'min': 0.0,
      'mode': <NumberMode.AUTO: 'auto'>,
      'step': 1.0,
      'unit_of_measurement': 'cm',
    }),
    'context': <ANY>,
    'entity_id': 'number.human_presence_office_far_detection',
    'last_changed': <ANY>,
    'last_reported': <ANY>,
    'last_updated': <ANY>,
    'state': '220.0',
  })
# ---
# name: test_platform_setup_and_discovery[hps_2aaelwxk][number.human_presence_office_near_detection-entry]
  EntityRegistryEntrySnapshot({
    'aliases': set({
    }),
    'area_id': None,
    'capabilities': dict({
      'max': 1000.0,
      'min': 0.0,
      'mode': <NumberMode.AUTO: 'auto'>,
      'step': 1.0,
    }),
    'config_entry_id': <ANY>,
    'config_subentry_id': <ANY>,
    'device_class': None,
    'device_id': <ANY>,
    'disabled_by': None,
    'domain': 'number',
    'entity_category': <EntityCategory.CONFIG: 'config'>,
    'entity_id': 'number.human_presence_office_near_detection',
    'has_entity_name': True,
    'hidden_by': None,
    'icon': None,
    'id': <ANY>,
    'labels': set({
    }),
    'name': None,
    'options': dict({
    }),
    'original_device_class': <NumberDeviceClass.DISTANCE: 'distance'>,
    'original_icon': None,
    'original_name': 'Near detection',
    'platform': 'tuya',
    'previous_unique_id': None,
    'suggested_object_id': None,
    'supported_features': 0,
    'translation_key': 'near_detection',
    'unique_id': 'tuya.bf78687ad321a3aeb8a73mnear_detection',
    'unit_of_measurement': 'cm',
  })
# ---
# name: test_platform_setup_and_discovery[hps_2aaelwxk][number.human_presence_office_near_detection-state]
  StateSnapshot({
    'attributes': ReadOnlyDict({
      'device_class': 'distance',
      'friendly_name': 'Human presence Office Near detection',
      'max': 1000.0,
      'min': 0.0,
      'mode': <NumberMode.AUTO: 'auto'>,
      'step': 1.0,
      'unit_of_measurement': 'cm',
    }),
    'context': <ANY>,
    'entity_id': 'number.human_presence_office_near_detection',
    'last_changed': <ANY>,
    'last_reported': <ANY>,
    'last_updated': <ANY>,
    'state': '40.0',
  })
# ---
# name: test_platform_setup_and_discovery[hps_2aaelwxk][number.human_presence_office_sensitivity-entry]
  EntityRegistryEntrySnapshot({
    'aliases': set({
    }),
    'area_id': None,
    'capabilities': dict({
      'max': 10.0,
      'min': 0.0,
      'mode': <NumberMode.AUTO: 'auto'>,
      'step': 1.0,
    }),
    'config_entry_id': <ANY>,
    'config_subentry_id': <ANY>,
    'device_class': None,
    'device_id': <ANY>,
    'disabled_by': None,
    'domain': 'number',
    'entity_category': <EntityCategory.CONFIG: 'config'>,
    'entity_id': 'number.human_presence_office_sensitivity',
    'has_entity_name': True,
    'hidden_by': None,
    'icon': None,
    'id': <ANY>,
    'labels': set({
    }),
    'name': None,
    'options': dict({
    }),
    'original_device_class': None,
    'original_icon': None,
    'original_name': 'Sensitivity',
    'platform': 'tuya',
    'previous_unique_id': None,
    'suggested_object_id': None,
    'supported_features': 0,
    'translation_key': 'sensitivity',
    'unique_id': 'tuya.bf78687ad321a3aeb8a73msensitivity',
    'unit_of_measurement': 'x',
  })
# ---
# name: test_platform_setup_and_discovery[hps_2aaelwxk][number.human_presence_office_sensitivity-state]
  StateSnapshot({
    'attributes': ReadOnlyDict({
      'friendly_name': 'Human presence Office Sensitivity',
      'max': 10.0,
      'min': 0.0,
      'mode': <NumberMode.AUTO: 'auto'>,
      'step': 1.0,
      'unit_of_measurement': 'x',
    }),
    'context': <ANY>,
    'entity_id': 'number.human_presence_office_sensitivity',
    'last_changed': <ANY>,
    'last_reported': <ANY>,
    'last_updated': <ANY>,
    'state': '3.0',
  })
# ---
# name: test_platform_setup_and_discovery[mal_gyitctrjj1kefxp2][number.multifunction_alarm_alarm_delay-entry]
  EntityRegistryEntrySnapshot({
    'aliases': set({
    }),
    'area_id': None,
    'capabilities': dict({
      'max': 999.0,
      'min': 0.0,
      'mode': <NumberMode.AUTO: 'auto'>,
      'step': 1.0,
    }),
    'config_entry_id': <ANY>,
    'config_subentry_id': <ANY>,
    'device_class': None,
    'device_id': <ANY>,
    'disabled_by': None,
    'domain': 'number',
    'entity_category': <EntityCategory.CONFIG: 'config'>,
    'entity_id': 'number.multifunction_alarm_alarm_delay',
    'has_entity_name': True,
    'hidden_by': None,
    'icon': None,
    'id': <ANY>,
    'labels': set({
    }),
    'name': None,
    'options': dict({
    }),
    'original_device_class': <NumberDeviceClass.DURATION: 'duration'>,
    'original_icon': None,
    'original_name': 'Alarm delay',
    'platform': 'tuya',
    'previous_unique_id': None,
    'suggested_object_id': None,
    'supported_features': 0,
    'translation_key': 'alarm_delay',
    'unique_id': 'tuya.123123aba12312312dazubalarm_delay_time',
    'unit_of_measurement': 's',
  })
# ---
# name: test_platform_setup_and_discovery[mal_gyitctrjj1kefxp2][number.multifunction_alarm_alarm_delay-state]
  StateSnapshot({
    'attributes': ReadOnlyDict({
      'device_class': 'duration',
      'friendly_name': 'Multifunction alarm Alarm delay',
      'max': 999.0,
      'min': 0.0,
      'mode': <NumberMode.AUTO: 'auto'>,
      'step': 1.0,
      'unit_of_measurement': 's',
    }),
    'context': <ANY>,
    'entity_id': 'number.multifunction_alarm_alarm_delay',
    'last_changed': <ANY>,
    'last_reported': <ANY>,
    'last_updated': <ANY>,
    'state': '20.0',
  })
# ---
# name: test_platform_setup_and_discovery[mal_gyitctrjj1kefxp2][number.multifunction_alarm_arm_delay-entry]
  EntityRegistryEntrySnapshot({
    'aliases': set({
    }),
    'area_id': None,
    'capabilities': dict({
      'max': 999.0,
      'min': 0.0,
      'mode': <NumberMode.AUTO: 'auto'>,
      'step': 1.0,
    }),
    'config_entry_id': <ANY>,
    'config_subentry_id': <ANY>,
    'device_class': None,
    'device_id': <ANY>,
    'disabled_by': None,
    'domain': 'number',
    'entity_category': <EntityCategory.CONFIG: 'config'>,
    'entity_id': 'number.multifunction_alarm_arm_delay',
    'has_entity_name': True,
    'hidden_by': None,
    'icon': None,
    'id': <ANY>,
    'labels': set({
    }),
    'name': None,
    'options': dict({
    }),
    'original_device_class': <NumberDeviceClass.DURATION: 'duration'>,
    'original_icon': None,
    'original_name': 'Arm delay',
    'platform': 'tuya',
    'previous_unique_id': None,
    'suggested_object_id': None,
    'supported_features': 0,
    'translation_key': 'arm_delay',
    'unique_id': 'tuya.123123aba12312312dazubdelay_set',
    'unit_of_measurement': 's',
  })
# ---
# name: test_platform_setup_and_discovery[mal_gyitctrjj1kefxp2][number.multifunction_alarm_arm_delay-state]
  StateSnapshot({
    'attributes': ReadOnlyDict({
      'device_class': 'duration',
      'friendly_name': 'Multifunction alarm Arm delay',
      'max': 999.0,
      'min': 0.0,
      'mode': <NumberMode.AUTO: 'auto'>,
      'step': 1.0,
      'unit_of_measurement': 's',
    }),
    'context': <ANY>,
    'entity_id': 'number.multifunction_alarm_arm_delay',
    'last_changed': <ANY>,
    'last_reported': <ANY>,
    'last_updated': <ANY>,
    'state': '15.0',
  })
# ---
# name: test_platform_setup_and_discovery[mal_gyitctrjj1kefxp2][number.multifunction_alarm_siren_duration-entry]
  EntityRegistryEntrySnapshot({
    'aliases': set({
    }),
    'area_id': None,
    'capabilities': dict({
      'max': 999.0,
      'min': 0.0,
      'mode': <NumberMode.AUTO: 'auto'>,
      'step': 1.0,
    }),
    'config_entry_id': <ANY>,
    'config_subentry_id': <ANY>,
    'device_class': None,
    'device_id': <ANY>,
    'disabled_by': None,
    'domain': 'number',
    'entity_category': <EntityCategory.CONFIG: 'config'>,
    'entity_id': 'number.multifunction_alarm_siren_duration',
    'has_entity_name': True,
    'hidden_by': None,
    'icon': None,
    'id': <ANY>,
    'labels': set({
    }),
    'name': None,
    'options': dict({
    }),
    'original_device_class': <NumberDeviceClass.DURATION: 'duration'>,
    'original_icon': None,
    'original_name': 'Siren duration',
    'platform': 'tuya',
    'previous_unique_id': None,
    'suggested_object_id': None,
    'supported_features': 0,
    'translation_key': 'siren_duration',
    'unique_id': 'tuya.123123aba12312312dazubalarm_time',
    'unit_of_measurement': 'min',
  })
# ---
# name: test_platform_setup_and_discovery[mal_gyitctrjj1kefxp2][number.multifunction_alarm_siren_duration-state]
  StateSnapshot({
    'attributes': ReadOnlyDict({
      'device_class': 'duration',
      'friendly_name': 'Multifunction alarm Siren duration',
      'max': 999.0,
      'min': 0.0,
      'mode': <NumberMode.AUTO: 'auto'>,
      'step': 1.0,
      'unit_of_measurement': 'min',
    }),
    'context': <ANY>,
    'entity_id': 'number.multifunction_alarm_siren_duration',
    'last_changed': <ANY>,
    'last_reported': <ANY>,
    'last_updated': <ANY>,
    'state': '3.0',
  })
# ---
<<<<<<< HEAD
# name: test_platform_setup_and_discovery[sfkzq_valve_controller][number.sprinkler_cesare_irrigation_duration_1-entry]
  EntityRegistryEntrySnapshot({
    'aliases': set({
    }),
    'area_id': None,
    'capabilities': dict({
      'max': 86400.0,
      'min': 0.0,
      'mode': <NumberMode.AUTO: 'auto'>,
      'step': 1.0,
    }),
    'config_entry_id': <ANY>,
    'config_subentry_id': <ANY>,
    'device_class': None,
    'device_id': <ANY>,
    'disabled_by': None,
    'domain': 'number',
    'entity_category': <EntityCategory.CONFIG: 'config'>,
    'entity_id': 'number.sprinkler_cesare_irrigation_duration_1',
    'has_entity_name': True,
    'hidden_by': None,
    'icon': None,
    'id': <ANY>,
    'labels': set({
    }),
    'name': None,
    'options': dict({
    }),
    'original_device_class': <NumberDeviceClass.DURATION: 'duration'>,
    'original_icon': None,
    'original_name': 'Irrigation duration 1',
    'platform': 'tuya',
    'previous_unique_id': None,
    'suggested_object_id': None,
    'supported_features': 0,
    'translation_key': 'indexed_irrigation_duration',
    'unique_id': 'tuya.bfb9bfc18eeaed2d85yt5mcountdown_1',
    'unit_of_measurement': 's',
  })
# ---
# name: test_platform_setup_and_discovery[sfkzq_valve_controller][number.sprinkler_cesare_irrigation_duration_1-state]
  StateSnapshot({
    'attributes': ReadOnlyDict({
      'device_class': 'duration',
      'friendly_name': 'Sprinkler Cesare Irrigation duration 1',
      'max': 86400.0,
      'min': 0.0,
      'mode': <NumberMode.AUTO: 'auto'>,
      'step': 1.0,
      'unit_of_measurement': 's',
    }),
    'context': <ANY>,
    'entity_id': 'number.sprinkler_cesare_irrigation_duration_1',
    'last_changed': <ANY>,
    'last_reported': <ANY>,
    'last_updated': <ANY>,
    'state': '0.0',
  })
# ---
# name: test_platform_setup_and_discovery[sfkzq_valve_controller][number.sprinkler_cesare_irrigation_duration_2-entry]
  EntityRegistryEntrySnapshot({
    'aliases': set({
    }),
    'area_id': None,
    'capabilities': dict({
      'max': 86400.0,
      'min': 0.0,
      'mode': <NumberMode.AUTO: 'auto'>,
      'step': 1.0,
    }),
    'config_entry_id': <ANY>,
    'config_subentry_id': <ANY>,
    'device_class': None,
    'device_id': <ANY>,
    'disabled_by': None,
    'domain': 'number',
    'entity_category': <EntityCategory.CONFIG: 'config'>,
    'entity_id': 'number.sprinkler_cesare_irrigation_duration_2',
    'has_entity_name': True,
    'hidden_by': None,
    'icon': None,
    'id': <ANY>,
    'labels': set({
    }),
    'name': None,
    'options': dict({
    }),
    'original_device_class': <NumberDeviceClass.DURATION: 'duration'>,
    'original_icon': None,
    'original_name': 'Irrigation duration 2',
    'platform': 'tuya',
    'previous_unique_id': None,
    'suggested_object_id': None,
    'supported_features': 0,
    'translation_key': 'indexed_irrigation_duration',
    'unique_id': 'tuya.bfb9bfc18eeaed2d85yt5mcountdown_2',
    'unit_of_measurement': 's',
  })
# ---
# name: test_platform_setup_and_discovery[sfkzq_valve_controller][number.sprinkler_cesare_irrigation_duration_2-state]
  StateSnapshot({
    'attributes': ReadOnlyDict({
      'device_class': 'duration',
      'friendly_name': 'Sprinkler Cesare Irrigation duration 2',
      'max': 86400.0,
      'min': 0.0,
      'mode': <NumberMode.AUTO: 'auto'>,
      'step': 1.0,
      'unit_of_measurement': 's',
    }),
    'context': <ANY>,
    'entity_id': 'number.sprinkler_cesare_irrigation_duration_2',
    'last_changed': <ANY>,
    'last_reported': <ANY>,
    'last_updated': <ANY>,
    'state': '0.0',
  })
# ---
# name: test_platform_setup_and_discovery[sfkzq_valve_controller][number.sprinkler_cesare_irrigation_duration_3-entry]
  EntityRegistryEntrySnapshot({
    'aliases': set({
    }),
    'area_id': None,
    'capabilities': dict({
      'max': 86400.0,
      'min': 0.0,
      'mode': <NumberMode.AUTO: 'auto'>,
      'step': 1.0,
    }),
    'config_entry_id': <ANY>,
    'config_subentry_id': <ANY>,
    'device_class': None,
    'device_id': <ANY>,
    'disabled_by': None,
    'domain': 'number',
    'entity_category': <EntityCategory.CONFIG: 'config'>,
    'entity_id': 'number.sprinkler_cesare_irrigation_duration_3',
    'has_entity_name': True,
    'hidden_by': None,
    'icon': None,
    'id': <ANY>,
    'labels': set({
    }),
    'name': None,
    'options': dict({
    }),
    'original_device_class': <NumberDeviceClass.DURATION: 'duration'>,
    'original_icon': None,
    'original_name': 'Irrigation duration 3',
    'platform': 'tuya',
    'previous_unique_id': None,
    'suggested_object_id': None,
    'supported_features': 0,
    'translation_key': 'indexed_irrigation_duration',
    'unique_id': 'tuya.bfb9bfc18eeaed2d85yt5mcountdown_3',
    'unit_of_measurement': 's',
  })
# ---
# name: test_platform_setup_and_discovery[sfkzq_valve_controller][number.sprinkler_cesare_irrigation_duration_3-state]
  StateSnapshot({
    'attributes': ReadOnlyDict({
      'device_class': 'duration',
      'friendly_name': 'Sprinkler Cesare Irrigation duration 3',
      'max': 86400.0,
      'min': 0.0,
      'mode': <NumberMode.AUTO: 'auto'>,
      'step': 1.0,
      'unit_of_measurement': 's',
    }),
    'context': <ANY>,
    'entity_id': 'number.sprinkler_cesare_irrigation_duration_3',
    'last_changed': <ANY>,
    'last_reported': <ANY>,
    'last_updated': <ANY>,
    'state': '0.0',
  })
# ---
# name: test_platform_setup_and_discovery[sfkzq_valve_controller][number.sprinkler_cesare_irrigation_duration_4-entry]
  EntityRegistryEntrySnapshot({
    'aliases': set({
    }),
    'area_id': None,
    'capabilities': dict({
      'max': 86400.0,
      'min': 0.0,
      'mode': <NumberMode.AUTO: 'auto'>,
      'step': 1.0,
    }),
    'config_entry_id': <ANY>,
    'config_subentry_id': <ANY>,
    'device_class': None,
    'device_id': <ANY>,
    'disabled_by': None,
    'domain': 'number',
    'entity_category': <EntityCategory.CONFIG: 'config'>,
    'entity_id': 'number.sprinkler_cesare_irrigation_duration_4',
    'has_entity_name': True,
    'hidden_by': None,
    'icon': None,
    'id': <ANY>,
    'labels': set({
    }),
    'name': None,
    'options': dict({
    }),
    'original_device_class': <NumberDeviceClass.DURATION: 'duration'>,
    'original_icon': None,
    'original_name': 'Irrigation duration 4',
    'platform': 'tuya',
    'previous_unique_id': None,
    'suggested_object_id': None,
    'supported_features': 0,
    'translation_key': 'indexed_irrigation_duration',
    'unique_id': 'tuya.bfb9bfc18eeaed2d85yt5mcountdown_4',
    'unit_of_measurement': 's',
  })
# ---
# name: test_platform_setup_and_discovery[sfkzq_valve_controller][number.sprinkler_cesare_irrigation_duration_4-state]
  StateSnapshot({
    'attributes': ReadOnlyDict({
      'device_class': 'duration',
      'friendly_name': 'Sprinkler Cesare Irrigation duration 4',
      'max': 86400.0,
      'min': 0.0,
      'mode': <NumberMode.AUTO: 'auto'>,
      'step': 1.0,
      'unit_of_measurement': 's',
    }),
    'context': <ANY>,
    'entity_id': 'number.sprinkler_cesare_irrigation_duration_4',
    'last_changed': <ANY>,
    'last_reported': <ANY>,
    'last_updated': <ANY>,
    'state': '0.0',
  })
# ---
# name: test_platform_setup_and_discovery[sfkzq_valve_controller][number.sprinkler_cesare_irrigation_duration_5-entry]
  EntityRegistryEntrySnapshot({
    'aliases': set({
    }),
    'area_id': None,
    'capabilities': dict({
      'max': 86400.0,
      'min': 0.0,
      'mode': <NumberMode.AUTO: 'auto'>,
      'step': 1.0,
    }),
    'config_entry_id': <ANY>,
    'config_subentry_id': <ANY>,
    'device_class': None,
    'device_id': <ANY>,
    'disabled_by': None,
    'domain': 'number',
    'entity_category': <EntityCategory.CONFIG: 'config'>,
    'entity_id': 'number.sprinkler_cesare_irrigation_duration_5',
    'has_entity_name': True,
    'hidden_by': None,
    'icon': None,
    'id': <ANY>,
    'labels': set({
    }),
    'name': None,
    'options': dict({
    }),
    'original_device_class': <NumberDeviceClass.DURATION: 'duration'>,
    'original_icon': None,
    'original_name': 'Irrigation duration 5',
    'platform': 'tuya',
    'previous_unique_id': None,
    'suggested_object_id': None,
    'supported_features': 0,
    'translation_key': 'indexed_irrigation_duration',
    'unique_id': 'tuya.bfb9bfc18eeaed2d85yt5mcountdown_5',
    'unit_of_measurement': 's',
  })
# ---
# name: test_platform_setup_and_discovery[sfkzq_valve_controller][number.sprinkler_cesare_irrigation_duration_5-state]
  StateSnapshot({
    'attributes': ReadOnlyDict({
      'device_class': 'duration',
      'friendly_name': 'Sprinkler Cesare Irrigation duration 5',
      'max': 86400.0,
      'min': 0.0,
      'mode': <NumberMode.AUTO: 'auto'>,
      'step': 1.0,
      'unit_of_measurement': 's',
    }),
    'context': <ANY>,
    'entity_id': 'number.sprinkler_cesare_irrigation_duration_5',
    'last_changed': <ANY>,
    'last_reported': <ANY>,
    'last_updated': <ANY>,
    'state': '0.0',
  })
# ---
# name: test_platform_setup_and_discovery[sfkzq_valve_controller][number.sprinkler_cesare_irrigation_duration_6-entry]
  EntityRegistryEntrySnapshot({
    'aliases': set({
    }),
    'area_id': None,
    'capabilities': dict({
      'max': 86400.0,
      'min': 0.0,
      'mode': <NumberMode.AUTO: 'auto'>,
      'step': 1.0,
    }),
    'config_entry_id': <ANY>,
    'config_subentry_id': <ANY>,
    'device_class': None,
    'device_id': <ANY>,
    'disabled_by': None,
    'domain': 'number',
    'entity_category': <EntityCategory.CONFIG: 'config'>,
    'entity_id': 'number.sprinkler_cesare_irrigation_duration_6',
    'has_entity_name': True,
    'hidden_by': None,
    'icon': None,
    'id': <ANY>,
    'labels': set({
    }),
    'name': None,
    'options': dict({
    }),
    'original_device_class': <NumberDeviceClass.DURATION: 'duration'>,
    'original_icon': None,
    'original_name': 'Irrigation duration 6',
    'platform': 'tuya',
    'previous_unique_id': None,
    'suggested_object_id': None,
    'supported_features': 0,
    'translation_key': 'indexed_irrigation_duration',
    'unique_id': 'tuya.bfb9bfc18eeaed2d85yt5mcountdown_6',
    'unit_of_measurement': 's',
  })
# ---
# name: test_platform_setup_and_discovery[sfkzq_valve_controller][number.sprinkler_cesare_irrigation_duration_6-state]
  StateSnapshot({
    'attributes': ReadOnlyDict({
      'device_class': 'duration',
      'friendly_name': 'Sprinkler Cesare Irrigation duration 6',
      'max': 86400.0,
      'min': 0.0,
      'mode': <NumberMode.AUTO: 'auto'>,
      'step': 1.0,
      'unit_of_measurement': 's',
    }),
    'context': <ANY>,
    'entity_id': 'number.sprinkler_cesare_irrigation_duration_6',
    'last_changed': <ANY>,
    'last_reported': <ANY>,
    'last_updated': <ANY>,
    'state': '0.0',
  })
# ---
# name: test_platform_setup_and_discovery[sfkzq_valve_controller][number.sprinkler_cesare_irrigation_duration_7-entry]
  EntityRegistryEntrySnapshot({
    'aliases': set({
    }),
    'area_id': None,
    'capabilities': dict({
      'max': 86400.0,
      'min': 0.0,
      'mode': <NumberMode.AUTO: 'auto'>,
      'step': 1.0,
    }),
    'config_entry_id': <ANY>,
    'config_subentry_id': <ANY>,
    'device_class': None,
    'device_id': <ANY>,
    'disabled_by': None,
    'domain': 'number',
    'entity_category': <EntityCategory.CONFIG: 'config'>,
    'entity_id': 'number.sprinkler_cesare_irrigation_duration_7',
    'has_entity_name': True,
    'hidden_by': None,
    'icon': None,
    'id': <ANY>,
    'labels': set({
    }),
    'name': None,
    'options': dict({
    }),
    'original_device_class': <NumberDeviceClass.DURATION: 'duration'>,
    'original_icon': None,
    'original_name': 'Irrigation duration 7',
    'platform': 'tuya',
    'previous_unique_id': None,
    'suggested_object_id': None,
    'supported_features': 0,
    'translation_key': 'indexed_irrigation_duration',
    'unique_id': 'tuya.bfb9bfc18eeaed2d85yt5mcountdown_7',
    'unit_of_measurement': 's',
  })
# ---
# name: test_platform_setup_and_discovery[sfkzq_valve_controller][number.sprinkler_cesare_irrigation_duration_7-state]
  StateSnapshot({
    'attributes': ReadOnlyDict({
      'device_class': 'duration',
      'friendly_name': 'Sprinkler Cesare Irrigation duration 7',
      'max': 86400.0,
      'min': 0.0,
      'mode': <NumberMode.AUTO: 'auto'>,
      'step': 1.0,
      'unit_of_measurement': 's',
    }),
    'context': <ANY>,
    'entity_id': 'number.sprinkler_cesare_irrigation_duration_7',
    'last_changed': <ANY>,
    'last_reported': <ANY>,
    'last_updated': <ANY>,
    'state': '0.0',
  })
# ---
# name: test_platform_setup_and_discovery[sfkzq_valve_controller][number.sprinkler_cesare_irrigation_duration_8-entry]
  EntityRegistryEntrySnapshot({
    'aliases': set({
    }),
    'area_id': None,
    'capabilities': dict({
      'max': 86400.0,
      'min': 0.0,
      'mode': <NumberMode.AUTO: 'auto'>,
      'step': 1.0,
    }),
    'config_entry_id': <ANY>,
    'config_subentry_id': <ANY>,
    'device_class': None,
    'device_id': <ANY>,
    'disabled_by': None,
    'domain': 'number',
    'entity_category': <EntityCategory.CONFIG: 'config'>,
    'entity_id': 'number.sprinkler_cesare_irrigation_duration_8',
    'has_entity_name': True,
    'hidden_by': None,
    'icon': None,
    'id': <ANY>,
    'labels': set({
    }),
    'name': None,
    'options': dict({
    }),
    'original_device_class': <NumberDeviceClass.DURATION: 'duration'>,
    'original_icon': None,
    'original_name': 'Irrigation duration 8',
    'platform': 'tuya',
    'previous_unique_id': None,
    'suggested_object_id': None,
    'supported_features': 0,
    'translation_key': 'indexed_irrigation_duration',
    'unique_id': 'tuya.bfb9bfc18eeaed2d85yt5mcountdown_8',
    'unit_of_measurement': 's',
  })
# ---
# name: test_platform_setup_and_discovery[sfkzq_valve_controller][number.sprinkler_cesare_irrigation_duration_8-state]
  StateSnapshot({
    'attributes': ReadOnlyDict({
      'device_class': 'duration',
      'friendly_name': 'Sprinkler Cesare Irrigation duration 8',
      'max': 86400.0,
      'min': 0.0,
      'mode': <NumberMode.AUTO: 'auto'>,
      'step': 1.0,
      'unit_of_measurement': 's',
    }),
    'context': <ANY>,
    'entity_id': 'number.sprinkler_cesare_irrigation_duration_8',
    'last_changed': <ANY>,
    'last_reported': <ANY>,
    'last_updated': <ANY>,
    'state': '0.0',
  })
# ---
# name: test_platform_setup_and_discovery[sfkzq_valve_controller][number.sprinkler_cesare_none-entry]
  EntityRegistryEntrySnapshot({
    'aliases': set({
    }),
    'area_id': None,
    'capabilities': dict({
      'max': 86400.0,
      'min': 0.0,
      'mode': <NumberMode.AUTO: 'auto'>,
      'step': 1.0,
    }),
    'config_entry_id': <ANY>,
    'config_subentry_id': <ANY>,
    'device_class': None,
    'device_id': <ANY>,
    'disabled_by': None,
    'domain': 'number',
    'entity_category': <EntityCategory.CONFIG: 'config'>,
    'entity_id': 'number.sprinkler_cesare_none',
    'has_entity_name': True,
    'hidden_by': None,
    'icon': None,
    'id': <ANY>,
    'labels': set({
    }),
    'name': None,
    'options': dict({
    }),
    'original_device_class': <NumberDeviceClass.DURATION: 'duration'>,
    'original_icon': None,
    'original_name': None,
    'platform': 'tuya',
    'previous_unique_id': None,
    'suggested_object_id': None,
    'supported_features': 0,
    'translation_key': 'indexed_irrigation_duration',
    'unique_id': 'tuya.bfb9bfc18eeaed2d85yt5mcountdown_1',
    'unit_of_measurement': 's',
  })
# ---
# name: test_platform_setup_and_discovery[sfkzq_valve_controller][number.sprinkler_cesare_none-state]
  StateSnapshot({
    'attributes': ReadOnlyDict({
      'device_class': 'duration',
      'friendly_name': 'Sprinkler Cesare None',
      'max': 86400.0,
      'min': 0.0,
      'mode': <NumberMode.AUTO: 'auto'>,
      'step': 1.0,
      'unit_of_measurement': 's',
    }),
    'context': <ANY>,
    'entity_id': 'number.sprinkler_cesare_none',
    'last_changed': <ANY>,
    'last_reported': <ANY>,
    'last_updated': <ANY>,
    'state': '0.0',
  })
# ---
# name: test_platform_setup_and_discovery[sfkzq_valve_controller][number.sprinkler_cesare_none_2-entry]
  EntityRegistryEntrySnapshot({
    'aliases': set({
    }),
    'area_id': None,
    'capabilities': dict({
      'max': 86400.0,
      'min': 0.0,
      'mode': <NumberMode.AUTO: 'auto'>,
      'step': 1.0,
    }),
    'config_entry_id': <ANY>,
    'config_subentry_id': <ANY>,
    'device_class': None,
    'device_id': <ANY>,
    'disabled_by': None,
    'domain': 'number',
    'entity_category': <EntityCategory.CONFIG: 'config'>,
    'entity_id': 'number.sprinkler_cesare_none_2',
    'has_entity_name': True,
    'hidden_by': None,
    'icon': None,
    'id': <ANY>,
    'labels': set({
    }),
    'name': None,
    'options': dict({
    }),
    'original_device_class': <NumberDeviceClass.DURATION: 'duration'>,
    'original_icon': None,
    'original_name': None,
    'platform': 'tuya',
    'previous_unique_id': None,
    'suggested_object_id': None,
    'supported_features': 0,
    'translation_key': 'indexed_irrigation_duration',
    'unique_id': 'tuya.bfb9bfc18eeaed2d85yt5mcountdown_2',
    'unit_of_measurement': 's',
  })
# ---
# name: test_platform_setup_and_discovery[sfkzq_valve_controller][number.sprinkler_cesare_none_2-state]
  StateSnapshot({
    'attributes': ReadOnlyDict({
      'device_class': 'duration',
      'friendly_name': 'Sprinkler Cesare None',
      'max': 86400.0,
      'min': 0.0,
      'mode': <NumberMode.AUTO: 'auto'>,
      'step': 1.0,
      'unit_of_measurement': 's',
    }),
    'context': <ANY>,
    'entity_id': 'number.sprinkler_cesare_none_2',
    'last_changed': <ANY>,
    'last_reported': <ANY>,
    'last_updated': <ANY>,
    'state': '0.0',
  })
# ---
# name: test_platform_setup_and_discovery[sfkzq_valve_controller][number.sprinkler_cesare_none_3-entry]
  EntityRegistryEntrySnapshot({
    'aliases': set({
    }),
    'area_id': None,
    'capabilities': dict({
      'max': 86400.0,
      'min': 0.0,
      'mode': <NumberMode.AUTO: 'auto'>,
      'step': 1.0,
    }),
    'config_entry_id': <ANY>,
    'config_subentry_id': <ANY>,
    'device_class': None,
    'device_id': <ANY>,
    'disabled_by': None,
    'domain': 'number',
    'entity_category': <EntityCategory.CONFIG: 'config'>,
    'entity_id': 'number.sprinkler_cesare_none_3',
    'has_entity_name': True,
    'hidden_by': None,
    'icon': None,
    'id': <ANY>,
    'labels': set({
    }),
    'name': None,
    'options': dict({
    }),
    'original_device_class': <NumberDeviceClass.DURATION: 'duration'>,
    'original_icon': None,
    'original_name': None,
    'platform': 'tuya',
    'previous_unique_id': None,
    'suggested_object_id': None,
    'supported_features': 0,
    'translation_key': 'indexed_irrigation_duration',
    'unique_id': 'tuya.bfb9bfc18eeaed2d85yt5mcountdown_3',
    'unit_of_measurement': 's',
  })
# ---
# name: test_platform_setup_and_discovery[sfkzq_valve_controller][number.sprinkler_cesare_none_3-state]
  StateSnapshot({
    'attributes': ReadOnlyDict({
      'device_class': 'duration',
      'friendly_name': 'Sprinkler Cesare None',
      'max': 86400.0,
      'min': 0.0,
      'mode': <NumberMode.AUTO: 'auto'>,
      'step': 1.0,
      'unit_of_measurement': 's',
    }),
    'context': <ANY>,
    'entity_id': 'number.sprinkler_cesare_none_3',
    'last_changed': <ANY>,
    'last_reported': <ANY>,
    'last_updated': <ANY>,
    'state': '0.0',
  })
# ---
# name: test_platform_setup_and_discovery[sfkzq_valve_controller][number.sprinkler_cesare_none_4-entry]
  EntityRegistryEntrySnapshot({
    'aliases': set({
    }),
    'area_id': None,
    'capabilities': dict({
      'max': 86400.0,
      'min': 0.0,
      'mode': <NumberMode.AUTO: 'auto'>,
      'step': 1.0,
    }),
    'config_entry_id': <ANY>,
    'config_subentry_id': <ANY>,
    'device_class': None,
    'device_id': <ANY>,
    'disabled_by': None,
    'domain': 'number',
    'entity_category': <EntityCategory.CONFIG: 'config'>,
    'entity_id': 'number.sprinkler_cesare_none_4',
    'has_entity_name': True,
    'hidden_by': None,
    'icon': None,
    'id': <ANY>,
    'labels': set({
    }),
    'name': None,
    'options': dict({
    }),
    'original_device_class': <NumberDeviceClass.DURATION: 'duration'>,
    'original_icon': None,
    'original_name': None,
    'platform': 'tuya',
    'previous_unique_id': None,
    'suggested_object_id': None,
    'supported_features': 0,
    'translation_key': 'indexed_irrigation_duration',
    'unique_id': 'tuya.bfb9bfc18eeaed2d85yt5mcountdown_4',
    'unit_of_measurement': 's',
  })
# ---
# name: test_platform_setup_and_discovery[sfkzq_valve_controller][number.sprinkler_cesare_none_4-state]
  StateSnapshot({
    'attributes': ReadOnlyDict({
      'device_class': 'duration',
      'friendly_name': 'Sprinkler Cesare None',
      'max': 86400.0,
      'min': 0.0,
      'mode': <NumberMode.AUTO: 'auto'>,
      'step': 1.0,
      'unit_of_measurement': 's',
    }),
    'context': <ANY>,
    'entity_id': 'number.sprinkler_cesare_none_4',
    'last_changed': <ANY>,
    'last_reported': <ANY>,
    'last_updated': <ANY>,
    'state': '0.0',
  })
# ---
# name: test_platform_setup_and_discovery[sfkzq_valve_controller][number.sprinkler_cesare_none_5-entry]
  EntityRegistryEntrySnapshot({
    'aliases': set({
    }),
    'area_id': None,
    'capabilities': dict({
      'max': 86400.0,
      'min': 0.0,
      'mode': <NumberMode.AUTO: 'auto'>,
      'step': 1.0,
    }),
    'config_entry_id': <ANY>,
    'config_subentry_id': <ANY>,
    'device_class': None,
    'device_id': <ANY>,
    'disabled_by': None,
    'domain': 'number',
    'entity_category': <EntityCategory.CONFIG: 'config'>,
    'entity_id': 'number.sprinkler_cesare_none_5',
    'has_entity_name': True,
    'hidden_by': None,
    'icon': None,
    'id': <ANY>,
    'labels': set({
    }),
    'name': None,
    'options': dict({
    }),
    'original_device_class': <NumberDeviceClass.DURATION: 'duration'>,
    'original_icon': None,
    'original_name': None,
    'platform': 'tuya',
    'previous_unique_id': None,
    'suggested_object_id': None,
    'supported_features': 0,
    'translation_key': 'indexed_irrigation_duration',
    'unique_id': 'tuya.bfb9bfc18eeaed2d85yt5mcountdown_5',
    'unit_of_measurement': 's',
  })
# ---
# name: test_platform_setup_and_discovery[sfkzq_valve_controller][number.sprinkler_cesare_none_5-state]
  StateSnapshot({
    'attributes': ReadOnlyDict({
      'device_class': 'duration',
      'friendly_name': 'Sprinkler Cesare None',
      'max': 86400.0,
      'min': 0.0,
      'mode': <NumberMode.AUTO: 'auto'>,
      'step': 1.0,
      'unit_of_measurement': 's',
    }),
    'context': <ANY>,
    'entity_id': 'number.sprinkler_cesare_none_5',
    'last_changed': <ANY>,
    'last_reported': <ANY>,
    'last_updated': <ANY>,
    'state': '0.0',
  })
# ---
# name: test_platform_setup_and_discovery[sfkzq_valve_controller][number.sprinkler_cesare_none_6-entry]
  EntityRegistryEntrySnapshot({
    'aliases': set({
    }),
    'area_id': None,
    'capabilities': dict({
      'max': 86400.0,
      'min': 0.0,
      'mode': <NumberMode.AUTO: 'auto'>,
      'step': 1.0,
    }),
    'config_entry_id': <ANY>,
    'config_subentry_id': <ANY>,
    'device_class': None,
    'device_id': <ANY>,
    'disabled_by': None,
    'domain': 'number',
    'entity_category': <EntityCategory.CONFIG: 'config'>,
    'entity_id': 'number.sprinkler_cesare_none_6',
    'has_entity_name': True,
    'hidden_by': None,
    'icon': None,
    'id': <ANY>,
    'labels': set({
    }),
    'name': None,
    'options': dict({
    }),
    'original_device_class': <NumberDeviceClass.DURATION: 'duration'>,
    'original_icon': None,
    'original_name': None,
    'platform': 'tuya',
    'previous_unique_id': None,
    'suggested_object_id': None,
    'supported_features': 0,
    'translation_key': 'indexed_irrigation_duration',
    'unique_id': 'tuya.bfb9bfc18eeaed2d85yt5mcountdown_6',
    'unit_of_measurement': 's',
  })
# ---
# name: test_platform_setup_and_discovery[sfkzq_valve_controller][number.sprinkler_cesare_none_6-state]
  StateSnapshot({
    'attributes': ReadOnlyDict({
      'device_class': 'duration',
      'friendly_name': 'Sprinkler Cesare None',
      'max': 86400.0,
      'min': 0.0,
      'mode': <NumberMode.AUTO: 'auto'>,
      'step': 1.0,
      'unit_of_measurement': 's',
    }),
    'context': <ANY>,
    'entity_id': 'number.sprinkler_cesare_none_6',
    'last_changed': <ANY>,
    'last_reported': <ANY>,
    'last_updated': <ANY>,
    'state': '0.0',
  })
# ---
# name: test_platform_setup_and_discovery[sfkzq_valve_controller][number.sprinkler_cesare_none_7-entry]
  EntityRegistryEntrySnapshot({
    'aliases': set({
    }),
    'area_id': None,
    'capabilities': dict({
      'max': 86400.0,
      'min': 0.0,
      'mode': <NumberMode.AUTO: 'auto'>,
      'step': 1.0,
    }),
    'config_entry_id': <ANY>,
    'config_subentry_id': <ANY>,
    'device_class': None,
    'device_id': <ANY>,
    'disabled_by': None,
    'domain': 'number',
    'entity_category': <EntityCategory.CONFIG: 'config'>,
    'entity_id': 'number.sprinkler_cesare_none_7',
    'has_entity_name': True,
    'hidden_by': None,
    'icon': None,
    'id': <ANY>,
    'labels': set({
    }),
    'name': None,
    'options': dict({
    }),
    'original_device_class': <NumberDeviceClass.DURATION: 'duration'>,
    'original_icon': None,
    'original_name': None,
    'platform': 'tuya',
    'previous_unique_id': None,
    'suggested_object_id': None,
    'supported_features': 0,
    'translation_key': 'indexed_irrigation_duration',
    'unique_id': 'tuya.bfb9bfc18eeaed2d85yt5mcountdown_7',
    'unit_of_measurement': 's',
  })
# ---
# name: test_platform_setup_and_discovery[sfkzq_valve_controller][number.sprinkler_cesare_none_7-state]
  StateSnapshot({
    'attributes': ReadOnlyDict({
      'device_class': 'duration',
      'friendly_name': 'Sprinkler Cesare None',
      'max': 86400.0,
      'min': 0.0,
      'mode': <NumberMode.AUTO: 'auto'>,
      'step': 1.0,
      'unit_of_measurement': 's',
    }),
    'context': <ANY>,
    'entity_id': 'number.sprinkler_cesare_none_7',
    'last_changed': <ANY>,
    'last_reported': <ANY>,
    'last_updated': <ANY>,
    'state': '0.0',
  })
# ---
# name: test_platform_setup_and_discovery[sfkzq_valve_controller][number.sprinkler_cesare_none_8-entry]
  EntityRegistryEntrySnapshot({
    'aliases': set({
    }),
    'area_id': None,
    'capabilities': dict({
      'max': 86400.0,
      'min': 0.0,
      'mode': <NumberMode.AUTO: 'auto'>,
      'step': 1.0,
    }),
    'config_entry_id': <ANY>,
    'config_subentry_id': <ANY>,
    'device_class': None,
    'device_id': <ANY>,
    'disabled_by': None,
    'domain': 'number',
    'entity_category': <EntityCategory.CONFIG: 'config'>,
    'entity_id': 'number.sprinkler_cesare_none_8',
    'has_entity_name': True,
    'hidden_by': None,
    'icon': None,
    'id': <ANY>,
    'labels': set({
    }),
    'name': None,
    'options': dict({
    }),
    'original_device_class': <NumberDeviceClass.DURATION: 'duration'>,
    'original_icon': None,
    'original_name': None,
    'platform': 'tuya',
    'previous_unique_id': None,
    'suggested_object_id': None,
    'supported_features': 0,
    'translation_key': 'indexed_irrigation_duration',
    'unique_id': 'tuya.bfb9bfc18eeaed2d85yt5mcountdown_8',
    'unit_of_measurement': 's',
  })
# ---
# name: test_platform_setup_and_discovery[sfkzq_valve_controller][number.sprinkler_cesare_none_8-state]
  StateSnapshot({
    'attributes': ReadOnlyDict({
      'device_class': 'duration',
      'friendly_name': 'Sprinkler Cesare None',
      'max': 86400.0,
      'min': 0.0,
      'mode': <NumberMode.AUTO: 'auto'>,
      'step': 1.0,
      'unit_of_measurement': 's',
    }),
    'context': <ANY>,
    'entity_id': 'number.sprinkler_cesare_none_8',
    'last_changed': <ANY>,
    'last_reported': <ANY>,
    'last_updated': <ANY>,
    'state': '0.0',
  })
# ---
# name: test_platform_setup_and_discovery[wk_wifi_smart_gas_boiler_thermostat][number.wifi_smart_gas_boiler_thermostat_temperature_correction-entry]
=======
# name: test_platform_setup_and_discovery[mzj_qavcakohisj5adyh][number.sous_vide_cook_temperature-entry]
>>>>>>> ff9e2a8f
  EntityRegistryEntrySnapshot({
    'aliases': set({
    }),
    'area_id': None,
    'capabilities': dict({
      'max': 92.5,
      'min': 25.0,
      'mode': <NumberMode.AUTO: 'auto'>,
      'step': 0.1,
    }),
    'config_entry_id': <ANY>,
    'config_subentry_id': <ANY>,
    'device_class': None,
    'device_id': <ANY>,
    'disabled_by': None,
    'domain': 'number',
    'entity_category': <EntityCategory.CONFIG: 'config'>,
    'entity_id': 'number.sous_vide_cook_temperature',
    'has_entity_name': True,
    'hidden_by': None,
    'icon': None,
    'id': <ANY>,
    'labels': set({
    }),
    'name': None,
    'options': dict({
    }),
    'original_device_class': None,
    'original_icon': None,
    'original_name': 'Cook temperature',
    'platform': 'tuya',
    'previous_unique_id': None,
    'suggested_object_id': None,
    'supported_features': 0,
    'translation_key': 'cook_temperature',
    'unique_id': 'tuya.bff434eca843ffc9afmthvcook_temperature',
    'unit_of_measurement': '℃',
  })
# ---
# name: test_platform_setup_and_discovery[mzj_qavcakohisj5adyh][number.sous_vide_cook_temperature-state]
  StateSnapshot({
    'attributes': ReadOnlyDict({
      'friendly_name': 'Sous Vide Cook temperature',
      'max': 92.5,
      'min': 25.0,
      'mode': <NumberMode.AUTO: 'auto'>,
      'step': 0.1,
      'unit_of_measurement': '℃',
    }),
    'context': <ANY>,
    'entity_id': 'number.sous_vide_cook_temperature',
    'last_changed': <ANY>,
    'last_reported': <ANY>,
    'last_updated': <ANY>,
    'state': 'unavailable',
  })
# ---
# name: test_platform_setup_and_discovery[mzj_qavcakohisj5adyh][number.sous_vide_cook_time-entry]
  EntityRegistryEntrySnapshot({
    'aliases': set({
    }),
    'area_id': None,
    'capabilities': dict({
      'max': 5999.0,
      'min': 1.0,
      'mode': <NumberMode.AUTO: 'auto'>,
      'step': 1.0,
    }),
    'config_entry_id': <ANY>,
    'config_subentry_id': <ANY>,
    'device_class': None,
    'device_id': <ANY>,
    'disabled_by': None,
    'domain': 'number',
    'entity_category': <EntityCategory.CONFIG: 'config'>,
    'entity_id': 'number.sous_vide_cook_time',
    'has_entity_name': True,
    'hidden_by': None,
    'icon': None,
    'id': <ANY>,
    'labels': set({
    }),
    'name': None,
    'options': dict({
    }),
    'original_device_class': None,
    'original_icon': None,
    'original_name': 'Cook time',
    'platform': 'tuya',
    'previous_unique_id': None,
    'suggested_object_id': None,
    'supported_features': 0,
    'translation_key': 'cook_time',
    'unique_id': 'tuya.bff434eca843ffc9afmthvcook_time',
    'unit_of_measurement': <UnitOfTime.MINUTES: 'min'>,
  })
# ---
# name: test_platform_setup_and_discovery[mzj_qavcakohisj5adyh][number.sous_vide_cook_time-state]
  StateSnapshot({
    'attributes': ReadOnlyDict({
      'friendly_name': 'Sous Vide Cook time',
      'max': 5999.0,
      'min': 1.0,
      'mode': <NumberMode.AUTO: 'auto'>,
      'step': 1.0,
      'unit_of_measurement': <UnitOfTime.MINUTES: 'min'>,
    }),
    'context': <ANY>,
    'entity_id': 'number.sous_vide_cook_time',
    'last_changed': <ANY>,
    'last_reported': <ANY>,
    'last_updated': <ANY>,
    'state': 'unavailable',
  })
# ---
# name: test_platform_setup_and_discovery[sd_lr33znaodtyarrrz][number.v20_volume-entry]
  EntityRegistryEntrySnapshot({
    'aliases': set({
    }),
    'area_id': None,
    'capabilities': dict({
      'max': 100.0,
      'min': 0.0,
      'mode': <NumberMode.AUTO: 'auto'>,
      'step': 1.0,
    }),
    'config_entry_id': <ANY>,
    'config_subentry_id': <ANY>,
    'device_class': None,
    'device_id': <ANY>,
    'disabled_by': None,
    'domain': 'number',
    'entity_category': <EntityCategory.CONFIG: 'config'>,
    'entity_id': 'number.v20_volume',
    'has_entity_name': True,
    'hidden_by': None,
    'icon': None,
    'id': <ANY>,
    'labels': set({
    }),
    'name': None,
    'options': dict({
    }),
    'original_device_class': None,
    'original_icon': None,
    'original_name': 'Volume',
    'platform': 'tuya',
    'previous_unique_id': None,
    'suggested_object_id': None,
    'supported_features': 0,
    'translation_key': 'volume',
    'unique_id': 'tuya.bfa951ca98fcf64fddqlmtvolume_set',
    'unit_of_measurement': '%',
  })
# ---
# name: test_platform_setup_and_discovery[sd_lr33znaodtyarrrz][number.v20_volume-state]
  StateSnapshot({
    'attributes': ReadOnlyDict({
      'friendly_name': 'V20 Volume',
      'max': 100.0,
      'min': 0.0,
      'mode': <NumberMode.AUTO: 'auto'>,
      'step': 1.0,
      'unit_of_measurement': '%',
    }),
    'context': <ANY>,
    'entity_id': 'number.v20_volume',
    'last_changed': <ANY>,
    'last_reported': <ANY>,
    'last_updated': <ANY>,
    'state': '95.0',
  })
# ---
# name: test_platform_setup_and_discovery[sgbj_ulv4nnue7gqp0rjk][number.siren_veranda_time-entry]
  EntityRegistryEntrySnapshot({
    'aliases': set({
    }),
    'area_id': None,
    'capabilities': dict({
      'max': 30.0,
      'min': 1.0,
      'mode': <NumberMode.AUTO: 'auto'>,
      'step': 1.0,
    }),
    'config_entry_id': <ANY>,
    'config_subentry_id': <ANY>,
    'device_class': None,
    'device_id': <ANY>,
    'disabled_by': None,
    'domain': 'number',
    'entity_category': <EntityCategory.CONFIG: 'config'>,
    'entity_id': 'number.siren_veranda_time',
    'has_entity_name': True,
    'hidden_by': None,
    'icon': None,
    'id': <ANY>,
    'labels': set({
    }),
    'name': None,
    'options': dict({
    }),
    'original_device_class': None,
    'original_icon': None,
    'original_name': 'Time',
    'platform': 'tuya',
    'previous_unique_id': None,
    'suggested_object_id': None,
    'supported_features': 0,
    'translation_key': 'time',
    'unique_id': 'tuya.bf0984adfeffe10d5a3ofdalarm_time',
    'unit_of_measurement': '',
  })
# ---
# name: test_platform_setup_and_discovery[sgbj_ulv4nnue7gqp0rjk][number.siren_veranda_time-state]
  StateSnapshot({
    'attributes': ReadOnlyDict({
      'friendly_name': 'Siren veranda  Time',
      'max': 30.0,
      'min': 1.0,
      'mode': <NumberMode.AUTO: 'auto'>,
      'step': 1.0,
      'unit_of_measurement': '',
    }),
    'context': <ANY>,
    'entity_id': 'number.siren_veranda_time',
    'last_changed': <ANY>,
    'last_reported': <ANY>,
    'last_updated': <ANY>,
    'state': '10.0',
  })
# ---
# name: test_platform_setup_and_discovery[sp_sdd5f5f2dl5wydjf][number.c9_volume-entry]
  EntityRegistryEntrySnapshot({
    'aliases': set({
    }),
    'area_id': None,
    'capabilities': dict({
      'max': 10.0,
      'min': 1.0,
      'mode': <NumberMode.AUTO: 'auto'>,
      'step': 1.0,
    }),
    'config_entry_id': <ANY>,
    'config_subentry_id': <ANY>,
    'device_class': None,
    'device_id': <ANY>,
    'disabled_by': None,
    'domain': 'number',
    'entity_category': <EntityCategory.CONFIG: 'config'>,
    'entity_id': 'number.c9_volume',
    'has_entity_name': True,
    'hidden_by': None,
    'icon': None,
    'id': <ANY>,
    'labels': set({
    }),
    'name': None,
    'options': dict({
    }),
    'original_device_class': None,
    'original_icon': None,
    'original_name': 'Volume',
    'platform': 'tuya',
    'previous_unique_id': None,
    'suggested_object_id': None,
    'supported_features': 0,
    'translation_key': 'volume',
    'unique_id': 'tuya.bf3f8b448bbc123e29oghfbasic_device_volume',
    'unit_of_measurement': '',
  })
# ---
# name: test_platform_setup_and_discovery[sp_sdd5f5f2dl5wydjf][number.c9_volume-state]
  StateSnapshot({
    'attributes': ReadOnlyDict({
      'friendly_name': 'C9 Volume',
      'max': 10.0,
      'min': 1.0,
      'mode': <NumberMode.AUTO: 'auto'>,
      'step': 1.0,
      'unit_of_measurement': '',
    }),
    'context': <ANY>,
    'entity_id': 'number.c9_volume',
    'last_changed': <ANY>,
    'last_reported': <ANY>,
    'last_updated': <ANY>,
    'state': '1.0',
  })
# ---
# name: test_platform_setup_and_discovery[wk_6kijc7nd][number.kabinet_temperature_correction-entry]
  EntityRegistryEntrySnapshot({
    'aliases': set({
    }),
    'area_id': None,
    'capabilities': dict({
      'max': 9.0,
      'min': -9.0,
      'mode': <NumberMode.AUTO: 'auto'>,
      'step': 1.0,
    }),
    'config_entry_id': <ANY>,
    'config_subentry_id': <ANY>,
    'device_class': None,
    'device_id': <ANY>,
    'disabled_by': None,
    'domain': 'number',
    'entity_category': <EntityCategory.CONFIG: 'config'>,
    'entity_id': 'number.kabinet_temperature_correction',
    'has_entity_name': True,
    'hidden_by': None,
    'icon': None,
    'id': <ANY>,
    'labels': set({
    }),
    'name': None,
    'options': dict({
    }),
    'original_device_class': None,
    'original_icon': None,
    'original_name': 'Temperature correction',
    'platform': 'tuya',
    'previous_unique_id': None,
    'suggested_object_id': None,
    'supported_features': 0,
    'translation_key': 'temp_correction',
    'unique_id': 'tuya.bf3c2c83660b8e19e152jbtemp_correction',
    'unit_of_measurement': '℃',
  })
# ---
# name: test_platform_setup_and_discovery[wk_6kijc7nd][number.kabinet_temperature_correction-state]
  StateSnapshot({
    'attributes': ReadOnlyDict({
      'friendly_name': 'Кабінет Temperature correction',
      'max': 9.0,
      'min': -9.0,
      'mode': <NumberMode.AUTO: 'auto'>,
      'step': 1.0,
      'unit_of_measurement': '℃',
    }),
    'context': <ANY>,
    'entity_id': 'number.kabinet_temperature_correction',
    'last_changed': <ANY>,
    'last_reported': <ANY>,
    'last_updated': <ANY>,
    'state': '-2.0',
  })
# ---
# name: test_platform_setup_and_discovery[wk_fi6dne5tu4t1nm6j][number.wifi_smart_gas_boiler_thermostat_temperature_correction-entry]
  EntityRegistryEntrySnapshot({
    'aliases': set({
    }),
    'area_id': None,
    'capabilities': dict({
      'max': 9.9,
      'min': -9.9,
      'mode': <NumberMode.AUTO: 'auto'>,
      'step': 0.1,
    }),
    'config_entry_id': <ANY>,
    'config_subentry_id': <ANY>,
    'device_class': None,
    'device_id': <ANY>,
    'disabled_by': None,
    'domain': 'number',
    'entity_category': <EntityCategory.CONFIG: 'config'>,
    'entity_id': 'number.wifi_smart_gas_boiler_thermostat_temperature_correction',
    'has_entity_name': True,
    'hidden_by': None,
    'icon': None,
    'id': <ANY>,
    'labels': set({
    }),
    'name': None,
    'options': dict({
    }),
    'original_device_class': None,
    'original_icon': None,
    'original_name': 'Temperature correction',
    'platform': 'tuya',
    'previous_unique_id': None,
    'suggested_object_id': None,
    'supported_features': 0,
    'translation_key': 'temp_correction',
    'unique_id': 'tuya.bfb45cb8a9452fba66lexgtemp_correction',
    'unit_of_measurement': '℃',
  })
# ---
# name: test_platform_setup_and_discovery[wk_fi6dne5tu4t1nm6j][number.wifi_smart_gas_boiler_thermostat_temperature_correction-state]
  StateSnapshot({
    'attributes': ReadOnlyDict({
      'friendly_name': 'WiFi Smart Gas Boiler Thermostat  Temperature correction',
      'max': 9.9,
      'min': -9.9,
      'mode': <NumberMode.AUTO: 'auto'>,
      'step': 0.1,
      'unit_of_measurement': '℃',
    }),
    'context': <ANY>,
    'entity_id': 'number.wifi_smart_gas_boiler_thermostat_temperature_correction',
    'last_changed': <ANY>,
    'last_reported': <ANY>,
    'last_updated': <ANY>,
    'state': '-1.5',
  })
# ---
# name: test_platform_setup_and_discovery[wk_gogb05wrtredz3bs][number.smart_thermostats_temperature_correction-entry]
  EntityRegistryEntrySnapshot({
    'aliases': set({
    }),
    'area_id': None,
    'capabilities': dict({
      'max': 9.0,
      'min': -9.0,
      'mode': <NumberMode.AUTO: 'auto'>,
      'step': 1.0,
    }),
    'config_entry_id': <ANY>,
    'config_subentry_id': <ANY>,
    'device_class': None,
    'device_id': <ANY>,
    'disabled_by': None,
    'domain': 'number',
    'entity_category': <EntityCategory.CONFIG: 'config'>,
    'entity_id': 'number.smart_thermostats_temperature_correction',
    'has_entity_name': True,
    'hidden_by': None,
    'icon': None,
    'id': <ANY>,
    'labels': set({
    }),
    'name': None,
    'options': dict({
    }),
    'original_device_class': None,
    'original_icon': None,
    'original_name': 'Temperature correction',
    'platform': 'tuya',
    'previous_unique_id': None,
    'suggested_object_id': None,
    'supported_features': 0,
    'translation_key': 'temp_correction',
    'unique_id': 'tuya.bf1085bf049a74fcc1idy2temp_correction',
    'unit_of_measurement': '摄氏度',
  })
# ---
# name: test_platform_setup_and_discovery[wk_gogb05wrtredz3bs][number.smart_thermostats_temperature_correction-state]
  StateSnapshot({
    'attributes': ReadOnlyDict({
      'friendly_name': 'smart thermostats Temperature correction',
      'max': 9.0,
      'min': -9.0,
      'mode': <NumberMode.AUTO: 'auto'>,
      'step': 1.0,
      'unit_of_measurement': '摄氏度',
    }),
    'context': <ANY>,
    'entity_id': 'number.smart_thermostats_temperature_correction',
    'last_changed': <ANY>,
    'last_reported': <ANY>,
    'last_updated': <ANY>,
    'state': '-2.0',
  })
# ---
# name: test_platform_setup_and_discovery[ywcgq_h8lvyoahr6s6aybf][number.rainwater_tank_level_alarm_maximum-entry]
  EntityRegistryEntrySnapshot({
    'aliases': set({
    }),
    'area_id': None,
    'capabilities': dict({
      'max': 100.0,
      'min': 0.0,
      'mode': <NumberMode.AUTO: 'auto'>,
      'step': 1.0,
    }),
    'config_entry_id': <ANY>,
    'config_subentry_id': <ANY>,
    'device_class': None,
    'device_id': <ANY>,
    'disabled_by': None,
    'domain': 'number',
    'entity_category': <EntityCategory.CONFIG: 'config'>,
    'entity_id': 'number.rainwater_tank_level_alarm_maximum',
    'has_entity_name': True,
    'hidden_by': None,
    'icon': None,
    'id': <ANY>,
    'labels': set({
    }),
    'name': None,
    'options': dict({
    }),
    'original_device_class': None,
    'original_icon': None,
    'original_name': 'Alarm maximum',
    'platform': 'tuya',
    'previous_unique_id': None,
    'suggested_object_id': None,
    'supported_features': 0,
    'translation_key': 'alarm_maximum',
    'unique_id': 'tuya.bf3d16d38b17d7034ddxd4max_set',
    'unit_of_measurement': '%',
  })
# ---
# name: test_platform_setup_and_discovery[ywcgq_h8lvyoahr6s6aybf][number.rainwater_tank_level_alarm_maximum-state]
  StateSnapshot({
    'attributes': ReadOnlyDict({
      'friendly_name': 'Rainwater Tank Level Alarm maximum',
      'max': 100.0,
      'min': 0.0,
      'mode': <NumberMode.AUTO: 'auto'>,
      'step': 1.0,
      'unit_of_measurement': '%',
    }),
    'context': <ANY>,
    'entity_id': 'number.rainwater_tank_level_alarm_maximum',
    'last_changed': <ANY>,
    'last_reported': <ANY>,
    'last_updated': <ANY>,
    'state': '90.0',
  })
# ---
# name: test_platform_setup_and_discovery[ywcgq_h8lvyoahr6s6aybf][number.rainwater_tank_level_alarm_minimum-entry]
  EntityRegistryEntrySnapshot({
    'aliases': set({
    }),
    'area_id': None,
    'capabilities': dict({
      'max': 100.0,
      'min': 0.0,
      'mode': <NumberMode.AUTO: 'auto'>,
      'step': 1.0,
    }),
    'config_entry_id': <ANY>,
    'config_subentry_id': <ANY>,
    'device_class': None,
    'device_id': <ANY>,
    'disabled_by': None,
    'domain': 'number',
    'entity_category': <EntityCategory.CONFIG: 'config'>,
    'entity_id': 'number.rainwater_tank_level_alarm_minimum',
    'has_entity_name': True,
    'hidden_by': None,
    'icon': None,
    'id': <ANY>,
    'labels': set({
    }),
    'name': None,
    'options': dict({
    }),
    'original_device_class': None,
    'original_icon': None,
    'original_name': 'Alarm minimum',
    'platform': 'tuya',
    'previous_unique_id': None,
    'suggested_object_id': None,
    'supported_features': 0,
    'translation_key': 'alarm_minimum',
    'unique_id': 'tuya.bf3d16d38b17d7034ddxd4mini_set',
    'unit_of_measurement': '%',
  })
# ---
# name: test_platform_setup_and_discovery[ywcgq_h8lvyoahr6s6aybf][number.rainwater_tank_level_alarm_minimum-state]
  StateSnapshot({
    'attributes': ReadOnlyDict({
      'friendly_name': 'Rainwater Tank Level Alarm minimum',
      'max': 100.0,
      'min': 0.0,
      'mode': <NumberMode.AUTO: 'auto'>,
      'step': 1.0,
      'unit_of_measurement': '%',
    }),
    'context': <ANY>,
    'entity_id': 'number.rainwater_tank_level_alarm_minimum',
    'last_changed': <ANY>,
    'last_reported': <ANY>,
    'last_updated': <ANY>,
    'state': '10.0',
  })
# ---
# name: test_platform_setup_and_discovery[ywcgq_h8lvyoahr6s6aybf][number.rainwater_tank_level_installation_height-entry]
  EntityRegistryEntrySnapshot({
    'aliases': set({
    }),
    'area_id': None,
    'capabilities': dict({
      'max': 3.0,
      'min': 0.1,
      'mode': <NumberMode.AUTO: 'auto'>,
      'step': 0.001,
    }),
    'config_entry_id': <ANY>,
    'config_subentry_id': <ANY>,
    'device_class': None,
    'device_id': <ANY>,
    'disabled_by': None,
    'domain': 'number',
    'entity_category': <EntityCategory.CONFIG: 'config'>,
    'entity_id': 'number.rainwater_tank_level_installation_height',
    'has_entity_name': True,
    'hidden_by': None,
    'icon': None,
    'id': <ANY>,
    'labels': set({
    }),
    'name': None,
    'options': dict({
    }),
    'original_device_class': <NumberDeviceClass.DISTANCE: 'distance'>,
    'original_icon': None,
    'original_name': 'Installation height',
    'platform': 'tuya',
    'previous_unique_id': None,
    'suggested_object_id': None,
    'supported_features': 0,
    'translation_key': 'installation_height',
    'unique_id': 'tuya.bf3d16d38b17d7034ddxd4installation_height',
    'unit_of_measurement': 'm',
  })
# ---
# name: test_platform_setup_and_discovery[ywcgq_h8lvyoahr6s6aybf][number.rainwater_tank_level_installation_height-state]
  StateSnapshot({
    'attributes': ReadOnlyDict({
      'device_class': 'distance',
      'friendly_name': 'Rainwater Tank Level Installation height',
      'max': 3.0,
      'min': 0.1,
      'mode': <NumberMode.AUTO: 'auto'>,
      'step': 0.001,
      'unit_of_measurement': 'm',
    }),
    'context': <ANY>,
    'entity_id': 'number.rainwater_tank_level_installation_height',
    'last_changed': <ANY>,
    'last_reported': <ANY>,
    'last_updated': <ANY>,
    'state': '1.35',
  })
# ---
# name: test_platform_setup_and_discovery[ywcgq_h8lvyoahr6s6aybf][number.rainwater_tank_level_maximum_liquid_depth-entry]
  EntityRegistryEntrySnapshot({
    'aliases': set({
    }),
    'area_id': None,
    'capabilities': dict({
      'max': 2.7,
      'min': 0.1,
      'mode': <NumberMode.AUTO: 'auto'>,
      'step': 0.001,
    }),
    'config_entry_id': <ANY>,
    'config_subentry_id': <ANY>,
    'device_class': None,
    'device_id': <ANY>,
    'disabled_by': None,
    'domain': 'number',
    'entity_category': <EntityCategory.CONFIG: 'config'>,
    'entity_id': 'number.rainwater_tank_level_maximum_liquid_depth',
    'has_entity_name': True,
    'hidden_by': None,
    'icon': None,
    'id': <ANY>,
    'labels': set({
    }),
    'name': None,
    'options': dict({
    }),
    'original_device_class': <NumberDeviceClass.DISTANCE: 'distance'>,
    'original_icon': None,
    'original_name': 'Maximum liquid depth',
    'platform': 'tuya',
    'previous_unique_id': None,
    'suggested_object_id': None,
    'supported_features': 0,
    'translation_key': 'maximum_liquid_depth',
    'unique_id': 'tuya.bf3d16d38b17d7034ddxd4liquid_depth_max',
    'unit_of_measurement': 'm',
  })
# ---
# name: test_platform_setup_and_discovery[ywcgq_h8lvyoahr6s6aybf][number.rainwater_tank_level_maximum_liquid_depth-state]
  StateSnapshot({
    'attributes': ReadOnlyDict({
      'device_class': 'distance',
      'friendly_name': 'Rainwater Tank Level Maximum liquid depth',
      'max': 2.7,
      'min': 0.1,
      'mode': <NumberMode.AUTO: 'auto'>,
      'step': 0.001,
      'unit_of_measurement': 'm',
    }),
    'context': <ANY>,
    'entity_id': 'number.rainwater_tank_level_maximum_liquid_depth',
    'last_changed': <ANY>,
    'last_reported': <ANY>,
    'last_updated': <ANY>,
    'state': '0.1',
  })
# ---
# name: test_platform_setup_and_discovery[ywcgq_wtzwyhkev3b4ubns][number.house_water_level_alarm_maximum-entry]
  EntityRegistryEntrySnapshot({
    'aliases': set({
    }),
    'area_id': None,
    'capabilities': dict({
      'max': 100.0,
      'min': 0.0,
      'mode': <NumberMode.AUTO: 'auto'>,
      'step': 1.0,
    }),
    'config_entry_id': <ANY>,
    'config_subentry_id': <ANY>,
    'device_class': None,
    'device_id': <ANY>,
    'disabled_by': None,
    'domain': 'number',
    'entity_category': <EntityCategory.CONFIG: 'config'>,
    'entity_id': 'number.house_water_level_alarm_maximum',
    'has_entity_name': True,
    'hidden_by': None,
    'icon': None,
    'id': <ANY>,
    'labels': set({
    }),
    'name': None,
    'options': dict({
    }),
    'original_device_class': None,
    'original_icon': None,
    'original_name': 'Alarm maximum',
    'platform': 'tuya',
    'previous_unique_id': None,
    'suggested_object_id': None,
    'supported_features': 0,
    'translation_key': 'alarm_maximum',
    'unique_id': 'tuya.mocked_device_idmax_set',
    'unit_of_measurement': '%',
  })
# ---
# name: test_platform_setup_and_discovery[ywcgq_wtzwyhkev3b4ubns][number.house_water_level_alarm_maximum-state]
  StateSnapshot({
    'attributes': ReadOnlyDict({
      'friendly_name': 'House Water Level Alarm maximum',
      'max': 100.0,
      'min': 0.0,
      'mode': <NumberMode.AUTO: 'auto'>,
      'step': 1.0,
      'unit_of_measurement': '%',
    }),
    'context': <ANY>,
    'entity_id': 'number.house_water_level_alarm_maximum',
    'last_changed': <ANY>,
    'last_reported': <ANY>,
    'last_updated': <ANY>,
    'state': '100.0',
  })
# ---
# name: test_platform_setup_and_discovery[ywcgq_wtzwyhkev3b4ubns][number.house_water_level_alarm_minimum-entry]
  EntityRegistryEntrySnapshot({
    'aliases': set({
    }),
    'area_id': None,
    'capabilities': dict({
      'max': 100.0,
      'min': 0.0,
      'mode': <NumberMode.AUTO: 'auto'>,
      'step': 1.0,
    }),
    'config_entry_id': <ANY>,
    'config_subentry_id': <ANY>,
    'device_class': None,
    'device_id': <ANY>,
    'disabled_by': None,
    'domain': 'number',
    'entity_category': <EntityCategory.CONFIG: 'config'>,
    'entity_id': 'number.house_water_level_alarm_minimum',
    'has_entity_name': True,
    'hidden_by': None,
    'icon': None,
    'id': <ANY>,
    'labels': set({
    }),
    'name': None,
    'options': dict({
    }),
    'original_device_class': None,
    'original_icon': None,
    'original_name': 'Alarm minimum',
    'platform': 'tuya',
    'previous_unique_id': None,
    'suggested_object_id': None,
    'supported_features': 0,
    'translation_key': 'alarm_minimum',
    'unique_id': 'tuya.mocked_device_idmini_set',
    'unit_of_measurement': '%',
  })
# ---
# name: test_platform_setup_and_discovery[ywcgq_wtzwyhkev3b4ubns][number.house_water_level_alarm_minimum-state]
  StateSnapshot({
    'attributes': ReadOnlyDict({
      'friendly_name': 'House Water Level Alarm minimum',
      'max': 100.0,
      'min': 0.0,
      'mode': <NumberMode.AUTO: 'auto'>,
      'step': 1.0,
      'unit_of_measurement': '%',
    }),
    'context': <ANY>,
    'entity_id': 'number.house_water_level_alarm_minimum',
    'last_changed': <ANY>,
    'last_reported': <ANY>,
    'last_updated': <ANY>,
    'state': '0.0',
  })
# ---
# name: test_platform_setup_and_discovery[ywcgq_wtzwyhkev3b4ubns][number.house_water_level_installation_height-entry]
  EntityRegistryEntrySnapshot({
    'aliases': set({
    }),
    'area_id': None,
    'capabilities': dict({
      'max': 2.5,
      'min': 0.2,
      'mode': <NumberMode.AUTO: 'auto'>,
      'step': 0.001,
    }),
    'config_entry_id': <ANY>,
    'config_subentry_id': <ANY>,
    'device_class': None,
    'device_id': <ANY>,
    'disabled_by': None,
    'domain': 'number',
    'entity_category': <EntityCategory.CONFIG: 'config'>,
    'entity_id': 'number.house_water_level_installation_height',
    'has_entity_name': True,
    'hidden_by': None,
    'icon': None,
    'id': <ANY>,
    'labels': set({
    }),
    'name': None,
    'options': dict({
    }),
    'original_device_class': <NumberDeviceClass.DISTANCE: 'distance'>,
    'original_icon': None,
    'original_name': 'Installation height',
    'platform': 'tuya',
    'previous_unique_id': None,
    'suggested_object_id': None,
    'supported_features': 0,
    'translation_key': 'installation_height',
    'unique_id': 'tuya.mocked_device_idinstallation_height',
    'unit_of_measurement': 'm',
  })
# ---
# name: test_platform_setup_and_discovery[ywcgq_wtzwyhkev3b4ubns][number.house_water_level_installation_height-state]
  StateSnapshot({
    'attributes': ReadOnlyDict({
      'device_class': 'distance',
      'friendly_name': 'House Water Level Installation height',
      'max': 2.5,
      'min': 0.2,
      'mode': <NumberMode.AUTO: 'auto'>,
      'step': 0.001,
      'unit_of_measurement': 'm',
    }),
    'context': <ANY>,
    'entity_id': 'number.house_water_level_installation_height',
    'last_changed': <ANY>,
    'last_reported': <ANY>,
    'last_updated': <ANY>,
    'state': '0.56',
  })
# ---
# name: test_platform_setup_and_discovery[ywcgq_wtzwyhkev3b4ubns][number.house_water_level_maximum_liquid_depth-entry]
  EntityRegistryEntrySnapshot({
    'aliases': set({
    }),
    'area_id': None,
    'capabilities': dict({
      'max': 2.4,
      'min': 0.1,
      'mode': <NumberMode.AUTO: 'auto'>,
      'step': 0.001,
    }),
    'config_entry_id': <ANY>,
    'config_subentry_id': <ANY>,
    'device_class': None,
    'device_id': <ANY>,
    'disabled_by': None,
    'domain': 'number',
    'entity_category': <EntityCategory.CONFIG: 'config'>,
    'entity_id': 'number.house_water_level_maximum_liquid_depth',
    'has_entity_name': True,
    'hidden_by': None,
    'icon': None,
    'id': <ANY>,
    'labels': set({
    }),
    'name': None,
    'options': dict({
    }),
    'original_device_class': <NumberDeviceClass.DISTANCE: 'distance'>,
    'original_icon': None,
    'original_name': 'Maximum liquid depth',
    'platform': 'tuya',
    'previous_unique_id': None,
    'suggested_object_id': None,
    'supported_features': 0,
    'translation_key': 'maximum_liquid_depth',
    'unique_id': 'tuya.mocked_device_idliquid_depth_max',
    'unit_of_measurement': 'm',
  })
# ---
# name: test_platform_setup_and_discovery[ywcgq_wtzwyhkev3b4ubns][number.house_water_level_maximum_liquid_depth-state]
  StateSnapshot({
    'attributes': ReadOnlyDict({
      'device_class': 'distance',
      'friendly_name': 'House Water Level Maximum liquid depth',
      'max': 2.4,
      'min': 0.1,
      'mode': <NumberMode.AUTO: 'auto'>,
      'step': 0.001,
      'unit_of_measurement': 'm',
    }),
    'context': <ANY>,
    'entity_id': 'number.house_water_level_maximum_liquid_depth',
    'last_changed': <ANY>,
    'last_reported': <ANY>,
    'last_updated': <ANY>,
    'state': '0.1',
  })
# ---<|MERGE_RESOLUTION|>--- conflicted
+++ resolved
@@ -469,955 +469,7 @@
     'state': '3.0',
   })
 # ---
-<<<<<<< HEAD
-# name: test_platform_setup_and_discovery[sfkzq_valve_controller][number.sprinkler_cesare_irrigation_duration_1-entry]
-  EntityRegistryEntrySnapshot({
-    'aliases': set({
-    }),
-    'area_id': None,
-    'capabilities': dict({
-      'max': 86400.0,
-      'min': 0.0,
-      'mode': <NumberMode.AUTO: 'auto'>,
-      'step': 1.0,
-    }),
-    'config_entry_id': <ANY>,
-    'config_subentry_id': <ANY>,
-    'device_class': None,
-    'device_id': <ANY>,
-    'disabled_by': None,
-    'domain': 'number',
-    'entity_category': <EntityCategory.CONFIG: 'config'>,
-    'entity_id': 'number.sprinkler_cesare_irrigation_duration_1',
-    'has_entity_name': True,
-    'hidden_by': None,
-    'icon': None,
-    'id': <ANY>,
-    'labels': set({
-    }),
-    'name': None,
-    'options': dict({
-    }),
-    'original_device_class': <NumberDeviceClass.DURATION: 'duration'>,
-    'original_icon': None,
-    'original_name': 'Irrigation duration 1',
-    'platform': 'tuya',
-    'previous_unique_id': None,
-    'suggested_object_id': None,
-    'supported_features': 0,
-    'translation_key': 'indexed_irrigation_duration',
-    'unique_id': 'tuya.bfb9bfc18eeaed2d85yt5mcountdown_1',
-    'unit_of_measurement': 's',
-  })
-# ---
-# name: test_platform_setup_and_discovery[sfkzq_valve_controller][number.sprinkler_cesare_irrigation_duration_1-state]
-  StateSnapshot({
-    'attributes': ReadOnlyDict({
-      'device_class': 'duration',
-      'friendly_name': 'Sprinkler Cesare Irrigation duration 1',
-      'max': 86400.0,
-      'min': 0.0,
-      'mode': <NumberMode.AUTO: 'auto'>,
-      'step': 1.0,
-      'unit_of_measurement': 's',
-    }),
-    'context': <ANY>,
-    'entity_id': 'number.sprinkler_cesare_irrigation_duration_1',
-    'last_changed': <ANY>,
-    'last_reported': <ANY>,
-    'last_updated': <ANY>,
-    'state': '0.0',
-  })
-# ---
-# name: test_platform_setup_and_discovery[sfkzq_valve_controller][number.sprinkler_cesare_irrigation_duration_2-entry]
-  EntityRegistryEntrySnapshot({
-    'aliases': set({
-    }),
-    'area_id': None,
-    'capabilities': dict({
-      'max': 86400.0,
-      'min': 0.0,
-      'mode': <NumberMode.AUTO: 'auto'>,
-      'step': 1.0,
-    }),
-    'config_entry_id': <ANY>,
-    'config_subentry_id': <ANY>,
-    'device_class': None,
-    'device_id': <ANY>,
-    'disabled_by': None,
-    'domain': 'number',
-    'entity_category': <EntityCategory.CONFIG: 'config'>,
-    'entity_id': 'number.sprinkler_cesare_irrigation_duration_2',
-    'has_entity_name': True,
-    'hidden_by': None,
-    'icon': None,
-    'id': <ANY>,
-    'labels': set({
-    }),
-    'name': None,
-    'options': dict({
-    }),
-    'original_device_class': <NumberDeviceClass.DURATION: 'duration'>,
-    'original_icon': None,
-    'original_name': 'Irrigation duration 2',
-    'platform': 'tuya',
-    'previous_unique_id': None,
-    'suggested_object_id': None,
-    'supported_features': 0,
-    'translation_key': 'indexed_irrigation_duration',
-    'unique_id': 'tuya.bfb9bfc18eeaed2d85yt5mcountdown_2',
-    'unit_of_measurement': 's',
-  })
-# ---
-# name: test_platform_setup_and_discovery[sfkzq_valve_controller][number.sprinkler_cesare_irrigation_duration_2-state]
-  StateSnapshot({
-    'attributes': ReadOnlyDict({
-      'device_class': 'duration',
-      'friendly_name': 'Sprinkler Cesare Irrigation duration 2',
-      'max': 86400.0,
-      'min': 0.0,
-      'mode': <NumberMode.AUTO: 'auto'>,
-      'step': 1.0,
-      'unit_of_measurement': 's',
-    }),
-    'context': <ANY>,
-    'entity_id': 'number.sprinkler_cesare_irrigation_duration_2',
-    'last_changed': <ANY>,
-    'last_reported': <ANY>,
-    'last_updated': <ANY>,
-    'state': '0.0',
-  })
-# ---
-# name: test_platform_setup_and_discovery[sfkzq_valve_controller][number.sprinkler_cesare_irrigation_duration_3-entry]
-  EntityRegistryEntrySnapshot({
-    'aliases': set({
-    }),
-    'area_id': None,
-    'capabilities': dict({
-      'max': 86400.0,
-      'min': 0.0,
-      'mode': <NumberMode.AUTO: 'auto'>,
-      'step': 1.0,
-    }),
-    'config_entry_id': <ANY>,
-    'config_subentry_id': <ANY>,
-    'device_class': None,
-    'device_id': <ANY>,
-    'disabled_by': None,
-    'domain': 'number',
-    'entity_category': <EntityCategory.CONFIG: 'config'>,
-    'entity_id': 'number.sprinkler_cesare_irrigation_duration_3',
-    'has_entity_name': True,
-    'hidden_by': None,
-    'icon': None,
-    'id': <ANY>,
-    'labels': set({
-    }),
-    'name': None,
-    'options': dict({
-    }),
-    'original_device_class': <NumberDeviceClass.DURATION: 'duration'>,
-    'original_icon': None,
-    'original_name': 'Irrigation duration 3',
-    'platform': 'tuya',
-    'previous_unique_id': None,
-    'suggested_object_id': None,
-    'supported_features': 0,
-    'translation_key': 'indexed_irrigation_duration',
-    'unique_id': 'tuya.bfb9bfc18eeaed2d85yt5mcountdown_3',
-    'unit_of_measurement': 's',
-  })
-# ---
-# name: test_platform_setup_and_discovery[sfkzq_valve_controller][number.sprinkler_cesare_irrigation_duration_3-state]
-  StateSnapshot({
-    'attributes': ReadOnlyDict({
-      'device_class': 'duration',
-      'friendly_name': 'Sprinkler Cesare Irrigation duration 3',
-      'max': 86400.0,
-      'min': 0.0,
-      'mode': <NumberMode.AUTO: 'auto'>,
-      'step': 1.0,
-      'unit_of_measurement': 's',
-    }),
-    'context': <ANY>,
-    'entity_id': 'number.sprinkler_cesare_irrigation_duration_3',
-    'last_changed': <ANY>,
-    'last_reported': <ANY>,
-    'last_updated': <ANY>,
-    'state': '0.0',
-  })
-# ---
-# name: test_platform_setup_and_discovery[sfkzq_valve_controller][number.sprinkler_cesare_irrigation_duration_4-entry]
-  EntityRegistryEntrySnapshot({
-    'aliases': set({
-    }),
-    'area_id': None,
-    'capabilities': dict({
-      'max': 86400.0,
-      'min': 0.0,
-      'mode': <NumberMode.AUTO: 'auto'>,
-      'step': 1.0,
-    }),
-    'config_entry_id': <ANY>,
-    'config_subentry_id': <ANY>,
-    'device_class': None,
-    'device_id': <ANY>,
-    'disabled_by': None,
-    'domain': 'number',
-    'entity_category': <EntityCategory.CONFIG: 'config'>,
-    'entity_id': 'number.sprinkler_cesare_irrigation_duration_4',
-    'has_entity_name': True,
-    'hidden_by': None,
-    'icon': None,
-    'id': <ANY>,
-    'labels': set({
-    }),
-    'name': None,
-    'options': dict({
-    }),
-    'original_device_class': <NumberDeviceClass.DURATION: 'duration'>,
-    'original_icon': None,
-    'original_name': 'Irrigation duration 4',
-    'platform': 'tuya',
-    'previous_unique_id': None,
-    'suggested_object_id': None,
-    'supported_features': 0,
-    'translation_key': 'indexed_irrigation_duration',
-    'unique_id': 'tuya.bfb9bfc18eeaed2d85yt5mcountdown_4',
-    'unit_of_measurement': 's',
-  })
-# ---
-# name: test_platform_setup_and_discovery[sfkzq_valve_controller][number.sprinkler_cesare_irrigation_duration_4-state]
-  StateSnapshot({
-    'attributes': ReadOnlyDict({
-      'device_class': 'duration',
-      'friendly_name': 'Sprinkler Cesare Irrigation duration 4',
-      'max': 86400.0,
-      'min': 0.0,
-      'mode': <NumberMode.AUTO: 'auto'>,
-      'step': 1.0,
-      'unit_of_measurement': 's',
-    }),
-    'context': <ANY>,
-    'entity_id': 'number.sprinkler_cesare_irrigation_duration_4',
-    'last_changed': <ANY>,
-    'last_reported': <ANY>,
-    'last_updated': <ANY>,
-    'state': '0.0',
-  })
-# ---
-# name: test_platform_setup_and_discovery[sfkzq_valve_controller][number.sprinkler_cesare_irrigation_duration_5-entry]
-  EntityRegistryEntrySnapshot({
-    'aliases': set({
-    }),
-    'area_id': None,
-    'capabilities': dict({
-      'max': 86400.0,
-      'min': 0.0,
-      'mode': <NumberMode.AUTO: 'auto'>,
-      'step': 1.0,
-    }),
-    'config_entry_id': <ANY>,
-    'config_subentry_id': <ANY>,
-    'device_class': None,
-    'device_id': <ANY>,
-    'disabled_by': None,
-    'domain': 'number',
-    'entity_category': <EntityCategory.CONFIG: 'config'>,
-    'entity_id': 'number.sprinkler_cesare_irrigation_duration_5',
-    'has_entity_name': True,
-    'hidden_by': None,
-    'icon': None,
-    'id': <ANY>,
-    'labels': set({
-    }),
-    'name': None,
-    'options': dict({
-    }),
-    'original_device_class': <NumberDeviceClass.DURATION: 'duration'>,
-    'original_icon': None,
-    'original_name': 'Irrigation duration 5',
-    'platform': 'tuya',
-    'previous_unique_id': None,
-    'suggested_object_id': None,
-    'supported_features': 0,
-    'translation_key': 'indexed_irrigation_duration',
-    'unique_id': 'tuya.bfb9bfc18eeaed2d85yt5mcountdown_5',
-    'unit_of_measurement': 's',
-  })
-# ---
-# name: test_platform_setup_and_discovery[sfkzq_valve_controller][number.sprinkler_cesare_irrigation_duration_5-state]
-  StateSnapshot({
-    'attributes': ReadOnlyDict({
-      'device_class': 'duration',
-      'friendly_name': 'Sprinkler Cesare Irrigation duration 5',
-      'max': 86400.0,
-      'min': 0.0,
-      'mode': <NumberMode.AUTO: 'auto'>,
-      'step': 1.0,
-      'unit_of_measurement': 's',
-    }),
-    'context': <ANY>,
-    'entity_id': 'number.sprinkler_cesare_irrigation_duration_5',
-    'last_changed': <ANY>,
-    'last_reported': <ANY>,
-    'last_updated': <ANY>,
-    'state': '0.0',
-  })
-# ---
-# name: test_platform_setup_and_discovery[sfkzq_valve_controller][number.sprinkler_cesare_irrigation_duration_6-entry]
-  EntityRegistryEntrySnapshot({
-    'aliases': set({
-    }),
-    'area_id': None,
-    'capabilities': dict({
-      'max': 86400.0,
-      'min': 0.0,
-      'mode': <NumberMode.AUTO: 'auto'>,
-      'step': 1.0,
-    }),
-    'config_entry_id': <ANY>,
-    'config_subentry_id': <ANY>,
-    'device_class': None,
-    'device_id': <ANY>,
-    'disabled_by': None,
-    'domain': 'number',
-    'entity_category': <EntityCategory.CONFIG: 'config'>,
-    'entity_id': 'number.sprinkler_cesare_irrigation_duration_6',
-    'has_entity_name': True,
-    'hidden_by': None,
-    'icon': None,
-    'id': <ANY>,
-    'labels': set({
-    }),
-    'name': None,
-    'options': dict({
-    }),
-    'original_device_class': <NumberDeviceClass.DURATION: 'duration'>,
-    'original_icon': None,
-    'original_name': 'Irrigation duration 6',
-    'platform': 'tuya',
-    'previous_unique_id': None,
-    'suggested_object_id': None,
-    'supported_features': 0,
-    'translation_key': 'indexed_irrigation_duration',
-    'unique_id': 'tuya.bfb9bfc18eeaed2d85yt5mcountdown_6',
-    'unit_of_measurement': 's',
-  })
-# ---
-# name: test_platform_setup_and_discovery[sfkzq_valve_controller][number.sprinkler_cesare_irrigation_duration_6-state]
-  StateSnapshot({
-    'attributes': ReadOnlyDict({
-      'device_class': 'duration',
-      'friendly_name': 'Sprinkler Cesare Irrigation duration 6',
-      'max': 86400.0,
-      'min': 0.0,
-      'mode': <NumberMode.AUTO: 'auto'>,
-      'step': 1.0,
-      'unit_of_measurement': 's',
-    }),
-    'context': <ANY>,
-    'entity_id': 'number.sprinkler_cesare_irrigation_duration_6',
-    'last_changed': <ANY>,
-    'last_reported': <ANY>,
-    'last_updated': <ANY>,
-    'state': '0.0',
-  })
-# ---
-# name: test_platform_setup_and_discovery[sfkzq_valve_controller][number.sprinkler_cesare_irrigation_duration_7-entry]
-  EntityRegistryEntrySnapshot({
-    'aliases': set({
-    }),
-    'area_id': None,
-    'capabilities': dict({
-      'max': 86400.0,
-      'min': 0.0,
-      'mode': <NumberMode.AUTO: 'auto'>,
-      'step': 1.0,
-    }),
-    'config_entry_id': <ANY>,
-    'config_subentry_id': <ANY>,
-    'device_class': None,
-    'device_id': <ANY>,
-    'disabled_by': None,
-    'domain': 'number',
-    'entity_category': <EntityCategory.CONFIG: 'config'>,
-    'entity_id': 'number.sprinkler_cesare_irrigation_duration_7',
-    'has_entity_name': True,
-    'hidden_by': None,
-    'icon': None,
-    'id': <ANY>,
-    'labels': set({
-    }),
-    'name': None,
-    'options': dict({
-    }),
-    'original_device_class': <NumberDeviceClass.DURATION: 'duration'>,
-    'original_icon': None,
-    'original_name': 'Irrigation duration 7',
-    'platform': 'tuya',
-    'previous_unique_id': None,
-    'suggested_object_id': None,
-    'supported_features': 0,
-    'translation_key': 'indexed_irrigation_duration',
-    'unique_id': 'tuya.bfb9bfc18eeaed2d85yt5mcountdown_7',
-    'unit_of_measurement': 's',
-  })
-# ---
-# name: test_platform_setup_and_discovery[sfkzq_valve_controller][number.sprinkler_cesare_irrigation_duration_7-state]
-  StateSnapshot({
-    'attributes': ReadOnlyDict({
-      'device_class': 'duration',
-      'friendly_name': 'Sprinkler Cesare Irrigation duration 7',
-      'max': 86400.0,
-      'min': 0.0,
-      'mode': <NumberMode.AUTO: 'auto'>,
-      'step': 1.0,
-      'unit_of_measurement': 's',
-    }),
-    'context': <ANY>,
-    'entity_id': 'number.sprinkler_cesare_irrigation_duration_7',
-    'last_changed': <ANY>,
-    'last_reported': <ANY>,
-    'last_updated': <ANY>,
-    'state': '0.0',
-  })
-# ---
-# name: test_platform_setup_and_discovery[sfkzq_valve_controller][number.sprinkler_cesare_irrigation_duration_8-entry]
-  EntityRegistryEntrySnapshot({
-    'aliases': set({
-    }),
-    'area_id': None,
-    'capabilities': dict({
-      'max': 86400.0,
-      'min': 0.0,
-      'mode': <NumberMode.AUTO: 'auto'>,
-      'step': 1.0,
-    }),
-    'config_entry_id': <ANY>,
-    'config_subentry_id': <ANY>,
-    'device_class': None,
-    'device_id': <ANY>,
-    'disabled_by': None,
-    'domain': 'number',
-    'entity_category': <EntityCategory.CONFIG: 'config'>,
-    'entity_id': 'number.sprinkler_cesare_irrigation_duration_8',
-    'has_entity_name': True,
-    'hidden_by': None,
-    'icon': None,
-    'id': <ANY>,
-    'labels': set({
-    }),
-    'name': None,
-    'options': dict({
-    }),
-    'original_device_class': <NumberDeviceClass.DURATION: 'duration'>,
-    'original_icon': None,
-    'original_name': 'Irrigation duration 8',
-    'platform': 'tuya',
-    'previous_unique_id': None,
-    'suggested_object_id': None,
-    'supported_features': 0,
-    'translation_key': 'indexed_irrigation_duration',
-    'unique_id': 'tuya.bfb9bfc18eeaed2d85yt5mcountdown_8',
-    'unit_of_measurement': 's',
-  })
-# ---
-# name: test_platform_setup_and_discovery[sfkzq_valve_controller][number.sprinkler_cesare_irrigation_duration_8-state]
-  StateSnapshot({
-    'attributes': ReadOnlyDict({
-      'device_class': 'duration',
-      'friendly_name': 'Sprinkler Cesare Irrigation duration 8',
-      'max': 86400.0,
-      'min': 0.0,
-      'mode': <NumberMode.AUTO: 'auto'>,
-      'step': 1.0,
-      'unit_of_measurement': 's',
-    }),
-    'context': <ANY>,
-    'entity_id': 'number.sprinkler_cesare_irrigation_duration_8',
-    'last_changed': <ANY>,
-    'last_reported': <ANY>,
-    'last_updated': <ANY>,
-    'state': '0.0',
-  })
-# ---
-# name: test_platform_setup_and_discovery[sfkzq_valve_controller][number.sprinkler_cesare_none-entry]
-  EntityRegistryEntrySnapshot({
-    'aliases': set({
-    }),
-    'area_id': None,
-    'capabilities': dict({
-      'max': 86400.0,
-      'min': 0.0,
-      'mode': <NumberMode.AUTO: 'auto'>,
-      'step': 1.0,
-    }),
-    'config_entry_id': <ANY>,
-    'config_subentry_id': <ANY>,
-    'device_class': None,
-    'device_id': <ANY>,
-    'disabled_by': None,
-    'domain': 'number',
-    'entity_category': <EntityCategory.CONFIG: 'config'>,
-    'entity_id': 'number.sprinkler_cesare_none',
-    'has_entity_name': True,
-    'hidden_by': None,
-    'icon': None,
-    'id': <ANY>,
-    'labels': set({
-    }),
-    'name': None,
-    'options': dict({
-    }),
-    'original_device_class': <NumberDeviceClass.DURATION: 'duration'>,
-    'original_icon': None,
-    'original_name': None,
-    'platform': 'tuya',
-    'previous_unique_id': None,
-    'suggested_object_id': None,
-    'supported_features': 0,
-    'translation_key': 'indexed_irrigation_duration',
-    'unique_id': 'tuya.bfb9bfc18eeaed2d85yt5mcountdown_1',
-    'unit_of_measurement': 's',
-  })
-# ---
-# name: test_platform_setup_and_discovery[sfkzq_valve_controller][number.sprinkler_cesare_none-state]
-  StateSnapshot({
-    'attributes': ReadOnlyDict({
-      'device_class': 'duration',
-      'friendly_name': 'Sprinkler Cesare None',
-      'max': 86400.0,
-      'min': 0.0,
-      'mode': <NumberMode.AUTO: 'auto'>,
-      'step': 1.0,
-      'unit_of_measurement': 's',
-    }),
-    'context': <ANY>,
-    'entity_id': 'number.sprinkler_cesare_none',
-    'last_changed': <ANY>,
-    'last_reported': <ANY>,
-    'last_updated': <ANY>,
-    'state': '0.0',
-  })
-# ---
-# name: test_platform_setup_and_discovery[sfkzq_valve_controller][number.sprinkler_cesare_none_2-entry]
-  EntityRegistryEntrySnapshot({
-    'aliases': set({
-    }),
-    'area_id': None,
-    'capabilities': dict({
-      'max': 86400.0,
-      'min': 0.0,
-      'mode': <NumberMode.AUTO: 'auto'>,
-      'step': 1.0,
-    }),
-    'config_entry_id': <ANY>,
-    'config_subentry_id': <ANY>,
-    'device_class': None,
-    'device_id': <ANY>,
-    'disabled_by': None,
-    'domain': 'number',
-    'entity_category': <EntityCategory.CONFIG: 'config'>,
-    'entity_id': 'number.sprinkler_cesare_none_2',
-    'has_entity_name': True,
-    'hidden_by': None,
-    'icon': None,
-    'id': <ANY>,
-    'labels': set({
-    }),
-    'name': None,
-    'options': dict({
-    }),
-    'original_device_class': <NumberDeviceClass.DURATION: 'duration'>,
-    'original_icon': None,
-    'original_name': None,
-    'platform': 'tuya',
-    'previous_unique_id': None,
-    'suggested_object_id': None,
-    'supported_features': 0,
-    'translation_key': 'indexed_irrigation_duration',
-    'unique_id': 'tuya.bfb9bfc18eeaed2d85yt5mcountdown_2',
-    'unit_of_measurement': 's',
-  })
-# ---
-# name: test_platform_setup_and_discovery[sfkzq_valve_controller][number.sprinkler_cesare_none_2-state]
-  StateSnapshot({
-    'attributes': ReadOnlyDict({
-      'device_class': 'duration',
-      'friendly_name': 'Sprinkler Cesare None',
-      'max': 86400.0,
-      'min': 0.0,
-      'mode': <NumberMode.AUTO: 'auto'>,
-      'step': 1.0,
-      'unit_of_measurement': 's',
-    }),
-    'context': <ANY>,
-    'entity_id': 'number.sprinkler_cesare_none_2',
-    'last_changed': <ANY>,
-    'last_reported': <ANY>,
-    'last_updated': <ANY>,
-    'state': '0.0',
-  })
-# ---
-# name: test_platform_setup_and_discovery[sfkzq_valve_controller][number.sprinkler_cesare_none_3-entry]
-  EntityRegistryEntrySnapshot({
-    'aliases': set({
-    }),
-    'area_id': None,
-    'capabilities': dict({
-      'max': 86400.0,
-      'min': 0.0,
-      'mode': <NumberMode.AUTO: 'auto'>,
-      'step': 1.0,
-    }),
-    'config_entry_id': <ANY>,
-    'config_subentry_id': <ANY>,
-    'device_class': None,
-    'device_id': <ANY>,
-    'disabled_by': None,
-    'domain': 'number',
-    'entity_category': <EntityCategory.CONFIG: 'config'>,
-    'entity_id': 'number.sprinkler_cesare_none_3',
-    'has_entity_name': True,
-    'hidden_by': None,
-    'icon': None,
-    'id': <ANY>,
-    'labels': set({
-    }),
-    'name': None,
-    'options': dict({
-    }),
-    'original_device_class': <NumberDeviceClass.DURATION: 'duration'>,
-    'original_icon': None,
-    'original_name': None,
-    'platform': 'tuya',
-    'previous_unique_id': None,
-    'suggested_object_id': None,
-    'supported_features': 0,
-    'translation_key': 'indexed_irrigation_duration',
-    'unique_id': 'tuya.bfb9bfc18eeaed2d85yt5mcountdown_3',
-    'unit_of_measurement': 's',
-  })
-# ---
-# name: test_platform_setup_and_discovery[sfkzq_valve_controller][number.sprinkler_cesare_none_3-state]
-  StateSnapshot({
-    'attributes': ReadOnlyDict({
-      'device_class': 'duration',
-      'friendly_name': 'Sprinkler Cesare None',
-      'max': 86400.0,
-      'min': 0.0,
-      'mode': <NumberMode.AUTO: 'auto'>,
-      'step': 1.0,
-      'unit_of_measurement': 's',
-    }),
-    'context': <ANY>,
-    'entity_id': 'number.sprinkler_cesare_none_3',
-    'last_changed': <ANY>,
-    'last_reported': <ANY>,
-    'last_updated': <ANY>,
-    'state': '0.0',
-  })
-# ---
-# name: test_platform_setup_and_discovery[sfkzq_valve_controller][number.sprinkler_cesare_none_4-entry]
-  EntityRegistryEntrySnapshot({
-    'aliases': set({
-    }),
-    'area_id': None,
-    'capabilities': dict({
-      'max': 86400.0,
-      'min': 0.0,
-      'mode': <NumberMode.AUTO: 'auto'>,
-      'step': 1.0,
-    }),
-    'config_entry_id': <ANY>,
-    'config_subentry_id': <ANY>,
-    'device_class': None,
-    'device_id': <ANY>,
-    'disabled_by': None,
-    'domain': 'number',
-    'entity_category': <EntityCategory.CONFIG: 'config'>,
-    'entity_id': 'number.sprinkler_cesare_none_4',
-    'has_entity_name': True,
-    'hidden_by': None,
-    'icon': None,
-    'id': <ANY>,
-    'labels': set({
-    }),
-    'name': None,
-    'options': dict({
-    }),
-    'original_device_class': <NumberDeviceClass.DURATION: 'duration'>,
-    'original_icon': None,
-    'original_name': None,
-    'platform': 'tuya',
-    'previous_unique_id': None,
-    'suggested_object_id': None,
-    'supported_features': 0,
-    'translation_key': 'indexed_irrigation_duration',
-    'unique_id': 'tuya.bfb9bfc18eeaed2d85yt5mcountdown_4',
-    'unit_of_measurement': 's',
-  })
-# ---
-# name: test_platform_setup_and_discovery[sfkzq_valve_controller][number.sprinkler_cesare_none_4-state]
-  StateSnapshot({
-    'attributes': ReadOnlyDict({
-      'device_class': 'duration',
-      'friendly_name': 'Sprinkler Cesare None',
-      'max': 86400.0,
-      'min': 0.0,
-      'mode': <NumberMode.AUTO: 'auto'>,
-      'step': 1.0,
-      'unit_of_measurement': 's',
-    }),
-    'context': <ANY>,
-    'entity_id': 'number.sprinkler_cesare_none_4',
-    'last_changed': <ANY>,
-    'last_reported': <ANY>,
-    'last_updated': <ANY>,
-    'state': '0.0',
-  })
-# ---
-# name: test_platform_setup_and_discovery[sfkzq_valve_controller][number.sprinkler_cesare_none_5-entry]
-  EntityRegistryEntrySnapshot({
-    'aliases': set({
-    }),
-    'area_id': None,
-    'capabilities': dict({
-      'max': 86400.0,
-      'min': 0.0,
-      'mode': <NumberMode.AUTO: 'auto'>,
-      'step': 1.0,
-    }),
-    'config_entry_id': <ANY>,
-    'config_subentry_id': <ANY>,
-    'device_class': None,
-    'device_id': <ANY>,
-    'disabled_by': None,
-    'domain': 'number',
-    'entity_category': <EntityCategory.CONFIG: 'config'>,
-    'entity_id': 'number.sprinkler_cesare_none_5',
-    'has_entity_name': True,
-    'hidden_by': None,
-    'icon': None,
-    'id': <ANY>,
-    'labels': set({
-    }),
-    'name': None,
-    'options': dict({
-    }),
-    'original_device_class': <NumberDeviceClass.DURATION: 'duration'>,
-    'original_icon': None,
-    'original_name': None,
-    'platform': 'tuya',
-    'previous_unique_id': None,
-    'suggested_object_id': None,
-    'supported_features': 0,
-    'translation_key': 'indexed_irrigation_duration',
-    'unique_id': 'tuya.bfb9bfc18eeaed2d85yt5mcountdown_5',
-    'unit_of_measurement': 's',
-  })
-# ---
-# name: test_platform_setup_and_discovery[sfkzq_valve_controller][number.sprinkler_cesare_none_5-state]
-  StateSnapshot({
-    'attributes': ReadOnlyDict({
-      'device_class': 'duration',
-      'friendly_name': 'Sprinkler Cesare None',
-      'max': 86400.0,
-      'min': 0.0,
-      'mode': <NumberMode.AUTO: 'auto'>,
-      'step': 1.0,
-      'unit_of_measurement': 's',
-    }),
-    'context': <ANY>,
-    'entity_id': 'number.sprinkler_cesare_none_5',
-    'last_changed': <ANY>,
-    'last_reported': <ANY>,
-    'last_updated': <ANY>,
-    'state': '0.0',
-  })
-# ---
-# name: test_platform_setup_and_discovery[sfkzq_valve_controller][number.sprinkler_cesare_none_6-entry]
-  EntityRegistryEntrySnapshot({
-    'aliases': set({
-    }),
-    'area_id': None,
-    'capabilities': dict({
-      'max': 86400.0,
-      'min': 0.0,
-      'mode': <NumberMode.AUTO: 'auto'>,
-      'step': 1.0,
-    }),
-    'config_entry_id': <ANY>,
-    'config_subentry_id': <ANY>,
-    'device_class': None,
-    'device_id': <ANY>,
-    'disabled_by': None,
-    'domain': 'number',
-    'entity_category': <EntityCategory.CONFIG: 'config'>,
-    'entity_id': 'number.sprinkler_cesare_none_6',
-    'has_entity_name': True,
-    'hidden_by': None,
-    'icon': None,
-    'id': <ANY>,
-    'labels': set({
-    }),
-    'name': None,
-    'options': dict({
-    }),
-    'original_device_class': <NumberDeviceClass.DURATION: 'duration'>,
-    'original_icon': None,
-    'original_name': None,
-    'platform': 'tuya',
-    'previous_unique_id': None,
-    'suggested_object_id': None,
-    'supported_features': 0,
-    'translation_key': 'indexed_irrigation_duration',
-    'unique_id': 'tuya.bfb9bfc18eeaed2d85yt5mcountdown_6',
-    'unit_of_measurement': 's',
-  })
-# ---
-# name: test_platform_setup_and_discovery[sfkzq_valve_controller][number.sprinkler_cesare_none_6-state]
-  StateSnapshot({
-    'attributes': ReadOnlyDict({
-      'device_class': 'duration',
-      'friendly_name': 'Sprinkler Cesare None',
-      'max': 86400.0,
-      'min': 0.0,
-      'mode': <NumberMode.AUTO: 'auto'>,
-      'step': 1.0,
-      'unit_of_measurement': 's',
-    }),
-    'context': <ANY>,
-    'entity_id': 'number.sprinkler_cesare_none_6',
-    'last_changed': <ANY>,
-    'last_reported': <ANY>,
-    'last_updated': <ANY>,
-    'state': '0.0',
-  })
-# ---
-# name: test_platform_setup_and_discovery[sfkzq_valve_controller][number.sprinkler_cesare_none_7-entry]
-  EntityRegistryEntrySnapshot({
-    'aliases': set({
-    }),
-    'area_id': None,
-    'capabilities': dict({
-      'max': 86400.0,
-      'min': 0.0,
-      'mode': <NumberMode.AUTO: 'auto'>,
-      'step': 1.0,
-    }),
-    'config_entry_id': <ANY>,
-    'config_subentry_id': <ANY>,
-    'device_class': None,
-    'device_id': <ANY>,
-    'disabled_by': None,
-    'domain': 'number',
-    'entity_category': <EntityCategory.CONFIG: 'config'>,
-    'entity_id': 'number.sprinkler_cesare_none_7',
-    'has_entity_name': True,
-    'hidden_by': None,
-    'icon': None,
-    'id': <ANY>,
-    'labels': set({
-    }),
-    'name': None,
-    'options': dict({
-    }),
-    'original_device_class': <NumberDeviceClass.DURATION: 'duration'>,
-    'original_icon': None,
-    'original_name': None,
-    'platform': 'tuya',
-    'previous_unique_id': None,
-    'suggested_object_id': None,
-    'supported_features': 0,
-    'translation_key': 'indexed_irrigation_duration',
-    'unique_id': 'tuya.bfb9bfc18eeaed2d85yt5mcountdown_7',
-    'unit_of_measurement': 's',
-  })
-# ---
-# name: test_platform_setup_and_discovery[sfkzq_valve_controller][number.sprinkler_cesare_none_7-state]
-  StateSnapshot({
-    'attributes': ReadOnlyDict({
-      'device_class': 'duration',
-      'friendly_name': 'Sprinkler Cesare None',
-      'max': 86400.0,
-      'min': 0.0,
-      'mode': <NumberMode.AUTO: 'auto'>,
-      'step': 1.0,
-      'unit_of_measurement': 's',
-    }),
-    'context': <ANY>,
-    'entity_id': 'number.sprinkler_cesare_none_7',
-    'last_changed': <ANY>,
-    'last_reported': <ANY>,
-    'last_updated': <ANY>,
-    'state': '0.0',
-  })
-# ---
-# name: test_platform_setup_and_discovery[sfkzq_valve_controller][number.sprinkler_cesare_none_8-entry]
-  EntityRegistryEntrySnapshot({
-    'aliases': set({
-    }),
-    'area_id': None,
-    'capabilities': dict({
-      'max': 86400.0,
-      'min': 0.0,
-      'mode': <NumberMode.AUTO: 'auto'>,
-      'step': 1.0,
-    }),
-    'config_entry_id': <ANY>,
-    'config_subentry_id': <ANY>,
-    'device_class': None,
-    'device_id': <ANY>,
-    'disabled_by': None,
-    'domain': 'number',
-    'entity_category': <EntityCategory.CONFIG: 'config'>,
-    'entity_id': 'number.sprinkler_cesare_none_8',
-    'has_entity_name': True,
-    'hidden_by': None,
-    'icon': None,
-    'id': <ANY>,
-    'labels': set({
-    }),
-    'name': None,
-    'options': dict({
-    }),
-    'original_device_class': <NumberDeviceClass.DURATION: 'duration'>,
-    'original_icon': None,
-    'original_name': None,
-    'platform': 'tuya',
-    'previous_unique_id': None,
-    'suggested_object_id': None,
-    'supported_features': 0,
-    'translation_key': 'indexed_irrigation_duration',
-    'unique_id': 'tuya.bfb9bfc18eeaed2d85yt5mcountdown_8',
-    'unit_of_measurement': 's',
-  })
-# ---
-# name: test_platform_setup_and_discovery[sfkzq_valve_controller][number.sprinkler_cesare_none_8-state]
-  StateSnapshot({
-    'attributes': ReadOnlyDict({
-      'device_class': 'duration',
-      'friendly_name': 'Sprinkler Cesare None',
-      'max': 86400.0,
-      'min': 0.0,
-      'mode': <NumberMode.AUTO: 'auto'>,
-      'step': 1.0,
-      'unit_of_measurement': 's',
-    }),
-    'context': <ANY>,
-    'entity_id': 'number.sprinkler_cesare_none_8',
-    'last_changed': <ANY>,
-    'last_reported': <ANY>,
-    'last_updated': <ANY>,
-    'state': '0.0',
-  })
-# ---
-# name: test_platform_setup_and_discovery[wk_wifi_smart_gas_boiler_thermostat][number.wifi_smart_gas_boiler_thermostat_temperature_correction-entry]
-=======
 # name: test_platform_setup_and_discovery[mzj_qavcakohisj5adyh][number.sous_vide_cook_temperature-entry]
->>>>>>> ff9e2a8f
   EntityRegistryEntrySnapshot({
     'aliases': set({
     }),
@@ -1589,6 +641,478 @@
     'last_reported': <ANY>,
     'last_updated': <ANY>,
     'state': '95.0',
+  })
+# ---
+# name: test_platform_setup_and_discovery[sfkzq_ed7frwissyqrejic][number.jie_hashui_fa_irrigation_duration_1-entry]
+  EntityRegistryEntrySnapshot({
+    'aliases': set({
+    }),
+    'area_id': None,
+    'capabilities': dict({
+      'max': 1439.0,
+      'min': 1.0,
+      'mode': <NumberMode.AUTO: 'auto'>,
+      'step': 1.0,
+    }),
+    'config_entry_id': <ANY>,
+    'config_subentry_id': <ANY>,
+    'device_class': None,
+    'device_id': <ANY>,
+    'disabled_by': None,
+    'domain': 'number',
+    'entity_category': <EntityCategory.CONFIG: 'config'>,
+    'entity_id': 'number.jie_hashui_fa_irrigation_duration_1',
+    'has_entity_name': True,
+    'hidden_by': None,
+    'icon': None,
+    'id': <ANY>,
+    'labels': set({
+    }),
+    'name': None,
+    'options': dict({
+    }),
+    'original_device_class': <NumberDeviceClass.DURATION: 'duration'>,
+    'original_icon': None,
+    'original_name': 'Irrigation duration 1',
+    'platform': 'tuya',
+    'previous_unique_id': None,
+    'suggested_object_id': None,
+    'supported_features': 0,
+    'translation_key': 'indexed_irrigation_duration',
+    'unique_id': 'tuya.6c6fec8c06c8d3261chmbccountdown_1',
+    'unit_of_measurement': 'min',
+  })
+# ---
+# name: test_platform_setup_and_discovery[sfkzq_ed7frwissyqrejic][number.jie_hashui_fa_irrigation_duration_1-state]
+  StateSnapshot({
+    'attributes': ReadOnlyDict({
+      'device_class': 'duration',
+      'friendly_name': '接HA水阀 Irrigation duration 1',
+      'max': 1439.0,
+      'min': 1.0,
+      'mode': <NumberMode.AUTO: 'auto'>,
+      'step': 1.0,
+      'unit_of_measurement': 'min',
+    }),
+    'context': <ANY>,
+    'entity_id': 'number.jie_hashui_fa_irrigation_duration_1',
+    'last_changed': <ANY>,
+    'last_reported': <ANY>,
+    'last_updated': <ANY>,
+    'state': '1.0',
+  })
+# ---
+# name: test_platform_setup_and_discovery[sfkzq_ed7frwissyqrejic][number.jie_hashui_fa_irrigation_duration_2-entry]
+  EntityRegistryEntrySnapshot({
+    'aliases': set({
+    }),
+    'area_id': None,
+    'capabilities': dict({
+      'max': 1439.0,
+      'min': 1.0,
+      'mode': <NumberMode.AUTO: 'auto'>,
+      'step': 1.0,
+    }),
+    'config_entry_id': <ANY>,
+    'config_subentry_id': <ANY>,
+    'device_class': None,
+    'device_id': <ANY>,
+    'disabled_by': None,
+    'domain': 'number',
+    'entity_category': <EntityCategory.CONFIG: 'config'>,
+    'entity_id': 'number.jie_hashui_fa_irrigation_duration_2',
+    'has_entity_name': True,
+    'hidden_by': None,
+    'icon': None,
+    'id': <ANY>,
+    'labels': set({
+    }),
+    'name': None,
+    'options': dict({
+    }),
+    'original_device_class': <NumberDeviceClass.DURATION: 'duration'>,
+    'original_icon': None,
+    'original_name': 'Irrigation duration 2',
+    'platform': 'tuya',
+    'previous_unique_id': None,
+    'suggested_object_id': None,
+    'supported_features': 0,
+    'translation_key': 'indexed_irrigation_duration',
+    'unique_id': 'tuya.6c6fec8c06c8d3261chmbccountdown_2',
+    'unit_of_measurement': 'min',
+  })
+# ---
+# name: test_platform_setup_and_discovery[sfkzq_ed7frwissyqrejic][number.jie_hashui_fa_irrigation_duration_2-state]
+  StateSnapshot({
+    'attributes': ReadOnlyDict({
+      'device_class': 'duration',
+      'friendly_name': '接HA水阀 Irrigation duration 2',
+      'max': 1439.0,
+      'min': 1.0,
+      'mode': <NumberMode.AUTO: 'auto'>,
+      'step': 1.0,
+      'unit_of_measurement': 'min',
+    }),
+    'context': <ANY>,
+    'entity_id': 'number.jie_hashui_fa_irrigation_duration_2',
+    'last_changed': <ANY>,
+    'last_reported': <ANY>,
+    'last_updated': <ANY>,
+    'state': '1.0',
+  })
+# ---
+# name: test_platform_setup_and_discovery[sfkzq_ed7frwissyqrejic][number.jie_hashui_fa_irrigation_duration_3-entry]
+  EntityRegistryEntrySnapshot({
+    'aliases': set({
+    }),
+    'area_id': None,
+    'capabilities': dict({
+      'max': 1439.0,
+      'min': 1.0,
+      'mode': <NumberMode.AUTO: 'auto'>,
+      'step': 1.0,
+    }),
+    'config_entry_id': <ANY>,
+    'config_subentry_id': <ANY>,
+    'device_class': None,
+    'device_id': <ANY>,
+    'disabled_by': None,
+    'domain': 'number',
+    'entity_category': <EntityCategory.CONFIG: 'config'>,
+    'entity_id': 'number.jie_hashui_fa_irrigation_duration_3',
+    'has_entity_name': True,
+    'hidden_by': None,
+    'icon': None,
+    'id': <ANY>,
+    'labels': set({
+    }),
+    'name': None,
+    'options': dict({
+    }),
+    'original_device_class': <NumberDeviceClass.DURATION: 'duration'>,
+    'original_icon': None,
+    'original_name': 'Irrigation duration 3',
+    'platform': 'tuya',
+    'previous_unique_id': None,
+    'suggested_object_id': None,
+    'supported_features': 0,
+    'translation_key': 'indexed_irrigation_duration',
+    'unique_id': 'tuya.6c6fec8c06c8d3261chmbccountdown_3',
+    'unit_of_measurement': 'min',
+  })
+# ---
+# name: test_platform_setup_and_discovery[sfkzq_ed7frwissyqrejic][number.jie_hashui_fa_irrigation_duration_3-state]
+  StateSnapshot({
+    'attributes': ReadOnlyDict({
+      'device_class': 'duration',
+      'friendly_name': '接HA水阀 Irrigation duration 3',
+      'max': 1439.0,
+      'min': 1.0,
+      'mode': <NumberMode.AUTO: 'auto'>,
+      'step': 1.0,
+      'unit_of_measurement': 'min',
+    }),
+    'context': <ANY>,
+    'entity_id': 'number.jie_hashui_fa_irrigation_duration_3',
+    'last_changed': <ANY>,
+    'last_reported': <ANY>,
+    'last_updated': <ANY>,
+    'state': '3.0',
+  })
+# ---
+# name: test_platform_setup_and_discovery[sfkzq_ed7frwissyqrejic][number.jie_hashui_fa_irrigation_duration_4-entry]
+  EntityRegistryEntrySnapshot({
+    'aliases': set({
+    }),
+    'area_id': None,
+    'capabilities': dict({
+      'max': 1439.0,
+      'min': 1.0,
+      'mode': <NumberMode.AUTO: 'auto'>,
+      'step': 1.0,
+    }),
+    'config_entry_id': <ANY>,
+    'config_subentry_id': <ANY>,
+    'device_class': None,
+    'device_id': <ANY>,
+    'disabled_by': None,
+    'domain': 'number',
+    'entity_category': <EntityCategory.CONFIG: 'config'>,
+    'entity_id': 'number.jie_hashui_fa_irrigation_duration_4',
+    'has_entity_name': True,
+    'hidden_by': None,
+    'icon': None,
+    'id': <ANY>,
+    'labels': set({
+    }),
+    'name': None,
+    'options': dict({
+    }),
+    'original_device_class': <NumberDeviceClass.DURATION: 'duration'>,
+    'original_icon': None,
+    'original_name': 'Irrigation duration 4',
+    'platform': 'tuya',
+    'previous_unique_id': None,
+    'suggested_object_id': None,
+    'supported_features': 0,
+    'translation_key': 'indexed_irrigation_duration',
+    'unique_id': 'tuya.6c6fec8c06c8d3261chmbccountdown_4',
+    'unit_of_measurement': 'min',
+  })
+# ---
+# name: test_platform_setup_and_discovery[sfkzq_ed7frwissyqrejic][number.jie_hashui_fa_irrigation_duration_4-state]
+  StateSnapshot({
+    'attributes': ReadOnlyDict({
+      'device_class': 'duration',
+      'friendly_name': '接HA水阀 Irrigation duration 4',
+      'max': 1439.0,
+      'min': 1.0,
+      'mode': <NumberMode.AUTO: 'auto'>,
+      'step': 1.0,
+      'unit_of_measurement': 'min',
+    }),
+    'context': <ANY>,
+    'entity_id': 'number.jie_hashui_fa_irrigation_duration_4',
+    'last_changed': <ANY>,
+    'last_reported': <ANY>,
+    'last_updated': <ANY>,
+    'state': '2.0',
+  })
+# ---
+# name: test_platform_setup_and_discovery[sfkzq_ed7frwissyqrejic][number.jie_hashui_fa_irrigation_duration_5-entry]
+  EntityRegistryEntrySnapshot({
+    'aliases': set({
+    }),
+    'area_id': None,
+    'capabilities': dict({
+      'max': 1439.0,
+      'min': 1.0,
+      'mode': <NumberMode.AUTO: 'auto'>,
+      'step': 1.0,
+    }),
+    'config_entry_id': <ANY>,
+    'config_subentry_id': <ANY>,
+    'device_class': None,
+    'device_id': <ANY>,
+    'disabled_by': None,
+    'domain': 'number',
+    'entity_category': <EntityCategory.CONFIG: 'config'>,
+    'entity_id': 'number.jie_hashui_fa_irrigation_duration_5',
+    'has_entity_name': True,
+    'hidden_by': None,
+    'icon': None,
+    'id': <ANY>,
+    'labels': set({
+    }),
+    'name': None,
+    'options': dict({
+    }),
+    'original_device_class': <NumberDeviceClass.DURATION: 'duration'>,
+    'original_icon': None,
+    'original_name': 'Irrigation duration 5',
+    'platform': 'tuya',
+    'previous_unique_id': None,
+    'suggested_object_id': None,
+    'supported_features': 0,
+    'translation_key': 'indexed_irrigation_duration',
+    'unique_id': 'tuya.6c6fec8c06c8d3261chmbccountdown_5',
+    'unit_of_measurement': 'min',
+  })
+# ---
+# name: test_platform_setup_and_discovery[sfkzq_ed7frwissyqrejic][number.jie_hashui_fa_irrigation_duration_5-state]
+  StateSnapshot({
+    'attributes': ReadOnlyDict({
+      'device_class': 'duration',
+      'friendly_name': '接HA水阀 Irrigation duration 5',
+      'max': 1439.0,
+      'min': 1.0,
+      'mode': <NumberMode.AUTO: 'auto'>,
+      'step': 1.0,
+      'unit_of_measurement': 'min',
+    }),
+    'context': <ANY>,
+    'entity_id': 'number.jie_hashui_fa_irrigation_duration_5',
+    'last_changed': <ANY>,
+    'last_reported': <ANY>,
+    'last_updated': <ANY>,
+    'state': '2.0',
+  })
+# ---
+# name: test_platform_setup_and_discovery[sfkzq_ed7frwissyqrejic][number.jie_hashui_fa_irrigation_duration_6-entry]
+  EntityRegistryEntrySnapshot({
+    'aliases': set({
+    }),
+    'area_id': None,
+    'capabilities': dict({
+      'max': 1439.0,
+      'min': 1.0,
+      'mode': <NumberMode.AUTO: 'auto'>,
+      'step': 1.0,
+    }),
+    'config_entry_id': <ANY>,
+    'config_subentry_id': <ANY>,
+    'device_class': None,
+    'device_id': <ANY>,
+    'disabled_by': None,
+    'domain': 'number',
+    'entity_category': <EntityCategory.CONFIG: 'config'>,
+    'entity_id': 'number.jie_hashui_fa_irrigation_duration_6',
+    'has_entity_name': True,
+    'hidden_by': None,
+    'icon': None,
+    'id': <ANY>,
+    'labels': set({
+    }),
+    'name': None,
+    'options': dict({
+    }),
+    'original_device_class': <NumberDeviceClass.DURATION: 'duration'>,
+    'original_icon': None,
+    'original_name': 'Irrigation duration 6',
+    'platform': 'tuya',
+    'previous_unique_id': None,
+    'suggested_object_id': None,
+    'supported_features': 0,
+    'translation_key': 'indexed_irrigation_duration',
+    'unique_id': 'tuya.6c6fec8c06c8d3261chmbccountdown_6',
+    'unit_of_measurement': 'min',
+  })
+# ---
+# name: test_platform_setup_and_discovery[sfkzq_ed7frwissyqrejic][number.jie_hashui_fa_irrigation_duration_6-state]
+  StateSnapshot({
+    'attributes': ReadOnlyDict({
+      'device_class': 'duration',
+      'friendly_name': '接HA水阀 Irrigation duration 6',
+      'max': 1439.0,
+      'min': 1.0,
+      'mode': <NumberMode.AUTO: 'auto'>,
+      'step': 1.0,
+      'unit_of_measurement': 'min',
+    }),
+    'context': <ANY>,
+    'entity_id': 'number.jie_hashui_fa_irrigation_duration_6',
+    'last_changed': <ANY>,
+    'last_reported': <ANY>,
+    'last_updated': <ANY>,
+    'state': '3.0',
+  })
+# ---
+# name: test_platform_setup_and_discovery[sfkzq_ed7frwissyqrejic][number.jie_hashui_fa_irrigation_duration_7-entry]
+  EntityRegistryEntrySnapshot({
+    'aliases': set({
+    }),
+    'area_id': None,
+    'capabilities': dict({
+      'max': 1439.0,
+      'min': 1.0,
+      'mode': <NumberMode.AUTO: 'auto'>,
+      'step': 1.0,
+    }),
+    'config_entry_id': <ANY>,
+    'config_subentry_id': <ANY>,
+    'device_class': None,
+    'device_id': <ANY>,
+    'disabled_by': None,
+    'domain': 'number',
+    'entity_category': <EntityCategory.CONFIG: 'config'>,
+    'entity_id': 'number.jie_hashui_fa_irrigation_duration_7',
+    'has_entity_name': True,
+    'hidden_by': None,
+    'icon': None,
+    'id': <ANY>,
+    'labels': set({
+    }),
+    'name': None,
+    'options': dict({
+    }),
+    'original_device_class': <NumberDeviceClass.DURATION: 'duration'>,
+    'original_icon': None,
+    'original_name': 'Irrigation duration 7',
+    'platform': 'tuya',
+    'previous_unique_id': None,
+    'suggested_object_id': None,
+    'supported_features': 0,
+    'translation_key': 'indexed_irrigation_duration',
+    'unique_id': 'tuya.6c6fec8c06c8d3261chmbccountdown_7',
+    'unit_of_measurement': 'min',
+  })
+# ---
+# name: test_platform_setup_and_discovery[sfkzq_ed7frwissyqrejic][number.jie_hashui_fa_irrigation_duration_7-state]
+  StateSnapshot({
+    'attributes': ReadOnlyDict({
+      'device_class': 'duration',
+      'friendly_name': '接HA水阀 Irrigation duration 7',
+      'max': 1439.0,
+      'min': 1.0,
+      'mode': <NumberMode.AUTO: 'auto'>,
+      'step': 1.0,
+      'unit_of_measurement': 'min',
+    }),
+    'context': <ANY>,
+    'entity_id': 'number.jie_hashui_fa_irrigation_duration_7',
+    'last_changed': <ANY>,
+    'last_reported': <ANY>,
+    'last_updated': <ANY>,
+    'state': '1.0',
+  })
+# ---
+# name: test_platform_setup_and_discovery[sfkzq_ed7frwissyqrejic][number.jie_hashui_fa_irrigation_duration_8-entry]
+  EntityRegistryEntrySnapshot({
+    'aliases': set({
+    }),
+    'area_id': None,
+    'capabilities': dict({
+      'max': 1439.0,
+      'min': 1.0,
+      'mode': <NumberMode.AUTO: 'auto'>,
+      'step': 1.0,
+    }),
+    'config_entry_id': <ANY>,
+    'config_subentry_id': <ANY>,
+    'device_class': None,
+    'device_id': <ANY>,
+    'disabled_by': None,
+    'domain': 'number',
+    'entity_category': <EntityCategory.CONFIG: 'config'>,
+    'entity_id': 'number.jie_hashui_fa_irrigation_duration_8',
+    'has_entity_name': True,
+    'hidden_by': None,
+    'icon': None,
+    'id': <ANY>,
+    'labels': set({
+    }),
+    'name': None,
+    'options': dict({
+    }),
+    'original_device_class': <NumberDeviceClass.DURATION: 'duration'>,
+    'original_icon': None,
+    'original_name': 'Irrigation duration 8',
+    'platform': 'tuya',
+    'previous_unique_id': None,
+    'suggested_object_id': None,
+    'supported_features': 0,
+    'translation_key': 'indexed_irrigation_duration',
+    'unique_id': 'tuya.6c6fec8c06c8d3261chmbccountdown_8',
+    'unit_of_measurement': 'min',
+  })
+# ---
+# name: test_platform_setup_and_discovery[sfkzq_ed7frwissyqrejic][number.jie_hashui_fa_irrigation_duration_8-state]
+  StateSnapshot({
+    'attributes': ReadOnlyDict({
+      'device_class': 'duration',
+      'friendly_name': '接HA水阀 Irrigation duration 8',
+      'max': 1439.0,
+      'min': 1.0,
+      'mode': <NumberMode.AUTO: 'auto'>,
+      'step': 1.0,
+      'unit_of_measurement': 'min',
+    }),
+    'context': <ANY>,
+    'entity_id': 'number.jie_hashui_fa_irrigation_duration_8',
+    'last_changed': <ANY>,
+    'last_reported': <ANY>,
+    'last_updated': <ANY>,
+    'state': '1.0',
   })
 # ---
 # name: test_platform_setup_and_discovery[sgbj_ulv4nnue7gqp0rjk][number.siren_veranda_time-entry]
