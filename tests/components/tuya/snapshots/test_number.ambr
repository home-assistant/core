--- conflicted
+++ resolved
@@ -643,8 +643,7 @@
     'state': '3.0',
   })
 # ---
-<<<<<<< HEAD
-# name: test_platform_setup_and_discovery[sfkzq_ed7frwissyqrejic][number.jie_hashui_fa_irrigation_duration_1-entry]
+# name: test_platform_setup_and_discovery[number.jie_hashui_fa_irrigation_duration_1-entry]
   EntityRegistryEntrySnapshot({
     'aliases': set({
     }),
@@ -680,11 +679,11 @@
     'suggested_object_id': None,
     'supported_features': 0,
     'translation_key': 'indexed_irrigation_duration',
-    'unique_id': 'tuya.6c6fec8c06c8d3261chmbccountdown_1',
+    'unique_id': 'tuya.cijerqyssiwrf7deqzkfscountdown_1',
     'unit_of_measurement': 'min',
   })
 # ---
-# name: test_platform_setup_and_discovery[sfkzq_ed7frwissyqrejic][number.jie_hashui_fa_irrigation_duration_1-state]
+# name: test_platform_setup_and_discovery[number.jie_hashui_fa_irrigation_duration_1-state]
   StateSnapshot({
     'attributes': ReadOnlyDict({
       'device_class': 'duration',
@@ -703,7 +702,7 @@
     'state': '1.0',
   })
 # ---
-# name: test_platform_setup_and_discovery[sfkzq_ed7frwissyqrejic][number.jie_hashui_fa_irrigation_duration_2-entry]
+# name: test_platform_setup_and_discovery[number.jie_hashui_fa_irrigation_duration_2-entry]
   EntityRegistryEntrySnapshot({
     'aliases': set({
     }),
@@ -739,11 +738,11 @@
     'suggested_object_id': None,
     'supported_features': 0,
     'translation_key': 'indexed_irrigation_duration',
-    'unique_id': 'tuya.6c6fec8c06c8d3261chmbccountdown_2',
+    'unique_id': 'tuya.cijerqyssiwrf7deqzkfscountdown_2',
     'unit_of_measurement': 'min',
   })
 # ---
-# name: test_platform_setup_and_discovery[sfkzq_ed7frwissyqrejic][number.jie_hashui_fa_irrigation_duration_2-state]
+# name: test_platform_setup_and_discovery[number.jie_hashui_fa_irrigation_duration_2-state]
   StateSnapshot({
     'attributes': ReadOnlyDict({
       'device_class': 'duration',
@@ -762,7 +761,7 @@
     'state': '1.0',
   })
 # ---
-# name: test_platform_setup_and_discovery[sfkzq_ed7frwissyqrejic][number.jie_hashui_fa_irrigation_duration_3-entry]
+# name: test_platform_setup_and_discovery[number.jie_hashui_fa_irrigation_duration_3-entry]
   EntityRegistryEntrySnapshot({
     'aliases': set({
     }),
@@ -798,11 +797,11 @@
     'suggested_object_id': None,
     'supported_features': 0,
     'translation_key': 'indexed_irrigation_duration',
-    'unique_id': 'tuya.6c6fec8c06c8d3261chmbccountdown_3',
+    'unique_id': 'tuya.cijerqyssiwrf7deqzkfscountdown_3',
     'unit_of_measurement': 'min',
   })
 # ---
-# name: test_platform_setup_and_discovery[sfkzq_ed7frwissyqrejic][number.jie_hashui_fa_irrigation_duration_3-state]
+# name: test_platform_setup_and_discovery[number.jie_hashui_fa_irrigation_duration_3-state]
   StateSnapshot({
     'attributes': ReadOnlyDict({
       'device_class': 'duration',
@@ -821,7 +820,7 @@
     'state': '3.0',
   })
 # ---
-# name: test_platform_setup_and_discovery[sfkzq_ed7frwissyqrejic][number.jie_hashui_fa_irrigation_duration_4-entry]
+# name: test_platform_setup_and_discovery[number.jie_hashui_fa_irrigation_duration_4-entry]
   EntityRegistryEntrySnapshot({
     'aliases': set({
     }),
@@ -857,11 +856,11 @@
     'suggested_object_id': None,
     'supported_features': 0,
     'translation_key': 'indexed_irrigation_duration',
-    'unique_id': 'tuya.6c6fec8c06c8d3261chmbccountdown_4',
+    'unique_id': 'tuya.cijerqyssiwrf7deqzkfscountdown_4',
     'unit_of_measurement': 'min',
   })
 # ---
-# name: test_platform_setup_and_discovery[sfkzq_ed7frwissyqrejic][number.jie_hashui_fa_irrigation_duration_4-state]
+# name: test_platform_setup_and_discovery[number.jie_hashui_fa_irrigation_duration_4-state]
   StateSnapshot({
     'attributes': ReadOnlyDict({
       'device_class': 'duration',
@@ -880,7 +879,7 @@
     'state': '2.0',
   })
 # ---
-# name: test_platform_setup_and_discovery[sfkzq_ed7frwissyqrejic][number.jie_hashui_fa_irrigation_duration_5-entry]
+# name: test_platform_setup_and_discovery[number.jie_hashui_fa_irrigation_duration_5-entry]
   EntityRegistryEntrySnapshot({
     'aliases': set({
     }),
@@ -916,11 +915,11 @@
     'suggested_object_id': None,
     'supported_features': 0,
     'translation_key': 'indexed_irrigation_duration',
-    'unique_id': 'tuya.6c6fec8c06c8d3261chmbccountdown_5',
+    'unique_id': 'tuya.cijerqyssiwrf7deqzkfscountdown_5',
     'unit_of_measurement': 'min',
   })
 # ---
-# name: test_platform_setup_and_discovery[sfkzq_ed7frwissyqrejic][number.jie_hashui_fa_irrigation_duration_5-state]
+# name: test_platform_setup_and_discovery[number.jie_hashui_fa_irrigation_duration_5-state]
   StateSnapshot({
     'attributes': ReadOnlyDict({
       'device_class': 'duration',
@@ -939,7 +938,7 @@
     'state': '2.0',
   })
 # ---
-# name: test_platform_setup_and_discovery[sfkzq_ed7frwissyqrejic][number.jie_hashui_fa_irrigation_duration_6-entry]
+# name: test_platform_setup_and_discovery[number.jie_hashui_fa_irrigation_duration_6-entry]
   EntityRegistryEntrySnapshot({
     'aliases': set({
     }),
@@ -975,11 +974,11 @@
     'suggested_object_id': None,
     'supported_features': 0,
     'translation_key': 'indexed_irrigation_duration',
-    'unique_id': 'tuya.6c6fec8c06c8d3261chmbccountdown_6',
+    'unique_id': 'tuya.cijerqyssiwrf7deqzkfscountdown_6',
     'unit_of_measurement': 'min',
   })
 # ---
-# name: test_platform_setup_and_discovery[sfkzq_ed7frwissyqrejic][number.jie_hashui_fa_irrigation_duration_6-state]
+# name: test_platform_setup_and_discovery[number.jie_hashui_fa_irrigation_duration_6-state]
   StateSnapshot({
     'attributes': ReadOnlyDict({
       'device_class': 'duration',
@@ -998,7 +997,7 @@
     'state': '3.0',
   })
 # ---
-# name: test_platform_setup_and_discovery[sfkzq_ed7frwissyqrejic][number.jie_hashui_fa_irrigation_duration_7-entry]
+# name: test_platform_setup_and_discovery[number.jie_hashui_fa_irrigation_duration_7-entry]
   EntityRegistryEntrySnapshot({
     'aliases': set({
     }),
@@ -1034,11 +1033,11 @@
     'suggested_object_id': None,
     'supported_features': 0,
     'translation_key': 'indexed_irrigation_duration',
-    'unique_id': 'tuya.6c6fec8c06c8d3261chmbccountdown_7',
+    'unique_id': 'tuya.cijerqyssiwrf7deqzkfscountdown_7',
     'unit_of_measurement': 'min',
   })
 # ---
-# name: test_platform_setup_and_discovery[sfkzq_ed7frwissyqrejic][number.jie_hashui_fa_irrigation_duration_7-state]
+# name: test_platform_setup_and_discovery[number.jie_hashui_fa_irrigation_duration_7-state]
   StateSnapshot({
     'attributes': ReadOnlyDict({
       'device_class': 'duration',
@@ -1057,7 +1056,7 @@
     'state': '1.0',
   })
 # ---
-# name: test_platform_setup_and_discovery[sfkzq_ed7frwissyqrejic][number.jie_hashui_fa_irrigation_duration_8-entry]
+# name: test_platform_setup_and_discovery[number.jie_hashui_fa_irrigation_duration_8-entry]
   EntityRegistryEntrySnapshot({
     'aliases': set({
     }),
@@ -1093,11 +1092,11 @@
     'suggested_object_id': None,
     'supported_features': 0,
     'translation_key': 'indexed_irrigation_duration',
-    'unique_id': 'tuya.6c6fec8c06c8d3261chmbccountdown_8',
+    'unique_id': 'tuya.cijerqyssiwrf7deqzkfscountdown_8',
     'unit_of_measurement': 'min',
   })
 # ---
-# name: test_platform_setup_and_discovery[sfkzq_ed7frwissyqrejic][number.jie_hashui_fa_irrigation_duration_8-state]
+# name: test_platform_setup_and_discovery[number.jie_hashui_fa_irrigation_duration_8-state]
   StateSnapshot({
     'attributes': ReadOnlyDict({
       'device_class': 'duration',
@@ -1116,10 +1115,7 @@
     'state': '1.0',
   })
 # ---
-# name: test_platform_setup_and_discovery[sgbj_ulv4nnue7gqp0rjk][number.siren_veranda_time-entry]
-=======
 # name: test_platform_setup_and_discovery[number.kabinet_temperature_correction-entry]
->>>>>>> 68fbcc86
   EntityRegistryEntrySnapshot({
     'aliases': set({
     }),
