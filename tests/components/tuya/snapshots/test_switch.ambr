--- conflicted
+++ resolved
@@ -969,9 +969,6 @@
     'state': 'on',
   })
 # ---
-<<<<<<< HEAD
-# name: test_platform_setup_and_discovery[tdq_4_443][switch.4_433_switch_1-entry]
-=======
 # name: test_platform_setup_and_discovery[kg_gbm9ata1zrzaez4a][switch.qt_switch_switch_1-entry]
   EntityRegistryEntrySnapshot({
     'aliases': set({
@@ -1022,7 +1019,6 @@
   })
 # ---
 # name: test_platform_setup_and_discovery[kj_CAjWAxBUZt7QZHfz][switch.hl400_child_lock-entry]
->>>>>>> ff9e2a8f
   EntityRegistryEntrySnapshot({
     'aliases': set({
     }),
