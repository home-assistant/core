--- conflicted
+++ resolved
@@ -2369,49 +2369,84 @@
     'state': 'off',
   })
 # ---
-<<<<<<< HEAD
+# name: test_platform_setup_and_discovery[switch.ceiling_fan_light_v2_sound-entry]
+  EntityRegistryEntrySnapshot({
+    'aliases': set({
+    }),
+    'area_id': None,
+    'capabilities': None,
+    'config_entry_id': <ANY>,
+    'config_subentry_id': <ANY>,
+    'device_class': None,
+    'device_id': <ANY>,
+    'disabled_by': None,
+    'domain': 'switch',
+    'entity_category': <EntityCategory.CONFIG: 'config'>,
+    'entity_id': 'switch.ceiling_fan_light_v2_sound',
+    'has_entity_name': True,
+    'hidden_by': None,
+    'icon': None,
+    'id': <ANY>,
+    'labels': set({
+    }),
+    'name': None,
+    'options': dict({
+    }),
+    'original_device_class': None,
+    'original_icon': None,
+    'original_name': 'Sound',
+    'platform': 'tuya',
+    'previous_unique_id': None,
+    'suggested_object_id': None,
+    'supported_features': 0,
+    'translation_key': 'sound',
+    'unique_id': 'tuya.6wxksqu35c61sce9dsffan_beep',
+    'unit_of_measurement': None,
+  })
+# ---
+# name: test_platform_setup_and_discovery[switch.ceiling_fan_light_v2_sound-state]
+  StateSnapshot({
+    'attributes': ReadOnlyDict({
+      'friendly_name': 'ceiling fan/Light v2 Sound',
+    }),
+    'context': <ANY>,
+    'entity_id': 'switch.ceiling_fan_light_v2_sound',
+    'last_changed': <ANY>,
+    'last_reported': <ANY>,
+    'last_updated': <ANY>,
+    'state': 'off',
+  })
+# ---
 # name: test_platform_setup_and_discovery[switch.cbe_pro_2_feed_in_power_limit_enable-entry]
-=======
-# name: test_platform_setup_and_discovery[switch.ceiling_fan_light_v2_sound-entry]
->>>>>>> 19b2c6da
-  EntityRegistryEntrySnapshot({
-    'aliases': set({
-    }),
-    'area_id': None,
-    'capabilities': None,
-    'config_entry_id': <ANY>,
-    'config_subentry_id': <ANY>,
-    'device_class': None,
-    'device_id': <ANY>,
-    'disabled_by': None,
-    'domain': 'switch',
-    'entity_category': <EntityCategory.CONFIG: 'config'>,
-<<<<<<< HEAD
+  EntityRegistryEntrySnapshot({
+    'aliases': set({
+    }),
+    'area_id': None,
+    'capabilities': None,
+    'config_entry_id': <ANY>,
+    'config_subentry_id': <ANY>,
+    'device_class': None,
+    'device_id': <ANY>,
+    'disabled_by': None,
+    'domain': 'switch',
+    'entity_category': <EntityCategory.CONFIG: 'config'>,
     'entity_id': 'switch.cbe_pro_2_feed_in_power_limit_enable',
-=======
-    'entity_id': 'switch.ceiling_fan_light_v2_sound',
->>>>>>> 19b2c6da
-    'has_entity_name': True,
-    'hidden_by': None,
-    'icon': None,
-    'id': <ANY>,
-    'labels': set({
-    }),
-    'name': None,
-    'options': dict({
-    }),
-    'original_device_class': None,
-    'original_icon': None,
-<<<<<<< HEAD
+    'has_entity_name': True,
+    'hidden_by': None,
+    'icon': None,
+    'id': <ANY>,
+    'labels': set({
+    }),
+    'name': None,
+    'options': dict({
+    }),
+    'original_device_class': None,
+    'original_icon': None,
     'original_name': 'Feed-in power limit enable',
-=======
-    'original_name': 'Sound',
->>>>>>> 19b2c6da
-    'platform': 'tuya',
-    'previous_unique_id': None,
-    'suggested_object_id': None,
-    'supported_features': 0,
-<<<<<<< HEAD
+    'platform': 'tuya',
+    'previous_unique_id': None,
+    'suggested_object_id': None,
+    'supported_features': 0,
     'translation_key': 'feedin_power_limit_enable',
     'unique_id': 'tuya.gbq8kiahk57ct0bpncjynxfeedin_power_limit_enable',
     'unit_of_measurement': None,
@@ -2424,20 +2459,6 @@
     }),
     'context': <ANY>,
     'entity_id': 'switch.cbe_pro_2_feed_in_power_limit_enable',
-=======
-    'translation_key': 'sound',
-    'unique_id': 'tuya.6wxksqu35c61sce9dsffan_beep',
-    'unit_of_measurement': None,
-  })
-# ---
-# name: test_platform_setup_and_discovery[switch.ceiling_fan_light_v2_sound-state]
-  StateSnapshot({
-    'attributes': ReadOnlyDict({
-      'friendly_name': 'ceiling fan/Light v2 Sound',
-    }),
-    'context': <ANY>,
-    'entity_id': 'switch.ceiling_fan_light_v2_sound',
->>>>>>> 19b2c6da
     'last_changed': <ANY>,
     'last_reported': <ANY>,
     'last_updated': <ANY>,
