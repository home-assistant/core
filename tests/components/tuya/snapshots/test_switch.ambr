# serializer version: 1
# name: test_platform_setup_and_discovery[switch.3dprinter_child_lock-entry]
  EntityRegistryEntrySnapshot({
    'aliases': set({
    }),
    'area_id': None,
    'capabilities': None,
    'config_entry_id': <ANY>,
    'config_subentry_id': <ANY>,
    'device_class': None,
    'device_id': <ANY>,
    'disabled_by': None,
    'domain': 'switch',
    'entity_category': <EntityCategory.CONFIG: 'config'>,
    'entity_id': 'switch.3dprinter_child_lock',
    'has_entity_name': True,
    'hidden_by': None,
    'icon': None,
    'id': <ANY>,
    'labels': set({
    }),
    'name': None,
    'options': dict({
    }),
    'original_device_class': None,
    'original_icon': None,
    'original_name': 'Child lock',
    'platform': 'tuya',
    'previous_unique_id': None,
    'suggested_object_id': None,
    'supported_features': 0,
    'translation_key': 'child_lock',
    'unique_id': 'tuya.pykascx9yfqrxtbgzcchild_lock',
    'unit_of_measurement': None,
  })
# ---
# name: test_platform_setup_and_discovery[switch.3dprinter_child_lock-state]
  StateSnapshot({
    'attributes': ReadOnlyDict({
      'friendly_name': '3DPrinter Child lock',
    }),
    'context': <ANY>,
    'entity_id': 'switch.3dprinter_child_lock',
    'last_changed': <ANY>,
    'last_reported': <ANY>,
    'last_updated': <ANY>,
    'state': 'off',
  })
# ---
# name: test_platform_setup_and_discovery[switch.3dprinter_socket_1-entry]
  EntityRegistryEntrySnapshot({
    'aliases': set({
    }),
    'area_id': None,
    'capabilities': None,
    'config_entry_id': <ANY>,
    'config_subentry_id': <ANY>,
    'device_class': None,
    'device_id': <ANY>,
    'disabled_by': None,
    'domain': 'switch',
    'entity_category': None,
    'entity_id': 'switch.3dprinter_socket_1',
    'has_entity_name': True,
    'hidden_by': None,
    'icon': None,
    'id': <ANY>,
    'labels': set({
    }),
    'name': None,
    'options': dict({
    }),
    'original_device_class': <SwitchDeviceClass.OUTLET: 'outlet'>,
    'original_icon': None,
    'original_name': 'Socket 1',
    'platform': 'tuya',
    'previous_unique_id': None,
    'suggested_object_id': None,
    'supported_features': 0,
    'translation_key': 'indexed_socket',
    'unique_id': 'tuya.pykascx9yfqrxtbgzcswitch_1',
    'unit_of_measurement': None,
  })
# ---
# name: test_platform_setup_and_discovery[switch.3dprinter_socket_1-state]
  StateSnapshot({
    'attributes': ReadOnlyDict({
      'device_class': 'outlet',
      'friendly_name': '3DPrinter Socket 1',
    }),
    'context': <ANY>,
    'entity_id': 'switch.3dprinter_socket_1',
    'last_changed': <ANY>,
    'last_reported': <ANY>,
    'last_updated': <ANY>,
    'state': 'off',
  })
# ---
# name: test_platform_setup_and_discovery[switch.4_433_switch_1-entry]
  EntityRegistryEntrySnapshot({
    'aliases': set({
    }),
    'area_id': None,
    'capabilities': None,
    'config_entry_id': <ANY>,
    'config_subentry_id': <ANY>,
    'device_class': None,
    'device_id': <ANY>,
    'disabled_by': None,
    'domain': 'switch',
    'entity_category': None,
    'entity_id': 'switch.4_433_switch_1',
    'has_entity_name': True,
    'hidden_by': None,
    'icon': None,
    'id': <ANY>,
    'labels': set({
    }),
    'name': None,
    'options': dict({
    }),
    'original_device_class': <SwitchDeviceClass.OUTLET: 'outlet'>,
    'original_icon': None,
    'original_name': 'Switch 1',
    'platform': 'tuya',
    'previous_unique_id': None,
    'suggested_object_id': None,
    'supported_features': 0,
    'translation_key': 'indexed_switch',
    'unique_id': 'tuya.xenxir4a0tn0p1qcqdtswitch_1',
    'unit_of_measurement': None,
  })
# ---
# name: test_platform_setup_and_discovery[switch.4_433_switch_1-state]
  StateSnapshot({
    'attributes': ReadOnlyDict({
      'device_class': 'outlet',
      'friendly_name': '4-433 Switch 1',
    }),
    'context': <ANY>,
    'entity_id': 'switch.4_433_switch_1',
    'last_changed': <ANY>,
    'last_reported': <ANY>,
    'last_updated': <ANY>,
    'state': 'unavailable',
  })
# ---
# name: test_platform_setup_and_discovery[switch.4_433_switch_2-entry]
  EntityRegistryEntrySnapshot({
    'aliases': set({
    }),
    'area_id': None,
    'capabilities': None,
    'config_entry_id': <ANY>,
    'config_subentry_id': <ANY>,
    'device_class': None,
    'device_id': <ANY>,
    'disabled_by': None,
    'domain': 'switch',
    'entity_category': None,
    'entity_id': 'switch.4_433_switch_2',
    'has_entity_name': True,
    'hidden_by': None,
    'icon': None,
    'id': <ANY>,
    'labels': set({
    }),
    'name': None,
    'options': dict({
    }),
    'original_device_class': <SwitchDeviceClass.OUTLET: 'outlet'>,
    'original_icon': None,
    'original_name': 'Switch 2',
    'platform': 'tuya',
    'previous_unique_id': None,
    'suggested_object_id': None,
    'supported_features': 0,
    'translation_key': 'indexed_switch',
    'unique_id': 'tuya.xenxir4a0tn0p1qcqdtswitch_2',
    'unit_of_measurement': None,
  })
# ---
# name: test_platform_setup_and_discovery[switch.4_433_switch_2-state]
  StateSnapshot({
    'attributes': ReadOnlyDict({
      'device_class': 'outlet',
      'friendly_name': '4-433 Switch 2',
    }),
    'context': <ANY>,
    'entity_id': 'switch.4_433_switch_2',
    'last_changed': <ANY>,
    'last_reported': <ANY>,
    'last_updated': <ANY>,
    'state': 'unavailable',
  })
# ---
# name: test_platform_setup_and_discovery[switch.4_433_switch_3-entry]
  EntityRegistryEntrySnapshot({
    'aliases': set({
    }),
    'area_id': None,
    'capabilities': None,
    'config_entry_id': <ANY>,
    'config_subentry_id': <ANY>,
    'device_class': None,
    'device_id': <ANY>,
    'disabled_by': None,
    'domain': 'switch',
    'entity_category': None,
    'entity_id': 'switch.4_433_switch_3',
    'has_entity_name': True,
    'hidden_by': None,
    'icon': None,
    'id': <ANY>,
    'labels': set({
    }),
    'name': None,
    'options': dict({
    }),
    'original_device_class': <SwitchDeviceClass.OUTLET: 'outlet'>,
    'original_icon': None,
    'original_name': 'Switch 3',
    'platform': 'tuya',
    'previous_unique_id': None,
    'suggested_object_id': None,
    'supported_features': 0,
    'translation_key': 'indexed_switch',
    'unique_id': 'tuya.xenxir4a0tn0p1qcqdtswitch_3',
    'unit_of_measurement': None,
  })
# ---
# name: test_platform_setup_and_discovery[switch.4_433_switch_3-state]
  StateSnapshot({
    'attributes': ReadOnlyDict({
      'device_class': 'outlet',
      'friendly_name': '4-433 Switch 3',
    }),
    'context': <ANY>,
    'entity_id': 'switch.4_433_switch_3',
    'last_changed': <ANY>,
    'last_reported': <ANY>,
    'last_updated': <ANY>,
    'state': 'unavailable',
  })
# ---
# name: test_platform_setup_and_discovery[switch.4_433_switch_4-entry]
  EntityRegistryEntrySnapshot({
    'aliases': set({
    }),
    'area_id': None,
    'capabilities': None,
    'config_entry_id': <ANY>,
    'config_subentry_id': <ANY>,
    'device_class': None,
    'device_id': <ANY>,
    'disabled_by': None,
    'domain': 'switch',
    'entity_category': None,
    'entity_id': 'switch.4_433_switch_4',
    'has_entity_name': True,
    'hidden_by': None,
    'icon': None,
    'id': <ANY>,
    'labels': set({
    }),
    'name': None,
    'options': dict({
    }),
    'original_device_class': <SwitchDeviceClass.OUTLET: 'outlet'>,
    'original_icon': None,
    'original_name': 'Switch 4',
    'platform': 'tuya',
    'previous_unique_id': None,
    'suggested_object_id': None,
    'supported_features': 0,
    'translation_key': 'indexed_switch',
    'unique_id': 'tuya.xenxir4a0tn0p1qcqdtswitch_4',
    'unit_of_measurement': None,
  })
# ---
# name: test_platform_setup_and_discovery[switch.4_433_switch_4-state]
  StateSnapshot({
    'attributes': ReadOnlyDict({
      'device_class': 'outlet',
      'friendly_name': '4-433 Switch 4',
    }),
    'context': <ANY>,
    'entity_id': 'switch.4_433_switch_4',
    'last_changed': <ANY>,
    'last_reported': <ANY>,
    'last_updated': <ANY>,
    'state': 'unavailable',
  })
# ---
# name: test_platform_setup_and_discovery[switch.ac_charging_control_box_switch-entry]
  EntityRegistryEntrySnapshot({
    'aliases': set({
    }),
    'area_id': None,
    'capabilities': None,
    'config_entry_id': <ANY>,
    'config_subentry_id': <ANY>,
    'device_class': None,
    'device_id': <ANY>,
    'disabled_by': None,
    'domain': 'switch',
    'entity_category': None,
    'entity_id': 'switch.ac_charging_control_box_switch',
    'has_entity_name': True,
    'hidden_by': None,
    'icon': None,
    'id': <ANY>,
    'labels': set({
    }),
    'name': None,
    'options': dict({
    }),
    'original_device_class': None,
    'original_icon': None,
    'original_name': 'Switch',
    'platform': 'tuya',
    'previous_unique_id': None,
    'suggested_object_id': None,
    'supported_features': 0,
    'translation_key': 'switch',
    'unique_id': 'tuya.qyy1auihjyoogvb7zdccqswitch',
    'unit_of_measurement': None,
  })
# ---
# name: test_platform_setup_and_discovery[switch.ac_charging_control_box_switch-state]
  StateSnapshot({
    'attributes': ReadOnlyDict({
      'friendly_name': 'AC charging control box Switch',
    }),
    'context': <ANY>,
    'entity_id': 'switch.ac_charging_control_box_switch',
    'last_changed': <ANY>,
    'last_reported': <ANY>,
    'last_updated': <ANY>,
    'state': 'off',
  })
# ---
# name: test_platform_setup_and_discovery[switch.apollo_light_socket_1-entry]
  EntityRegistryEntrySnapshot({
    'aliases': set({
    }),
    'area_id': None,
    'capabilities': None,
    'config_entry_id': <ANY>,
    'config_subentry_id': <ANY>,
    'device_class': None,
    'device_id': <ANY>,
    'disabled_by': None,
    'domain': 'switch',
    'entity_category': None,
    'entity_id': 'switch.apollo_light_socket_1',
    'has_entity_name': True,
    'hidden_by': None,
    'icon': None,
    'id': <ANY>,
    'labels': set({
    }),
    'name': None,
    'options': dict({
    }),
    'original_device_class': <SwitchDeviceClass.OUTLET: 'outlet'>,
    'original_icon': None,
    'original_name': 'Socket 1',
    'platform': 'tuya',
    'previous_unique_id': None,
    'suggested_object_id': None,
    'supported_features': 0,
    'translation_key': 'indexed_socket',
    'unique_id': 'tuya.ncl7oi5d6hqmf1g0zcswitch_1',
    'unit_of_measurement': None,
  })
# ---
# name: test_platform_setup_and_discovery[switch.apollo_light_socket_1-state]
  StateSnapshot({
    'attributes': ReadOnlyDict({
      'device_class': 'outlet',
      'friendly_name': 'Apollo light Socket 1',
    }),
    'context': <ANY>,
    'entity_id': 'switch.apollo_light_socket_1',
    'last_changed': <ANY>,
    'last_reported': <ANY>,
    'last_updated': <ANY>,
    'state': 'unavailable',
  })
# ---
# name: test_platform_setup_and_discovery[switch.aubess_cooker_child_lock-entry]
  EntityRegistryEntrySnapshot({
    'aliases': set({
    }),
    'area_id': None,
    'capabilities': None,
    'config_entry_id': <ANY>,
    'config_subentry_id': <ANY>,
    'device_class': None,
    'device_id': <ANY>,
    'disabled_by': None,
    'domain': 'switch',
    'entity_category': <EntityCategory.CONFIG: 'config'>,
    'entity_id': 'switch.aubess_cooker_child_lock',
    'has_entity_name': True,
    'hidden_by': None,
    'icon': None,
    'id': <ANY>,
    'labels': set({
    }),
    'name': None,
    'options': dict({
    }),
    'original_device_class': None,
    'original_icon': None,
    'original_name': 'Child lock',
    'platform': 'tuya',
    'previous_unique_id': None,
    'suggested_object_id': None,
    'supported_features': 0,
    'translation_key': 'child_lock',
    'unique_id': 'tuya.cju47ovcbeuapei2zcchild_lock',
    'unit_of_measurement': None,
  })
# ---
# name: test_platform_setup_and_discovery[switch.aubess_cooker_child_lock-state]
  StateSnapshot({
    'attributes': ReadOnlyDict({
      'friendly_name': 'Aubess Cooker Child lock',
    }),
    'context': <ANY>,
    'entity_id': 'switch.aubess_cooker_child_lock',
    'last_changed': <ANY>,
    'last_reported': <ANY>,
    'last_updated': <ANY>,
    'state': 'unavailable',
  })
# ---
# name: test_platform_setup_and_discovery[switch.aubess_cooker_socket_1-entry]
  EntityRegistryEntrySnapshot({
    'aliases': set({
    }),
    'area_id': None,
    'capabilities': None,
    'config_entry_id': <ANY>,
    'config_subentry_id': <ANY>,
    'device_class': None,
    'device_id': <ANY>,
    'disabled_by': None,
    'domain': 'switch',
    'entity_category': None,
    'entity_id': 'switch.aubess_cooker_socket_1',
    'has_entity_name': True,
    'hidden_by': None,
    'icon': None,
    'id': <ANY>,
    'labels': set({
    }),
    'name': None,
    'options': dict({
    }),
    'original_device_class': <SwitchDeviceClass.OUTLET: 'outlet'>,
    'original_icon': None,
    'original_name': 'Socket 1',
    'platform': 'tuya',
    'previous_unique_id': None,
    'suggested_object_id': None,
    'supported_features': 0,
    'translation_key': 'indexed_socket',
    'unique_id': 'tuya.cju47ovcbeuapei2zcswitch_1',
    'unit_of_measurement': None,
  })
# ---
# name: test_platform_setup_and_discovery[switch.aubess_cooker_socket_1-state]
  StateSnapshot({
    'attributes': ReadOnlyDict({
      'device_class': 'outlet',
      'friendly_name': 'Aubess Cooker Socket 1',
    }),
    'context': <ANY>,
    'entity_id': 'switch.aubess_cooker_socket_1',
    'last_changed': <ANY>,
    'last_reported': <ANY>,
    'last_updated': <ANY>,
    'state': 'unavailable',
  })
# ---
# name: test_platform_setup_and_discovery[switch.aubess_washing_machine_child_lock-entry]
  EntityRegistryEntrySnapshot({
    'aliases': set({
    }),
    'area_id': None,
    'capabilities': None,
    'config_entry_id': <ANY>,
    'config_subentry_id': <ANY>,
    'device_class': None,
    'device_id': <ANY>,
    'disabled_by': None,
    'domain': 'switch',
    'entity_category': <EntityCategory.CONFIG: 'config'>,
    'entity_id': 'switch.aubess_washing_machine_child_lock',
    'has_entity_name': True,
    'hidden_by': None,
    'icon': None,
    'id': <ANY>,
    'labels': set({
    }),
    'name': None,
    'options': dict({
    }),
    'original_device_class': None,
    'original_icon': None,
    'original_name': 'Child lock',
    'platform': 'tuya',
    'previous_unique_id': None,
    'suggested_object_id': None,
    'supported_features': 0,
    'translation_key': 'child_lock',
    'unique_id': 'tuya.zjh9xhtm3gibs9kizcchild_lock',
    'unit_of_measurement': None,
  })
# ---
# name: test_platform_setup_and_discovery[switch.aubess_washing_machine_child_lock-state]
  StateSnapshot({
    'attributes': ReadOnlyDict({
      'friendly_name': 'Aubess Washing Machine Child lock',
    }),
    'context': <ANY>,
    'entity_id': 'switch.aubess_washing_machine_child_lock',
    'last_changed': <ANY>,
    'last_reported': <ANY>,
    'last_updated': <ANY>,
    'state': 'off',
  })
# ---
# name: test_platform_setup_and_discovery[switch.aubess_washing_machine_socket_1-entry]
  EntityRegistryEntrySnapshot({
    'aliases': set({
    }),
    'area_id': None,
    'capabilities': None,
    'config_entry_id': <ANY>,
    'config_subentry_id': <ANY>,
    'device_class': None,
    'device_id': <ANY>,
    'disabled_by': None,
    'domain': 'switch',
    'entity_category': None,
    'entity_id': 'switch.aubess_washing_machine_socket_1',
    'has_entity_name': True,
    'hidden_by': None,
    'icon': None,
    'id': <ANY>,
    'labels': set({
    }),
    'name': None,
    'options': dict({
    }),
    'original_device_class': <SwitchDeviceClass.OUTLET: 'outlet'>,
    'original_icon': None,
    'original_name': 'Socket 1',
    'platform': 'tuya',
    'previous_unique_id': None,
    'suggested_object_id': None,
    'supported_features': 0,
    'translation_key': 'indexed_socket',
    'unique_id': 'tuya.zjh9xhtm3gibs9kizcswitch_1',
    'unit_of_measurement': None,
  })
# ---
# name: test_platform_setup_and_discovery[switch.aubess_washing_machine_socket_1-state]
  StateSnapshot({
    'attributes': ReadOnlyDict({
      'device_class': 'outlet',
      'friendly_name': 'Aubess Washing Machine Socket 1',
    }),
    'context': <ANY>,
    'entity_id': 'switch.aubess_washing_machine_socket_1',
    'last_changed': <ANY>,
    'last_reported': <ANY>,
    'last_updated': <ANY>,
    'state': 'on',
  })
# ---
# name: test_platform_setup_and_discovery[switch.auvelico_socket_1-entry]
  EntityRegistryEntrySnapshot({
    'aliases': set({
    }),
    'area_id': None,
    'capabilities': None,
    'config_entry_id': <ANY>,
    'config_subentry_id': <ANY>,
    'device_class': None,
    'device_id': <ANY>,
    'disabled_by': None,
    'domain': 'switch',
    'entity_category': None,
    'entity_id': 'switch.auvelico_socket_1',
    'has_entity_name': True,
    'hidden_by': None,
    'icon': None,
    'id': <ANY>,
    'labels': set({
    }),
    'name': None,
    'options': dict({
    }),
    'original_device_class': <SwitchDeviceClass.OUTLET: 'outlet'>,
    'original_icon': None,
    'original_name': 'Socket 1',
    'platform': 'tuya',
    'previous_unique_id': None,
    'suggested_object_id': None,
    'supported_features': 0,
    'translation_key': 'indexed_socket',
    'unique_id': 'tuya.hxbonj4yzcswitch_1',
    'unit_of_measurement': None,
  })
# ---
# name: test_platform_setup_and_discovery[switch.auvelico_socket_1-state]
  StateSnapshot({
    'attributes': ReadOnlyDict({
      'device_class': 'outlet',
      'friendly_name': 'AuVeLiCo Socket 1',
    }),
    'context': <ANY>,
    'entity_id': 'switch.auvelico_socket_1',
    'last_changed': <ANY>,
    'last_reported': <ANY>,
    'last_updated': <ANY>,
    'state': 'off',
  })
# ---
# name: test_platform_setup_and_discovery[switch.balkonbewasserung_switch-entry]
  EntityRegistryEntrySnapshot({
    'aliases': set({
    }),
    'area_id': None,
    'capabilities': None,
    'config_entry_id': <ANY>,
    'config_subentry_id': <ANY>,
    'device_class': None,
    'device_id': <ANY>,
    'disabled_by': None,
    'domain': 'switch',
    'entity_category': None,
    'entity_id': 'switch.balkonbewasserung_switch',
    'has_entity_name': True,
    'hidden_by': None,
    'icon': None,
    'id': <ANY>,
    'labels': set({
    }),
    'name': None,
    'options': dict({
    }),
    'original_device_class': None,
    'original_icon': None,
    'original_name': 'Switch',
    'platform': 'tuya',
    'previous_unique_id': None,
    'suggested_object_id': None,
    'supported_features': 0,
    'translation_key': 'switch',
    'unique_id': 'tuya.73ov8i8iedtylkzrqzkfsswitch',
    'unit_of_measurement': None,
  })
# ---
# name: test_platform_setup_and_discovery[switch.balkonbewasserung_switch-state]
  StateSnapshot({
    'attributes': ReadOnlyDict({
      'friendly_name': 'balkonbewässerung Switch',
    }),
    'context': <ANY>,
    'entity_id': 'switch.balkonbewasserung_switch',
    'last_changed': <ANY>,
    'last_reported': <ANY>,
    'last_updated': <ANY>,
    'state': 'off',
  })
# ---
# name: test_platform_setup_and_discovery[switch.bassin_socket_1-entry]
  EntityRegistryEntrySnapshot({
    'aliases': set({
    }),
    'area_id': None,
    'capabilities': None,
    'config_entry_id': <ANY>,
    'config_subentry_id': <ANY>,
    'device_class': None,
    'device_id': <ANY>,
    'disabled_by': None,
    'domain': 'switch',
    'entity_category': None,
    'entity_id': 'switch.bassin_socket_1',
    'has_entity_name': True,
    'hidden_by': None,
    'icon': None,
    'id': <ANY>,
    'labels': set({
    }),
    'name': None,
    'options': dict({
    }),
    'original_device_class': <SwitchDeviceClass.OUTLET: 'outlet'>,
    'original_icon': None,
    'original_name': 'Socket 1',
    'platform': 'tuya',
    'previous_unique_id': None,
    'suggested_object_id': None,
    'supported_features': 0,
    'translation_key': 'indexed_socket',
    'unique_id': 'tuya.kvnsoqyfltmf0bknzcswitch_1',
    'unit_of_measurement': None,
  })
# ---
# name: test_platform_setup_and_discovery[switch.bassin_socket_1-state]
  StateSnapshot({
    'attributes': ReadOnlyDict({
      'device_class': 'outlet',
      'friendly_name': 'Bassin Socket 1',
    }),
    'context': <ANY>,
    'entity_id': 'switch.bassin_socket_1',
    'last_changed': <ANY>,
    'last_reported': <ANY>,
    'last_updated': <ANY>,
    'state': 'on',
  })
# ---
# name: test_platform_setup_and_discovery[switch.bathroom_fan_socket_1-entry]
  EntityRegistryEntrySnapshot({
    'aliases': set({
    }),
    'area_id': None,
    'capabilities': None,
    'config_entry_id': <ANY>,
    'config_subentry_id': <ANY>,
    'device_class': None,
    'device_id': <ANY>,
    'disabled_by': None,
    'domain': 'switch',
    'entity_category': None,
    'entity_id': 'switch.bathroom_fan_socket_1',
    'has_entity_name': True,
    'hidden_by': None,
    'icon': None,
    'id': <ANY>,
    'labels': set({
    }),
    'name': None,
    'options': dict({
    }),
    'original_device_class': <SwitchDeviceClass.OUTLET: 'outlet'>,
    'original_icon': None,
    'original_name': 'Socket 1',
    'platform': 'tuya',
    'previous_unique_id': None,
    'suggested_object_id': None,
    'supported_features': 0,
    'translation_key': 'indexed_socket',
    'unique_id': 'tuya.5gfyvvg48bsxbbnjzcswitch_1',
    'unit_of_measurement': None,
  })
# ---
# name: test_platform_setup_and_discovery[switch.bathroom_fan_socket_1-state]
  StateSnapshot({
    'attributes': ReadOnlyDict({
      'device_class': 'outlet',
      'friendly_name': 'Bathroom Fan Socket 1',
    }),
    'context': <ANY>,
    'entity_id': 'switch.bathroom_fan_socket_1',
    'last_changed': <ANY>,
    'last_reported': <ANY>,
    'last_updated': <ANY>,
    'state': 'off',
  })
# ---
# name: test_platform_setup_and_discovery[switch.bathroom_light_switch_1-entry]
  EntityRegistryEntrySnapshot({
    'aliases': set({
    }),
    'area_id': None,
    'capabilities': None,
    'config_entry_id': <ANY>,
    'config_subentry_id': <ANY>,
    'device_class': None,
    'device_id': <ANY>,
    'disabled_by': None,
    'domain': 'switch',
    'entity_category': None,
    'entity_id': 'switch.bathroom_light_switch_1',
    'has_entity_name': True,
    'hidden_by': None,
    'icon': None,
    'id': <ANY>,
    'labels': set({
    }),
    'name': None,
    'options': dict({
    }),
    'original_device_class': <SwitchDeviceClass.OUTLET: 'outlet'>,
    'original_icon': None,
    'original_name': 'Switch 1',
    'platform': 'tuya',
    'previous_unique_id': None,
    'suggested_object_id': None,
    'supported_features': 0,
    'translation_key': 'indexed_switch',
    'unique_id': 'tuya.gluaktf5gkswitch_1',
    'unit_of_measurement': None,
  })
# ---
# name: test_platform_setup_and_discovery[switch.bathroom_light_switch_1-state]
  StateSnapshot({
    'attributes': ReadOnlyDict({
      'device_class': 'outlet',
      'friendly_name': 'bathroom light Switch 1',
    }),
    'context': <ANY>,
    'entity_id': 'switch.bathroom_light_switch_1',
    'last_changed': <ANY>,
    'last_reported': <ANY>,
    'last_updated': <ANY>,
    'state': 'off',
  })
# ---
# name: test_platform_setup_and_discovery[switch.bathroom_mirror_socket_1-entry]
  EntityRegistryEntrySnapshot({
    'aliases': set({
    }),
    'area_id': None,
    'capabilities': None,
    'config_entry_id': <ANY>,
    'config_subentry_id': <ANY>,
    'device_class': None,
    'device_id': <ANY>,
    'disabled_by': None,
    'domain': 'switch',
    'entity_category': None,
    'entity_id': 'switch.bathroom_mirror_socket_1',
    'has_entity_name': True,
    'hidden_by': None,
    'icon': None,
    'id': <ANY>,
    'labels': set({
    }),
    'name': None,
    'options': dict({
    }),
    'original_device_class': <SwitchDeviceClass.OUTLET: 'outlet'>,
    'original_icon': None,
    'original_name': 'Socket 1',
    'platform': 'tuya',
    'previous_unique_id': None,
    'suggested_object_id': None,
    'supported_features': 0,
    'translation_key': 'indexed_socket',
    'unique_id': 'tuya.eway2kw92ncuecarzcswitch_1',
    'unit_of_measurement': None,
  })
# ---
# name: test_platform_setup_and_discovery[switch.bathroom_mirror_socket_1-state]
  StateSnapshot({
    'attributes': ReadOnlyDict({
      'device_class': 'outlet',
      'friendly_name': 'Bathroom Mirror Socket 1',
    }),
    'context': <ANY>,
    'entity_id': 'switch.bathroom_mirror_socket_1',
    'last_changed': <ANY>,
    'last_reported': <ANY>,
    'last_updated': <ANY>,
    'state': 'on',
  })
# ---
# name: test_platform_setup_and_discovery[switch.bree_power-entry]
  EntityRegistryEntrySnapshot({
    'aliases': set({
    }),
    'area_id': None,
    'capabilities': None,
    'config_entry_id': <ANY>,
    'config_subentry_id': <ANY>,
    'device_class': None,
    'device_id': <ANY>,
    'disabled_by': None,
    'domain': 'switch',
    'entity_category': None,
    'entity_id': 'switch.bree_power',
    'has_entity_name': True,
    'hidden_by': None,
    'icon': None,
    'id': <ANY>,
    'labels': set({
    }),
    'name': None,
    'options': dict({
    }),
    'original_device_class': None,
    'original_icon': None,
    'original_name': 'Power',
    'platform': 'tuya',
    'previous_unique_id': None,
    'suggested_object_id': None,
    'supported_features': 0,
    'translation_key': 'power',
    'unique_id': 'tuya.ppgdpsq1xaxlyzryjkswitch',
    'unit_of_measurement': None,
  })
# ---
# name: test_platform_setup_and_discovery[switch.bree_power-state]
  StateSnapshot({
    'attributes': ReadOnlyDict({
      'friendly_name': 'Bree Power',
    }),
    'context': <ANY>,
    'entity_id': 'switch.bree_power',
    'last_changed': <ANY>,
    'last_reported': <ANY>,
    'last_updated': <ANY>,
    'state': 'off',
  })
# ---
# name: test_platform_setup_and_discovery[switch.bubbelbad_socket_1-entry]
  EntityRegistryEntrySnapshot({
    'aliases': set({
    }),
    'area_id': None,
    'capabilities': None,
    'config_entry_id': <ANY>,
    'config_subentry_id': <ANY>,
    'device_class': None,
    'device_id': <ANY>,
    'disabled_by': None,
    'domain': 'switch',
    'entity_category': None,
    'entity_id': 'switch.bubbelbad_socket_1',
    'has_entity_name': True,
    'hidden_by': None,
    'icon': None,
    'id': <ANY>,
    'labels': set({
    }),
    'name': None,
    'options': dict({
    }),
    'original_device_class': <SwitchDeviceClass.OUTLET: 'outlet'>,
    'original_icon': None,
    'original_name': 'Socket 1',
    'platform': 'tuya',
    'previous_unique_id': None,
    'suggested_object_id': None,
    'supported_features': 0,
    'translation_key': 'indexed_socket',
    'unique_id': 'tuya.pfhwb1v3i7cifa2tcpswitch_1',
    'unit_of_measurement': None,
  })
# ---
# name: test_platform_setup_and_discovery[switch.bubbelbad_socket_1-state]
  StateSnapshot({
    'attributes': ReadOnlyDict({
      'device_class': 'outlet',
      'friendly_name': 'Bubbelbad Socket 1',
    }),
    'context': <ANY>,
    'entity_id': 'switch.bubbelbad_socket_1',
    'last_changed': <ANY>,
    'last_reported': <ANY>,
    'last_updated': <ANY>,
    'state': 'on',
  })
# ---
# name: test_platform_setup_and_discovery[switch.bubbelbad_socket_2-entry]
  EntityRegistryEntrySnapshot({
    'aliases': set({
    }),
    'area_id': None,
    'capabilities': None,
    'config_entry_id': <ANY>,
    'config_subentry_id': <ANY>,
    'device_class': None,
    'device_id': <ANY>,
    'disabled_by': None,
    'domain': 'switch',
    'entity_category': None,
    'entity_id': 'switch.bubbelbad_socket_2',
    'has_entity_name': True,
    'hidden_by': None,
    'icon': None,
    'id': <ANY>,
    'labels': set({
    }),
    'name': None,
    'options': dict({
    }),
    'original_device_class': <SwitchDeviceClass.OUTLET: 'outlet'>,
    'original_icon': None,
    'original_name': 'Socket 2',
    'platform': 'tuya',
    'previous_unique_id': None,
    'suggested_object_id': None,
    'supported_features': 0,
    'translation_key': 'indexed_socket',
    'unique_id': 'tuya.pfhwb1v3i7cifa2tcpswitch_2',
    'unit_of_measurement': None,
  })
# ---
# name: test_platform_setup_and_discovery[switch.bubbelbad_socket_2-state]
  StateSnapshot({
    'attributes': ReadOnlyDict({
      'device_class': 'outlet',
      'friendly_name': 'Bubbelbad Socket 2',
    }),
    'context': <ANY>,
    'entity_id': 'switch.bubbelbad_socket_2',
    'last_changed': <ANY>,
    'last_reported': <ANY>,
    'last_updated': <ANY>,
    'state': 'on',
  })
# ---
# name: test_platform_setup_and_discovery[switch.buitenverlichting_socket_1-entry]
  EntityRegistryEntrySnapshot({
    'aliases': set({
    }),
    'area_id': None,
    'capabilities': None,
    'config_entry_id': <ANY>,
    'config_subentry_id': <ANY>,
    'device_class': None,
    'device_id': <ANY>,
    'disabled_by': None,
    'domain': 'switch',
    'entity_category': None,
    'entity_id': 'switch.buitenverlichting_socket_1',
    'has_entity_name': True,
    'hidden_by': None,
    'icon': None,
    'id': <ANY>,
    'labels': set({
    }),
    'name': None,
    'options': dict({
    }),
    'original_device_class': <SwitchDeviceClass.OUTLET: 'outlet'>,
    'original_icon': None,
    'original_name': 'Socket 1',
    'platform': 'tuya',
    'previous_unique_id': None,
    'suggested_object_id': None,
    'supported_features': 0,
    'translation_key': 'indexed_socket',
    'unique_id': 'tuya.2k8wyjo7iidkohuczcswitch_1',
    'unit_of_measurement': None,
  })
# ---
# name: test_platform_setup_and_discovery[switch.buitenverlichting_socket_1-state]
  StateSnapshot({
    'attributes': ReadOnlyDict({
      'device_class': 'outlet',
      'friendly_name': 'Buitenverlichting Socket 1',
    }),
    'context': <ANY>,
    'entity_id': 'switch.buitenverlichting_socket_1',
    'last_changed': <ANY>,
    'last_reported': <ANY>,
    'last_updated': <ANY>,
    'state': 'on',
  })
# ---
# name: test_platform_setup_and_discovery[switch.burocam_flip-entry]
  EntityRegistryEntrySnapshot({
    'aliases': set({
    }),
    'area_id': None,
    'capabilities': None,
    'config_entry_id': <ANY>,
    'config_subentry_id': <ANY>,
    'device_class': None,
    'device_id': <ANY>,
    'disabled_by': None,
    'domain': 'switch',
    'entity_category': <EntityCategory.CONFIG: 'config'>,
    'entity_id': 'switch.burocam_flip',
    'has_entity_name': True,
    'hidden_by': None,
    'icon': None,
    'id': <ANY>,
    'labels': set({
    }),
    'name': None,
    'options': dict({
    }),
    'original_device_class': None,
    'original_icon': None,
    'original_name': 'Flip',
    'platform': 'tuya',
    'previous_unique_id': None,
    'suggested_object_id': None,
    'supported_features': 0,
    'translation_key': 'flip',
    'unique_id': 'tuya.svjjuwykgijjedurpsbasic_flip',
    'unit_of_measurement': None,
  })
# ---
# name: test_platform_setup_and_discovery[switch.burocam_flip-state]
  StateSnapshot({
    'attributes': ReadOnlyDict({
      'friendly_name': 'Bürocam Flip',
    }),
    'context': <ANY>,
    'entity_id': 'switch.burocam_flip',
    'last_changed': <ANY>,
    'last_reported': <ANY>,
    'last_updated': <ANY>,
    'state': 'off',
  })
# ---
# name: test_platform_setup_and_discovery[switch.burocam_motion_alarm-entry]
  EntityRegistryEntrySnapshot({
    'aliases': set({
    }),
    'area_id': None,
    'capabilities': None,
    'config_entry_id': <ANY>,
    'config_subentry_id': <ANY>,
    'device_class': None,
    'device_id': <ANY>,
    'disabled_by': None,
    'domain': 'switch',
    'entity_category': <EntityCategory.CONFIG: 'config'>,
    'entity_id': 'switch.burocam_motion_alarm',
    'has_entity_name': True,
    'hidden_by': None,
    'icon': None,
    'id': <ANY>,
    'labels': set({
    }),
    'name': None,
    'options': dict({
    }),
    'original_device_class': None,
    'original_icon': None,
    'original_name': 'Motion alarm',
    'platform': 'tuya',
    'previous_unique_id': None,
    'suggested_object_id': None,
    'supported_features': 0,
    'translation_key': 'motion_alarm',
    'unique_id': 'tuya.svjjuwykgijjedurpsmotion_switch',
    'unit_of_measurement': None,
  })
# ---
# name: test_platform_setup_and_discovery[switch.burocam_motion_alarm-state]
  StateSnapshot({
    'attributes': ReadOnlyDict({
      'friendly_name': 'Bürocam Motion alarm',
    }),
    'context': <ANY>,
    'entity_id': 'switch.burocam_motion_alarm',
    'last_changed': <ANY>,
    'last_reported': <ANY>,
    'last_updated': <ANY>,
    'state': 'on',
  })
# ---
# name: test_platform_setup_and_discovery[switch.burocam_motion_tracking-entry]
  EntityRegistryEntrySnapshot({
    'aliases': set({
    }),
    'area_id': None,
    'capabilities': None,
    'config_entry_id': <ANY>,
    'config_subentry_id': <ANY>,
    'device_class': None,
    'device_id': <ANY>,
    'disabled_by': None,
    'domain': 'switch',
    'entity_category': <EntityCategory.CONFIG: 'config'>,
    'entity_id': 'switch.burocam_motion_tracking',
    'has_entity_name': True,
    'hidden_by': None,
    'icon': None,
    'id': <ANY>,
    'labels': set({
    }),
    'name': None,
    'options': dict({
    }),
    'original_device_class': None,
    'original_icon': None,
    'original_name': 'Motion tracking',
    'platform': 'tuya',
    'previous_unique_id': None,
    'suggested_object_id': None,
    'supported_features': 0,
    'translation_key': 'motion_tracking',
    'unique_id': 'tuya.svjjuwykgijjedurpsmotion_tracking',
    'unit_of_measurement': None,
  })
# ---
# name: test_platform_setup_and_discovery[switch.burocam_motion_tracking-state]
  StateSnapshot({
    'attributes': ReadOnlyDict({
      'friendly_name': 'Bürocam Motion tracking',
    }),
    'context': <ANY>,
    'entity_id': 'switch.burocam_motion_tracking',
    'last_changed': <ANY>,
    'last_reported': <ANY>,
    'last_updated': <ANY>,
    'state': 'off',
  })
# ---
# name: test_platform_setup_and_discovery[switch.burocam_privacy_mode-entry]
  EntityRegistryEntrySnapshot({
    'aliases': set({
    }),
    'area_id': None,
    'capabilities': None,
    'config_entry_id': <ANY>,
    'config_subentry_id': <ANY>,
    'device_class': None,
    'device_id': <ANY>,
    'disabled_by': None,
    'domain': 'switch',
    'entity_category': <EntityCategory.CONFIG: 'config'>,
    'entity_id': 'switch.burocam_privacy_mode',
    'has_entity_name': True,
    'hidden_by': None,
    'icon': None,
    'id': <ANY>,
    'labels': set({
    }),
    'name': None,
    'options': dict({
    }),
    'original_device_class': None,
    'original_icon': None,
    'original_name': 'Privacy mode',
    'platform': 'tuya',
    'previous_unique_id': None,
    'suggested_object_id': None,
    'supported_features': 0,
    'translation_key': 'privacy_mode',
    'unique_id': 'tuya.svjjuwykgijjedurpsbasic_private',
    'unit_of_measurement': None,
  })
# ---
# name: test_platform_setup_and_discovery[switch.burocam_privacy_mode-state]
  StateSnapshot({
    'attributes': ReadOnlyDict({
      'friendly_name': 'Bürocam Privacy mode',
    }),
    'context': <ANY>,
    'entity_id': 'switch.burocam_privacy_mode',
    'last_changed': <ANY>,
    'last_reported': <ANY>,
    'last_updated': <ANY>,
    'state': 'on',
  })
# ---
# name: test_platform_setup_and_discovery[switch.burocam_sound_detection-entry]
  EntityRegistryEntrySnapshot({
    'aliases': set({
    }),
    'area_id': None,
    'capabilities': None,
    'config_entry_id': <ANY>,
    'config_subentry_id': <ANY>,
    'device_class': None,
    'device_id': <ANY>,
    'disabled_by': None,
    'domain': 'switch',
    'entity_category': <EntityCategory.CONFIG: 'config'>,
    'entity_id': 'switch.burocam_sound_detection',
    'has_entity_name': True,
    'hidden_by': None,
    'icon': None,
    'id': <ANY>,
    'labels': set({
    }),
    'name': None,
    'options': dict({
    }),
    'original_device_class': None,
    'original_icon': None,
    'original_name': 'Sound detection',
    'platform': 'tuya',
    'previous_unique_id': None,
    'suggested_object_id': None,
    'supported_features': 0,
    'translation_key': 'sound_detection',
    'unique_id': 'tuya.svjjuwykgijjedurpsdecibel_switch',
    'unit_of_measurement': None,
  })
# ---
# name: test_platform_setup_and_discovery[switch.burocam_sound_detection-state]
  StateSnapshot({
    'attributes': ReadOnlyDict({
      'friendly_name': 'Bürocam Sound detection',
    }),
    'context': <ANY>,
    'entity_id': 'switch.burocam_sound_detection',
    'last_changed': <ANY>,
    'last_reported': <ANY>,
    'last_updated': <ANY>,
    'state': 'off',
  })
# ---
# name: test_platform_setup_and_discovery[switch.burocam_time_watermark-entry]
  EntityRegistryEntrySnapshot({
    'aliases': set({
    }),
    'area_id': None,
    'capabilities': None,
    'config_entry_id': <ANY>,
    'config_subentry_id': <ANY>,
    'device_class': None,
    'device_id': <ANY>,
    'disabled_by': None,
    'domain': 'switch',
    'entity_category': <EntityCategory.CONFIG: 'config'>,
    'entity_id': 'switch.burocam_time_watermark',
    'has_entity_name': True,
    'hidden_by': None,
    'icon': None,
    'id': <ANY>,
    'labels': set({
    }),
    'name': None,
    'options': dict({
    }),
    'original_device_class': None,
    'original_icon': None,
    'original_name': 'Time watermark',
    'platform': 'tuya',
    'previous_unique_id': None,
    'suggested_object_id': None,
    'supported_features': 0,
    'translation_key': 'time_watermark',
    'unique_id': 'tuya.svjjuwykgijjedurpsbasic_osd',
    'unit_of_measurement': None,
  })
# ---
# name: test_platform_setup_and_discovery[switch.burocam_time_watermark-state]
  StateSnapshot({
    'attributes': ReadOnlyDict({
      'friendly_name': 'Bürocam Time watermark',
    }),
    'context': <ANY>,
    'entity_id': 'switch.burocam_time_watermark',
    'last_changed': <ANY>,
    'last_reported': <ANY>,
    'last_updated': <ANY>,
    'state': 'on',
  })
# ---
# name: test_platform_setup_and_discovery[switch.burocam_video_recording-entry]
  EntityRegistryEntrySnapshot({
    'aliases': set({
    }),
    'area_id': None,
    'capabilities': None,
    'config_entry_id': <ANY>,
    'config_subentry_id': <ANY>,
    'device_class': None,
    'device_id': <ANY>,
    'disabled_by': None,
    'domain': 'switch',
    'entity_category': <EntityCategory.CONFIG: 'config'>,
    'entity_id': 'switch.burocam_video_recording',
    'has_entity_name': True,
    'hidden_by': None,
    'icon': None,
    'id': <ANY>,
    'labels': set({
    }),
    'name': None,
    'options': dict({
    }),
    'original_device_class': None,
    'original_icon': None,
    'original_name': 'Video recording',
    'platform': 'tuya',
    'previous_unique_id': None,
    'suggested_object_id': None,
    'supported_features': 0,
    'translation_key': 'video_recording',
    'unique_id': 'tuya.svjjuwykgijjedurpsrecord_switch',
    'unit_of_measurement': None,
  })
# ---
# name: test_platform_setup_and_discovery[switch.burocam_video_recording-state]
  StateSnapshot({
    'attributes': ReadOnlyDict({
      'friendly_name': 'Bürocam Video recording',
    }),
    'context': <ANY>,
    'entity_id': 'switch.burocam_video_recording',
    'last_changed': <ANY>,
    'last_reported': <ANY>,
    'last_updated': <ANY>,
    'state': 'on',
  })
# ---
# name: test_platform_setup_and_discovery[switch.c9_flip-entry]
  EntityRegistryEntrySnapshot({
    'aliases': set({
    }),
    'area_id': None,
    'capabilities': None,
    'config_entry_id': <ANY>,
    'config_subentry_id': <ANY>,
    'device_class': None,
    'device_id': <ANY>,
    'disabled_by': None,
    'domain': 'switch',
    'entity_category': <EntityCategory.CONFIG: 'config'>,
    'entity_id': 'switch.c9_flip',
    'has_entity_name': True,
    'hidden_by': None,
    'icon': None,
    'id': <ANY>,
    'labels': set({
    }),
    'name': None,
    'options': dict({
    }),
    'original_device_class': None,
    'original_icon': None,
    'original_name': 'Flip',
    'platform': 'tuya',
    'previous_unique_id': None,
    'suggested_object_id': None,
    'supported_features': 0,
    'translation_key': 'flip',
    'unique_id': 'tuya.fjdyw5ld2f5f5ddspsbasic_flip',
    'unit_of_measurement': None,
  })
# ---
# name: test_platform_setup_and_discovery[switch.c9_flip-state]
  StateSnapshot({
    'attributes': ReadOnlyDict({
      'friendly_name': 'C9 Flip',
    }),
    'context': <ANY>,
    'entity_id': 'switch.c9_flip',
    'last_changed': <ANY>,
    'last_reported': <ANY>,
    'last_updated': <ANY>,
    'state': 'off',
  })
# ---
# name: test_platform_setup_and_discovery[switch.c9_motion_alarm-entry]
  EntityRegistryEntrySnapshot({
    'aliases': set({
    }),
    'area_id': None,
    'capabilities': None,
    'config_entry_id': <ANY>,
    'config_subentry_id': <ANY>,
    'device_class': None,
    'device_id': <ANY>,
    'disabled_by': None,
    'domain': 'switch',
    'entity_category': <EntityCategory.CONFIG: 'config'>,
    'entity_id': 'switch.c9_motion_alarm',
    'has_entity_name': True,
    'hidden_by': None,
    'icon': None,
    'id': <ANY>,
    'labels': set({
    }),
    'name': None,
    'options': dict({
    }),
    'original_device_class': None,
    'original_icon': None,
    'original_name': 'Motion alarm',
    'platform': 'tuya',
    'previous_unique_id': None,
    'suggested_object_id': None,
    'supported_features': 0,
    'translation_key': 'motion_alarm',
    'unique_id': 'tuya.fjdyw5ld2f5f5ddspsmotion_switch',
    'unit_of_measurement': None,
  })
# ---
# name: test_platform_setup_and_discovery[switch.c9_motion_alarm-state]
  StateSnapshot({
    'attributes': ReadOnlyDict({
      'friendly_name': 'C9 Motion alarm',
    }),
    'context': <ANY>,
    'entity_id': 'switch.c9_motion_alarm',
    'last_changed': <ANY>,
    'last_reported': <ANY>,
    'last_updated': <ANY>,
    'state': 'on',
  })
# ---
# name: test_platform_setup_and_discovery[switch.c9_motion_recording-entry]
  EntityRegistryEntrySnapshot({
    'aliases': set({
    }),
    'area_id': None,
    'capabilities': None,
    'config_entry_id': <ANY>,
    'config_subentry_id': <ANY>,
    'device_class': None,
    'device_id': <ANY>,
    'disabled_by': None,
    'domain': 'switch',
    'entity_category': <EntityCategory.CONFIG: 'config'>,
    'entity_id': 'switch.c9_motion_recording',
    'has_entity_name': True,
    'hidden_by': None,
    'icon': None,
    'id': <ANY>,
    'labels': set({
    }),
    'name': None,
    'options': dict({
    }),
    'original_device_class': None,
    'original_icon': None,
    'original_name': 'Motion recording',
    'platform': 'tuya',
    'previous_unique_id': None,
    'suggested_object_id': None,
    'supported_features': 0,
    'translation_key': 'motion_recording',
    'unique_id': 'tuya.fjdyw5ld2f5f5ddspsmotion_record',
    'unit_of_measurement': None,
  })
# ---
# name: test_platform_setup_and_discovery[switch.c9_motion_recording-state]
  StateSnapshot({
    'attributes': ReadOnlyDict({
      'friendly_name': 'C9 Motion recording',
    }),
    'context': <ANY>,
    'entity_id': 'switch.c9_motion_recording',
    'last_changed': <ANY>,
    'last_reported': <ANY>,
    'last_updated': <ANY>,
    'state': 'off',
  })
# ---
# name: test_platform_setup_and_discovery[switch.c9_motion_tracking-entry]
  EntityRegistryEntrySnapshot({
    'aliases': set({
    }),
    'area_id': None,
    'capabilities': None,
    'config_entry_id': <ANY>,
    'config_subentry_id': <ANY>,
    'device_class': None,
    'device_id': <ANY>,
    'disabled_by': None,
    'domain': 'switch',
    'entity_category': <EntityCategory.CONFIG: 'config'>,
    'entity_id': 'switch.c9_motion_tracking',
    'has_entity_name': True,
    'hidden_by': None,
    'icon': None,
    'id': <ANY>,
    'labels': set({
    }),
    'name': None,
    'options': dict({
    }),
    'original_device_class': None,
    'original_icon': None,
    'original_name': 'Motion tracking',
    'platform': 'tuya',
    'previous_unique_id': None,
    'suggested_object_id': None,
    'supported_features': 0,
    'translation_key': 'motion_tracking',
    'unique_id': 'tuya.fjdyw5ld2f5f5ddspsmotion_tracking',
    'unit_of_measurement': None,
  })
# ---
# name: test_platform_setup_and_discovery[switch.c9_motion_tracking-state]
  StateSnapshot({
    'attributes': ReadOnlyDict({
      'friendly_name': 'C9 Motion tracking',
    }),
    'context': <ANY>,
    'entity_id': 'switch.c9_motion_tracking',
    'last_changed': <ANY>,
    'last_reported': <ANY>,
    'last_updated': <ANY>,
    'state': 'on',
  })
# ---
# name: test_platform_setup_and_discovery[switch.c9_time_watermark-entry]
  EntityRegistryEntrySnapshot({
    'aliases': set({
    }),
    'area_id': None,
    'capabilities': None,
    'config_entry_id': <ANY>,
    'config_subentry_id': <ANY>,
    'device_class': None,
    'device_id': <ANY>,
    'disabled_by': None,
    'domain': 'switch',
    'entity_category': <EntityCategory.CONFIG: 'config'>,
    'entity_id': 'switch.c9_time_watermark',
    'has_entity_name': True,
    'hidden_by': None,
    'icon': None,
    'id': <ANY>,
    'labels': set({
    }),
    'name': None,
    'options': dict({
    }),
    'original_device_class': None,
    'original_icon': None,
    'original_name': 'Time watermark',
    'platform': 'tuya',
    'previous_unique_id': None,
    'suggested_object_id': None,
    'supported_features': 0,
    'translation_key': 'time_watermark',
    'unique_id': 'tuya.fjdyw5ld2f5f5ddspsbasic_osd',
    'unit_of_measurement': None,
  })
# ---
# name: test_platform_setup_and_discovery[switch.c9_time_watermark-state]
  StateSnapshot({
    'attributes': ReadOnlyDict({
      'friendly_name': 'C9 Time watermark',
    }),
    'context': <ANY>,
    'entity_id': 'switch.c9_time_watermark',
    'last_changed': <ANY>,
    'last_reported': <ANY>,
    'last_updated': <ANY>,
    'state': 'on',
  })
# ---
# name: test_platform_setup_and_discovery[switch.c9_video_recording-entry]
  EntityRegistryEntrySnapshot({
    'aliases': set({
    }),
    'area_id': None,
    'capabilities': None,
    'config_entry_id': <ANY>,
    'config_subentry_id': <ANY>,
    'device_class': None,
    'device_id': <ANY>,
    'disabled_by': None,
    'domain': 'switch',
    'entity_category': <EntityCategory.CONFIG: 'config'>,
    'entity_id': 'switch.c9_video_recording',
    'has_entity_name': True,
    'hidden_by': None,
    'icon': None,
    'id': <ANY>,
    'labels': set({
    }),
    'name': None,
    'options': dict({
    }),
    'original_device_class': None,
    'original_icon': None,
    'original_name': 'Video recording',
    'platform': 'tuya',
    'previous_unique_id': None,
    'suggested_object_id': None,
    'supported_features': 0,
    'translation_key': 'video_recording',
    'unique_id': 'tuya.fjdyw5ld2f5f5ddspsrecord_switch',
    'unit_of_measurement': None,
  })
# ---
# name: test_platform_setup_and_discovery[switch.c9_video_recording-state]
  StateSnapshot({
    'attributes': ReadOnlyDict({
      'friendly_name': 'C9 Video recording',
    }),
    'context': <ANY>,
    'entity_id': 'switch.c9_video_recording',
    'last_changed': <ANY>,
    'last_reported': <ANY>,
    'last_updated': <ANY>,
    'state': 'on',
  })
# ---
# name: test_platform_setup_and_discovery[switch.c9_wide_dynamic_range-entry]
  EntityRegistryEntrySnapshot({
    'aliases': set({
    }),
    'area_id': None,
    'capabilities': None,
    'config_entry_id': <ANY>,
    'config_subentry_id': <ANY>,
    'device_class': None,
    'device_id': <ANY>,
    'disabled_by': None,
    'domain': 'switch',
    'entity_category': <EntityCategory.CONFIG: 'config'>,
    'entity_id': 'switch.c9_wide_dynamic_range',
    'has_entity_name': True,
    'hidden_by': None,
    'icon': None,
    'id': <ANY>,
    'labels': set({
    }),
    'name': None,
    'options': dict({
    }),
    'original_device_class': None,
    'original_icon': None,
    'original_name': 'Wide dynamic range',
    'platform': 'tuya',
    'previous_unique_id': None,
    'suggested_object_id': None,
    'supported_features': 0,
    'translation_key': 'wide_dynamic_range',
    'unique_id': 'tuya.fjdyw5ld2f5f5ddspsbasic_wdr',
    'unit_of_measurement': None,
  })
# ---
# name: test_platform_setup_and_discovery[switch.c9_wide_dynamic_range-state]
  StateSnapshot({
    'attributes': ReadOnlyDict({
      'friendly_name': 'C9 Wide dynamic range',
    }),
    'context': <ANY>,
    'entity_id': 'switch.c9_wide_dynamic_range',
    'last_changed': <ANY>,
    'last_reported': <ANY>,
    'last_updated': <ANY>,
    'state': 'off',
  })
# ---
# name: test_platform_setup_and_discovery[switch.cam_garage_flip-entry]
  EntityRegistryEntrySnapshot({
    'aliases': set({
    }),
    'area_id': None,
    'capabilities': None,
    'config_entry_id': <ANY>,
    'config_subentry_id': <ANY>,
    'device_class': None,
    'device_id': <ANY>,
    'disabled_by': None,
    'domain': 'switch',
    'entity_category': <EntityCategory.CONFIG: 'config'>,
    'entity_id': 'switch.cam_garage_flip',
    'has_entity_name': True,
    'hidden_by': None,
    'icon': None,
    'id': <ANY>,
    'labels': set({
    }),
    'name': None,
    'options': dict({
    }),
    'original_device_class': None,
    'original_icon': None,
    'original_name': 'Flip',
    'platform': 'tuya',
    'previous_unique_id': None,
    'suggested_object_id': None,
    'supported_features': 0,
    'translation_key': 'flip',
    'unique_id': 'tuya.mgcpxpmovasazerdpsbasic_flip',
    'unit_of_measurement': None,
  })
# ---
# name: test_platform_setup_and_discovery[switch.cam_garage_flip-state]
  StateSnapshot({
    'attributes': ReadOnlyDict({
      'friendly_name': 'CAM GARAGE Flip',
    }),
    'context': <ANY>,
    'entity_id': 'switch.cam_garage_flip',
    'last_changed': <ANY>,
    'last_reported': <ANY>,
    'last_updated': <ANY>,
    'state': 'off',
  })
# ---
# name: test_platform_setup_and_discovery[switch.cam_garage_motion_alarm-entry]
  EntityRegistryEntrySnapshot({
    'aliases': set({
    }),
    'area_id': None,
    'capabilities': None,
    'config_entry_id': <ANY>,
    'config_subentry_id': <ANY>,
    'device_class': None,
    'device_id': <ANY>,
    'disabled_by': None,
    'domain': 'switch',
    'entity_category': <EntityCategory.CONFIG: 'config'>,
    'entity_id': 'switch.cam_garage_motion_alarm',
    'has_entity_name': True,
    'hidden_by': None,
    'icon': None,
    'id': <ANY>,
    'labels': set({
    }),
    'name': None,
    'options': dict({
    }),
    'original_device_class': None,
    'original_icon': None,
    'original_name': 'Motion alarm',
    'platform': 'tuya',
    'previous_unique_id': None,
    'suggested_object_id': None,
    'supported_features': 0,
    'translation_key': 'motion_alarm',
    'unique_id': 'tuya.mgcpxpmovasazerdpsmotion_switch',
    'unit_of_measurement': None,
  })
# ---
# name: test_platform_setup_and_discovery[switch.cam_garage_motion_alarm-state]
  StateSnapshot({
    'attributes': ReadOnlyDict({
      'friendly_name': 'CAM GARAGE Motion alarm',
    }),
    'context': <ANY>,
    'entity_id': 'switch.cam_garage_motion_alarm',
    'last_changed': <ANY>,
    'last_reported': <ANY>,
    'last_updated': <ANY>,
    'state': 'on',
  })
# ---
# name: test_platform_setup_and_discovery[switch.cam_garage_sound_detection-entry]
  EntityRegistryEntrySnapshot({
    'aliases': set({
    }),
    'area_id': None,
    'capabilities': None,
    'config_entry_id': <ANY>,
    'config_subentry_id': <ANY>,
    'device_class': None,
    'device_id': <ANY>,
    'disabled_by': None,
    'domain': 'switch',
    'entity_category': <EntityCategory.CONFIG: 'config'>,
    'entity_id': 'switch.cam_garage_sound_detection',
    'has_entity_name': True,
    'hidden_by': None,
    'icon': None,
    'id': <ANY>,
    'labels': set({
    }),
    'name': None,
    'options': dict({
    }),
    'original_device_class': None,
    'original_icon': None,
    'original_name': 'Sound detection',
    'platform': 'tuya',
    'previous_unique_id': None,
    'suggested_object_id': None,
    'supported_features': 0,
    'translation_key': 'sound_detection',
    'unique_id': 'tuya.mgcpxpmovasazerdpsdecibel_switch',
    'unit_of_measurement': None,
  })
# ---
# name: test_platform_setup_and_discovery[switch.cam_garage_sound_detection-state]
  StateSnapshot({
    'attributes': ReadOnlyDict({
      'friendly_name': 'CAM GARAGE Sound detection',
    }),
    'context': <ANY>,
    'entity_id': 'switch.cam_garage_sound_detection',
    'last_changed': <ANY>,
    'last_reported': <ANY>,
    'last_updated': <ANY>,
    'state': 'off',
  })
# ---
# name: test_platform_setup_and_discovery[switch.cam_garage_time_watermark-entry]
  EntityRegistryEntrySnapshot({
    'aliases': set({
    }),
    'area_id': None,
    'capabilities': None,
    'config_entry_id': <ANY>,
    'config_subentry_id': <ANY>,
    'device_class': None,
    'device_id': <ANY>,
    'disabled_by': None,
    'domain': 'switch',
    'entity_category': <EntityCategory.CONFIG: 'config'>,
    'entity_id': 'switch.cam_garage_time_watermark',
    'has_entity_name': True,
    'hidden_by': None,
    'icon': None,
    'id': <ANY>,
    'labels': set({
    }),
    'name': None,
    'options': dict({
    }),
    'original_device_class': None,
    'original_icon': None,
    'original_name': 'Time watermark',
    'platform': 'tuya',
    'previous_unique_id': None,
    'suggested_object_id': None,
    'supported_features': 0,
    'translation_key': 'time_watermark',
    'unique_id': 'tuya.mgcpxpmovasazerdpsbasic_osd',
    'unit_of_measurement': None,
  })
# ---
# name: test_platform_setup_and_discovery[switch.cam_garage_time_watermark-state]
  StateSnapshot({
    'attributes': ReadOnlyDict({
      'friendly_name': 'CAM GARAGE Time watermark',
    }),
    'context': <ANY>,
    'entity_id': 'switch.cam_garage_time_watermark',
    'last_changed': <ANY>,
    'last_reported': <ANY>,
    'last_updated': <ANY>,
    'state': 'off',
  })
# ---
# name: test_platform_setup_and_discovery[switch.cam_garage_video_recording-entry]
  EntityRegistryEntrySnapshot({
    'aliases': set({
    }),
    'area_id': None,
    'capabilities': None,
    'config_entry_id': <ANY>,
    'config_subentry_id': <ANY>,
    'device_class': None,
    'device_id': <ANY>,
    'disabled_by': None,
    'domain': 'switch',
    'entity_category': <EntityCategory.CONFIG: 'config'>,
    'entity_id': 'switch.cam_garage_video_recording',
    'has_entity_name': True,
    'hidden_by': None,
    'icon': None,
    'id': <ANY>,
    'labels': set({
    }),
    'name': None,
    'options': dict({
    }),
    'original_device_class': None,
    'original_icon': None,
    'original_name': 'Video recording',
    'platform': 'tuya',
    'previous_unique_id': None,
    'suggested_object_id': None,
    'supported_features': 0,
    'translation_key': 'video_recording',
    'unique_id': 'tuya.mgcpxpmovasazerdpsrecord_switch',
    'unit_of_measurement': None,
  })
# ---
# name: test_platform_setup_and_discovery[switch.cam_garage_video_recording-state]
  StateSnapshot({
    'attributes': ReadOnlyDict({
      'friendly_name': 'CAM GARAGE Video recording',
    }),
    'context': <ANY>,
    'entity_id': 'switch.cam_garage_video_recording',
    'last_changed': <ANY>,
    'last_reported': <ANY>,
    'last_updated': <ANY>,
    'state': 'off',
  })
# ---
# name: test_platform_setup_and_discovery[switch.cam_porch_flip-entry]
  EntityRegistryEntrySnapshot({
    'aliases': set({
    }),
    'area_id': None,
    'capabilities': None,
    'config_entry_id': <ANY>,
    'config_subentry_id': <ANY>,
    'device_class': None,
    'device_id': <ANY>,
    'disabled_by': None,
    'domain': 'switch',
    'entity_category': <EntityCategory.CONFIG: 'config'>,
    'entity_id': 'switch.cam_porch_flip',
    'has_entity_name': True,
    'hidden_by': None,
    'icon': None,
    'id': <ANY>,
    'labels': set({
    }),
    'name': None,
    'options': dict({
    }),
    'original_device_class': None,
    'original_icon': None,
    'original_name': 'Flip',
    'platform': 'tuya',
    'previous_unique_id': None,
    'suggested_object_id': None,
    'supported_features': 0,
    'translation_key': 'flip',
    'unique_id': 'tuya.uBLyTOvlhoRWXKjrpsbasic_flip',
    'unit_of_measurement': None,
  })
# ---
# name: test_platform_setup_and_discovery[switch.cam_porch_flip-state]
  StateSnapshot({
    'attributes': ReadOnlyDict({
      'friendly_name': 'CAM PORCH Flip',
    }),
    'context': <ANY>,
    'entity_id': 'switch.cam_porch_flip',
    'last_changed': <ANY>,
    'last_reported': <ANY>,
    'last_updated': <ANY>,
    'state': 'off',
  })
# ---
# name: test_platform_setup_and_discovery[switch.cam_porch_motion_alarm-entry]
  EntityRegistryEntrySnapshot({
    'aliases': set({
    }),
    'area_id': None,
    'capabilities': None,
    'config_entry_id': <ANY>,
    'config_subentry_id': <ANY>,
    'device_class': None,
    'device_id': <ANY>,
    'disabled_by': None,
    'domain': 'switch',
    'entity_category': <EntityCategory.CONFIG: 'config'>,
    'entity_id': 'switch.cam_porch_motion_alarm',
    'has_entity_name': True,
    'hidden_by': None,
    'icon': None,
    'id': <ANY>,
    'labels': set({
    }),
    'name': None,
    'options': dict({
    }),
    'original_device_class': None,
    'original_icon': None,
    'original_name': 'Motion alarm',
    'platform': 'tuya',
    'previous_unique_id': None,
    'suggested_object_id': None,
    'supported_features': 0,
    'translation_key': 'motion_alarm',
    'unique_id': 'tuya.uBLyTOvlhoRWXKjrpsmotion_switch',
    'unit_of_measurement': None,
  })
# ---
# name: test_platform_setup_and_discovery[switch.cam_porch_motion_alarm-state]
  StateSnapshot({
    'attributes': ReadOnlyDict({
      'friendly_name': 'CAM PORCH Motion alarm',
    }),
    'context': <ANY>,
    'entity_id': 'switch.cam_porch_motion_alarm',
    'last_changed': <ANY>,
    'last_reported': <ANY>,
    'last_updated': <ANY>,
    'state': 'off',
  })
# ---
# name: test_platform_setup_and_discovery[switch.cam_porch_sound_detection-entry]
  EntityRegistryEntrySnapshot({
    'aliases': set({
    }),
    'area_id': None,
    'capabilities': None,
    'config_entry_id': <ANY>,
    'config_subentry_id': <ANY>,
    'device_class': None,
    'device_id': <ANY>,
    'disabled_by': None,
    'domain': 'switch',
    'entity_category': <EntityCategory.CONFIG: 'config'>,
    'entity_id': 'switch.cam_porch_sound_detection',
    'has_entity_name': True,
    'hidden_by': None,
    'icon': None,
    'id': <ANY>,
    'labels': set({
    }),
    'name': None,
    'options': dict({
    }),
    'original_device_class': None,
    'original_icon': None,
    'original_name': 'Sound detection',
    'platform': 'tuya',
    'previous_unique_id': None,
    'suggested_object_id': None,
    'supported_features': 0,
    'translation_key': 'sound_detection',
    'unique_id': 'tuya.uBLyTOvlhoRWXKjrpsdecibel_switch',
    'unit_of_measurement': None,
  })
# ---
# name: test_platform_setup_and_discovery[switch.cam_porch_sound_detection-state]
  StateSnapshot({
    'attributes': ReadOnlyDict({
      'friendly_name': 'CAM PORCH Sound detection',
    }),
    'context': <ANY>,
    'entity_id': 'switch.cam_porch_sound_detection',
    'last_changed': <ANY>,
    'last_reported': <ANY>,
    'last_updated': <ANY>,
    'state': 'off',
  })
# ---
# name: test_platform_setup_and_discovery[switch.cam_porch_time_watermark-entry]
  EntityRegistryEntrySnapshot({
    'aliases': set({
    }),
    'area_id': None,
    'capabilities': None,
    'config_entry_id': <ANY>,
    'config_subentry_id': <ANY>,
    'device_class': None,
    'device_id': <ANY>,
    'disabled_by': None,
    'domain': 'switch',
    'entity_category': <EntityCategory.CONFIG: 'config'>,
    'entity_id': 'switch.cam_porch_time_watermark',
    'has_entity_name': True,
    'hidden_by': None,
    'icon': None,
    'id': <ANY>,
    'labels': set({
    }),
    'name': None,
    'options': dict({
    }),
    'original_device_class': None,
    'original_icon': None,
    'original_name': 'Time watermark',
    'platform': 'tuya',
    'previous_unique_id': None,
    'suggested_object_id': None,
    'supported_features': 0,
    'translation_key': 'time_watermark',
    'unique_id': 'tuya.uBLyTOvlhoRWXKjrpsbasic_osd',
    'unit_of_measurement': None,
  })
# ---
# name: test_platform_setup_and_discovery[switch.cam_porch_time_watermark-state]
  StateSnapshot({
    'attributes': ReadOnlyDict({
      'friendly_name': 'CAM PORCH Time watermark',
    }),
    'context': <ANY>,
    'entity_id': 'switch.cam_porch_time_watermark',
    'last_changed': <ANY>,
    'last_reported': <ANY>,
    'last_updated': <ANY>,
    'state': 'on',
  })
# ---
# name: test_platform_setup_and_discovery[switch.cam_porch_video_recording-entry]
  EntityRegistryEntrySnapshot({
    'aliases': set({
    }),
    'area_id': None,
    'capabilities': None,
    'config_entry_id': <ANY>,
    'config_subentry_id': <ANY>,
    'device_class': None,
    'device_id': <ANY>,
    'disabled_by': None,
    'domain': 'switch',
    'entity_category': <EntityCategory.CONFIG: 'config'>,
    'entity_id': 'switch.cam_porch_video_recording',
    'has_entity_name': True,
    'hidden_by': None,
    'icon': None,
    'id': <ANY>,
    'labels': set({
    }),
    'name': None,
    'options': dict({
    }),
    'original_device_class': None,
    'original_icon': None,
    'original_name': 'Video recording',
    'platform': 'tuya',
    'previous_unique_id': None,
    'suggested_object_id': None,
    'supported_features': 0,
    'translation_key': 'video_recording',
    'unique_id': 'tuya.uBLyTOvlhoRWXKjrpsrecord_switch',
    'unit_of_measurement': None,
  })
# ---
# name: test_platform_setup_and_discovery[switch.cam_porch_video_recording-state]
  StateSnapshot({
    'attributes': ReadOnlyDict({
      'friendly_name': 'CAM PORCH Video recording',
    }),
    'context': <ANY>,
    'entity_id': 'switch.cam_porch_video_recording',
    'last_changed': <ANY>,
    'last_reported': <ANY>,
    'last_updated': <ANY>,
    'state': 'off',
  })
# ---
# name: test_platform_setup_and_discovery[switch.clima_cucina_child_lock-entry]
  EntityRegistryEntrySnapshot({
    'aliases': set({
    }),
    'area_id': None,
    'capabilities': None,
    'config_entry_id': <ANY>,
    'config_subentry_id': <ANY>,
    'device_class': None,
    'device_id': <ANY>,
    'disabled_by': None,
    'domain': 'switch',
    'entity_category': <EntityCategory.CONFIG: 'config'>,
    'entity_id': 'switch.clima_cucina_child_lock',
    'has_entity_name': True,
    'hidden_by': None,
    'icon': None,
    'id': <ANY>,
    'labels': set({
    }),
    'name': None,
    'options': dict({
    }),
    'original_device_class': None,
    'original_icon': None,
    'original_name': 'Child lock',
    'platform': 'tuya',
    'previous_unique_id': None,
    'suggested_object_id': None,
    'supported_features': 0,
    'translation_key': 'child_lock',
    'unique_id': 'tuya.x7quooqakwchild_lock',
    'unit_of_measurement': None,
  })
# ---
# name: test_platform_setup_and_discovery[switch.clima_cucina_child_lock-state]
  StateSnapshot({
    'attributes': ReadOnlyDict({
      'friendly_name': 'Clima cucina Child lock',
    }),
    'context': <ANY>,
    'entity_id': 'switch.clima_cucina_child_lock',
    'last_changed': <ANY>,
    'last_reported': <ANY>,
    'last_updated': <ANY>,
    'state': 'off',
  })
# ---
# name: test_platform_setup_and_discovery[switch.consommation_socket_1-entry]
  EntityRegistryEntrySnapshot({
    'aliases': set({
    }),
    'area_id': None,
    'capabilities': None,
    'config_entry_id': <ANY>,
    'config_subentry_id': <ANY>,
    'device_class': None,
    'device_id': <ANY>,
    'disabled_by': None,
    'domain': 'switch',
    'entity_category': None,
    'entity_id': 'switch.consommation_socket_1',
    'has_entity_name': True,
    'hidden_by': None,
    'icon': None,
    'id': <ANY>,
    'labels': set({
    }),
    'name': None,
    'options': dict({
    }),
    'original_device_class': <SwitchDeviceClass.OUTLET: 'outlet'>,
    'original_icon': None,
    'original_name': 'Socket 1',
    'platform': 'tuya',
    'previous_unique_id': None,
    'suggested_object_id': None,
    'supported_features': 0,
    'translation_key': 'indexed_socket',
    'unique_id': 'tuya.49m7h9lh3t8pq6ftzcswitch_1',
    'unit_of_measurement': None,
  })
# ---
# name: test_platform_setup_and_discovery[switch.consommation_socket_1-state]
  StateSnapshot({
    'attributes': ReadOnlyDict({
      'device_class': 'outlet',
      'friendly_name': 'Consommation Socket 1',
    }),
    'context': <ANY>,
    'entity_id': 'switch.consommation_socket_1',
    'last_changed': <ANY>,
    'last_reported': <ANY>,
    'last_updated': <ANY>,
    'state': 'off',
  })
# ---
# name: test_platform_setup_and_discovery[switch.consommation_socket_2-entry]
  EntityRegistryEntrySnapshot({
    'aliases': set({
    }),
    'area_id': None,
    'capabilities': None,
    'config_entry_id': <ANY>,
    'config_subentry_id': <ANY>,
    'device_class': None,
    'device_id': <ANY>,
    'disabled_by': None,
    'domain': 'switch',
    'entity_category': None,
    'entity_id': 'switch.consommation_socket_2',
    'has_entity_name': True,
    'hidden_by': None,
    'icon': None,
    'id': <ANY>,
    'labels': set({
    }),
    'name': None,
    'options': dict({
    }),
    'original_device_class': <SwitchDeviceClass.OUTLET: 'outlet'>,
    'original_icon': None,
    'original_name': 'Socket 2',
    'platform': 'tuya',
    'previous_unique_id': None,
    'suggested_object_id': None,
    'supported_features': 0,
    'translation_key': 'indexed_socket',
    'unique_id': 'tuya.49m7h9lh3t8pq6ftzcswitch_2',
    'unit_of_measurement': None,
  })
# ---
# name: test_platform_setup_and_discovery[switch.consommation_socket_2-state]
  StateSnapshot({
    'attributes': ReadOnlyDict({
      'device_class': 'outlet',
      'friendly_name': 'Consommation Socket 2',
    }),
    'context': <ANY>,
    'entity_id': 'switch.consommation_socket_2',
    'last_changed': <ANY>,
    'last_reported': <ANY>,
    'last_updated': <ANY>,
    'state': 'off',
  })
# ---
# name: test_platform_setup_and_discovery[switch.dehumidifer_child_lock-entry]
  EntityRegistryEntrySnapshot({
    'aliases': set({
    }),
    'area_id': None,
    'capabilities': None,
    'config_entry_id': <ANY>,
    'config_subentry_id': <ANY>,
    'device_class': None,
    'device_id': <ANY>,
    'disabled_by': None,
    'domain': 'switch',
    'entity_category': <EntityCategory.CONFIG: 'config'>,
    'entity_id': 'switch.dehumidifer_child_lock',
    'has_entity_name': True,
    'hidden_by': None,
    'icon': None,
    'id': <ANY>,
    'labels': set({
    }),
    'name': None,
    'options': dict({
    }),
    'original_device_class': None,
    'original_icon': 'mdi:account-lock',
    'original_name': 'Child lock',
    'platform': 'tuya',
    'previous_unique_id': None,
    'suggested_object_id': None,
    'supported_features': 0,
    'translation_key': 'child_lock',
    'unique_id': 'tuya.ifzgvpgoodrfw2akscchild_lock',
    'unit_of_measurement': None,
  })
# ---
# name: test_platform_setup_and_discovery[switch.dehumidifer_child_lock-state]
  StateSnapshot({
    'attributes': ReadOnlyDict({
      'friendly_name': 'Dehumidifer Child lock',
      'icon': 'mdi:account-lock',
    }),
    'context': <ANY>,
    'entity_id': 'switch.dehumidifer_child_lock',
    'last_changed': <ANY>,
    'last_reported': <ANY>,
    'last_updated': <ANY>,
    'state': 'unavailable',
  })
# ---
# name: test_platform_setup_and_discovery[switch.dehumidifer_ionizer-entry]
  EntityRegistryEntrySnapshot({
    'aliases': set({
    }),
    'area_id': None,
    'capabilities': None,
    'config_entry_id': <ANY>,
    'config_subentry_id': <ANY>,
    'device_class': None,
    'device_id': <ANY>,
    'disabled_by': None,
    'domain': 'switch',
    'entity_category': <EntityCategory.CONFIG: 'config'>,
    'entity_id': 'switch.dehumidifer_ionizer',
    'has_entity_name': True,
    'hidden_by': None,
    'icon': None,
    'id': <ANY>,
    'labels': set({
    }),
    'name': None,
    'options': dict({
    }),
    'original_device_class': None,
    'original_icon': 'mdi:atom',
    'original_name': 'Ionizer',
    'platform': 'tuya',
    'previous_unique_id': None,
    'suggested_object_id': None,
    'supported_features': 0,
    'translation_key': 'ionizer',
    'unique_id': 'tuya.ifzgvpgoodrfw2akscanion',
    'unit_of_measurement': None,
  })
# ---
# name: test_platform_setup_and_discovery[switch.dehumidifer_ionizer-state]
  StateSnapshot({
    'attributes': ReadOnlyDict({
      'friendly_name': 'Dehumidifer Ionizer',
      'icon': 'mdi:atom',
    }),
    'context': <ANY>,
    'entity_id': 'switch.dehumidifer_ionizer',
    'last_changed': <ANY>,
    'last_reported': <ANY>,
    'last_updated': <ANY>,
    'state': 'unavailable',
  })
# ---
# name: test_platform_setup_and_discovery[switch.dehumidifier_child_lock-entry]
  EntityRegistryEntrySnapshot({
    'aliases': set({
    }),
    'area_id': None,
    'capabilities': None,
    'config_entry_id': <ANY>,
    'config_subentry_id': <ANY>,
    'device_class': None,
    'device_id': <ANY>,
    'disabled_by': None,
    'domain': 'switch',
    'entity_category': <EntityCategory.CONFIG: 'config'>,
    'entity_id': 'switch.dehumidifier_child_lock',
    'has_entity_name': True,
    'hidden_by': None,
    'icon': None,
    'id': <ANY>,
    'labels': set({
    }),
    'name': None,
    'options': dict({
    }),
    'original_device_class': None,
    'original_icon': 'mdi:account-lock',
    'original_name': 'Child lock',
    'platform': 'tuya',
    'previous_unique_id': None,
    'suggested_object_id': None,
    'supported_features': 0,
    'translation_key': 'child_lock',
    'unique_id': 'tuya.2myxayqtud9aqbizscchild_lock',
    'unit_of_measurement': None,
  })
# ---
# name: test_platform_setup_and_discovery[switch.dehumidifier_child_lock-state]
  StateSnapshot({
    'attributes': ReadOnlyDict({
      'friendly_name': 'Dehumidifier Child lock',
      'icon': 'mdi:account-lock',
    }),
    'context': <ANY>,
    'entity_id': 'switch.dehumidifier_child_lock',
    'last_changed': <ANY>,
    'last_reported': <ANY>,
    'last_updated': <ANY>,
    'state': 'off',
  })
# ---
# name: test_platform_setup_and_discovery[switch.droger_socket_1-entry]
  EntityRegistryEntrySnapshot({
    'aliases': set({
    }),
    'area_id': None,
    'capabilities': None,
    'config_entry_id': <ANY>,
    'config_subentry_id': <ANY>,
    'device_class': None,
    'device_id': <ANY>,
    'disabled_by': None,
    'domain': 'switch',
    'entity_category': None,
    'entity_id': 'switch.droger_socket_1',
    'has_entity_name': True,
    'hidden_by': None,
    'icon': None,
    'id': <ANY>,
    'labels': set({
    }),
    'name': None,
    'options': dict({
    }),
    'original_device_class': <SwitchDeviceClass.OUTLET: 'outlet'>,
    'original_icon': None,
    'original_name': 'Socket 1',
    'platform': 'tuya',
    'previous_unique_id': None,
    'suggested_object_id': None,
    'supported_features': 0,
    'translation_key': 'indexed_socket',
    'unique_id': 'tuya.l8uxezzkc7c5a0jhzcswitch_1',
    'unit_of_measurement': None,
  })
# ---
# name: test_platform_setup_and_discovery[switch.droger_socket_1-state]
  StateSnapshot({
    'attributes': ReadOnlyDict({
      'device_class': 'outlet',
      'friendly_name': 'droger Socket 1',
    }),
    'context': <ANY>,
    'entity_id': 'switch.droger_socket_1',
    'last_changed': <ANY>,
    'last_reported': <ANY>,
    'last_updated': <ANY>,
    'state': 'on',
  })
# ---
# name: test_platform_setup_and_discovery[switch.eau_chaude_child_lock-entry]
  EntityRegistryEntrySnapshot({
    'aliases': set({
    }),
    'area_id': None,
    'capabilities': None,
    'config_entry_id': <ANY>,
    'config_subentry_id': <ANY>,
    'device_class': None,
    'device_id': <ANY>,
    'disabled_by': None,
    'domain': 'switch',
    'entity_category': <EntityCategory.CONFIG: 'config'>,
    'entity_id': 'switch.eau_chaude_child_lock',
    'has_entity_name': True,
    'hidden_by': None,
    'icon': None,
    'id': <ANY>,
    'labels': set({
    }),
    'name': None,
    'options': dict({
    }),
    'original_device_class': None,
    'original_icon': None,
    'original_name': 'Child lock',
    'platform': 'tuya',
    'previous_unique_id': None,
    'suggested_object_id': None,
    'supported_features': 0,
    'translation_key': 'child_lock',
    'unique_id': 'tuya.a3qtb7pulkcc6jdjqldchild_lock',
    'unit_of_measurement': None,
  })
# ---
# name: test_platform_setup_and_discovery[switch.eau_chaude_child_lock-state]
  StateSnapshot({
    'attributes': ReadOnlyDict({
      'friendly_name': 'Eau Chaude Child lock',
    }),
    'context': <ANY>,
    'entity_id': 'switch.eau_chaude_child_lock',
    'last_changed': <ANY>,
    'last_reported': <ANY>,
    'last_updated': <ANY>,
    'state': 'off',
  })
# ---
# name: test_platform_setup_and_discovery[switch.eau_chaude_switch-entry]
  EntityRegistryEntrySnapshot({
    'aliases': set({
    }),
    'area_id': None,
    'capabilities': None,
    'config_entry_id': <ANY>,
    'config_subentry_id': <ANY>,
    'device_class': None,
    'device_id': <ANY>,
    'disabled_by': None,
    'domain': 'switch',
    'entity_category': None,
    'entity_id': 'switch.eau_chaude_switch',
    'has_entity_name': True,
    'hidden_by': None,
    'icon': None,
    'id': <ANY>,
    'labels': set({
    }),
    'name': None,
    'options': dict({
    }),
    'original_device_class': None,
    'original_icon': None,
    'original_name': 'Switch',
    'platform': 'tuya',
    'previous_unique_id': None,
    'suggested_object_id': None,
    'supported_features': 0,
    'translation_key': 'switch',
    'unique_id': 'tuya.a3qtb7pulkcc6jdjqldswitch',
    'unit_of_measurement': None,
  })
# ---
# name: test_platform_setup_and_discovery[switch.eau_chaude_switch-state]
  StateSnapshot({
    'attributes': ReadOnlyDict({
      'friendly_name': 'Eau Chaude Switch',
    }),
    'context': <ANY>,
    'entity_id': 'switch.eau_chaude_switch',
    'last_changed': <ANY>,
    'last_reported': <ANY>,
    'last_updated': <ANY>,
    'state': 'on',
  })
# ---
# name: test_platform_setup_and_discovery[switch.edesanya_energy_switch-entry]
  EntityRegistryEntrySnapshot({
    'aliases': set({
    }),
    'area_id': None,
    'capabilities': None,
    'config_entry_id': <ANY>,
    'config_subentry_id': <ANY>,
    'device_class': None,
    'device_id': <ANY>,
    'disabled_by': None,
    'domain': 'switch',
    'entity_category': None,
    'entity_id': 'switch.edesanya_energy_switch',
    'has_entity_name': True,
    'hidden_by': None,
    'icon': None,
    'id': <ANY>,
    'labels': set({
    }),
    'name': None,
    'options': dict({
    }),
    'original_device_class': None,
    'original_icon': None,
    'original_name': 'Switch',
    'platform': 'tuya',
    'previous_unique_id': None,
    'suggested_object_id': None,
    'supported_features': 0,
    'translation_key': 'switch',
    'unique_id': 'tuya.vcrfgwvbuybgnj3zqldswitch',
    'unit_of_measurement': None,
  })
# ---
# name: test_platform_setup_and_discovery[switch.edesanya_energy_switch-state]
  StateSnapshot({
    'attributes': ReadOnlyDict({
      'friendly_name': 'Edesanya Energy Switch',
    }),
    'context': <ANY>,
    'entity_id': 'switch.edesanya_energy_switch',
    'last_changed': <ANY>,
    'last_reported': <ANY>,
    'last_updated': <ANY>,
    'state': 'on',
  })
# ---
# name: test_platform_setup_and_discovery[switch.elivco_kitchen_socket_child_lock-entry]
  EntityRegistryEntrySnapshot({
    'aliases': set({
    }),
    'area_id': None,
    'capabilities': None,
    'config_entry_id': <ANY>,
    'config_subentry_id': <ANY>,
    'device_class': None,
    'device_id': <ANY>,
    'disabled_by': None,
    'domain': 'switch',
    'entity_category': <EntityCategory.CONFIG: 'config'>,
    'entity_id': 'switch.elivco_kitchen_socket_child_lock',
    'has_entity_name': True,
    'hidden_by': None,
    'icon': None,
    'id': <ANY>,
    'labels': set({
    }),
    'name': None,
    'options': dict({
    }),
    'original_device_class': None,
    'original_icon': None,
    'original_name': 'Child lock',
    'platform': 'tuya',
    'previous_unique_id': None,
    'suggested_object_id': None,
    'supported_features': 0,
    'translation_key': 'child_lock',
    'unique_id': 'tuya.cq4hzlrnqn4qi0mqzcchild_lock',
    'unit_of_measurement': None,
  })
# ---
# name: test_platform_setup_and_discovery[switch.elivco_kitchen_socket_child_lock-state]
  StateSnapshot({
    'attributes': ReadOnlyDict({
      'friendly_name': 'Elivco Kitchen Socket Child lock',
    }),
    'context': <ANY>,
    'entity_id': 'switch.elivco_kitchen_socket_child_lock',
    'last_changed': <ANY>,
    'last_reported': <ANY>,
    'last_updated': <ANY>,
    'state': 'off',
  })
# ---
# name: test_platform_setup_and_discovery[switch.elivco_kitchen_socket_socket_1-entry]
  EntityRegistryEntrySnapshot({
    'aliases': set({
    }),
    'area_id': None,
    'capabilities': None,
    'config_entry_id': <ANY>,
    'config_subentry_id': <ANY>,
    'device_class': None,
    'device_id': <ANY>,
    'disabled_by': None,
    'domain': 'switch',
    'entity_category': None,
    'entity_id': 'switch.elivco_kitchen_socket_socket_1',
    'has_entity_name': True,
    'hidden_by': None,
    'icon': None,
    'id': <ANY>,
    'labels': set({
    }),
    'name': None,
    'options': dict({
    }),
    'original_device_class': <SwitchDeviceClass.OUTLET: 'outlet'>,
    'original_icon': None,
    'original_name': 'Socket 1',
    'platform': 'tuya',
    'previous_unique_id': None,
    'suggested_object_id': None,
    'supported_features': 0,
    'translation_key': 'indexed_socket',
    'unique_id': 'tuya.cq4hzlrnqn4qi0mqzcswitch_1',
    'unit_of_measurement': None,
  })
# ---
# name: test_platform_setup_and_discovery[switch.elivco_kitchen_socket_socket_1-state]
  StateSnapshot({
    'attributes': ReadOnlyDict({
      'device_class': 'outlet',
      'friendly_name': 'Elivco Kitchen Socket Socket 1',
    }),
    'context': <ANY>,
    'entity_id': 'switch.elivco_kitchen_socket_socket_1',
    'last_changed': <ANY>,
    'last_reported': <ANY>,
    'last_updated': <ANY>,
    'state': 'on',
  })
# ---
# name: test_platform_setup_and_discovery[switch.elivco_tv_child_lock-entry]
  EntityRegistryEntrySnapshot({
    'aliases': set({
    }),
    'area_id': None,
    'capabilities': None,
    'config_entry_id': <ANY>,
    'config_subentry_id': <ANY>,
    'device_class': None,
    'device_id': <ANY>,
    'disabled_by': None,
    'domain': 'switch',
    'entity_category': <EntityCategory.CONFIG: 'config'>,
    'entity_id': 'switch.elivco_tv_child_lock',
    'has_entity_name': True,
    'hidden_by': None,
    'icon': None,
    'id': <ANY>,
    'labels': set({
    }),
    'name': None,
    'options': dict({
    }),
    'original_device_class': None,
    'original_icon': None,
    'original_name': 'Child lock',
    'platform': 'tuya',
    'previous_unique_id': None,
    'suggested_object_id': None,
    'supported_features': 0,
    'translation_key': 'child_lock',
    'unique_id': 'tuya.pz2xuth8hczv6zrwzcchild_lock',
    'unit_of_measurement': None,
  })
# ---
# name: test_platform_setup_and_discovery[switch.elivco_tv_child_lock-state]
  StateSnapshot({
    'attributes': ReadOnlyDict({
      'friendly_name': 'Elivco TV Child lock',
    }),
    'context': <ANY>,
    'entity_id': 'switch.elivco_tv_child_lock',
    'last_changed': <ANY>,
    'last_reported': <ANY>,
    'last_updated': <ANY>,
    'state': 'off',
  })
# ---
# name: test_platform_setup_and_discovery[switch.elivco_tv_socket_1-entry]
  EntityRegistryEntrySnapshot({
    'aliases': set({
    }),
    'area_id': None,
    'capabilities': None,
    'config_entry_id': <ANY>,
    'config_subentry_id': <ANY>,
    'device_class': None,
    'device_id': <ANY>,
    'disabled_by': None,
    'domain': 'switch',
    'entity_category': None,
    'entity_id': 'switch.elivco_tv_socket_1',
    'has_entity_name': True,
    'hidden_by': None,
    'icon': None,
    'id': <ANY>,
    'labels': set({
    }),
    'name': None,
    'options': dict({
    }),
    'original_device_class': <SwitchDeviceClass.OUTLET: 'outlet'>,
    'original_icon': None,
    'original_name': 'Socket 1',
    'platform': 'tuya',
    'previous_unique_id': None,
    'suggested_object_id': None,
    'supported_features': 0,
    'translation_key': 'indexed_socket',
    'unique_id': 'tuya.pz2xuth8hczv6zrwzcswitch_1',
    'unit_of_measurement': None,
  })
# ---
# name: test_platform_setup_and_discovery[switch.elivco_tv_socket_1-state]
  StateSnapshot({
    'attributes': ReadOnlyDict({
      'device_class': 'outlet',
      'friendly_name': 'Elivco TV Socket 1',
    }),
    'context': <ANY>,
    'entity_id': 'switch.elivco_tv_socket_1',
    'last_changed': <ANY>,
    'last_reported': <ANY>,
    'last_updated': <ANY>,
    'state': 'on',
  })
# ---
# name: test_platform_setup_and_discovery[switch.fakkel_veranda_socket_1-entry]
  EntityRegistryEntrySnapshot({
    'aliases': set({
    }),
    'area_id': None,
    'capabilities': None,
    'config_entry_id': <ANY>,
    'config_subentry_id': <ANY>,
    'device_class': None,
    'device_id': <ANY>,
    'disabled_by': None,
    'domain': 'switch',
    'entity_category': None,
    'entity_id': 'switch.fakkel_veranda_socket_1',
    'has_entity_name': True,
    'hidden_by': None,
    'icon': None,
    'id': <ANY>,
    'labels': set({
    }),
    'name': None,
    'options': dict({
    }),
    'original_device_class': <SwitchDeviceClass.OUTLET: 'outlet'>,
    'original_icon': None,
    'original_name': 'Socket 1',
    'platform': 'tuya',
    'previous_unique_id': None,
    'suggested_object_id': None,
    'supported_features': 0,
    'translation_key': 'indexed_socket',
    'unique_id': 'tuya.zspxfhsvgn2hgtndzcswitch_1',
    'unit_of_measurement': None,
  })
# ---
# name: test_platform_setup_and_discovery[switch.fakkel_veranda_socket_1-state]
  StateSnapshot({
    'attributes': ReadOnlyDict({
      'device_class': 'outlet',
      'friendly_name': 'fakkel veranda  Socket 1',
    }),
    'context': <ANY>,
    'entity_id': 'switch.fakkel_veranda_socket_1',
    'last_changed': <ANY>,
    'last_reported': <ANY>,
    'last_updated': <ANY>,
    'state': 'on',
  })
# ---
# name: test_platform_setup_and_discovery[switch.framboisier_child_lock-entry]
  EntityRegistryEntrySnapshot({
    'aliases': set({
    }),
    'area_id': None,
    'capabilities': None,
    'config_entry_id': <ANY>,
    'config_subentry_id': <ANY>,
    'device_class': None,
    'device_id': <ANY>,
    'disabled_by': None,
    'domain': 'switch',
    'entity_category': <EntityCategory.CONFIG: 'config'>,
    'entity_id': 'switch.framboisier_child_lock',
    'has_entity_name': True,
    'hidden_by': None,
    'icon': None,
    'id': <ANY>,
    'labels': set({
    }),
    'name': None,
    'options': dict({
    }),
    'original_device_class': None,
    'original_icon': None,
    'original_name': 'Child lock',
    'platform': 'tuya',
    'previous_unique_id': None,
    'suggested_object_id': None,
    'supported_features': 0,
    'translation_key': 'child_lock',
    'unique_id': 'tuya.51tdkcsamisw9ukycpchild_lock',
    'unit_of_measurement': None,
  })
# ---
# name: test_platform_setup_and_discovery[switch.framboisier_child_lock-state]
  StateSnapshot({
    'attributes': ReadOnlyDict({
      'friendly_name': 'Framboisier Child lock',
    }),
    'context': <ANY>,
    'entity_id': 'switch.framboisier_child_lock',
    'last_changed': <ANY>,
    'last_reported': <ANY>,
    'last_updated': <ANY>,
    'state': 'off',
  })
# ---
# name: test_platform_setup_and_discovery[switch.framboisier_socket_1-entry]
  EntityRegistryEntrySnapshot({
    'aliases': set({
    }),
    'area_id': None,
    'capabilities': None,
    'config_entry_id': <ANY>,
    'config_subentry_id': <ANY>,
    'device_class': None,
    'device_id': <ANY>,
    'disabled_by': None,
    'domain': 'switch',
    'entity_category': None,
    'entity_id': 'switch.framboisier_socket_1',
    'has_entity_name': True,
    'hidden_by': None,
    'icon': None,
    'id': <ANY>,
    'labels': set({
    }),
    'name': None,
    'options': dict({
    }),
    'original_device_class': <SwitchDeviceClass.OUTLET: 'outlet'>,
    'original_icon': None,
    'original_name': 'Socket 1',
    'platform': 'tuya',
    'previous_unique_id': None,
    'suggested_object_id': None,
    'supported_features': 0,
    'translation_key': 'indexed_socket',
    'unique_id': 'tuya.51tdkcsamisw9ukycpswitch_1',
    'unit_of_measurement': None,
  })
# ---
# name: test_platform_setup_and_discovery[switch.framboisier_socket_1-state]
  StateSnapshot({
    'attributes': ReadOnlyDict({
      'device_class': 'outlet',
      'friendly_name': 'Framboisier Socket 1',
    }),
    'context': <ANY>,
    'entity_id': 'switch.framboisier_socket_1',
    'last_changed': <ANY>,
    'last_reported': <ANY>,
    'last_updated': <ANY>,
    'state': 'on',
  })
# ---
# name: test_platform_setup_and_discovery[switch.framboisier_socket_2-entry]
  EntityRegistryEntrySnapshot({
    'aliases': set({
    }),
    'area_id': None,
    'capabilities': None,
    'config_entry_id': <ANY>,
    'config_subentry_id': <ANY>,
    'device_class': None,
    'device_id': <ANY>,
    'disabled_by': None,
    'domain': 'switch',
    'entity_category': None,
    'entity_id': 'switch.framboisier_socket_2',
    'has_entity_name': True,
    'hidden_by': None,
    'icon': None,
    'id': <ANY>,
    'labels': set({
    }),
    'name': None,
    'options': dict({
    }),
    'original_device_class': <SwitchDeviceClass.OUTLET: 'outlet'>,
    'original_icon': None,
    'original_name': 'Socket 2',
    'platform': 'tuya',
    'previous_unique_id': None,
    'suggested_object_id': None,
    'supported_features': 0,
    'translation_key': 'indexed_socket',
    'unique_id': 'tuya.51tdkcsamisw9ukycpswitch_2',
    'unit_of_measurement': None,
  })
# ---
# name: test_platform_setup_and_discovery[switch.framboisier_socket_2-state]
  StateSnapshot({
    'attributes': ReadOnlyDict({
      'device_class': 'outlet',
      'friendly_name': 'Framboisier Socket 2',
    }),
    'context': <ANY>,
    'entity_id': 'switch.framboisier_socket_2',
    'last_changed': <ANY>,
    'last_reported': <ANY>,
    'last_updated': <ANY>,
    'state': 'on',
  })
# ---
# name: test_platform_setup_and_discovery[switch.framboisiers_switch_1-entry]
  EntityRegistryEntrySnapshot({
    'aliases': set({
    }),
    'area_id': None,
    'capabilities': None,
    'config_entry_id': <ANY>,
    'config_subentry_id': <ANY>,
    'device_class': None,
    'device_id': <ANY>,
    'disabled_by': None,
    'domain': 'switch',
    'entity_category': None,
    'entity_id': 'switch.framboisiers_switch_1',
    'has_entity_name': True,
    'hidden_by': None,
    'icon': None,
    'id': <ANY>,
    'labels': set({
    }),
    'name': None,
    'options': dict({
    }),
    'original_device_class': <SwitchDeviceClass.OUTLET: 'outlet'>,
    'original_icon': None,
    'original_name': 'Switch 1',
    'platform': 'tuya',
    'previous_unique_id': None,
    'suggested_object_id': None,
    'supported_features': 0,
    'translation_key': 'indexed_switch',
    'unique_id': 'tuya.vrhdtr5fawoiyth9qdtswitch_1',
    'unit_of_measurement': None,
  })
# ---
# name: test_platform_setup_and_discovery[switch.framboisiers_switch_1-state]
  StateSnapshot({
    'attributes': ReadOnlyDict({
      'device_class': 'outlet',
      'friendly_name': 'Framboisiers Switch 1',
    }),
    'context': <ANY>,
    'entity_id': 'switch.framboisiers_switch_1',
    'last_changed': <ANY>,
    'last_reported': <ANY>,
    'last_updated': <ANY>,
    'state': 'off',
  })
# ---
# name: test_platform_setup_and_discovery[switch.garage_camera_flip-entry]
  EntityRegistryEntrySnapshot({
    'aliases': set({
    }),
    'area_id': None,
    'capabilities': None,
    'config_entry_id': <ANY>,
    'config_subentry_id': <ANY>,
    'device_class': None,
    'device_id': <ANY>,
    'disabled_by': None,
    'domain': 'switch',
    'entity_category': <EntityCategory.CONFIG: 'config'>,
    'entity_id': 'switch.garage_camera_flip',
    'has_entity_name': True,
    'hidden_by': None,
    'icon': None,
    'id': <ANY>,
    'labels': set({
    }),
    'name': None,
    'options': dict({
    }),
    'original_device_class': None,
    'original_icon': None,
    'original_name': 'Flip',
    'platform': 'tuya',
    'previous_unique_id': None,
    'suggested_object_id': None,
    'supported_features': 0,
    'translation_key': 'flip',
    'unique_id': 'tuya.53fnjncm3jywuaznpsbasic_flip',
    'unit_of_measurement': None,
  })
# ---
# name: test_platform_setup_and_discovery[switch.garage_camera_flip-state]
  StateSnapshot({
    'attributes': ReadOnlyDict({
      'friendly_name': 'Garage Camera Flip',
    }),
    'context': <ANY>,
    'entity_id': 'switch.garage_camera_flip',
    'last_changed': <ANY>,
    'last_reported': <ANY>,
    'last_updated': <ANY>,
    'state': 'on',
  })
# ---
# name: test_platform_setup_and_discovery[switch.garage_camera_motion_alarm-entry]
  EntityRegistryEntrySnapshot({
    'aliases': set({
    }),
    'area_id': None,
    'capabilities': None,
    'config_entry_id': <ANY>,
    'config_subentry_id': <ANY>,
    'device_class': None,
    'device_id': <ANY>,
    'disabled_by': None,
    'domain': 'switch',
    'entity_category': <EntityCategory.CONFIG: 'config'>,
    'entity_id': 'switch.garage_camera_motion_alarm',
    'has_entity_name': True,
    'hidden_by': None,
    'icon': None,
    'id': <ANY>,
    'labels': set({
    }),
    'name': None,
    'options': dict({
    }),
    'original_device_class': None,
    'original_icon': None,
    'original_name': 'Motion alarm',
    'platform': 'tuya',
    'previous_unique_id': None,
    'suggested_object_id': None,
    'supported_features': 0,
    'translation_key': 'motion_alarm',
    'unique_id': 'tuya.53fnjncm3jywuaznpsmotion_switch',
    'unit_of_measurement': None,
  })
# ---
# name: test_platform_setup_and_discovery[switch.garage_camera_motion_alarm-state]
  StateSnapshot({
    'attributes': ReadOnlyDict({
      'friendly_name': 'Garage Camera Motion alarm',
    }),
    'context': <ANY>,
    'entity_id': 'switch.garage_camera_motion_alarm',
    'last_changed': <ANY>,
    'last_reported': <ANY>,
    'last_updated': <ANY>,
    'state': 'off',
  })
# ---
# name: test_platform_setup_and_discovery[switch.garage_camera_motion_recording-entry]
  EntityRegistryEntrySnapshot({
    'aliases': set({
    }),
    'area_id': None,
    'capabilities': None,
    'config_entry_id': <ANY>,
    'config_subentry_id': <ANY>,
    'device_class': None,
    'device_id': <ANY>,
    'disabled_by': None,
    'domain': 'switch',
    'entity_category': <EntityCategory.CONFIG: 'config'>,
    'entity_id': 'switch.garage_camera_motion_recording',
    'has_entity_name': True,
    'hidden_by': None,
    'icon': None,
    'id': <ANY>,
    'labels': set({
    }),
    'name': None,
    'options': dict({
    }),
    'original_device_class': None,
    'original_icon': None,
    'original_name': 'Motion recording',
    'platform': 'tuya',
    'previous_unique_id': None,
    'suggested_object_id': None,
    'supported_features': 0,
    'translation_key': 'motion_recording',
    'unique_id': 'tuya.53fnjncm3jywuaznpsmotion_record',
    'unit_of_measurement': None,
  })
# ---
# name: test_platform_setup_and_discovery[switch.garage_camera_motion_recording-state]
  StateSnapshot({
    'attributes': ReadOnlyDict({
      'friendly_name': 'Garage Camera Motion recording',
    }),
    'context': <ANY>,
    'entity_id': 'switch.garage_camera_motion_recording',
    'last_changed': <ANY>,
    'last_reported': <ANY>,
    'last_updated': <ANY>,
    'state': 'off',
  })
# ---
# name: test_platform_setup_and_discovery[switch.garage_camera_motion_tracking-entry]
  EntityRegistryEntrySnapshot({
    'aliases': set({
    }),
    'area_id': None,
    'capabilities': None,
    'config_entry_id': <ANY>,
    'config_subentry_id': <ANY>,
    'device_class': None,
    'device_id': <ANY>,
    'disabled_by': None,
    'domain': 'switch',
    'entity_category': <EntityCategory.CONFIG: 'config'>,
    'entity_id': 'switch.garage_camera_motion_tracking',
    'has_entity_name': True,
    'hidden_by': None,
    'icon': None,
    'id': <ANY>,
    'labels': set({
    }),
    'name': None,
    'options': dict({
    }),
    'original_device_class': None,
    'original_icon': None,
    'original_name': 'Motion tracking',
    'platform': 'tuya',
    'previous_unique_id': None,
    'suggested_object_id': None,
    'supported_features': 0,
    'translation_key': 'motion_tracking',
    'unique_id': 'tuya.53fnjncm3jywuaznpsmotion_tracking',
    'unit_of_measurement': None,
  })
# ---
# name: test_platform_setup_and_discovery[switch.garage_camera_motion_tracking-state]
  StateSnapshot({
    'attributes': ReadOnlyDict({
      'friendly_name': 'Garage Camera Motion tracking',
    }),
    'context': <ANY>,
    'entity_id': 'switch.garage_camera_motion_tracking',
    'last_changed': <ANY>,
    'last_reported': <ANY>,
    'last_updated': <ANY>,
    'state': 'off',
  })
# ---
# name: test_platform_setup_and_discovery[switch.garage_camera_privacy_mode-entry]
  EntityRegistryEntrySnapshot({
    'aliases': set({
    }),
    'area_id': None,
    'capabilities': None,
    'config_entry_id': <ANY>,
    'config_subentry_id': <ANY>,
    'device_class': None,
    'device_id': <ANY>,
    'disabled_by': None,
    'domain': 'switch',
    'entity_category': <EntityCategory.CONFIG: 'config'>,
    'entity_id': 'switch.garage_camera_privacy_mode',
    'has_entity_name': True,
    'hidden_by': None,
    'icon': None,
    'id': <ANY>,
    'labels': set({
    }),
    'name': None,
    'options': dict({
    }),
    'original_device_class': None,
    'original_icon': None,
    'original_name': 'Privacy mode',
    'platform': 'tuya',
    'previous_unique_id': None,
    'suggested_object_id': None,
    'supported_features': 0,
    'translation_key': 'privacy_mode',
    'unique_id': 'tuya.53fnjncm3jywuaznpsbasic_private',
    'unit_of_measurement': None,
  })
# ---
# name: test_platform_setup_and_discovery[switch.garage_camera_privacy_mode-state]
  StateSnapshot({
    'attributes': ReadOnlyDict({
      'friendly_name': 'Garage Camera Privacy mode',
    }),
    'context': <ANY>,
    'entity_id': 'switch.garage_camera_privacy_mode',
    'last_changed': <ANY>,
    'last_reported': <ANY>,
    'last_updated': <ANY>,
    'state': 'off',
  })
# ---
# name: test_platform_setup_and_discovery[switch.garage_camera_time_watermark-entry]
  EntityRegistryEntrySnapshot({
    'aliases': set({
    }),
    'area_id': None,
    'capabilities': None,
    'config_entry_id': <ANY>,
    'config_subentry_id': <ANY>,
    'device_class': None,
    'device_id': <ANY>,
    'disabled_by': None,
    'domain': 'switch',
    'entity_category': <EntityCategory.CONFIG: 'config'>,
    'entity_id': 'switch.garage_camera_time_watermark',
    'has_entity_name': True,
    'hidden_by': None,
    'icon': None,
    'id': <ANY>,
    'labels': set({
    }),
    'name': None,
    'options': dict({
    }),
    'original_device_class': None,
    'original_icon': None,
    'original_name': 'Time watermark',
    'platform': 'tuya',
    'previous_unique_id': None,
    'suggested_object_id': None,
    'supported_features': 0,
    'translation_key': 'time_watermark',
    'unique_id': 'tuya.53fnjncm3jywuaznpsbasic_osd',
    'unit_of_measurement': None,
  })
# ---
# name: test_platform_setup_and_discovery[switch.garage_camera_time_watermark-state]
  StateSnapshot({
    'attributes': ReadOnlyDict({
      'friendly_name': 'Garage Camera Time watermark',
    }),
    'context': <ANY>,
    'entity_id': 'switch.garage_camera_time_watermark',
    'last_changed': <ANY>,
    'last_reported': <ANY>,
    'last_updated': <ANY>,
    'state': 'on',
  })
# ---
# name: test_platform_setup_and_discovery[switch.garage_camera_video_recording-entry]
  EntityRegistryEntrySnapshot({
    'aliases': set({
    }),
    'area_id': None,
    'capabilities': None,
    'config_entry_id': <ANY>,
    'config_subentry_id': <ANY>,
    'device_class': None,
    'device_id': <ANY>,
    'disabled_by': None,
    'domain': 'switch',
    'entity_category': <EntityCategory.CONFIG: 'config'>,
    'entity_id': 'switch.garage_camera_video_recording',
    'has_entity_name': True,
    'hidden_by': None,
    'icon': None,
    'id': <ANY>,
    'labels': set({
    }),
    'name': None,
    'options': dict({
    }),
    'original_device_class': None,
    'original_icon': None,
    'original_name': 'Video recording',
    'platform': 'tuya',
    'previous_unique_id': None,
    'suggested_object_id': None,
    'supported_features': 0,
    'translation_key': 'video_recording',
    'unique_id': 'tuya.53fnjncm3jywuaznpsrecord_switch',
    'unit_of_measurement': None,
  })
# ---
# name: test_platform_setup_and_discovery[switch.garage_camera_video_recording-state]
  StateSnapshot({
    'attributes': ReadOnlyDict({
      'friendly_name': 'Garage Camera Video recording',
    }),
    'context': <ANY>,
    'entity_id': 'switch.garage_camera_video_recording',
    'last_changed': <ANY>,
    'last_reported': <ANY>,
    'last_updated': <ANY>,
    'state': 'on',
  })
# ---
# name: test_platform_setup_and_discovery[switch.garage_socket_socket_1-entry]
  EntityRegistryEntrySnapshot({
    'aliases': set({
    }),
    'area_id': None,
    'capabilities': None,
    'config_entry_id': <ANY>,
    'config_subentry_id': <ANY>,
    'device_class': None,
    'device_id': <ANY>,
    'disabled_by': None,
    'domain': 'switch',
    'entity_category': None,
    'entity_id': 'switch.garage_socket_socket_1',
    'has_entity_name': True,
    'hidden_by': None,
    'icon': None,
    'id': <ANY>,
    'labels': set({
    }),
    'name': None,
    'options': dict({
    }),
    'original_device_class': <SwitchDeviceClass.OUTLET: 'outlet'>,
    'original_icon': None,
    'original_name': 'Socket 1',
    'platform': 'tuya',
    'previous_unique_id': None,
    'suggested_object_id': None,
    'supported_features': 0,
    'translation_key': 'indexed_socket',
    'unique_id': 'tuya.3d4yosotwk27nqxvzcswitch_1',
    'unit_of_measurement': None,
  })
# ---
# name: test_platform_setup_and_discovery[switch.garage_socket_socket_1-state]
  StateSnapshot({
    'attributes': ReadOnlyDict({
      'device_class': 'outlet',
      'friendly_name': 'Garage Socket Socket 1',
    }),
    'context': <ANY>,
    'entity_id': 'switch.garage_socket_socket_1',
    'last_changed': <ANY>,
    'last_reported': <ANY>,
    'last_updated': <ANY>,
    'state': 'on',
  })
# ---
# name: test_platform_setup_and_discovery[switch.garaz_cerpadlo_socket-entry]
  EntityRegistryEntrySnapshot({
    'aliases': set({
    }),
    'area_id': None,
    'capabilities': None,
    'config_entry_id': <ANY>,
    'config_subentry_id': <ANY>,
    'device_class': None,
    'device_id': <ANY>,
    'disabled_by': None,
    'domain': 'switch',
    'entity_category': None,
    'entity_id': 'switch.garaz_cerpadlo_socket',
    'has_entity_name': True,
    'hidden_by': None,
    'icon': None,
    'id': <ANY>,
    'labels': set({
    }),
    'name': None,
    'options': dict({
    }),
    'original_device_class': <SwitchDeviceClass.OUTLET: 'outlet'>,
    'original_icon': None,
    'original_name': 'Socket',
    'platform': 'tuya',
    'previous_unique_id': None,
    'suggested_object_id': None,
    'supported_features': 0,
    'translation_key': 'socket',
    'unique_id': 'tuya.wc6mumew8inrivi9zcswitch',
    'unit_of_measurement': None,
  })
# ---
# name: test_platform_setup_and_discovery[switch.garaz_cerpadlo_socket-state]
  StateSnapshot({
    'attributes': ReadOnlyDict({
      'device_class': 'outlet',
      'friendly_name': 'Garáž čerpadlo Socket',
    }),
    'context': <ANY>,
    'entity_id': 'switch.garaz_cerpadlo_socket',
    'last_changed': <ANY>,
    'last_reported': <ANY>,
    'last_updated': <ANY>,
    'state': 'on',
  })
# ---
# name: test_platform_setup_and_discovery[switch.hl400_child_lock-entry]
  EntityRegistryEntrySnapshot({
    'aliases': set({
    }),
    'area_id': None,
    'capabilities': None,
    'config_entry_id': <ANY>,
    'config_subentry_id': <ANY>,
    'device_class': None,
    'device_id': <ANY>,
    'disabled_by': None,
    'domain': 'switch',
    'entity_category': <EntityCategory.CONFIG: 'config'>,
    'entity_id': 'switch.hl400_child_lock',
    'has_entity_name': True,
    'hidden_by': None,
    'icon': None,
    'id': <ANY>,
    'labels': set({
    }),
    'name': None,
    'options': dict({
    }),
    'original_device_class': None,
    'original_icon': None,
    'original_name': 'Child lock',
    'platform': 'tuya',
    'previous_unique_id': None,
    'suggested_object_id': None,
    'supported_features': 0,
    'translation_key': 'child_lock',
    'unique_id': 'tuya.zfHZQ7tZUBxAWjACjklock',
    'unit_of_measurement': None,
  })
# ---
# name: test_platform_setup_and_discovery[switch.hl400_child_lock-state]
  StateSnapshot({
    'attributes': ReadOnlyDict({
      'friendly_name': 'HL400 Child lock',
    }),
    'context': <ANY>,
    'entity_id': 'switch.hl400_child_lock',
    'last_changed': <ANY>,
    'last_reported': <ANY>,
    'last_updated': <ANY>,
    'state': 'off',
  })
# ---
# name: test_platform_setup_and_discovery[switch.hl400_ionizer-entry]
  EntityRegistryEntrySnapshot({
    'aliases': set({
    }),
    'area_id': None,
    'capabilities': None,
    'config_entry_id': <ANY>,
    'config_subentry_id': <ANY>,
    'device_class': None,
    'device_id': <ANY>,
    'disabled_by': None,
    'domain': 'switch',
    'entity_category': <EntityCategory.CONFIG: 'config'>,
    'entity_id': 'switch.hl400_ionizer',
    'has_entity_name': True,
    'hidden_by': None,
    'icon': None,
    'id': <ANY>,
    'labels': set({
    }),
    'name': None,
    'options': dict({
    }),
    'original_device_class': None,
    'original_icon': None,
    'original_name': 'Ionizer',
    'platform': 'tuya',
    'previous_unique_id': None,
    'suggested_object_id': None,
    'supported_features': 0,
    'translation_key': 'ionizer',
    'unique_id': 'tuya.zfHZQ7tZUBxAWjACjkanion',
    'unit_of_measurement': None,
  })
# ---
# name: test_platform_setup_and_discovery[switch.hl400_ionizer-state]
  StateSnapshot({
    'attributes': ReadOnlyDict({
      'friendly_name': 'HL400 Ionizer',
    }),
    'context': <ANY>,
    'entity_id': 'switch.hl400_ionizer',
    'last_changed': <ANY>,
    'last_reported': <ANY>,
    'last_updated': <ANY>,
    'state': 'on',
  })
# ---
# name: test_platform_setup_and_discovery[switch.hl400_power-entry]
  EntityRegistryEntrySnapshot({
    'aliases': set({
    }),
    'area_id': None,
    'capabilities': None,
    'config_entry_id': <ANY>,
    'config_subentry_id': <ANY>,
    'device_class': None,
    'device_id': <ANY>,
    'disabled_by': None,
    'domain': 'switch',
    'entity_category': None,
    'entity_id': 'switch.hl400_power',
    'has_entity_name': True,
    'hidden_by': None,
    'icon': None,
    'id': <ANY>,
    'labels': set({
    }),
    'name': None,
    'options': dict({
    }),
    'original_device_class': None,
    'original_icon': None,
    'original_name': 'Power',
    'platform': 'tuya',
    'previous_unique_id': None,
    'suggested_object_id': None,
    'supported_features': 0,
    'translation_key': 'power',
    'unique_id': 'tuya.zfHZQ7tZUBxAWjACjkswitch',
    'unit_of_measurement': None,
  })
# ---
# name: test_platform_setup_and_discovery[switch.hl400_power-state]
  StateSnapshot({
    'attributes': ReadOnlyDict({
      'friendly_name': 'HL400 Power',
    }),
    'context': <ANY>,
    'entity_id': 'switch.hl400_power',
    'last_changed': <ANY>,
    'last_reported': <ANY>,
    'last_updated': <ANY>,
    'state': 'on',
  })
# ---
# name: test_platform_setup_and_discovery[switch.hl400_uv_sterilization-entry]
  EntityRegistryEntrySnapshot({
    'aliases': set({
    }),
    'area_id': None,
    'capabilities': None,
    'config_entry_id': <ANY>,
    'config_subentry_id': <ANY>,
    'device_class': None,
    'device_id': <ANY>,
    'disabled_by': None,
    'domain': 'switch',
    'entity_category': <EntityCategory.CONFIG: 'config'>,
    'entity_id': 'switch.hl400_uv_sterilization',
    'has_entity_name': True,
    'hidden_by': None,
    'icon': None,
    'id': <ANY>,
    'labels': set({
    }),
    'name': None,
    'options': dict({
    }),
    'original_device_class': None,
    'original_icon': None,
    'original_name': 'UV sterilization',
    'platform': 'tuya',
    'previous_unique_id': None,
    'suggested_object_id': None,
    'supported_features': 0,
    'translation_key': 'uv_sterilization',
    'unique_id': 'tuya.zfHZQ7tZUBxAWjACjkuv',
    'unit_of_measurement': None,
  })
# ---
# name: test_platform_setup_and_discovery[switch.hl400_uv_sterilization-state]
  StateSnapshot({
    'attributes': ReadOnlyDict({
      'friendly_name': 'HL400 UV sterilization',
    }),
    'context': <ANY>,
    'entity_id': 'switch.hl400_uv_sterilization',
    'last_changed': <ANY>,
    'last_reported': <ANY>,
    'last_updated': <ANY>,
    'state': 'on',
  })
# ---
# name: test_platform_setup_and_discovery[switch.home_gateway_mute-entry]
  EntityRegistryEntrySnapshot({
    'aliases': set({
    }),
    'area_id': None,
    'capabilities': None,
    'config_entry_id': <ANY>,
    'config_subentry_id': <ANY>,
    'device_class': None,
    'device_id': <ANY>,
    'disabled_by': None,
    'domain': 'switch',
    'entity_category': <EntityCategory.CONFIG: 'config'>,
    'entity_id': 'switch.home_gateway_mute',
    'has_entity_name': True,
    'hidden_by': None,
    'icon': None,
    'id': <ANY>,
    'labels': set({
    }),
    'name': None,
    'options': dict({
    }),
    'original_device_class': None,
    'original_icon': None,
    'original_name': 'Mute',
    'platform': 'tuya',
    'previous_unique_id': None,
    'suggested_object_id': None,
    'supported_features': 0,
    'translation_key': 'mute',
    'unique_id': 'tuya.sdq2flqkq0lblcah2gwmuffling',
    'unit_of_measurement': None,
  })
# ---
# name: test_platform_setup_and_discovery[switch.home_gateway_mute-state]
  StateSnapshot({
    'attributes': ReadOnlyDict({
      'friendly_name': 'Home Gateway Mute',
    }),
    'context': <ANY>,
    'entity_id': 'switch.home_gateway_mute',
    'last_changed': <ANY>,
    'last_reported': <ANY>,
    'last_updated': <ANY>,
    'state': 'unavailable',
  })
# ---
# name: test_platform_setup_and_discovery[switch.hot_water_heat_pump_switch-entry]
  EntityRegistryEntrySnapshot({
    'aliases': set({
    }),
    'area_id': None,
    'capabilities': None,
    'config_entry_id': <ANY>,
    'config_subentry_id': <ANY>,
    'device_class': None,
    'device_id': <ANY>,
    'disabled_by': None,
    'domain': 'switch',
    'entity_category': None,
    'entity_id': 'switch.hot_water_heat_pump_switch',
    'has_entity_name': True,
    'hidden_by': None,
    'icon': None,
    'id': <ANY>,
    'labels': set({
    }),
    'name': None,
    'options': dict({
    }),
    'original_device_class': None,
    'original_icon': None,
    'original_name': 'Switch',
    'platform': 'tuya',
    'previous_unique_id': None,
    'suggested_object_id': None,
    'supported_features': 0,
    'translation_key': 'switch',
    'unique_id': 'tuya.ol8xwtcj42eg18bdbrnzswitch',
    'unit_of_measurement': None,
  })
# ---
# name: test_platform_setup_and_discovery[switch.hot_water_heat_pump_switch-state]
  StateSnapshot({
    'attributes': ReadOnlyDict({
      'friendly_name': 'Hot Water Heat Pump Switch',
    }),
    'context': <ANY>,
    'entity_id': 'switch.hot_water_heat_pump_switch',
    'last_changed': <ANY>,
    'last_reported': <ANY>,
    'last_updated': <ANY>,
    'state': 'off',
  })
# ---
# name: test_platform_setup_and_discovery[switch.hvac_meter_socket_1-entry]
  EntityRegistryEntrySnapshot({
    'aliases': set({
    }),
    'area_id': None,
    'capabilities': None,
    'config_entry_id': <ANY>,
    'config_subentry_id': <ANY>,
    'device_class': None,
    'device_id': <ANY>,
    'disabled_by': None,
    'domain': 'switch',
    'entity_category': None,
    'entity_id': 'switch.hvac_meter_socket_1',
    'has_entity_name': True,
    'hidden_by': None,
    'icon': None,
    'id': <ANY>,
    'labels': set({
    }),
    'name': None,
    'options': dict({
    }),
    'original_device_class': <SwitchDeviceClass.OUTLET: 'outlet'>,
    'original_icon': None,
    'original_name': 'Socket 1',
    'platform': 'tuya',
    'previous_unique_id': None,
    'suggested_object_id': None,
    'supported_features': 0,
    'translation_key': 'indexed_socket',
    'unique_id': 'tuya.tcdk0skzcpisexj2zcswitch_1',
    'unit_of_measurement': None,
  })
# ---
# name: test_platform_setup_and_discovery[switch.hvac_meter_socket_1-state]
  StateSnapshot({
    'attributes': ReadOnlyDict({
      'device_class': 'outlet',
      'friendly_name': 'HVAC Meter Socket 1',
    }),
    'context': <ANY>,
    'entity_id': 'switch.hvac_meter_socket_1',
    'last_changed': <ANY>,
    'last_reported': <ANY>,
    'last_updated': <ANY>,
    'state': 'on',
  })
# ---
# name: test_platform_setup_and_discovery[switch.hvac_meter_socket_2-entry]
  EntityRegistryEntrySnapshot({
    'aliases': set({
    }),
    'area_id': None,
    'capabilities': None,
    'config_entry_id': <ANY>,
    'config_subentry_id': <ANY>,
    'device_class': None,
    'device_id': <ANY>,
    'disabled_by': None,
    'domain': 'switch',
    'entity_category': None,
    'entity_id': 'switch.hvac_meter_socket_2',
    'has_entity_name': True,
    'hidden_by': None,
    'icon': None,
    'id': <ANY>,
    'labels': set({
    }),
    'name': None,
    'options': dict({
    }),
    'original_device_class': <SwitchDeviceClass.OUTLET: 'outlet'>,
    'original_icon': None,
    'original_name': 'Socket 2',
    'platform': 'tuya',
    'previous_unique_id': None,
    'suggested_object_id': None,
    'supported_features': 0,
    'translation_key': 'indexed_socket',
    'unique_id': 'tuya.tcdk0skzcpisexj2zcswitch_2',
    'unit_of_measurement': None,
  })
# ---
# name: test_platform_setup_and_discovery[switch.hvac_meter_socket_2-state]
  StateSnapshot({
    'attributes': ReadOnlyDict({
      'device_class': 'outlet',
      'friendly_name': 'HVAC Meter Socket 2',
    }),
    'context': <ANY>,
    'entity_id': 'switch.hvac_meter_socket_2',
    'last_changed': <ANY>,
    'last_reported': <ANY>,
    'last_updated': <ANY>,
    'state': 'on',
  })
# ---
# name: test_platform_setup_and_discovery[switch.ineox_sp2_child_lock-entry]
  EntityRegistryEntrySnapshot({
    'aliases': set({
    }),
    'area_id': None,
    'capabilities': None,
    'config_entry_id': <ANY>,
    'config_subentry_id': <ANY>,
    'device_class': None,
    'device_id': <ANY>,
    'disabled_by': None,
    'domain': 'switch',
    'entity_category': <EntityCategory.CONFIG: 'config'>,
    'entity_id': 'switch.ineox_sp2_child_lock',
    'has_entity_name': True,
    'hidden_by': None,
    'icon': None,
    'id': <ANY>,
    'labels': set({
    }),
    'name': None,
    'options': dict({
    }),
    'original_device_class': None,
    'original_icon': None,
    'original_name': 'Child lock',
    'platform': 'tuya',
    'previous_unique_id': None,
    'suggested_object_id': None,
    'supported_features': 0,
    'translation_key': 'child_lock',
    'unique_id': 'tuya.vx2owjsg86g2ys93zcchild_lock',
    'unit_of_measurement': None,
  })
# ---
# name: test_platform_setup_and_discovery[switch.ineox_sp2_child_lock-state]
  StateSnapshot({
    'attributes': ReadOnlyDict({
      'friendly_name': 'Ineox SP2 Child lock',
    }),
    'context': <ANY>,
    'entity_id': 'switch.ineox_sp2_child_lock',
    'last_changed': <ANY>,
    'last_reported': <ANY>,
    'last_updated': <ANY>,
    'state': 'off',
  })
# ---
# name: test_platform_setup_and_discovery[switch.ineox_sp2_socket_1-entry]
  EntityRegistryEntrySnapshot({
    'aliases': set({
    }),
    'area_id': None,
    'capabilities': None,
    'config_entry_id': <ANY>,
    'config_subentry_id': <ANY>,
    'device_class': None,
    'device_id': <ANY>,
    'disabled_by': None,
    'domain': 'switch',
    'entity_category': None,
    'entity_id': 'switch.ineox_sp2_socket_1',
    'has_entity_name': True,
    'hidden_by': None,
    'icon': None,
    'id': <ANY>,
    'labels': set({
    }),
    'name': None,
    'options': dict({
    }),
    'original_device_class': <SwitchDeviceClass.OUTLET: 'outlet'>,
    'original_icon': None,
    'original_name': 'Socket 1',
    'platform': 'tuya',
    'previous_unique_id': None,
    'suggested_object_id': None,
    'supported_features': 0,
    'translation_key': 'indexed_socket',
    'unique_id': 'tuya.vx2owjsg86g2ys93zcswitch_1',
    'unit_of_measurement': None,
  })
# ---
# name: test_platform_setup_and_discovery[switch.ineox_sp2_socket_1-state]
  StateSnapshot({
    'attributes': ReadOnlyDict({
      'device_class': 'outlet',
      'friendly_name': 'Ineox SP2 Socket 1',
    }),
    'context': <ANY>,
    'entity_id': 'switch.ineox_sp2_socket_1',
    'last_changed': <ANY>,
    'last_reported': <ANY>,
    'last_updated': <ANY>,
    'state': 'on',
  })
# ---
# name: test_platform_setup_and_discovery[switch.ion1000pro_child_lock-entry]
  EntityRegistryEntrySnapshot({
    'aliases': set({
    }),
    'area_id': None,
    'capabilities': None,
    'config_entry_id': <ANY>,
    'config_subentry_id': <ANY>,
    'device_class': None,
    'device_id': <ANY>,
    'disabled_by': None,
    'domain': 'switch',
    'entity_category': <EntityCategory.CONFIG: 'config'>,
    'entity_id': 'switch.ion1000pro_child_lock',
    'has_entity_name': True,
    'hidden_by': None,
    'icon': None,
    'id': <ANY>,
    'labels': set({
    }),
    'name': None,
    'options': dict({
    }),
    'original_device_class': None,
    'original_icon': None,
    'original_name': 'Child lock',
    'platform': 'tuya',
    'previous_unique_id': None,
    'suggested_object_id': None,
    'supported_features': 0,
    'translation_key': 'child_lock',
    'unique_id': 'tuya.owozxdzgbibizu4sjklock',
    'unit_of_measurement': None,
  })
# ---
# name: test_platform_setup_and_discovery[switch.ion1000pro_child_lock-state]
  StateSnapshot({
    'attributes': ReadOnlyDict({
      'friendly_name': 'ION1000PRO Child lock',
    }),
    'context': <ANY>,
    'entity_id': 'switch.ion1000pro_child_lock',
    'last_changed': <ANY>,
    'last_reported': <ANY>,
    'last_updated': <ANY>,
    'state': 'on',
  })
# ---
# name: test_platform_setup_and_discovery[switch.ion1000pro_filter_cartridge_reset-entry]
  EntityRegistryEntrySnapshot({
    'aliases': set({
    }),
    'area_id': None,
    'capabilities': None,
    'config_entry_id': <ANY>,
    'config_subentry_id': <ANY>,
    'device_class': None,
    'device_id': <ANY>,
    'disabled_by': None,
    'domain': 'switch',
    'entity_category': <EntityCategory.CONFIG: 'config'>,
    'entity_id': 'switch.ion1000pro_filter_cartridge_reset',
    'has_entity_name': True,
    'hidden_by': None,
    'icon': None,
    'id': <ANY>,
    'labels': set({
    }),
    'name': None,
    'options': dict({
    }),
    'original_device_class': None,
    'original_icon': None,
    'original_name': 'Filter cartridge reset',
    'platform': 'tuya',
    'previous_unique_id': None,
    'suggested_object_id': None,
    'supported_features': 0,
    'translation_key': 'filter_cartridge_reset',
    'unique_id': 'tuya.owozxdzgbibizu4sjkfilter_reset',
    'unit_of_measurement': None,
  })
# ---
# name: test_platform_setup_and_discovery[switch.ion1000pro_filter_cartridge_reset-state]
  StateSnapshot({
    'attributes': ReadOnlyDict({
      'friendly_name': 'ION1000PRO Filter cartridge reset',
    }),
    'context': <ANY>,
    'entity_id': 'switch.ion1000pro_filter_cartridge_reset',
    'last_changed': <ANY>,
    'last_reported': <ANY>,
    'last_updated': <ANY>,
    'state': 'off',
  })
# ---
# name: test_platform_setup_and_discovery[switch.ion1000pro_ionizer-entry]
  EntityRegistryEntrySnapshot({
    'aliases': set({
    }),
    'area_id': None,
    'capabilities': None,
    'config_entry_id': <ANY>,
    'config_subentry_id': <ANY>,
    'device_class': None,
    'device_id': <ANY>,
    'disabled_by': None,
    'domain': 'switch',
    'entity_category': <EntityCategory.CONFIG: 'config'>,
    'entity_id': 'switch.ion1000pro_ionizer',
    'has_entity_name': True,
    'hidden_by': None,
    'icon': None,
    'id': <ANY>,
    'labels': set({
    }),
    'name': None,
    'options': dict({
    }),
    'original_device_class': None,
    'original_icon': None,
    'original_name': 'Ionizer',
    'platform': 'tuya',
    'previous_unique_id': None,
    'suggested_object_id': None,
    'supported_features': 0,
    'translation_key': 'ionizer',
    'unique_id': 'tuya.owozxdzgbibizu4sjkanion',
    'unit_of_measurement': None,
  })
# ---
# name: test_platform_setup_and_discovery[switch.ion1000pro_ionizer-state]
  StateSnapshot({
    'attributes': ReadOnlyDict({
      'friendly_name': 'ION1000PRO Ionizer',
    }),
    'context': <ANY>,
    'entity_id': 'switch.ion1000pro_ionizer',
    'last_changed': <ANY>,
    'last_reported': <ANY>,
    'last_updated': <ANY>,
    'state': 'off',
  })
# ---
# name: test_platform_setup_and_discovery[switch.ion1000pro_power-entry]
  EntityRegistryEntrySnapshot({
    'aliases': set({
    }),
    'area_id': None,
    'capabilities': None,
    'config_entry_id': <ANY>,
    'config_subentry_id': <ANY>,
    'device_class': None,
    'device_id': <ANY>,
    'disabled_by': None,
    'domain': 'switch',
    'entity_category': None,
    'entity_id': 'switch.ion1000pro_power',
    'has_entity_name': True,
    'hidden_by': None,
    'icon': None,
    'id': <ANY>,
    'labels': set({
    }),
    'name': None,
    'options': dict({
    }),
    'original_device_class': None,
    'original_icon': None,
    'original_name': 'Power',
    'platform': 'tuya',
    'previous_unique_id': None,
    'suggested_object_id': None,
    'supported_features': 0,
    'translation_key': 'power',
    'unique_id': 'tuya.owozxdzgbibizu4sjkswitch',
    'unit_of_measurement': None,
  })
# ---
# name: test_platform_setup_and_discovery[switch.ion1000pro_power-state]
  StateSnapshot({
    'attributes': ReadOnlyDict({
      'friendly_name': 'ION1000PRO Power',
    }),
    'context': <ANY>,
    'entity_id': 'switch.ion1000pro_power',
    'last_changed': <ANY>,
    'last_reported': <ANY>,
    'last_updated': <ANY>,
    'state': 'on',
  })
# ---
# name: test_platform_setup_and_discovery[switch.ion1000pro_uv_sterilization-entry]
  EntityRegistryEntrySnapshot({
    'aliases': set({
    }),
    'area_id': None,
    'capabilities': None,
    'config_entry_id': <ANY>,
    'config_subentry_id': <ANY>,
    'device_class': None,
    'device_id': <ANY>,
    'disabled_by': None,
    'domain': 'switch',
    'entity_category': <EntityCategory.CONFIG: 'config'>,
    'entity_id': 'switch.ion1000pro_uv_sterilization',
    'has_entity_name': True,
    'hidden_by': None,
    'icon': None,
    'id': <ANY>,
    'labels': set({
    }),
    'name': None,
    'options': dict({
    }),
    'original_device_class': None,
    'original_icon': None,
    'original_name': 'UV sterilization',
    'platform': 'tuya',
    'previous_unique_id': None,
    'suggested_object_id': None,
    'supported_features': 0,
    'translation_key': 'uv_sterilization',
    'unique_id': 'tuya.owozxdzgbibizu4sjkuv',
    'unit_of_measurement': None,
  })
# ---
# name: test_platform_setup_and_discovery[switch.ion1000pro_uv_sterilization-state]
  StateSnapshot({
    'attributes': ReadOnlyDict({
      'friendly_name': 'ION1000PRO UV sterilization',
    }),
    'context': <ANY>,
    'entity_id': 'switch.ion1000pro_uv_sterilization',
    'last_changed': <ANY>,
    'last_reported': <ANY>,
    'last_updated': <ANY>,
    'state': 'on',
  })
# ---
# name: test_platform_setup_and_discovery[switch.jardin_fraises_switch_1-entry]
  EntityRegistryEntrySnapshot({
    'aliases': set({
    }),
    'area_id': None,
    'capabilities': None,
    'config_entry_id': <ANY>,
    'config_subentry_id': <ANY>,
    'device_class': None,
    'device_id': <ANY>,
    'disabled_by': None,
    'domain': 'switch',
    'entity_category': None,
    'entity_id': 'switch.jardin_fraises_switch_1',
    'has_entity_name': True,
    'hidden_by': None,
    'icon': None,
    'id': <ANY>,
    'labels': set({
    }),
    'name': None,
    'options': dict({
    }),
    'original_device_class': <SwitchDeviceClass.OUTLET: 'outlet'>,
    'original_icon': None,
    'original_name': 'Switch 1',
    'platform': 'tuya',
    'previous_unique_id': None,
    'suggested_object_id': None,
    'supported_features': 0,
    'translation_key': 'indexed_switch',
    'unique_id': 'tuya.b6e05dfy4qhpgea1qdtswitch_1',
    'unit_of_measurement': None,
  })
# ---
# name: test_platform_setup_and_discovery[switch.jardin_fraises_switch_1-state]
  StateSnapshot({
    'attributes': ReadOnlyDict({
      'device_class': 'outlet',
      'friendly_name': 'jardin Fraises Switch 1',
    }),
    'context': <ANY>,
    'entity_id': 'switch.jardin_fraises_switch_1',
    'last_changed': <ANY>,
    'last_reported': <ANY>,
    'last_updated': <ANY>,
    'state': 'off',
  })
# ---
# name: test_platform_setup_and_discovery[switch.kabinet_child_lock-entry]
  EntityRegistryEntrySnapshot({
    'aliases': set({
    }),
    'area_id': None,
    'capabilities': None,
    'config_entry_id': <ANY>,
    'config_subentry_id': <ANY>,
    'device_class': None,
    'device_id': <ANY>,
    'disabled_by': None,
    'domain': 'switch',
    'entity_category': <EntityCategory.CONFIG: 'config'>,
    'entity_id': 'switch.kabinet_child_lock',
    'has_entity_name': True,
    'hidden_by': None,
    'icon': None,
    'id': <ANY>,
    'labels': set({
    }),
    'name': None,
    'options': dict({
    }),
    'original_device_class': None,
    'original_icon': None,
    'original_name': 'Child lock',
    'platform': 'tuya',
    'previous_unique_id': None,
    'suggested_object_id': None,
    'supported_features': 0,
    'translation_key': 'child_lock',
    'unique_id': 'tuya.dn7cjik6kwchild_lock',
    'unit_of_measurement': None,
  })
# ---
# name: test_platform_setup_and_discovery[switch.kabinet_child_lock-state]
  StateSnapshot({
    'attributes': ReadOnlyDict({
      'friendly_name': 'Кабінет Child lock',
    }),
    'context': <ANY>,
    'entity_id': 'switch.kabinet_child_lock',
    'last_changed': <ANY>,
    'last_reported': <ANY>,
    'last_updated': <ANY>,
    'state': 'off',
  })
# ---
# name: test_platform_setup_and_discovery[switch.kabinet_frost_protection-entry]
  EntityRegistryEntrySnapshot({
    'aliases': set({
    }),
    'area_id': None,
    'capabilities': None,
    'config_entry_id': <ANY>,
    'config_subentry_id': <ANY>,
    'device_class': None,
    'device_id': <ANY>,
    'disabled_by': None,
    'domain': 'switch',
    'entity_category': <EntityCategory.CONFIG: 'config'>,
    'entity_id': 'switch.kabinet_frost_protection',
    'has_entity_name': True,
    'hidden_by': None,
    'icon': None,
    'id': <ANY>,
    'labels': set({
    }),
    'name': None,
    'options': dict({
    }),
    'original_device_class': None,
    'original_icon': None,
    'original_name': 'Frost protection',
    'platform': 'tuya',
    'previous_unique_id': None,
    'suggested_object_id': None,
    'supported_features': 0,
    'translation_key': 'frost_protection',
    'unique_id': 'tuya.dn7cjik6kwfrost',
    'unit_of_measurement': None,
  })
# ---
# name: test_platform_setup_and_discovery[switch.kabinet_frost_protection-state]
  StateSnapshot({
    'attributes': ReadOnlyDict({
      'friendly_name': 'Кабінет Frost protection',
    }),
    'context': <ANY>,
    'entity_id': 'switch.kabinet_frost_protection',
    'last_changed': <ANY>,
    'last_reported': <ANY>,
    'last_updated': <ANY>,
    'state': 'off',
  })
# ---
# name: test_platform_setup_and_discovery[switch.kalado_air_purifier_filter_cartridge_reset-entry]
  EntityRegistryEntrySnapshot({
    'aliases': set({
    }),
    'area_id': None,
    'capabilities': None,
    'config_entry_id': <ANY>,
    'config_subentry_id': <ANY>,
    'device_class': None,
    'device_id': <ANY>,
    'disabled_by': None,
    'domain': 'switch',
    'entity_category': <EntityCategory.CONFIG: 'config'>,
    'entity_id': 'switch.kalado_air_purifier_filter_cartridge_reset',
    'has_entity_name': True,
    'hidden_by': None,
    'icon': None,
    'id': <ANY>,
    'labels': set({
    }),
    'name': None,
    'options': dict({
    }),
    'original_device_class': None,
    'original_icon': None,
    'original_name': 'Filter cartridge reset',
    'platform': 'tuya',
    'previous_unique_id': None,
    'suggested_object_id': None,
    'supported_features': 0,
    'translation_key': 'filter_cartridge_reset',
    'unique_id': 'tuya.yo2karkjuhzztxsfjkfilter_reset',
    'unit_of_measurement': None,
  })
# ---
# name: test_platform_setup_and_discovery[switch.kalado_air_purifier_filter_cartridge_reset-state]
  StateSnapshot({
    'attributes': ReadOnlyDict({
      'friendly_name': 'Kalado Air Purifier Filter cartridge reset',
    }),
    'context': <ANY>,
    'entity_id': 'switch.kalado_air_purifier_filter_cartridge_reset',
    'last_changed': <ANY>,
    'last_reported': <ANY>,
    'last_updated': <ANY>,
    'state': 'off',
  })
# ---
# name: test_platform_setup_and_discovery[switch.kalado_air_purifier_power-entry]
  EntityRegistryEntrySnapshot({
    'aliases': set({
    }),
    'area_id': None,
    'capabilities': None,
    'config_entry_id': <ANY>,
    'config_subentry_id': <ANY>,
    'device_class': None,
    'device_id': <ANY>,
    'disabled_by': None,
    'domain': 'switch',
    'entity_category': None,
    'entity_id': 'switch.kalado_air_purifier_power',
    'has_entity_name': True,
    'hidden_by': None,
    'icon': None,
    'id': <ANY>,
    'labels': set({
    }),
    'name': None,
    'options': dict({
    }),
    'original_device_class': None,
    'original_icon': None,
    'original_name': 'Power',
    'platform': 'tuya',
    'previous_unique_id': None,
    'suggested_object_id': None,
    'supported_features': 0,
    'translation_key': 'power',
    'unique_id': 'tuya.yo2karkjuhzztxsfjkswitch',
    'unit_of_measurement': None,
  })
# ---
# name: test_platform_setup_and_discovery[switch.kalado_air_purifier_power-state]
  StateSnapshot({
    'attributes': ReadOnlyDict({
      'friendly_name': 'Kalado Air Purifier Power',
    }),
    'context': <ANY>,
    'entity_id': 'switch.kalado_air_purifier_power',
    'last_changed': <ANY>,
    'last_reported': <ANY>,
    'last_updated': <ANY>,
    'state': 'off',
  })
# ---
# name: test_platform_setup_and_discovery[switch.keller_socket_1-entry]
  EntityRegistryEntrySnapshot({
    'aliases': set({
    }),
    'area_id': None,
    'capabilities': None,
    'config_entry_id': <ANY>,
    'config_subentry_id': <ANY>,
    'device_class': None,
    'device_id': <ANY>,
    'disabled_by': None,
    'domain': 'switch',
    'entity_category': None,
    'entity_id': 'switch.keller_socket_1',
    'has_entity_name': True,
    'hidden_by': None,
    'icon': None,
    'id': <ANY>,
    'labels': set({
    }),
    'name': None,
    'options': dict({
    }),
    'original_device_class': <SwitchDeviceClass.OUTLET: 'outlet'>,
    'original_icon': None,
    'original_name': 'Socket 1',
    'platform': 'tuya',
    'previous_unique_id': None,
    'suggested_object_id': None,
    'supported_features': 0,
    'translation_key': 'indexed_socket',
    'unique_id': 'tuya.g7af6lrt4miugbstcpswitch_1',
    'unit_of_measurement': None,
  })
# ---
# name: test_platform_setup_and_discovery[switch.keller_socket_1-state]
  StateSnapshot({
    'attributes': ReadOnlyDict({
      'device_class': 'outlet',
      'friendly_name': 'Keller Socket 1',
    }),
    'context': <ANY>,
    'entity_id': 'switch.keller_socket_1',
    'last_changed': <ANY>,
    'last_reported': <ANY>,
    'last_updated': <ANY>,
    'state': 'off',
  })
# ---
# name: test_platform_setup_and_discovery[switch.keller_socket_2-entry]
  EntityRegistryEntrySnapshot({
    'aliases': set({
    }),
    'area_id': None,
    'capabilities': None,
    'config_entry_id': <ANY>,
    'config_subentry_id': <ANY>,
    'device_class': None,
    'device_id': <ANY>,
    'disabled_by': None,
    'domain': 'switch',
    'entity_category': None,
    'entity_id': 'switch.keller_socket_2',
    'has_entity_name': True,
    'hidden_by': None,
    'icon': None,
    'id': <ANY>,
    'labels': set({
    }),
    'name': None,
    'options': dict({
    }),
    'original_device_class': <SwitchDeviceClass.OUTLET: 'outlet'>,
    'original_icon': None,
    'original_name': 'Socket 2',
    'platform': 'tuya',
    'previous_unique_id': None,
    'suggested_object_id': None,
    'supported_features': 0,
    'translation_key': 'indexed_socket',
    'unique_id': 'tuya.g7af6lrt4miugbstcpswitch_2',
    'unit_of_measurement': None,
  })
# ---
# name: test_platform_setup_and_discovery[switch.keller_socket_2-state]
  StateSnapshot({
    'attributes': ReadOnlyDict({
      'device_class': 'outlet',
      'friendly_name': 'Keller Socket 2',
    }),
    'context': <ANY>,
    'entity_id': 'switch.keller_socket_2',
    'last_changed': <ANY>,
    'last_reported': <ANY>,
    'last_updated': <ANY>,
    'state': 'on',
  })
# ---
# name: test_platform_setup_and_discovery[switch.keller_socket_3-entry]
  EntityRegistryEntrySnapshot({
    'aliases': set({
    }),
    'area_id': None,
    'capabilities': None,
    'config_entry_id': <ANY>,
    'config_subentry_id': <ANY>,
    'device_class': None,
    'device_id': <ANY>,
    'disabled_by': None,
    'domain': 'switch',
    'entity_category': None,
    'entity_id': 'switch.keller_socket_3',
    'has_entity_name': True,
    'hidden_by': None,
    'icon': None,
    'id': <ANY>,
    'labels': set({
    }),
    'name': None,
    'options': dict({
    }),
    'original_device_class': <SwitchDeviceClass.OUTLET: 'outlet'>,
    'original_icon': None,
    'original_name': 'Socket 3',
    'platform': 'tuya',
    'previous_unique_id': None,
    'suggested_object_id': None,
    'supported_features': 0,
    'translation_key': 'indexed_socket',
    'unique_id': 'tuya.g7af6lrt4miugbstcpswitch_3',
    'unit_of_measurement': None,
  })
# ---
# name: test_platform_setup_and_discovery[switch.keller_socket_3-state]
  StateSnapshot({
    'attributes': ReadOnlyDict({
      'device_class': 'outlet',
      'friendly_name': 'Keller Socket 3',
    }),
    'context': <ANY>,
    'entity_id': 'switch.keller_socket_3',
    'last_changed': <ANY>,
    'last_reported': <ANY>,
    'last_updated': <ANY>,
    'state': 'off',
  })
# ---
# name: test_platform_setup_and_discovery[switch.keller_usb_1-entry]
  EntityRegistryEntrySnapshot({
    'aliases': set({
    }),
    'area_id': None,
    'capabilities': None,
    'config_entry_id': <ANY>,
    'config_subentry_id': <ANY>,
    'device_class': None,
    'device_id': <ANY>,
    'disabled_by': None,
    'domain': 'switch',
    'entity_category': None,
    'entity_id': 'switch.keller_usb_1',
    'has_entity_name': True,
    'hidden_by': None,
    'icon': None,
    'id': <ANY>,
    'labels': set({
    }),
    'name': None,
    'options': dict({
    }),
    'original_device_class': None,
    'original_icon': None,
    'original_name': 'USB 1',
    'platform': 'tuya',
    'previous_unique_id': None,
    'suggested_object_id': None,
    'supported_features': 0,
    'translation_key': 'indexed_usb',
    'unique_id': 'tuya.g7af6lrt4miugbstcpswitch_usb1',
    'unit_of_measurement': None,
  })
# ---
# name: test_platform_setup_and_discovery[switch.keller_usb_1-state]
  StateSnapshot({
    'attributes': ReadOnlyDict({
      'friendly_name': 'Keller USB 1',
    }),
    'context': <ANY>,
    'entity_id': 'switch.keller_usb_1',
    'last_changed': <ANY>,
    'last_reported': <ANY>,
    'last_updated': <ANY>,
    'state': 'off',
  })
# ---
# name: test_platform_setup_and_discovery[switch.lave_linge_child_lock-entry]
  EntityRegistryEntrySnapshot({
    'aliases': set({
    }),
    'area_id': None,
    'capabilities': None,
    'config_entry_id': <ANY>,
    'config_subentry_id': <ANY>,
    'device_class': None,
    'device_id': <ANY>,
    'disabled_by': None,
    'domain': 'switch',
    'entity_category': <EntityCategory.CONFIG: 'config'>,
    'entity_id': 'switch.lave_linge_child_lock',
    'has_entity_name': True,
    'hidden_by': None,
    'icon': None,
    'id': <ANY>,
    'labels': set({
    }),
    'name': None,
    'options': dict({
    }),
    'original_device_class': None,
    'original_icon': None,
    'original_name': 'Child lock',
    'platform': 'tuya',
    'previous_unique_id': None,
    'suggested_object_id': None,
    'supported_features': 0,
    'translation_key': 'child_lock',
    'unique_id': 'tuya.g0edqq0wzcchild_lock',
    'unit_of_measurement': None,
  })
# ---
# name: test_platform_setup_and_discovery[switch.lave_linge_child_lock-state]
  StateSnapshot({
    'attributes': ReadOnlyDict({
      'friendly_name': 'Lave linge Child lock',
    }),
    'context': <ANY>,
    'entity_id': 'switch.lave_linge_child_lock',
    'last_changed': <ANY>,
    'last_reported': <ANY>,
    'last_updated': <ANY>,
    'state': 'off',
  })
# ---
# name: test_platform_setup_and_discovery[switch.lave_linge_socket_1-entry]
  EntityRegistryEntrySnapshot({
    'aliases': set({
    }),
    'area_id': None,
    'capabilities': None,
    'config_entry_id': <ANY>,
    'config_subentry_id': <ANY>,
    'device_class': None,
    'device_id': <ANY>,
    'disabled_by': None,
    'domain': 'switch',
    'entity_category': None,
    'entity_id': 'switch.lave_linge_socket_1',
    'has_entity_name': True,
    'hidden_by': None,
    'icon': None,
    'id': <ANY>,
    'labels': set({
    }),
    'name': None,
    'options': dict({
    }),
    'original_device_class': <SwitchDeviceClass.OUTLET: 'outlet'>,
    'original_icon': None,
    'original_name': 'Socket 1',
    'platform': 'tuya',
    'previous_unique_id': None,
    'suggested_object_id': None,
    'supported_features': 0,
    'translation_key': 'indexed_socket',
    'unique_id': 'tuya.g0edqq0wzcswitch_1',
    'unit_of_measurement': None,
  })
# ---
# name: test_platform_setup_and_discovery[switch.lave_linge_socket_1-state]
  StateSnapshot({
    'attributes': ReadOnlyDict({
      'device_class': 'outlet',
      'friendly_name': 'Lave linge Socket 1',
    }),
    'context': <ANY>,
    'entity_id': 'switch.lave_linge_socket_1',
    'last_changed': <ANY>,
    'last_reported': <ANY>,
    'last_updated': <ANY>,
    'state': 'on',
  })
# ---
# name: test_platform_setup_and_discovery[switch.licht_drucker_socket_1-entry]
  EntityRegistryEntrySnapshot({
    'aliases': set({
    }),
    'area_id': None,
    'capabilities': None,
    'config_entry_id': <ANY>,
    'config_subentry_id': <ANY>,
    'device_class': None,
    'device_id': <ANY>,
    'disabled_by': None,
    'domain': 'switch',
    'entity_category': None,
    'entity_id': 'switch.licht_drucker_socket_1',
    'has_entity_name': True,
    'hidden_by': None,
    'icon': None,
    'id': <ANY>,
    'labels': set({
    }),
    'name': None,
    'options': dict({
    }),
    'original_device_class': <SwitchDeviceClass.OUTLET: 'outlet'>,
    'original_icon': None,
    'original_name': 'Socket 1',
    'platform': 'tuya',
    'previous_unique_id': None,
    'suggested_object_id': None,
    'supported_features': 0,
    'translation_key': 'indexed_socket',
    'unique_id': 'tuya.uvh6oeqrfliovfiwzcswitch_1',
    'unit_of_measurement': None,
  })
# ---
# name: test_platform_setup_and_discovery[switch.licht_drucker_socket_1-state]
  StateSnapshot({
    'attributes': ReadOnlyDict({
      'device_class': 'outlet',
      'friendly_name': 'Licht drucker Socket 1',
    }),
    'context': <ANY>,
    'entity_id': 'switch.licht_drucker_socket_1',
    'last_changed': <ANY>,
    'last_reported': <ANY>,
    'last_updated': <ANY>,
    'state': 'unavailable',
  })
# ---
# name: test_platform_setup_and_discovery[switch.lounge_dark_blind_reverse-entry]
  EntityRegistryEntrySnapshot({
    'aliases': set({
    }),
    'area_id': None,
    'capabilities': None,
    'config_entry_id': <ANY>,
    'config_subentry_id': <ANY>,
    'device_class': None,
    'device_id': <ANY>,
    'disabled_by': None,
    'domain': 'switch',
    'entity_category': <EntityCategory.CONFIG: 'config'>,
    'entity_id': 'switch.lounge_dark_blind_reverse',
    'has_entity_name': True,
    'hidden_by': None,
    'icon': None,
    'id': <ANY>,
    'labels': set({
    }),
    'name': None,
    'options': dict({
    }),
    'original_device_class': None,
    'original_icon': None,
    'original_name': 'Reverse',
    'platform': 'tuya',
    'previous_unique_id': None,
    'suggested_object_id': None,
    'supported_features': 0,
    'translation_key': 'reverse',
    'unique_id': 'tuya.g1efxsqnp33cg8r3lccontrol_back',
    'unit_of_measurement': None,
  })
# ---
# name: test_platform_setup_and_discovery[switch.lounge_dark_blind_reverse-state]
  StateSnapshot({
    'attributes': ReadOnlyDict({
      'friendly_name': 'Lounge Dark Blind Reverse',
    }),
    'context': <ANY>,
    'entity_id': 'switch.lounge_dark_blind_reverse',
    'last_changed': <ANY>,
    'last_reported': <ANY>,
    'last_updated': <ANY>,
    'state': 'on',
  })
# ---
# name: test_platform_setup_and_discovery[switch.multifunction_alarm_arm_beep-entry]
  EntityRegistryEntrySnapshot({
    'aliases': set({
    }),
    'area_id': None,
    'capabilities': None,
    'config_entry_id': <ANY>,
    'config_subentry_id': <ANY>,
    'device_class': None,
    'device_id': <ANY>,
    'disabled_by': None,
    'domain': 'switch',
    'entity_category': <EntityCategory.CONFIG: 'config'>,
    'entity_id': 'switch.multifunction_alarm_arm_beep',
    'has_entity_name': True,
    'hidden_by': None,
    'icon': None,
    'id': <ANY>,
    'labels': set({
    }),
    'name': None,
    'options': dict({
    }),
    'original_device_class': None,
    'original_icon': None,
    'original_name': 'Arm beep',
    'platform': 'tuya',
    'previous_unique_id': None,
    'suggested_object_id': None,
    'supported_features': 0,
    'translation_key': 'arm_beep',
    'unique_id': 'tuya.2pxfek1jjrtctiyglamswitch_alarm_sound',
    'unit_of_measurement': None,
  })
# ---
# name: test_platform_setup_and_discovery[switch.multifunction_alarm_arm_beep-state]
  StateSnapshot({
    'attributes': ReadOnlyDict({
      'friendly_name': 'Multifunction alarm Arm beep',
    }),
    'context': <ANY>,
    'entity_id': 'switch.multifunction_alarm_arm_beep',
    'last_changed': <ANY>,
    'last_reported': <ANY>,
    'last_updated': <ANY>,
    'state': 'on',
  })
# ---
# name: test_platform_setup_and_discovery[switch.multifunction_alarm_siren-entry]
  EntityRegistryEntrySnapshot({
    'aliases': set({
    }),
    'area_id': None,
    'capabilities': None,
    'config_entry_id': <ANY>,
    'config_subentry_id': <ANY>,
    'device_class': None,
    'device_id': <ANY>,
    'disabled_by': None,
    'domain': 'switch',
    'entity_category': <EntityCategory.CONFIG: 'config'>,
    'entity_id': 'switch.multifunction_alarm_siren',
    'has_entity_name': True,
    'hidden_by': None,
    'icon': None,
    'id': <ANY>,
    'labels': set({
    }),
    'name': None,
    'options': dict({
    }),
    'original_device_class': None,
    'original_icon': None,
    'original_name': 'Siren',
    'platform': 'tuya',
    'previous_unique_id': None,
    'suggested_object_id': None,
    'supported_features': 0,
    'translation_key': 'siren',
    'unique_id': 'tuya.2pxfek1jjrtctiyglamswitch_alarm_light',
    'unit_of_measurement': None,
  })
# ---
# name: test_platform_setup_and_discovery[switch.multifunction_alarm_siren-state]
  StateSnapshot({
    'attributes': ReadOnlyDict({
      'friendly_name': 'Multifunction alarm Siren',
    }),
    'context': <ANY>,
    'entity_id': 'switch.multifunction_alarm_siren',
    'last_changed': <ANY>,
    'last_reported': <ANY>,
    'last_updated': <ANY>,
    'state': 'on',
  })
# ---
# name: test_platform_setup_and_discovery[switch.office_child_lock-entry]
  EntityRegistryEntrySnapshot({
    'aliases': set({
    }),
    'area_id': None,
    'capabilities': None,
    'config_entry_id': <ANY>,
    'config_subentry_id': <ANY>,
    'device_class': None,
    'device_id': <ANY>,
    'disabled_by': None,
    'domain': 'switch',
    'entity_category': <EntityCategory.CONFIG: 'config'>,
    'entity_id': 'switch.office_child_lock',
    'has_entity_name': True,
    'hidden_by': None,
    'icon': None,
    'id': <ANY>,
    'labels': set({
    }),
    'name': None,
    'options': dict({
    }),
    'original_device_class': None,
    'original_icon': None,
    'original_name': 'Child lock',
    'platform': 'tuya',
    'previous_unique_id': None,
    'suggested_object_id': None,
    'supported_features': 0,
    'translation_key': 'child_lock',
    'unique_id': 'tuya.2x473nefusdo7af6zcchild_lock',
    'unit_of_measurement': None,
  })
# ---
# name: test_platform_setup_and_discovery[switch.office_child_lock-state]
  StateSnapshot({
    'attributes': ReadOnlyDict({
      'friendly_name': 'Office Child lock',
    }),
    'context': <ANY>,
    'entity_id': 'switch.office_child_lock',
    'last_changed': <ANY>,
    'last_reported': <ANY>,
    'last_updated': <ANY>,
    'state': 'off',
  })
# ---
# name: test_platform_setup_and_discovery[switch.office_lights_switch_1-entry]
  EntityRegistryEntrySnapshot({
    'aliases': set({
    }),
    'area_id': None,
    'capabilities': None,
    'config_entry_id': <ANY>,
    'config_subentry_id': <ANY>,
    'device_class': None,
    'device_id': <ANY>,
    'disabled_by': None,
    'domain': 'switch',
    'entity_category': None,
    'entity_id': 'switch.office_lights_switch_1',
    'has_entity_name': True,
    'hidden_by': None,
    'icon': None,
    'id': <ANY>,
    'labels': set({
    }),
    'name': None,
    'options': dict({
    }),
    'original_device_class': <SwitchDeviceClass.OUTLET: 'outlet'>,
    'original_icon': None,
    'original_name': 'Switch 1',
    'platform': 'tuya',
    'previous_unique_id': None,
    'suggested_object_id': None,
    'supported_features': 0,
    'translation_key': 'indexed_switch',
    'unique_id': 'tuya.O8QpxJwdme33sqn4gkswitch_1',
    'unit_of_measurement': None,
  })
# ---
# name: test_platform_setup_and_discovery[switch.office_lights_switch_1-state]
  StateSnapshot({
    'attributes': ReadOnlyDict({
      'device_class': 'outlet',
      'friendly_name': 'office lights Switch 1',
    }),
    'context': <ANY>,
    'entity_id': 'switch.office_lights_switch_1',
    'last_changed': <ANY>,
    'last_reported': <ANY>,
    'last_updated': <ANY>,
    'state': 'off',
  })
# ---
# name: test_platform_setup_and_discovery[switch.office_socket_1-entry]
  EntityRegistryEntrySnapshot({
    'aliases': set({
    }),
    'area_id': None,
    'capabilities': None,
    'config_entry_id': <ANY>,
    'config_subentry_id': <ANY>,
    'device_class': None,
    'device_id': <ANY>,
    'disabled_by': None,
    'domain': 'switch',
    'entity_category': None,
    'entity_id': 'switch.office_socket_1',
    'has_entity_name': True,
    'hidden_by': None,
    'icon': None,
    'id': <ANY>,
    'labels': set({
    }),
    'name': None,
    'options': dict({
    }),
    'original_device_class': <SwitchDeviceClass.OUTLET: 'outlet'>,
    'original_icon': None,
    'original_name': 'Socket 1',
    'platform': 'tuya',
    'previous_unique_id': None,
    'suggested_object_id': None,
    'supported_features': 0,
    'translation_key': 'indexed_socket',
    'unique_id': 'tuya.2x473nefusdo7af6zcswitch_1',
    'unit_of_measurement': None,
  })
# ---
# name: test_platform_setup_and_discovery[switch.office_socket_1-state]
  StateSnapshot({
    'attributes': ReadOnlyDict({
      'device_class': 'outlet',
      'friendly_name': 'Office Socket 1',
    }),
    'context': <ANY>,
    'entity_id': 'switch.office_socket_1',
    'last_changed': <ANY>,
    'last_reported': <ANY>,
    'last_updated': <ANY>,
    'state': 'on',
  })
# ---
# name: test_platform_setup_and_discovery[switch.p1_energia_elettrica_switch-entry]
  EntityRegistryEntrySnapshot({
    'aliases': set({
    }),
    'area_id': None,
    'capabilities': None,
    'config_entry_id': <ANY>,
    'config_subentry_id': <ANY>,
    'device_class': None,
    'device_id': <ANY>,
    'disabled_by': None,
    'domain': 'switch',
    'entity_category': None,
    'entity_id': 'switch.p1_energia_elettrica_switch',
    'has_entity_name': True,
    'hidden_by': None,
    'icon': None,
    'id': <ANY>,
    'labels': set({
    }),
    'name': None,
    'options': dict({
    }),
    'original_device_class': None,
    'original_icon': None,
    'original_name': 'Switch',
    'platform': 'tuya',
    'previous_unique_id': None,
    'suggested_object_id': None,
    'supported_features': 0,
    'translation_key': 'switch',
    'unique_id': 'tuya.bcyciyhhu1g2gk9rqldswitch',
    'unit_of_measurement': None,
  })
# ---
# name: test_platform_setup_and_discovery[switch.p1_energia_elettrica_switch-state]
  StateSnapshot({
    'attributes': ReadOnlyDict({
      'friendly_name': 'P1 Energia Elettrica Switch',
    }),
    'context': <ANY>,
    'entity_id': 'switch.p1_energia_elettrica_switch',
    'last_changed': <ANY>,
    'last_reported': <ANY>,
    'last_updated': <ANY>,
    'state': 'on',
  })
# ---
# name: test_platform_setup_and_discovery[switch.pid_relay_2_switch_1-entry]
  EntityRegistryEntrySnapshot({
    'aliases': set({
    }),
    'area_id': None,
    'capabilities': None,
    'config_entry_id': <ANY>,
    'config_subentry_id': <ANY>,
    'device_class': None,
    'device_id': <ANY>,
    'disabled_by': None,
    'domain': 'switch',
    'entity_category': None,
    'entity_id': 'switch.pid_relay_2_switch_1',
    'has_entity_name': True,
    'hidden_by': None,
    'icon': None,
    'id': <ANY>,
    'labels': set({
    }),
    'name': None,
    'options': dict({
    }),
    'original_device_class': <SwitchDeviceClass.OUTLET: 'outlet'>,
    'original_icon': None,
    'original_name': 'Switch 1',
    'platform': 'tuya',
    'previous_unique_id': None,
    'suggested_object_id': None,
    'supported_features': 0,
    'translation_key': 'indexed_switch',
    'unique_id': 'tuya.zyutbek7wdm1b4cgzckwswitch_1',
    'unit_of_measurement': None,
  })
# ---
# name: test_platform_setup_and_discovery[switch.pid_relay_2_switch_1-state]
  StateSnapshot({
    'attributes': ReadOnlyDict({
      'device_class': 'outlet',
      'friendly_name': 'pid_relay_2 Switch 1',
    }),
    'context': <ANY>,
    'entity_id': 'switch.pid_relay_2_switch_1',
    'last_changed': <ANY>,
    'last_reported': <ANY>,
    'last_updated': <ANY>,
    'state': 'off',
  })
# ---
# name: test_platform_setup_and_discovery[switch.pid_relay_2_switch_2-entry]
  EntityRegistryEntrySnapshot({
    'aliases': set({
    }),
    'area_id': None,
    'capabilities': None,
    'config_entry_id': <ANY>,
    'config_subentry_id': <ANY>,
    'device_class': None,
    'device_id': <ANY>,
    'disabled_by': None,
    'domain': 'switch',
    'entity_category': None,
    'entity_id': 'switch.pid_relay_2_switch_2',
    'has_entity_name': True,
    'hidden_by': None,
    'icon': None,
    'id': <ANY>,
    'labels': set({
    }),
    'name': None,
    'options': dict({
    }),
    'original_device_class': <SwitchDeviceClass.OUTLET: 'outlet'>,
    'original_icon': None,
    'original_name': 'Switch 2',
    'platform': 'tuya',
    'previous_unique_id': None,
    'suggested_object_id': None,
    'supported_features': 0,
    'translation_key': 'indexed_switch',
    'unique_id': 'tuya.zyutbek7wdm1b4cgzckwswitch_2',
    'unit_of_measurement': None,
  })
# ---
# name: test_platform_setup_and_discovery[switch.pid_relay_2_switch_2-state]
  StateSnapshot({
    'attributes': ReadOnlyDict({
      'device_class': 'outlet',
      'friendly_name': 'pid_relay_2 Switch 2',
    }),
    'context': <ANY>,
    'entity_id': 'switch.pid_relay_2_switch_2',
    'last_changed': <ANY>,
    'last_reported': <ANY>,
    'last_updated': <ANY>,
    'state': 'off',
  })
# ---
# name: test_platform_setup_and_discovery[switch.pixi_smart_drinking_fountain_filter_reset-entry]
  EntityRegistryEntrySnapshot({
    'aliases': set({
    }),
    'area_id': None,
    'capabilities': None,
    'config_entry_id': <ANY>,
    'config_subentry_id': <ANY>,
    'device_class': None,
    'device_id': <ANY>,
    'disabled_by': None,
    'domain': 'switch',
    'entity_category': <EntityCategory.CONFIG: 'config'>,
    'entity_id': 'switch.pixi_smart_drinking_fountain_filter_reset',
    'has_entity_name': True,
    'hidden_by': None,
    'icon': None,
    'id': <ANY>,
    'labels': set({
    }),
    'name': None,
    'options': dict({
    }),
    'original_device_class': None,
    'original_icon': None,
    'original_name': 'Filter reset',
    'platform': 'tuya',
    'previous_unique_id': None,
    'suggested_object_id': None,
    'supported_features': 0,
    'translation_key': 'filter_reset',
    'unique_id': 'tuya.aa99hccfnzvypr3zjsywcfilter_reset',
    'unit_of_measurement': None,
  })
# ---
# name: test_platform_setup_and_discovery[switch.pixi_smart_drinking_fountain_filter_reset-state]
  StateSnapshot({
    'attributes': ReadOnlyDict({
      'friendly_name': 'PIXI Smart Drinking Fountain Filter reset',
    }),
    'context': <ANY>,
    'entity_id': 'switch.pixi_smart_drinking_fountain_filter_reset',
    'last_changed': <ANY>,
    'last_reported': <ANY>,
    'last_updated': <ANY>,
    'state': 'off',
  })
# ---
# name: test_platform_setup_and_discovery[switch.pixi_smart_drinking_fountain_power-entry]
  EntityRegistryEntrySnapshot({
    'aliases': set({
    }),
    'area_id': None,
    'capabilities': None,
    'config_entry_id': <ANY>,
    'config_subentry_id': <ANY>,
    'device_class': None,
    'device_id': <ANY>,
    'disabled_by': None,
    'domain': 'switch',
    'entity_category': None,
    'entity_id': 'switch.pixi_smart_drinking_fountain_power',
    'has_entity_name': True,
    'hidden_by': None,
    'icon': None,
    'id': <ANY>,
    'labels': set({
    }),
    'name': None,
    'options': dict({
    }),
    'original_device_class': None,
    'original_icon': None,
    'original_name': 'Power',
    'platform': 'tuya',
    'previous_unique_id': None,
    'suggested_object_id': None,
    'supported_features': 0,
    'translation_key': 'power',
    'unique_id': 'tuya.aa99hccfnzvypr3zjsywcswitch',
    'unit_of_measurement': None,
  })
# ---
# name: test_platform_setup_and_discovery[switch.pixi_smart_drinking_fountain_power-state]
  StateSnapshot({
    'attributes': ReadOnlyDict({
      'friendly_name': 'PIXI Smart Drinking Fountain Power',
    }),
    'context': <ANY>,
    'entity_id': 'switch.pixi_smart_drinking_fountain_power',
    'last_changed': <ANY>,
    'last_reported': <ANY>,
    'last_updated': <ANY>,
    'state': 'on',
  })
# ---
# name: test_platform_setup_and_discovery[switch.pixi_smart_drinking_fountain_reset_of_water_usage_days-entry]
  EntityRegistryEntrySnapshot({
    'aliases': set({
    }),
    'area_id': None,
    'capabilities': None,
    'config_entry_id': <ANY>,
    'config_subentry_id': <ANY>,
    'device_class': None,
    'device_id': <ANY>,
    'disabled_by': None,
    'domain': 'switch',
    'entity_category': <EntityCategory.CONFIG: 'config'>,
    'entity_id': 'switch.pixi_smart_drinking_fountain_reset_of_water_usage_days',
    'has_entity_name': True,
    'hidden_by': None,
    'icon': None,
    'id': <ANY>,
    'labels': set({
    }),
    'name': None,
    'options': dict({
    }),
    'original_device_class': None,
    'original_icon': None,
    'original_name': 'Reset of water usage days',
    'platform': 'tuya',
    'previous_unique_id': None,
    'suggested_object_id': None,
    'supported_features': 0,
    'translation_key': 'reset_of_water_usage_days',
    'unique_id': 'tuya.aa99hccfnzvypr3zjsywcwater_reset',
    'unit_of_measurement': None,
  })
# ---
# name: test_platform_setup_and_discovery[switch.pixi_smart_drinking_fountain_reset_of_water_usage_days-state]
  StateSnapshot({
    'attributes': ReadOnlyDict({
      'friendly_name': 'PIXI Smart Drinking Fountain Reset of water usage days',
    }),
    'context': <ANY>,
    'entity_id': 'switch.pixi_smart_drinking_fountain_reset_of_water_usage_days',
    'last_changed': <ANY>,
    'last_reported': <ANY>,
    'last_updated': <ANY>,
    'state': 'off',
  })
# ---
# name: test_platform_setup_and_discovery[switch.pixi_smart_drinking_fountain_uv_sterilization-entry]
  EntityRegistryEntrySnapshot({
    'aliases': set({
    }),
    'area_id': None,
    'capabilities': None,
    'config_entry_id': <ANY>,
    'config_subentry_id': <ANY>,
    'device_class': None,
    'device_id': <ANY>,
    'disabled_by': None,
    'domain': 'switch',
    'entity_category': <EntityCategory.CONFIG: 'config'>,
    'entity_id': 'switch.pixi_smart_drinking_fountain_uv_sterilization',
    'has_entity_name': True,
    'hidden_by': None,
    'icon': None,
    'id': <ANY>,
    'labels': set({
    }),
    'name': None,
    'options': dict({
    }),
    'original_device_class': None,
    'original_icon': None,
    'original_name': 'UV sterilization',
    'platform': 'tuya',
    'previous_unique_id': None,
    'suggested_object_id': None,
    'supported_features': 0,
    'translation_key': 'uv_sterilization',
    'unique_id': 'tuya.aa99hccfnzvypr3zjsywcuv',
    'unit_of_measurement': None,
  })
# ---
# name: test_platform_setup_and_discovery[switch.pixi_smart_drinking_fountain_uv_sterilization-state]
  StateSnapshot({
    'attributes': ReadOnlyDict({
      'friendly_name': 'PIXI Smart Drinking Fountain UV sterilization',
    }),
    'context': <ANY>,
    'entity_id': 'switch.pixi_smart_drinking_fountain_uv_sterilization',
    'last_changed': <ANY>,
    'last_reported': <ANY>,
    'last_updated': <ANY>,
    'state': 'off',
  })
# ---
# name: test_platform_setup_and_discovery[switch.pixi_smart_drinking_fountain_water_pump_reset-entry]
  EntityRegistryEntrySnapshot({
    'aliases': set({
    }),
    'area_id': None,
    'capabilities': None,
    'config_entry_id': <ANY>,
    'config_subentry_id': <ANY>,
    'device_class': None,
    'device_id': <ANY>,
    'disabled_by': None,
    'domain': 'switch',
    'entity_category': <EntityCategory.CONFIG: 'config'>,
    'entity_id': 'switch.pixi_smart_drinking_fountain_water_pump_reset',
    'has_entity_name': True,
    'hidden_by': None,
    'icon': None,
    'id': <ANY>,
    'labels': set({
    }),
    'name': None,
    'options': dict({
    }),
    'original_device_class': None,
    'original_icon': None,
    'original_name': 'Water pump reset',
    'platform': 'tuya',
    'previous_unique_id': None,
    'suggested_object_id': None,
    'supported_features': 0,
    'translation_key': 'water_pump_reset',
    'unique_id': 'tuya.aa99hccfnzvypr3zjsywcpump_reset',
    'unit_of_measurement': None,
  })
# ---
# name: test_platform_setup_and_discovery[switch.pixi_smart_drinking_fountain_water_pump_reset-state]
  StateSnapshot({
    'attributes': ReadOnlyDict({
      'friendly_name': 'PIXI Smart Drinking Fountain Water pump reset',
    }),
    'context': <ANY>,
    'entity_id': 'switch.pixi_smart_drinking_fountain_water_pump_reset',
    'last_changed': <ANY>,
    'last_reported': <ANY>,
    'last_updated': <ANY>,
    'state': 'off',
  })
# ---
# name: test_platform_setup_and_discovery[switch.qt_switch_switch_1-entry]
  EntityRegistryEntrySnapshot({
    'aliases': set({
    }),
    'area_id': None,
    'capabilities': None,
    'config_entry_id': <ANY>,
    'config_subentry_id': <ANY>,
    'device_class': None,
    'device_id': <ANY>,
    'disabled_by': None,
    'domain': 'switch',
    'entity_category': None,
    'entity_id': 'switch.qt_switch_switch_1',
    'has_entity_name': True,
    'hidden_by': None,
    'icon': None,
    'id': <ANY>,
    'labels': set({
    }),
    'name': None,
    'options': dict({
    }),
    'original_device_class': <SwitchDeviceClass.OUTLET: 'outlet'>,
    'original_icon': None,
    'original_name': 'Switch 1',
    'platform': 'tuya',
    'previous_unique_id': None,
    'suggested_object_id': None,
    'supported_features': 0,
    'translation_key': 'indexed_switch',
    'unique_id': 'tuya.a4zeazrz1ata9mbggkswitch_1',
    'unit_of_measurement': None,
  })
# ---
# name: test_platform_setup_and_discovery[switch.qt_switch_switch_1-state]
  StateSnapshot({
    'attributes': ReadOnlyDict({
      'device_class': 'outlet',
      'friendly_name': 'QT-Switch Switch 1',
    }),
    'context': <ANY>,
    'entity_id': 'switch.qt_switch_switch_1',
    'last_changed': <ANY>,
    'last_reported': <ANY>,
    'last_updated': <ANY>,
    'state': 'unavailable',
  })
# ---
# name: test_platform_setup_and_discovery[switch.raspy4_home_assistant_child_lock-entry]
  EntityRegistryEntrySnapshot({
    'aliases': set({
    }),
    'area_id': None,
    'capabilities': None,
    'config_entry_id': <ANY>,
    'config_subentry_id': <ANY>,
    'device_class': None,
    'device_id': <ANY>,
    'disabled_by': None,
    'domain': 'switch',
    'entity_category': <EntityCategory.CONFIG: 'config'>,
    'entity_id': 'switch.raspy4_home_assistant_child_lock',
    'has_entity_name': True,
    'hidden_by': None,
    'icon': None,
    'id': <ANY>,
    'labels': set({
    }),
    'name': None,
    'options': dict({
    }),
    'original_device_class': None,
    'original_icon': None,
    'original_name': 'Child lock',
    'platform': 'tuya',
    'previous_unique_id': None,
    'suggested_object_id': None,
    'supported_features': 0,
    'translation_key': 'child_lock',
    'unique_id': 'tuya.zaszonjgzcchild_lock',
    'unit_of_measurement': None,
  })
# ---
# name: test_platform_setup_and_discovery[switch.raspy4_home_assistant_child_lock-state]
  StateSnapshot({
    'attributes': ReadOnlyDict({
      'friendly_name': 'Raspy4 - Home Assistant Child lock',
    }),
    'context': <ANY>,
    'entity_id': 'switch.raspy4_home_assistant_child_lock',
    'last_changed': <ANY>,
    'last_reported': <ANY>,
    'last_updated': <ANY>,
    'state': 'off',
  })
# ---
# name: test_platform_setup_and_discovery[switch.raspy4_home_assistant_socket_1-entry]
  EntityRegistryEntrySnapshot({
    'aliases': set({
    }),
    'area_id': None,
    'capabilities': None,
    'config_entry_id': <ANY>,
    'config_subentry_id': <ANY>,
    'device_class': None,
    'device_id': <ANY>,
    'disabled_by': None,
    'domain': 'switch',
    'entity_category': None,
    'entity_id': 'switch.raspy4_home_assistant_socket_1',
    'has_entity_name': True,
    'hidden_by': None,
    'icon': None,
    'id': <ANY>,
    'labels': set({
    }),
    'name': None,
    'options': dict({
    }),
    'original_device_class': <SwitchDeviceClass.OUTLET: 'outlet'>,
    'original_icon': None,
    'original_name': 'Socket 1',
    'platform': 'tuya',
    'previous_unique_id': None,
    'suggested_object_id': None,
    'supported_features': 0,
    'translation_key': 'indexed_socket',
    'unique_id': 'tuya.zaszonjgzcswitch_1',
    'unit_of_measurement': None,
  })
# ---
# name: test_platform_setup_and_discovery[switch.raspy4_home_assistant_socket_1-state]
  StateSnapshot({
    'attributes': ReadOnlyDict({
      'device_class': 'outlet',
      'friendly_name': 'Raspy4 - Home Assistant Socket 1',
    }),
    'context': <ANY>,
    'entity_id': 'switch.raspy4_home_assistant_socket_1',
    'last_changed': <ANY>,
    'last_reported': <ANY>,
    'last_updated': <ANY>,
    'state': 'on',
  })
# ---
# name: test_platform_setup_and_discovery[switch.rewireable_plug_6930ha_socket_1-entry]
  EntityRegistryEntrySnapshot({
    'aliases': set({
    }),
    'area_id': None,
    'capabilities': None,
    'config_entry_id': <ANY>,
    'config_subentry_id': <ANY>,
    'device_class': None,
    'device_id': <ANY>,
    'disabled_by': None,
    'domain': 'switch',
    'entity_category': None,
    'entity_id': 'switch.rewireable_plug_6930ha_socket_1',
    'has_entity_name': True,
    'hidden_by': None,
    'icon': None,
    'id': <ANY>,
    'labels': set({
    }),
    'name': None,
    'options': dict({
    }),
    'original_device_class': <SwitchDeviceClass.OUTLET: 'outlet'>,
    'original_icon': None,
    'original_name': 'Socket 1',
    'platform': 'tuya',
    'previous_unique_id': None,
    'suggested_object_id': None,
    'supported_features': 0,
    'translation_key': 'indexed_socket',
    'unique_id': 'tuya.LS6FfVBVU1vzBRBHzcswitch_1',
    'unit_of_measurement': None,
  })
# ---
# name: test_platform_setup_and_discovery[switch.rewireable_plug_6930ha_socket_1-state]
  StateSnapshot({
    'attributes': ReadOnlyDict({
      'device_class': 'outlet',
      'friendly_name': 'Rewireable Plug 6930HA Socket 1',
    }),
    'context': <ANY>,
    'entity_id': 'switch.rewireable_plug_6930ha_socket_1',
    'last_changed': <ANY>,
    'last_reported': <ANY>,
    'last_updated': <ANY>,
    'state': 'on',
  })
# ---
# name: test_platform_setup_and_discovery[switch.sapphire_socket-entry]
  EntityRegistryEntrySnapshot({
    'aliases': set({
    }),
    'area_id': None,
    'capabilities': None,
    'config_entry_id': <ANY>,
    'config_subentry_id': <ANY>,
    'device_class': None,
    'device_id': <ANY>,
    'disabled_by': None,
    'domain': 'switch',
    'entity_category': None,
    'entity_id': 'switch.sapphire_socket',
    'has_entity_name': True,
    'hidden_by': None,
    'icon': None,
    'id': <ANY>,
    'labels': set({
    }),
    'name': None,
    'options': dict({
    }),
    'original_device_class': <SwitchDeviceClass.OUTLET: 'outlet'>,
    'original_icon': None,
    'original_name': 'Socket',
    'platform': 'tuya',
    'previous_unique_id': None,
    'suggested_object_id': None,
    'supported_features': 0,
    'translation_key': 'socket',
    'unique_id': 'tuya.hfqeljop3aihnm73zcswitch',
    'unit_of_measurement': None,
  })
# ---
# name: test_platform_setup_and_discovery[switch.sapphire_socket-state]
  StateSnapshot({
    'attributes': ReadOnlyDict({
      'device_class': 'outlet',
      'friendly_name': 'Sapphire  Socket',
    }),
    'context': <ANY>,
    'entity_id': 'switch.sapphire_socket',
    'last_changed': <ANY>,
    'last_reported': <ANY>,
    'last_updated': <ANY>,
    'state': 'on',
  })
# ---
# name: test_platform_setup_and_discovery[switch.seating_side_6_ch_smart_switch_child_lock-entry]
  EntityRegistryEntrySnapshot({
    'aliases': set({
    }),
    'area_id': None,
    'capabilities': None,
    'config_entry_id': <ANY>,
    'config_subentry_id': <ANY>,
    'device_class': None,
    'device_id': <ANY>,
    'disabled_by': None,
    'domain': 'switch',
    'entity_category': <EntityCategory.CONFIG: 'config'>,
    'entity_id': 'switch.seating_side_6_ch_smart_switch_child_lock',
    'has_entity_name': True,
    'hidden_by': None,
    'icon': None,
    'id': <ANY>,
    'labels': set({
    }),
    'name': None,
    'options': dict({
    }),
    'original_device_class': None,
    'original_icon': None,
    'original_name': 'Child lock',
    'platform': 'tuya',
    'previous_unique_id': None,
    'suggested_object_id': None,
    'supported_features': 0,
    'translation_key': 'child_lock',
    'unique_id': 'tuya.kxxrbv93k2vvkconqdtchild_lock',
    'unit_of_measurement': None,
  })
# ---
# name: test_platform_setup_and_discovery[switch.seating_side_6_ch_smart_switch_child_lock-state]
  StateSnapshot({
    'attributes': ReadOnlyDict({
      'friendly_name': 'Seating side 6-ch Smart Switch  Child lock',
    }),
    'context': <ANY>,
    'entity_id': 'switch.seating_side_6_ch_smart_switch_child_lock',
    'last_changed': <ANY>,
    'last_reported': <ANY>,
    'last_updated': <ANY>,
    'state': 'off',
  })
# ---
# name: test_platform_setup_and_discovery[switch.seating_side_6_ch_smart_switch_switch_1-entry]
  EntityRegistryEntrySnapshot({
    'aliases': set({
    }),
    'area_id': None,
    'capabilities': None,
    'config_entry_id': <ANY>,
    'config_subentry_id': <ANY>,
    'device_class': None,
    'device_id': <ANY>,
    'disabled_by': None,
    'domain': 'switch',
    'entity_category': None,
    'entity_id': 'switch.seating_side_6_ch_smart_switch_switch_1',
    'has_entity_name': True,
    'hidden_by': None,
    'icon': None,
    'id': <ANY>,
    'labels': set({
    }),
    'name': None,
    'options': dict({
    }),
    'original_device_class': <SwitchDeviceClass.OUTLET: 'outlet'>,
    'original_icon': None,
    'original_name': 'Switch 1',
    'platform': 'tuya',
    'previous_unique_id': None,
    'suggested_object_id': None,
    'supported_features': 0,
    'translation_key': 'indexed_switch',
    'unique_id': 'tuya.kxxrbv93k2vvkconqdtswitch_1',
    'unit_of_measurement': None,
  })
# ---
# name: test_platform_setup_and_discovery[switch.seating_side_6_ch_smart_switch_switch_1-state]
  StateSnapshot({
    'attributes': ReadOnlyDict({
      'device_class': 'outlet',
      'friendly_name': 'Seating side 6-ch Smart Switch  Switch 1',
    }),
    'context': <ANY>,
    'entity_id': 'switch.seating_side_6_ch_smart_switch_switch_1',
    'last_changed': <ANY>,
    'last_reported': <ANY>,
    'last_updated': <ANY>,
    'state': 'off',
  })
# ---
# name: test_platform_setup_and_discovery[switch.seating_side_6_ch_smart_switch_switch_2-entry]
  EntityRegistryEntrySnapshot({
    'aliases': set({
    }),
    'area_id': None,
    'capabilities': None,
    'config_entry_id': <ANY>,
    'config_subentry_id': <ANY>,
    'device_class': None,
    'device_id': <ANY>,
    'disabled_by': None,
    'domain': 'switch',
    'entity_category': None,
    'entity_id': 'switch.seating_side_6_ch_smart_switch_switch_2',
    'has_entity_name': True,
    'hidden_by': None,
    'icon': None,
    'id': <ANY>,
    'labels': set({
    }),
    'name': None,
    'options': dict({
    }),
    'original_device_class': <SwitchDeviceClass.OUTLET: 'outlet'>,
    'original_icon': None,
    'original_name': 'Switch 2',
    'platform': 'tuya',
    'previous_unique_id': None,
    'suggested_object_id': None,
    'supported_features': 0,
    'translation_key': 'indexed_switch',
    'unique_id': 'tuya.kxxrbv93k2vvkconqdtswitch_2',
    'unit_of_measurement': None,
  })
# ---
# name: test_platform_setup_and_discovery[switch.seating_side_6_ch_smart_switch_switch_2-state]
  StateSnapshot({
    'attributes': ReadOnlyDict({
      'device_class': 'outlet',
      'friendly_name': 'Seating side 6-ch Smart Switch  Switch 2',
    }),
    'context': <ANY>,
    'entity_id': 'switch.seating_side_6_ch_smart_switch_switch_2',
    'last_changed': <ANY>,
    'last_reported': <ANY>,
    'last_updated': <ANY>,
    'state': 'on',
  })
# ---
# name: test_platform_setup_and_discovery[switch.seating_side_6_ch_smart_switch_switch_3-entry]
  EntityRegistryEntrySnapshot({
    'aliases': set({
    }),
    'area_id': None,
    'capabilities': None,
    'config_entry_id': <ANY>,
    'config_subentry_id': <ANY>,
    'device_class': None,
    'device_id': <ANY>,
    'disabled_by': None,
    'domain': 'switch',
    'entity_category': None,
    'entity_id': 'switch.seating_side_6_ch_smart_switch_switch_3',
    'has_entity_name': True,
    'hidden_by': None,
    'icon': None,
    'id': <ANY>,
    'labels': set({
    }),
    'name': None,
    'options': dict({
    }),
    'original_device_class': <SwitchDeviceClass.OUTLET: 'outlet'>,
    'original_icon': None,
    'original_name': 'Switch 3',
    'platform': 'tuya',
    'previous_unique_id': None,
    'suggested_object_id': None,
    'supported_features': 0,
    'translation_key': 'indexed_switch',
    'unique_id': 'tuya.kxxrbv93k2vvkconqdtswitch_3',
    'unit_of_measurement': None,
  })
# ---
# name: test_platform_setup_and_discovery[switch.seating_side_6_ch_smart_switch_switch_3-state]
  StateSnapshot({
    'attributes': ReadOnlyDict({
      'device_class': 'outlet',
      'friendly_name': 'Seating side 6-ch Smart Switch  Switch 3',
    }),
    'context': <ANY>,
    'entity_id': 'switch.seating_side_6_ch_smart_switch_switch_3',
    'last_changed': <ANY>,
    'last_reported': <ANY>,
    'last_updated': <ANY>,
    'state': 'off',
  })
# ---
# name: test_platform_setup_and_discovery[switch.seating_side_6_ch_smart_switch_switch_4-entry]
  EntityRegistryEntrySnapshot({
    'aliases': set({
    }),
    'area_id': None,
    'capabilities': None,
    'config_entry_id': <ANY>,
    'config_subentry_id': <ANY>,
    'device_class': None,
    'device_id': <ANY>,
    'disabled_by': None,
    'domain': 'switch',
    'entity_category': None,
    'entity_id': 'switch.seating_side_6_ch_smart_switch_switch_4',
    'has_entity_name': True,
    'hidden_by': None,
    'icon': None,
    'id': <ANY>,
    'labels': set({
    }),
    'name': None,
    'options': dict({
    }),
    'original_device_class': <SwitchDeviceClass.OUTLET: 'outlet'>,
    'original_icon': None,
    'original_name': 'Switch 4',
    'platform': 'tuya',
    'previous_unique_id': None,
    'suggested_object_id': None,
    'supported_features': 0,
    'translation_key': 'indexed_switch',
    'unique_id': 'tuya.kxxrbv93k2vvkconqdtswitch_4',
    'unit_of_measurement': None,
  })
# ---
# name: test_platform_setup_and_discovery[switch.seating_side_6_ch_smart_switch_switch_4-state]
  StateSnapshot({
    'attributes': ReadOnlyDict({
      'device_class': 'outlet',
      'friendly_name': 'Seating side 6-ch Smart Switch  Switch 4',
    }),
    'context': <ANY>,
    'entity_id': 'switch.seating_side_6_ch_smart_switch_switch_4',
    'last_changed': <ANY>,
    'last_reported': <ANY>,
    'last_updated': <ANY>,
    'state': 'on',
  })
# ---
# name: test_platform_setup_and_discovery[switch.seating_side_6_ch_smart_switch_switch_5-entry]
  EntityRegistryEntrySnapshot({
    'aliases': set({
    }),
    'area_id': None,
    'capabilities': None,
    'config_entry_id': <ANY>,
    'config_subentry_id': <ANY>,
    'device_class': None,
    'device_id': <ANY>,
    'disabled_by': None,
    'domain': 'switch',
    'entity_category': None,
    'entity_id': 'switch.seating_side_6_ch_smart_switch_switch_5',
    'has_entity_name': True,
    'hidden_by': None,
    'icon': None,
    'id': <ANY>,
    'labels': set({
    }),
    'name': None,
    'options': dict({
    }),
    'original_device_class': <SwitchDeviceClass.OUTLET: 'outlet'>,
    'original_icon': None,
    'original_name': 'Switch 5',
    'platform': 'tuya',
    'previous_unique_id': None,
    'suggested_object_id': None,
    'supported_features': 0,
    'translation_key': 'indexed_switch',
    'unique_id': 'tuya.kxxrbv93k2vvkconqdtswitch_5',
    'unit_of_measurement': None,
  })
# ---
# name: test_platform_setup_and_discovery[switch.seating_side_6_ch_smart_switch_switch_5-state]
  StateSnapshot({
    'attributes': ReadOnlyDict({
      'device_class': 'outlet',
      'friendly_name': 'Seating side 6-ch Smart Switch  Switch 5',
    }),
    'context': <ANY>,
    'entity_id': 'switch.seating_side_6_ch_smart_switch_switch_5',
    'last_changed': <ANY>,
    'last_reported': <ANY>,
    'last_updated': <ANY>,
    'state': 'off',
  })
# ---
# name: test_platform_setup_and_discovery[switch.seating_side_6_ch_smart_switch_switch_6-entry]
  EntityRegistryEntrySnapshot({
    'aliases': set({
    }),
    'area_id': None,
    'capabilities': None,
    'config_entry_id': <ANY>,
    'config_subentry_id': <ANY>,
    'device_class': None,
    'device_id': <ANY>,
    'disabled_by': None,
    'domain': 'switch',
    'entity_category': None,
    'entity_id': 'switch.seating_side_6_ch_smart_switch_switch_6',
    'has_entity_name': True,
    'hidden_by': None,
    'icon': None,
    'id': <ANY>,
    'labels': set({
    }),
    'name': None,
    'options': dict({
    }),
    'original_device_class': <SwitchDeviceClass.OUTLET: 'outlet'>,
    'original_icon': None,
    'original_name': 'Switch 6',
    'platform': 'tuya',
    'previous_unique_id': None,
    'suggested_object_id': None,
    'supported_features': 0,
    'translation_key': 'indexed_switch',
    'unique_id': 'tuya.kxxrbv93k2vvkconqdtswitch_6',
    'unit_of_measurement': None,
  })
# ---
# name: test_platform_setup_and_discovery[switch.seating_side_6_ch_smart_switch_switch_6-state]
  StateSnapshot({
    'attributes': ReadOnlyDict({
      'device_class': 'outlet',
      'friendly_name': 'Seating side 6-ch Smart Switch  Switch 6',
    }),
    'context': <ANY>,
    'entity_id': 'switch.seating_side_6_ch_smart_switch_switch_6',
    'last_changed': <ANY>,
    'last_reported': <ANY>,
    'last_updated': <ANY>,
    'state': 'on',
  })
# ---
# name: test_platform_setup_and_discovery[switch.security_light_child_lock-entry]
  EntityRegistryEntrySnapshot({
    'aliases': set({
    }),
    'area_id': None,
    'capabilities': None,
    'config_entry_id': <ANY>,
    'config_subentry_id': <ANY>,
    'device_class': None,
    'device_id': <ANY>,
    'disabled_by': None,
    'domain': 'switch',
    'entity_category': <EntityCategory.CONFIG: 'config'>,
    'entity_id': 'switch.security_light_child_lock',
    'has_entity_name': True,
    'hidden_by': None,
    'icon': None,
    'id': <ANY>,
    'labels': set({
    }),
    'name': None,
    'options': dict({
    }),
    'original_device_class': None,
    'original_icon': None,
    'original_name': 'Child lock',
    'platform': 'tuya',
    'previous_unique_id': None,
    'suggested_object_id': None,
    'supported_features': 0,
    'translation_key': 'child_lock',
    'unique_id': 'tuya.bxfkpxjgux2fgwnazcchild_lock',
    'unit_of_measurement': None,
  })
# ---
# name: test_platform_setup_and_discovery[switch.security_light_child_lock-state]
  StateSnapshot({
    'attributes': ReadOnlyDict({
      'friendly_name': 'Security Light Child lock',
    }),
    'context': <ANY>,
    'entity_id': 'switch.security_light_child_lock',
    'last_changed': <ANY>,
    'last_reported': <ANY>,
    'last_updated': <ANY>,
    'state': 'off',
  })
# ---
# name: test_platform_setup_and_discovery[switch.security_light_socket_1-entry]
  EntityRegistryEntrySnapshot({
    'aliases': set({
    }),
    'area_id': None,
    'capabilities': None,
    'config_entry_id': <ANY>,
    'config_subentry_id': <ANY>,
    'device_class': None,
    'device_id': <ANY>,
    'disabled_by': None,
    'domain': 'switch',
    'entity_category': None,
    'entity_id': 'switch.security_light_socket_1',
    'has_entity_name': True,
    'hidden_by': None,
    'icon': None,
    'id': <ANY>,
    'labels': set({
    }),
    'name': None,
    'options': dict({
    }),
    'original_device_class': <SwitchDeviceClass.OUTLET: 'outlet'>,
    'original_icon': None,
    'original_name': 'Socket 1',
    'platform': 'tuya',
    'previous_unique_id': None,
    'suggested_object_id': None,
    'supported_features': 0,
    'translation_key': 'indexed_socket',
    'unique_id': 'tuya.bxfkpxjgux2fgwnazcswitch_1',
    'unit_of_measurement': None,
  })
# ---
# name: test_platform_setup_and_discovery[switch.security_light_socket_1-state]
  StateSnapshot({
    'attributes': ReadOnlyDict({
      'device_class': 'outlet',
      'friendly_name': 'Security Light Socket 1',
    }),
    'context': <ANY>,
    'entity_id': 'switch.security_light_socket_1',
    'last_changed': <ANY>,
    'last_reported': <ANY>,
    'last_updated': <ANY>,
    'state': 'on',
  })
# ---
# name: test_platform_setup_and_discovery[switch.smart_odor_eliminator_pro_switch-entry]
  EntityRegistryEntrySnapshot({
    'aliases': set({
    }),
    'area_id': None,
    'capabilities': None,
    'config_entry_id': <ANY>,
    'config_subentry_id': <ANY>,
    'device_class': None,
    'device_id': <ANY>,
    'disabled_by': None,
    'domain': 'switch',
    'entity_category': None,
    'entity_id': 'switch.smart_odor_eliminator_pro_switch',
    'has_entity_name': True,
    'hidden_by': None,
    'icon': None,
    'id': <ANY>,
    'labels': set({
    }),
    'name': None,
    'options': dict({
    }),
    'original_device_class': None,
    'original_icon': None,
    'original_name': 'Switch',
    'platform': 'tuya',
    'previous_unique_id': None,
    'suggested_object_id': None,
    'supported_features': 0,
    'translation_key': 'switch',
    'unique_id': 'tuya.rl39uwgaqwjwcswitch',
    'unit_of_measurement': None,
  })
# ---
# name: test_platform_setup_and_discovery[switch.smart_odor_eliminator_pro_switch-state]
  StateSnapshot({
    'attributes': ReadOnlyDict({
      'friendly_name': 'Smart Odor Eliminator-Pro Switch',
    }),
    'context': <ANY>,
    'entity_id': 'switch.smart_odor_eliminator_pro_switch',
    'last_changed': <ANY>,
    'last_reported': <ANY>,
    'last_updated': <ANY>,
    'state': 'unavailable',
  })
# ---
# name: test_platform_setup_and_discovery[switch.smart_thermostats_child_lock-entry]
  EntityRegistryEntrySnapshot({
    'aliases': set({
    }),
    'area_id': None,
    'capabilities': None,
    'config_entry_id': <ANY>,
    'config_subentry_id': <ANY>,
    'device_class': None,
    'device_id': <ANY>,
    'disabled_by': None,
    'domain': 'switch',
    'entity_category': <EntityCategory.CONFIG: 'config'>,
    'entity_id': 'switch.smart_thermostats_child_lock',
    'has_entity_name': True,
    'hidden_by': None,
    'icon': None,
    'id': <ANY>,
    'labels': set({
    }),
    'name': None,
    'options': dict({
    }),
    'original_device_class': None,
    'original_icon': None,
    'original_name': 'Child lock',
    'platform': 'tuya',
    'previous_unique_id': None,
    'suggested_object_id': None,
    'supported_features': 0,
    'translation_key': 'child_lock',
    'unique_id': 'tuya.sb3zdertrw50bgogkwchild_lock',
    'unit_of_measurement': None,
  })
# ---
# name: test_platform_setup_and_discovery[switch.smart_thermostats_child_lock-state]
  StateSnapshot({
    'attributes': ReadOnlyDict({
      'friendly_name': 'smart thermostats Child lock',
    }),
    'context': <ANY>,
    'entity_id': 'switch.smart_thermostats_child_lock',
    'last_changed': <ANY>,
    'last_reported': <ANY>,
    'last_updated': <ANY>,
    'state': 'off',
  })
# ---
# name: test_platform_setup_and_discovery[switch.smart_thermostats_frost_protection-entry]
  EntityRegistryEntrySnapshot({
    'aliases': set({
    }),
    'area_id': None,
    'capabilities': None,
    'config_entry_id': <ANY>,
    'config_subentry_id': <ANY>,
    'device_class': None,
    'device_id': <ANY>,
    'disabled_by': None,
    'domain': 'switch',
    'entity_category': <EntityCategory.CONFIG: 'config'>,
    'entity_id': 'switch.smart_thermostats_frost_protection',
    'has_entity_name': True,
    'hidden_by': None,
    'icon': None,
    'id': <ANY>,
    'labels': set({
    }),
    'name': None,
    'options': dict({
    }),
    'original_device_class': None,
    'original_icon': None,
    'original_name': 'Frost protection',
    'platform': 'tuya',
    'previous_unique_id': None,
    'suggested_object_id': None,
    'supported_features': 0,
    'translation_key': 'frost_protection',
    'unique_id': 'tuya.sb3zdertrw50bgogkwfrost',
    'unit_of_measurement': None,
  })
# ---
# name: test_platform_setup_and_discovery[switch.smart_thermostats_frost_protection-state]
  StateSnapshot({
    'attributes': ReadOnlyDict({
      'friendly_name': 'smart thermostats Frost protection',
    }),
    'context': <ANY>,
    'entity_id': 'switch.smart_thermostats_frost_protection',
    'last_changed': <ANY>,
    'last_reported': <ANY>,
    'last_updated': <ANY>,
    'state': 'on',
  })
# ---
# name: test_platform_setup_and_discovery[switch.socket3_switch_1-entry]
  EntityRegistryEntrySnapshot({
    'aliases': set({
    }),
    'area_id': None,
    'capabilities': None,
    'config_entry_id': <ANY>,
    'config_subentry_id': <ANY>,
    'device_class': None,
    'device_id': <ANY>,
    'disabled_by': None,
    'domain': 'switch',
    'entity_category': None,
    'entity_id': 'switch.socket3_switch_1',
    'has_entity_name': True,
    'hidden_by': None,
    'icon': None,
    'id': <ANY>,
    'labels': set({
    }),
    'name': None,
    'options': dict({
    }),
    'original_device_class': <SwitchDeviceClass.OUTLET: 'outlet'>,
    'original_icon': None,
    'original_name': 'Switch 1',
    'platform': 'tuya',
    'previous_unique_id': None,
    'suggested_object_id': None,
    'supported_features': 0,
    'translation_key': 'indexed_switch',
    'unique_id': 'tuya.7zogt3pcwhxhu8upqdtswitch_1',
    'unit_of_measurement': None,
  })
# ---
# name: test_platform_setup_and_discovery[switch.socket3_switch_1-state]
  StateSnapshot({
    'attributes': ReadOnlyDict({
      'device_class': 'outlet',
      'friendly_name': 'Socket3 Switch 1',
    }),
    'context': <ANY>,
    'entity_id': 'switch.socket3_switch_1',
    'last_changed': <ANY>,
    'last_reported': <ANY>,
    'last_updated': <ANY>,
    'state': 'unavailable',
  })
# ---
# name: test_platform_setup_and_discovery[switch.socket4_child_lock-entry]
  EntityRegistryEntrySnapshot({
    'aliases': set({
    }),
    'area_id': None,
    'capabilities': None,
    'config_entry_id': <ANY>,
    'config_subentry_id': <ANY>,
    'device_class': None,
    'device_id': <ANY>,
    'disabled_by': None,
    'domain': 'switch',
    'entity_category': <EntityCategory.CONFIG: 'config'>,
    'entity_id': 'switch.socket4_child_lock',
    'has_entity_name': True,
    'hidden_by': None,
    'icon': None,
    'id': <ANY>,
    'labels': set({
    }),
    'name': None,
    'options': dict({
    }),
    'original_device_class': None,
    'original_icon': None,
    'original_name': 'Child lock',
    'platform': 'tuya',
    'previous_unique_id': None,
    'suggested_object_id': None,
    'supported_features': 0,
    'translation_key': 'child_lock',
    'unique_id': 'tuya.4q5c2am8n1bwb6bszcchild_lock',
    'unit_of_measurement': None,
  })
# ---
# name: test_platform_setup_and_discovery[switch.socket4_child_lock-state]
  StateSnapshot({
    'attributes': ReadOnlyDict({
      'friendly_name': 'Socket4 Child lock',
    }),
    'context': <ANY>,
    'entity_id': 'switch.socket4_child_lock',
    'last_changed': <ANY>,
    'last_reported': <ANY>,
    'last_updated': <ANY>,
    'state': 'unavailable',
  })
# ---
# name: test_platform_setup_and_discovery[switch.socket4_socket_1-entry]
  EntityRegistryEntrySnapshot({
    'aliases': set({
    }),
    'area_id': None,
    'capabilities': None,
    'config_entry_id': <ANY>,
    'config_subentry_id': <ANY>,
    'device_class': None,
    'device_id': <ANY>,
    'disabled_by': None,
    'domain': 'switch',
    'entity_category': None,
    'entity_id': 'switch.socket4_socket_1',
    'has_entity_name': True,
    'hidden_by': None,
    'icon': None,
    'id': <ANY>,
    'labels': set({
    }),
    'name': None,
    'options': dict({
    }),
    'original_device_class': <SwitchDeviceClass.OUTLET: 'outlet'>,
    'original_icon': None,
    'original_name': 'Socket 1',
    'platform': 'tuya',
    'previous_unique_id': None,
    'suggested_object_id': None,
    'supported_features': 0,
    'translation_key': 'indexed_socket',
    'unique_id': 'tuya.4q5c2am8n1bwb6bszcswitch_1',
    'unit_of_measurement': None,
  })
# ---
# name: test_platform_setup_and_discovery[switch.socket4_socket_1-state]
  StateSnapshot({
    'attributes': ReadOnlyDict({
      'device_class': 'outlet',
      'friendly_name': 'Socket4 Socket 1',
    }),
    'context': <ANY>,
    'entity_id': 'switch.socket4_socket_1',
    'last_changed': <ANY>,
    'last_reported': <ANY>,
    'last_updated': <ANY>,
    'state': 'unavailable',
  })
# ---
# name: test_platform_setup_and_discovery[switch.solar_zijpad_energy_saving-entry]
  EntityRegistryEntrySnapshot({
    'aliases': set({
    }),
    'area_id': None,
    'capabilities': None,
    'config_entry_id': <ANY>,
    'config_subentry_id': <ANY>,
    'device_class': None,
    'device_id': <ANY>,
    'disabled_by': None,
    'domain': 'switch',
    'entity_category': <EntityCategory.CONFIG: 'config'>,
    'entity_id': 'switch.solar_zijpad_energy_saving',
    'has_entity_name': True,
    'hidden_by': None,
    'icon': None,
    'id': <ANY>,
    'labels': set({
    }),
    'name': None,
    'options': dict({
    }),
    'original_device_class': None,
    'original_icon': None,
    'original_name': 'Energy saving',
    'platform': 'tuya',
    'previous_unique_id': None,
    'suggested_object_id': None,
    'supported_features': 0,
    'translation_key': 'energy_saving',
    'unique_id': 'tuya.couukaypjdnytswitch_save_energy',
    'unit_of_measurement': None,
  })
# ---
# name: test_platform_setup_and_discovery[switch.solar_zijpad_energy_saving-state]
  StateSnapshot({
    'attributes': ReadOnlyDict({
      'friendly_name': 'Solar zijpad Energy saving',
    }),
    'context': <ANY>,
    'entity_id': 'switch.solar_zijpad_energy_saving',
    'last_changed': <ANY>,
    'last_reported': <ANY>,
    'last_updated': <ANY>,
    'state': 'unavailable',
  })
# ---
# name: test_platform_setup_and_discovery[switch.sous_vide_start-entry]
  EntityRegistryEntrySnapshot({
    'aliases': set({
    }),
    'area_id': None,
    'capabilities': None,
    'config_entry_id': <ANY>,
    'config_subentry_id': <ANY>,
    'device_class': None,
    'device_id': <ANY>,
    'disabled_by': None,
    'domain': 'switch',
    'entity_category': <EntityCategory.CONFIG: 'config'>,
    'entity_id': 'switch.sous_vide_start',
    'has_entity_name': True,
    'hidden_by': None,
    'icon': None,
    'id': <ANY>,
    'labels': set({
    }),
    'name': None,
    'options': dict({
    }),
    'original_device_class': None,
    'original_icon': None,
    'original_name': 'Start',
    'platform': 'tuya',
    'previous_unique_id': None,
    'suggested_object_id': None,
    'supported_features': 0,
    'translation_key': 'start',
    'unique_id': 'tuya.hyda5jsihokacvaqjzmstart',
    'unit_of_measurement': None,
  })
# ---
# name: test_platform_setup_and_discovery[switch.sous_vide_start-state]
  StateSnapshot({
    'attributes': ReadOnlyDict({
      'friendly_name': 'Sous Vide Start',
    }),
    'context': <ANY>,
    'entity_id': 'switch.sous_vide_start',
    'last_changed': <ANY>,
    'last_reported': <ANY>,
    'last_updated': <ANY>,
    'state': 'unavailable',
  })
# ---
# name: test_platform_setup_and_discovery[switch.spot_1_child_lock-entry]
  EntityRegistryEntrySnapshot({
    'aliases': set({
    }),
    'area_id': None,
    'capabilities': None,
    'config_entry_id': <ANY>,
    'config_subentry_id': <ANY>,
    'device_class': None,
    'device_id': <ANY>,
    'disabled_by': None,
    'domain': 'switch',
    'entity_category': <EntityCategory.CONFIG: 'config'>,
    'entity_id': 'switch.spot_1_child_lock',
    'has_entity_name': True,
    'hidden_by': None,
    'icon': None,
    'id': <ANY>,
    'labels': set({
    }),
    'name': None,
    'options': dict({
    }),
    'original_device_class': None,
    'original_icon': None,
    'original_name': 'Child lock',
    'platform': 'tuya',
    'previous_unique_id': None,
    'suggested_object_id': None,
    'supported_features': 0,
    'translation_key': 'child_lock',
    'unique_id': 'tuya.kffnst1epj6vr8xnzcchild_lock',
    'unit_of_measurement': None,
  })
# ---
# name: test_platform_setup_and_discovery[switch.spot_1_child_lock-state]
  StateSnapshot({
    'attributes': ReadOnlyDict({
      'friendly_name': 'Spot 1 Child lock',
    }),
    'context': <ANY>,
    'entity_id': 'switch.spot_1_child_lock',
    'last_changed': <ANY>,
    'last_reported': <ANY>,
    'last_updated': <ANY>,
    'state': 'off',
  })
# ---
# name: test_platform_setup_and_discovery[switch.spot_1_socket_1-entry]
  EntityRegistryEntrySnapshot({
    'aliases': set({
    }),
    'area_id': None,
    'capabilities': None,
    'config_entry_id': <ANY>,
    'config_subentry_id': <ANY>,
    'device_class': None,
    'device_id': <ANY>,
    'disabled_by': None,
    'domain': 'switch',
    'entity_category': None,
    'entity_id': 'switch.spot_1_socket_1',
    'has_entity_name': True,
    'hidden_by': None,
    'icon': None,
    'id': <ANY>,
    'labels': set({
    }),
    'name': None,
    'options': dict({
    }),
    'original_device_class': <SwitchDeviceClass.OUTLET: 'outlet'>,
    'original_icon': None,
    'original_name': 'Socket 1',
    'platform': 'tuya',
    'previous_unique_id': None,
    'suggested_object_id': None,
    'supported_features': 0,
    'translation_key': 'indexed_socket',
    'unique_id': 'tuya.kffnst1epj6vr8xnzcswitch_1',
    'unit_of_measurement': None,
  })
# ---
# name: test_platform_setup_and_discovery[switch.spot_1_socket_1-state]
  StateSnapshot({
    'attributes': ReadOnlyDict({
      'device_class': 'outlet',
      'friendly_name': 'Spot 1 Socket 1',
    }),
    'context': <ANY>,
    'entity_id': 'switch.spot_1_socket_1',
    'last_changed': <ANY>,
    'last_reported': <ANY>,
    'last_updated': <ANY>,
    'state': 'off',
  })
# ---
# name: test_platform_setup_and_discovery[switch.spot_4_socket_1-entry]
  EntityRegistryEntrySnapshot({
    'aliases': set({
    }),
    'area_id': None,
    'capabilities': None,
    'config_entry_id': <ANY>,
    'config_subentry_id': <ANY>,
    'device_class': None,
    'device_id': <ANY>,
    'disabled_by': None,
    'domain': 'switch',
    'entity_category': None,
    'entity_id': 'switch.spot_4_socket_1',
    'has_entity_name': True,
    'hidden_by': None,
    'icon': None,
    'id': <ANY>,
    'labels': set({
    }),
    'name': None,
    'options': dict({
    }),
    'original_device_class': <SwitchDeviceClass.OUTLET: 'outlet'>,
    'original_icon': None,
    'original_name': 'Socket 1',
    'platform': 'tuya',
    'previous_unique_id': None,
    'suggested_object_id': None,
    'supported_features': 0,
    'translation_key': 'indexed_socket',
    'unique_id': 'tuya.LJ9zTFQTfMgsG2Ahzcswitch_1',
    'unit_of_measurement': None,
  })
# ---
# name: test_platform_setup_and_discovery[switch.spot_4_socket_1-state]
  StateSnapshot({
    'attributes': ReadOnlyDict({
      'device_class': 'outlet',
      'friendly_name': 'Spot 4 Socket 1',
    }),
    'context': <ANY>,
    'entity_id': 'switch.spot_4_socket_1',
    'last_changed': <ANY>,
    'last_reported': <ANY>,
    'last_updated': <ANY>,
    'state': 'off',
  })
# ---
# name: test_platform_setup_and_discovery[switch.sprinkler_cesare_switch-entry]
  EntityRegistryEntrySnapshot({
    'aliases': set({
    }),
    'area_id': None,
    'capabilities': None,
    'config_entry_id': <ANY>,
    'config_subentry_id': <ANY>,
    'device_class': None,
    'device_id': <ANY>,
    'disabled_by': None,
    'domain': 'switch',
    'entity_category': None,
    'entity_id': 'switch.sprinkler_cesare_switch',
    'has_entity_name': True,
    'hidden_by': None,
    'icon': None,
    'id': <ANY>,
    'labels': set({
    }),
    'name': None,
    'options': dict({
    }),
    'original_device_class': None,
    'original_icon': None,
    'original_name': 'Switch',
    'platform': 'tuya',
    'previous_unique_id': None,
    'suggested_object_id': None,
    'supported_features': 0,
    'translation_key': 'switch',
    'unique_id': 'tuya.tskafaotnfigad6oqzkfsswitch',
    'unit_of_measurement': None,
  })
# ---
# name: test_platform_setup_and_discovery[switch.sprinkler_cesare_switch-state]
  StateSnapshot({
    'attributes': ReadOnlyDict({
      'friendly_name': 'Sprinkler Cesare Switch',
    }),
    'context': <ANY>,
    'entity_id': 'switch.sprinkler_cesare_switch',
    'last_changed': <ANY>,
    'last_reported': <ANY>,
    'last_updated': <ANY>,
    'state': 'off',
  })
# ---
# name: test_platform_setup_and_discovery[switch.steckdose_2_socket-entry]
  EntityRegistryEntrySnapshot({
    'aliases': set({
    }),
    'area_id': None,
    'capabilities': None,
    'config_entry_id': <ANY>,
    'config_subentry_id': <ANY>,
    'device_class': None,
    'device_id': <ANY>,
    'disabled_by': None,
    'domain': 'switch',
    'entity_category': None,
    'entity_id': 'switch.steckdose_2_socket',
    'has_entity_name': True,
    'hidden_by': None,
    'icon': None,
    'id': <ANY>,
    'labels': set({
    }),
    'name': None,
    'options': dict({
    }),
    'original_device_class': <SwitchDeviceClass.OUTLET: 'outlet'>,
    'original_icon': None,
    'original_name': 'Socket',
    'platform': 'tuya',
    'previous_unique_id': None,
    'suggested_object_id': None,
    'supported_features': 0,
    'translation_key': 'socket',
    'unique_id': 'tuya.HzsAAAKFLPABVi8nzcswitch',
    'unit_of_measurement': None,
  })
# ---
# name: test_platform_setup_and_discovery[switch.steckdose_2_socket-state]
  StateSnapshot({
    'attributes': ReadOnlyDict({
      'device_class': 'outlet',
      'friendly_name': 'Steckdose 2 Socket',
    }),
    'context': <ANY>,
    'entity_id': 'switch.steckdose_2_socket',
    'last_changed': <ANY>,
    'last_reported': <ANY>,
    'last_updated': <ANY>,
    'state': 'off',
  })
# ---
# name: test_platform_setup_and_discovery[switch.sunbeam_bedding_power-entry]
  EntityRegistryEntrySnapshot({
    'aliases': set({
    }),
    'area_id': None,
    'capabilities': None,
    'config_entry_id': <ANY>,
    'config_subentry_id': <ANY>,
    'device_class': None,
    'device_id': <ANY>,
    'disabled_by': None,
    'domain': 'switch',
    'entity_category': None,
    'entity_id': 'switch.sunbeam_bedding_power',
    'has_entity_name': True,
    'hidden_by': None,
    'icon': None,
    'id': <ANY>,
    'labels': set({
    }),
    'name': None,
    'options': dict({
    }),
    'original_device_class': <SwitchDeviceClass.SWITCH: 'switch'>,
    'original_icon': 'mdi:power',
    'original_name': 'Power',
    'platform': 'tuya',
    'previous_unique_id': None,
    'suggested_object_id': None,
    'supported_features': 0,
    'translation_key': None,
    'unique_id': 'tuya.fasvixqysw1lxvjprdswitch',
    'unit_of_measurement': None,
  })
# ---
# name: test_platform_setup_and_discovery[switch.sunbeam_bedding_power-state]
  StateSnapshot({
    'attributes': ReadOnlyDict({
      'device_class': 'switch',
      'friendly_name': 'Sunbeam Bedding Power',
      'icon': 'mdi:power',
    }),
    'context': <ANY>,
    'entity_id': 'switch.sunbeam_bedding_power',
    'last_changed': <ANY>,
    'last_reported': <ANY>,
    'last_updated': <ANY>,
    'state': 'off',
  })
# ---
# name: test_platform_setup_and_discovery[switch.sunbeam_bedding_preheat-entry]
  EntityRegistryEntrySnapshot({
    'aliases': set({
    }),
    'area_id': None,
    'capabilities': None,
    'config_entry_id': <ANY>,
    'config_subentry_id': <ANY>,
    'device_class': None,
    'device_id': <ANY>,
    'disabled_by': None,
    'domain': 'switch',
    'entity_category': None,
    'entity_id': 'switch.sunbeam_bedding_preheat',
    'has_entity_name': True,
    'hidden_by': None,
    'icon': None,
    'id': <ANY>,
    'labels': set({
    }),
    'name': None,
    'options': dict({
    }),
    'original_device_class': <SwitchDeviceClass.SWITCH: 'switch'>,
    'original_icon': 'mdi:radiator',
    'original_name': 'Preheat',
    'platform': 'tuya',
    'previous_unique_id': None,
    'suggested_object_id': None,
    'supported_features': 0,
    'translation_key': None,
    'unique_id': 'tuya.fasvixqysw1lxvjprdpreheat',
    'unit_of_measurement': None,
  })
# ---
# name: test_platform_setup_and_discovery[switch.sunbeam_bedding_preheat-state]
  StateSnapshot({
    'attributes': ReadOnlyDict({
      'device_class': 'switch',
      'friendly_name': 'Sunbeam Bedding Preheat',
      'icon': 'mdi:radiator',
    }),
    'context': <ANY>,
    'entity_id': 'switch.sunbeam_bedding_preheat',
    'last_changed': <ANY>,
    'last_reported': <ANY>,
    'last_updated': <ANY>,
    'state': 'off',
  })
# ---
# name: test_platform_setup_and_discovery[switch.sunbeam_bedding_side_a_power-entry]
  EntityRegistryEntrySnapshot({
    'aliases': set({
    }),
    'area_id': None,
    'capabilities': None,
    'config_entry_id': <ANY>,
    'config_subentry_id': <ANY>,
    'device_class': None,
    'device_id': <ANY>,
    'disabled_by': None,
    'domain': 'switch',
    'entity_category': None,
    'entity_id': 'switch.sunbeam_bedding_side_a_power',
    'has_entity_name': True,
    'hidden_by': None,
    'icon': None,
    'id': <ANY>,
    'labels': set({
    }),
    'name': None,
    'options': dict({
    }),
    'original_device_class': <SwitchDeviceClass.SWITCH: 'switch'>,
    'original_icon': 'mdi:alpha-a',
    'original_name': 'Side A Power',
    'platform': 'tuya',
    'previous_unique_id': None,
    'suggested_object_id': None,
    'supported_features': 0,
    'translation_key': None,
    'unique_id': 'tuya.fasvixqysw1lxvjprdswitch_1',
    'unit_of_measurement': None,
  })
# ---
# name: test_platform_setup_and_discovery[switch.sunbeam_bedding_side_a_power-state]
  StateSnapshot({
    'attributes': ReadOnlyDict({
      'device_class': 'switch',
      'friendly_name': 'Sunbeam Bedding Side A Power',
      'icon': 'mdi:alpha-a',
    }),
    'context': <ANY>,
    'entity_id': 'switch.sunbeam_bedding_side_a_power',
    'last_changed': <ANY>,
    'last_reported': <ANY>,
    'last_updated': <ANY>,
    'state': 'off',
  })
# ---
# name: test_platform_setup_and_discovery[switch.sunbeam_bedding_side_a_preheat-entry]
  EntityRegistryEntrySnapshot({
    'aliases': set({
    }),
    'area_id': None,
    'capabilities': None,
    'config_entry_id': <ANY>,
    'config_subentry_id': <ANY>,
    'device_class': None,
    'device_id': <ANY>,
    'disabled_by': None,
    'domain': 'switch',
    'entity_category': None,
    'entity_id': 'switch.sunbeam_bedding_side_a_preheat',
    'has_entity_name': True,
    'hidden_by': None,
    'icon': None,
    'id': <ANY>,
    'labels': set({
    }),
    'name': None,
    'options': dict({
    }),
    'original_device_class': <SwitchDeviceClass.SWITCH: 'switch'>,
    'original_icon': 'mdi:radiator',
    'original_name': 'Side A Preheat',
    'platform': 'tuya',
    'previous_unique_id': None,
    'suggested_object_id': None,
    'supported_features': 0,
    'translation_key': None,
    'unique_id': 'tuya.fasvixqysw1lxvjprdpreheat_1',
    'unit_of_measurement': None,
  })
# ---
# name: test_platform_setup_and_discovery[switch.sunbeam_bedding_side_a_preheat-state]
  StateSnapshot({
    'attributes': ReadOnlyDict({
      'device_class': 'switch',
      'friendly_name': 'Sunbeam Bedding Side A Preheat',
      'icon': 'mdi:radiator',
    }),
    'context': <ANY>,
    'entity_id': 'switch.sunbeam_bedding_side_a_preheat',
    'last_changed': <ANY>,
    'last_reported': <ANY>,
    'last_updated': <ANY>,
    'state': 'off',
  })
# ---
# name: test_platform_setup_and_discovery[switch.sunbeam_bedding_side_b_power-entry]
  EntityRegistryEntrySnapshot({
    'aliases': set({
    }),
    'area_id': None,
    'capabilities': None,
    'config_entry_id': <ANY>,
    'config_subentry_id': <ANY>,
    'device_class': None,
    'device_id': <ANY>,
    'disabled_by': None,
    'domain': 'switch',
    'entity_category': None,
    'entity_id': 'switch.sunbeam_bedding_side_b_power',
    'has_entity_name': True,
    'hidden_by': None,
    'icon': None,
    'id': <ANY>,
    'labels': set({
    }),
    'name': None,
    'options': dict({
    }),
    'original_device_class': <SwitchDeviceClass.SWITCH: 'switch'>,
    'original_icon': 'mdi:alpha-b',
    'original_name': 'Side B Power',
    'platform': 'tuya',
    'previous_unique_id': None,
    'suggested_object_id': None,
    'supported_features': 0,
    'translation_key': None,
    'unique_id': 'tuya.fasvixqysw1lxvjprdswitch_2',
    'unit_of_measurement': None,
  })
# ---
# name: test_platform_setup_and_discovery[switch.sunbeam_bedding_side_b_power-state]
  StateSnapshot({
    'attributes': ReadOnlyDict({
      'device_class': 'switch',
      'friendly_name': 'Sunbeam Bedding Side B Power',
      'icon': 'mdi:alpha-b',
    }),
    'context': <ANY>,
    'entity_id': 'switch.sunbeam_bedding_side_b_power',
    'last_changed': <ANY>,
    'last_reported': <ANY>,
    'last_updated': <ANY>,
    'state': 'off',
  })
# ---
# name: test_platform_setup_and_discovery[switch.sunbeam_bedding_side_b_preheat-entry]
  EntityRegistryEntrySnapshot({
    'aliases': set({
    }),
    'area_id': None,
    'capabilities': None,
    'config_entry_id': <ANY>,
    'config_subentry_id': <ANY>,
    'device_class': None,
    'device_id': <ANY>,
    'disabled_by': None,
    'domain': 'switch',
    'entity_category': None,
    'entity_id': 'switch.sunbeam_bedding_side_b_preheat',
    'has_entity_name': True,
    'hidden_by': None,
    'icon': None,
    'id': <ANY>,
    'labels': set({
    }),
    'name': None,
    'options': dict({
    }),
    'original_device_class': <SwitchDeviceClass.SWITCH: 'switch'>,
    'original_icon': 'mdi:radiator',
    'original_name': 'Side B Preheat',
    'platform': 'tuya',
    'previous_unique_id': None,
    'suggested_object_id': None,
    'supported_features': 0,
    'translation_key': None,
    'unique_id': 'tuya.fasvixqysw1lxvjprdpreheat_2',
    'unit_of_measurement': None,
  })
# ---
# name: test_platform_setup_and_discovery[switch.sunbeam_bedding_side_b_preheat-state]
  StateSnapshot({
    'attributes': ReadOnlyDict({
      'device_class': 'switch',
      'friendly_name': 'Sunbeam Bedding Side B Preheat',
      'icon': 'mdi:radiator',
    }),
    'context': <ANY>,
    'entity_id': 'switch.sunbeam_bedding_side_b_preheat',
    'last_changed': <ANY>,
    'last_reported': <ANY>,
    'last_updated': <ANY>,
    'state': 'off',
  })
# ---
# name: test_platform_setup_and_discovery[switch.term_prizemi_child_lock-entry]
  EntityRegistryEntrySnapshot({
    'aliases': set({
    }),
    'area_id': None,
    'capabilities': None,
    'config_entry_id': <ANY>,
    'config_subentry_id': <ANY>,
    'device_class': None,
    'device_id': <ANY>,
    'disabled_by': None,
    'domain': 'switch',
    'entity_category': <EntityCategory.CONFIG: 'config'>,
    'entity_id': 'switch.term_prizemi_child_lock',
    'has_entity_name': True,
    'hidden_by': None,
    'icon': None,
    'id': <ANY>,
    'labels': set({
    }),
    'name': None,
    'options': dict({
    }),
    'original_device_class': None,
    'original_icon': None,
    'original_name': 'Child lock',
    'platform': 'tuya',
    'previous_unique_id': None,
    'suggested_object_id': None,
    'supported_features': 0,
    'translation_key': 'child_lock',
    'unique_id': 'tuya.jm2fsqtzuhqtbo5ykwchild_lock',
    'unit_of_measurement': None,
  })
# ---
# name: test_platform_setup_and_discovery[switch.term_prizemi_child_lock-state]
  StateSnapshot({
    'attributes': ReadOnlyDict({
      'friendly_name': 'Term - Prizemi Child lock',
    }),
    'context': <ANY>,
    'entity_id': 'switch.term_prizemi_child_lock',
    'last_changed': <ANY>,
    'last_reported': <ANY>,
    'last_updated': <ANY>,
    'state': 'off',
  })
# ---
# name: test_platform_setup_and_discovery[switch.terras_socket_1-entry]
  EntityRegistryEntrySnapshot({
    'aliases': set({
    }),
    'area_id': None,
    'capabilities': None,
    'config_entry_id': <ANY>,
    'config_subentry_id': <ANY>,
    'device_class': None,
    'device_id': <ANY>,
    'disabled_by': None,
    'domain': 'switch',
    'entity_category': None,
    'entity_id': 'switch.terras_socket_1',
    'has_entity_name': True,
    'hidden_by': None,
    'icon': None,
    'id': <ANY>,
    'labels': set({
    }),
    'name': None,
    'options': dict({
    }),
    'original_device_class': <SwitchDeviceClass.OUTLET: 'outlet'>,
    'original_icon': None,
    'original_name': 'Socket 1',
    'platform': 'tuya',
    'previous_unique_id': None,
    'suggested_object_id': None,
    'supported_features': 0,
    'translation_key': 'indexed_socket',
    'unique_id': 'tuya.gt1q9tldv1opojrtcpswitch_1',
    'unit_of_measurement': None,
  })
# ---
# name: test_platform_setup_and_discovery[switch.terras_socket_1-state]
  StateSnapshot({
    'attributes': ReadOnlyDict({
      'device_class': 'outlet',
      'friendly_name': 'Terras Socket 1',
    }),
    'context': <ANY>,
    'entity_id': 'switch.terras_socket_1',
    'last_changed': <ANY>,
    'last_reported': <ANY>,
    'last_updated': <ANY>,
    'state': 'on',
  })
# ---
# name: test_platform_setup_and_discovery[switch.terras_socket_2-entry]
  EntityRegistryEntrySnapshot({
    'aliases': set({
    }),
    'area_id': None,
    'capabilities': None,
    'config_entry_id': <ANY>,
    'config_subentry_id': <ANY>,
    'device_class': None,
    'device_id': <ANY>,
    'disabled_by': None,
    'domain': 'switch',
    'entity_category': None,
    'entity_id': 'switch.terras_socket_2',
    'has_entity_name': True,
    'hidden_by': None,
    'icon': None,
    'id': <ANY>,
    'labels': set({
    }),
    'name': None,
    'options': dict({
    }),
    'original_device_class': <SwitchDeviceClass.OUTLET: 'outlet'>,
    'original_icon': None,
    'original_name': 'Socket 2',
    'platform': 'tuya',
    'previous_unique_id': None,
    'suggested_object_id': None,
    'supported_features': 0,
    'translation_key': 'indexed_socket',
    'unique_id': 'tuya.gt1q9tldv1opojrtcpswitch_2',
    'unit_of_measurement': None,
  })
# ---
# name: test_platform_setup_and_discovery[switch.terras_socket_2-state]
  StateSnapshot({
    'attributes': ReadOnlyDict({
      'device_class': 'outlet',
      'friendly_name': 'Terras Socket 2',
    }),
    'context': <ANY>,
    'entity_id': 'switch.terras_socket_2',
    'last_changed': <ANY>,
    'last_reported': <ANY>,
    'last_updated': <ANY>,
    'state': 'off',
  })
# ---
# name: test_platform_setup_and_discovery[switch.tower_fan_ca_407g_smart_ionizer-entry]
  EntityRegistryEntrySnapshot({
    'aliases': set({
    }),
    'area_id': None,
    'capabilities': None,
    'config_entry_id': <ANY>,
    'config_subentry_id': <ANY>,
    'device_class': None,
    'device_id': <ANY>,
    'disabled_by': None,
    'domain': 'switch',
    'entity_category': None,
    'entity_id': 'switch.tower_fan_ca_407g_smart_ionizer',
    'has_entity_name': True,
    'hidden_by': None,
    'icon': None,
    'id': <ANY>,
    'labels': set({
    }),
    'name': None,
    'options': dict({
    }),
    'original_device_class': None,
    'original_icon': None,
    'original_name': 'Ionizer',
    'platform': 'tuya',
    'previous_unique_id': None,
    'suggested_object_id': None,
    'supported_features': 0,
    'translation_key': 'ionizer',
    'unique_id': 'tuya.lflvu8cazha8af9jskanion',
    'unit_of_measurement': None,
  })
# ---
# name: test_platform_setup_and_discovery[switch.tower_fan_ca_407g_smart_ionizer-state]
  StateSnapshot({
    'attributes': ReadOnlyDict({
      'friendly_name': 'Tower Fan CA-407G Smart Ionizer',
    }),
    'context': <ANY>,
    'entity_id': 'switch.tower_fan_ca_407g_smart_ionizer',
    'last_changed': <ANY>,
    'last_reported': <ANY>,
    'last_updated': <ANY>,
    'state': 'off',
  })
# ---
# name: test_platform_setup_and_discovery[switch.v20_do_not_disturb-entry]
  EntityRegistryEntrySnapshot({
    'aliases': set({
    }),
    'area_id': None,
    'capabilities': None,
    'config_entry_id': <ANY>,
    'config_subentry_id': <ANY>,
    'device_class': None,
    'device_id': <ANY>,
    'disabled_by': None,
    'domain': 'switch',
    'entity_category': <EntityCategory.CONFIG: 'config'>,
    'entity_id': 'switch.v20_do_not_disturb',
    'has_entity_name': True,
    'hidden_by': None,
    'icon': None,
    'id': <ANY>,
    'labels': set({
    }),
    'name': None,
    'options': dict({
    }),
    'original_device_class': None,
    'original_icon': None,
    'original_name': 'Do not disturb',
    'platform': 'tuya',
    'previous_unique_id': None,
    'suggested_object_id': None,
    'supported_features': 0,
    'translation_key': 'do_not_disturb',
    'unique_id': 'tuya.zrrraytdoanz33rldsswitch_disturb',
    'unit_of_measurement': None,
  })
# ---
# name: test_platform_setup_and_discovery[switch.v20_do_not_disturb-state]
  StateSnapshot({
    'attributes': ReadOnlyDict({
      'friendly_name': 'V20 Do not disturb',
    }),
    'context': <ANY>,
    'entity_id': 'switch.v20_do_not_disturb',
    'last_changed': <ANY>,
    'last_reported': <ANY>,
    'last_updated': <ANY>,
    'state': 'off',
  })
# ---
# name: test_platform_setup_and_discovery[switch.valve_controller_2_switch-entry]
  EntityRegistryEntrySnapshot({
    'aliases': set({
    }),
    'area_id': None,
    'capabilities': None,
    'config_entry_id': <ANY>,
    'config_subentry_id': <ANY>,
    'device_class': None,
    'device_id': <ANY>,
    'disabled_by': None,
    'domain': 'switch',
    'entity_category': None,
    'entity_id': 'switch.valve_controller_2_switch',
    'has_entity_name': True,
    'hidden_by': None,
    'icon': None,
    'id': <ANY>,
    'labels': set({
    }),
    'name': None,
    'options': dict({
    }),
    'original_device_class': None,
    'original_icon': None,
    'original_name': 'Switch',
    'platform': 'tuya',
    'previous_unique_id': None,
    'suggested_object_id': None,
    'supported_features': 0,
    'translation_key': 'switch',
    'unique_id': 'tuya.kx8dncf1qzkfsswitch',
    'unit_of_measurement': None,
  })
# ---
# name: test_platform_setup_and_discovery[switch.valve_controller_2_switch-state]
  StateSnapshot({
    'attributes': ReadOnlyDict({
      'friendly_name': 'Valve Controller 2 Switch',
    }),
    'context': <ANY>,
    'entity_id': 'switch.valve_controller_2_switch',
    'last_changed': <ANY>,
    'last_reported': <ANY>,
    'last_updated': <ANY>,
    'state': 'unavailable',
  })
# ---
# name: test_platform_setup_and_discovery[switch.wallwasher_front_child_lock-entry]
  EntityRegistryEntrySnapshot({
    'aliases': set({
    }),
    'area_id': None,
    'capabilities': None,
    'config_entry_id': <ANY>,
    'config_subentry_id': <ANY>,
    'device_class': None,
    'device_id': <ANY>,
    'disabled_by': None,
    'domain': 'switch',
    'entity_category': <EntityCategory.CONFIG: 'config'>,
    'entity_id': 'switch.wallwasher_front_child_lock',
    'has_entity_name': True,
    'hidden_by': None,
    'icon': None,
    'id': <ANY>,
    'labels': set({
    }),
    'name': None,
    'options': dict({
    }),
    'original_device_class': None,
    'original_icon': None,
    'original_name': 'Child lock',
    'platform': 'tuya',
    'previous_unique_id': None,
    'suggested_object_id': None,
    'supported_features': 0,
    'translation_key': 'child_lock',
    'unique_id': 'tuya.pdasfna8fswh4a0tzcchild_lock',
    'unit_of_measurement': None,
  })
# ---
# name: test_platform_setup_and_discovery[switch.wallwasher_front_child_lock-state]
  StateSnapshot({
    'attributes': ReadOnlyDict({
      'friendly_name': 'wallwasher front Child lock',
    }),
    'context': <ANY>,
    'entity_id': 'switch.wallwasher_front_child_lock',
    'last_changed': <ANY>,
    'last_reported': <ANY>,
    'last_updated': <ANY>,
    'state': 'unavailable',
  })
# ---
# name: test_platform_setup_and_discovery[switch.wallwasher_front_socket_1-entry]
  EntityRegistryEntrySnapshot({
    'aliases': set({
    }),
    'area_id': None,
    'capabilities': None,
    'config_entry_id': <ANY>,
    'config_subentry_id': <ANY>,
    'device_class': None,
    'device_id': <ANY>,
    'disabled_by': None,
    'domain': 'switch',
    'entity_category': None,
    'entity_id': 'switch.wallwasher_front_socket_1',
    'has_entity_name': True,
    'hidden_by': None,
    'icon': None,
    'id': <ANY>,
    'labels': set({
    }),
    'name': None,
    'options': dict({
    }),
    'original_device_class': <SwitchDeviceClass.OUTLET: 'outlet'>,
    'original_icon': None,
    'original_name': 'Socket 1',
    'platform': 'tuya',
    'previous_unique_id': None,
    'suggested_object_id': None,
    'supported_features': 0,
    'translation_key': 'indexed_socket',
    'unique_id': 'tuya.pdasfna8fswh4a0tzcswitch_1',
    'unit_of_measurement': None,
  })
# ---
# name: test_platform_setup_and_discovery[switch.wallwasher_front_socket_1-state]
  StateSnapshot({
    'attributes': ReadOnlyDict({
      'device_class': 'outlet',
      'friendly_name': 'wallwasher front Socket 1',
    }),
    'context': <ANY>,
    'entity_id': 'switch.wallwasher_front_socket_1',
    'last_changed': <ANY>,
    'last_reported': <ANY>,
    'last_updated': <ANY>,
    'state': 'unavailable',
  })
# ---
# name: test_platform_setup_and_discovery[switch.water_fountain_filter_reset-entry]
  EntityRegistryEntrySnapshot({
    'aliases': set({
    }),
    'area_id': None,
    'capabilities': None,
    'config_entry_id': <ANY>,
    'config_subentry_id': <ANY>,
    'device_class': None,
    'device_id': <ANY>,
    'disabled_by': None,
    'domain': 'switch',
    'entity_category': <EntityCategory.CONFIG: 'config'>,
    'entity_id': 'switch.water_fountain_filter_reset',
    'has_entity_name': True,
    'hidden_by': None,
    'icon': None,
    'id': <ANY>,
    'labels': set({
    }),
    'name': None,
    'options': dict({
    }),
    'original_device_class': None,
    'original_icon': None,
    'original_name': 'Filter reset',
    'platform': 'tuya',
    'previous_unique_id': None,
    'suggested_object_id': None,
    'supported_features': 0,
    'translation_key': 'filter_reset',
    'unique_id': 'tuya.q304vac40br8nlkajsywcfilter_reset',
    'unit_of_measurement': None,
  })
# ---
# name: test_platform_setup_and_discovery[switch.water_fountain_filter_reset-state]
  StateSnapshot({
    'attributes': ReadOnlyDict({
      'friendly_name': 'Water Fountain Filter reset',
    }),
    'context': <ANY>,
    'entity_id': 'switch.water_fountain_filter_reset',
    'last_changed': <ANY>,
    'last_reported': <ANY>,
    'last_updated': <ANY>,
    'state': 'off',
  })
# ---
# name: test_platform_setup_and_discovery[switch.water_fountain_power-entry]
  EntityRegistryEntrySnapshot({
    'aliases': set({
    }),
    'area_id': None,
    'capabilities': None,
    'config_entry_id': <ANY>,
    'config_subentry_id': <ANY>,
    'device_class': None,
    'device_id': <ANY>,
    'disabled_by': None,
    'domain': 'switch',
    'entity_category': None,
    'entity_id': 'switch.water_fountain_power',
    'has_entity_name': True,
    'hidden_by': None,
    'icon': None,
    'id': <ANY>,
    'labels': set({
    }),
    'name': None,
    'options': dict({
    }),
    'original_device_class': None,
    'original_icon': None,
    'original_name': 'Power',
    'platform': 'tuya',
    'previous_unique_id': None,
    'suggested_object_id': None,
    'supported_features': 0,
    'translation_key': 'power',
    'unique_id': 'tuya.q304vac40br8nlkajsywcswitch',
    'unit_of_measurement': None,
  })
# ---
# name: test_platform_setup_and_discovery[switch.water_fountain_power-state]
  StateSnapshot({
    'attributes': ReadOnlyDict({
      'friendly_name': 'Water Fountain Power',
    }),
    'context': <ANY>,
    'entity_id': 'switch.water_fountain_power',
    'last_changed': <ANY>,
    'last_reported': <ANY>,
    'last_updated': <ANY>,
    'state': 'on',
  })
# ---
# name: test_platform_setup_and_discovery[switch.water_fountain_water_pump_reset-entry]
  EntityRegistryEntrySnapshot({
    'aliases': set({
    }),
    'area_id': None,
    'capabilities': None,
    'config_entry_id': <ANY>,
    'config_subentry_id': <ANY>,
    'device_class': None,
    'device_id': <ANY>,
    'disabled_by': None,
    'domain': 'switch',
    'entity_category': <EntityCategory.CONFIG: 'config'>,
    'entity_id': 'switch.water_fountain_water_pump_reset',
    'has_entity_name': True,
    'hidden_by': None,
    'icon': None,
    'id': <ANY>,
    'labels': set({
    }),
    'name': None,
    'options': dict({
    }),
    'original_device_class': None,
    'original_icon': None,
    'original_name': 'Water pump reset',
    'platform': 'tuya',
    'previous_unique_id': None,
    'suggested_object_id': None,
    'supported_features': 0,
    'translation_key': 'water_pump_reset',
    'unique_id': 'tuya.q304vac40br8nlkajsywcpump_reset',
    'unit_of_measurement': None,
  })
# ---
# name: test_platform_setup_and_discovery[switch.water_fountain_water_pump_reset-state]
  StateSnapshot({
    'attributes': ReadOnlyDict({
      'friendly_name': 'Water Fountain Water pump reset',
    }),
    'context': <ANY>,
    'entity_id': 'switch.water_fountain_water_pump_reset',
    'last_changed': <ANY>,
    'last_reported': <ANY>,
    'last_updated': <ANY>,
    'state': 'off',
  })
# ---
# name: test_platform_setup_and_discovery[switch.weihnachtsmann_child_lock-entry]
  EntityRegistryEntrySnapshot({
    'aliases': set({
    }),
    'area_id': None,
    'capabilities': None,
    'config_entry_id': <ANY>,
    'config_subentry_id': <ANY>,
    'device_class': None,
    'device_id': <ANY>,
    'disabled_by': None,
    'domain': 'switch',
    'entity_category': <EntityCategory.CONFIG: 'config'>,
    'entity_id': 'switch.weihnachtsmann_child_lock',
    'has_entity_name': True,
    'hidden_by': None,
    'icon': None,
    'id': <ANY>,
    'labels': set({
    }),
    'name': None,
    'options': dict({
    }),
    'original_device_class': None,
    'original_icon': None,
    'original_name': 'Child lock',
    'platform': 'tuya',
    'previous_unique_id': None,
    'suggested_object_id': None,
    'supported_features': 0,
    'translation_key': 'child_lock',
    'unique_id': 'tuya.rwp6kdezm97s2nktzcchild_lock',
    'unit_of_measurement': None,
  })
# ---
# name: test_platform_setup_and_discovery[switch.weihnachtsmann_child_lock-state]
  StateSnapshot({
    'attributes': ReadOnlyDict({
      'friendly_name': 'Weihnachtsmann  Child lock',
    }),
    'context': <ANY>,
    'entity_id': 'switch.weihnachtsmann_child_lock',
    'last_changed': <ANY>,
    'last_reported': <ANY>,
    'last_updated': <ANY>,
    'state': 'unavailable',
  })
# ---
# name: test_platform_setup_and_discovery[switch.weihnachtsmann_socket_1-entry]
  EntityRegistryEntrySnapshot({
    'aliases': set({
    }),
    'area_id': None,
    'capabilities': None,
    'config_entry_id': <ANY>,
    'config_subentry_id': <ANY>,
    'device_class': None,
    'device_id': <ANY>,
    'disabled_by': None,
    'domain': 'switch',
    'entity_category': None,
    'entity_id': 'switch.weihnachtsmann_socket_1',
    'has_entity_name': True,
    'hidden_by': None,
    'icon': None,
    'id': <ANY>,
    'labels': set({
    }),
    'name': None,
    'options': dict({
    }),
    'original_device_class': <SwitchDeviceClass.OUTLET: 'outlet'>,
    'original_icon': None,
    'original_name': 'Socket 1',
    'platform': 'tuya',
    'previous_unique_id': None,
    'suggested_object_id': None,
    'supported_features': 0,
    'translation_key': 'indexed_socket',
    'unique_id': 'tuya.rwp6kdezm97s2nktzcswitch_1',
    'unit_of_measurement': None,
  })
# ---
# name: test_platform_setup_and_discovery[switch.weihnachtsmann_socket_1-state]
  StateSnapshot({
    'attributes': ReadOnlyDict({
      'device_class': 'outlet',
      'friendly_name': 'Weihnachtsmann  Socket 1',
    }),
    'context': <ANY>,
    'entity_id': 'switch.weihnachtsmann_socket_1',
    'last_changed': <ANY>,
    'last_reported': <ANY>,
    'last_updated': <ANY>,
    'state': 'unavailable',
  })
# ---
# name: test_platform_setup_and_discovery[switch.wifi_smart_gas_boiler_thermostat_child_lock-entry]
  EntityRegistryEntrySnapshot({
    'aliases': set({
    }),
    'area_id': None,
    'capabilities': None,
    'config_entry_id': <ANY>,
    'config_subentry_id': <ANY>,
    'device_class': None,
    'device_id': <ANY>,
    'disabled_by': None,
    'domain': 'switch',
    'entity_category': <EntityCategory.CONFIG: 'config'>,
    'entity_id': 'switch.wifi_smart_gas_boiler_thermostat_child_lock',
    'has_entity_name': True,
    'hidden_by': None,
    'icon': None,
    'id': <ANY>,
    'labels': set({
    }),
    'name': None,
    'options': dict({
    }),
    'original_device_class': None,
    'original_icon': None,
    'original_name': 'Child lock',
    'platform': 'tuya',
    'previous_unique_id': None,
    'suggested_object_id': None,
    'supported_features': 0,
    'translation_key': 'child_lock',
    'unique_id': 'tuya.j6mn1t4ut5end6ifkwchild_lock',
    'unit_of_measurement': None,
  })
# ---
# name: test_platform_setup_and_discovery[switch.wifi_smart_gas_boiler_thermostat_child_lock-state]
  StateSnapshot({
    'attributes': ReadOnlyDict({
      'friendly_name': 'WiFi Smart Gas Boiler Thermostat  Child lock',
    }),
    'context': <ANY>,
    'entity_id': 'switch.wifi_smart_gas_boiler_thermostat_child_lock',
    'last_changed': <ANY>,
    'last_reported': <ANY>,
    'last_updated': <ANY>,
    'state': 'off',
  })
# ---
# name: test_platform_setup_and_discovery[switch.wifi_smart_gas_boiler_thermostat_frost_protection-entry]
  EntityRegistryEntrySnapshot({
    'aliases': set({
    }),
    'area_id': None,
    'capabilities': None,
    'config_entry_id': <ANY>,
    'config_subentry_id': <ANY>,
    'device_class': None,
    'device_id': <ANY>,
    'disabled_by': None,
    'domain': 'switch',
    'entity_category': <EntityCategory.CONFIG: 'config'>,
    'entity_id': 'switch.wifi_smart_gas_boiler_thermostat_frost_protection',
    'has_entity_name': True,
    'hidden_by': None,
    'icon': None,
    'id': <ANY>,
    'labels': set({
    }),
    'name': None,
    'options': dict({
    }),
    'original_device_class': None,
    'original_icon': None,
    'original_name': 'Frost protection',
    'platform': 'tuya',
    'previous_unique_id': None,
    'suggested_object_id': None,
    'supported_features': 0,
    'translation_key': 'frost_protection',
    'unique_id': 'tuya.j6mn1t4ut5end6ifkwfrost',
    'unit_of_measurement': None,
  })
# ---
# name: test_platform_setup_and_discovery[switch.wifi_smart_gas_boiler_thermostat_frost_protection-state]
  StateSnapshot({
    'attributes': ReadOnlyDict({
      'friendly_name': 'WiFi Smart Gas Boiler Thermostat  Frost protection',
    }),
    'context': <ANY>,
    'entity_id': 'switch.wifi_smart_gas_boiler_thermostat_frost_protection',
    'last_changed': <ANY>,
    'last_reported': <ANY>,
    'last_updated': <ANY>,
    'state': 'off',
  })
# ---
# name: test_platform_setup_and_discovery[switch.xoca_dac212xc_v2_s1_switch-entry]
  EntityRegistryEntrySnapshot({
    'aliases': set({
    }),
    'area_id': None,
    'capabilities': None,
    'config_entry_id': <ANY>,
    'config_subentry_id': <ANY>,
    'device_class': None,
    'device_id': <ANY>,
    'disabled_by': None,
    'domain': 'switch',
    'entity_category': None,
    'entity_id': 'switch.xoca_dac212xc_v2_s1_switch',
    'has_entity_name': True,
    'hidden_by': None,
    'icon': None,
    'id': <ANY>,
    'labels': set({
    }),
    'name': None,
    'options': dict({
    }),
    'original_device_class': None,
    'original_icon': None,
    'original_name': 'Switch',
    'platform': 'tuya',
    'previous_unique_id': None,
    'suggested_object_id': None,
    'supported_features': 0,
    'translation_key': 'switch',
    'unique_id': 'tuya.9oh1h1uyalfykgg4bdnzswitch',
    'unit_of_measurement': None,
  })
# ---
# name: test_platform_setup_and_discovery[switch.xoca_dac212xc_v2_s1_switch-state]
  StateSnapshot({
    'attributes': ReadOnlyDict({
      'friendly_name': 'XOCA-DAC212XC V2-S1 Switch',
    }),
    'context': <ANY>,
    'entity_id': 'switch.xoca_dac212xc_v2_s1_switch',
    'last_changed': <ANY>,
    'last_reported': <ANY>,
    'last_updated': <ANY>,
    'state': 'on',
  })
# ---
# name: test_platform_setup_and_discovery[switch.yi_lu_dai_ji_liang_ci_bao_chi_tong_duan_qi_child_lock-entry]
  EntityRegistryEntrySnapshot({
    'aliases': set({
    }),
    'area_id': None,
    'capabilities': None,
    'config_entry_id': <ANY>,
    'config_subentry_id': <ANY>,
    'device_class': None,
    'device_id': <ANY>,
    'disabled_by': None,
    'domain': 'switch',
    'entity_category': <EntityCategory.CONFIG: 'config'>,
    'entity_id': 'switch.yi_lu_dai_ji_liang_ci_bao_chi_tong_duan_qi_child_lock',
    'has_entity_name': True,
    'hidden_by': None,
    'icon': None,
    'id': <ANY>,
    'labels': set({
    }),
    'name': None,
    'options': dict({
    }),
    'original_device_class': None,
    'original_icon': None,
    'original_name': 'Child lock',
    'platform': 'tuya',
    'previous_unique_id': None,
    'suggested_object_id': None,
    'supported_features': 0,
    'translation_key': 'child_lock',
    'unique_id': 'tuya.fcdadqsiax2gvnt0qldchild_lock',
    'unit_of_measurement': None,
  })
# ---
# name: test_platform_setup_and_discovery[switch.yi_lu_dai_ji_liang_ci_bao_chi_tong_duan_qi_child_lock-state]
  StateSnapshot({
    'attributes': ReadOnlyDict({
      'friendly_name': '一路带计量磁保持通断器 Child lock',
    }),
    'context': <ANY>,
    'entity_id': 'switch.yi_lu_dai_ji_liang_ci_bao_chi_tong_duan_qi_child_lock',
    'last_changed': <ANY>,
    'last_reported': <ANY>,
    'last_updated': <ANY>,
    'state': 'off',
  })
# ---
<<<<<<< HEAD
# name: test_platform_setup_and_discovery[xnyjcn_pb0tc75khaik8qbg][switch.cbe_pro_2_feed_in_power_limit_enable-entry]
  EntityRegistryEntrySnapshot({
    'aliases': set({
    }),
    'area_id': None,
    'capabilities': None,
    'config_entry_id': <ANY>,
    'config_subentry_id': <ANY>,
    'device_class': None,
    'device_id': <ANY>,
    'disabled_by': None,
    'domain': 'switch',
    'entity_category': <EntityCategory.CONFIG: 'config'>,
    'entity_id': 'switch.cbe_pro_2_feed_in_power_limit_enable',
    'has_entity_name': True,
    'hidden_by': None,
    'icon': None,
    'id': <ANY>,
    'labels': set({
    }),
    'name': None,
    'options': dict({
    }),
    'original_device_class': None,
    'original_icon': None,
    'original_name': 'Feed-in power limit enable',
    'platform': 'tuya',
    'previous_unique_id': None,
    'suggested_object_id': None,
    'supported_features': 0,
    'translation_key': 'feedin_power_limit_enable',
    'unique_id': 'tuya.6cd9ce33d5275082e9inhvfeedin_power_limit_enable',
    'unit_of_measurement': None,
  })
# ---
# name: test_platform_setup_and_discovery[xnyjcn_pb0tc75khaik8qbg][switch.cbe_pro_2_feed_in_power_limit_enable-state]
  StateSnapshot({
    'attributes': ReadOnlyDict({
      'friendly_name': 'CBE Pro 2 Feed-in power limit enable',
    }),
    'context': <ANY>,
    'entity_id': 'switch.cbe_pro_2_feed_in_power_limit_enable',
    'last_changed': <ANY>,
    'last_reported': <ANY>,
    'last_updated': <ANY>,
    'state': 'off',
  })
# ---
# name: test_platform_setup_and_discovery[zndb_4ggkyflayu1h1ho9][switch.xoca_dac212xc_v2_s1_switch-entry]
=======
# name: test_platform_setup_and_discovery[switch.yi_lu_dai_ji_liang_ci_bao_chi_tong_duan_qi_switch-entry]
>>>>>>> 68fbcc86
  EntityRegistryEntrySnapshot({
    'aliases': set({
    }),
    'area_id': None,
    'capabilities': None,
    'config_entry_id': <ANY>,
    'config_subentry_id': <ANY>,
    'device_class': None,
    'device_id': <ANY>,
    'disabled_by': None,
    'domain': 'switch',
    'entity_category': None,
    'entity_id': 'switch.yi_lu_dai_ji_liang_ci_bao_chi_tong_duan_qi_switch',
    'has_entity_name': True,
    'hidden_by': None,
    'icon': None,
    'id': <ANY>,
    'labels': set({
    }),
    'name': None,
    'options': dict({
    }),
    'original_device_class': None,
    'original_icon': None,
    'original_name': 'Switch',
    'platform': 'tuya',
    'previous_unique_id': None,
    'suggested_object_id': None,
    'supported_features': 0,
    'translation_key': 'switch',
    'unique_id': 'tuya.fcdadqsiax2gvnt0qldswitch',
    'unit_of_measurement': None,
  })
# ---
# name: test_platform_setup_and_discovery[switch.yi_lu_dai_ji_liang_ci_bao_chi_tong_duan_qi_switch-state]
  StateSnapshot({
    'attributes': ReadOnlyDict({
      'friendly_name': '一路带计量磁保持通断器 Switch',
    }),
    'context': <ANY>,
    'entity_id': 'switch.yi_lu_dai_ji_liang_ci_bao_chi_tong_duan_qi_switch',
    'last_changed': <ANY>,
    'last_reported': <ANY>,
    'last_updated': <ANY>,
    'state': 'on',
  })
# ---<|MERGE_RESOLUTION|>--- conflicted
+++ resolved
@@ -2217,6 +2217,54 @@
     }),
     'context': <ANY>,
     'entity_id': 'switch.cam_porch_video_recording',
+    'last_changed': <ANY>,
+    'last_reported': <ANY>,
+    'last_updated': <ANY>,
+    'state': 'off',
+  })
+# ---
+# name: test_platform_setup_and_discovery[switch.cbe_pro_2_feed_in_power_limit_enable-entry]
+  EntityRegistryEntrySnapshot({
+    'aliases': set({
+    }),
+    'area_id': None,
+    'capabilities': None,
+    'config_entry_id': <ANY>,
+    'config_subentry_id': <ANY>,
+    'device_class': None,
+    'device_id': <ANY>,
+    'disabled_by': None,
+    'domain': 'switch',
+    'entity_category': <EntityCategory.CONFIG: 'config'>,
+    'entity_id': 'switch.cbe_pro_2_feed_in_power_limit_enable',
+    'has_entity_name': True,
+    'hidden_by': None,
+    'icon': None,
+    'id': <ANY>,
+    'labels': set({
+    }),
+    'name': None,
+    'options': dict({
+    }),
+    'original_device_class': None,
+    'original_icon': None,
+    'original_name': 'Feed-in power limit enable',
+    'platform': 'tuya',
+    'previous_unique_id': None,
+    'suggested_object_id': None,
+    'supported_features': 0,
+    'translation_key': 'feedin_power_limit_enable',
+    'unique_id': 'tuya.gbq8kiahk57ct0bpncjynxfeedin_power_limit_enable',
+    'unit_of_measurement': None,
+  })
+# ---
+# name: test_platform_setup_and_discovery[switch.cbe_pro_2_feed_in_power_limit_enable-state]
+  StateSnapshot({
+    'attributes': ReadOnlyDict({
+      'friendly_name': 'CBE Pro 2 Feed-in power limit enable',
+    }),
+    'context': <ANY>,
+    'entity_id': 'switch.cbe_pro_2_feed_in_power_limit_enable',
     'last_changed': <ANY>,
     'last_reported': <ANY>,
     'last_updated': <ANY>,
@@ -7994,59 +8042,7 @@
     'state': 'off',
   })
 # ---
-<<<<<<< HEAD
-# name: test_platform_setup_and_discovery[xnyjcn_pb0tc75khaik8qbg][switch.cbe_pro_2_feed_in_power_limit_enable-entry]
-  EntityRegistryEntrySnapshot({
-    'aliases': set({
-    }),
-    'area_id': None,
-    'capabilities': None,
-    'config_entry_id': <ANY>,
-    'config_subentry_id': <ANY>,
-    'device_class': None,
-    'device_id': <ANY>,
-    'disabled_by': None,
-    'domain': 'switch',
-    'entity_category': <EntityCategory.CONFIG: 'config'>,
-    'entity_id': 'switch.cbe_pro_2_feed_in_power_limit_enable',
-    'has_entity_name': True,
-    'hidden_by': None,
-    'icon': None,
-    'id': <ANY>,
-    'labels': set({
-    }),
-    'name': None,
-    'options': dict({
-    }),
-    'original_device_class': None,
-    'original_icon': None,
-    'original_name': 'Feed-in power limit enable',
-    'platform': 'tuya',
-    'previous_unique_id': None,
-    'suggested_object_id': None,
-    'supported_features': 0,
-    'translation_key': 'feedin_power_limit_enable',
-    'unique_id': 'tuya.6cd9ce33d5275082e9inhvfeedin_power_limit_enable',
-    'unit_of_measurement': None,
-  })
-# ---
-# name: test_platform_setup_and_discovery[xnyjcn_pb0tc75khaik8qbg][switch.cbe_pro_2_feed_in_power_limit_enable-state]
-  StateSnapshot({
-    'attributes': ReadOnlyDict({
-      'friendly_name': 'CBE Pro 2 Feed-in power limit enable',
-    }),
-    'context': <ANY>,
-    'entity_id': 'switch.cbe_pro_2_feed_in_power_limit_enable',
-    'last_changed': <ANY>,
-    'last_reported': <ANY>,
-    'last_updated': <ANY>,
-    'state': 'off',
-  })
-# ---
-# name: test_platform_setup_and_discovery[zndb_4ggkyflayu1h1ho9][switch.xoca_dac212xc_v2_s1_switch-entry]
-=======
 # name: test_platform_setup_and_discovery[switch.yi_lu_dai_ji_liang_ci_bao_chi_tong_duan_qi_switch-entry]
->>>>>>> 68fbcc86
   EntityRegistryEntrySnapshot({
     'aliases': set({
     }),
