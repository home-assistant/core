--- conflicted
+++ resolved
@@ -3579,67 +3579,84 @@
     'state': 'off',
   })
 # ---
-<<<<<<< HEAD
 # name: test_platform_setup_and_discovery[xnyjcn_pb0tc75khaik8qbg][switch.cbe_pro_2_feed_in_power_limit_enable-entry]
-=======
+  EntityRegistryEntrySnapshot({
+    'aliases': set({
+    }),
+    'area_id': None,
+    'capabilities': None,
+    'config_entry_id': <ANY>,
+    'config_subentry_id': <ANY>,
+    'device_class': None,
+    'device_id': <ANY>,
+    'disabled_by': None,
+    'domain': 'switch',
+    'entity_category': <EntityCategory.CONFIG: 'config'>,
+    'entity_id': 'switch.cbe_pro_2_feed_in_power_limit_enable',
+    'has_entity_name': True,
+    'hidden_by': None,
+    'icon': None,
+    'id': <ANY>,
+    'labels': set({
+    }),
+    'name': None,
+    'options': dict({
+    }),
+    'original_device_class': None,
+    'original_icon': None,
+    'original_name': 'Feed-in power limit enable',
+    'platform': 'tuya',
+    'previous_unique_id': None,
+    'suggested_object_id': None,
+    'supported_features': 0,
+    'translation_key': 'feedin_power_limit_enable',
+    'unique_id': 'tuya.6cd9ce33d5275082e9inhvfeedin_power_limit_enable',
+    'unit_of_measurement': None,
+  })
+# ---
+# name: test_platform_setup_and_discovery[xnyjcn_pb0tc75khaik8qbg][switch.cbe_pro_2_feed_in_power_limit_enable-state]
+  StateSnapshot({
+    'attributes': ReadOnlyDict({
+      'friendly_name': 'CBE Pro 2 Feed-in power limit enable',
+    }),
+    'context': <ANY>,
+    'entity_id': 'switch.cbe_pro_2_feed_in_power_limit_enable',
+    'last_changed': <ANY>,
+    'last_reported': <ANY>,
+    'last_updated': <ANY>,
+    'state': 'off',
+  })
+# ---
 # name: test_platform_setup_and_discovery[zndb_4ggkyflayu1h1ho9][switch.xoca_dac212xc_v2_s1_switch-entry]
->>>>>>> ff9e2a8f
-  EntityRegistryEntrySnapshot({
-    'aliases': set({
-    }),
-    'area_id': None,
-    'capabilities': None,
-    'config_entry_id': <ANY>,
-    'config_subentry_id': <ANY>,
-    'device_class': None,
-    'device_id': <ANY>,
-    'disabled_by': None,
-    'domain': 'switch',
-<<<<<<< HEAD
-    'entity_category': <EntityCategory.CONFIG: 'config'>,
-    'entity_id': 'switch.cbe_pro_2_feed_in_power_limit_enable',
-=======
+  EntityRegistryEntrySnapshot({
+    'aliases': set({
+    }),
+    'area_id': None,
+    'capabilities': None,
+    'config_entry_id': <ANY>,
+    'config_subentry_id': <ANY>,
+    'device_class': None,
+    'device_id': <ANY>,
+    'disabled_by': None,
+    'domain': 'switch',
     'entity_category': None,
     'entity_id': 'switch.xoca_dac212xc_v2_s1_switch',
->>>>>>> ff9e2a8f
-    'has_entity_name': True,
-    'hidden_by': None,
-    'icon': None,
-    'id': <ANY>,
-    'labels': set({
-    }),
-    'name': None,
-    'options': dict({
-    }),
-    'original_device_class': None,
-    'original_icon': None,
-<<<<<<< HEAD
-    'original_name': 'Feed-in power limit enable',
-=======
+    'has_entity_name': True,
+    'hidden_by': None,
+    'icon': None,
+    'id': <ANY>,
+    'labels': set({
+    }),
+    'name': None,
+    'options': dict({
+    }),
+    'original_device_class': None,
+    'original_icon': None,
     'original_name': 'Switch',
->>>>>>> ff9e2a8f
-    'platform': 'tuya',
-    'previous_unique_id': None,
-    'suggested_object_id': None,
-    'supported_features': 0,
-<<<<<<< HEAD
-    'translation_key': 'feedin_power_limit_enable',
-    'unique_id': 'tuya.6cd9ce33d5275082e9inhvfeedin_power_limit_enable',
-    'unit_of_measurement': None,
-  })
-# ---
-# name: test_platform_setup_and_discovery[xnyjcn_pb0tc75khaik8qbg][switch.cbe_pro_2_feed_in_power_limit_enable-state]
-  StateSnapshot({
-    'attributes': ReadOnlyDict({
-      'friendly_name': 'CBE Pro 2 Feed-in power limit enable',
-    }),
-    'context': <ANY>,
-    'entity_id': 'switch.cbe_pro_2_feed_in_power_limit_enable',
-    'last_changed': <ANY>,
-    'last_reported': <ANY>,
-    'last_updated': <ANY>,
-    'state': 'off',
-=======
+    'platform': 'tuya',
+    'previous_unique_id': None,
+    'suggested_object_id': None,
+    'supported_features': 0,
     'translation_key': 'switch',
     'unique_id': 'tuya.6c0887b46a2eaf56e0ui7dswitch',
     'unit_of_measurement': None,
@@ -3656,6 +3673,5 @@
     'last_reported': <ANY>,
     'last_updated': <ANY>,
     'state': 'on',
->>>>>>> ff9e2a8f
   })
 # ---