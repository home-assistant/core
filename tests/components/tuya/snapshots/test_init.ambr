--- conflicted
+++ resolved
@@ -2665,44 +2665,61 @@
     'via_device_id': None,
   })
 # ---
-<<<<<<< HEAD
+# name: test_device_registry[ggimpv4dqzkfs]
+  DeviceRegistryEntrySnapshot({
+    'area_id': None,
+    'config_entries': <ANY>,
+    'config_entries_subentries': <ANY>,
+    'configuration_url': None,
+    'connections': set({
+    }),
+    'disabled_by': None,
+    'entry_type': None,
+    'hw_version': None,
+    'id': <ANY>,
+    'identifiers': set({
+      tuple(
+        'tuya',
+        'ggimpv4dqzkfs',
+      ),
+    }),
+    'labels': set({
+    }),
+    'manufacturer': 'Tuya',
+    'model': 'Valve Controller',
+    'model_id': 'd4vpmigg',
+    'name': 'Garden Valve Yard',
+    'name_by_user': None,
+    'primary_config_entry': <ANY>,
+    'serial_number': None,
+    'sw_version': None,
+    'via_device_id': None,
+  })
+# ---
 # name: test_device_registry[gbq8kiahk57ct0bpncjynx]
-=======
-# name: test_device_registry[ggimpv4dqzkfs]
->>>>>>> 58d4fd0b
-  DeviceRegistryEntrySnapshot({
-    'area_id': None,
-    'config_entries': <ANY>,
-    'config_entries_subentries': <ANY>,
-    'configuration_url': None,
-    'connections': set({
-    }),
-    'disabled_by': None,
-    'entry_type': None,
-    'hw_version': None,
-    'id': <ANY>,
-    'identifiers': set({
-      tuple(
-        'tuya',
-<<<<<<< HEAD
+  DeviceRegistryEntrySnapshot({
+    'area_id': None,
+    'config_entries': <ANY>,
+    'config_entries_subentries': <ANY>,
+    'configuration_url': None,
+    'connections': set({
+    }),
+    'disabled_by': None,
+    'entry_type': None,
+    'hw_version': None,
+    'id': <ANY>,
+    'identifiers': set({
+      tuple(
+        'tuya',
         'gbq8kiahk57ct0bpncjynx',
-=======
-        'ggimpv4dqzkfs',
->>>>>>> 58d4fd0b
-      ),
-    }),
-    'labels': set({
-    }),
-    'manufacturer': 'Tuya',
-<<<<<<< HEAD
+      ),
+    }),
+    'labels': set({
+    }),
+    'manufacturer': 'Tuya',
     'model': 'CBE Pro',
     'model_id': 'pb0tc75khaik8qbg',
     'name': 'CBE Pro 2',
-=======
-    'model': 'Valve Controller',
-    'model_id': 'd4vpmigg',
-    'name': 'Garden Valve Yard',
->>>>>>> 58d4fd0b
     'name_by_user': None,
     'primary_config_entry': <ANY>,
     'serial_number': None,
