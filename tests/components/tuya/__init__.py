"""Tests for the Tuya component."""

from __future__ import annotations

from typing import Any
from unittest.mock import patch

from tuya_sharing import CustomerDevice

from homeassistant.components.tuya import DeviceListener, ManagerCompat
from homeassistant.core import HomeAssistant

from tests.common import MockConfigEntry

<<<<<<< HEAD
DEVICE_MOCKS = {
    "cl_am43_corded_motor_zigbee_cover": [
        # https://github.com/home-assistant/core/issues/71242
        Platform.COVER,
        Platform.SELECT,
    ],
    "clkg_curtain_switch": [
        # https://github.com/home-assistant/core/issues/136055
        Platform.COVER,
        Platform.LIGHT,
    ],
    "co2bj_air_detector": [
        # https://github.com/home-assistant/core/issues/133173
        Platform.BINARY_SENSOR,
        Platform.NUMBER,
        Platform.SELECT,
        Platform.SENSOR,
        Platform.SIREN,
    ],
    "cs_arete_two_12l_dehumidifier_air_purifier": [
        Platform.BINARY_SENSOR,
        Platform.FAN,
        Platform.HUMIDIFIER,
        Platform.SELECT,
        Platform.SENSOR,
        Platform.SWITCH,
    ],
    "cs_emma_dehumidifier": [
        # https://github.com/home-assistant/core/issues/119865
        Platform.BINARY_SENSOR,
        Platform.FAN,
        Platform.HUMIDIFIER,
        Platform.SELECT,
        Platform.SENSOR,
        Platform.SWITCH,
    ],
    "cs_smart_dry_plus": [
        # https://github.com/home-assistant/core/issues/119865
        Platform.FAN,
        Platform.HUMIDIFIER,
    ],
    "cwjwq_smart_odor_eliminator": [
        # https://github.com/orgs/home-assistant/discussions/79
        Platform.SELECT,
        Platform.SENSOR,
        Platform.SWITCH,
    ],
    "cwwsq_cleverio_pf100": [
        # https://github.com/home-assistant/core/issues/144745
        Platform.NUMBER,
        Platform.SENSOR,
    ],
    "cwysj_pixi_smart_drinking_fountain": [
        # https://github.com/home-assistant/core/pull/146599
        Platform.SENSOR,
        Platform.SWITCH,
    ],
    "cz_dual_channel_metering": [
        # https://github.com/home-assistant/core/issues/147149
        Platform.SENSOR,
        Platform.SWITCH,
    ],
    "dj_smart_light_bulb": [
        # https://github.com/home-assistant/core/pull/126242
        Platform.LIGHT
    ],
    "dlq_earu_electric_eawcpt": [
        # https://github.com/home-assistant/core/issues/102769
        Platform.SENSOR,
        Platform.SWITCH,
    ],
    "dlq_metering_3pn_wifi": [
        # https://github.com/home-assistant/core/issues/143499
        Platform.SENSOR,
    ],
    "gyd_night_light": [
        # https://github.com/home-assistant/core/issues/133173
        Platform.LIGHT,
    ],
    "kg_smart_valve": [
        # https://github.com/home-assistant/core/issues/148347
        Platform.SENSOR,
        Platform.SWITCH,
    ],
    "kj_bladeless_tower_fan": [
        # https://github.com/orgs/home-assistant/discussions/61
        Platform.FAN,
        Platform.SELECT,
        Platform.SWITCH,
    ],
    "ks_tower_fan": [
        # https://github.com/orgs/home-assistant/discussions/329
        Platform.FAN,
        Platform.LIGHT,
        Platform.SWITCH,
    ],
    "kt_serenelife_slpac905wuk_air_conditioner": [
        # https://github.com/home-assistant/core/pull/148646
        Platform.CLIMATE,
    ],
    "mal_alarm_host": [
        # Alarm Host support
        Platform.ALARM_CONTROL_PANEL,
        Platform.NUMBER,
        Platform.SWITCH,
    ],
    "mcs_door_sensor": [
        # https://github.com/home-assistant/core/issues/108301
        Platform.BINARY_SENSOR,
        Platform.SENSOR,
    ],
    "qccdz_ac_charging_control": [
        # https://github.com/home-assistant/core/issues/136207
        Platform.SWITCH,
    ],
    "qxj_temp_humidity_external_probe": [
        # https://github.com/home-assistant/core/issues/136472
        Platform.SENSOR,
    ],
    "qxj_weather_station": [
        # https://github.com/orgs/home-assistant/discussions/318
        Platform.SENSOR,
    ],
    "rqbj_gas_sensor": [
        # https://github.com/orgs/home-assistant/discussions/100
        Platform.BINARY_SENSOR,
        Platform.SENSOR,
    ],
    "sfkzq_valve_controller": [
        # https://github.com/home-assistant/core/issues/148116
        Platform.SWITCH,
    ],
    "tdq_4_443": [
        # https://github.com/home-assistant/core/issues/146845
        Platform.SELECT,
        Platform.SWITCH,
    ],
    "wk_air_conditioner": [
        # https://github.com/home-assistant/core/issues/146263
        Platform.CLIMATE,
        Platform.SWITCH,
    ],
    "ydkt_dolceclima_unsupported": [
        # https://github.com/orgs/home-assistant/discussions/288
        # unsupported device - no platforms
    ],
    "wk_wifi_smart_gas_boiler_thermostat": [
        # https://github.com/orgs/home-assistant/discussions/243
        Platform.CLIMATE,
        Platform.NUMBER,
        Platform.SENSOR,
        Platform.SWITCH,
    ],
    "wsdcg_temperature_humidity": [
        # https://github.com/home-assistant/core/issues/102769
        Platform.SENSOR,
    ],
    "wxkg_wireless_switch": [
        # https://github.com/home-assistant/core/issues/93975
        Platform.EVENT,
        Platform.SENSOR,
    ],
    "zndb_smart_meter": [
        # https://github.com/home-assistant/core/issues/138372
        Platform.SENSOR,
    ],
}
=======
DEVICE_MOCKS = [
    "cl_3r8gc33pnqsxfe1g",  # https://github.com/tuya/tuya-home-assistant/issues/754
    "cl_cpbo62rn",  # https://github.com/orgs/home-assistant/discussions/539
    "cl_ebt12ypvexnixvtf",  # https://github.com/tuya/tuya-home-assistant/issues/754
    "cl_qqdxfdht",  # https://github.com/orgs/home-assistant/discussions/539
    "cl_zah67ekd",  # https://github.com/home-assistant/core/issues/71242
    "clkg_nhyj64w2",  # https://github.com/home-assistant/core/issues/136055
    "co2bj_yrr3eiyiacm31ski",  # https://github.com/home-assistant/core/issues/133173
    "cobj_hcdy5zrq3ikzthws",  # https://github.com/orgs/home-assistant/discussions/482
    "cs_ka2wfrdoogpvgzfi",  # https://github.com/home-assistant/core/issues/119865
    "cs_qhxmvae667uap4zh",  # https://github.com/home-assistant/core/issues/141278
    "cs_vmxuxszzjwp5smli",  # https://github.com/home-assistant/core/issues/119865
    "cs_zibqa9dutqyaxym2",  # https://github.com/home-assistant/core/pull/125098
    "cwjwq_agwu93lr",  # https://github.com/orgs/home-assistant/discussions/79
    "cwwsq_wfkzyy0evslzsmoi",  # https://github.com/home-assistant/core/issues/144745
    "cwysj_akln8rb04cav403q",  # https://github.com/home-assistant/core/pull/146599
    "cwysj_z3rpyvznfcch99aa",  # https://github.com/home-assistant/core/pull/146599
    "cz_0g1fmqh6d5io7lcn",  # https://github.com/home-assistant/core/issues/149704
    "cz_2iepauebcvo74ujc",  #  https://github.com/home-assistant/core/issues/141278
    "cz_2jxesipczks0kdct",  # https://github.com/home-assistant/core/issues/147149
    "cz_37mnhia3pojleqfh",  #  https://github.com/home-assistant/core/issues/146164
    "cz_39sy2g68gsjwo2xv",  #  https://github.com/home-assistant/core/issues/141278
    "cz_6fa7odsufen374x2",  #  https://github.com/home-assistant/core/issues/150029
    "cz_9ivirni8wemum6cw",  #  https://github.com/home-assistant/core/issues/139735
    "cz_HBRBzv1UVBVfF6SL",  # https://github.com/tuya/tuya-home-assistant/issues/754
    "cz_anwgf2xugjxpkfxb",  # https://github.com/orgs/home-assistant/discussions/539
    "cz_cuhokdii7ojyw8k2",  # https://github.com/home-assistant/core/issues/149704
    "cz_dntgh2ngvshfxpsz",  # https://github.com/home-assistant/core/issues/149704
    "cz_gbtxrqfy9xcsakyp",  #  https://github.com/home-assistant/core/issues/141278
    "cz_gjnozsaz",  # https://github.com/orgs/home-assistant/discussions/482
    "cz_hA2GsgMfTQFTz9JL",  #  https://github.com/home-assistant/core/issues/148347
    "cz_hj0a5c7ckzzexu8l",  # https://github.com/home-assistant/core/issues/149704
    "cz_ik9sbig3mthx9hjz",  #  https://github.com/home-assistant/core/issues/141278
    "cz_jnbbxsb84gvvyfg5",  # https://github.com/tuya/tuya-home-assistant/issues/754
    "cz_n8iVBAPLFKAAAszH",  #  https://github.com/home-assistant/core/issues/146164
    "cz_nkb0fmtlfyqosnvk",  # https://github.com/orgs/home-assistant/discussions/482
    "cz_nx8rv6jpe1tsnffk",  #  https://github.com/home-assistant/core/issues/148347
    "cz_qm0iq4nqnrlzh4qc",  #  https://github.com/home-assistant/core/issues/141278
    "cz_raceucn29wk2yawe",  # https://github.com/tuya/tuya-home-assistant/issues/754
    "cz_sb6bwb1n8ma2c5q4",  #  https://github.com/home-assistant/core/issues/141278
    "cz_t0a4hwsf8anfsadp",  # https://github.com/home-assistant/core/issues/149704
    "cz_tf6qp8t3hl9h7m94",  #  https://github.com/home-assistant/core/issues/143209
    "cz_tkn2s79mzedk6pwr",  #  https://github.com/home-assistant/core/issues/146164
    "cz_vxqn72kwtosoy4d3",  #  https://github.com/home-assistant/core/issues/141278
    "cz_w0qqde0g",  # https://github.com/orgs/home-assistant/discussions/482
    "cz_wifvoilfrqeo6hvu",  #  https://github.com/home-assistant/core/issues/146164
    "cz_wrz6vzch8htux2zp",  #  https://github.com/home-assistant/core/issues/141278
    "cz_y4jnobxh",  # https://github.com/orgs/home-assistant/discussions/482
    "dc_l3bpgg8ibsagon4x",  # https://github.com/home-assistant/core/issues/149704
    "dj_0gyaslysqfp4gfis",  #  https://github.com/home-assistant/core/issues/149895
    "dj_8szt7whdvwpmxglk",  # https://github.com/home-assistant/core/issues/149704
    "dj_8y0aquaa8v6tho8w",  # https://github.com/home-assistant/core/issues/149704
    "dj_AqHUMdcbYzIq1Of4",  # https://github.com/orgs/home-assistant/discussions/539
    "dj_amx1bgdrfab6jngb",  # https://github.com/orgs/home-assistant/discussions/482
    "dj_bSXSSFArVKtc4DyC",  # https://github.com/orgs/home-assistant/discussions/539
    "dj_baf9tt9lb8t5uc7z",  # https://github.com/home-assistant/core/issues/149704
    "dj_c3nsqogqovapdpfj",  #  https://github.com/home-assistant/core/issues/146164
    "dj_d4g0fbsoaal841o6",  # https://github.com/home-assistant/core/issues/149704
    "dj_dbou1ap4",  # https://github.com/orgs/home-assistant/discussions/482
    "dj_djnozmdyqyriow8z",  # https://github.com/home-assistant/core/issues/149704
    "dj_ekwolitfjhxn55js",  # https://github.com/home-assistant/core/issues/149704
    "dj_fuupmcr2mb1odkja",  # https://github.com/home-assistant/core/issues/149704
    "dj_hp6orhaqm6as3jnv",  # https://github.com/home-assistant/core/issues/149704
    "dj_hpc8ddyfv85haxa7",  # https://github.com/home-assistant/core/issues/149704
    "dj_iayz2jmtlipjnxj7",  # https://github.com/home-assistant/core/issues/149704
    "dj_idnfq7xbx8qewyoa",  # https://github.com/home-assistant/core/issues/149704
    "dj_ilddqqih3tucdk68",  # https://github.com/home-assistant/core/issues/149704
    "dj_j1bgp31cffutizub",  # https://github.com/home-assistant/core/issues/149704
    "dj_lmnt3uyltk1xffrt",  # https://github.com/home-assistant/core/issues/149704
    "dj_mki13ie507rlry4r",  # https://github.com/home-assistant/core/pull/126242
    "dj_nbumqpv8vz61enji",  # https://github.com/home-assistant/core/issues/149704
    "dj_nlxvjzy1hoeiqsg6",  # https://github.com/home-assistant/core/issues/149704
    "dj_oe0cpnjg",  # https://github.com/home-assistant/core/issues/149704
    "dj_riwp3k79",  # https://github.com/home-assistant/core/issues/149704
    "dj_tgewj70aowigv8fz",  # https://github.com/orgs/home-assistant/discussions/539
    "dj_tmsloaroqavbucgn",  # https://github.com/home-assistant/core/issues/149704
    "dj_ufq2xwuzd4nb0qdr",  # https://github.com/home-assistant/core/issues/149704
    "dj_vqwcnabamzrc2kab",  # https://github.com/home-assistant/core/issues/149704
    "dj_xdvitmhhmgefaeuq",  #  https://github.com/home-assistant/core/issues/146164
    "dj_xokdfs6kh5ednakk",  # https://github.com/home-assistant/core/issues/149704
    "dj_zakhnlpdiu0ycdxn",  # https://github.com/home-assistant/core/issues/149704
    "dj_zav1pa32pyxray78",  # https://github.com/home-assistant/core/issues/149704
    "dj_zputiamzanuk6yky",  # https://github.com/home-assistant/core/issues/149704
    "dlq_0tnvg2xaisqdadcf",  # https://github.com/home-assistant/core/issues/102769
    "dlq_cnpkf4xdmd9v49iq",  # https://github.com/home-assistant/core/pull/149320
    "dlq_jdj6ccklup7btq3a",  #  https://github.com/home-assistant/core/issues/143209
    "dlq_kxdr6su0c55p7bbo",  # https://github.com/home-assistant/core/issues/143499
    "dlq_r9kg2g1uhhyicycb",  #  https://github.com/home-assistant/core/issues/149650
    "dlq_z3jngbyubvwgfrcv",  # https://github.com/home-assistant/core/issues/150293
    "dr_pjvxl1wsyqxivsaf",  #  https://github.com/home-assistant/core/issues/84869
    "fs_g0ewlb1vmwqljzji",  # https://github.com/home-assistant/core/issues/141231
    "fs_ibytpo6fpnugft1c",  # https://github.com/home-assistant/core/issues/135541
    "gyd_lgekqfxdabipm3tn",  # https://github.com/home-assistant/core/issues/133173
    "hps_2aaelwxk",  # https://github.com/home-assistant/core/issues/149704
    "hps_wqashyqo",  #  https://github.com/home-assistant/core/issues/146180
    "kg_4nqs33emdwJxpQ8O",  # https://github.com/orgs/home-assistant/discussions/539
    "kg_5ftkaulg",  # https://github.com/orgs/home-assistant/discussions/539
    "kg_gbm9ata1zrzaez4a",  # https://github.com/home-assistant/core/issues/148347
    "kj_CAjWAxBUZt7QZHfz",  # https://github.com/home-assistant/core/issues/146023
    "kj_fsxtzzhujkrak2oy",  # https://github.com/orgs/home-assistant/discussions/439
    "kj_s4uzibibgzdxzowo",  #  https://github.com/home-assistant/core/issues/150246
    "kj_yrzylxax1qspdgpp",  # https://github.com/orgs/home-assistant/discussions/61
    "ks_j9fa8ahzac8uvlfl",  # https://github.com/orgs/home-assistant/discussions/329
    "kt_5wnlzekkstwcdsvm",  # https://github.com/home-assistant/core/pull/148646
    "kt_ibmmirhhq62mmf1g",  # https://github.com/home-assistant/core/pull/150077
    "kt_vdadlnmsorlhw4td",  # https://github.com/home-assistant/core/pull/149635
    "ldcg_9kbbfeho",  # https://github.com/orgs/home-assistant/discussions/482
    "mal_gyitctrjj1kefxp2",  # Alarm Host support
    "mcs_6ywsnauy",  # https://github.com/orgs/home-assistant/discussions/482
    "mcs_7jIGJAymiH8OsFFb",  # https://github.com/home-assistant/core/issues/108301
    "mcs_8yhypbo7",  # https://github.com/orgs/home-assistant/discussions/482
    "mcs_hx5ztlztij4yxxvg",  #  https://github.com/home-assistant/core/issues/148347
    "mcs_qxu3flpqjsc1kqu3",  #  https://github.com/home-assistant/core/issues/141278
    "mzj_qavcakohisj5adyh",  # https://github.com/home-assistant/core/issues/141278
    "ntq_9mqdhwklpvnnvb7t",  # https://github.com/orgs/home-assistant/discussions/517
    "pc_t2afic7i3v1bwhfp",  # https://github.com/home-assistant/core/issues/149704
    "pc_trjopo1vdlt9q1tg",  # https://github.com/home-assistant/core/issues/149704
    "pc_tsbguim4trl6fa7g",  #  https://github.com/home-assistant/core/issues/146164
    "pc_yku9wsimasckdt15",  # https://github.com/orgs/home-assistant/discussions/482
    "pir_3amxzozho9xp4mkh",  # https://github.com/home-assistant/core/issues/149704
    "pir_fcdjzz3s",  # https://github.com/home-assistant/core/issues/149704
    "pir_wqz93nrdomectyoz",  # https://github.com/home-assistant/core/issues/149704
    "qccdz_7bvgooyjhiua1yyq",  # https://github.com/home-assistant/core/issues/136207
    "qxj_fsea1lat3vuktbt6",  # https://github.com/orgs/home-assistant/discussions/318
    "qxj_is2indt9nlth6esa",  # https://github.com/home-assistant/core/issues/136472
    "rqbj_4iqe2hsfyd86kwwc",  # https://github.com/orgs/home-assistant/discussions/100
    "sd_i6hyjg3af7doaswm",  # https://github.com/orgs/home-assistant/discussions/539
    "sd_lr33znaodtyarrrz",  # https://github.com/home-assistant/core/issues/141278
    "sfkzq_1fcnd8xk",  # https://github.com/orgs/home-assistant/discussions/539
    "sfkzq_ed7frwissyqrejic",  # https://github.com/home-assistant/core/pull/149236
    "sfkzq_o6dagifntoafakst",  # https://github.com/home-assistant/core/issues/148116
    "sfkzq_rzklytdei8i8vo37",  #  https://github.com/home-assistant/core/issues/146164
    "sgbj_ulv4nnue7gqp0rjk",  # https://github.com/home-assistant/core/issues/149704
    "sj_tgvtvdoc",  # https://github.com/orgs/home-assistant/discussions/482
    "sp_drezasavompxpcgm",  # https://github.com/home-assistant/core/issues/149704
    "sp_nzauwyj3mcnjnf35",  #  https://github.com/home-assistant/core/issues/141278
    "sp_rjKXWRohlvOTyLBu",  # https://github.com/home-assistant/core/issues/149704
    "sp_rudejjigkywujjvs",  #  https://github.com/home-assistant/core/issues/146164
    "sp_sdd5f5f2dl5wydjf",  # https://github.com/home-assistant/core/issues/144087
    "tdq_1aegphq4yfd50e6b",  # https://github.com/home-assistant/core/issues/143209
    "tdq_9htyiowaf5rtdhrv",  # https://github.com/home-assistant/core/issues/143209
    "tdq_cq1p0nt0a4rixnex",  # https://github.com/home-assistant/core/issues/146845
    "tdq_nockvv2k39vbrxxk",  # https://github.com/home-assistant/core/issues/145849
    "tdq_pu8uhxhwcp3tgoz7",  # https://github.com/home-assistant/core/issues/141278
    "tdq_uoa3mayicscacseb",  # https://github.com/home-assistant/core/issues/128911
    "tyndj_pyakuuoc",  # https://github.com/home-assistant/core/issues/149704
    "wfcon_b25mh8sxawsgndck",  # https://github.com/home-assistant/core/issues/149704
    "wfcon_lieerjyy6l4ykjor",  #  https://github.com/home-assistant/core/issues/136055
    "wg2_haclbl0qkqlf2qds",  # https://github.com/orgs/home-assistant/discussions/517
    "wg2_nwxr8qcu4seltoro",  # https://github.com/orgs/home-assistant/discussions/430
    "wg2_setmxeqgs63xwopm",  # https://github.com/orgs/home-assistant/discussions/539
    "wg2_v7owd9tzcaninc36",  # https://github.com/orgs/home-assistant/discussions/539
    "wk_6kijc7nd",  # https://github.com/home-assistant/core/issues/136513
    "wk_aqoouq7x",  # https://github.com/home-assistant/core/issues/146263
    "wk_fi6dne5tu4t1nm6j",  # https://github.com/orgs/home-assistant/discussions/243
    "wk_gogb05wrtredz3bs",  # https://github.com/home-assistant/core/issues/136337
    "wk_y5obtqhuztqsf2mj",  # https://github.com/home-assistant/core/issues/139735
    "wkcz_gc4b1mdw7kebtuyz",  #  https://github.com/home-assistant/core/issues/135617
    "wnykq_npbbca46yiug8ysk",  # https://github.com/orgs/home-assistant/discussions/539
    "wnykq_rqhxdyusjrwxyff6",  #  https://github.com/home-assistant/core/issues/133173
    "wsdcg_g2y6z3p3ja2qhyav",  # https://github.com/home-assistant/core/issues/102769
    "wsdcg_iq4ygaai",  # https://github.com/orgs/home-assistant/discussions/482
    "wsdcg_iv7hudlj",  #  https://github.com/home-assistant/core/issues/141278
    "wsdcg_krlcihrpzpc8olw9",  # https://github.com/orgs/home-assistant/discussions/517
    "wsdcg_lf36y5nwb8jkxwgg",  # https://github.com/orgs/home-assistant/discussions/539
    "wsdcg_vtA4pDd6PLUZzXgZ",  # https://github.com/orgs/home-assistant/discussions/482
    "wsdcg_xr3htd96",  # https://github.com/orgs/home-assistant/discussions/482
    "wsdcg_yqiqbaldtr0i7mru",  #  https://github.com/home-assistant/core/issues/136223
    "wxkg_ja5osu5g",  # https://github.com/orgs/home-assistant/discussions/482
    "wxkg_l8yaz4um5b3pwyvf",  # https://github.com/home-assistant/core/issues/93975
    "ydkt_jevroj5aguwdbs2e",  # https://github.com/orgs/home-assistant/discussions/288
    "ygsb_l6ax0u6jwbz82atk",  #  https://github.com/home-assistant/core/issues/146319
    "ykq_bngwdjsr",  # https://github.com/orgs/home-assistant/discussions/482
    "ywbj_arywmw6h6vesoz5t",  #  https://github.com/home-assistant/core/issues/146164
    "ywbj_cjlutkuuvxnie17o",  #  https://github.com/home-assistant/core/issues/146164
    "ywbj_gf9dejhmzffgdyfj",  # https://github.com/home-assistant/core/issues/149704
    "ywbj_kscbebaf3s1eogvt",  #  https://github.com/home-assistant/core/issues/141278
    "ywbj_rccxox8p",  # https://github.com/orgs/home-assistant/discussions/625
    "ywcgq_h8lvyoahr6s6aybf",  # https://github.com/home-assistant/core/issues/145932
    "ywcgq_wtzwyhkev3b4ubns",  # https://github.com/home-assistant/core/issues/103818
    "zjq_nkkl7uzv",  # https://github.com/orgs/home-assistant/discussions/482
    "zndb_4ggkyflayu1h1ho9",  # https://github.com/home-assistant/core/pull/149317
    "zndb_v5jlnn5hwyffkhp3",  #  https://github.com/home-assistant/core/issues/143209
    "zndb_ze8faryrxr0glqnn",  # https://github.com/home-assistant/core/issues/138372
    "znrb_db81ge24jctwx8lo",  #  https://github.com/home-assistant/core/issues/136513
    "zwjcy_myd45weu",  # https://github.com/orgs/home-assistant/discussions/482
]


class MockDeviceListener(DeviceListener):
    """Mocked DeviceListener for testing."""

    async def async_send_device_update(
        self,
        hass: HomeAssistant,
        device: CustomerDevice,
        updated_status_properties: dict[str, Any] | None = None,
    ) -> None:
        """Mock update device method."""
        property_list: list[str] = []
        if updated_status_properties:
            for key, value in updated_status_properties.items():
                if key not in device.status:
                    raise ValueError(
                        f"Property {key} not found in device status: {device.status}"
                    )
                device.status[key] = value
                property_list.append(key)
        self.update_device(device, property_list)
        await hass.async_block_till_done()
>>>>>>> b7853ea9


async def initialize_entry(
    hass: HomeAssistant,
    mock_manager: ManagerCompat,
    mock_config_entry: MockConfigEntry,
    mock_devices: CustomerDevice | list[CustomerDevice],
) -> None:
    """Initialize the Tuya component with a mock manager and config entry."""
    if not isinstance(mock_devices, list):
        mock_devices = [mock_devices]
    mock_manager.device_map = {device.id: device for device in mock_devices}

    # Setup
    mock_config_entry.add_to_hass(hass)

    # Initialize the component
    with patch(
        "homeassistant.components.tuya.ManagerCompat", return_value=mock_manager
    ):
        await hass.config_entries.async_setup(mock_config_entry.entry_id)
        await hass.async_block_till_done()<|MERGE_RESOLUTION|>--- conflicted
+++ resolved
@@ -12,175 +12,6 @@
 
 from tests.common import MockConfigEntry
 
-<<<<<<< HEAD
-DEVICE_MOCKS = {
-    "cl_am43_corded_motor_zigbee_cover": [
-        # https://github.com/home-assistant/core/issues/71242
-        Platform.COVER,
-        Platform.SELECT,
-    ],
-    "clkg_curtain_switch": [
-        # https://github.com/home-assistant/core/issues/136055
-        Platform.COVER,
-        Platform.LIGHT,
-    ],
-    "co2bj_air_detector": [
-        # https://github.com/home-assistant/core/issues/133173
-        Platform.BINARY_SENSOR,
-        Platform.NUMBER,
-        Platform.SELECT,
-        Platform.SENSOR,
-        Platform.SIREN,
-    ],
-    "cs_arete_two_12l_dehumidifier_air_purifier": [
-        Platform.BINARY_SENSOR,
-        Platform.FAN,
-        Platform.HUMIDIFIER,
-        Platform.SELECT,
-        Platform.SENSOR,
-        Platform.SWITCH,
-    ],
-    "cs_emma_dehumidifier": [
-        # https://github.com/home-assistant/core/issues/119865
-        Platform.BINARY_SENSOR,
-        Platform.FAN,
-        Platform.HUMIDIFIER,
-        Platform.SELECT,
-        Platform.SENSOR,
-        Platform.SWITCH,
-    ],
-    "cs_smart_dry_plus": [
-        # https://github.com/home-assistant/core/issues/119865
-        Platform.FAN,
-        Platform.HUMIDIFIER,
-    ],
-    "cwjwq_smart_odor_eliminator": [
-        # https://github.com/orgs/home-assistant/discussions/79
-        Platform.SELECT,
-        Platform.SENSOR,
-        Platform.SWITCH,
-    ],
-    "cwwsq_cleverio_pf100": [
-        # https://github.com/home-assistant/core/issues/144745
-        Platform.NUMBER,
-        Platform.SENSOR,
-    ],
-    "cwysj_pixi_smart_drinking_fountain": [
-        # https://github.com/home-assistant/core/pull/146599
-        Platform.SENSOR,
-        Platform.SWITCH,
-    ],
-    "cz_dual_channel_metering": [
-        # https://github.com/home-assistant/core/issues/147149
-        Platform.SENSOR,
-        Platform.SWITCH,
-    ],
-    "dj_smart_light_bulb": [
-        # https://github.com/home-assistant/core/pull/126242
-        Platform.LIGHT
-    ],
-    "dlq_earu_electric_eawcpt": [
-        # https://github.com/home-assistant/core/issues/102769
-        Platform.SENSOR,
-        Platform.SWITCH,
-    ],
-    "dlq_metering_3pn_wifi": [
-        # https://github.com/home-assistant/core/issues/143499
-        Platform.SENSOR,
-    ],
-    "gyd_night_light": [
-        # https://github.com/home-assistant/core/issues/133173
-        Platform.LIGHT,
-    ],
-    "kg_smart_valve": [
-        # https://github.com/home-assistant/core/issues/148347
-        Platform.SENSOR,
-        Platform.SWITCH,
-    ],
-    "kj_bladeless_tower_fan": [
-        # https://github.com/orgs/home-assistant/discussions/61
-        Platform.FAN,
-        Platform.SELECT,
-        Platform.SWITCH,
-    ],
-    "ks_tower_fan": [
-        # https://github.com/orgs/home-assistant/discussions/329
-        Platform.FAN,
-        Platform.LIGHT,
-        Platform.SWITCH,
-    ],
-    "kt_serenelife_slpac905wuk_air_conditioner": [
-        # https://github.com/home-assistant/core/pull/148646
-        Platform.CLIMATE,
-    ],
-    "mal_alarm_host": [
-        # Alarm Host support
-        Platform.ALARM_CONTROL_PANEL,
-        Platform.NUMBER,
-        Platform.SWITCH,
-    ],
-    "mcs_door_sensor": [
-        # https://github.com/home-assistant/core/issues/108301
-        Platform.BINARY_SENSOR,
-        Platform.SENSOR,
-    ],
-    "qccdz_ac_charging_control": [
-        # https://github.com/home-assistant/core/issues/136207
-        Platform.SWITCH,
-    ],
-    "qxj_temp_humidity_external_probe": [
-        # https://github.com/home-assistant/core/issues/136472
-        Platform.SENSOR,
-    ],
-    "qxj_weather_station": [
-        # https://github.com/orgs/home-assistant/discussions/318
-        Platform.SENSOR,
-    ],
-    "rqbj_gas_sensor": [
-        # https://github.com/orgs/home-assistant/discussions/100
-        Platform.BINARY_SENSOR,
-        Platform.SENSOR,
-    ],
-    "sfkzq_valve_controller": [
-        # https://github.com/home-assistant/core/issues/148116
-        Platform.SWITCH,
-    ],
-    "tdq_4_443": [
-        # https://github.com/home-assistant/core/issues/146845
-        Platform.SELECT,
-        Platform.SWITCH,
-    ],
-    "wk_air_conditioner": [
-        # https://github.com/home-assistant/core/issues/146263
-        Platform.CLIMATE,
-        Platform.SWITCH,
-    ],
-    "ydkt_dolceclima_unsupported": [
-        # https://github.com/orgs/home-assistant/discussions/288
-        # unsupported device - no platforms
-    ],
-    "wk_wifi_smart_gas_boiler_thermostat": [
-        # https://github.com/orgs/home-assistant/discussions/243
-        Platform.CLIMATE,
-        Platform.NUMBER,
-        Platform.SENSOR,
-        Platform.SWITCH,
-    ],
-    "wsdcg_temperature_humidity": [
-        # https://github.com/home-assistant/core/issues/102769
-        Platform.SENSOR,
-    ],
-    "wxkg_wireless_switch": [
-        # https://github.com/home-assistant/core/issues/93975
-        Platform.EVENT,
-        Platform.SENSOR,
-    ],
-    "zndb_smart_meter": [
-        # https://github.com/home-assistant/core/issues/138372
-        Platform.SENSOR,
-    ],
-}
-=======
 DEVICE_MOCKS = [
     "cl_3r8gc33pnqsxfe1g",  # https://github.com/tuya/tuya-home-assistant/issues/754
     "cl_cpbo62rn",  # https://github.com/orgs/home-assistant/discussions/539
@@ -391,7 +222,6 @@
                 property_list.append(key)
         self.update_device(device, property_list)
         await hass.async_block_till_done()
->>>>>>> b7853ea9
 
 
 async def initialize_entry(
