"""Tests for the Tuya component."""

from __future__ import annotations

from typing import Any
from unittest.mock import patch

from tuya_sharing import CustomerDevice

from homeassistant.components.tuya import DeviceListener, ManagerCompat
from homeassistant.const import Platform
from homeassistant.core import HomeAssistant

from tests.common import MockConfigEntry

DEVICE_MOCKS = {
    "cl_zah67ekd": [
        # https://github.com/home-assistant/core/issues/71242
        Platform.COVER,
        Platform.SELECT,
    ],
    "clkg_nhyj64w2": [
        # https://github.com/home-assistant/core/issues/136055
        Platform.COVER,
        Platform.LIGHT,
    ],
    "co2bj_yrr3eiyiacm31ski": [
        # https://github.com/home-assistant/core/issues/133173
        Platform.BINARY_SENSOR,
        Platform.NUMBER,
        Platform.SELECT,
        Platform.SENSOR,
        Platform.SIREN,
    ],
    "cs_ka2wfrdoogpvgzfi": [
        # https://github.com/home-assistant/core/issues/119865
        Platform.BINARY_SENSOR,
        Platform.FAN,
        Platform.HUMIDIFIER,
        Platform.SELECT,
        Platform.SENSOR,
        Platform.SWITCH,
    ],
    "cs_qhxmvae667uap4zh": [
        # https://github.com/home-assistant/core/issues/141278
        Platform.FAN,
        Platform.HUMIDIFIER,
    ],
    "cs_vmxuxszzjwp5smli": [
        # https://github.com/home-assistant/core/issues/119865
        Platform.FAN,
        Platform.HUMIDIFIER,
    ],
    "cs_zibqa9dutqyaxym2": [
        Platform.BINARY_SENSOR,
        Platform.FAN,
        Platform.HUMIDIFIER,
        Platform.SELECT,
        Platform.SENSOR,
        Platform.SWITCH,
    ],
    "cwjwq_agwu93lr": [
        # https://github.com/orgs/home-assistant/discussions/79
        Platform.SELECT,
        Platform.SENSOR,
        Platform.SWITCH,
    ],
    "cwwsq_wfkzyy0evslzsmoi": [
        # https://github.com/home-assistant/core/issues/144745
        Platform.NUMBER,
        Platform.SENSOR,
    ],
    "cwysj_z3rpyvznfcch99aa": [
        # https://github.com/home-assistant/core/pull/146599
        Platform.SENSOR,
        Platform.SWITCH,
    ],
    "cz_0g1fmqh6d5io7lcn": [
        # https://github.com/home-assistant/core/issues/149704
        Platform.SWITCH,
    ],
    "cz_2jxesipczks0kdct": [
        # https://github.com/home-assistant/core/issues/147149
        Platform.SENSOR,
        Platform.SWITCH,
    ],
    "cz_cuhokdii7ojyw8k2": [
        # https://github.com/home-assistant/core/issues/149704
        Platform.SWITCH,
    ],
    "cz_dntgh2ngvshfxpsz": [
        # https://github.com/home-assistant/core/issues/149704
        Platform.SWITCH,
    ],
    "cz_hj0a5c7ckzzexu8l": [
        # https://github.com/home-assistant/core/issues/149704
        Platform.SENSOR,
        Platform.SWITCH,
    ],
    "cz_t0a4hwsf8anfsadp": [
        # https://github.com/home-assistant/core/issues/149704
        Platform.SELECT,
        Platform.SWITCH,
    ],
    "dc_l3bpgg8ibsagon4x": [
        # https://github.com/home-assistant/core/issues/149704
        Platform.LIGHT,
    ],
    "dj_8szt7whdvwpmxglk": [
        # https://github.com/home-assistant/core/issues/149704
        Platform.LIGHT,
    ],
    "dj_8y0aquaa8v6tho8w": [
        # https://github.com/home-assistant/core/issues/149704
        Platform.LIGHT,
    ],
    "dj_baf9tt9lb8t5uc7z": [
        # https://github.com/home-assistant/core/issues/149704
        Platform.LIGHT,
    ],
    "dj_d4g0fbsoaal841o6": [
        # https://github.com/home-assistant/core/issues/149704
        Platform.LIGHT,
    ],
    "dj_djnozmdyqyriow8z": [
        # https://github.com/home-assistant/core/issues/149704
        Platform.LIGHT,
    ],
    "dj_ekwolitfjhxn55js": [
        # https://github.com/home-assistant/core/issues/149704
        Platform.LIGHT,
    ],
    "dj_fuupmcr2mb1odkja": [
        # https://github.com/home-assistant/core/issues/149704
        Platform.LIGHT,
    ],
    "dj_hp6orhaqm6as3jnv": [
        # https://github.com/home-assistant/core/issues/149704
        Platform.LIGHT,
    ],
    "dj_hpc8ddyfv85haxa7": [
        # https://github.com/home-assistant/core/issues/149704
        Platform.LIGHT,
    ],
    "dj_iayz2jmtlipjnxj7": [
        # https://github.com/home-assistant/core/issues/149704
        Platform.LIGHT,
    ],
    "dj_idnfq7xbx8qewyoa": [
        # https://github.com/home-assistant/core/issues/149704
        Platform.LIGHT,
    ],
    "dj_ilddqqih3tucdk68": [
        # https://github.com/home-assistant/core/issues/149704
        Platform.LIGHT,
    ],
    "dj_j1bgp31cffutizub": [
        # https://github.com/home-assistant/core/issues/149704
        Platform.LIGHT,
    ],
    "dj_lmnt3uyltk1xffrt": [
        # https://github.com/home-assistant/core/issues/149704
        Platform.LIGHT,
    ],
    "dj_mki13ie507rlry4r": [
        # https://github.com/home-assistant/core/pull/126242
        Platform.LIGHT,
    ],
    "dj_nbumqpv8vz61enji": [
        # https://github.com/home-assistant/core/issues/149704
        Platform.LIGHT,
    ],
    "dj_nlxvjzy1hoeiqsg6": [
        # https://github.com/home-assistant/core/issues/149704
        Platform.LIGHT,
    ],
    "dj_oe0cpnjg": [
        # https://github.com/home-assistant/core/issues/149704
        Platform.LIGHT,
    ],
    "dj_riwp3k79": [
        # https://github.com/home-assistant/core/issues/149704
        Platform.LIGHT,
    ],
    "dj_tmsloaroqavbucgn": [
        # https://github.com/home-assistant/core/issues/149704
        Platform.LIGHT,
    ],
    "dj_ufq2xwuzd4nb0qdr": [
        # https://github.com/home-assistant/core/issues/149704
        Platform.LIGHT,
    ],
    "dj_vqwcnabamzrc2kab": [
        # https://github.com/home-assistant/core/issues/149704
        Platform.LIGHT,
    ],
    "dj_xokdfs6kh5ednakk": [
        # https://github.com/home-assistant/core/issues/149704
        Platform.LIGHT,
    ],
    "dj_zakhnlpdiu0ycdxn": [
        # https://github.com/home-assistant/core/issues/149704
        Platform.LIGHT,
    ],
    "dj_zav1pa32pyxray78": [
        # https://github.com/home-assistant/core/issues/149704
        Platform.LIGHT,
    ],
    "dj_zputiamzanuk6yky": [
        # https://github.com/home-assistant/core/issues/149704
        Platform.LIGHT,
    ],
    "dlq_0tnvg2xaisqdadcf": [
        # https://github.com/home-assistant/core/issues/102769
        Platform.SENSOR,
        Platform.SWITCH,
    ],
<<<<<<< HEAD
    "dlq_ele_breaker": [
        # New fixture with supply_frequency support
        Platform.SENSOR,
        Platform.SWITCH,
    ],
    "dlq_metering_3pn_wifi": [
=======
    "dlq_kxdr6su0c55p7bbo": [
>>>>>>> 35025c4b
        # https://github.com/home-assistant/core/issues/143499
        Platform.SENSOR,
    ],
    "fs_g0ewlb1vmwqljzji": [
        # https://github.com/home-assistant/core/issues/141231
        Platform.FAN,
        Platform.LIGHT,
        Platform.SELECT,
    ],
    "fs_ibytpo6fpnugft1c": [
        # https://github.com/home-assistant/core/issues/135541
        Platform.FAN,
    ],
    "gyd_lgekqfxdabipm3tn": [
        # https://github.com/home-assistant/core/issues/133173
        Platform.LIGHT,
    ],
    "hps_2aaelwxk": [
        # https://github.com/home-assistant/core/issues/149704
        Platform.BINARY_SENSOR,
        Platform.NUMBER,
    ],
    "kg_gbm9ata1zrzaez4a": [
        # https://github.com/home-assistant/core/issues/148347
        Platform.SWITCH,
    ],
    "kj_CAjWAxBUZt7QZHfz": [
        # https://github.com/home-assistant/core/issues/146023
        Platform.FAN,
        Platform.SWITCH,
    ],
    "kj_yrzylxax1qspdgpp": [
        # https://github.com/orgs/home-assistant/discussions/61
        Platform.FAN,
        Platform.SELECT,
        Platform.SWITCH,
    ],
    "ks_j9fa8ahzac8uvlfl": [
        # https://github.com/orgs/home-assistant/discussions/329
        Platform.FAN,
        Platform.LIGHT,
        Platform.SWITCH,
    ],
    "kt_5wnlzekkstwcdsvm": [
        # https://github.com/home-assistant/core/pull/148646
        Platform.CLIMATE,
    ],
    "mal_gyitctrjj1kefxp2": [
        # Alarm Host support
        Platform.ALARM_CONTROL_PANEL,
        Platform.NUMBER,
        Platform.SWITCH,
    ],
    "mcs_7jIGJAymiH8OsFFb": [
        # https://github.com/home-assistant/core/issues/108301
        Platform.BINARY_SENSOR,
        Platform.SENSOR,
    ],
    "mzj_qavcakohisj5adyh": [
        # https://github.com/home-assistant/core/issues/141278
        Platform.NUMBER,
        Platform.SENSOR,
        Platform.SWITCH,
    ],
    "pc_t2afic7i3v1bwhfp": [
        # https://github.com/home-assistant/core/issues/149704
        Platform.SWITCH,
    ],
    "pc_trjopo1vdlt9q1tg": [
        # https://github.com/home-assistant/core/issues/149704
        Platform.SWITCH,
    ],
    "pir_3amxzozho9xp4mkh": [
        # https://github.com/home-assistant/core/issues/149704
        Platform.BINARY_SENSOR,
        Platform.SENSOR,
    ],
    "pir_fcdjzz3s": [
        # https://github.com/home-assistant/core/issues/149704
        Platform.BINARY_SENSOR,
        Platform.SENSOR,
    ],
    "pir_wqz93nrdomectyoz": [
        # https://github.com/home-assistant/core/issues/149704
        Platform.BINARY_SENSOR,
        Platform.SENSOR,
    ],
    "qccdz_7bvgooyjhiua1yyq": [
        # https://github.com/home-assistant/core/issues/136207
        Platform.SWITCH,
    ],
    "qxj_fsea1lat3vuktbt6": [
        # https://github.com/orgs/home-assistant/discussions/318
        Platform.SENSOR,
    ],
    "qxj_is2indt9nlth6esa": [
        # https://github.com/home-assistant/core/issues/136472
        Platform.SENSOR,
    ],
    "rqbj_4iqe2hsfyd86kwwc": [
        # https://github.com/orgs/home-assistant/discussions/100
        Platform.BINARY_SENSOR,
        Platform.SENSOR,
    ],
    "sd_lr33znaodtyarrrz": [
        # https://github.com/home-assistant/core/issues/141278
        Platform.BUTTON,
        Platform.NUMBER,
        Platform.SELECT,
        Platform.SENSOR,
        Platform.SWITCH,
        Platform.VACUUM,
    ],
    "sfkzq_o6dagifntoafakst": [
        # https://github.com/home-assistant/core/issues/148116
        Platform.SWITCH,
    ],
    "sgbj_ulv4nnue7gqp0rjk": [
        # https://github.com/home-assistant/core/issues/149704
        Platform.NUMBER,
        Platform.SELECT,
        Platform.SIREN,
    ],
    "sp_drezasavompxpcgm": [
        # https://github.com/home-assistant/core/issues/149704
        Platform.CAMERA,
        Platform.LIGHT,
        Platform.SELECT,
        Platform.SWITCH,
    ],
    "sp_rjKXWRohlvOTyLBu": [
        # https://github.com/home-assistant/core/issues/149704
        Platform.CAMERA,
        Platform.LIGHT,
        Platform.SELECT,
        Platform.SWITCH,
    ],
    "sp_sdd5f5f2dl5wydjf": [
        # https://github.com/home-assistant/core/issues/144087
        Platform.CAMERA,
        Platform.NUMBER,
        Platform.SENSOR,
        Platform.SELECT,
        Platform.SIREN,
        Platform.SWITCH,
    ],
    "tdq_1aegphq4yfd50e6b": [
        # https://github.com/home-assistant/core/issues/143209
        Platform.SELECT,
        Platform.SWITCH,
    ],
    "tdq_9htyiowaf5rtdhrv": [
        # https://github.com/home-assistant/core/issues/143209
        Platform.SELECT,
        Platform.SWITCH,
    ],
    "tdq_cq1p0nt0a4rixnex": [
        # https://github.com/home-assistant/core/issues/146845
        Platform.SELECT,
        Platform.SWITCH,
    ],
    "tdq_nockvv2k39vbrxxk": [
        # https://github.com/home-assistant/core/issues/145849
        Platform.SWITCH,
    ],
    "tdq_pu8uhxhwcp3tgoz7": [
        # https://github.com/home-assistant/core/issues/141278
        Platform.SELECT,
        Platform.SENSOR,
        Platform.SWITCH,
    ],
    "tdq_uoa3mayicscacseb": [
        # https://github.com/home-assistant/core/issues/128911
        # SDK information is empty
    ],
    "tyndj_pyakuuoc": [
        # https://github.com/home-assistant/core/issues/149704
        Platform.LIGHT,
        Platform.SENSOR,
        Platform.SWITCH,
    ],
    "wfcon_b25mh8sxawsgndck": [
        # https://github.com/home-assistant/core/issues/149704
    ],
    "wk_aqoouq7x": [
        # https://github.com/home-assistant/core/issues/146263
        Platform.CLIMATE,
        Platform.SWITCH,
    ],
    "wg2_nwxr8qcu4seltoro": [
        # https://github.com/orgs/home-assistant/discussions/430
        Platform.BINARY_SENSOR,
    ],
    "wk_fi6dne5tu4t1nm6j": [
        # https://github.com/orgs/home-assistant/discussions/243
        Platform.CLIMATE,
        Platform.NUMBER,
        Platform.SENSOR,
        Platform.SWITCH,
    ],
    "wsdcg_g2y6z3p3ja2qhyav": [
        # https://github.com/home-assistant/core/issues/102769
        Platform.SENSOR,
    ],
    "wxkg_l8yaz4um5b3pwyvf": [
        # https://github.com/home-assistant/core/issues/93975
        Platform.EVENT,
        Platform.SENSOR,
    ],
    "ydkt_jevroj5aguwdbs2e": [
        # https://github.com/orgs/home-assistant/discussions/288
        # unsupported device - no platforms
    ],
    "ywbj_gf9dejhmzffgdyfj": [
        # https://github.com/home-assistant/core/issues/149704
        Platform.BINARY_SENSOR,
        Platform.SENSOR,
    ],
    "ywcgq_h8lvyoahr6s6aybf": [
        # https://github.com/home-assistant/core/issues/145932
        Platform.NUMBER,
        Platform.SENSOR,
    ],
    "ywcgq_wtzwyhkev3b4ubns": [
        # https://github.com/home-assistant/core/issues/103818
        Platform.NUMBER,
        Platform.SENSOR,
    ],
    "zndb_ze8faryrxr0glqnn": [
        # https://github.com/home-assistant/core/issues/138372
        Platform.SENSOR,
    ],
}


class MockDeviceListener(DeviceListener):
    """Mocked DeviceListener for testing."""

    async def async_send_device_update(
        self,
        hass: HomeAssistant,
        device: CustomerDevice,
        updated_status_properties: dict[str, Any] | None = None,
    ) -> None:
        """Mock update device method."""
        property_list: list[str] = []
        if updated_status_properties:
            for key, value in updated_status_properties.items():
                if key not in device.status:
                    raise ValueError(
                        f"Property {key} not found in device status: {device.status}"
                    )
                device.status[key] = value
                property_list.append(key)
        self.update_device(device, property_list)
        await hass.async_block_till_done()


async def initialize_entry(
    hass: HomeAssistant,
    mock_manager: ManagerCompat,
    mock_config_entry: MockConfigEntry,
    mock_device: CustomerDevice,
) -> None:
    """Initialize the Tuya component with a mock manager and config entry."""
    # Setup
    mock_manager.device_map = {
        mock_device.id: mock_device,
    }
    mock_config_entry.add_to_hass(hass)

    # Initialize the component
    with patch(
        "homeassistant.components.tuya.ManagerCompat", return_value=mock_manager
    ):
        await hass.config_entries.async_setup(mock_config_entry.entry_id)
        await hass.async_block_till_done()<|MERGE_RESOLUTION|>--- conflicted
+++ resolved
@@ -215,18 +215,14 @@
         Platform.SENSOR,
         Platform.SWITCH,
     ],
-<<<<<<< HEAD
-    "dlq_ele_breaker": [
-        # New fixture with supply_frequency support
-        Platform.SENSOR,
-        Platform.SWITCH,
-    ],
-    "dlq_metering_3pn_wifi": [
-=======
     "dlq_kxdr6su0c55p7bbo": [
->>>>>>> 35025c4b
         # https://github.com/home-assistant/core/issues/143499
         Platform.SENSOR,
+    ],
+    "dlq_cnpkf4xdmd9v49iq": [
+        # https://github.com/home-assistant/core/pull/149320
+        Platform.SENSOR,
+        Platform.SWITCH,
     ],
     "fs_g0ewlb1vmwqljzji": [
         # https://github.com/home-assistant/core/issues/141231
