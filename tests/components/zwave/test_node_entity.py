--- conflicted
+++ resolved
@@ -41,14 +41,10 @@
             query_stage='Dynamic', is_awake=True, is_ready=False,
             is_failed=False, is_info_received=True, max_baud_rate=40000,
             is_zwave_plus=False, capabilities=[], neighbors=[], location=None)
-<<<<<<< HEAD
         self.node.manufacturer_name = 'Test Manufacturer'
         self.node.product_name = 'Test Product'
-        self.entity = node_entity.ZWaveNodeEntity(self.node)
-=======
         self.entity = node_entity.ZWaveNodeEntity(self.node,
                                                   self.zwave_network)
->>>>>>> d63028e4
 
     def test_network_node_changed_from_value(self):
         """Test for network_node_changed."""
@@ -84,16 +80,11 @@
 
     def test_node_changed(self):
         """Test node_changed function."""
-<<<<<<< HEAD
+        self.maxDiff = None
         self.assertEqual(
             {'node_id': self.node.node_id,
              'product_name': 'Test Manufacturer Test Product'},
             self.entity.device_state_attributes)
-=======
-        self.maxDiff = None
-        self.assertEqual({'node_id': self.node.node_id},
-                         self.entity.device_state_attributes)
->>>>>>> d63028e4
 
         self.node.get_values.return_value = {
             1: mock_zwave.MockValue(data=1800)
