--- conflicted
+++ resolved
@@ -1,14 +1,13 @@
 """Tests for the Z-Wave init."""
 import asyncio
-import unittest
 from collections import OrderedDict
 
 from homeassistant.bootstrap import async_setup_component
-<<<<<<< HEAD
 from homeassistant.const import ATTR_ENTITY_ID, EVENT_HOMEASSISTANT_START
 from homeassistant.components import zwave
 from homeassistant.components.binary_sensor.zwave import get_device
-from homeassistant.components.zwave import const
+from homeassistant.components.zwave import (
+    const, CONFIG_SCHEMA, CONF_DEVICE_CONFIG_GLOB)
 from homeassistant.setup import setup_component
 
 import pytest
@@ -17,10 +16,6 @@
 
 from tests.common import get_test_home_assistant
 from tests.mock.zwave import MockNetwork, MockNode, MockValue, MockEntityValues
-=======
-from homeassistant.components.zwave import (
-    CONFIG_SCHEMA, CONF_DEVICE_CONFIG_GLOB)
->>>>>>> 8cff98d0
 
 
 @asyncio.coroutine
@@ -55,7 +50,17 @@
     assert not result
 
 
-<<<<<<< HEAD
+class TestZwave(unittest.TestCase):
+    """Test zwave init."""
+
+    def test_device_config_glob_is_ordered(self):
+        """Test that device_config_glob preserves order."""
+        conf = CONFIG_SCHEMA(
+            {'zwave': {CONF_DEVICE_CONFIG_GLOB: OrderedDict()}})
+        self.assertIsInstance(
+            conf['zwave'][CONF_DEVICE_CONFIG_GLOB], OrderedDict)
+
+
 class TestZWaveServices(unittest.TestCase):
     """Tests for zwave services."""
 
@@ -410,15 +415,4 @@
         self.hass.block_till_done()
 
         assert node.refresh_info.called
-        assert len(node.refresh_info.mock_calls) == 1
-=======
-class TestZwave(unittest.TestCase):
-    """Test zwave init."""
-
-    def test_device_config_glob_is_ordered(self):
-        """Test that device_config_glob preserves order."""
-        conf = CONFIG_SCHEMA(
-            {'zwave': {CONF_DEVICE_CONFIG_GLOB: OrderedDict()}})
-        self.assertIsInstance(
-            conf['zwave'][CONF_DEVICE_CONFIG_GLOB], OrderedDict)
->>>>>>> 8cff98d0
+        assert len(node.refresh_info.mock_calls) == 1