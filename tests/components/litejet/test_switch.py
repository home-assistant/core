--- conflicted
+++ resolved
@@ -1,6 +1,5 @@
 """The tests for the litejet component."""
 from homeassistant.components import switch
-<<<<<<< HEAD
 from homeassistant.const import (
     ATTR_ENTITY_ID,
     SERVICE_TURN_OFF,
@@ -9,10 +8,7 @@
     STATE_ON,
     STATE_UNAVAILABLE,
 )
-=======
-from homeassistant.const import ATTR_ENTITY_ID, SERVICE_TURN_OFF, SERVICE_TURN_ON
 from homeassistant.core import HomeAssistant
->>>>>>> beaa36c3
 
 from . import async_init_integration
 
