"""The tests for the litejet component."""
from homeassistant.components import scene
<<<<<<< HEAD
from homeassistant.const import (
    ATTR_ENTITY_ID,
    SERVICE_TURN_ON,
    STATE_UNAVAILABLE,
    STATE_UNKNOWN,
)
=======
from homeassistant.const import ATTR_ENTITY_ID, SERVICE_TURN_ON
from homeassistant.core import HomeAssistant
>>>>>>> beaa36c3
from homeassistant.helpers import entity_registry as er

from . import async_init_integration

ENTITY_SCENE = "scene.mock_scene_1"
ENTITY_SCENE_NUMBER = 1
ENTITY_OTHER_SCENE = "scene.mock_scene_2"
ENTITY_OTHER_SCENE_NUMBER = 2


async def test_disabled_by_default(hass: HomeAssistant, mock_litejet) -> None:
    """Test the scene is disabled by default."""
    await async_init_integration(hass)

    registry = er.async_get(hass)

    state = hass.states.get(ENTITY_SCENE)
    assert state is None

    entry = registry.async_get(ENTITY_SCENE)
    assert entry
    assert entry.disabled
    assert entry.disabled_by is er.RegistryEntryDisabler.INTEGRATION


async def test_activate(hass: HomeAssistant, mock_litejet) -> None:
    """Test activating the scene."""

    await async_init_integration(hass, use_scene=True)

    state = hass.states.get(ENTITY_SCENE)
    assert state is not None

    await hass.services.async_call(
        scene.DOMAIN, SERVICE_TURN_ON, {ATTR_ENTITY_ID: ENTITY_SCENE}, blocking=True
    )

    mock_litejet.activate_scene.assert_called_once_with(ENTITY_SCENE_NUMBER)


async def test_connected_event(hass, mock_litejet):
    """Test handling an event from LiteJet."""

    await async_init_integration(hass, use_scene=True)

    # Initial state is available.
    assert hass.states.get(ENTITY_SCENE).state == STATE_UNKNOWN

    # Event indicates it is disconnected now.
    mock_litejet.connected_changed(False, "test")
    await hass.async_block_till_done()

    assert hass.states.get(ENTITY_SCENE).state == STATE_UNAVAILABLE

    # Event indicates it is connected now.
    mock_litejet.connected_changed(True, None)
    await hass.async_block_till_done()

    assert hass.states.get(ENTITY_SCENE).state == STATE_UNKNOWN<|MERGE_RESOLUTION|>--- conflicted
+++ resolved
@@ -1,16 +1,12 @@
 """The tests for the litejet component."""
 from homeassistant.components import scene
-<<<<<<< HEAD
 from homeassistant.const import (
     ATTR_ENTITY_ID,
     SERVICE_TURN_ON,
     STATE_UNAVAILABLE,
     STATE_UNKNOWN,
 )
-=======
-from homeassistant.const import ATTR_ENTITY_ID, SERVICE_TURN_ON
 from homeassistant.core import HomeAssistant
->>>>>>> beaa36c3
 from homeassistant.helpers import entity_registry as er
 
 from . import async_init_integration
