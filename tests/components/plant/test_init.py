--- conflicted
+++ resolved
@@ -1,11 +1,6 @@
 """Unit tests for platform/plant.py."""
 from datetime import datetime, timedelta
 
-<<<<<<< HEAD
-import pytest
-
-=======
->>>>>>> 45f7c059
 import homeassistant.components.plant as plant
 from homeassistant.const import (
     ATTR_UNIT_OF_MEASUREMENT,
