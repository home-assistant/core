--- conflicted
+++ resolved
@@ -43,7 +43,6 @@
             (s[0], {"fully_opened": True}, *s[1:])
             for s in parametrize_trigger_states(
                 trigger=trigger,
-<<<<<<< HEAD
                 target_states=[
                     (CoverState.OPEN, {}),
                     (CoverState.OPENING, {}),
@@ -54,32 +53,7 @@
                     (CoverState.CLOSED, {}),
                     (CoverState.OPEN, {ATTR_CURRENT_POSITION: 0}),
                 ],
-                state_attributes=extra_attrs,
-=======
-                target_states=[(CoverState.OPEN, {})],
-                other_states=[(CoverState.CLOSED, {})],
                 additional_attributes=additional_attributes,
-                trigger_from_none=False,
-            )
-        ),
-        *(
-            (s[0], {"fully_opened": True}, *s[1:])
-            for s in parametrize_trigger_states(
-                trigger=trigger,
-                target_states=[(CoverState.OPENING, {})],
-                other_states=[(CoverState.CLOSED, {})],
-                additional_attributes=additional_attributes,
-                trigger_from_none=False,
-            )
-        ),
-        *(
-            (s[0], {}, *s[1:])
-            for s in parametrize_trigger_states(
-                trigger=trigger,
-                target_states=[(CoverState.OPEN, {})],
-                other_states=[(CoverState.CLOSED, {})],
-                additional_attributes=additional_attributes,
->>>>>>> 86891f95
                 trigger_from_none=False,
             )
         ),
@@ -88,7 +62,6 @@
             (s[0], {}, *s[1:])
             for s in parametrize_trigger_states(
                 trigger=trigger,
-<<<<<<< HEAD
                 target_states=[
                     (CoverState.OPEN, {}),
                     (CoverState.OPENING, {}),
@@ -99,53 +72,7 @@
                     (CoverState.CLOSED, {}),
                     (CoverState.CLOSED, {ATTR_CURRENT_POSITION: 0}),
                 ],
-                state_attributes=extra_attrs,
-=======
-                target_states=[(CoverState.OPENING, {})],
-                other_states=[(CoverState.CLOSED, {})],
                 additional_attributes=additional_attributes,
-                trigger_from_none=False,
-            )
-        ),
-        # States with current position attribute
-        *(
-            (s[0], {"fully_opened": True}, *s[1:])
-            for s in parametrize_trigger_states(
-                trigger=trigger,
-                target_states=[(CoverState.OPEN, {ATTR_CURRENT_POSITION: 100})],
-                other_states=[(CoverState.OPEN, {ATTR_CURRENT_POSITION: 0})],
-                additional_attributes=additional_attributes,
-                trigger_from_none=False,
-            )
-        ),
-        *(
-            (s[0], {"fully_opened": True}, *s[1:])
-            for s in parametrize_trigger_states(
-                trigger=trigger,
-                target_states=[(CoverState.OPENING, {ATTR_CURRENT_POSITION: 100})],
-                other_states=[(CoverState.OPENING, {ATTR_CURRENT_POSITION: 0})],
-                additional_attributes=additional_attributes,
-                trigger_from_none=False,
-            )
-        ),
-        *(
-            (s[0], {}, *s[1:])
-            for s in parametrize_trigger_states(
-                trigger=trigger,
-                target_states=[(CoverState.OPEN, {ATTR_CURRENT_POSITION: 1})],
-                other_states=[(CoverState.CLOSED, {ATTR_CURRENT_POSITION: 0})],
-                additional_attributes=additional_attributes,
-                trigger_from_none=False,
-            )
-        ),
-        *(
-            (s[0], {}, *s[1:])
-            for s in parametrize_trigger_states(
-                trigger=trigger,
-                target_states=[(CoverState.OPENING, {ATTR_CURRENT_POSITION: 1})],
-                other_states=[(CoverState.CLOSED, {ATTR_CURRENT_POSITION: 0})],
-                additional_attributes=additional_attributes,
->>>>>>> 86891f95
                 trigger_from_none=False,
             )
         ),
