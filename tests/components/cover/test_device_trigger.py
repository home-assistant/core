"""The tests for Cover device triggers."""

from datetime import timedelta

import pytest
from pytest_unordered import unordered

from homeassistant.components import automation
from homeassistant.components.cover import DOMAIN, CoverEntityFeature, CoverState
from homeassistant.components.device_automation import DeviceAutomationType
from homeassistant.const import CONF_PLATFORM, EntityCategory
from homeassistant.core import HomeAssistant, ServiceCall
from homeassistant.helpers import device_registry as dr, entity_registry as er
from homeassistant.helpers.entity_registry import RegistryEntryHider
from homeassistant.setup import async_setup_component
import homeassistant.util.dt as dt_util

from .common import MockCover

from tests.common import (
    MockConfigEntry,
    async_fire_time_changed,
    async_get_device_automation_capabilities,
    async_get_device_automations,
    setup_test_component_platform,
)


@pytest.fixture(autouse=True, name="stub_blueprint_populate")
def stub_blueprint_populate_autouse(stub_blueprint_populate: None) -> None:
    """Stub copying the blueprints to the config folder."""


@pytest.mark.parametrize(
    ("set_state", "features_reg", "features_state", "expected_trigger_types"),
    [
        (False, CoverEntityFeature.OPEN, 0, ["opened", "closed", "opening", "closing"]),
        (
            False,
            CoverEntityFeature.OPEN | CoverEntityFeature.SET_POSITION,
            0,
            ["opened", "closed", "opening", "closing", "position"],
        ),
        (
            False,
            CoverEntityFeature.OPEN | CoverEntityFeature.SET_TILT_POSITION,
            0,
            ["opened", "closed", "opening", "closing", "tilt_position"],
        ),
        (True, 0, CoverEntityFeature.OPEN, ["opened", "closed", "opening", "closing"]),
        (
            True,
            0,
            CoverEntityFeature.OPEN | CoverEntityFeature.SET_POSITION,
            ["opened", "closed", "opening", "closing", "position"],
        ),
        (
            True,
            0,
            CoverEntityFeature.OPEN | CoverEntityFeature.SET_TILT_POSITION,
            ["opened", "closed", "opening", "closing", "tilt_position"],
        ),
    ],
)
async def test_get_triggers(
    hass: HomeAssistant,
    device_registry: dr.DeviceRegistry,
    entity_registry: er.EntityRegistry,
    set_state,
    features_reg,
    features_state,
    expected_trigger_types,
) -> None:
    """Test we get the expected triggers from a cover."""
    config_entry = MockConfigEntry(domain="test", data={})
    config_entry.add_to_hass(hass)
    device_entry = device_registry.async_get_or_create(
        config_entry_id=config_entry.entry_id,
        connections={(dr.CONNECTION_NETWORK_MAC, "12:34:56:AB:CD:EF")},
    )
    entity_entry = entity_registry.async_get_or_create(
        DOMAIN,
        "test",
        "5678",
        device_id=device_entry.id,
        supported_features=features_reg,
    )
    if set_state:
        hass.states.async_set(
            entity_entry.entity_id,
            "attributes",
            {"supported_features": features_state},
        )

    expected_triggers = []

    expected_triggers += [
        {
            "platform": "device",
            "domain": DOMAIN,
            "type": trigger,
            "device_id": device_entry.id,
            "entity_id": entity_entry.id,
            "metadata": {"secondary": False},
        }
        for trigger in expected_trigger_types
    ]
    triggers = await async_get_device_automations(
        hass, DeviceAutomationType.TRIGGER, device_entry.id
    )
    assert triggers == unordered(expected_triggers)


@pytest.mark.parametrize(
    ("hidden_by", "entity_category"),
    [
        (RegistryEntryHider.INTEGRATION, None),
        (RegistryEntryHider.USER, None),
        (None, EntityCategory.CONFIG),
        (None, EntityCategory.DIAGNOSTIC),
    ],
)
async def test_get_triggers_hidden_auxiliary(
    hass: HomeAssistant,
    device_registry: dr.DeviceRegistry,
    entity_registry: er.EntityRegistry,
    hidden_by,
    entity_category,
) -> None:
    """Test we get the expected triggers from a hidden or auxiliary entity."""
    config_entry = MockConfigEntry(domain="test", data={})
    config_entry.add_to_hass(hass)
    device_entry = device_registry.async_get_or_create(
        config_entry_id=config_entry.entry_id,
        connections={(dr.CONNECTION_NETWORK_MAC, "12:34:56:AB:CD:EF")},
    )
    entity_entry = entity_registry.async_get_or_create(
        DOMAIN,
        "test",
        "5678",
        device_id=device_entry.id,
        entity_category=entity_category,
        hidden_by=hidden_by,
        supported_features=CoverEntityFeature.OPEN,
    )
    expected_triggers = [
        {
            "platform": "device",
            "domain": DOMAIN,
            "type": trigger,
            "device_id": device_entry.id,
            "entity_id": entity_entry.id,
            "metadata": {"secondary": True},
        }
        for trigger in ("opened", "closed", "opening", "closing")
    ]
    triggers = await async_get_device_automations(
        hass, DeviceAutomationType.TRIGGER, device_entry.id
    )
    assert triggers == unordered(expected_triggers)


async def test_get_trigger_capabilities(
    hass: HomeAssistant,
    device_registry: dr.DeviceRegistry,
    entity_registry: er.EntityRegistry,
    mock_cover_entities: list[MockCover],
) -> None:
    """Test we get the expected capabilities from a cover trigger."""
    setup_test_component_platform(hass, DOMAIN, mock_cover_entities)
    ent = mock_cover_entities[0]
    assert await async_setup_component(hass, DOMAIN, {DOMAIN: {CONF_PLATFORM: "test"}})
    await hass.async_block_till_done()

    config_entry = MockConfigEntry(domain="test", data={})
    config_entry.add_to_hass(hass)
    device_entry = device_registry.async_get_or_create(
        config_entry_id=config_entry.entry_id,
        connections={(dr.CONNECTION_NETWORK_MAC, "12:34:56:AB:CD:EF")},
    )
    entity_registry.async_get_or_create(
        DOMAIN, "test", ent.unique_id, device_id=device_entry.id
    )

    triggers = await async_get_device_automations(
        hass, DeviceAutomationType.TRIGGER, device_entry.id
    )
    assert len(triggers) == 4
    for trigger in triggers:
        capabilities = await async_get_device_automation_capabilities(
            hass, DeviceAutomationType.TRIGGER, trigger
        )
        assert capabilities == {
            "extra_fields": [
                {"name": "for", "optional": True, "type": "positive_time_period_dict"}
            ]
        }


async def test_get_trigger_capabilities_legacy(
    hass: HomeAssistant,
    device_registry: dr.DeviceRegistry,
    entity_registry: er.EntityRegistry,
    mock_cover_entities: list[MockCover],
) -> None:
    """Test we get the expected capabilities from a cover trigger."""
    setup_test_component_platform(hass, DOMAIN, mock_cover_entities)
    ent = mock_cover_entities[0]
    assert await async_setup_component(hass, DOMAIN, {DOMAIN: {CONF_PLATFORM: "test"}})
    await hass.async_block_till_done()

    config_entry = MockConfigEntry(domain="test", data={})
    config_entry.add_to_hass(hass)
    device_entry = device_registry.async_get_or_create(
        config_entry_id=config_entry.entry_id,
        connections={(dr.CONNECTION_NETWORK_MAC, "12:34:56:AB:CD:EF")},
    )
    entity_registry.async_get_or_create(
        DOMAIN, "test", ent.unique_id, device_id=device_entry.id
    )

    triggers = await async_get_device_automations(
        hass, DeviceAutomationType.TRIGGER, device_entry.id
    )
    assert len(triggers) == 4
    for trigger in triggers:
        trigger["entity_id"] = entity_registry.async_get(trigger["entity_id"]).entity_id
        capabilities = await async_get_device_automation_capabilities(
            hass, DeviceAutomationType.TRIGGER, trigger
        )
        assert capabilities == {
            "extra_fields": [
                {"name": "for", "optional": True, "type": "positive_time_period_dict"}
            ]
        }


async def test_get_trigger_capabilities_set_pos(
    hass: HomeAssistant,
    device_registry: dr.DeviceRegistry,
    entity_registry: er.EntityRegistry,
    mock_cover_entities: list[MockCover],
) -> None:
    """Test we get the expected capabilities from a cover trigger."""
    setup_test_component_platform(hass, DOMAIN, mock_cover_entities)
    ent = mock_cover_entities[1]
    assert await async_setup_component(hass, DOMAIN, {DOMAIN: {CONF_PLATFORM: "test"}})
    await hass.async_block_till_done()

    config_entry = MockConfigEntry(domain="test", data={})
    config_entry.add_to_hass(hass)
    device_entry = device_registry.async_get_or_create(
        config_entry_id=config_entry.entry_id,
        connections={(dr.CONNECTION_NETWORK_MAC, "12:34:56:AB:CD:EF")},
    )
    entity_registry.async_get_or_create(
        DOMAIN, "test", ent.unique_id, device_id=device_entry.id
    )

    expected_capabilities = {
        "extra_fields": [
            {
                "name": "above",
                "optional": True,
                "type": "integer",
                "default": 0,
                "valueMax": 100,
                "valueMin": 0,
            },
            {
                "name": "below",
                "optional": True,
                "type": "integer",
                "default": 100,
                "valueMax": 100,
                "valueMin": 0,
            },
        ]
    }
    triggers = await async_get_device_automations(
        hass, DeviceAutomationType.TRIGGER, device_entry.id
    )
    assert len(triggers) == 5
    for trigger in triggers:
        capabilities = await async_get_device_automation_capabilities(
            hass, DeviceAutomationType.TRIGGER, trigger
        )
        if trigger["type"] == "position":
            assert capabilities == expected_capabilities
        else:
            assert capabilities == {
                "extra_fields": [
                    {
                        "name": "for",
                        "optional": True,
                        "type": "positive_time_period_dict",
                    }
                ]
            }


async def test_get_trigger_capabilities_set_tilt_pos(
    hass: HomeAssistant,
    device_registry: dr.DeviceRegistry,
    entity_registry: er.EntityRegistry,
    mock_cover_entities: list[MockCover],
) -> None:
    """Test we get the expected capabilities from a cover trigger."""
    setup_test_component_platform(hass, DOMAIN, mock_cover_entities)
    ent = mock_cover_entities[3]
    assert await async_setup_component(hass, DOMAIN, {DOMAIN: {CONF_PLATFORM: "test"}})
    await hass.async_block_till_done()

    config_entry = MockConfigEntry(domain="test", data={})
    config_entry.add_to_hass(hass)
    device_entry = device_registry.async_get_or_create(
        config_entry_id=config_entry.entry_id,
        connections={(dr.CONNECTION_NETWORK_MAC, "12:34:56:AB:CD:EF")},
    )
    entity_registry.async_get_or_create(
        DOMAIN, "test", ent.unique_id, device_id=device_entry.id
    )

    expected_capabilities = {
        "extra_fields": [
            {
                "name": "above",
                "optional": True,
                "type": "integer",
                "default": 0,
                "valueMax": 100,
                "valueMin": 0,
            },
            {
                "name": "below",
                "optional": True,
                "type": "integer",
                "default": 100,
                "valueMax": 100,
                "valueMin": 0,
            },
        ]
    }
    triggers = await async_get_device_automations(
        hass, DeviceAutomationType.TRIGGER, device_entry.id
    )
    assert len(triggers) == 5
    for trigger in triggers:
        capabilities = await async_get_device_automation_capabilities(
            hass, DeviceAutomationType.TRIGGER, trigger
        )
        if trigger["type"] == "tilt_position":
            assert capabilities == expected_capabilities
        else:
            assert capabilities == {
                "extra_fields": [
                    {
                        "name": "for",
                        "optional": True,
                        "type": "positive_time_period_dict",
                    }
                ]
            }


async def test_if_fires_on_state_change(
    hass: HomeAssistant,
    device_registry: dr.DeviceRegistry,
    entity_registry: er.EntityRegistry,
    service_calls: list[ServiceCall],
) -> None:
    """Test for state triggers firing."""
    config_entry = MockConfigEntry(domain="test", data={})
    config_entry.add_to_hass(hass)
    device_entry = device_registry.async_get_or_create(
        config_entry_id=config_entry.entry_id,
        connections={(dr.CONNECTION_NETWORK_MAC, "12:34:56:AB:CD:EF")},
    )
    entry = entity_registry.async_get_or_create(
        DOMAIN, "test", "5678", device_id=device_entry.id
    )

    hass.states.async_set(entry.entity_id, CoverState.CLOSED)

    assert await async_setup_component(
        hass,
        automation.DOMAIN,
        {
            automation.DOMAIN: [
                {
                    "trigger": {
                        "platform": "device",
                        "domain": DOMAIN,
                        "device_id": device_entry.id,
                        "entity_id": entry.id,
                        "type": "opened",
                    },
                    "action": {
                        "service": "test.automation",
                        "data_template": {
                            "some": (
                                "opened "
                                "- {{ trigger.platform }} "
                                "- {{ trigger.entity_id }} "
                                "- {{ trigger.from_state.state }} "
                                "- {{ trigger.to_state.state }} "
                                "- {{ trigger.for }}"
                            )
                        },
                    },
                },
                {
                    "trigger": {
                        "platform": "device",
                        "domain": DOMAIN,
                        "device_id": device_entry.id,
                        "entity_id": entry.id,
                        "type": "closed",
                    },
                    "action": {
                        "service": "test.automation",
                        "data_template": {
                            "some": (
                                "closed "
                                "- {{ trigger.platform }} "
                                "- {{ trigger.entity_id }} "
                                "- {{ trigger.from_state.state }} "
                                "- {{ trigger.to_state.state }} "
                                "- {{ trigger.for }}"
                            )
                        },
                    },
                },
                {
                    "trigger": {
                        "platform": "device",
                        "domain": DOMAIN,
                        "device_id": device_entry.id,
                        "entity_id": entry.id,
                        "type": "opening",
                    },
                    "action": {
                        "service": "test.automation",
                        "data_template": {
                            "some": (
                                "opening "
                                "- {{ trigger.platform }} "
                                "- {{ trigger.entity_id }} "
                                "- {{ trigger.from_state.state }} "
                                "- {{ trigger.to_state.state }} "
                                "- {{ trigger.for }}"
                            )
                        },
                    },
                },
                {
                    "trigger": {
                        "platform": "device",
                        "domain": DOMAIN,
                        "device_id": device_entry.id,
                        "entity_id": entry.id,
                        "type": "closing",
                    },
                    "action": {
                        "service": "test.automation",
                        "data_template": {
                            "some": (
                                "closing "
                                "- {{ trigger.platform }} "
                                "- {{ trigger.entity_id }} "
                                "- {{ trigger.from_state.state }} "
                                "- {{ trigger.to_state.state }} "
                                "- {{ trigger.for }}"
                            )
                        },
                    },
                },
            ]
        },
    )

    # Fake that the entity is opened.
    hass.states.async_set(entry.entity_id, CoverState.OPEN)
    await hass.async_block_till_done()
    assert len(service_calls) == 1
    assert (
        service_calls[0].data["some"]
        == f"opened - device - {entry.entity_id} - closed - open - None"
    )

    # Fake that the entity is closed.
    hass.states.async_set(entry.entity_id, CoverState.CLOSED)
    await hass.async_block_till_done()
    assert len(service_calls) == 2
    assert (
        service_calls[1].data["some"]
        == f"closed - device - {entry.entity_id} - open - closed - None"
    )

    # Fake that the entity is opening.
    hass.states.async_set(entry.entity_id, CoverState.OPENING)
    await hass.async_block_till_done()
    assert len(service_calls) == 3
    assert (
        service_calls[2].data["some"]
        == f"opening - device - {entry.entity_id} - closed - opening - None"
    )

    # Fake that the entity is closing.
    hass.states.async_set(entry.entity_id, CoverState.CLOSING)
    await hass.async_block_till_done()
    assert len(service_calls) == 4
    assert (
        service_calls[3].data["some"]
        == f"closing - device - {entry.entity_id} - opening - closing - None"
    )


async def test_if_fires_on_state_change_legacy(
    hass: HomeAssistant,
    device_registry: dr.DeviceRegistry,
    entity_registry: er.EntityRegistry,
    service_calls: list[ServiceCall],
) -> None:
    """Test for state triggers firing."""
    config_entry = MockConfigEntry(domain="test", data={})
    config_entry.add_to_hass(hass)
    device_entry = device_registry.async_get_or_create(
        config_entry_id=config_entry.entry_id,
        connections={(dr.CONNECTION_NETWORK_MAC, "12:34:56:AB:CD:EF")},
    )
    entry = entity_registry.async_get_or_create(
        DOMAIN, "test", "5678", device_id=device_entry.id
    )

    hass.states.async_set(entry.entity_id, CoverState.CLOSED)

    assert await async_setup_component(
        hass,
        automation.DOMAIN,
        {
            automation.DOMAIN: [
                {
                    "trigger": {
                        "platform": "device",
                        "domain": DOMAIN,
                        "device_id": device_entry.id,
                        "entity_id": entry.entity_id,
                        "type": "opened",
                    },
                    "action": {
                        "service": "test.automation",
                        "data_template": {
                            "some": (
                                "opened "
                                "- {{ trigger.platform }} "
                                "- {{ trigger.entity_id }} "
                                "- {{ trigger.from_state.state }} "
                                "- {{ trigger.to_state.state }} "
                                "- {{ trigger.for }}"
                            )
                        },
                    },
                },
            ]
        },
    )

    # Fake that the entity is opened.
    hass.states.async_set(entry.entity_id, CoverState.OPEN)
    await hass.async_block_till_done()
    assert len(service_calls) == 1
    assert (
        service_calls[0].data["some"]
        == f"opened - device - {entry.entity_id} - closed - open - None"
    )


async def test_if_fires_on_state_change_with_for(
    hass: HomeAssistant,
    device_registry: dr.DeviceRegistry,
    entity_registry: er.EntityRegistry,
    service_calls: list[ServiceCall],
) -> None:
    """Test for triggers firing with delay."""
    config_entry = MockConfigEntry(domain="test", data={})
    config_entry.add_to_hass(hass)
    device_entry = device_registry.async_get_or_create(
        config_entry_id=config_entry.entry_id,
        connections={(dr.CONNECTION_NETWORK_MAC, "12:34:56:AB:CD:EF")},
    )
    entry = entity_registry.async_get_or_create(
        DOMAIN, "test", "5678", device_id=device_entry.id
    )

    hass.states.async_set(entry.entity_id, CoverState.CLOSED)

    assert await async_setup_component(
        hass,
        automation.DOMAIN,
        {
            automation.DOMAIN: [
                {
                    "trigger": {
                        "platform": "device",
                        "domain": DOMAIN,
                        "device_id": device_entry.id,
                        "entity_id": entry.id,
                        "type": "opened",
                        "for": {"seconds": 5},
                    },
                    "action": {
                        "service": "test.automation",
                        "data_template": {
                            "some": (
                                "turn_off {{ trigger.platform }}"
                                " - {{ trigger.entity_id }}"
                                " - {{ trigger.from_state.state }}"
                                " - {{ trigger.to_state.state }}"
                                " - {{ trigger.for }}"
                            )
                        },
                    },
                }
            ]
        },
    )
    await hass.async_block_till_done()
    assert len(service_calls) == 0

    hass.states.async_set(entry.entity_id, CoverState.OPEN)
    await hass.async_block_till_done()
    assert len(service_calls) == 0
    async_fire_time_changed(hass, dt_util.utcnow() + timedelta(seconds=10))
    await hass.async_block_till_done()
    assert len(service_calls) == 1
    await hass.async_block_till_done()
    assert (
        service_calls[0].data["some"]
        == f"turn_off device - {entry.entity_id} - closed - open - 0:00:05"
    )


async def test_if_fires_on_position(
    hass: HomeAssistant,
    device_registry: dr.DeviceRegistry,
    entity_registry: er.EntityRegistry,
    mock_cover_entities: list[MockCover],
    service_calls: list[ServiceCall],
) -> None:
    """Test for position triggers."""
    setup_test_component_platform(hass, DOMAIN, mock_cover_entities)
    ent = mock_cover_entities[1]
    assert await async_setup_component(hass, DOMAIN, {DOMAIN: {CONF_PLATFORM: "test"}})
    await hass.async_block_till_done()

    config_entry = MockConfigEntry(domain="test", data={})
    config_entry.add_to_hass(hass)
    device_entry = device_registry.async_get_or_create(
        config_entry_id=config_entry.entry_id,
        connections={(dr.CONNECTION_NETWORK_MAC, "12:34:56:AB:CD:EF")},
    )
    entry = entity_registry.async_get(ent.entity_id)
    entity_registry.async_update_entity(entry.entity_id, device_id=device_entry.id)

    assert await async_setup_component(
        hass,
        automation.DOMAIN,
        {
            automation.DOMAIN: [
                {
                    "trigger": [
                        {
                            "platform": "device",
                            "domain": DOMAIN,
                            "device_id": device_entry.id,
                            "entity_id": entry.id,
                            "type": "position",
                            "above": 45,
                        }
                    ],
                    "action": {
                        "service": "test.automation",
                        "data_template": {
                            "some": (
                                "is_pos_gt_45 "
                                "- {{ trigger.platform }} "
                                "- {{ trigger.entity_id }} "
                                "- {{ trigger.from_state.state }} "
                                "- {{ trigger.to_state.state }} "
                                "- {{ trigger.for }}"
                            )
                        },
                    },
                },
                {
                    "trigger": [
                        {
                            "platform": "device",
                            "domain": DOMAIN,
                            "device_id": device_entry.id,
                            "entity_id": entry.id,
                            "type": "position",
                            "below": 90,
                        }
                    ],
                    "action": {
                        "service": "test.automation",
                        "data_template": {
                            "some": (
                                "is_pos_lt_90 "
                                "- {{ trigger.platform }} "
                                "- {{ trigger.entity_id }} "
                                "- {{ trigger.from_state.state }} "
                                "- {{ trigger.to_state.state }} "
                                "- {{ trigger.for }}"
                            )
                        },
                    },
                },
                {
                    "trigger": [
                        {
                            "platform": "device",
                            "domain": DOMAIN,
                            "device_id": device_entry.id,
                            "entity_id": entry.id,
                            "type": "position",
                            "above": 45,
                            "below": 90,
                        }
                    ],
                    "action": {
                        "service": "test.automation",
                        "data_template": {
                            "some": (
                                "is_pos_gt_45_lt_90 "
                                "- {{ trigger.platform }} "
                                "- {{ trigger.entity_id }} "
                                "- {{ trigger.from_state.state }} "
                                "- {{ trigger.to_state.state }} "
                                "- {{ trigger.for }}"
                            )
                        },
                    },
                },
            ]
        },
    )
    hass.states.async_set(
        ent.entity_id, CoverState.OPEN, attributes={"current_position": 1}
    )
    hass.states.async_set(
        ent.entity_id, CoverState.CLOSED, attributes={"current_position": 95}
    )
    hass.states.async_set(
        ent.entity_id, CoverState.OPEN, attributes={"current_position": 50}
    )
    await hass.async_block_till_done()
    assert len(service_calls) == 3
    assert sorted(
        [
            service_calls[0].data["some"],
            service_calls[1].data["some"],
            service_calls[2].data["some"],
        ]
    ) == sorted(
        [
<<<<<<< HEAD
            (f"is_pos_gt_45_lt_90 - device - {entry.entity_id} - closed - open - None"),
=======
            f"is_pos_gt_45_lt_90 - device - {entry.entity_id} - closed - open - None",
>>>>>>> 475a2fb8
            f"is_pos_lt_90 - device - {entry.entity_id} - closed - open - None",
            f"is_pos_gt_45 - device - {entry.entity_id} - open - closed - None",
        ]
    )

    hass.states.async_set(
        ent.entity_id, CoverState.CLOSED, attributes={"current_position": 95}
    )
    await hass.async_block_till_done()
    hass.states.async_set(
        ent.entity_id, CoverState.CLOSED, attributes={"current_position": 45}
    )
    await hass.async_block_till_done()
    assert len(service_calls) == 4
    assert (
        service_calls[3].data["some"]
        == f"is_pos_lt_90 - device - {entry.entity_id} - closed - closed - None"
    )

    hass.states.async_set(
        ent.entity_id, CoverState.CLOSED, attributes={"current_position": 90}
    )
    await hass.async_block_till_done()
    assert len(service_calls) == 5
    assert (
        service_calls[4].data["some"]
        == f"is_pos_gt_45 - device - {entry.entity_id} - closed - closed - None"
    )


async def test_if_fires_on_tilt_position(
    hass: HomeAssistant,
    device_registry: dr.DeviceRegistry,
    entity_registry: er.EntityRegistry,
    service_calls: list[ServiceCall],
    mock_cover_entities: list[MockCover],
) -> None:
    """Test for tilt position triggers."""
    setup_test_component_platform(hass, DOMAIN, mock_cover_entities)
    ent = mock_cover_entities[1]
    assert await async_setup_component(hass, DOMAIN, {DOMAIN: {CONF_PLATFORM: "test"}})
    await hass.async_block_till_done()

    config_entry = MockConfigEntry(domain="test", data={})
    config_entry.add_to_hass(hass)
    device_entry = device_registry.async_get_or_create(
        config_entry_id=config_entry.entry_id,
        connections={(dr.CONNECTION_NETWORK_MAC, "12:34:56:AB:CD:EF")},
    )
    entry = entity_registry.async_get(ent.entity_id)
    entity_registry.async_update_entity(entry.entity_id, device_id=device_entry.id)

    assert await async_setup_component(
        hass,
        automation.DOMAIN,
        {
            automation.DOMAIN: [
                {
                    "trigger": [
                        {
                            "platform": "device",
                            "domain": DOMAIN,
                            "device_id": device_entry.id,
                            "entity_id": entry.id,
                            "type": "tilt_position",
                            "above": 45,
                        }
                    ],
                    "action": {
                        "service": "test.automation",
                        "data_template": {
                            "some": (
                                "is_pos_gt_45 "
                                "- {{ trigger.platform }} "
                                "- {{ trigger.entity_id }} "
                                "- {{ trigger.from_state.state }} "
                                "- {{ trigger.to_state.state }} "
                                "- {{ trigger.for }}"
                            )
                        },
                    },
                },
                {
                    "trigger": [
                        {
                            "platform": "device",
                            "domain": DOMAIN,
                            "device_id": device_entry.id,
                            "entity_id": entry.id,
                            "type": "tilt_position",
                            "below": 90,
                        }
                    ],
                    "action": {
                        "service": "test.automation",
                        "data_template": {
                            "some": (
                                "is_pos_lt_90 "
                                "- {{ trigger.platform }} "
                                "- {{ trigger.entity_id }} "
                                "- {{ trigger.from_state.state }} "
                                "- {{ trigger.to_state.state }} "
                                "- {{ trigger.for }}"
                            )
                        },
                    },
                },
                {
                    "trigger": [
                        {
                            "platform": "device",
                            "domain": DOMAIN,
                            "device_id": device_entry.id,
                            "entity_id": entry.id,
                            "type": "tilt_position",
                            "above": 45,
                            "below": 90,
                        }
                    ],
                    "action": {
                        "service": "test.automation",
                        "data_template": {
                            "some": (
                                "is_pos_gt_45_lt_90 "
                                "- {{ trigger.platform }} "
                                "- {{ trigger.entity_id }} "
                                "- {{ trigger.from_state.state }} "
                                "- {{ trigger.to_state.state }} "
                                "- {{ trigger.for }}"
                            )
                        },
                    },
                },
            ]
        },
    )
    hass.states.async_set(
        ent.entity_id, CoverState.OPEN, attributes={"current_tilt_position": 1}
    )
    hass.states.async_set(
        ent.entity_id, CoverState.CLOSED, attributes={"current_tilt_position": 95}
    )
    hass.states.async_set(
        ent.entity_id, CoverState.OPEN, attributes={"current_tilt_position": 50}
    )
    await hass.async_block_till_done()
    assert len(service_calls) == 3
    assert sorted(
        [
            service_calls[0].data["some"],
            service_calls[1].data["some"],
            service_calls[2].data["some"],
        ]
    ) == sorted(
        [
<<<<<<< HEAD
            (f"is_pos_gt_45_lt_90 - device - {entry.entity_id} - closed - open - None"),
=======
            f"is_pos_gt_45_lt_90 - device - {entry.entity_id} - closed - open - None",
>>>>>>> 475a2fb8
            f"is_pos_lt_90 - device - {entry.entity_id} - closed - open - None",
            f"is_pos_gt_45 - device - {entry.entity_id} - open - closed - None",
        ]
    )

    hass.states.async_set(
        ent.entity_id, CoverState.CLOSED, attributes={"current_tilt_position": 95}
    )
    await hass.async_block_till_done()
    hass.states.async_set(
        ent.entity_id, CoverState.CLOSED, attributes={"current_tilt_position": 45}
    )
    await hass.async_block_till_done()
    assert len(service_calls) == 4
    assert (
        service_calls[3].data["some"]
        == f"is_pos_lt_90 - device - {entry.entity_id} - closed - closed - None"
    )

    hass.states.async_set(
        ent.entity_id, CoverState.CLOSED, attributes={"current_tilt_position": 90}
    )
    await hass.async_block_till_done()
    assert len(service_calls) == 5
    assert (
        service_calls[4].data["some"]
        == f"is_pos_gt_45 - device - {entry.entity_id} - closed - closed - None"
    )<|MERGE_RESOLUTION|>--- conflicted
+++ resolved
@@ -766,11 +766,7 @@
         ]
     ) == sorted(
         [
-<<<<<<< HEAD
-            (f"is_pos_gt_45_lt_90 - device - {entry.entity_id} - closed - open - None"),
-=======
             f"is_pos_gt_45_lt_90 - device - {entry.entity_id} - closed - open - None",
->>>>>>> 475a2fb8
             f"is_pos_lt_90 - device - {entry.entity_id} - closed - open - None",
             f"is_pos_gt_45 - device - {entry.entity_id} - open - closed - None",
         ]
@@ -926,11 +922,7 @@
         ]
     ) == sorted(
         [
-<<<<<<< HEAD
-            (f"is_pos_gt_45_lt_90 - device - {entry.entity_id} - closed - open - None"),
-=======
             f"is_pos_gt_45_lt_90 - device - {entry.entity_id} - closed - open - None",
->>>>>>> 475a2fb8
             f"is_pos_lt_90 - device - {entry.entity_id} - closed - open - None",
             f"is_pos_gt_45 - device - {entry.entity_id} - open - closed - None",
         ]
