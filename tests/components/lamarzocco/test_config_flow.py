--- conflicted
+++ resolved
@@ -7,17 +7,12 @@
 
 from homeassistant.components.lamarzocco.config_flow import CONF_MACHINE
 from homeassistant.components.lamarzocco.const import CONF_USE_BLUETOOTH, DOMAIN
-<<<<<<< HEAD
 from homeassistant.config_entries import (
     SOURCE_BLUETOOTH,
-    SOURCE_REAUTH,
     SOURCE_RECONFIGURE,
     SOURCE_USER,
     ConfigEntryState,
 )
-=======
-from homeassistant.config_entries import SOURCE_BLUETOOTH, SOURCE_USER, ConfigEntryState
->>>>>>> b9bd8f6b
 from homeassistant.const import (
     CONF_HOST,
     CONF_MAC,
