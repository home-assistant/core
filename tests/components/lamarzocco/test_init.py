--- conflicted
+++ resolved
@@ -3,11 +3,8 @@
 from datetime import timedelta
 from unittest.mock import AsyncMock, MagicMock, patch
 
-<<<<<<< HEAD
 from bleak.backends.device import BLEDevice
-=======
 from freezegun.api import FrozenDateTimeFactory
->>>>>>> b8b101d7
 from pylamarzocco.const import FirmwareType, ModelName
 from pylamarzocco.exceptions import AuthFail, RequestNotSuccessful
 from pylamarzocco.models import WebSocketDetails
@@ -338,7 +335,6 @@
     assert device == snapshot
 
 
-<<<<<<< HEAD
 async def test_disconnect_on_stop(
     hass: HomeAssistant,
     mock_lamarzocco: MagicMock,
@@ -381,7 +377,6 @@
         await hass.async_block_till_done()
 
         mock_bt_client.disconnect.assert_awaited_once()
-=======
 async def test_websocket_reconnects_after_termination(
     hass: HomeAssistant,
     mock_config_entry: MockConfigEntry,
@@ -413,5 +408,4 @@
         await hass.async_block_till_done()
 
     # Verify websocket reconnection was attempted
-    assert mock_lamarzocco.connect_dashboard_websocket.call_count == 2
->>>>>>> b8b101d7
+    assert mock_lamarzocco.connect_dashboard_websocket.call_count == 2