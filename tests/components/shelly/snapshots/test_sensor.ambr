--- conflicted
+++ resolved
@@ -574,7 +574,7 @@
     'previous_unique_id': None,
     'suggested_object_id': None,
     'supported_features': 0,
-    'translation_key': None,
+    'translation_key': 'energy_with_channel_name',
     'unique_id': '123456789ABC-switch:0-energy',
     'unit_of_measurement': <UnitOfEnergy.KILO_WATT_HOUR: 'kWh'>,
   })
@@ -799,15 +799,9 @@
     'previous_unique_id': None,
     'suggested_object_id': None,
     'supported_features': 0,
-<<<<<<< HEAD
-    'translation_key': 'energy_with_channel_name',
-    'unique_id': '123456789ABC-switch:0-energy',
-    'unit_of_measurement': <UnitOfEnergy.KILO_WATT_HOUR: 'kWh'>,
-=======
     'translation_key': None,
     'unique_id': '123456789ABC-number:201-number_last_precipitation',
     'unit_of_measurement': <UnitOfPrecipitationDepth.MILLIMETERS: 'mm'>,
->>>>>>> 4d525dee
   })
 # ---
 # name: test_shelly_irrigation_weather_sensors[sensor.test_name_rainfall_last_24h-state]
