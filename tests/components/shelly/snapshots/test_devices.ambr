# serializer version: 1
# name: test_device[cury_gen4][binary_sensor.test_name_cloud-entry]
  EntityRegistryEntrySnapshot({
    'aliases': set({
    }),
    'area_id': None,
    'capabilities': None,
    'config_entry_id': <ANY>,
    'config_subentry_id': <ANY>,
    'device_class': None,
    'device_id': <ANY>,
    'disabled_by': None,
    'domain': 'binary_sensor',
    'entity_category': <EntityCategory.DIAGNOSTIC: 'diagnostic'>,
    'entity_id': 'binary_sensor.test_name_cloud',
    'has_entity_name': True,
    'hidden_by': None,
    'icon': None,
    'id': <ANY>,
    'labels': set({
    }),
    'name': None,
    'options': dict({
    }),
    'original_device_class': <BinarySensorDeviceClass.CONNECTIVITY: 'connectivity'>,
    'original_icon': None,
    'original_name': 'Cloud',
    'platform': 'shelly',
    'previous_unique_id': None,
    'suggested_object_id': None,
    'supported_features': 0,
    'translation_key': 'cloud',
    'unique_id': '123456789ABC-cloud-cloud',
    'unit_of_measurement': None,
  })
# ---
# name: test_device[cury_gen4][binary_sensor.test_name_cloud-state]
  StateSnapshot({
    'attributes': ReadOnlyDict({
      'device_class': 'connectivity',
      'friendly_name': 'Test name Cloud',
    }),
    'context': <ANY>,
    'entity_id': 'binary_sensor.test_name_cloud',
    'last_changed': <ANY>,
    'last_reported': <ANY>,
    'last_updated': <ANY>,
    'state': 'off',
  })
# ---
# name: test_device[cury_gen4][binary_sensor.test_name_restart_required-entry]
  EntityRegistryEntrySnapshot({
    'aliases': set({
    }),
    'area_id': None,
    'capabilities': None,
    'config_entry_id': <ANY>,
    'config_subentry_id': <ANY>,
    'device_class': None,
    'device_id': <ANY>,
    'disabled_by': None,
    'domain': 'binary_sensor',
    'entity_category': <EntityCategory.DIAGNOSTIC: 'diagnostic'>,
    'entity_id': 'binary_sensor.test_name_restart_required',
    'has_entity_name': True,
    'hidden_by': None,
    'icon': None,
    'id': <ANY>,
    'labels': set({
    }),
    'name': None,
    'options': dict({
    }),
    'original_device_class': <BinarySensorDeviceClass.PROBLEM: 'problem'>,
    'original_icon': None,
    'original_name': 'Restart required',
    'platform': 'shelly',
    'previous_unique_id': None,
    'suggested_object_id': None,
    'supported_features': 0,
<<<<<<< HEAD
    'translation_key': 'power_with_channel_name',
    'unique_id': '123456789ABC-input:0-input',
=======
    'translation_key': None,
    'unique_id': '123456789ABC-sys-restart',
>>>>>>> ec25ead5
    'unit_of_measurement': None,
  })
# ---
# name: test_device[cury_gen4][binary_sensor.test_name_restart_required-state]
  StateSnapshot({
    'attributes': ReadOnlyDict({
      'device_class': 'problem',
      'friendly_name': 'Test name Restart required',
    }),
    'context': <ANY>,
    'entity_id': 'binary_sensor.test_name_restart_required',
    'last_changed': <ANY>,
    'last_reported': <ANY>,
    'last_updated': <ANY>,
    'state': 'off',
  })
# ---
# name: test_device[cury_gen4][button.test_name_restart-entry]
  EntityRegistryEntrySnapshot({
    'aliases': set({
    }),
    'area_id': None,
    'capabilities': None,
    'config_entry_id': <ANY>,
    'config_subentry_id': <ANY>,
    'device_class': None,
    'device_id': <ANY>,
    'disabled_by': None,
    'domain': 'button',
    'entity_category': <EntityCategory.CONFIG: 'config'>,
    'entity_id': 'button.test_name_restart',
    'has_entity_name': True,
    'hidden_by': None,
    'icon': None,
    'id': <ANY>,
    'labels': set({
    }),
    'name': None,
    'options': dict({
    }),
    'original_device_class': <ButtonDeviceClass.RESTART: 'restart'>,
    'original_icon': None,
    'original_name': 'Restart',
    'platform': 'shelly',
    'previous_unique_id': None,
    'suggested_object_id': None,
    'supported_features': 0,
<<<<<<< HEAD
    'translation_key': 'power_with_channel_name',
    'unique_id': '123456789ABC-input:1-input',
=======
    'translation_key': None,
    'unique_id': '123456789ABC-reboot',
>>>>>>> ec25ead5
    'unit_of_measurement': None,
  })
# ---
# name: test_device[cury_gen4][button.test_name_restart-state]
  StateSnapshot({
    'attributes': ReadOnlyDict({
      'device_class': 'restart',
      'friendly_name': 'Test name Restart',
    }),
    'context': <ANY>,
    'entity_id': 'button.test_name_restart',
    'last_changed': <ANY>,
    'last_reported': <ANY>,
    'last_updated': <ANY>,
    'state': 'unknown',
  })
# ---
# name: test_device[cury_gen4][number.test_name_left_slot_intensity-entry]
  EntityRegistryEntrySnapshot({
    'aliases': set({
    }),
    'area_id': None,
    'capabilities': dict({
      'max': 100,
      'min': 0,
      'mode': <NumberMode.SLIDER: 'slider'>,
      'step': 1,
    }),
    'config_entry_id': <ANY>,
    'config_subentry_id': <ANY>,
    'device_class': None,
    'device_id': <ANY>,
    'disabled_by': None,
    'domain': 'number',
    'entity_category': None,
    'entity_id': 'number.test_name_left_slot_intensity',
    'has_entity_name': True,
    'hidden_by': None,
    'icon': None,
    'id': <ANY>,
    'labels': set({
    }),
    'name': None,
    'options': dict({
    }),
    'original_device_class': None,
    'original_icon': None,
    'original_name': 'Left slot intensity',
    'platform': 'shelly',
    'previous_unique_id': None,
    'suggested_object_id': None,
    'supported_features': 0,
<<<<<<< HEAD
    'translation_key': 'overcurrent',
    'unique_id': '123456789ABC-cover:0-overcurrent',
    'unit_of_measurement': None,
=======
    'translation_key': None,
    'unique_id': '123456789ABC-cury:0-left_slot_intensity',
    'unit_of_measurement': '%',
>>>>>>> ec25ead5
  })
# ---
# name: test_device[cury_gen4][number.test_name_left_slot_intensity-state]
  StateSnapshot({
    'attributes': ReadOnlyDict({
      'friendly_name': 'Test name Left slot intensity',
      'max': 100,
      'min': 0,
      'mode': <NumberMode.SLIDER: 'slider'>,
      'step': 1,
      'unit_of_measurement': '%',
    }),
    'context': <ANY>,
    'entity_id': 'number.test_name_left_slot_intensity',
    'last_changed': <ANY>,
    'last_reported': <ANY>,
    'last_updated': <ANY>,
    'state': '70',
  })
# ---
# name: test_device[cury_gen4][number.test_name_right_slot_intensity-entry]
  EntityRegistryEntrySnapshot({
    'aliases': set({
    }),
    'area_id': None,
    'capabilities': dict({
      'max': 100,
      'min': 0,
      'mode': <NumberMode.SLIDER: 'slider'>,
      'step': 1,
    }),
    'config_entry_id': <ANY>,
    'config_subentry_id': <ANY>,
    'device_class': None,
    'device_id': <ANY>,
    'disabled_by': None,
    'domain': 'number',
    'entity_category': None,
    'entity_id': 'number.test_name_right_slot_intensity',
    'has_entity_name': True,
    'hidden_by': None,
    'icon': None,
    'id': <ANY>,
    'labels': set({
    }),
    'name': None,
    'options': dict({
    }),
    'original_device_class': None,
    'original_icon': None,
    'original_name': 'Right slot intensity',
    'platform': 'shelly',
    'previous_unique_id': None,
    'suggested_object_id': None,
    'supported_features': 0,
<<<<<<< HEAD
    'translation_key': 'overheating',
    'unique_id': '123456789ABC-cover:0-overtemp',
    'unit_of_measurement': None,
=======
    'translation_key': None,
    'unique_id': '123456789ABC-cury:0-right_slot_intensity',
    'unit_of_measurement': '%',
>>>>>>> ec25ead5
  })
# ---
# name: test_device[cury_gen4][number.test_name_right_slot_intensity-state]
  StateSnapshot({
    'attributes': ReadOnlyDict({
      'friendly_name': 'Test name Right slot intensity',
      'max': 100,
      'min': 0,
      'mode': <NumberMode.SLIDER: 'slider'>,
      'step': 1,
      'unit_of_measurement': '%',
    }),
    'context': <ANY>,
    'entity_id': 'number.test_name_right_slot_intensity',
    'last_changed': <ANY>,
    'last_reported': <ANY>,
    'last_updated': <ANY>,
    'state': '45',
  })
# ---
# name: test_device[cury_gen4][sensor.test_name_last_restart-entry]
  EntityRegistryEntrySnapshot({
    'aliases': set({
    }),
    'area_id': None,
    'capabilities': None,
    'config_entry_id': <ANY>,
    'config_subentry_id': <ANY>,
    'device_class': None,
    'device_id': <ANY>,
    'disabled_by': None,
    'domain': 'sensor',
    'entity_category': <EntityCategory.DIAGNOSTIC: 'diagnostic'>,
    'entity_id': 'sensor.test_name_last_restart',
    'has_entity_name': True,
    'hidden_by': None,
    'icon': None,
    'id': <ANY>,
    'labels': set({
    }),
    'name': None,
    'options': dict({
    }),
    'original_device_class': <SensorDeviceClass.TIMESTAMP: 'timestamp'>,
    'original_icon': None,
    'original_name': 'Last restart',
    'platform': 'shelly',
    'previous_unique_id': None,
    'suggested_object_id': None,
    'supported_features': 0,
<<<<<<< HEAD
    'translation_key': 'overpowering',
    'unique_id': '123456789ABC-cover:0-overpower',
=======
    'translation_key': None,
    'unique_id': '123456789ABC-sys-uptime',
>>>>>>> ec25ead5
    'unit_of_measurement': None,
  })
# ---
# name: test_device[cury_gen4][sensor.test_name_last_restart-state]
  StateSnapshot({
    'attributes': ReadOnlyDict({
      'device_class': 'timestamp',
      'friendly_name': 'Test name Last restart',
    }),
    'context': <ANY>,
    'entity_id': 'sensor.test_name_last_restart',
    'last_changed': <ANY>,
    'last_reported': <ANY>,
    'last_updated': <ANY>,
    'state': '2025-05-26T12:31:05+00:00',
  })
# ---
# name: test_device[cury_gen4][sensor.test_name_left_slot_level-entry]
  EntityRegistryEntrySnapshot({
    'aliases': set({
    }),
    'area_id': None,
    'capabilities': dict({
      'state_class': <SensorStateClass.MEASUREMENT: 'measurement'>,
    }),
    'config_entry_id': <ANY>,
    'config_subentry_id': <ANY>,
    'device_class': None,
    'device_id': <ANY>,
    'disabled_by': None,
    'domain': 'sensor',
    'entity_category': <EntityCategory.DIAGNOSTIC: 'diagnostic'>,
    'entity_id': 'sensor.test_name_left_slot_level',
    'has_entity_name': True,
    'hidden_by': None,
    'icon': None,
    'id': <ANY>,
    'labels': set({
    }),
    'name': None,
    'options': dict({
    }),
    'original_device_class': None,
    'original_icon': None,
    'original_name': 'Left slot level',
    'platform': 'shelly',
    'previous_unique_id': None,
    'suggested_object_id': None,
    'supported_features': 0,
<<<<<<< HEAD
    'translation_key': 'overvoltage',
    'unique_id': '123456789ABC-cover:0-overvoltage',
    'unit_of_measurement': None,
=======
    'translation_key': 'vial_level',
    'unique_id': '123456789ABC-cury:0-cury_left_level',
    'unit_of_measurement': '%',
>>>>>>> ec25ead5
  })
# ---
# name: test_device[cury_gen4][sensor.test_name_left_slot_level-state]
  StateSnapshot({
    'attributes': ReadOnlyDict({
      'friendly_name': 'Test name Left slot level',
      'state_class': <SensorStateClass.MEASUREMENT: 'measurement'>,
      'unit_of_measurement': '%',
    }),
    'context': <ANY>,
    'entity_id': 'sensor.test_name_left_slot_level',
    'last_changed': <ANY>,
    'last_reported': <ANY>,
    'last_updated': <ANY>,
    'state': '100',
  })
# ---
# name: test_device[cury_gen4][sensor.test_name_left_slot_vial-entry]
  EntityRegistryEntrySnapshot({
    'aliases': set({
    }),
    'area_id': None,
    'capabilities': None,
    'config_entry_id': <ANY>,
    'config_subentry_id': <ANY>,
    'device_class': None,
    'device_id': <ANY>,
    'disabled_by': None,
    'domain': 'sensor',
    'entity_category': <EntityCategory.DIAGNOSTIC: 'diagnostic'>,
    'entity_id': 'sensor.test_name_left_slot_vial',
    'has_entity_name': True,
    'hidden_by': None,
    'icon': None,
    'id': <ANY>,
    'labels': set({
    }),
    'name': None,
    'options': dict({
    }),
    'original_device_class': None,
    'original_icon': None,
    'original_name': 'Left slot vial',
    'platform': 'shelly',
    'previous_unique_id': None,
    'suggested_object_id': None,
    'supported_features': 0,
<<<<<<< HEAD
    'translation_key': 'restart_required',
    'unique_id': '123456789ABC-sys-restart',
=======
    'translation_key': 'vial_name',
    'unique_id': '123456789ABC-cury:0-cury_left_vial',
>>>>>>> ec25ead5
    'unit_of_measurement': None,
  })
# ---
# name: test_device[cury_gen4][sensor.test_name_left_slot_vial-state]
  StateSnapshot({
    'attributes': ReadOnlyDict({
      'friendly_name': 'Test name Left slot vial',
    }),
    'context': <ANY>,
    'entity_id': 'sensor.test_name_left_slot_vial',
    'last_changed': <ANY>,
    'last_reported': <ANY>,
    'last_updated': <ANY>,
    'state': 'Shelly',
  })
# ---
# name: test_device[cury_gen4][sensor.test_name_right_slot_level-entry]
  EntityRegistryEntrySnapshot({
    'aliases': set({
    }),
    'area_id': None,
    'capabilities': dict({
      'state_class': <SensorStateClass.MEASUREMENT: 'measurement'>,
    }),
    'config_entry_id': <ANY>,
    'config_subentry_id': <ANY>,
    'device_class': None,
    'device_id': <ANY>,
    'disabled_by': None,
    'domain': 'sensor',
    'entity_category': <EntityCategory.DIAGNOSTIC: 'diagnostic'>,
    'entity_id': 'sensor.test_name_right_slot_level',
    'has_entity_name': True,
    'hidden_by': None,
    'icon': None,
    'id': <ANY>,
    'labels': set({
    }),
    'name': None,
    'options': dict({
    }),
    'original_device_class': None,
    'original_icon': None,
    'original_name': 'Right slot level',
    'platform': 'shelly',
    'previous_unique_id': None,
    'suggested_object_id': None,
    'supported_features': 0,
    'translation_key': 'vial_level',
    'unique_id': '123456789ABC-cury:0-cury_right_level',
    'unit_of_measurement': '%',
  })
# ---
# name: test_device[cury_gen4][sensor.test_name_right_slot_level-state]
  StateSnapshot({
    'attributes': ReadOnlyDict({
      'friendly_name': 'Test name Right slot level',
      'state_class': <SensorStateClass.MEASUREMENT: 'measurement'>,
      'unit_of_measurement': '%',
    }),
    'context': <ANY>,
    'entity_id': 'sensor.test_name_right_slot_level',
    'last_changed': <ANY>,
    'last_reported': <ANY>,
    'last_updated': <ANY>,
    'state': '93',
  })
# ---
# name: test_device[cury_gen4][sensor.test_name_right_slot_vial-entry]
  EntityRegistryEntrySnapshot({
    'aliases': set({
    }),
    'area_id': None,
    'capabilities': None,
    'config_entry_id': <ANY>,
    'config_subentry_id': <ANY>,
    'device_class': None,
    'device_id': <ANY>,
    'disabled_by': None,
    'domain': 'sensor',
    'entity_category': <EntityCategory.DIAGNOSTIC: 'diagnostic'>,
    'entity_id': 'sensor.test_name_right_slot_vial',
    'has_entity_name': True,
    'hidden_by': None,
    'icon': None,
    'id': <ANY>,
    'labels': set({
    }),
    'name': None,
    'options': dict({
    }),
    'original_device_class': None,
    'original_icon': None,
    'original_name': 'Right slot vial',
    'platform': 'shelly',
    'previous_unique_id': None,
    'suggested_object_id': None,
    'supported_features': 0,
    'translation_key': 'vial_name',
    'unique_id': '123456789ABC-cury:0-cury_right_vial',
    'unit_of_measurement': None,
  })
# ---
# name: test_device[cury_gen4][sensor.test_name_right_slot_vial-state]
  StateSnapshot({
    'attributes': ReadOnlyDict({
      'friendly_name': 'Test name Right slot vial',
    }),
    'context': <ANY>,
    'entity_id': 'sensor.test_name_right_slot_vial',
    'last_changed': <ANY>,
    'last_reported': <ANY>,
    'last_updated': <ANY>,
    'state': 'Aqua Noire',
  })
# ---
# name: test_device[cury_gen4][sensor.test_name_signal_strength-entry]
  EntityRegistryEntrySnapshot({
    'aliases': set({
    }),
    'area_id': None,
    'capabilities': dict({
      'state_class': <SensorStateClass.MEASUREMENT: 'measurement'>,
    }),
    'config_entry_id': <ANY>,
    'config_subentry_id': <ANY>,
    'device_class': None,
    'device_id': <ANY>,
    'disabled_by': None,
    'domain': 'sensor',
    'entity_category': <EntityCategory.DIAGNOSTIC: 'diagnostic'>,
    'entity_id': 'sensor.test_name_signal_strength',
    'has_entity_name': True,
    'hidden_by': None,
    'icon': None,
    'id': <ANY>,
    'labels': set({
    }),
    'name': None,
    'options': dict({
    }),
    'original_device_class': <SensorDeviceClass.SIGNAL_STRENGTH: 'signal_strength'>,
    'original_icon': None,
    'original_name': 'Signal strength',
    'platform': 'shelly',
    'previous_unique_id': None,
    'suggested_object_id': None,
    'supported_features': 0,
    'translation_key': None,
    'unique_id': '123456789ABC-wifi-rssi',
    'unit_of_measurement': 'dBm',
  })
# ---
# name: test_device[cury_gen4][sensor.test_name_signal_strength-state]
  StateSnapshot({
    'attributes': ReadOnlyDict({
      'device_class': 'signal_strength',
      'friendly_name': 'Test name Signal strength',
      'state_class': <SensorStateClass.MEASUREMENT: 'measurement'>,
      'unit_of_measurement': 'dBm',
    }),
    'context': <ANY>,
    'entity_id': 'sensor.test_name_signal_strength',
    'last_changed': <ANY>,
    'last_reported': <ANY>,
    'last_updated': <ANY>,
    'state': '-49',
  })
# ---
# name: test_device[cury_gen4][switch.test_name_left_slot-entry]
  EntityRegistryEntrySnapshot({
    'aliases': set({
    }),
    'area_id': None,
    'capabilities': None,
    'config_entry_id': <ANY>,
    'config_subentry_id': <ANY>,
    'device_class': None,
    'device_id': <ANY>,
    'disabled_by': None,
    'domain': 'switch',
    'entity_category': None,
    'entity_id': 'switch.test_name_left_slot',
    'has_entity_name': True,
    'hidden_by': None,
    'icon': None,
    'id': <ANY>,
    'labels': set({
    }),
    'name': None,
    'options': dict({
    }),
    'original_device_class': None,
    'original_icon': None,
    'original_name': 'Left slot',
    'platform': 'shelly',
    'previous_unique_id': None,
    'suggested_object_id': None,
    'supported_features': 0,
    'translation_key': 'cury_slot',
    'unique_id': '123456789ABC-cury:0-cury_left',
    'unit_of_measurement': None,
  })
# ---
# name: test_device[cury_gen4][switch.test_name_left_slot-state]
  StateSnapshot({
    'attributes': ReadOnlyDict({
      'friendly_name': 'Test name Left slot',
    }),
    'context': <ANY>,
    'entity_id': 'switch.test_name_left_slot',
    'last_changed': <ANY>,
    'last_reported': <ANY>,
    'last_updated': <ANY>,
    'state': 'off',
  })
# ---
# name: test_device[cury_gen4][switch.test_name_left_slot_boost-entry]
  EntityRegistryEntrySnapshot({
    'aliases': set({
    }),
    'area_id': None,
    'capabilities': None,
    'config_entry_id': <ANY>,
    'config_subentry_id': <ANY>,
    'device_class': None,
    'device_id': <ANY>,
    'disabled_by': None,
    'domain': 'switch',
    'entity_category': None,
    'entity_id': 'switch.test_name_left_slot_boost',
    'has_entity_name': True,
    'hidden_by': None,
    'icon': None,
    'id': <ANY>,
    'labels': set({
    }),
    'name': None,
    'options': dict({
    }),
    'original_device_class': None,
    'original_icon': None,
    'original_name': 'Left slot boost',
    'platform': 'shelly',
    'previous_unique_id': None,
    'suggested_object_id': None,
    'supported_features': 0,
    'translation_key': 'cury_boost',
    'unique_id': '123456789ABC-cury:0-cury_left_boost',
    'unit_of_measurement': None,
  })
# ---
# name: test_device[cury_gen4][switch.test_name_left_slot_boost-state]
  StateSnapshot({
    'attributes': ReadOnlyDict({
      'friendly_name': 'Test name Left slot boost',
    }),
    'context': <ANY>,
    'entity_id': 'switch.test_name_left_slot_boost',
    'last_changed': <ANY>,
    'last_reported': <ANY>,
    'last_updated': <ANY>,
    'state': 'off',
  })
# ---
# name: test_device[cury_gen4][switch.test_name_right_slot-entry]
  EntityRegistryEntrySnapshot({
    'aliases': set({
    }),
    'area_id': None,
    'capabilities': None,
    'config_entry_id': <ANY>,
    'config_subentry_id': <ANY>,
    'device_class': None,
    'device_id': <ANY>,
    'disabled_by': None,
    'domain': 'switch',
    'entity_category': None,
    'entity_id': 'switch.test_name_right_slot',
    'has_entity_name': True,
    'hidden_by': None,
    'icon': None,
    'id': <ANY>,
    'labels': set({
    }),
    'name': None,
    'options': dict({
    }),
    'original_device_class': None,
    'original_icon': None,
    'original_name': 'Right slot',
    'platform': 'shelly',
    'previous_unique_id': None,
    'suggested_object_id': None,
    'supported_features': 0,
    'translation_key': 'cury_slot',
    'unique_id': '123456789ABC-cury:0-cury_right',
    'unit_of_measurement': None,
  })
# ---
# name: test_device[cury_gen4][switch.test_name_right_slot-state]
  StateSnapshot({
    'attributes': ReadOnlyDict({
      'friendly_name': 'Test name Right slot',
    }),
    'context': <ANY>,
    'entity_id': 'switch.test_name_right_slot',
    'last_changed': <ANY>,
    'last_reported': <ANY>,
    'last_updated': <ANY>,
    'state': 'on',
  })
# ---
# name: test_device[cury_gen4][switch.test_name_right_slot_boost-entry]
  EntityRegistryEntrySnapshot({
    'aliases': set({
    }),
    'area_id': None,
    'capabilities': None,
    'config_entry_id': <ANY>,
    'config_subentry_id': <ANY>,
    'device_class': None,
    'device_id': <ANY>,
    'disabled_by': None,
    'domain': 'switch',
    'entity_category': None,
    'entity_id': 'switch.test_name_right_slot_boost',
    'has_entity_name': True,
    'hidden_by': None,
    'icon': None,
    'id': <ANY>,
    'labels': set({
    }),
    'name': None,
    'options': dict({
    }),
    'original_device_class': None,
    'original_icon': None,
    'original_name': 'Right slot boost',
    'platform': 'shelly',
    'previous_unique_id': None,
    'suggested_object_id': None,
    'supported_features': 0,
    'translation_key': 'cury_boost',
    'unique_id': '123456789ABC-cury:0-cury_right_boost',
    'unit_of_measurement': None,
  })
# ---
# name: test_device[cury_gen4][switch.test_name_right_slot_boost-state]
  StateSnapshot({
    'attributes': ReadOnlyDict({
      'friendly_name': 'Test name Right slot boost',
    }),
    'context': <ANY>,
    'entity_id': 'switch.test_name_right_slot_boost',
    'last_changed': <ANY>,
    'last_reported': <ANY>,
    'last_updated': <ANY>,
    'state': 'off',
  })
# ---
# name: test_device[cury_gen4][update.test_name_beta_firmware-entry]
  EntityRegistryEntrySnapshot({
    'aliases': set({
    }),
    'area_id': None,
    'capabilities': None,
    'config_entry_id': <ANY>,
    'config_subentry_id': <ANY>,
    'device_class': None,
    'device_id': <ANY>,
    'disabled_by': None,
    'domain': 'update',
    'entity_category': <EntityCategory.CONFIG: 'config'>,
    'entity_id': 'update.test_name_beta_firmware',
    'has_entity_name': True,
    'hidden_by': None,
    'icon': None,
    'id': <ANY>,
    'labels': set({
    }),
    'name': None,
    'options': dict({
    }),
    'original_device_class': <UpdateDeviceClass.FIRMWARE: 'firmware'>,
    'original_icon': None,
    'original_name': 'Beta firmware',
    'platform': 'shelly',
    'previous_unique_id': None,
    'suggested_object_id': None,
    'supported_features': <UpdateEntityFeature: 5>,
    'translation_key': None,
    'unique_id': '123456789ABC-sys-fwupdate_beta',
    'unit_of_measurement': None,
  })
# ---
# name: test_device[cury_gen4][update.test_name_beta_firmware-state]
  StateSnapshot({
    'attributes': ReadOnlyDict({
      'auto_update': False,
      'device_class': 'firmware',
      'display_precision': 0,
      'entity_picture': 'https://brands.home-assistant.io/_/shelly/icon.png',
      'friendly_name': 'Test name Beta firmware',
      'in_progress': False,
      'installed_version': '1.8.99-dev144746',
      'latest_version': '1.8.99-dev144746',
      'release_summary': None,
      'release_url': 'https://shelly-api-docs.shelly.cloud/gen2/changelog/#unreleased',
      'skipped_version': None,
      'supported_features': <UpdateEntityFeature: 5>,
      'title': None,
      'update_percentage': None,
    }),
    'context': <ANY>,
    'entity_id': 'update.test_name_beta_firmware',
    'last_changed': <ANY>,
    'last_reported': <ANY>,
    'last_updated': <ANY>,
    'state': 'off',
  })
# ---
# name: test_device[cury_gen4][update.test_name_firmware-entry]
  EntityRegistryEntrySnapshot({
    'aliases': set({
    }),
    'area_id': None,
    'capabilities': None,
    'config_entry_id': <ANY>,
    'config_subentry_id': <ANY>,
    'device_class': None,
    'device_id': <ANY>,
    'disabled_by': None,
    'domain': 'update',
    'entity_category': <EntityCategory.CONFIG: 'config'>,
    'entity_id': 'update.test_name_firmware',
    'has_entity_name': True,
    'hidden_by': None,
    'icon': None,
    'id': <ANY>,
    'labels': set({
    }),
    'name': None,
    'options': dict({
    }),
    'original_device_class': <UpdateDeviceClass.FIRMWARE: 'firmware'>,
    'original_icon': None,
    'original_name': 'Firmware',
    'platform': 'shelly',
    'previous_unique_id': None,
    'suggested_object_id': None,
    'supported_features': <UpdateEntityFeature: 5>,
    'translation_key': None,
    'unique_id': '123456789ABC-sys-fwupdate',
    'unit_of_measurement': None,
  })
# ---
# name: test_device[cury_gen4][update.test_name_firmware-state]
  StateSnapshot({
    'attributes': ReadOnlyDict({
      'auto_update': False,
      'device_class': 'firmware',
      'display_precision': 0,
      'entity_picture': 'https://brands.home-assistant.io/_/shelly/icon.png',
      'friendly_name': 'Test name Firmware',
      'in_progress': False,
      'installed_version': '1.8.99-dev144746',
      'latest_version': '1.8.99-dev144746',
      'release_summary': None,
      'release_url': 'https://shelly-api-docs.shelly.cloud/gen2/changelog/',
      'skipped_version': None,
      'supported_features': <UpdateEntityFeature: 5>,
      'title': None,
      'update_percentage': None,
    }),
    'context': <ANY>,
    'entity_id': 'update.test_name_firmware',
    'last_changed': <ANY>,
    'last_reported': <ANY>,
    'last_updated': <ANY>,
    'state': 'off',
  })
# ---
# name: test_device[duo_bulb_gen3][binary_sensor.test_name_cloud-entry]
  EntityRegistryEntrySnapshot({
    'aliases': set({
    }),
    'area_id': None,
    'capabilities': None,
    'config_entry_id': <ANY>,
    'config_subentry_id': <ANY>,
    'device_class': None,
    'device_id': <ANY>,
    'disabled_by': None,
    'domain': 'binary_sensor',
    'entity_category': <EntityCategory.DIAGNOSTIC: 'diagnostic'>,
    'entity_id': 'binary_sensor.test_name_cloud',
    'has_entity_name': True,
    'hidden_by': None,
    'icon': None,
    'id': <ANY>,
    'labels': set({
    }),
    'name': None,
    'options': dict({
    }),
    'original_device_class': <BinarySensorDeviceClass.CONNECTIVITY: 'connectivity'>,
    'original_icon': None,
    'original_name': 'Cloud',
    'platform': 'shelly',
    'previous_unique_id': None,
    'suggested_object_id': None,
    'supported_features': 0,
    'translation_key': 'cloud',
    'unique_id': '123456789ABC-cloud-cloud',
    'unit_of_measurement': None,
  })
# ---
# name: test_device[duo_bulb_gen3][binary_sensor.test_name_cloud-state]
  StateSnapshot({
    'attributes': ReadOnlyDict({
      'device_class': 'connectivity',
      'friendly_name': 'Test name Cloud',
    }),
    'context': <ANY>,
    'entity_id': 'binary_sensor.test_name_cloud',
    'last_changed': <ANY>,
    'last_reported': <ANY>,
    'last_updated': <ANY>,
    'state': 'off',
  })
# ---
# name: test_device[duo_bulb_gen3][binary_sensor.test_name_restart_required-entry]
  EntityRegistryEntrySnapshot({
    'aliases': set({
    }),
    'area_id': None,
    'capabilities': None,
    'config_entry_id': <ANY>,
    'config_subentry_id': <ANY>,
    'device_class': None,
    'device_id': <ANY>,
    'disabled_by': None,
    'domain': 'binary_sensor',
    'entity_category': <EntityCategory.DIAGNOSTIC: 'diagnostic'>,
    'entity_id': 'binary_sensor.test_name_restart_required',
    'has_entity_name': True,
    'hidden_by': None,
    'icon': None,
    'id': <ANY>,
    'labels': set({
    }),
    'name': None,
    'options': dict({
    }),
    'original_device_class': <BinarySensorDeviceClass.PROBLEM: 'problem'>,
    'original_icon': None,
    'original_name': 'Restart required',
    'platform': 'shelly',
    'previous_unique_id': None,
    'suggested_object_id': None,
    'supported_features': 0,
<<<<<<< HEAD
    'translation_key': 'power_with_channel_name',
    'unique_id': '123456789ABC-input:0-input',
=======
    'translation_key': None,
    'unique_id': '123456789ABC-sys-restart',
>>>>>>> ec25ead5
    'unit_of_measurement': None,
  })
# ---
# name: test_device[duo_bulb_gen3][binary_sensor.test_name_restart_required-state]
  StateSnapshot({
    'attributes': ReadOnlyDict({
      'device_class': 'problem',
      'friendly_name': 'Test name Restart required',
    }),
    'context': <ANY>,
    'entity_id': 'binary_sensor.test_name_restart_required',
    'last_changed': <ANY>,
    'last_reported': <ANY>,
    'last_updated': <ANY>,
    'state': 'off',
  })
# ---
# name: test_device[duo_bulb_gen3][button.test_name_restart-entry]
  EntityRegistryEntrySnapshot({
    'aliases': set({
    }),
    'area_id': None,
    'capabilities': None,
    'config_entry_id': <ANY>,
    'config_subentry_id': <ANY>,
    'device_class': None,
    'device_id': <ANY>,
    'disabled_by': None,
    'domain': 'button',
    'entity_category': <EntityCategory.CONFIG: 'config'>,
    'entity_id': 'button.test_name_restart',
    'has_entity_name': True,
    'hidden_by': None,
    'icon': None,
    'id': <ANY>,
    'labels': set({
    }),
    'name': None,
    'options': dict({
    }),
    'original_device_class': <ButtonDeviceClass.RESTART: 'restart'>,
    'original_icon': None,
    'original_name': 'Restart',
    'platform': 'shelly',
    'previous_unique_id': None,
    'suggested_object_id': None,
    'supported_features': 0,
<<<<<<< HEAD
    'translation_key': 'power_with_channel_name',
    'unique_id': '123456789ABC-input:1-input',
=======
    'translation_key': None,
    'unique_id': '123456789ABC-reboot',
>>>>>>> ec25ead5
    'unit_of_measurement': None,
  })
# ---
# name: test_device[duo_bulb_gen3][button.test_name_restart-state]
  StateSnapshot({
    'attributes': ReadOnlyDict({
      'device_class': 'restart',
      'friendly_name': 'Test name Restart',
    }),
    'context': <ANY>,
    'entity_id': 'button.test_name_restart',
    'last_changed': <ANY>,
    'last_reported': <ANY>,
    'last_updated': <ANY>,
    'state': 'unknown',
  })
# ---
# name: test_device[duo_bulb_gen3][light.test_name_living_room_lamp-entry]
  EntityRegistryEntrySnapshot({
    'aliases': set({
    }),
    'area_id': None,
    'capabilities': dict({
      'max_color_temp_kelvin': 6500,
      'max_mireds': 370,
      'min_color_temp_kelvin': 2700,
      'min_mireds': 153,
      'supported_color_modes': list([
        <ColorMode.COLOR_TEMP: 'color_temp'>,
      ]),
    }),
    'config_entry_id': <ANY>,
    'config_subentry_id': <ANY>,
    'device_class': None,
    'device_id': <ANY>,
    'disabled_by': None,
    'domain': 'light',
    'entity_category': None,
    'entity_id': 'light.test_name_living_room_lamp',
    'has_entity_name': True,
    'hidden_by': None,
    'icon': None,
    'id': <ANY>,
    'labels': set({
    }),
    'name': None,
    'options': dict({
    }),
    'original_device_class': None,
    'original_icon': None,
    'original_name': 'Living room lamp',
    'platform': 'shelly',
    'previous_unique_id': None,
    'suggested_object_id': None,
<<<<<<< HEAD
    'supported_features': 0,
    'translation_key': 'restart_required',
    'unique_id': '123456789ABC-sys-restart',
=======
    'supported_features': <LightEntityFeature: 32>,
    'translation_key': None,
    'unique_id': '123456789ABC-cct:0',
>>>>>>> ec25ead5
    'unit_of_measurement': None,
  })
# ---
# name: test_device[duo_bulb_gen3][light.test_name_living_room_lamp-state]
  StateSnapshot({
    'attributes': ReadOnlyDict({
      'brightness': None,
      'color_mode': None,
      'color_temp': None,
      'color_temp_kelvin': None,
      'friendly_name': 'Test name Living room lamp',
      'hs_color': None,
      'max_color_temp_kelvin': 6500,
      'max_mireds': 370,
      'min_color_temp_kelvin': 2700,
      'min_mireds': 153,
      'rgb_color': None,
      'supported_color_modes': list([
        <ColorMode.COLOR_TEMP: 'color_temp'>,
      ]),
      'supported_features': <LightEntityFeature: 32>,
      'xy_color': None,
    }),
    'context': <ANY>,
    'entity_id': 'light.test_name_living_room_lamp',
    'last_changed': <ANY>,
    'last_reported': <ANY>,
    'last_updated': <ANY>,
    'state': 'off',
  })
# ---
# name: test_device[duo_bulb_gen3][sensor.test_name_last_restart-entry]
  EntityRegistryEntrySnapshot({
    'aliases': set({
    }),
    'area_id': None,
    'capabilities': None,
    'config_entry_id': <ANY>,
    'config_subentry_id': <ANY>,
    'device_class': None,
    'device_id': <ANY>,
    'disabled_by': None,
    'domain': 'sensor',
    'entity_category': <EntityCategory.DIAGNOSTIC: 'diagnostic'>,
    'entity_id': 'sensor.test_name_last_restart',
    'has_entity_name': True,
    'hidden_by': None,
    'icon': None,
    'id': <ANY>,
    'labels': set({
    }),
    'name': None,
    'options': dict({
    }),
    'original_device_class': <SensorDeviceClass.TIMESTAMP: 'timestamp'>,
    'original_icon': None,
    'original_name': 'Last restart',
    'platform': 'shelly',
    'previous_unique_id': None,
    'suggested_object_id': None,
    'supported_features': 0,
<<<<<<< HEAD
    'translation_key': 'overcurrent',
    'unique_id': '123456789ABC-switch:0-overcurrent',
=======
    'translation_key': None,
    'unique_id': '123456789ABC-sys-uptime',
>>>>>>> ec25ead5
    'unit_of_measurement': None,
  })
# ---
# name: test_device[duo_bulb_gen3][sensor.test_name_last_restart-state]
  StateSnapshot({
    'attributes': ReadOnlyDict({
      'device_class': 'timestamp',
      'friendly_name': 'Test name Last restart',
    }),
    'context': <ANY>,
    'entity_id': 'sensor.test_name_last_restart',
    'last_changed': <ANY>,
    'last_reported': <ANY>,
    'last_updated': <ANY>,
    'state': '2025-05-24T02:30:09+00:00',
  })
# ---
# name: test_device[duo_bulb_gen3][sensor.test_name_living_room_lamp_energy-entry]
  EntityRegistryEntrySnapshot({
    'aliases': set({
    }),
    'area_id': None,
    'capabilities': dict({
      'state_class': <SensorStateClass.TOTAL_INCREASING: 'total_increasing'>,
    }),
    'config_entry_id': <ANY>,
    'config_subentry_id': <ANY>,
    'device_class': None,
    'device_id': <ANY>,
    'disabled_by': None,
    'domain': 'sensor',
    'entity_category': None,
    'entity_id': 'sensor.test_name_living_room_lamp_energy',
    'has_entity_name': True,
    'hidden_by': None,
    'icon': None,
    'id': <ANY>,
    'labels': set({
    }),
    'name': None,
    'options': dict({
      'sensor': dict({
        'suggested_display_precision': 2,
      }),
      'sensor.private': dict({
        'suggested_unit_of_measurement': <UnitOfEnergy.KILO_WATT_HOUR: 'kWh'>,
      }),
    }),
    'original_device_class': <SensorDeviceClass.ENERGY: 'energy'>,
    'original_icon': None,
    'original_name': 'Living room lamp energy',
    'platform': 'shelly',
    'previous_unique_id': None,
    'suggested_object_id': None,
    'supported_features': 0,
<<<<<<< HEAD
    'translation_key': 'overheating',
    'unique_id': '123456789ABC-switch:0-overtemp',
    'unit_of_measurement': None,
=======
    'translation_key': None,
    'unique_id': '123456789ABC-cct:0-energy_cct',
    'unit_of_measurement': <UnitOfEnergy.KILO_WATT_HOUR: 'kWh'>,
>>>>>>> ec25ead5
  })
# ---
# name: test_device[duo_bulb_gen3][sensor.test_name_living_room_lamp_energy-state]
  StateSnapshot({
    'attributes': ReadOnlyDict({
      'device_class': 'energy',
      'friendly_name': 'Test name Living room lamp energy',
      'state_class': <SensorStateClass.TOTAL_INCREASING: 'total_increasing'>,
      'unit_of_measurement': <UnitOfEnergy.KILO_WATT_HOUR: 'kWh'>,
    }),
    'context': <ANY>,
    'entity_id': 'sensor.test_name_living_room_lamp_energy',
    'last_changed': <ANY>,
    'last_reported': <ANY>,
    'last_updated': <ANY>,
    'state': '0.200589',
  })
# ---
# name: test_device[duo_bulb_gen3][sensor.test_name_living_room_lamp_power-entry]
  EntityRegistryEntrySnapshot({
    'aliases': set({
    }),
    'area_id': None,
    'capabilities': dict({
      'state_class': <SensorStateClass.MEASUREMENT: 'measurement'>,
    }),
    'config_entry_id': <ANY>,
    'config_subentry_id': <ANY>,
    'device_class': None,
    'device_id': <ANY>,
    'disabled_by': None,
    'domain': 'sensor',
    'entity_category': None,
    'entity_id': 'sensor.test_name_living_room_lamp_power',
    'has_entity_name': True,
    'hidden_by': None,
    'icon': None,
    'id': <ANY>,
    'labels': set({
    }),
    'name': None,
    'options': dict({
      'sensor': dict({
        'suggested_display_precision': 0,
      }),
    }),
    'original_device_class': <SensorDeviceClass.POWER: 'power'>,
    'original_icon': None,
    'original_name': 'Living room lamp power',
    'platform': 'shelly',
    'previous_unique_id': None,
    'suggested_object_id': None,
    'supported_features': 0,
<<<<<<< HEAD
    'translation_key': 'overpowering',
    'unique_id': '123456789ABC-switch:0-overpower',
    'unit_of_measurement': None,
=======
    'translation_key': None,
    'unique_id': '123456789ABC-cct:0-power_cct',
    'unit_of_measurement': <UnitOfPower.WATT: 'W'>,
>>>>>>> ec25ead5
  })
# ---
# name: test_device[duo_bulb_gen3][sensor.test_name_living_room_lamp_power-state]
  StateSnapshot({
    'attributes': ReadOnlyDict({
      'device_class': 'power',
      'friendly_name': 'Test name Living room lamp power',
      'state_class': <SensorStateClass.MEASUREMENT: 'measurement'>,
      'unit_of_measurement': <UnitOfPower.WATT: 'W'>,
    }),
    'context': <ANY>,
    'entity_id': 'sensor.test_name_living_room_lamp_power',
    'last_changed': <ANY>,
    'last_reported': <ANY>,
    'last_updated': <ANY>,
    'state': '0.0',
  })
# ---
# name: test_device[duo_bulb_gen3][sensor.test_name_signal_strength-entry]
  EntityRegistryEntrySnapshot({
    'aliases': set({
    }),
    'area_id': None,
    'capabilities': dict({
      'state_class': <SensorStateClass.MEASUREMENT: 'measurement'>,
    }),
    'config_entry_id': <ANY>,
    'config_subentry_id': <ANY>,
    'device_class': None,
    'device_id': <ANY>,
    'disabled_by': None,
    'domain': 'sensor',
    'entity_category': <EntityCategory.DIAGNOSTIC: 'diagnostic'>,
    'entity_id': 'sensor.test_name_signal_strength',
    'has_entity_name': True,
    'hidden_by': None,
    'icon': None,
    'id': <ANY>,
    'labels': set({
    }),
    'name': None,
    'options': dict({
    }),
    'original_device_class': <SensorDeviceClass.SIGNAL_STRENGTH: 'signal_strength'>,
    'original_icon': None,
    'original_name': 'Signal strength',
    'platform': 'shelly',
    'previous_unique_id': None,
    'suggested_object_id': None,
    'supported_features': 0,
<<<<<<< HEAD
    'translation_key': 'overvoltage',
    'unique_id': '123456789ABC-switch:0-overvoltage',
    'unit_of_measurement': None,
=======
    'translation_key': None,
    'unique_id': '123456789ABC-wifi-rssi',
    'unit_of_measurement': 'dBm',
>>>>>>> ec25ead5
  })
# ---
# name: test_device[duo_bulb_gen3][sensor.test_name_signal_strength-state]
  StateSnapshot({
    'attributes': ReadOnlyDict({
      'device_class': 'signal_strength',
      'friendly_name': 'Test name Signal strength',
      'state_class': <SensorStateClass.MEASUREMENT: 'measurement'>,
      'unit_of_measurement': 'dBm',
    }),
    'context': <ANY>,
    'entity_id': 'sensor.test_name_signal_strength',
    'last_changed': <ANY>,
    'last_reported': <ANY>,
    'last_updated': <ANY>,
    'state': '-50',
  })
# ---
# name: test_device[duo_bulb_gen3][update.test_name_beta_firmware-entry]
  EntityRegistryEntrySnapshot({
    'aliases': set({
    }),
    'area_id': None,
    'capabilities': None,
    'config_entry_id': <ANY>,
    'config_subentry_id': <ANY>,
    'device_class': None,
    'device_id': <ANY>,
    'disabled_by': None,
    'domain': 'update',
    'entity_category': <EntityCategory.CONFIG: 'config'>,
    'entity_id': 'update.test_name_beta_firmware',
    'has_entity_name': True,
    'hidden_by': None,
    'icon': None,
    'id': <ANY>,
    'labels': set({
    }),
    'name': None,
    'options': dict({
    }),
    'original_device_class': <UpdateDeviceClass.FIRMWARE: 'firmware'>,
    'original_icon': None,
    'original_name': 'Beta firmware',
    'platform': 'shelly',
    'previous_unique_id': None,
    'suggested_object_id': None,
<<<<<<< HEAD
    'supported_features': 0,
    'translation_key': 'overcurrent',
    'unique_id': '123456789ABC-switch:1-overcurrent',
=======
    'supported_features': <UpdateEntityFeature: 5>,
    'translation_key': None,
    'unique_id': '123456789ABC-sys-fwupdate_beta',
>>>>>>> ec25ead5
    'unit_of_measurement': None,
  })
# ---
# name: test_device[duo_bulb_gen3][update.test_name_beta_firmware-state]
  StateSnapshot({
    'attributes': ReadOnlyDict({
      'auto_update': False,
      'device_class': 'firmware',
      'display_precision': 0,
      'entity_picture': 'https://brands.home-assistant.io/_/shelly/icon.png',
      'friendly_name': 'Test name Beta firmware',
      'in_progress': False,
      'installed_version': '1.8.99-dev144333',
      'latest_version': '1.8.99-dev144333',
      'release_summary': None,
      'release_url': 'https://shelly-api-docs.shelly.cloud/gen2/changelog/#unreleased',
      'skipped_version': None,
      'supported_features': <UpdateEntityFeature: 5>,
      'title': None,
      'update_percentage': None,
    }),
    'context': <ANY>,
    'entity_id': 'update.test_name_beta_firmware',
    'last_changed': <ANY>,
    'last_reported': <ANY>,
    'last_updated': <ANY>,
    'state': 'off',
  })
# ---
# name: test_device[duo_bulb_gen3][update.test_name_firmware-entry]
  EntityRegistryEntrySnapshot({
    'aliases': set({
    }),
    'area_id': None,
    'capabilities': None,
    'config_entry_id': <ANY>,
    'config_subentry_id': <ANY>,
    'device_class': None,
    'device_id': <ANY>,
    'disabled_by': None,
    'domain': 'update',
    'entity_category': <EntityCategory.CONFIG: 'config'>,
    'entity_id': 'update.test_name_firmware',
    'has_entity_name': True,
    'hidden_by': None,
    'icon': None,
    'id': <ANY>,
    'labels': set({
    }),
    'name': None,
    'options': dict({
    }),
    'original_device_class': <UpdateDeviceClass.FIRMWARE: 'firmware'>,
    'original_icon': None,
    'original_name': 'Firmware',
    'platform': 'shelly',
    'previous_unique_id': None,
    'suggested_object_id': None,
<<<<<<< HEAD
    'supported_features': 0,
    'translation_key': 'overheating',
    'unique_id': '123456789ABC-switch:1-overtemp',
=======
    'supported_features': <UpdateEntityFeature: 5>,
    'translation_key': None,
    'unique_id': '123456789ABC-sys-fwupdate',
>>>>>>> ec25ead5
    'unit_of_measurement': None,
  })
# ---
# name: test_device[duo_bulb_gen3][update.test_name_firmware-state]
  StateSnapshot({
    'attributes': ReadOnlyDict({
      'auto_update': False,
      'device_class': 'firmware',
      'display_precision': 0,
      'entity_picture': 'https://brands.home-assistant.io/_/shelly/icon.png',
      'friendly_name': 'Test name Firmware',
      'in_progress': False,
      'installed_version': '1.8.99-dev144333',
      'latest_version': '1.8.99-dev144333',
      'release_summary': None,
      'release_url': 'https://shelly-api-docs.shelly.cloud/gen2/changelog/',
      'skipped_version': None,
      'supported_features': <UpdateEntityFeature: 5>,
      'title': None,
      'update_percentage': None,
    }),
    'context': <ANY>,
    'entity_id': 'update.test_name_firmware',
    'last_changed': <ANY>,
    'last_reported': <ANY>,
    'last_updated': <ANY>,
    'state': 'off',
  })
# ---
# name: test_device[power_strip_gen4][binary_sensor.switch_1_name_overcurrent-entry]
  EntityRegistryEntrySnapshot({
    'aliases': set({
    }),
    'area_id': None,
    'capabilities': None,
    'config_entry_id': <ANY>,
    'config_subentry_id': <ANY>,
    'device_class': None,
    'device_id': <ANY>,
    'disabled_by': None,
    'domain': 'binary_sensor',
    'entity_category': <EntityCategory.DIAGNOSTIC: 'diagnostic'>,
    'entity_id': 'binary_sensor.switch_1_name_overcurrent',
    'has_entity_name': True,
    'hidden_by': None,
    'icon': None,
    'id': <ANY>,
    'labels': set({
    }),
    'name': None,
    'options': dict({
    }),
    'original_device_class': <BinarySensorDeviceClass.PROBLEM: 'problem'>,
    'original_icon': None,
    'original_name': 'Overcurrent',
    'platform': 'shelly',
    'previous_unique_id': None,
    'suggested_object_id': None,
    'supported_features': 0,
<<<<<<< HEAD
    'translation_key': 'overpowering',
    'unique_id': '123456789ABC-switch:1-overpower',
=======
    'translation_key': None,
    'unique_id': '123456789ABC-switch:1-overcurrent',
>>>>>>> ec25ead5
    'unit_of_measurement': None,
  })
# ---
# name: test_device[power_strip_gen4][binary_sensor.switch_1_name_overcurrent-state]
  StateSnapshot({
    'attributes': ReadOnlyDict({
      'device_class': 'problem',
      'friendly_name': 'Switch 1 name Overcurrent',
    }),
    'context': <ANY>,
    'entity_id': 'binary_sensor.switch_1_name_overcurrent',
    'last_changed': <ANY>,
    'last_reported': <ANY>,
    'last_updated': <ANY>,
    'state': 'off',
  })
# ---
# name: test_device[power_strip_gen4][binary_sensor.switch_1_name_overheating-entry]
  EntityRegistryEntrySnapshot({
    'aliases': set({
    }),
    'area_id': None,
    'capabilities': None,
    'config_entry_id': <ANY>,
    'config_subentry_id': <ANY>,
    'device_class': None,
    'device_id': <ANY>,
    'disabled_by': None,
    'domain': 'binary_sensor',
    'entity_category': <EntityCategory.DIAGNOSTIC: 'diagnostic'>,
    'entity_id': 'binary_sensor.switch_1_name_overheating',
    'has_entity_name': True,
    'hidden_by': None,
    'icon': None,
    'id': <ANY>,
    'labels': set({
    }),
    'name': None,
    'options': dict({
    }),
    'original_device_class': <BinarySensorDeviceClass.PROBLEM: 'problem'>,
    'original_icon': None,
    'original_name': 'Overheating',
    'platform': 'shelly',
    'previous_unique_id': None,
    'suggested_object_id': None,
    'supported_features': 0,
<<<<<<< HEAD
    'translation_key': 'overvoltage',
    'unique_id': '123456789ABC-switch:1-overvoltage',
=======
    'translation_key': None,
    'unique_id': '123456789ABC-switch:1-overtemp',
>>>>>>> ec25ead5
    'unit_of_measurement': None,
  })
# ---
# name: test_device[power_strip_gen4][binary_sensor.switch_1_name_overheating-state]
  StateSnapshot({
    'attributes': ReadOnlyDict({
      'device_class': 'problem',
      'friendly_name': 'Switch 1 name Overheating',
    }),
    'context': <ANY>,
    'entity_id': 'binary_sensor.switch_1_name_overheating',
    'last_changed': <ANY>,
    'last_reported': <ANY>,
    'last_updated': <ANY>,
    'state': 'off',
  })
# ---
# name: test_device[power_strip_gen4][binary_sensor.switch_1_name_overpowering-entry]
  EntityRegistryEntrySnapshot({
    'aliases': set({
    }),
    'area_id': None,
    'capabilities': None,
    'config_entry_id': <ANY>,
    'config_subentry_id': <ANY>,
    'device_class': None,
    'device_id': <ANY>,
    'disabled_by': None,
    'domain': 'binary_sensor',
    'entity_category': <EntityCategory.DIAGNOSTIC: 'diagnostic'>,
    'entity_id': 'binary_sensor.switch_1_name_overpowering',
    'has_entity_name': True,
    'hidden_by': None,
    'icon': None,
    'id': <ANY>,
    'labels': set({
    }),
    'name': None,
    'options': dict({
    }),
    'original_device_class': <BinarySensorDeviceClass.PROBLEM: 'problem'>,
    'original_icon': None,
    'original_name': 'Overpowering',
    'platform': 'shelly',
    'previous_unique_id': None,
    'suggested_object_id': None,
    'supported_features': 0,
    'translation_key': None,
    'unique_id': '123456789ABC-switch:1-overpower',
    'unit_of_measurement': None,
  })
# ---
# name: test_device[power_strip_gen4][binary_sensor.switch_1_name_overpowering-state]
  StateSnapshot({
    'attributes': ReadOnlyDict({
      'device_class': 'problem',
      'friendly_name': 'Switch 1 name Overpowering',
    }),
    'context': <ANY>,
    'entity_id': 'binary_sensor.switch_1_name_overpowering',
    'last_changed': <ANY>,
    'last_reported': <ANY>,
    'last_updated': <ANY>,
    'state': 'off',
  })
# ---
# name: test_device[power_strip_gen4][binary_sensor.switch_1_name_overvoltage-entry]
  EntityRegistryEntrySnapshot({
    'aliases': set({
    }),
    'area_id': None,
    'capabilities': None,
    'config_entry_id': <ANY>,
    'config_subentry_id': <ANY>,
    'device_class': None,
    'device_id': <ANY>,
    'disabled_by': None,
    'domain': 'binary_sensor',
    'entity_category': <EntityCategory.DIAGNOSTIC: 'diagnostic'>,
    'entity_id': 'binary_sensor.switch_1_name_overvoltage',
    'has_entity_name': True,
    'hidden_by': None,
    'icon': None,
    'id': <ANY>,
    'labels': set({
    }),
    'name': None,
    'options': dict({
    }),
    'original_device_class': <BinarySensorDeviceClass.PROBLEM: 'problem'>,
    'original_icon': None,
    'original_name': 'Overvoltage',
    'platform': 'shelly',
    'previous_unique_id': None,
    'suggested_object_id': None,
    'supported_features': 0,
    'translation_key': None,
    'unique_id': '123456789ABC-switch:1-overvoltage',
    'unit_of_measurement': None,
  })
# ---
# name: test_device[power_strip_gen4][binary_sensor.switch_1_name_overvoltage-state]
  StateSnapshot({
    'attributes': ReadOnlyDict({
      'device_class': 'problem',
      'friendly_name': 'Switch 1 name Overvoltage',
    }),
    'context': <ANY>,
    'entity_id': 'binary_sensor.switch_1_name_overvoltage',
    'last_changed': <ANY>,
    'last_reported': <ANY>,
    'last_updated': <ANY>,
    'state': 'off',
  })
# ---
# name: test_device[power_strip_gen4][binary_sensor.switch_3_name_overcurrent-entry]
  EntityRegistryEntrySnapshot({
    'aliases': set({
    }),
    'area_id': None,
    'capabilities': None,
    'config_entry_id': <ANY>,
    'config_subentry_id': <ANY>,
    'device_class': None,
    'device_id': <ANY>,
    'disabled_by': None,
    'domain': 'binary_sensor',
    'entity_category': <EntityCategory.DIAGNOSTIC: 'diagnostic'>,
    'entity_id': 'binary_sensor.switch_3_name_overcurrent',
    'has_entity_name': True,
    'hidden_by': None,
    'icon': None,
    'id': <ANY>,
    'labels': set({
    }),
    'name': None,
    'options': dict({
    }),
    'original_device_class': <BinarySensorDeviceClass.PROBLEM: 'problem'>,
    'original_icon': None,
    'original_name': 'Overcurrent',
    'platform': 'shelly',
    'previous_unique_id': None,
    'suggested_object_id': None,
    'supported_features': 0,
    'translation_key': None,
    'unique_id': '123456789ABC-switch:3-overcurrent',
    'unit_of_measurement': None,
  })
# ---
# name: test_device[power_strip_gen4][binary_sensor.switch_3_name_overcurrent-state]
  StateSnapshot({
    'attributes': ReadOnlyDict({
      'device_class': 'problem',
      'friendly_name': 'Switch 3 name Overcurrent',
    }),
    'context': <ANY>,
    'entity_id': 'binary_sensor.switch_3_name_overcurrent',
    'last_changed': <ANY>,
    'last_reported': <ANY>,
    'last_updated': <ANY>,
    'state': 'off',
  })
# ---
# name: test_device[power_strip_gen4][binary_sensor.switch_3_name_overheating-entry]
  EntityRegistryEntrySnapshot({
    'aliases': set({
    }),
    'area_id': None,
    'capabilities': None,
    'config_entry_id': <ANY>,
    'config_subentry_id': <ANY>,
    'device_class': None,
    'device_id': <ANY>,
    'disabled_by': None,
    'domain': 'binary_sensor',
    'entity_category': <EntityCategory.DIAGNOSTIC: 'diagnostic'>,
    'entity_id': 'binary_sensor.switch_3_name_overheating',
    'has_entity_name': True,
    'hidden_by': None,
    'icon': None,
    'id': <ANY>,
    'labels': set({
    }),
    'name': None,
    'options': dict({
    }),
    'original_device_class': <BinarySensorDeviceClass.PROBLEM: 'problem'>,
    'original_icon': None,
    'original_name': 'Overheating',
    'platform': 'shelly',
    'previous_unique_id': None,
    'suggested_object_id': None,
    'supported_features': 0,
    'translation_key': None,
    'unique_id': '123456789ABC-switch:3-overtemp',
    'unit_of_measurement': None,
  })
# ---
# name: test_device[power_strip_gen4][binary_sensor.switch_3_name_overheating-state]
  StateSnapshot({
    'attributes': ReadOnlyDict({
      'device_class': 'problem',
      'friendly_name': 'Switch 3 name Overheating',
    }),
    'context': <ANY>,
    'entity_id': 'binary_sensor.switch_3_name_overheating',
    'last_changed': <ANY>,
    'last_reported': <ANY>,
    'last_updated': <ANY>,
    'state': 'off',
  })
# ---
# name: test_device[power_strip_gen4][binary_sensor.switch_3_name_overpowering-entry]
  EntityRegistryEntrySnapshot({
    'aliases': set({
    }),
    'area_id': None,
    'capabilities': None,
    'config_entry_id': <ANY>,
    'config_subentry_id': <ANY>,
    'device_class': None,
    'device_id': <ANY>,
    'disabled_by': None,
    'domain': 'binary_sensor',
    'entity_category': <EntityCategory.DIAGNOSTIC: 'diagnostic'>,
    'entity_id': 'binary_sensor.switch_3_name_overpowering',
    'has_entity_name': True,
    'hidden_by': None,
    'icon': None,
    'id': <ANY>,
    'labels': set({
    }),
    'name': None,
    'options': dict({
    }),
    'original_device_class': <BinarySensorDeviceClass.PROBLEM: 'problem'>,
    'original_icon': None,
    'original_name': 'Overpowering',
    'platform': 'shelly',
    'previous_unique_id': None,
    'suggested_object_id': None,
    'supported_features': 0,
    'translation_key': None,
    'unique_id': '123456789ABC-switch:3-overpower',
    'unit_of_measurement': None,
  })
# ---
# name: test_device[power_strip_gen4][binary_sensor.switch_3_name_overpowering-state]
  StateSnapshot({
    'attributes': ReadOnlyDict({
      'device_class': 'problem',
      'friendly_name': 'Switch 3 name Overpowering',
    }),
    'context': <ANY>,
    'entity_id': 'binary_sensor.switch_3_name_overpowering',
    'last_changed': <ANY>,
    'last_reported': <ANY>,
    'last_updated': <ANY>,
    'state': 'off',
  })
# ---
# name: test_device[power_strip_gen4][binary_sensor.switch_3_name_overvoltage-entry]
  EntityRegistryEntrySnapshot({
    'aliases': set({
    }),
    'area_id': None,
    'capabilities': None,
    'config_entry_id': <ANY>,
    'config_subentry_id': <ANY>,
    'device_class': None,
    'device_id': <ANY>,
    'disabled_by': None,
    'domain': 'binary_sensor',
    'entity_category': <EntityCategory.DIAGNOSTIC: 'diagnostic'>,
    'entity_id': 'binary_sensor.switch_3_name_overvoltage',
    'has_entity_name': True,
    'hidden_by': None,
    'icon': None,
    'id': <ANY>,
    'labels': set({
    }),
    'name': None,
    'options': dict({
    }),
    'original_device_class': <BinarySensorDeviceClass.PROBLEM: 'problem'>,
    'original_icon': None,
    'original_name': 'Overvoltage',
    'platform': 'shelly',
    'previous_unique_id': None,
    'suggested_object_id': None,
    'supported_features': 0,
    'translation_key': None,
    'unique_id': '123456789ABC-switch:3-overvoltage',
    'unit_of_measurement': None,
  })
# ---
# name: test_device[power_strip_gen4][binary_sensor.switch_3_name_overvoltage-state]
  StateSnapshot({
    'attributes': ReadOnlyDict({
      'device_class': 'problem',
      'friendly_name': 'Switch 3 name Overvoltage',
    }),
    'context': <ANY>,
    'entity_id': 'binary_sensor.switch_3_name_overvoltage',
    'last_changed': <ANY>,
    'last_reported': <ANY>,
    'last_updated': <ANY>,
    'state': 'off',
  })
# ---
# name: test_device[power_strip_gen4][binary_sensor.test_name_cloud-entry]
  EntityRegistryEntrySnapshot({
    'aliases': set({
    }),
    'area_id': None,
    'capabilities': None,
    'config_entry_id': <ANY>,
    'config_subentry_id': <ANY>,
    'device_class': None,
    'device_id': <ANY>,
    'disabled_by': None,
    'domain': 'binary_sensor',
    'entity_category': <EntityCategory.DIAGNOSTIC: 'diagnostic'>,
    'entity_id': 'binary_sensor.test_name_cloud',
    'has_entity_name': True,
    'hidden_by': None,
    'icon': None,
    'id': <ANY>,
    'labels': set({
    }),
    'name': None,
    'options': dict({
    }),
    'original_device_class': <BinarySensorDeviceClass.CONNECTIVITY: 'connectivity'>,
    'original_icon': None,
    'original_name': 'Cloud',
    'platform': 'shelly',
    'previous_unique_id': None,
    'suggested_object_id': None,
    'supported_features': 0,
    'translation_key': None,
    'unique_id': '123456789ABC-cloud-cloud',
    'unit_of_measurement': None,
  })
# ---
# name: test_device[power_strip_gen4][binary_sensor.test_name_cloud-state]
  StateSnapshot({
    'attributes': ReadOnlyDict({
      'device_class': 'connectivity',
      'friendly_name': 'Test name Cloud',
    }),
    'context': <ANY>,
    'entity_id': 'binary_sensor.test_name_cloud',
    'last_changed': <ANY>,
    'last_reported': <ANY>,
    'last_updated': <ANY>,
    'state': 'off',
  })
# ---
# name: test_device[power_strip_gen4][binary_sensor.test_name_restart_required-entry]
  EntityRegistryEntrySnapshot({
    'aliases': set({
    }),
    'area_id': None,
    'capabilities': None,
    'config_entry_id': <ANY>,
    'config_subentry_id': <ANY>,
    'device_class': None,
    'device_id': <ANY>,
    'disabled_by': None,
    'domain': 'binary_sensor',
    'entity_category': <EntityCategory.DIAGNOSTIC: 'diagnostic'>,
    'entity_id': 'binary_sensor.test_name_restart_required',
    'has_entity_name': True,
    'hidden_by': None,
    'icon': None,
    'id': <ANY>,
    'labels': set({
    }),
    'name': None,
    'options': dict({
    }),
    'original_device_class': <BinarySensorDeviceClass.PROBLEM: 'problem'>,
    'original_icon': None,
    'original_name': 'Restart required',
    'platform': 'shelly',
    'previous_unique_id': None,
    'suggested_object_id': None,
    'supported_features': 0,
    'translation_key': None,
    'unique_id': '123456789ABC-sys-restart',
    'unit_of_measurement': None,
  })
# ---
# name: test_device[power_strip_gen4][binary_sensor.test_name_restart_required-state]
  StateSnapshot({
    'attributes': ReadOnlyDict({
      'device_class': 'problem',
      'friendly_name': 'Test name Restart required',
    }),
    'context': <ANY>,
    'entity_id': 'binary_sensor.test_name_restart_required',
    'last_changed': <ANY>,
    'last_reported': <ANY>,
    'last_updated': <ANY>,
    'state': 'off',
  })
# ---
# name: test_device[power_strip_gen4][binary_sensor.test_name_switch_0_overcurrent-entry]
  EntityRegistryEntrySnapshot({
    'aliases': set({
    }),
    'area_id': None,
    'capabilities': None,
    'config_entry_id': <ANY>,
    'config_subentry_id': <ANY>,
    'device_class': None,
    'device_id': <ANY>,
    'disabled_by': None,
    'domain': 'binary_sensor',
    'entity_category': <EntityCategory.DIAGNOSTIC: 'diagnostic'>,
    'entity_id': 'binary_sensor.test_name_switch_0_overcurrent',
    'has_entity_name': True,
    'hidden_by': None,
    'icon': None,
    'id': <ANY>,
    'labels': set({
    }),
    'name': None,
    'options': dict({
    }),
    'original_device_class': <BinarySensorDeviceClass.PROBLEM: 'problem'>,
    'original_icon': None,
    'original_name': 'Overcurrent',
    'platform': 'shelly',
    'previous_unique_id': None,
    'suggested_object_id': None,
    'supported_features': 0,
    'translation_key': None,
    'unique_id': '123456789ABC-switch:0-overcurrent',
    'unit_of_measurement': None,
  })
# ---
# name: test_device[power_strip_gen4][binary_sensor.test_name_switch_0_overcurrent-state]
  StateSnapshot({
    'attributes': ReadOnlyDict({
      'device_class': 'problem',
      'friendly_name': 'Test name Switch 0 Overcurrent',
    }),
    'context': <ANY>,
    'entity_id': 'binary_sensor.test_name_switch_0_overcurrent',
    'last_changed': <ANY>,
    'last_reported': <ANY>,
    'last_updated': <ANY>,
    'state': 'off',
  })
# ---
# name: test_device[power_strip_gen4][binary_sensor.test_name_switch_0_overheating-entry]
  EntityRegistryEntrySnapshot({
    'aliases': set({
    }),
    'area_id': None,
    'capabilities': None,
    'config_entry_id': <ANY>,
    'config_subentry_id': <ANY>,
    'device_class': None,
    'device_id': <ANY>,
    'disabled_by': None,
    'domain': 'binary_sensor',
    'entity_category': <EntityCategory.DIAGNOSTIC: 'diagnostic'>,
    'entity_id': 'binary_sensor.test_name_switch_0_overheating',
    'has_entity_name': True,
    'hidden_by': None,
    'icon': None,
    'id': <ANY>,
    'labels': set({
    }),
    'name': None,
    'options': dict({
    }),
    'original_device_class': <BinarySensorDeviceClass.PROBLEM: 'problem'>,
    'original_icon': None,
    'original_name': 'Overheating',
    'platform': 'shelly',
    'previous_unique_id': None,
    'suggested_object_id': None,
    'supported_features': 0,
    'translation_key': None,
    'unique_id': '123456789ABC-switch:0-overtemp',
    'unit_of_measurement': None,
  })
# ---
# name: test_device[power_strip_gen4][binary_sensor.test_name_switch_0_overheating-state]
  StateSnapshot({
    'attributes': ReadOnlyDict({
      'device_class': 'problem',
      'friendly_name': 'Test name Switch 0 Overheating',
    }),
    'context': <ANY>,
    'entity_id': 'binary_sensor.test_name_switch_0_overheating',
    'last_changed': <ANY>,
    'last_reported': <ANY>,
    'last_updated': <ANY>,
    'state': 'off',
  })
# ---
# name: test_device[power_strip_gen4][binary_sensor.test_name_switch_0_overpowering-entry]
  EntityRegistryEntrySnapshot({
    'aliases': set({
    }),
    'area_id': None,
    'capabilities': None,
    'config_entry_id': <ANY>,
    'config_subentry_id': <ANY>,
    'device_class': None,
    'device_id': <ANY>,
    'disabled_by': None,
    'domain': 'binary_sensor',
    'entity_category': <EntityCategory.DIAGNOSTIC: 'diagnostic'>,
    'entity_id': 'binary_sensor.test_name_switch_0_overpowering',
    'has_entity_name': True,
    'hidden_by': None,
    'icon': None,
    'id': <ANY>,
    'labels': set({
    }),
    'name': None,
    'options': dict({
    }),
    'original_device_class': <BinarySensorDeviceClass.PROBLEM: 'problem'>,
    'original_icon': None,
    'original_name': 'Overpowering',
    'platform': 'shelly',
    'previous_unique_id': None,
    'suggested_object_id': None,
    'supported_features': 0,
    'translation_key': None,
    'unique_id': '123456789ABC-switch:0-overpower',
    'unit_of_measurement': None,
  })
# ---
# name: test_device[power_strip_gen4][binary_sensor.test_name_switch_0_overpowering-state]
  StateSnapshot({
    'attributes': ReadOnlyDict({
      'device_class': 'problem',
      'friendly_name': 'Test name Switch 0 Overpowering',
    }),
    'context': <ANY>,
    'entity_id': 'binary_sensor.test_name_switch_0_overpowering',
    'last_changed': <ANY>,
    'last_reported': <ANY>,
    'last_updated': <ANY>,
    'state': 'off',
  })
# ---
# name: test_device[power_strip_gen4][binary_sensor.test_name_switch_0_overvoltage-entry]
  EntityRegistryEntrySnapshot({
    'aliases': set({
    }),
    'area_id': None,
    'capabilities': None,
    'config_entry_id': <ANY>,
    'config_subentry_id': <ANY>,
    'device_class': None,
    'device_id': <ANY>,
    'disabled_by': None,
    'domain': 'binary_sensor',
    'entity_category': <EntityCategory.DIAGNOSTIC: 'diagnostic'>,
    'entity_id': 'binary_sensor.test_name_switch_0_overvoltage',
    'has_entity_name': True,
    'hidden_by': None,
    'icon': None,
    'id': <ANY>,
    'labels': set({
    }),
    'name': None,
    'options': dict({
    }),
    'original_device_class': <BinarySensorDeviceClass.PROBLEM: 'problem'>,
    'original_icon': None,
    'original_name': 'Overvoltage',
    'platform': 'shelly',
    'previous_unique_id': None,
    'suggested_object_id': None,
    'supported_features': 0,
    'translation_key': None,
    'unique_id': '123456789ABC-switch:0-overvoltage',
    'unit_of_measurement': None,
  })
# ---
# name: test_device[power_strip_gen4][binary_sensor.test_name_switch_0_overvoltage-state]
  StateSnapshot({
    'attributes': ReadOnlyDict({
      'device_class': 'problem',
      'friendly_name': 'Test name Switch 0 Overvoltage',
    }),
    'context': <ANY>,
    'entity_id': 'binary_sensor.test_name_switch_0_overvoltage',
    'last_changed': <ANY>,
    'last_reported': <ANY>,
    'last_updated': <ANY>,
    'state': 'off',
  })
# ---
# name: test_device[power_strip_gen4][binary_sensor.test_name_switch_2_overcurrent-entry]
  EntityRegistryEntrySnapshot({
    'aliases': set({
    }),
    'area_id': None,
    'capabilities': None,
    'config_entry_id': <ANY>,
    'config_subentry_id': <ANY>,
    'device_class': None,
    'device_id': <ANY>,
    'disabled_by': None,
    'domain': 'binary_sensor',
    'entity_category': <EntityCategory.DIAGNOSTIC: 'diagnostic'>,
    'entity_id': 'binary_sensor.test_name_switch_2_overcurrent',
    'has_entity_name': True,
    'hidden_by': None,
    'icon': None,
    'id': <ANY>,
    'labels': set({
    }),
    'name': None,
    'options': dict({
    }),
    'original_device_class': <BinarySensorDeviceClass.PROBLEM: 'problem'>,
    'original_icon': None,
    'original_name': 'Overcurrent',
    'platform': 'shelly',
    'previous_unique_id': None,
    'suggested_object_id': None,
    'supported_features': 0,
    'translation_key': None,
    'unique_id': '123456789ABC-switch:2-overcurrent',
    'unit_of_measurement': None,
  })
# ---
# name: test_device[power_strip_gen4][binary_sensor.test_name_switch_2_overcurrent-state]
  StateSnapshot({
    'attributes': ReadOnlyDict({
      'device_class': 'problem',
      'friendly_name': 'Test name Switch 2 Overcurrent',
    }),
    'context': <ANY>,
    'entity_id': 'binary_sensor.test_name_switch_2_overcurrent',
    'last_changed': <ANY>,
    'last_reported': <ANY>,
    'last_updated': <ANY>,
    'state': 'off',
  })
# ---
# name: test_device[power_strip_gen4][binary_sensor.test_name_switch_2_overheating-entry]
  EntityRegistryEntrySnapshot({
    'aliases': set({
    }),
    'area_id': None,
    'capabilities': None,
    'config_entry_id': <ANY>,
    'config_subentry_id': <ANY>,
    'device_class': None,
    'device_id': <ANY>,
    'disabled_by': None,
    'domain': 'binary_sensor',
    'entity_category': <EntityCategory.DIAGNOSTIC: 'diagnostic'>,
    'entity_id': 'binary_sensor.test_name_switch_2_overheating',
    'has_entity_name': True,
    'hidden_by': None,
    'icon': None,
    'id': <ANY>,
    'labels': set({
    }),
    'name': None,
    'options': dict({
    }),
    'original_device_class': <BinarySensorDeviceClass.PROBLEM: 'problem'>,
    'original_icon': None,
    'original_name': 'Overheating',
    'platform': 'shelly',
    'previous_unique_id': None,
    'suggested_object_id': None,
    'supported_features': 0,
    'translation_key': None,
    'unique_id': '123456789ABC-switch:2-overtemp',
    'unit_of_measurement': None,
  })
# ---
# name: test_device[power_strip_gen4][binary_sensor.test_name_switch_2_overheating-state]
  StateSnapshot({
    'attributes': ReadOnlyDict({
      'device_class': 'problem',
      'friendly_name': 'Test name Switch 2 Overheating',
    }),
    'context': <ANY>,
    'entity_id': 'binary_sensor.test_name_switch_2_overheating',
    'last_changed': <ANY>,
    'last_reported': <ANY>,
    'last_updated': <ANY>,
    'state': 'off',
  })
# ---
# name: test_device[power_strip_gen4][binary_sensor.test_name_switch_2_overpowering-entry]
  EntityRegistryEntrySnapshot({
    'aliases': set({
    }),
    'area_id': None,
    'capabilities': None,
    'config_entry_id': <ANY>,
    'config_subentry_id': <ANY>,
    'device_class': None,
    'device_id': <ANY>,
    'disabled_by': None,
    'domain': 'binary_sensor',
    'entity_category': <EntityCategory.DIAGNOSTIC: 'diagnostic'>,
    'entity_id': 'binary_sensor.test_name_switch_2_overpowering',
    'has_entity_name': True,
    'hidden_by': None,
    'icon': None,
    'id': <ANY>,
    'labels': set({
    }),
    'name': None,
    'options': dict({
    }),
    'original_device_class': <BinarySensorDeviceClass.PROBLEM: 'problem'>,
    'original_icon': None,
    'original_name': 'Overpowering',
    'platform': 'shelly',
    'previous_unique_id': None,
    'suggested_object_id': None,
    'supported_features': 0,
    'translation_key': None,
    'unique_id': '123456789ABC-switch:2-overpower',
    'unit_of_measurement': None,
  })
# ---
# name: test_device[power_strip_gen4][binary_sensor.test_name_switch_2_overpowering-state]
  StateSnapshot({
    'attributes': ReadOnlyDict({
      'device_class': 'problem',
      'friendly_name': 'Test name Switch 2 Overpowering',
    }),
    'context': <ANY>,
    'entity_id': 'binary_sensor.test_name_switch_2_overpowering',
    'last_changed': <ANY>,
    'last_reported': <ANY>,
    'last_updated': <ANY>,
    'state': 'off',
  })
# ---
# name: test_device[power_strip_gen4][binary_sensor.test_name_switch_2_overvoltage-entry]
  EntityRegistryEntrySnapshot({
    'aliases': set({
    }),
    'area_id': None,
    'capabilities': None,
    'config_entry_id': <ANY>,
    'config_subentry_id': <ANY>,
    'device_class': None,
    'device_id': <ANY>,
    'disabled_by': None,
    'domain': 'binary_sensor',
    'entity_category': <EntityCategory.DIAGNOSTIC: 'diagnostic'>,
    'entity_id': 'binary_sensor.test_name_switch_2_overvoltage',
    'has_entity_name': True,
    'hidden_by': None,
    'icon': None,
    'id': <ANY>,
    'labels': set({
    }),
    'name': None,
    'options': dict({
    }),
    'original_device_class': <BinarySensorDeviceClass.PROBLEM: 'problem'>,
    'original_icon': None,
    'original_name': 'Overvoltage',
    'platform': 'shelly',
    'previous_unique_id': None,
    'suggested_object_id': None,
    'supported_features': 0,
    'translation_key': None,
    'unique_id': '123456789ABC-switch:2-overvoltage',
    'unit_of_measurement': None,
  })
# ---
# name: test_device[power_strip_gen4][binary_sensor.test_name_switch_2_overvoltage-state]
  StateSnapshot({
    'attributes': ReadOnlyDict({
      'device_class': 'problem',
      'friendly_name': 'Test name Switch 2 Overvoltage',
    }),
    'context': <ANY>,
    'entity_id': 'binary_sensor.test_name_switch_2_overvoltage',
    'last_changed': <ANY>,
    'last_reported': <ANY>,
    'last_updated': <ANY>,
    'state': 'off',
  })
# ---
# name: test_device[power_strip_gen4][button.test_name_restart-entry]
  EntityRegistryEntrySnapshot({
    'aliases': set({
    }),
    'area_id': None,
    'capabilities': None,
    'config_entry_id': <ANY>,
    'config_subentry_id': <ANY>,
    'device_class': None,
    'device_id': <ANY>,
    'disabled_by': None,
    'domain': 'button',
    'entity_category': <EntityCategory.CONFIG: 'config'>,
    'entity_id': 'button.test_name_restart',
    'has_entity_name': True,
    'hidden_by': None,
    'icon': None,
    'id': <ANY>,
    'labels': set({
    }),
    'name': None,
    'options': dict({
    }),
    'original_device_class': <ButtonDeviceClass.RESTART: 'restart'>,
    'original_icon': None,
    'original_name': 'Restart',
    'platform': 'shelly',
    'previous_unique_id': None,
    'suggested_object_id': None,
    'supported_features': 0,
    'translation_key': None,
    'unique_id': '123456789ABC-reboot',
    'unit_of_measurement': None,
  })
# ---
# name: test_device[power_strip_gen4][button.test_name_restart-state]
  StateSnapshot({
    'attributes': ReadOnlyDict({
      'device_class': 'restart',
      'friendly_name': 'Test name Restart',
    }),
    'context': <ANY>,
    'entity_id': 'button.test_name_restart',
    'last_changed': <ANY>,
    'last_reported': <ANY>,
    'last_updated': <ANY>,
    'state': 'unknown',
  })
# ---
# name: test_device[power_strip_gen4][light.test_name_switch_2-entry]
  EntityRegistryEntrySnapshot({
    'aliases': set({
    }),
    'area_id': None,
    'capabilities': dict({
      'supported_color_modes': list([
        <ColorMode.ONOFF: 'onoff'>,
      ]),
    }),
    'config_entry_id': <ANY>,
    'config_subentry_id': <ANY>,
    'device_class': None,
    'device_id': <ANY>,
    'disabled_by': None,
    'domain': 'light',
    'entity_category': None,
    'entity_id': 'light.test_name_switch_2',
    'has_entity_name': True,
    'hidden_by': None,
    'icon': None,
    'id': <ANY>,
    'labels': set({
    }),
    'name': None,
    'options': dict({
    }),
    'original_device_class': None,
    'original_icon': None,
    'original_name': None,
    'platform': 'shelly',
    'previous_unique_id': None,
    'suggested_object_id': None,
    'supported_features': 0,
    'translation_key': None,
    'unique_id': '123456789ABC-switch:2',
    'unit_of_measurement': None,
  })
# ---
# name: test_device[power_strip_gen4][light.test_name_switch_2-state]
  StateSnapshot({
    'attributes': ReadOnlyDict({
      'color_mode': None,
      'friendly_name': 'Test name Switch 2',
      'supported_color_modes': list([
        <ColorMode.ONOFF: 'onoff'>,
      ]),
      'supported_features': <LightEntityFeature: 0>,
    }),
    'context': <ANY>,
    'entity_id': 'light.test_name_switch_2',
    'last_changed': <ANY>,
    'last_reported': <ANY>,
    'last_updated': <ANY>,
    'state': 'off',
  })
# ---
# name: test_device[power_strip_gen4][sensor.switch_1_name_current-entry]
  EntityRegistryEntrySnapshot({
    'aliases': set({
    }),
    'area_id': None,
    'capabilities': dict({
      'state_class': <SensorStateClass.MEASUREMENT: 'measurement'>,
    }),
    'config_entry_id': <ANY>,
    'config_subentry_id': <ANY>,
    'device_class': None,
    'device_id': <ANY>,
    'disabled_by': None,
    'domain': 'sensor',
    'entity_category': None,
    'entity_id': 'sensor.switch_1_name_current',
    'has_entity_name': True,
    'hidden_by': None,
    'icon': None,
    'id': <ANY>,
    'labels': set({
    }),
    'name': None,
    'options': dict({
      'sensor': dict({
        'suggested_display_precision': 2,
      }),
    }),
    'original_device_class': <SensorDeviceClass.CURRENT: 'current'>,
    'original_icon': None,
    'original_name': 'Current',
    'platform': 'shelly',
    'previous_unique_id': None,
    'suggested_object_id': None,
    'supported_features': 0,
    'translation_key': None,
    'unique_id': '123456789ABC-switch:1-current',
    'unit_of_measurement': <UnitOfElectricCurrent.AMPERE: 'A'>,
  })
# ---
# name: test_device[power_strip_gen4][sensor.switch_1_name_current-state]
  StateSnapshot({
    'attributes': ReadOnlyDict({
      'device_class': 'current',
      'friendly_name': 'Switch 1 name Current',
      'state_class': <SensorStateClass.MEASUREMENT: 'measurement'>,
      'unit_of_measurement': <UnitOfElectricCurrent.AMPERE: 'A'>,
    }),
    'context': <ANY>,
    'entity_id': 'sensor.switch_1_name_current',
    'last_changed': <ANY>,
    'last_reported': <ANY>,
    'last_updated': <ANY>,
    'state': '0.017',
  })
# ---
# name: test_device[power_strip_gen4][sensor.switch_1_name_energy-entry]
  EntityRegistryEntrySnapshot({
    'aliases': set({
    }),
    'area_id': None,
    'capabilities': dict({
      'state_class': <SensorStateClass.TOTAL_INCREASING: 'total_increasing'>,
    }),
    'config_entry_id': <ANY>,
    'config_subentry_id': <ANY>,
    'device_class': None,
    'device_id': <ANY>,
    'disabled_by': None,
    'domain': 'sensor',
    'entity_category': None,
    'entity_id': 'sensor.switch_1_name_energy',
    'has_entity_name': True,
    'hidden_by': None,
    'icon': None,
    'id': <ANY>,
    'labels': set({
    }),
    'name': None,
    'options': dict({
      'sensor': dict({
        'suggested_display_precision': 2,
      }),
      'sensor.private': dict({
        'suggested_unit_of_measurement': <UnitOfEnergy.KILO_WATT_HOUR: 'kWh'>,
      }),
    }),
    'original_device_class': <SensorDeviceClass.ENERGY: 'energy'>,
    'original_icon': None,
    'original_name': 'Energy',
    'platform': 'shelly',
    'previous_unique_id': None,
    'suggested_object_id': None,
    'supported_features': 0,
    'translation_key': None,
    'unique_id': '123456789ABC-switch:1-energy',
    'unit_of_measurement': <UnitOfEnergy.KILO_WATT_HOUR: 'kWh'>,
  })
# ---
# name: test_device[power_strip_gen4][sensor.switch_1_name_energy-state]
  StateSnapshot({
    'attributes': ReadOnlyDict({
      'device_class': 'energy',
      'friendly_name': 'Switch 1 name Energy',
      'state_class': <SensorStateClass.TOTAL_INCREASING: 'total_increasing'>,
      'unit_of_measurement': <UnitOfEnergy.KILO_WATT_HOUR: 'kWh'>,
    }),
    'context': <ANY>,
    'entity_id': 'sensor.switch_1_name_energy',
    'last_changed': <ANY>,
    'last_reported': <ANY>,
    'last_updated': <ANY>,
    'state': '4.22756',
  })
# ---
# name: test_device[power_strip_gen4][sensor.switch_1_name_energy_consumed-entry]
  EntityRegistryEntrySnapshot({
    'aliases': set({
    }),
    'area_id': None,
    'capabilities': dict({
      'state_class': <SensorStateClass.TOTAL_INCREASING: 'total_increasing'>,
    }),
    'config_entry_id': <ANY>,
    'config_subentry_id': <ANY>,
    'device_class': None,
    'device_id': <ANY>,
    'disabled_by': None,
    'domain': 'sensor',
    'entity_category': None,
    'entity_id': 'sensor.switch_1_name_energy_consumed',
    'has_entity_name': True,
    'hidden_by': None,
    'icon': None,
    'id': <ANY>,
    'labels': set({
    }),
    'name': None,
    'options': dict({
      'sensor': dict({
        'suggested_display_precision': 2,
      }),
      'sensor.private': dict({
        'suggested_unit_of_measurement': <UnitOfEnergy.KILO_WATT_HOUR: 'kWh'>,
      }),
    }),
    'original_device_class': <SensorDeviceClass.ENERGY: 'energy'>,
    'original_icon': None,
    'original_name': 'Energy consumed',
    'platform': 'shelly',
    'previous_unique_id': None,
    'suggested_object_id': None,
    'supported_features': 0,
    'translation_key': None,
    'unique_id': '123456789ABC-switch:1-consumed_energy_switch',
    'unit_of_measurement': <UnitOfEnergy.KILO_WATT_HOUR: 'kWh'>,
  })
# ---
# name: test_device[power_strip_gen4][sensor.switch_1_name_energy_consumed-state]
  StateSnapshot({
    'attributes': ReadOnlyDict({
      'device_class': 'energy',
      'friendly_name': 'Switch 1 name Energy consumed',
      'state_class': <SensorStateClass.TOTAL_INCREASING: 'total_increasing'>,
      'unit_of_measurement': <UnitOfEnergy.KILO_WATT_HOUR: 'kWh'>,
    }),
    'context': <ANY>,
    'entity_id': 'sensor.switch_1_name_energy_consumed',
    'last_changed': <ANY>,
    'last_reported': <ANY>,
    'last_updated': <ANY>,
    'state': '4.22756',
  })
# ---
# name: test_device[power_strip_gen4][sensor.switch_1_name_energy_returned-entry]
  EntityRegistryEntrySnapshot({
    'aliases': set({
    }),
    'area_id': None,
    'capabilities': dict({
      'state_class': <SensorStateClass.TOTAL_INCREASING: 'total_increasing'>,
    }),
    'config_entry_id': <ANY>,
    'config_subentry_id': <ANY>,
    'device_class': None,
    'device_id': <ANY>,
    'disabled_by': None,
    'domain': 'sensor',
    'entity_category': None,
    'entity_id': 'sensor.switch_1_name_energy_returned',
    'has_entity_name': True,
    'hidden_by': None,
    'icon': None,
    'id': <ANY>,
    'labels': set({
    }),
    'name': None,
    'options': dict({
      'sensor': dict({
        'suggested_display_precision': 2,
      }),
      'sensor.private': dict({
        'suggested_unit_of_measurement': <UnitOfEnergy.KILO_WATT_HOUR: 'kWh'>,
      }),
    }),
    'original_device_class': <SensorDeviceClass.ENERGY: 'energy'>,
    'original_icon': None,
    'original_name': 'Energy returned',
    'platform': 'shelly',
    'previous_unique_id': None,
    'suggested_object_id': None,
    'supported_features': 0,
    'translation_key': None,
    'unique_id': '123456789ABC-switch:1-ret_energy',
    'unit_of_measurement': <UnitOfEnergy.KILO_WATT_HOUR: 'kWh'>,
  })
# ---
# name: test_device[power_strip_gen4][sensor.switch_1_name_energy_returned-state]
  StateSnapshot({
    'attributes': ReadOnlyDict({
      'device_class': 'energy',
      'friendly_name': 'Switch 1 name Energy returned',
      'state_class': <SensorStateClass.TOTAL_INCREASING: 'total_increasing'>,
      'unit_of_measurement': <UnitOfEnergy.KILO_WATT_HOUR: 'kWh'>,
    }),
    'context': <ANY>,
    'entity_id': 'sensor.switch_1_name_energy_returned',
    'last_changed': <ANY>,
    'last_reported': <ANY>,
    'last_updated': <ANY>,
    'state': '0.0',
  })
# ---
# name: test_device[power_strip_gen4][sensor.switch_1_name_frequency-entry]
  EntityRegistryEntrySnapshot({
    'aliases': set({
    }),
    'area_id': None,
    'capabilities': dict({
      'state_class': <SensorStateClass.MEASUREMENT: 'measurement'>,
    }),
    'config_entry_id': <ANY>,
    'config_subentry_id': <ANY>,
    'device_class': None,
    'device_id': <ANY>,
    'disabled_by': None,
    'domain': 'sensor',
    'entity_category': None,
    'entity_id': 'sensor.switch_1_name_frequency',
    'has_entity_name': True,
    'hidden_by': None,
    'icon': None,
    'id': <ANY>,
    'labels': set({
    }),
    'name': None,
    'options': dict({
      'sensor': dict({
        'suggested_display_precision': 0,
      }),
    }),
    'original_device_class': <SensorDeviceClass.FREQUENCY: 'frequency'>,
    'original_icon': None,
    'original_name': 'Frequency',
    'platform': 'shelly',
    'previous_unique_id': None,
    'suggested_object_id': None,
    'supported_features': 0,
    'translation_key': None,
    'unique_id': '123456789ABC-switch:1-freq',
    'unit_of_measurement': <UnitOfFrequency.HERTZ: 'Hz'>,
  })
# ---
# name: test_device[power_strip_gen4][sensor.switch_1_name_frequency-state]
  StateSnapshot({
    'attributes': ReadOnlyDict({
      'device_class': 'frequency',
      'friendly_name': 'Switch 1 name Frequency',
      'state_class': <SensorStateClass.MEASUREMENT: 'measurement'>,
      'unit_of_measurement': <UnitOfFrequency.HERTZ: 'Hz'>,
    }),
    'context': <ANY>,
    'entity_id': 'sensor.switch_1_name_frequency',
    'last_changed': <ANY>,
    'last_reported': <ANY>,
    'last_updated': <ANY>,
    'state': '50.0',
  })
# ---
# name: test_device[power_strip_gen4][sensor.switch_1_name_power-entry]
  EntityRegistryEntrySnapshot({
    'aliases': set({
    }),
    'area_id': None,
    'capabilities': dict({
      'state_class': <SensorStateClass.MEASUREMENT: 'measurement'>,
    }),
    'config_entry_id': <ANY>,
    'config_subentry_id': <ANY>,
    'device_class': None,
    'device_id': <ANY>,
    'disabled_by': None,
    'domain': 'sensor',
    'entity_category': None,
    'entity_id': 'sensor.switch_1_name_power',
    'has_entity_name': True,
    'hidden_by': None,
    'icon': None,
    'id': <ANY>,
    'labels': set({
    }),
    'name': None,
    'options': dict({
      'sensor': dict({
        'suggested_display_precision': 0,
      }),
    }),
    'original_device_class': <SensorDeviceClass.POWER: 'power'>,
    'original_icon': None,
    'original_name': 'Power',
    'platform': 'shelly',
    'previous_unique_id': None,
    'suggested_object_id': None,
    'supported_features': 0,
<<<<<<< HEAD
    'translation_key': 'cloud',
    'unique_id': '123456789ABC-cloud-cloud',
    'unit_of_measurement': None,
=======
    'translation_key': None,
    'unique_id': '123456789ABC-switch:1-power',
    'unit_of_measurement': <UnitOfPower.WATT: 'W'>,
>>>>>>> ec25ead5
  })
# ---
# name: test_device[power_strip_gen4][sensor.switch_1_name_power-state]
  StateSnapshot({
    'attributes': ReadOnlyDict({
      'device_class': 'power',
      'friendly_name': 'Switch 1 name Power',
      'state_class': <SensorStateClass.MEASUREMENT: 'measurement'>,
      'unit_of_measurement': <UnitOfPower.WATT: 'W'>,
    }),
    'context': <ANY>,
    'entity_id': 'sensor.switch_1_name_power',
    'last_changed': <ANY>,
    'last_reported': <ANY>,
    'last_updated': <ANY>,
    'state': '1.7',
  })
# ---
# name: test_device[power_strip_gen4][sensor.switch_1_name_voltage-entry]
  EntityRegistryEntrySnapshot({
    'aliases': set({
    }),
    'area_id': None,
    'capabilities': dict({
      'state_class': <SensorStateClass.MEASUREMENT: 'measurement'>,
    }),
    'config_entry_id': <ANY>,
    'config_subentry_id': <ANY>,
    'device_class': None,
    'device_id': <ANY>,
    'disabled_by': None,
    'domain': 'sensor',
    'entity_category': None,
    'entity_id': 'sensor.switch_1_name_voltage',
    'has_entity_name': True,
    'hidden_by': None,
    'icon': None,
    'id': <ANY>,
    'labels': set({
    }),
    'name': None,
    'options': dict({
      'sensor': dict({
        'suggested_display_precision': 1,
      }),
    }),
    'original_device_class': <SensorDeviceClass.VOLTAGE: 'voltage'>,
    'original_icon': None,
    'original_name': 'Voltage',
    'platform': 'shelly',
    'previous_unique_id': None,
    'suggested_object_id': None,
    'supported_features': 0,
<<<<<<< HEAD
    'translation_key': 'restart_required',
    'unique_id': '123456789ABC-sys-restart',
    'unit_of_measurement': None,
=======
    'translation_key': None,
    'unique_id': '123456789ABC-switch:1-voltage',
    'unit_of_measurement': <UnitOfElectricPotential.VOLT: 'V'>,
>>>>>>> ec25ead5
  })
# ---
# name: test_device[power_strip_gen4][sensor.switch_1_name_voltage-state]
  StateSnapshot({
    'attributes': ReadOnlyDict({
      'device_class': 'voltage',
      'friendly_name': 'Switch 1 name Voltage',
      'state_class': <SensorStateClass.MEASUREMENT: 'measurement'>,
      'unit_of_measurement': <UnitOfElectricPotential.VOLT: 'V'>,
    }),
    'context': <ANY>,
    'entity_id': 'sensor.switch_1_name_voltage',
    'last_changed': <ANY>,
    'last_reported': <ANY>,
    'last_updated': <ANY>,
    'state': '232.6',
  })
# ---
# name: test_device[power_strip_gen4][sensor.switch_3_name_current-entry]
  EntityRegistryEntrySnapshot({
    'aliases': set({
    }),
    'area_id': None,
    'capabilities': dict({
      'state_class': <SensorStateClass.MEASUREMENT: 'measurement'>,
    }),
    'config_entry_id': <ANY>,
    'config_subentry_id': <ANY>,
    'device_class': None,
    'device_id': <ANY>,
    'disabled_by': None,
    'domain': 'sensor',
    'entity_category': None,
    'entity_id': 'sensor.switch_3_name_current',
    'has_entity_name': True,
    'hidden_by': None,
    'icon': None,
    'id': <ANY>,
    'labels': set({
    }),
    'name': None,
    'options': dict({
      'sensor': dict({
        'suggested_display_precision': 2,
      }),
    }),
    'original_device_class': <SensorDeviceClass.CURRENT: 'current'>,
    'original_icon': None,
    'original_name': 'Current',
    'platform': 'shelly',
    'previous_unique_id': None,
    'suggested_object_id': None,
    'supported_features': 0,
    'translation_key': None,
    'unique_id': '123456789ABC-switch:3-current',
    'unit_of_measurement': <UnitOfElectricCurrent.AMPERE: 'A'>,
  })
# ---
# name: test_device[power_strip_gen4][sensor.switch_3_name_current-state]
  StateSnapshot({
    'attributes': ReadOnlyDict({
      'device_class': 'current',
      'friendly_name': 'Switch 3 name Current',
      'state_class': <SensorStateClass.MEASUREMENT: 'measurement'>,
      'unit_of_measurement': <UnitOfElectricCurrent.AMPERE: 'A'>,
    }),
    'context': <ANY>,
    'entity_id': 'sensor.switch_3_name_current',
    'last_changed': <ANY>,
    'last_reported': <ANY>,
    'last_updated': <ANY>,
    'state': '0.169',
  })
# ---
# name: test_device[power_strip_gen4][sensor.switch_3_name_energy-entry]
  EntityRegistryEntrySnapshot({
    'aliases': set({
    }),
    'area_id': None,
    'capabilities': dict({
      'state_class': <SensorStateClass.TOTAL_INCREASING: 'total_increasing'>,
    }),
    'config_entry_id': <ANY>,
    'config_subentry_id': <ANY>,
    'device_class': None,
    'device_id': <ANY>,
    'disabled_by': None,
    'domain': 'sensor',
    'entity_category': None,
    'entity_id': 'sensor.switch_3_name_energy',
    'has_entity_name': True,
    'hidden_by': None,
    'icon': None,
    'id': <ANY>,
    'labels': set({
    }),
    'name': None,
    'options': dict({
      'sensor': dict({
        'suggested_display_precision': 2,
      }),
      'sensor.private': dict({
        'suggested_unit_of_measurement': <UnitOfEnergy.KILO_WATT_HOUR: 'kWh'>,
      }),
    }),
    'original_device_class': <SensorDeviceClass.ENERGY: 'energy'>,
    'original_icon': None,
    'original_name': 'Energy',
    'platform': 'shelly',
    'previous_unique_id': None,
    'suggested_object_id': None,
    'supported_features': 0,
    'translation_key': None,
    'unique_id': '123456789ABC-switch:3-energy',
    'unit_of_measurement': <UnitOfEnergy.KILO_WATT_HOUR: 'kWh'>,
  })
# ---
# name: test_device[power_strip_gen4][sensor.switch_3_name_energy-state]
  StateSnapshot({
    'attributes': ReadOnlyDict({
      'device_class': 'energy',
      'friendly_name': 'Switch 3 name Energy',
      'state_class': <SensorStateClass.TOTAL_INCREASING: 'total_increasing'>,
      'unit_of_measurement': <UnitOfEnergy.KILO_WATT_HOUR: 'kWh'>,
    }),
    'context': <ANY>,
    'entity_id': 'sensor.switch_3_name_energy',
    'last_changed': <ANY>,
    'last_reported': <ANY>,
    'last_updated': <ANY>,
    'state': '18.440297',
  })
# ---
# name: test_device[power_strip_gen4][sensor.switch_3_name_energy_consumed-entry]
  EntityRegistryEntrySnapshot({
    'aliases': set({
    }),
    'area_id': None,
    'capabilities': dict({
      'state_class': <SensorStateClass.TOTAL_INCREASING: 'total_increasing'>,
    }),
    'config_entry_id': <ANY>,
    'config_subentry_id': <ANY>,
    'device_class': None,
    'device_id': <ANY>,
    'disabled_by': None,
    'domain': 'sensor',
    'entity_category': None,
    'entity_id': 'sensor.switch_3_name_energy_consumed',
    'has_entity_name': True,
    'hidden_by': None,
    'icon': None,
    'id': <ANY>,
    'labels': set({
    }),
    'name': None,
    'options': dict({
      'sensor': dict({
        'suggested_display_precision': 2,
      }),
      'sensor.private': dict({
        'suggested_unit_of_measurement': <UnitOfEnergy.KILO_WATT_HOUR: 'kWh'>,
      }),
    }),
    'original_device_class': <SensorDeviceClass.ENERGY: 'energy'>,
    'original_icon': None,
    'original_name': 'Energy consumed',
    'platform': 'shelly',
    'previous_unique_id': None,
    'suggested_object_id': None,
    'supported_features': 0,
    'translation_key': None,
    'unique_id': '123456789ABC-switch:3-consumed_energy_switch',
    'unit_of_measurement': <UnitOfEnergy.KILO_WATT_HOUR: 'kWh'>,
  })
# ---
# name: test_device[power_strip_gen4][sensor.switch_3_name_energy_consumed-state]
  StateSnapshot({
    'attributes': ReadOnlyDict({
      'device_class': 'energy',
      'friendly_name': 'Switch 3 name Energy consumed',
      'state_class': <SensorStateClass.TOTAL_INCREASING: 'total_increasing'>,
      'unit_of_measurement': <UnitOfEnergy.KILO_WATT_HOUR: 'kWh'>,
    }),
    'context': <ANY>,
    'entity_id': 'sensor.switch_3_name_energy_consumed',
    'last_changed': <ANY>,
    'last_reported': <ANY>,
    'last_updated': <ANY>,
    'state': '18.440297',
  })
# ---
# name: test_device[power_strip_gen4][sensor.switch_3_name_energy_returned-entry]
  EntityRegistryEntrySnapshot({
    'aliases': set({
    }),
    'area_id': None,
    'capabilities': dict({
      'state_class': <SensorStateClass.TOTAL_INCREASING: 'total_increasing'>,
    }),
    'config_entry_id': <ANY>,
    'config_subentry_id': <ANY>,
    'device_class': None,
    'device_id': <ANY>,
    'disabled_by': None,
    'domain': 'sensor',
    'entity_category': None,
    'entity_id': 'sensor.switch_3_name_energy_returned',
    'has_entity_name': True,
    'hidden_by': None,
    'icon': None,
    'id': <ANY>,
    'labels': set({
    }),
    'name': None,
    'options': dict({
      'sensor': dict({
        'suggested_display_precision': 2,
      }),
      'sensor.private': dict({
        'suggested_unit_of_measurement': <UnitOfEnergy.KILO_WATT_HOUR: 'kWh'>,
      }),
    }),
    'original_device_class': <SensorDeviceClass.ENERGY: 'energy'>,
    'original_icon': None,
    'original_name': 'Energy returned',
    'platform': 'shelly',
    'previous_unique_id': None,
    'suggested_object_id': None,
    'supported_features': 0,
    'translation_key': None,
    'unique_id': '123456789ABC-switch:3-ret_energy',
    'unit_of_measurement': <UnitOfEnergy.KILO_WATT_HOUR: 'kWh'>,
  })
# ---
# name: test_device[power_strip_gen4][sensor.switch_3_name_energy_returned-state]
  StateSnapshot({
    'attributes': ReadOnlyDict({
      'device_class': 'energy',
      'friendly_name': 'Switch 3 name Energy returned',
      'state_class': <SensorStateClass.TOTAL_INCREASING: 'total_increasing'>,
      'unit_of_measurement': <UnitOfEnergy.KILO_WATT_HOUR: 'kWh'>,
    }),
    'context': <ANY>,
    'entity_id': 'sensor.switch_3_name_energy_returned',
    'last_changed': <ANY>,
    'last_reported': <ANY>,
    'last_updated': <ANY>,
    'state': '0.0',
  })
# ---
# name: test_device[power_strip_gen4][sensor.switch_3_name_frequency-entry]
  EntityRegistryEntrySnapshot({
    'aliases': set({
    }),
    'area_id': None,
    'capabilities': dict({
      'state_class': <SensorStateClass.MEASUREMENT: 'measurement'>,
    }),
    'config_entry_id': <ANY>,
    'config_subentry_id': <ANY>,
    'device_class': None,
    'device_id': <ANY>,
    'disabled_by': None,
    'domain': 'sensor',
    'entity_category': None,
    'entity_id': 'sensor.switch_3_name_frequency',
    'has_entity_name': True,
    'hidden_by': None,
    'icon': None,
    'id': <ANY>,
    'labels': set({
    }),
    'name': None,
    'options': dict({
      'sensor': dict({
        'suggested_display_precision': 0,
      }),
    }),
    'original_device_class': <SensorDeviceClass.FREQUENCY: 'frequency'>,
    'original_icon': None,
    'original_name': 'Frequency',
    'platform': 'shelly',
    'previous_unique_id': None,
    'suggested_object_id': None,
    'supported_features': 0,
    'translation_key': None,
    'unique_id': '123456789ABC-switch:3-freq',
    'unit_of_measurement': <UnitOfFrequency.HERTZ: 'Hz'>,
  })
# ---
# name: test_device[power_strip_gen4][sensor.switch_3_name_frequency-state]
  StateSnapshot({
    'attributes': ReadOnlyDict({
      'device_class': 'frequency',
      'friendly_name': 'Switch 3 name Frequency',
      'state_class': <SensorStateClass.MEASUREMENT: 'measurement'>,
      'unit_of_measurement': <UnitOfFrequency.HERTZ: 'Hz'>,
    }),
    'context': <ANY>,
    'entity_id': 'sensor.switch_3_name_frequency',
    'last_changed': <ANY>,
    'last_reported': <ANY>,
    'last_updated': <ANY>,
    'state': '50.0',
  })
# ---
# name: test_device[power_strip_gen4][sensor.switch_3_name_power-entry]
  EntityRegistryEntrySnapshot({
    'aliases': set({
    }),
    'area_id': None,
    'capabilities': dict({
      'state_class': <SensorStateClass.MEASUREMENT: 'measurement'>,
    }),
    'config_entry_id': <ANY>,
    'config_subentry_id': <ANY>,
    'device_class': None,
    'device_id': <ANY>,
    'disabled_by': None,
    'domain': 'sensor',
    'entity_category': None,
    'entity_id': 'sensor.switch_3_name_power',
    'has_entity_name': True,
    'hidden_by': None,
    'icon': None,
    'id': <ANY>,
    'labels': set({
    }),
    'name': None,
    'options': dict({
      'sensor': dict({
        'suggested_display_precision': 0,
      }),
    }),
    'original_device_class': <SensorDeviceClass.POWER: 'power'>,
    'original_icon': None,
    'original_name': 'Power',
    'platform': 'shelly',
    'previous_unique_id': None,
    'suggested_object_id': None,
    'supported_features': 0,
    'translation_key': None,
    'unique_id': '123456789ABC-switch:3-power',
    'unit_of_measurement': <UnitOfPower.WATT: 'W'>,
  })
# ---
# name: test_device[power_strip_gen4][sensor.switch_3_name_power-state]
  StateSnapshot({
    'attributes': ReadOnlyDict({
      'device_class': 'power',
      'friendly_name': 'Switch 3 name Power',
      'state_class': <SensorStateClass.MEASUREMENT: 'measurement'>,
      'unit_of_measurement': <UnitOfPower.WATT: 'W'>,
    }),
    'context': <ANY>,
    'entity_id': 'sensor.switch_3_name_power',
    'last_changed': <ANY>,
    'last_reported': <ANY>,
    'last_updated': <ANY>,
    'state': '15.4',
  })
# ---
# name: test_device[power_strip_gen4][sensor.switch_3_name_voltage-entry]
  EntityRegistryEntrySnapshot({
    'aliases': set({
    }),
    'area_id': None,
    'capabilities': dict({
      'state_class': <SensorStateClass.MEASUREMENT: 'measurement'>,
    }),
    'config_entry_id': <ANY>,
    'config_subentry_id': <ANY>,
    'device_class': None,
    'device_id': <ANY>,
    'disabled_by': None,
    'domain': 'sensor',
    'entity_category': None,
    'entity_id': 'sensor.switch_3_name_voltage',
    'has_entity_name': True,
    'hidden_by': None,
    'icon': None,
    'id': <ANY>,
    'labels': set({
    }),
    'name': None,
    'options': dict({
      'sensor': dict({
        'suggested_display_precision': 1,
      }),
    }),
    'original_device_class': <SensorDeviceClass.VOLTAGE: 'voltage'>,
    'original_icon': None,
    'original_name': 'Voltage',
    'platform': 'shelly',
    'previous_unique_id': None,
    'suggested_object_id': None,
    'supported_features': 0,
    'translation_key': None,
    'unique_id': '123456789ABC-switch:3-voltage',
    'unit_of_measurement': <UnitOfElectricPotential.VOLT: 'V'>,
  })
# ---
# name: test_device[power_strip_gen4][sensor.switch_3_name_voltage-state]
  StateSnapshot({
    'attributes': ReadOnlyDict({
      'device_class': 'voltage',
      'friendly_name': 'Switch 3 name Voltage',
      'state_class': <SensorStateClass.MEASUREMENT: 'measurement'>,
      'unit_of_measurement': <UnitOfElectricPotential.VOLT: 'V'>,
    }),
    'context': <ANY>,
    'entity_id': 'sensor.switch_3_name_voltage',
    'last_changed': <ANY>,
    'last_reported': <ANY>,
    'last_updated': <ANY>,
    'state': '231.2',
  })
# ---
# name: test_device[power_strip_gen4][sensor.test_name_last_restart-entry]
  EntityRegistryEntrySnapshot({
    'aliases': set({
    }),
    'area_id': None,
    'capabilities': None,
    'config_entry_id': <ANY>,
    'config_subentry_id': <ANY>,
    'device_class': None,
    'device_id': <ANY>,
    'disabled_by': None,
    'domain': 'sensor',
    'entity_category': <EntityCategory.DIAGNOSTIC: 'diagnostic'>,
    'entity_id': 'sensor.test_name_last_restart',
    'has_entity_name': True,
    'hidden_by': None,
    'icon': None,
    'id': <ANY>,
    'labels': set({
    }),
    'name': None,
    'options': dict({
    }),
    'original_device_class': <SensorDeviceClass.TIMESTAMP: 'timestamp'>,
    'original_icon': None,
    'original_name': 'Last restart',
    'platform': 'shelly',
    'previous_unique_id': None,
    'suggested_object_id': None,
    'supported_features': 0,
    'translation_key': None,
    'unique_id': '123456789ABC-sys-uptime',
    'unit_of_measurement': None,
  })
# ---
# name: test_device[power_strip_gen4][sensor.test_name_last_restart-state]
  StateSnapshot({
    'attributes': ReadOnlyDict({
      'device_class': 'timestamp',
      'friendly_name': 'Test name Last restart',
    }),
    'context': <ANY>,
    'entity_id': 'sensor.test_name_last_restart',
    'last_changed': <ANY>,
    'last_reported': <ANY>,
    'last_updated': <ANY>,
    'state': '2025-04-02T18:10:04+00:00',
  })
# ---
# name: test_device[power_strip_gen4][sensor.test_name_signal_strength-entry]
  EntityRegistryEntrySnapshot({
    'aliases': set({
    }),
    'area_id': None,
    'capabilities': dict({
      'state_class': <SensorStateClass.MEASUREMENT: 'measurement'>,
    }),
    'config_entry_id': <ANY>,
    'config_subentry_id': <ANY>,
    'device_class': None,
    'device_id': <ANY>,
    'disabled_by': None,
    'domain': 'sensor',
    'entity_category': <EntityCategory.DIAGNOSTIC: 'diagnostic'>,
    'entity_id': 'sensor.test_name_signal_strength',
    'has_entity_name': True,
    'hidden_by': None,
    'icon': None,
    'id': <ANY>,
    'labels': set({
    }),
    'name': None,
    'options': dict({
    }),
    'original_device_class': <SensorDeviceClass.SIGNAL_STRENGTH: 'signal_strength'>,
    'original_icon': None,
    'original_name': 'Signal strength',
    'platform': 'shelly',
    'previous_unique_id': None,
    'suggested_object_id': None,
    'supported_features': 0,
    'translation_key': None,
    'unique_id': '123456789ABC-wifi-rssi',
    'unit_of_measurement': 'dBm',
  })
# ---
# name: test_device[power_strip_gen4][sensor.test_name_signal_strength-state]
  StateSnapshot({
    'attributes': ReadOnlyDict({
      'device_class': 'signal_strength',
      'friendly_name': 'Test name Signal strength',
      'state_class': <SensorStateClass.MEASUREMENT: 'measurement'>,
      'unit_of_measurement': 'dBm',
    }),
    'context': <ANY>,
    'entity_id': 'sensor.test_name_signal_strength',
    'last_changed': <ANY>,
    'last_reported': <ANY>,
    'last_updated': <ANY>,
    'state': '-68',
  })
# ---
# name: test_device[power_strip_gen4][sensor.test_name_switch_0_current-entry]
  EntityRegistryEntrySnapshot({
    'aliases': set({
    }),
    'area_id': None,
    'capabilities': dict({
      'state_class': <SensorStateClass.MEASUREMENT: 'measurement'>,
    }),
    'config_entry_id': <ANY>,
    'config_subentry_id': <ANY>,
    'device_class': None,
    'device_id': <ANY>,
    'disabled_by': None,
    'domain': 'sensor',
    'entity_category': None,
    'entity_id': 'sensor.test_name_switch_0_current',
    'has_entity_name': True,
    'hidden_by': None,
    'icon': None,
    'id': <ANY>,
    'labels': set({
    }),
    'name': None,
    'options': dict({
      'sensor': dict({
        'suggested_display_precision': 2,
      }),
    }),
    'original_device_class': <SensorDeviceClass.CURRENT: 'current'>,
    'original_icon': None,
    'original_name': 'Current',
    'platform': 'shelly',
    'previous_unique_id': None,
    'suggested_object_id': None,
    'supported_features': 0,
    'translation_key': None,
    'unique_id': '123456789ABC-switch:0-current',
    'unit_of_measurement': <UnitOfElectricCurrent.AMPERE: 'A'>,
  })
# ---
# name: test_device[power_strip_gen4][sensor.test_name_switch_0_current-state]
  StateSnapshot({
    'attributes': ReadOnlyDict({
      'device_class': 'current',
      'friendly_name': 'Test name Switch 0 Current',
      'state_class': <SensorStateClass.MEASUREMENT: 'measurement'>,
      'unit_of_measurement': <UnitOfElectricCurrent.AMPERE: 'A'>,
    }),
    'context': <ANY>,
    'entity_id': 'sensor.test_name_switch_0_current',
    'last_changed': <ANY>,
    'last_reported': <ANY>,
    'last_updated': <ANY>,
    'state': '0.017',
  })
# ---
# name: test_device[power_strip_gen4][sensor.test_name_switch_0_energy-entry]
  EntityRegistryEntrySnapshot({
    'aliases': set({
    }),
    'area_id': None,
    'capabilities': dict({
      'state_class': <SensorStateClass.TOTAL_INCREASING: 'total_increasing'>,
    }),
    'config_entry_id': <ANY>,
    'config_subentry_id': <ANY>,
    'device_class': None,
    'device_id': <ANY>,
    'disabled_by': None,
    'domain': 'sensor',
    'entity_category': None,
    'entity_id': 'sensor.test_name_switch_0_energy',
    'has_entity_name': True,
    'hidden_by': None,
    'icon': None,
    'id': <ANY>,
    'labels': set({
    }),
    'name': None,
    'options': dict({
      'sensor': dict({
        'suggested_display_precision': 2,
      }),
      'sensor.private': dict({
        'suggested_unit_of_measurement': <UnitOfEnergy.KILO_WATT_HOUR: 'kWh'>,
      }),
    }),
    'original_device_class': <SensorDeviceClass.ENERGY: 'energy'>,
    'original_icon': None,
    'original_name': 'Energy',
    'platform': 'shelly',
    'previous_unique_id': None,
    'suggested_object_id': None,
    'supported_features': 0,
    'translation_key': None,
    'unique_id': '123456789ABC-switch:0-energy',
    'unit_of_measurement': <UnitOfEnergy.KILO_WATT_HOUR: 'kWh'>,
  })
# ---
# name: test_device[power_strip_gen4][sensor.test_name_switch_0_energy-state]
  StateSnapshot({
    'attributes': ReadOnlyDict({
      'device_class': 'energy',
      'friendly_name': 'Test name Switch 0 Energy',
      'state_class': <SensorStateClass.TOTAL_INCREASING: 'total_increasing'>,
      'unit_of_measurement': <UnitOfEnergy.KILO_WATT_HOUR: 'kWh'>,
    }),
    'context': <ANY>,
    'entity_id': 'sensor.test_name_switch_0_energy',
    'last_changed': <ANY>,
    'last_reported': <ANY>,
    'last_updated': <ANY>,
    'state': '6.468282',
  })
# ---
# name: test_device[power_strip_gen4][sensor.test_name_switch_0_energy_consumed-entry]
  EntityRegistryEntrySnapshot({
    'aliases': set({
    }),
    'area_id': None,
    'capabilities': dict({
      'state_class': <SensorStateClass.TOTAL_INCREASING: 'total_increasing'>,
    }),
    'config_entry_id': <ANY>,
    'config_subentry_id': <ANY>,
    'device_class': None,
    'device_id': <ANY>,
    'disabled_by': None,
    'domain': 'sensor',
    'entity_category': None,
    'entity_id': 'sensor.test_name_switch_0_energy_consumed',
    'has_entity_name': True,
    'hidden_by': None,
    'icon': None,
    'id': <ANY>,
    'labels': set({
    }),
    'name': None,
    'options': dict({
      'sensor': dict({
        'suggested_display_precision': 2,
      }),
      'sensor.private': dict({
        'suggested_unit_of_measurement': <UnitOfEnergy.KILO_WATT_HOUR: 'kWh'>,
      }),
    }),
    'original_device_class': <SensorDeviceClass.ENERGY: 'energy'>,
    'original_icon': None,
    'original_name': 'Energy consumed',
    'platform': 'shelly',
    'previous_unique_id': None,
    'suggested_object_id': None,
    'supported_features': 0,
    'translation_key': None,
    'unique_id': '123456789ABC-switch:0-consumed_energy_switch',
    'unit_of_measurement': <UnitOfEnergy.KILO_WATT_HOUR: 'kWh'>,
  })
# ---
# name: test_device[power_strip_gen4][sensor.test_name_switch_0_energy_consumed-state]
  StateSnapshot({
    'attributes': ReadOnlyDict({
      'device_class': 'energy',
      'friendly_name': 'Test name Switch 0 Energy consumed',
      'state_class': <SensorStateClass.TOTAL_INCREASING: 'total_increasing'>,
      'unit_of_measurement': <UnitOfEnergy.KILO_WATT_HOUR: 'kWh'>,
    }),
    'context': <ANY>,
    'entity_id': 'sensor.test_name_switch_0_energy_consumed',
    'last_changed': <ANY>,
    'last_reported': <ANY>,
    'last_updated': <ANY>,
    'state': '6.468282',
  })
# ---
# name: test_device[power_strip_gen4][sensor.test_name_switch_0_energy_returned-entry]
  EntityRegistryEntrySnapshot({
    'aliases': set({
    }),
    'area_id': None,
    'capabilities': dict({
      'state_class': <SensorStateClass.TOTAL_INCREASING: 'total_increasing'>,
    }),
    'config_entry_id': <ANY>,
    'config_subentry_id': <ANY>,
    'device_class': None,
    'device_id': <ANY>,
    'disabled_by': None,
    'domain': 'sensor',
    'entity_category': None,
    'entity_id': 'sensor.test_name_switch_0_energy_returned',
    'has_entity_name': True,
    'hidden_by': None,
    'icon': None,
    'id': <ANY>,
    'labels': set({
    }),
    'name': None,
    'options': dict({
      'sensor': dict({
        'suggested_display_precision': 2,
      }),
      'sensor.private': dict({
        'suggested_unit_of_measurement': <UnitOfEnergy.KILO_WATT_HOUR: 'kWh'>,
      }),
    }),
    'original_device_class': <SensorDeviceClass.ENERGY: 'energy'>,
    'original_icon': None,
    'original_name': 'Energy returned',
    'platform': 'shelly',
    'previous_unique_id': None,
    'suggested_object_id': None,
    'supported_features': 0,
    'translation_key': None,
    'unique_id': '123456789ABC-switch:0-ret_energy',
    'unit_of_measurement': <UnitOfEnergy.KILO_WATT_HOUR: 'kWh'>,
  })
# ---
# name: test_device[power_strip_gen4][sensor.test_name_switch_0_energy_returned-state]
  StateSnapshot({
    'attributes': ReadOnlyDict({
      'device_class': 'energy',
      'friendly_name': 'Test name Switch 0 Energy returned',
      'state_class': <SensorStateClass.TOTAL_INCREASING: 'total_increasing'>,
      'unit_of_measurement': <UnitOfEnergy.KILO_WATT_HOUR: 'kWh'>,
    }),
    'context': <ANY>,
    'entity_id': 'sensor.test_name_switch_0_energy_returned',
    'last_changed': <ANY>,
    'last_reported': <ANY>,
    'last_updated': <ANY>,
    'state': '0.0',
  })
# ---
# name: test_device[power_strip_gen4][sensor.test_name_switch_0_frequency-entry]
  EntityRegistryEntrySnapshot({
    'aliases': set({
    }),
    'area_id': None,
    'capabilities': dict({
      'state_class': <SensorStateClass.MEASUREMENT: 'measurement'>,
    }),
    'config_entry_id': <ANY>,
    'config_subentry_id': <ANY>,
    'device_class': None,
    'device_id': <ANY>,
    'disabled_by': None,
    'domain': 'sensor',
    'entity_category': None,
    'entity_id': 'sensor.test_name_switch_0_frequency',
    'has_entity_name': True,
    'hidden_by': None,
    'icon': None,
    'id': <ANY>,
    'labels': set({
    }),
    'name': None,
    'options': dict({
      'sensor': dict({
        'suggested_display_precision': 0,
      }),
    }),
    'original_device_class': <SensorDeviceClass.FREQUENCY: 'frequency'>,
    'original_icon': None,
    'original_name': 'Frequency',
    'platform': 'shelly',
    'previous_unique_id': None,
    'suggested_object_id': None,
    'supported_features': 0,
    'translation_key': None,
    'unique_id': '123456789ABC-switch:0-freq',
    'unit_of_measurement': <UnitOfFrequency.HERTZ: 'Hz'>,
  })
# ---
# name: test_device[power_strip_gen4][sensor.test_name_switch_0_frequency-state]
  StateSnapshot({
    'attributes': ReadOnlyDict({
      'device_class': 'frequency',
      'friendly_name': 'Test name Switch 0 Frequency',
      'state_class': <SensorStateClass.MEASUREMENT: 'measurement'>,
      'unit_of_measurement': <UnitOfFrequency.HERTZ: 'Hz'>,
    }),
    'context': <ANY>,
    'entity_id': 'sensor.test_name_switch_0_frequency',
    'last_changed': <ANY>,
    'last_reported': <ANY>,
    'last_updated': <ANY>,
    'state': '50.0',
  })
# ---
# name: test_device[power_strip_gen4][sensor.test_name_switch_0_power-entry]
  EntityRegistryEntrySnapshot({
    'aliases': set({
    }),
    'area_id': None,
    'capabilities': dict({
      'state_class': <SensorStateClass.MEASUREMENT: 'measurement'>,
    }),
    'config_entry_id': <ANY>,
    'config_subentry_id': <ANY>,
    'device_class': None,
    'device_id': <ANY>,
    'disabled_by': None,
    'domain': 'sensor',
    'entity_category': None,
    'entity_id': 'sensor.test_name_switch_0_power',
    'has_entity_name': True,
    'hidden_by': None,
    'icon': None,
    'id': <ANY>,
    'labels': set({
    }),
    'name': None,
    'options': dict({
      'sensor': dict({
        'suggested_display_precision': 0,
      }),
    }),
    'original_device_class': <SensorDeviceClass.POWER: 'power'>,
    'original_icon': None,
    'original_name': 'Power',
    'platform': 'shelly',
    'previous_unique_id': None,
    'suggested_object_id': None,
    'supported_features': 0,
    'translation_key': None,
    'unique_id': '123456789ABC-switch:0-power',
    'unit_of_measurement': <UnitOfPower.WATT: 'W'>,
  })
# ---
# name: test_device[power_strip_gen4][sensor.test_name_switch_0_power-state]
  StateSnapshot({
    'attributes': ReadOnlyDict({
      'device_class': 'power',
      'friendly_name': 'Test name Switch 0 Power',
      'state_class': <SensorStateClass.MEASUREMENT: 'measurement'>,
      'unit_of_measurement': <UnitOfPower.WATT: 'W'>,
    }),
    'context': <ANY>,
    'entity_id': 'sensor.test_name_switch_0_power',
    'last_changed': <ANY>,
    'last_reported': <ANY>,
    'last_updated': <ANY>,
    'state': '0.0',
  })
# ---
# name: test_device[power_strip_gen4][sensor.test_name_switch_0_voltage-entry]
  EntityRegistryEntrySnapshot({
    'aliases': set({
    }),
    'area_id': None,
    'capabilities': dict({
      'state_class': <SensorStateClass.MEASUREMENT: 'measurement'>,
    }),
    'config_entry_id': <ANY>,
    'config_subentry_id': <ANY>,
    'device_class': None,
    'device_id': <ANY>,
    'disabled_by': None,
    'domain': 'sensor',
    'entity_category': None,
    'entity_id': 'sensor.test_name_switch_0_voltage',
    'has_entity_name': True,
    'hidden_by': None,
    'icon': None,
    'id': <ANY>,
    'labels': set({
    }),
    'name': None,
    'options': dict({
      'sensor': dict({
        'suggested_display_precision': 1,
      }),
    }),
    'original_device_class': <SensorDeviceClass.VOLTAGE: 'voltage'>,
    'original_icon': None,
    'original_name': 'Voltage',
    'platform': 'shelly',
    'previous_unique_id': None,
    'suggested_object_id': None,
    'supported_features': 0,
    'translation_key': None,
    'unique_id': '123456789ABC-switch:0-voltage',
    'unit_of_measurement': <UnitOfElectricPotential.VOLT: 'V'>,
  })
# ---
# name: test_device[power_strip_gen4][sensor.test_name_switch_0_voltage-state]
  StateSnapshot({
    'attributes': ReadOnlyDict({
      'device_class': 'voltage',
      'friendly_name': 'Test name Switch 0 Voltage',
      'state_class': <SensorStateClass.MEASUREMENT: 'measurement'>,
      'unit_of_measurement': <UnitOfElectricPotential.VOLT: 'V'>,
    }),
    'context': <ANY>,
    'entity_id': 'sensor.test_name_switch_0_voltage',
    'last_changed': <ANY>,
    'last_reported': <ANY>,
    'last_updated': <ANY>,
    'state': '232.5',
  })
# ---
# name: test_device[power_strip_gen4][sensor.test_name_switch_2_current-entry]
  EntityRegistryEntrySnapshot({
    'aliases': set({
    }),
    'area_id': None,
    'capabilities': dict({
      'state_class': <SensorStateClass.MEASUREMENT: 'measurement'>,
    }),
    'config_entry_id': <ANY>,
    'config_subentry_id': <ANY>,
    'device_class': None,
    'device_id': <ANY>,
    'disabled_by': None,
    'domain': 'sensor',
    'entity_category': None,
    'entity_id': 'sensor.test_name_switch_2_current',
    'has_entity_name': True,
    'hidden_by': None,
    'icon': None,
    'id': <ANY>,
    'labels': set({
    }),
    'name': None,
    'options': dict({
      'sensor': dict({
        'suggested_display_precision': 2,
      }),
    }),
    'original_device_class': <SensorDeviceClass.CURRENT: 'current'>,
    'original_icon': None,
    'original_name': 'Current',
    'platform': 'shelly',
    'previous_unique_id': None,
    'suggested_object_id': None,
    'supported_features': 0,
    'translation_key': None,
    'unique_id': '123456789ABC-switch:2-current',
    'unit_of_measurement': <UnitOfElectricCurrent.AMPERE: 'A'>,
  })
# ---
# name: test_device[power_strip_gen4][sensor.test_name_switch_2_current-state]
  StateSnapshot({
    'attributes': ReadOnlyDict({
      'device_class': 'current',
      'friendly_name': 'Test name Switch 2 Current',
      'state_class': <SensorStateClass.MEASUREMENT: 'measurement'>,
      'unit_of_measurement': <UnitOfElectricCurrent.AMPERE: 'A'>,
    }),
    'context': <ANY>,
    'entity_id': 'sensor.test_name_switch_2_current',
    'last_changed': <ANY>,
    'last_reported': <ANY>,
    'last_updated': <ANY>,
    'state': '0.0',
  })
# ---
# name: test_device[power_strip_gen4][sensor.test_name_switch_2_energy-entry]
  EntityRegistryEntrySnapshot({
    'aliases': set({
    }),
    'area_id': None,
    'capabilities': dict({
      'state_class': <SensorStateClass.TOTAL_INCREASING: 'total_increasing'>,
    }),
    'config_entry_id': <ANY>,
    'config_subentry_id': <ANY>,
    'device_class': None,
    'device_id': <ANY>,
    'disabled_by': None,
    'domain': 'sensor',
    'entity_category': None,
    'entity_id': 'sensor.test_name_switch_2_energy',
    'has_entity_name': True,
    'hidden_by': None,
    'icon': None,
    'id': <ANY>,
    'labels': set({
    }),
    'name': None,
    'options': dict({
      'sensor': dict({
        'suggested_display_precision': 2,
      }),
      'sensor.private': dict({
        'suggested_unit_of_measurement': <UnitOfEnergy.KILO_WATT_HOUR: 'kWh'>,
      }),
    }),
    'original_device_class': <SensorDeviceClass.ENERGY: 'energy'>,
    'original_icon': None,
    'original_name': 'Energy',
    'platform': 'shelly',
    'previous_unique_id': None,
    'suggested_object_id': None,
    'supported_features': 0,
    'translation_key': None,
    'unique_id': '123456789ABC-switch:2-energy',
    'unit_of_measurement': <UnitOfEnergy.KILO_WATT_HOUR: 'kWh'>,
  })
# ---
# name: test_device[power_strip_gen4][sensor.test_name_switch_2_energy-state]
  StateSnapshot({
    'attributes': ReadOnlyDict({
      'device_class': 'energy',
      'friendly_name': 'Test name Switch 2 Energy',
      'state_class': <SensorStateClass.TOTAL_INCREASING: 'total_increasing'>,
      'unit_of_measurement': <UnitOfEnergy.KILO_WATT_HOUR: 'kWh'>,
    }),
    'context': <ANY>,
    'entity_id': 'sensor.test_name_switch_2_energy',
    'last_changed': <ANY>,
    'last_reported': <ANY>,
    'last_updated': <ANY>,
    'state': '0.33676',
  })
# ---
# name: test_device[power_strip_gen4][sensor.test_name_switch_2_energy_consumed-entry]
  EntityRegistryEntrySnapshot({
    'aliases': set({
    }),
    'area_id': None,
    'capabilities': dict({
      'state_class': <SensorStateClass.TOTAL_INCREASING: 'total_increasing'>,
    }),
    'config_entry_id': <ANY>,
    'config_subentry_id': <ANY>,
    'device_class': None,
    'device_id': <ANY>,
    'disabled_by': None,
    'domain': 'sensor',
    'entity_category': None,
    'entity_id': 'sensor.test_name_switch_2_energy_consumed',
    'has_entity_name': True,
    'hidden_by': None,
    'icon': None,
    'id': <ANY>,
    'labels': set({
    }),
    'name': None,
    'options': dict({
      'sensor': dict({
        'suggested_display_precision': 2,
      }),
      'sensor.private': dict({
        'suggested_unit_of_measurement': <UnitOfEnergy.KILO_WATT_HOUR: 'kWh'>,
      }),
    }),
    'original_device_class': <SensorDeviceClass.ENERGY: 'energy'>,
    'original_icon': None,
    'original_name': 'Energy consumed',
    'platform': 'shelly',
    'previous_unique_id': None,
    'suggested_object_id': None,
    'supported_features': 0,
    'translation_key': None,
    'unique_id': '123456789ABC-switch:2-consumed_energy_switch',
    'unit_of_measurement': <UnitOfEnergy.KILO_WATT_HOUR: 'kWh'>,
  })
# ---
# name: test_device[power_strip_gen4][sensor.test_name_switch_2_energy_consumed-state]
  StateSnapshot({
    'attributes': ReadOnlyDict({
      'device_class': 'energy',
      'friendly_name': 'Test name Switch 2 Energy consumed',
      'state_class': <SensorStateClass.TOTAL_INCREASING: 'total_increasing'>,
      'unit_of_measurement': <UnitOfEnergy.KILO_WATT_HOUR: 'kWh'>,
    }),
    'context': <ANY>,
    'entity_id': 'sensor.test_name_switch_2_energy_consumed',
    'last_changed': <ANY>,
    'last_reported': <ANY>,
    'last_updated': <ANY>,
    'state': '0.33676',
  })
# ---
# name: test_device[power_strip_gen4][sensor.test_name_switch_2_energy_returned-entry]
  EntityRegistryEntrySnapshot({
    'aliases': set({
    }),
    'area_id': None,
    'capabilities': dict({
      'state_class': <SensorStateClass.TOTAL_INCREASING: 'total_increasing'>,
    }),
    'config_entry_id': <ANY>,
    'config_subentry_id': <ANY>,
    'device_class': None,
    'device_id': <ANY>,
    'disabled_by': None,
    'domain': 'sensor',
    'entity_category': None,
    'entity_id': 'sensor.test_name_switch_2_energy_returned',
    'has_entity_name': True,
    'hidden_by': None,
    'icon': None,
    'id': <ANY>,
    'labels': set({
    }),
    'name': None,
    'options': dict({
      'sensor': dict({
        'suggested_display_precision': 2,
      }),
      'sensor.private': dict({
        'suggested_unit_of_measurement': <UnitOfEnergy.KILO_WATT_HOUR: 'kWh'>,
      }),
    }),
    'original_device_class': <SensorDeviceClass.ENERGY: 'energy'>,
    'original_icon': None,
    'original_name': 'Energy returned',
    'platform': 'shelly',
    'previous_unique_id': None,
    'suggested_object_id': None,
    'supported_features': 0,
    'translation_key': None,
    'unique_id': '123456789ABC-switch:2-ret_energy',
    'unit_of_measurement': <UnitOfEnergy.KILO_WATT_HOUR: 'kWh'>,
  })
# ---
# name: test_device[power_strip_gen4][sensor.test_name_switch_2_energy_returned-state]
  StateSnapshot({
    'attributes': ReadOnlyDict({
      'device_class': 'energy',
      'friendly_name': 'Test name Switch 2 Energy returned',
      'state_class': <SensorStateClass.TOTAL_INCREASING: 'total_increasing'>,
      'unit_of_measurement': <UnitOfEnergy.KILO_WATT_HOUR: 'kWh'>,
    }),
    'context': <ANY>,
    'entity_id': 'sensor.test_name_switch_2_energy_returned',
    'last_changed': <ANY>,
    'last_reported': <ANY>,
    'last_updated': <ANY>,
    'state': '0.0',
  })
# ---
# name: test_device[power_strip_gen4][sensor.test_name_switch_2_frequency-entry]
  EntityRegistryEntrySnapshot({
    'aliases': set({
    }),
    'area_id': None,
    'capabilities': dict({
      'state_class': <SensorStateClass.MEASUREMENT: 'measurement'>,
    }),
    'config_entry_id': <ANY>,
    'config_subentry_id': <ANY>,
    'device_class': None,
    'device_id': <ANY>,
    'disabled_by': None,
    'domain': 'sensor',
    'entity_category': None,
    'entity_id': 'sensor.test_name_switch_2_frequency',
    'has_entity_name': True,
    'hidden_by': None,
    'icon': None,
    'id': <ANY>,
    'labels': set({
    }),
    'name': None,
    'options': dict({
      'sensor': dict({
        'suggested_display_precision': 0,
      }),
    }),
    'original_device_class': <SensorDeviceClass.FREQUENCY: 'frequency'>,
    'original_icon': None,
    'original_name': 'Frequency',
    'platform': 'shelly',
    'previous_unique_id': None,
    'suggested_object_id': None,
    'supported_features': 0,
    'translation_key': None,
    'unique_id': '123456789ABC-switch:2-freq',
    'unit_of_measurement': <UnitOfFrequency.HERTZ: 'Hz'>,
  })
# ---
# name: test_device[power_strip_gen4][sensor.test_name_switch_2_frequency-state]
  StateSnapshot({
    'attributes': ReadOnlyDict({
      'device_class': 'frequency',
      'friendly_name': 'Test name Switch 2 Frequency',
      'state_class': <SensorStateClass.MEASUREMENT: 'measurement'>,
      'unit_of_measurement': <UnitOfFrequency.HERTZ: 'Hz'>,
    }),
    'context': <ANY>,
    'entity_id': 'sensor.test_name_switch_2_frequency',
    'last_changed': <ANY>,
    'last_reported': <ANY>,
    'last_updated': <ANY>,
    'state': '50.0',
  })
# ---
# name: test_device[power_strip_gen4][sensor.test_name_switch_2_power-entry]
  EntityRegistryEntrySnapshot({
    'aliases': set({
    }),
    'area_id': None,
    'capabilities': dict({
      'state_class': <SensorStateClass.MEASUREMENT: 'measurement'>,
    }),
    'config_entry_id': <ANY>,
    'config_subentry_id': <ANY>,
    'device_class': None,
    'device_id': <ANY>,
    'disabled_by': None,
    'domain': 'sensor',
    'entity_category': None,
    'entity_id': 'sensor.test_name_switch_2_power',
    'has_entity_name': True,
    'hidden_by': None,
    'icon': None,
    'id': <ANY>,
    'labels': set({
    }),
    'name': None,
    'options': dict({
      'sensor': dict({
        'suggested_display_precision': 0,
      }),
    }),
    'original_device_class': <SensorDeviceClass.POWER: 'power'>,
    'original_icon': None,
    'original_name': 'Power',
    'platform': 'shelly',
    'previous_unique_id': None,
    'suggested_object_id': None,
    'supported_features': 0,
    'translation_key': None,
    'unique_id': '123456789ABC-switch:2-power',
    'unit_of_measurement': <UnitOfPower.WATT: 'W'>,
  })
# ---
# name: test_device[power_strip_gen4][sensor.test_name_switch_2_power-state]
  StateSnapshot({
    'attributes': ReadOnlyDict({
      'device_class': 'power',
      'friendly_name': 'Test name Switch 2 Power',
      'state_class': <SensorStateClass.MEASUREMENT: 'measurement'>,
      'unit_of_measurement': <UnitOfPower.WATT: 'W'>,
    }),
    'context': <ANY>,
    'entity_id': 'sensor.test_name_switch_2_power',
    'last_changed': <ANY>,
    'last_reported': <ANY>,
    'last_updated': <ANY>,
    'state': '0.0',
  })
# ---
# name: test_device[power_strip_gen4][sensor.test_name_switch_2_voltage-entry]
  EntityRegistryEntrySnapshot({
    'aliases': set({
    }),
    'area_id': None,
    'capabilities': dict({
      'state_class': <SensorStateClass.MEASUREMENT: 'measurement'>,
    }),
    'config_entry_id': <ANY>,
    'config_subentry_id': <ANY>,
    'device_class': None,
    'device_id': <ANY>,
    'disabled_by': None,
    'domain': 'sensor',
    'entity_category': None,
    'entity_id': 'sensor.test_name_switch_2_voltage',
    'has_entity_name': True,
    'hidden_by': None,
    'icon': None,
    'id': <ANY>,
    'labels': set({
    }),
    'name': None,
    'options': dict({
      'sensor': dict({
        'suggested_display_precision': 1,
      }),
    }),
    'original_device_class': <SensorDeviceClass.VOLTAGE: 'voltage'>,
    'original_icon': None,
    'original_name': 'Voltage',
    'platform': 'shelly',
    'previous_unique_id': None,
    'suggested_object_id': None,
    'supported_features': 0,
    'translation_key': None,
    'unique_id': '123456789ABC-switch:2-voltage',
    'unit_of_measurement': <UnitOfElectricPotential.VOLT: 'V'>,
  })
# ---
# name: test_device[power_strip_gen4][sensor.test_name_switch_2_voltage-state]
  StateSnapshot({
    'attributes': ReadOnlyDict({
      'device_class': 'voltage',
      'friendly_name': 'Test name Switch 2 Voltage',
      'state_class': <SensorStateClass.MEASUREMENT: 'measurement'>,
      'unit_of_measurement': <UnitOfElectricPotential.VOLT: 'V'>,
    }),
    'context': <ANY>,
    'entity_id': 'sensor.test_name_switch_2_voltage',
    'last_changed': <ANY>,
    'last_reported': <ANY>,
    'last_updated': <ANY>,
    'state': '231.2',
  })
# ---
# name: test_device[power_strip_gen4][switch.switch_1_name-entry]
  EntityRegistryEntrySnapshot({
    'aliases': set({
    }),
    'area_id': None,
    'capabilities': None,
    'config_entry_id': <ANY>,
    'config_subentry_id': <ANY>,
    'device_class': None,
    'device_id': <ANY>,
    'disabled_by': None,
    'domain': 'switch',
    'entity_category': None,
    'entity_id': 'switch.switch_1_name',
    'has_entity_name': True,
    'hidden_by': None,
    'icon': None,
    'id': <ANY>,
    'labels': set({
    }),
    'name': None,
    'options': dict({
    }),
    'original_device_class': None,
    'original_icon': None,
    'original_name': None,
    'platform': 'shelly',
    'previous_unique_id': None,
    'suggested_object_id': None,
    'supported_features': 0,
    'translation_key': None,
    'unique_id': '123456789ABC-switch:1',
    'unit_of_measurement': None,
  })
# ---
# name: test_device[power_strip_gen4][switch.switch_1_name-state]
  StateSnapshot({
    'attributes': ReadOnlyDict({
      'friendly_name': 'Switch 1 name',
    }),
    'context': <ANY>,
    'entity_id': 'switch.switch_1_name',
    'last_changed': <ANY>,
    'last_reported': <ANY>,
    'last_updated': <ANY>,
    'state': 'on',
  })
# ---
# name: test_device[power_strip_gen4][switch.switch_3_name-entry]
  EntityRegistryEntrySnapshot({
    'aliases': set({
    }),
    'area_id': None,
    'capabilities': None,
    'config_entry_id': <ANY>,
    'config_subentry_id': <ANY>,
    'device_class': None,
    'device_id': <ANY>,
    'disabled_by': None,
    'domain': 'switch',
    'entity_category': None,
    'entity_id': 'switch.switch_3_name',
    'has_entity_name': True,
    'hidden_by': None,
    'icon': None,
    'id': <ANY>,
    'labels': set({
    }),
    'name': None,
    'options': dict({
    }),
    'original_device_class': None,
    'original_icon': None,
    'original_name': None,
    'platform': 'shelly',
    'previous_unique_id': None,
    'suggested_object_id': None,
    'supported_features': 0,
    'translation_key': None,
    'unique_id': '123456789ABC-switch:3',
    'unit_of_measurement': None,
  })
# ---
# name: test_device[power_strip_gen4][switch.switch_3_name-state]
  StateSnapshot({
    'attributes': ReadOnlyDict({
      'friendly_name': 'Switch 3 name',
    }),
    'context': <ANY>,
    'entity_id': 'switch.switch_3_name',
    'last_changed': <ANY>,
    'last_reported': <ANY>,
    'last_updated': <ANY>,
    'state': 'on',
  })
# ---
# name: test_device[power_strip_gen4][switch.test_name_switch_0-entry]
  EntityRegistryEntrySnapshot({
    'aliases': set({
    }),
    'area_id': None,
    'capabilities': None,
    'config_entry_id': <ANY>,
    'config_subentry_id': <ANY>,
    'device_class': None,
    'device_id': <ANY>,
    'disabled_by': None,
    'domain': 'switch',
    'entity_category': None,
    'entity_id': 'switch.test_name_switch_0',
    'has_entity_name': True,
    'hidden_by': None,
    'icon': None,
    'id': <ANY>,
    'labels': set({
    }),
    'name': None,
    'options': dict({
    }),
    'original_device_class': None,
    'original_icon': None,
    'original_name': None,
    'platform': 'shelly',
    'previous_unique_id': None,
    'suggested_object_id': None,
    'supported_features': 0,
    'translation_key': None,
    'unique_id': '123456789ABC-switch:0',
    'unit_of_measurement': None,
  })
# ---
# name: test_device[power_strip_gen4][switch.test_name_switch_0-state]
  StateSnapshot({
    'attributes': ReadOnlyDict({
      'friendly_name': 'Test name Switch 0',
    }),
    'context': <ANY>,
    'entity_id': 'switch.test_name_switch_0',
    'last_changed': <ANY>,
    'last_reported': <ANY>,
    'last_updated': <ANY>,
    'state': 'on',
  })
# ---
# name: test_device[power_strip_gen4][update.test_name_beta_firmware-entry]
  EntityRegistryEntrySnapshot({
    'aliases': set({
    }),
    'area_id': None,
    'capabilities': None,
    'config_entry_id': <ANY>,
    'config_subentry_id': <ANY>,
    'device_class': None,
    'device_id': <ANY>,
    'disabled_by': None,
    'domain': 'update',
    'entity_category': <EntityCategory.CONFIG: 'config'>,
    'entity_id': 'update.test_name_beta_firmware',
    'has_entity_name': True,
    'hidden_by': None,
    'icon': None,
    'id': <ANY>,
    'labels': set({
    }),
    'name': None,
    'options': dict({
    }),
    'original_device_class': <UpdateDeviceClass.FIRMWARE: 'firmware'>,
    'original_icon': None,
    'original_name': 'Beta firmware',
    'platform': 'shelly',
    'previous_unique_id': None,
    'suggested_object_id': None,
    'supported_features': <UpdateEntityFeature: 5>,
    'translation_key': None,
    'unique_id': '123456789ABC-sys-fwupdate_beta',
    'unit_of_measurement': None,
  })
# ---
# name: test_device[power_strip_gen4][update.test_name_beta_firmware-state]
  StateSnapshot({
    'attributes': ReadOnlyDict({
      'auto_update': False,
      'device_class': 'firmware',
      'display_precision': 0,
      'entity_picture': 'https://brands.home-assistant.io/_/shelly/icon.png',
      'friendly_name': 'Test name Beta firmware',
      'in_progress': False,
      'installed_version': '1.8.99-dev134818',
      'latest_version': '1.8.99-dev134818',
      'release_summary': None,
      'release_url': 'https://shelly-api-docs.shelly.cloud/gen2/changelog/#unreleased',
      'skipped_version': None,
      'supported_features': <UpdateEntityFeature: 5>,
      'title': None,
      'update_percentage': None,
    }),
    'context': <ANY>,
    'entity_id': 'update.test_name_beta_firmware',
    'last_changed': <ANY>,
    'last_reported': <ANY>,
    'last_updated': <ANY>,
    'state': 'off',
  })
# ---
# name: test_device[power_strip_gen4][update.test_name_firmware-entry]
  EntityRegistryEntrySnapshot({
    'aliases': set({
    }),
    'area_id': None,
    'capabilities': None,
    'config_entry_id': <ANY>,
    'config_subentry_id': <ANY>,
    'device_class': None,
    'device_id': <ANY>,
    'disabled_by': None,
    'domain': 'update',
    'entity_category': <EntityCategory.CONFIG: 'config'>,
    'entity_id': 'update.test_name_firmware',
    'has_entity_name': True,
    'hidden_by': None,
    'icon': None,
    'id': <ANY>,
    'labels': set({
    }),
    'name': None,
    'options': dict({
    }),
    'original_device_class': <UpdateDeviceClass.FIRMWARE: 'firmware'>,
    'original_icon': None,
    'original_name': 'Firmware',
    'platform': 'shelly',
    'previous_unique_id': None,
    'suggested_object_id': None,
    'supported_features': <UpdateEntityFeature: 5>,
    'translation_key': None,
    'unique_id': '123456789ABC-sys-fwupdate',
    'unit_of_measurement': None,
  })
# ---
# name: test_device[power_strip_gen4][update.test_name_firmware-state]
  StateSnapshot({
    'attributes': ReadOnlyDict({
      'auto_update': False,
      'device_class': 'firmware',
      'display_precision': 0,
      'entity_picture': 'https://brands.home-assistant.io/_/shelly/icon.png',
      'friendly_name': 'Test name Firmware',
      'in_progress': False,
      'installed_version': '1.8.99-dev134818',
      'latest_version': '1.8.99-dev134818',
      'release_summary': None,
      'release_url': 'https://shelly-api-docs.shelly.cloud/gen2/changelog/',
      'skipped_version': None,
      'supported_features': <UpdateEntityFeature: 5>,
      'title': None,
      'update_percentage': None,
    }),
    'context': <ANY>,
    'entity_id': 'update.test_name_firmware',
    'last_changed': <ANY>,
    'last_reported': <ANY>,
    'last_updated': <ANY>,
    'state': 'off',
  })
# ---
# name: test_device[presence_gen4][binary_sensor.test_name_cloud-entry]
  EntityRegistryEntrySnapshot({
    'aliases': set({
    }),
    'area_id': None,
    'capabilities': None,
    'config_entry_id': <ANY>,
    'config_subentry_id': <ANY>,
    'device_class': None,
    'device_id': <ANY>,
    'disabled_by': None,
    'domain': 'binary_sensor',
    'entity_category': <EntityCategory.DIAGNOSTIC: 'diagnostic'>,
    'entity_id': 'binary_sensor.test_name_cloud',
    'has_entity_name': True,
    'hidden_by': None,
    'icon': None,
    'id': <ANY>,
    'labels': set({
    }),
    'name': None,
    'options': dict({
    }),
    'original_device_class': <BinarySensorDeviceClass.CONNECTIVITY: 'connectivity'>,
    'original_icon': None,
    'original_name': 'Cloud',
    'platform': 'shelly',
    'previous_unique_id': None,
    'suggested_object_id': None,
    'supported_features': 0,
    'translation_key': None,
    'unique_id': '123456789ABC-cloud-cloud',
    'unit_of_measurement': None,
  })
# ---
# name: test_device[presence_gen4][binary_sensor.test_name_cloud-state]
  StateSnapshot({
    'attributes': ReadOnlyDict({
      'device_class': 'connectivity',
      'friendly_name': 'Test name Cloud',
    }),
    'context': <ANY>,
    'entity_id': 'binary_sensor.test_name_cloud',
    'last_changed': <ANY>,
    'last_reported': <ANY>,
    'last_updated': <ANY>,
    'state': 'off',
  })
# ---
# name: test_device[presence_gen4][binary_sensor.test_name_my_zone_occupancy-entry]
  EntityRegistryEntrySnapshot({
    'aliases': set({
    }),
    'area_id': None,
    'capabilities': None,
    'config_entry_id': <ANY>,
    'config_subentry_id': <ANY>,
    'device_class': None,
    'device_id': <ANY>,
    'disabled_by': None,
    'domain': 'binary_sensor',
    'entity_category': None,
    'entity_id': 'binary_sensor.test_name_my_zone_occupancy',
    'has_entity_name': True,
    'hidden_by': None,
    'icon': None,
    'id': <ANY>,
    'labels': set({
    }),
    'name': None,
    'options': dict({
    }),
    'original_device_class': <BinarySensorDeviceClass.OCCUPANCY: 'occupancy'>,
    'original_icon': None,
    'original_name': 'My zone occupancy',
    'platform': 'shelly',
    'previous_unique_id': None,
    'suggested_object_id': None,
    'supported_features': 0,
    'translation_key': None,
    'unique_id': '123456789ABC-presencezone:201-presencezone_state',
    'unit_of_measurement': None,
  })
# ---
# name: test_device[presence_gen4][binary_sensor.test_name_my_zone_occupancy-state]
  StateSnapshot({
    'attributes': ReadOnlyDict({
      'device_class': 'occupancy',
      'friendly_name': 'Test name My zone occupancy',
    }),
    'context': <ANY>,
    'entity_id': 'binary_sensor.test_name_my_zone_occupancy',
    'last_changed': <ANY>,
    'last_reported': <ANY>,
    'last_updated': <ANY>,
    'state': 'on',
  })
# ---
# name: test_device[presence_gen4][binary_sensor.test_name_new_zone_occupancy-entry]
  EntityRegistryEntrySnapshot({
    'aliases': set({
    }),
    'area_id': None,
    'capabilities': None,
    'config_entry_id': <ANY>,
    'config_subentry_id': <ANY>,
    'device_class': None,
    'device_id': <ANY>,
    'disabled_by': None,
    'domain': 'binary_sensor',
    'entity_category': None,
    'entity_id': 'binary_sensor.test_name_new_zone_occupancy',
    'has_entity_name': True,
    'hidden_by': None,
    'icon': None,
    'id': <ANY>,
    'labels': set({
    }),
    'name': None,
    'options': dict({
    }),
    'original_device_class': <BinarySensorDeviceClass.OCCUPANCY: 'occupancy'>,
    'original_icon': None,
    'original_name': 'New zone occupancy',
    'platform': 'shelly',
    'previous_unique_id': None,
    'suggested_object_id': None,
    'supported_features': 0,
    'translation_key': None,
    'unique_id': '123456789ABC-presencezone:202-presencezone_state',
    'unit_of_measurement': None,
  })
# ---
# name: test_device[presence_gen4][binary_sensor.test_name_new_zone_occupancy-state]
  StateSnapshot({
    'attributes': ReadOnlyDict({
      'device_class': 'occupancy',
      'friendly_name': 'Test name New zone occupancy',
    }),
    'context': <ANY>,
    'entity_id': 'binary_sensor.test_name_new_zone_occupancy',
    'last_changed': <ANY>,
    'last_reported': <ANY>,
    'last_updated': <ANY>,
    'state': 'off',
  })
# ---
# name: test_device[presence_gen4][binary_sensor.test_name_restart_required-entry]
  EntityRegistryEntrySnapshot({
    'aliases': set({
    }),
    'area_id': None,
    'capabilities': None,
    'config_entry_id': <ANY>,
    'config_subentry_id': <ANY>,
    'device_class': None,
    'device_id': <ANY>,
    'disabled_by': None,
    'domain': 'binary_sensor',
    'entity_category': <EntityCategory.DIAGNOSTIC: 'diagnostic'>,
    'entity_id': 'binary_sensor.test_name_restart_required',
    'has_entity_name': True,
    'hidden_by': None,
    'icon': None,
    'id': <ANY>,
    'labels': set({
    }),
    'name': None,
    'options': dict({
    }),
    'original_device_class': <BinarySensorDeviceClass.PROBLEM: 'problem'>,
    'original_icon': None,
    'original_name': 'Restart required',
    'platform': 'shelly',
    'previous_unique_id': None,
    'suggested_object_id': None,
    'supported_features': 0,
    'translation_key': None,
    'unique_id': '123456789ABC-sys-restart',
    'unit_of_measurement': None,
  })
# ---
# name: test_device[presence_gen4][binary_sensor.test_name_restart_required-state]
  StateSnapshot({
    'attributes': ReadOnlyDict({
      'device_class': 'problem',
      'friendly_name': 'Test name Restart required',
    }),
    'context': <ANY>,
    'entity_id': 'binary_sensor.test_name_restart_required',
    'last_changed': <ANY>,
    'last_reported': <ANY>,
    'last_updated': <ANY>,
    'state': 'off',
  })
# ---
# name: test_device[presence_gen4][binary_sensor.test_name_room_occupancy-entry]
  EntityRegistryEntrySnapshot({
    'aliases': set({
    }),
    'area_id': None,
    'capabilities': None,
    'config_entry_id': <ANY>,
    'config_subentry_id': <ANY>,
    'device_class': None,
    'device_id': <ANY>,
    'disabled_by': None,
    'domain': 'binary_sensor',
    'entity_category': None,
    'entity_id': 'binary_sensor.test_name_room_occupancy',
    'has_entity_name': True,
    'hidden_by': None,
    'icon': None,
    'id': <ANY>,
    'labels': set({
    }),
    'name': None,
    'options': dict({
    }),
    'original_device_class': <BinarySensorDeviceClass.OCCUPANCY: 'occupancy'>,
    'original_icon': None,
    'original_name': 'Room occupancy',
    'platform': 'shelly',
    'previous_unique_id': None,
    'suggested_object_id': None,
    'supported_features': 0,
    'translation_key': None,
    'unique_id': '123456789ABC-presencezone:200-presencezone_state',
    'unit_of_measurement': None,
  })
# ---
# name: test_device[presence_gen4][binary_sensor.test_name_room_occupancy-state]
  StateSnapshot({
    'attributes': ReadOnlyDict({
      'device_class': 'occupancy',
      'friendly_name': 'Test name Room occupancy',
    }),
    'context': <ANY>,
    'entity_id': 'binary_sensor.test_name_room_occupancy',
    'last_changed': <ANY>,
    'last_reported': <ANY>,
    'last_updated': <ANY>,
    'state': 'on',
  })
# ---
# name: test_device[presence_gen4][button.test_name_restart-entry]
  EntityRegistryEntrySnapshot({
    'aliases': set({
    }),
    'area_id': None,
    'capabilities': None,
    'config_entry_id': <ANY>,
    'config_subentry_id': <ANY>,
    'device_class': None,
    'device_id': <ANY>,
    'disabled_by': None,
    'domain': 'button',
    'entity_category': <EntityCategory.CONFIG: 'config'>,
    'entity_id': 'button.test_name_restart',
    'has_entity_name': True,
    'hidden_by': None,
    'icon': None,
    'id': <ANY>,
    'labels': set({
    }),
    'name': None,
    'options': dict({
    }),
    'original_device_class': <ButtonDeviceClass.RESTART: 'restart'>,
    'original_icon': None,
    'original_name': 'Restart',
    'platform': 'shelly',
    'previous_unique_id': None,
    'suggested_object_id': None,
    'supported_features': 0,
    'translation_key': None,
    'unique_id': '123456789ABC-reboot',
    'unit_of_measurement': None,
  })
# ---
# name: test_device[presence_gen4][button.test_name_restart-state]
  StateSnapshot({
    'attributes': ReadOnlyDict({
      'device_class': 'restart',
      'friendly_name': 'Test name Restart',
    }),
    'context': <ANY>,
    'entity_id': 'button.test_name_restart',
    'last_changed': <ANY>,
    'last_reported': <ANY>,
    'last_updated': <ANY>,
    'state': 'unknown',
  })
# ---
# name: test_device[presence_gen4][sensor.test_name_illuminance_level-entry]
  EntityRegistryEntrySnapshot({
    'aliases': set({
    }),
    'area_id': None,
    'capabilities': dict({
      'options': list([
        'dark',
        'twilight',
        'bright',
      ]),
    }),
    'config_entry_id': <ANY>,
    'config_subentry_id': <ANY>,
    'device_class': None,
    'device_id': <ANY>,
    'disabled_by': None,
    'domain': 'sensor',
    'entity_category': None,
    'entity_id': 'sensor.test_name_illuminance_level',
    'has_entity_name': True,
    'hidden_by': None,
    'icon': None,
    'id': <ANY>,
    'labels': set({
    }),
    'name': None,
    'options': dict({
    }),
    'original_device_class': <SensorDeviceClass.ENUM: 'enum'>,
    'original_icon': None,
    'original_name': 'Illuminance level',
    'platform': 'shelly',
    'previous_unique_id': None,
    'suggested_object_id': None,
    'supported_features': 0,
    'translation_key': 'illuminance_level',
    'unique_id': '123456789ABC-illuminance:0-illuminance_illumination',
    'unit_of_measurement': None,
  })
# ---
# name: test_device[presence_gen4][sensor.test_name_illuminance_level-state]
  StateSnapshot({
    'attributes': ReadOnlyDict({
      'device_class': 'enum',
      'friendly_name': 'Test name Illuminance level',
      'options': list([
        'dark',
        'twilight',
        'bright',
      ]),
    }),
    'context': <ANY>,
    'entity_id': 'sensor.test_name_illuminance_level',
    'last_changed': <ANY>,
    'last_reported': <ANY>,
    'last_updated': <ANY>,
    'state': 'twilight',
  })
# ---
# name: test_device[presence_gen4][sensor.test_name_last_restart-entry]
  EntityRegistryEntrySnapshot({
    'aliases': set({
    }),
    'area_id': None,
    'capabilities': None,
    'config_entry_id': <ANY>,
    'config_subentry_id': <ANY>,
    'device_class': None,
    'device_id': <ANY>,
    'disabled_by': None,
    'domain': 'sensor',
    'entity_category': <EntityCategory.DIAGNOSTIC: 'diagnostic'>,
    'entity_id': 'sensor.test_name_last_restart',
    'has_entity_name': True,
    'hidden_by': None,
    'icon': None,
    'id': <ANY>,
    'labels': set({
    }),
    'name': None,
    'options': dict({
    }),
    'original_device_class': <SensorDeviceClass.TIMESTAMP: 'timestamp'>,
    'original_icon': None,
    'original_name': 'Last restart',
    'platform': 'shelly',
    'previous_unique_id': None,
    'suggested_object_id': None,
    'supported_features': 0,
    'translation_key': None,
    'unique_id': '123456789ABC-sys-uptime',
    'unit_of_measurement': None,
  })
# ---
# name: test_device[presence_gen4][sensor.test_name_last_restart-state]
  StateSnapshot({
    'attributes': ReadOnlyDict({
      'device_class': 'timestamp',
      'friendly_name': 'Test name Last restart',
    }),
    'context': <ANY>,
    'entity_id': 'sensor.test_name_last_restart',
    'last_changed': <ANY>,
    'last_reported': <ANY>,
    'last_updated': <ANY>,
    'state': '2025-05-26T15:55:14+00:00',
  })
# ---
# name: test_device[presence_gen4][sensor.test_name_my_zone_detected_objects-entry]
  EntityRegistryEntrySnapshot({
    'aliases': set({
    }),
    'area_id': None,
    'capabilities': dict({
      'state_class': <SensorStateClass.MEASUREMENT: 'measurement'>,
    }),
    'config_entry_id': <ANY>,
    'config_subentry_id': <ANY>,
    'device_class': None,
    'device_id': <ANY>,
    'disabled_by': None,
    'domain': 'sensor',
    'entity_category': None,
    'entity_id': 'sensor.test_name_my_zone_detected_objects',
    'has_entity_name': True,
    'hidden_by': None,
    'icon': None,
    'id': <ANY>,
    'labels': set({
    }),
    'name': None,
    'options': dict({
    }),
    'original_device_class': None,
    'original_icon': None,
    'original_name': 'My zone detected objects',
    'platform': 'shelly',
    'previous_unique_id': None,
    'suggested_object_id': None,
    'supported_features': 0,
    'translation_key': 'detected_objects',
    'unique_id': '123456789ABC-presencezone:201-presencezone_num_objects',
    'unit_of_measurement': 'objects',
  })
# ---
# name: test_device[presence_gen4][sensor.test_name_my_zone_detected_objects-state]
  StateSnapshot({
    'attributes': ReadOnlyDict({
      'friendly_name': 'Test name My zone detected objects',
      'state_class': <SensorStateClass.MEASUREMENT: 'measurement'>,
      'unit_of_measurement': 'objects',
    }),
    'context': <ANY>,
    'entity_id': 'sensor.test_name_my_zone_detected_objects',
    'last_changed': <ANY>,
    'last_reported': <ANY>,
    'last_updated': <ANY>,
    'state': '1',
  })
# ---
# name: test_device[presence_gen4][sensor.test_name_new_zone_detected_objects-entry]
  EntityRegistryEntrySnapshot({
    'aliases': set({
    }),
    'area_id': None,
    'capabilities': dict({
      'state_class': <SensorStateClass.MEASUREMENT: 'measurement'>,
    }),
    'config_entry_id': <ANY>,
    'config_subentry_id': <ANY>,
    'device_class': None,
    'device_id': <ANY>,
    'disabled_by': None,
    'domain': 'sensor',
    'entity_category': None,
    'entity_id': 'sensor.test_name_new_zone_detected_objects',
    'has_entity_name': True,
    'hidden_by': None,
    'icon': None,
    'id': <ANY>,
    'labels': set({
    }),
    'name': None,
    'options': dict({
    }),
    'original_device_class': None,
    'original_icon': None,
    'original_name': 'New zone detected objects',
    'platform': 'shelly',
    'previous_unique_id': None,
    'suggested_object_id': None,
    'supported_features': 0,
    'translation_key': 'detected_objects',
    'unique_id': '123456789ABC-presencezone:202-presencezone_num_objects',
    'unit_of_measurement': 'objects',
  })
# ---
# name: test_device[presence_gen4][sensor.test_name_new_zone_detected_objects-state]
  StateSnapshot({
    'attributes': ReadOnlyDict({
      'friendly_name': 'Test name New zone detected objects',
      'state_class': <SensorStateClass.MEASUREMENT: 'measurement'>,
      'unit_of_measurement': 'objects',
    }),
    'context': <ANY>,
    'entity_id': 'sensor.test_name_new_zone_detected_objects',
    'last_changed': <ANY>,
    'last_reported': <ANY>,
    'last_updated': <ANY>,
    'state': '0',
  })
# ---
# name: test_device[presence_gen4][sensor.test_name_room_detected_objects-entry]
  EntityRegistryEntrySnapshot({
    'aliases': set({
    }),
    'area_id': None,
    'capabilities': dict({
      'state_class': <SensorStateClass.MEASUREMENT: 'measurement'>,
    }),
    'config_entry_id': <ANY>,
    'config_subentry_id': <ANY>,
    'device_class': None,
    'device_id': <ANY>,
    'disabled_by': None,
    'domain': 'sensor',
    'entity_category': None,
    'entity_id': 'sensor.test_name_room_detected_objects',
    'has_entity_name': True,
    'hidden_by': None,
    'icon': None,
    'id': <ANY>,
    'labels': set({
    }),
    'name': None,
    'options': dict({
    }),
    'original_device_class': None,
    'original_icon': None,
    'original_name': 'Room detected objects',
    'platform': 'shelly',
    'previous_unique_id': None,
    'suggested_object_id': None,
    'supported_features': 0,
    'translation_key': 'detected_objects',
    'unique_id': '123456789ABC-presencezone:200-presencezone_num_objects',
    'unit_of_measurement': 'objects',
  })
# ---
# name: test_device[presence_gen4][sensor.test_name_room_detected_objects-state]
  StateSnapshot({
    'attributes': ReadOnlyDict({
      'friendly_name': 'Test name Room detected objects',
      'state_class': <SensorStateClass.MEASUREMENT: 'measurement'>,
      'unit_of_measurement': 'objects',
    }),
    'context': <ANY>,
    'entity_id': 'sensor.test_name_room_detected_objects',
    'last_changed': <ANY>,
    'last_reported': <ANY>,
    'last_updated': <ANY>,
    'state': '1',
  })
# ---
# name: test_device[presence_gen4][sensor.test_name_signal_strength-entry]
  EntityRegistryEntrySnapshot({
    'aliases': set({
    }),
    'area_id': None,
    'capabilities': dict({
      'state_class': <SensorStateClass.MEASUREMENT: 'measurement'>,
    }),
    'config_entry_id': <ANY>,
    'config_subentry_id': <ANY>,
    'device_class': None,
    'device_id': <ANY>,
    'disabled_by': None,
    'domain': 'sensor',
    'entity_category': <EntityCategory.DIAGNOSTIC: 'diagnostic'>,
    'entity_id': 'sensor.test_name_signal_strength',
    'has_entity_name': True,
    'hidden_by': None,
    'icon': None,
    'id': <ANY>,
    'labels': set({
    }),
    'name': None,
    'options': dict({
    }),
    'original_device_class': <SensorDeviceClass.SIGNAL_STRENGTH: 'signal_strength'>,
    'original_icon': None,
    'original_name': 'Signal strength',
    'platform': 'shelly',
    'previous_unique_id': None,
    'suggested_object_id': None,
    'supported_features': 0,
    'translation_key': None,
    'unique_id': '123456789ABC-wifi-rssi',
    'unit_of_measurement': 'dBm',
  })
# ---
# name: test_device[presence_gen4][sensor.test_name_signal_strength-state]
  StateSnapshot({
    'attributes': ReadOnlyDict({
      'device_class': 'signal_strength',
      'friendly_name': 'Test name Signal strength',
      'state_class': <SensorStateClass.MEASUREMENT: 'measurement'>,
      'unit_of_measurement': 'dBm',
    }),
    'context': <ANY>,
    'entity_id': 'sensor.test_name_signal_strength',
    'last_changed': <ANY>,
    'last_reported': <ANY>,
    'last_updated': <ANY>,
    'state': '-60',
  })
# ---
# name: test_device[presence_gen4][update.test_name_beta_firmware-entry]
  EntityRegistryEntrySnapshot({
    'aliases': set({
    }),
    'area_id': None,
    'capabilities': None,
    'config_entry_id': <ANY>,
    'config_subentry_id': <ANY>,
    'device_class': None,
    'device_id': <ANY>,
    'disabled_by': None,
    'domain': 'update',
    'entity_category': <EntityCategory.CONFIG: 'config'>,
    'entity_id': 'update.test_name_beta_firmware',
    'has_entity_name': True,
    'hidden_by': None,
    'icon': None,
    'id': <ANY>,
    'labels': set({
    }),
    'name': None,
    'options': dict({
    }),
    'original_device_class': <UpdateDeviceClass.FIRMWARE: 'firmware'>,
    'original_icon': None,
    'original_name': 'Beta firmware',
    'platform': 'shelly',
    'previous_unique_id': None,
    'suggested_object_id': None,
    'supported_features': <UpdateEntityFeature: 5>,
    'translation_key': None,
    'unique_id': '123456789ABC-sys-fwupdate_beta',
    'unit_of_measurement': None,
  })
# ---
# name: test_device[presence_gen4][update.test_name_beta_firmware-state]
  StateSnapshot({
    'attributes': ReadOnlyDict({
      'auto_update': False,
      'device_class': 'firmware',
      'display_precision': 0,
      'entity_picture': 'https://brands.home-assistant.io/_/shelly/icon.png',
      'friendly_name': 'Test name Beta firmware',
      'in_progress': False,
      'installed_version': '1.8.99',
      'latest_version': '1.8.99',
      'release_summary': None,
      'release_url': 'https://shelly-api-docs.shelly.cloud/gen2/changelog/#unreleased',
      'skipped_version': None,
      'supported_features': <UpdateEntityFeature: 5>,
      'title': None,
      'update_percentage': None,
    }),
    'context': <ANY>,
    'entity_id': 'update.test_name_beta_firmware',
    'last_changed': <ANY>,
    'last_reported': <ANY>,
    'last_updated': <ANY>,
    'state': 'off',
  })
# ---
# name: test_device[presence_gen4][update.test_name_firmware-entry]
  EntityRegistryEntrySnapshot({
    'aliases': set({
    }),
    'area_id': None,
    'capabilities': None,
    'config_entry_id': <ANY>,
    'config_subentry_id': <ANY>,
    'device_class': None,
    'device_id': <ANY>,
    'disabled_by': None,
    'domain': 'update',
    'entity_category': <EntityCategory.CONFIG: 'config'>,
    'entity_id': 'update.test_name_firmware',
    'has_entity_name': True,
    'hidden_by': None,
    'icon': None,
    'id': <ANY>,
    'labels': set({
    }),
    'name': None,
    'options': dict({
    }),
    'original_device_class': <UpdateDeviceClass.FIRMWARE: 'firmware'>,
    'original_icon': None,
    'original_name': 'Firmware',
    'platform': 'shelly',
    'previous_unique_id': None,
    'suggested_object_id': None,
    'supported_features': <UpdateEntityFeature: 5>,
    'translation_key': None,
    'unique_id': '123456789ABC-sys-fwupdate',
    'unit_of_measurement': None,
  })
# ---
# name: test_device[presence_gen4][update.test_name_firmware-state]
  StateSnapshot({
    'attributes': ReadOnlyDict({
      'auto_update': False,
      'device_class': 'firmware',
      'display_precision': 0,
      'entity_picture': 'https://brands.home-assistant.io/_/shelly/icon.png',
      'friendly_name': 'Test name Firmware',
      'in_progress': False,
      'installed_version': '1.8.99',
      'latest_version': '1.8.99',
      'release_summary': None,
      'release_url': 'https://shelly-api-docs.shelly.cloud/gen2/changelog/',
      'skipped_version': None,
      'supported_features': <UpdateEntityFeature: 5>,
      'title': None,
      'update_percentage': None,
    }),
    'context': <ANY>,
    'entity_id': 'update.test_name_firmware',
    'last_changed': <ANY>,
    'last_reported': <ANY>,
    'last_updated': <ANY>,
    'state': 'off',
  })
# ---
# name: test_device[wall_display_xl][binary_sensor.test_name_cloud-entry]
  EntityRegistryEntrySnapshot({
    'aliases': set({
    }),
    'area_id': None,
    'capabilities': None,
    'config_entry_id': <ANY>,
    'config_subentry_id': <ANY>,
    'device_class': None,
    'device_id': <ANY>,
    'disabled_by': None,
    'domain': 'binary_sensor',
    'entity_category': <EntityCategory.DIAGNOSTIC: 'diagnostic'>,
    'entity_id': 'binary_sensor.test_name_cloud',
    'has_entity_name': True,
    'hidden_by': None,
    'icon': None,
    'id': <ANY>,
    'labels': set({
    }),
    'name': None,
    'options': dict({
    }),
    'original_device_class': <BinarySensorDeviceClass.CONNECTIVITY: 'connectivity'>,
    'original_icon': None,
    'original_name': 'Cloud',
    'platform': 'shelly',
    'previous_unique_id': None,
    'suggested_object_id': None,
    'supported_features': 0,
    'translation_key': 'cloud',
    'unique_id': '123456789ABC-cloud-cloud',
    'unit_of_measurement': None,
  })
# ---
# name: test_device[wall_display_xl][binary_sensor.test_name_cloud-state]
  StateSnapshot({
    'attributes': ReadOnlyDict({
      'device_class': 'connectivity',
      'friendly_name': 'Test name Cloud',
    }),
    'context': <ANY>,
    'entity_id': 'binary_sensor.test_name_cloud',
    'last_changed': <ANY>,
    'last_reported': <ANY>,
    'last_updated': <ANY>,
    'state': 'on',
  })
# ---
# name: test_device[wall_display_xl][binary_sensor.test_name_external_power-entry]
  EntityRegistryEntrySnapshot({
    'aliases': set({
    }),
    'area_id': None,
    'capabilities': None,
    'config_entry_id': <ANY>,
    'config_subentry_id': <ANY>,
    'device_class': None,
    'device_id': <ANY>,
    'disabled_by': None,
    'domain': 'binary_sensor',
    'entity_category': <EntityCategory.DIAGNOSTIC: 'diagnostic'>,
    'entity_id': 'binary_sensor.test_name_external_power',
    'has_entity_name': True,
    'hidden_by': None,
    'icon': None,
    'id': <ANY>,
    'labels': set({
    }),
    'name': None,
    'options': dict({
    }),
    'original_device_class': <BinarySensorDeviceClass.POWER: 'power'>,
    'original_icon': None,
    'original_name': 'External power',
    'platform': 'shelly',
    'previous_unique_id': None,
    'suggested_object_id': None,
    'supported_features': 0,
    'translation_key': 'external_power',
    'unique_id': '123456789ABC-devicepower:0-external_power',
    'unit_of_measurement': None,
  })
# ---
# name: test_device[wall_display_xl][binary_sensor.test_name_external_power-state]
  StateSnapshot({
    'attributes': ReadOnlyDict({
      'device_class': 'power',
      'friendly_name': 'Test name External power',
    }),
    'context': <ANY>,
    'entity_id': 'binary_sensor.test_name_external_power',
    'last_changed': <ANY>,
    'last_reported': <ANY>,
    'last_updated': <ANY>,
    'state': 'on',
  })
# ---
# name: test_device[wall_display_xl][binary_sensor.test_name_input_2-entry]
  EntityRegistryEntrySnapshot({
    'aliases': set({
    }),
    'area_id': None,
    'capabilities': None,
    'config_entry_id': <ANY>,
    'config_subentry_id': <ANY>,
    'device_class': None,
    'device_id': <ANY>,
    'disabled_by': None,
    'domain': 'binary_sensor',
    'entity_category': None,
    'entity_id': 'binary_sensor.test_name_input_2',
    'has_entity_name': True,
    'hidden_by': None,
    'icon': None,
    'id': <ANY>,
    'labels': set({
    }),
    'name': None,
    'options': dict({
    }),
    'original_device_class': <BinarySensorDeviceClass.POWER: 'power'>,
    'original_icon': None,
    'original_name': 'Input 2',
    'platform': 'shelly',
    'previous_unique_id': None,
    'suggested_object_id': None,
    'supported_features': 0,
    'translation_key': 'power_with_channel_name',
    'unique_id': '123456789ABC-input:2-input',
    'unit_of_measurement': None,
  })
# ---
# name: test_device[wall_display_xl][binary_sensor.test_name_input_2-state]
  StateSnapshot({
    'attributes': ReadOnlyDict({
      'device_class': 'power',
      'friendly_name': 'Test name Input 2',
    }),
    'context': <ANY>,
    'entity_id': 'binary_sensor.test_name_input_2',
    'last_changed': <ANY>,
    'last_reported': <ANY>,
    'last_updated': <ANY>,
    'state': 'on',
  })
# ---
# name: test_device[wall_display_xl][binary_sensor.test_name_restart_required-entry]
  EntityRegistryEntrySnapshot({
    'aliases': set({
    }),
    'area_id': None,
    'capabilities': None,
    'config_entry_id': <ANY>,
    'config_subentry_id': <ANY>,
    'device_class': None,
    'device_id': <ANY>,
    'disabled_by': None,
    'domain': 'binary_sensor',
    'entity_category': <EntityCategory.DIAGNOSTIC: 'diagnostic'>,
    'entity_id': 'binary_sensor.test_name_restart_required',
    'has_entity_name': True,
    'hidden_by': None,
    'icon': None,
    'id': <ANY>,
    'labels': set({
    }),
    'name': None,
    'options': dict({
    }),
    'original_device_class': <BinarySensorDeviceClass.PROBLEM: 'problem'>,
    'original_icon': None,
    'original_name': 'Restart required',
    'platform': 'shelly',
    'previous_unique_id': None,
    'suggested_object_id': None,
    'supported_features': 0,
    'translation_key': 'restart_required',
    'unique_id': '123456789ABC-sys-restart',
    'unit_of_measurement': None,
  })
# ---
# name: test_device[wall_display_xl][binary_sensor.test_name_restart_required-state]
  StateSnapshot({
    'attributes': ReadOnlyDict({
      'device_class': 'problem',
      'friendly_name': 'Test name Restart required',
    }),
    'context': <ANY>,
    'entity_id': 'binary_sensor.test_name_restart_required',
    'last_changed': <ANY>,
    'last_reported': <ANY>,
    'last_updated': <ANY>,
    'state': 'off',
  })
# ---
# name: test_device[wall_display_xl][button.test_name_restart-entry]
  EntityRegistryEntrySnapshot({
    'aliases': set({
    }),
    'area_id': None,
    'capabilities': None,
    'config_entry_id': <ANY>,
    'config_subentry_id': <ANY>,
    'device_class': None,
    'device_id': <ANY>,
    'disabled_by': None,
    'domain': 'button',
    'entity_category': <EntityCategory.CONFIG: 'config'>,
    'entity_id': 'button.test_name_restart',
    'has_entity_name': True,
    'hidden_by': None,
    'icon': None,
    'id': <ANY>,
    'labels': set({
    }),
    'name': None,
    'options': dict({
    }),
    'original_device_class': <ButtonDeviceClass.RESTART: 'restart'>,
    'original_icon': None,
    'original_name': 'Restart',
    'platform': 'shelly',
    'previous_unique_id': None,
    'suggested_object_id': None,
    'supported_features': 0,
    'translation_key': None,
    'unique_id': '123456789ABC-reboot',
    'unit_of_measurement': None,
  })
# ---
# name: test_device[wall_display_xl][button.test_name_restart-state]
  StateSnapshot({
    'attributes': ReadOnlyDict({
      'device_class': 'restart',
      'friendly_name': 'Test name Restart',
    }),
    'context': <ANY>,
    'entity_id': 'button.test_name_restart',
    'last_changed': <ANY>,
    'last_reported': <ANY>,
    'last_updated': <ANY>,
    'state': 'unknown',
  })
# ---
# name: test_device[wall_display_xl][event.test_name_input_0-entry]
  EntityRegistryEntrySnapshot({
    'aliases': set({
    }),
    'area_id': None,
    'capabilities': dict({
    }),
    'config_entry_id': <ANY>,
    'config_subentry_id': <ANY>,
    'device_class': None,
    'device_id': <ANY>,
    'disabled_by': None,
    'domain': 'event',
    'entity_category': None,
    'entity_id': 'event.test_name_input_0',
    'has_entity_name': True,
    'hidden_by': None,
    'icon': None,
    'id': <ANY>,
    'labels': set({
    }),
    'name': None,
    'options': dict({
    }),
    'original_device_class': <EventDeviceClass.BUTTON: 'button'>,
    'original_icon': None,
    'original_name': 'Input 0',
    'platform': 'shelly',
    'previous_unique_id': None,
    'suggested_object_id': None,
    'supported_features': 0,
    'translation_key': 'input',
    'unique_id': '123456789ABC-input:0',
    'unit_of_measurement': None,
  })
# ---
# name: test_device[wall_display_xl][event.test_name_input_0-state]
  StateSnapshot({
    'attributes': ReadOnlyDict({
      'device_class': 'button',
      'event_type': None,
      'event_types': list([
        'btn_down',
        'btn_up',
        'double_push',
        'long_push',
        'single_push',
        'triple_push',
      ]),
      'friendly_name': 'Test name Input 0',
    }),
    'context': <ANY>,
    'entity_id': 'event.test_name_input_0',
    'last_changed': <ANY>,
    'last_reported': <ANY>,
    'last_updated': <ANY>,
    'state': 'unknown',
  })
# ---
# name: test_device[wall_display_xl][event.test_name_input_3-entry]
  EntityRegistryEntrySnapshot({
    'aliases': set({
    }),
    'area_id': None,
    'capabilities': dict({
    }),
    'config_entry_id': <ANY>,
    'config_subentry_id': <ANY>,
    'device_class': None,
    'device_id': <ANY>,
    'disabled_by': None,
    'domain': 'event',
    'entity_category': None,
    'entity_id': 'event.test_name_input_3',
    'has_entity_name': True,
    'hidden_by': None,
    'icon': None,
    'id': <ANY>,
    'labels': set({
    }),
    'name': None,
    'options': dict({
    }),
    'original_device_class': <EventDeviceClass.BUTTON: 'button'>,
    'original_icon': None,
    'original_name': 'Input 3',
    'platform': 'shelly',
    'previous_unique_id': None,
    'suggested_object_id': None,
    'supported_features': 0,
    'translation_key': 'input',
    'unique_id': '123456789ABC-input:3',
    'unit_of_measurement': None,
  })
# ---
# name: test_device[wall_display_xl][event.test_name_input_3-state]
  StateSnapshot({
    'attributes': ReadOnlyDict({
      'device_class': 'button',
      'event_type': None,
      'event_types': list([
        'btn_down',
        'btn_up',
        'double_push',
        'long_push',
        'single_push',
        'triple_push',
      ]),
      'friendly_name': 'Test name Input 3',
    }),
    'context': <ANY>,
    'entity_id': 'event.test_name_input_3',
    'last_changed': <ANY>,
    'last_reported': <ANY>,
    'last_updated': <ANY>,
    'state': 'unknown',
  })
# ---
# name: test_device[wall_display_xl][event.test_name_input_4-entry]
  EntityRegistryEntrySnapshot({
    'aliases': set({
    }),
    'area_id': None,
    'capabilities': dict({
    }),
    'config_entry_id': <ANY>,
    'config_subentry_id': <ANY>,
    'device_class': None,
    'device_id': <ANY>,
    'disabled_by': None,
    'domain': 'event',
    'entity_category': None,
    'entity_id': 'event.test_name_input_4',
    'has_entity_name': True,
    'hidden_by': None,
    'icon': None,
    'id': <ANY>,
    'labels': set({
    }),
    'name': None,
    'options': dict({
    }),
    'original_device_class': <EventDeviceClass.BUTTON: 'button'>,
    'original_icon': None,
    'original_name': 'Input 4',
    'platform': 'shelly',
    'previous_unique_id': None,
    'suggested_object_id': None,
    'supported_features': 0,
    'translation_key': 'input',
    'unique_id': '123456789ABC-input:4',
    'unit_of_measurement': None,
  })
# ---
# name: test_device[wall_display_xl][event.test_name_input_4-state]
  StateSnapshot({
    'attributes': ReadOnlyDict({
      'device_class': 'button',
      'event_type': None,
      'event_types': list([
        'btn_down',
        'btn_up',
        'double_push',
        'long_push',
        'single_push',
        'triple_push',
      ]),
      'friendly_name': 'Test name Input 4',
    }),
    'context': <ANY>,
    'entity_id': 'event.test_name_input_4',
    'last_changed': <ANY>,
    'last_reported': <ANY>,
    'last_updated': <ANY>,
    'state': 'unknown',
  })
# ---
# name: test_device[wall_display_xl][sensor.test_name_humidity-entry]
  EntityRegistryEntrySnapshot({
    'aliases': set({
    }),
    'area_id': None,
    'capabilities': dict({
      'state_class': <SensorStateClass.MEASUREMENT: 'measurement'>,
    }),
    'config_entry_id': <ANY>,
    'config_subentry_id': <ANY>,
    'device_class': None,
    'device_id': <ANY>,
    'disabled_by': None,
    'domain': 'sensor',
    'entity_category': None,
    'entity_id': 'sensor.test_name_humidity',
    'has_entity_name': True,
    'hidden_by': None,
    'icon': None,
    'id': <ANY>,
    'labels': set({
    }),
    'name': None,
    'options': dict({
      'sensor': dict({
        'suggested_display_precision': 1,
      }),
    }),
    'original_device_class': <SensorDeviceClass.HUMIDITY: 'humidity'>,
    'original_icon': None,
    'original_name': 'Humidity',
    'platform': 'shelly',
    'previous_unique_id': None,
    'suggested_object_id': None,
    'supported_features': 0,
    'translation_key': None,
    'unique_id': '123456789ABC-humidity:0-humidity_0',
    'unit_of_measurement': '%',
  })
# ---
# name: test_device[wall_display_xl][sensor.test_name_humidity-state]
  StateSnapshot({
    'attributes': ReadOnlyDict({
      'device_class': 'humidity',
      'friendly_name': 'Test name Humidity',
      'state_class': <SensorStateClass.MEASUREMENT: 'measurement'>,
      'unit_of_measurement': '%',
    }),
    'context': <ANY>,
    'entity_id': 'sensor.test_name_humidity',
    'last_changed': <ANY>,
    'last_reported': <ANY>,
    'last_updated': <ANY>,
    'state': '-2',
  })
# ---
# name: test_device[wall_display_xl][sensor.test_name_illuminance-entry]
  EntityRegistryEntrySnapshot({
    'aliases': set({
    }),
    'area_id': None,
    'capabilities': dict({
      'state_class': <SensorStateClass.MEASUREMENT: 'measurement'>,
    }),
    'config_entry_id': <ANY>,
    'config_subentry_id': <ANY>,
    'device_class': None,
    'device_id': <ANY>,
    'disabled_by': None,
    'domain': 'sensor',
    'entity_category': None,
    'entity_id': 'sensor.test_name_illuminance',
    'has_entity_name': True,
    'hidden_by': None,
    'icon': None,
    'id': <ANY>,
    'labels': set({
    }),
    'name': None,
    'options': dict({
    }),
    'original_device_class': <SensorDeviceClass.ILLUMINANCE: 'illuminance'>,
    'original_icon': None,
    'original_name': 'Illuminance',
    'platform': 'shelly',
    'previous_unique_id': None,
    'suggested_object_id': None,
    'supported_features': 0,
    'translation_key': None,
    'unique_id': '123456789ABC-illuminance:0-illuminance',
    'unit_of_measurement': 'lx',
  })
# ---
# name: test_device[wall_display_xl][sensor.test_name_illuminance-state]
  StateSnapshot({
    'attributes': ReadOnlyDict({
      'device_class': 'illuminance',
      'friendly_name': 'Test name Illuminance',
      'state_class': <SensorStateClass.MEASUREMENT: 'measurement'>,
      'unit_of_measurement': 'lx',
    }),
    'context': <ANY>,
    'entity_id': 'sensor.test_name_illuminance',
    'last_changed': <ANY>,
    'last_reported': <ANY>,
    'last_updated': <ANY>,
    'state': '120',
  })
# ---
# name: test_device[wall_display_xl][sensor.test_name_illuminance_level-entry]
  EntityRegistryEntrySnapshot({
    'aliases': set({
    }),
    'area_id': None,
    'capabilities': dict({
      'options': list([
        'dark',
        'twilight',
        'bright',
      ]),
    }),
    'config_entry_id': <ANY>,
    'config_subentry_id': <ANY>,
    'device_class': None,
    'device_id': <ANY>,
    'disabled_by': None,
    'domain': 'sensor',
    'entity_category': None,
    'entity_id': 'sensor.test_name_illuminance_level',
    'has_entity_name': True,
    'hidden_by': None,
    'icon': None,
    'id': <ANY>,
    'labels': set({
    }),
    'name': None,
    'options': dict({
    }),
    'original_device_class': <SensorDeviceClass.ENUM: 'enum'>,
    'original_icon': None,
    'original_name': 'Illuminance level',
    'platform': 'shelly',
    'previous_unique_id': None,
    'suggested_object_id': None,
    'supported_features': 0,
    'translation_key': 'illuminance_level',
    'unique_id': '123456789ABC-illuminance:0-illuminance_illumination',
    'unit_of_measurement': None,
  })
# ---
# name: test_device[wall_display_xl][sensor.test_name_illuminance_level-state]
  StateSnapshot({
    'attributes': ReadOnlyDict({
      'device_class': 'enum',
      'friendly_name': 'Test name Illuminance level',
      'options': list([
        'dark',
        'twilight',
        'bright',
      ]),
    }),
    'context': <ANY>,
    'entity_id': 'sensor.test_name_illuminance_level',
    'last_changed': <ANY>,
    'last_reported': <ANY>,
    'last_updated': <ANY>,
    'state': 'twilight',
  })
# ---
# name: test_device[wall_display_xl][sensor.test_name_last_restart-entry]
  EntityRegistryEntrySnapshot({
    'aliases': set({
    }),
    'area_id': None,
    'capabilities': None,
    'config_entry_id': <ANY>,
    'config_subentry_id': <ANY>,
    'device_class': None,
    'device_id': <ANY>,
    'disabled_by': None,
    'domain': 'sensor',
    'entity_category': <EntityCategory.DIAGNOSTIC: 'diagnostic'>,
    'entity_id': 'sensor.test_name_last_restart',
    'has_entity_name': True,
    'hidden_by': None,
    'icon': None,
    'id': <ANY>,
    'labels': set({
    }),
    'name': None,
    'options': dict({
    }),
    'original_device_class': <SensorDeviceClass.TIMESTAMP: 'timestamp'>,
    'original_icon': None,
    'original_name': 'Last restart',
    'platform': 'shelly',
    'previous_unique_id': None,
    'suggested_object_id': None,
    'supported_features': 0,
    'translation_key': None,
    'unique_id': '123456789ABC-sys-uptime',
    'unit_of_measurement': None,
  })
# ---
# name: test_device[wall_display_xl][sensor.test_name_last_restart-state]
  StateSnapshot({
    'attributes': ReadOnlyDict({
      'device_class': 'timestamp',
      'friendly_name': 'Test name Last restart',
    }),
    'context': <ANY>,
    'entity_id': 'sensor.test_name_last_restart',
    'last_changed': <ANY>,
    'last_reported': <ANY>,
    'last_updated': <ANY>,
    'state': '2025-05-15T21:33:41+00:00',
  })
# ---
# name: test_device[wall_display_xl][sensor.test_name_signal_strength-entry]
  EntityRegistryEntrySnapshot({
    'aliases': set({
    }),
    'area_id': None,
    'capabilities': dict({
      'state_class': <SensorStateClass.MEASUREMENT: 'measurement'>,
    }),
    'config_entry_id': <ANY>,
    'config_subentry_id': <ANY>,
    'device_class': None,
    'device_id': <ANY>,
    'disabled_by': None,
    'domain': 'sensor',
    'entity_category': <EntityCategory.DIAGNOSTIC: 'diagnostic'>,
    'entity_id': 'sensor.test_name_signal_strength',
    'has_entity_name': True,
    'hidden_by': None,
    'icon': None,
    'id': <ANY>,
    'labels': set({
    }),
    'name': None,
    'options': dict({
    }),
    'original_device_class': <SensorDeviceClass.SIGNAL_STRENGTH: 'signal_strength'>,
    'original_icon': None,
    'original_name': 'Signal strength',
    'platform': 'shelly',
    'previous_unique_id': None,
    'suggested_object_id': None,
    'supported_features': 0,
    'translation_key': None,
    'unique_id': '123456789ABC-wifi-rssi',
    'unit_of_measurement': 'dBm',
  })
# ---
# name: test_device[wall_display_xl][sensor.test_name_signal_strength-state]
  StateSnapshot({
    'attributes': ReadOnlyDict({
      'device_class': 'signal_strength',
      'friendly_name': 'Test name Signal strength',
      'state_class': <SensorStateClass.MEASUREMENT: 'measurement'>,
      'unit_of_measurement': 'dBm',
    }),
    'context': <ANY>,
    'entity_id': 'sensor.test_name_signal_strength',
    'last_changed': <ANY>,
    'last_reported': <ANY>,
    'last_updated': <ANY>,
    'state': '-48',
  })
# ---
# name: test_device[wall_display_xl][sensor.test_name_temperature-entry]
  EntityRegistryEntrySnapshot({
    'aliases': set({
    }),
    'area_id': None,
    'capabilities': dict({
      'state_class': <SensorStateClass.MEASUREMENT: 'measurement'>,
    }),
    'config_entry_id': <ANY>,
    'config_subentry_id': <ANY>,
    'device_class': None,
    'device_id': <ANY>,
    'disabled_by': None,
    'domain': 'sensor',
    'entity_category': None,
    'entity_id': 'sensor.test_name_temperature',
    'has_entity_name': True,
    'hidden_by': None,
    'icon': None,
    'id': <ANY>,
    'labels': set({
    }),
    'name': None,
    'options': dict({
      'sensor': dict({
        'suggested_display_precision': 1,
      }),
    }),
    'original_device_class': <SensorDeviceClass.TEMPERATURE: 'temperature'>,
    'original_icon': None,
    'original_name': 'Temperature',
    'platform': 'shelly',
    'previous_unique_id': None,
    'suggested_object_id': None,
    'supported_features': 0,
    'translation_key': None,
    'unique_id': '123456789ABC-temperature:0-temperature_0',
    'unit_of_measurement': <UnitOfTemperature.CELSIUS: '°C'>,
  })
# ---
# name: test_device[wall_display_xl][sensor.test_name_temperature-state]
  StateSnapshot({
    'attributes': ReadOnlyDict({
      'device_class': 'temperature',
      'friendly_name': 'Test name Temperature',
      'state_class': <SensorStateClass.MEASUREMENT: 'measurement'>,
      'unit_of_measurement': <UnitOfTemperature.CELSIUS: '°C'>,
    }),
    'context': <ANY>,
    'entity_id': 'sensor.test_name_temperature',
    'last_changed': <ANY>,
    'last_reported': <ANY>,
    'last_updated': <ANY>,
    'state': '-275.149993896484',
  })
# ---
# name: test_device[wall_display_xl][switch.test_name-entry]
  EntityRegistryEntrySnapshot({
    'aliases': set({
    }),
    'area_id': None,
    'capabilities': None,
    'config_entry_id': <ANY>,
    'config_subentry_id': <ANY>,
    'device_class': None,
    'device_id': <ANY>,
    'disabled_by': None,
    'domain': 'switch',
    'entity_category': None,
    'entity_id': 'switch.test_name',
    'has_entity_name': True,
    'hidden_by': None,
    'icon': None,
    'id': <ANY>,
    'labels': set({
    }),
    'name': None,
    'options': dict({
    }),
    'original_device_class': None,
    'original_icon': None,
    'original_name': None,
    'platform': 'shelly',
    'previous_unique_id': None,
    'suggested_object_id': None,
    'supported_features': 0,
    'translation_key': None,
    'unique_id': '123456789ABC-switch:0',
    'unit_of_measurement': None,
  })
# ---
# name: test_device[wall_display_xl][switch.test_name-state]
  StateSnapshot({
    'attributes': ReadOnlyDict({
      'friendly_name': 'Test name',
    }),
    'context': <ANY>,
    'entity_id': 'switch.test_name',
    'last_changed': <ANY>,
    'last_reported': <ANY>,
    'last_updated': <ANY>,
    'state': 'on',
  })
# ---
# name: test_device[wall_display_xl][update.test_name_beta_firmware-entry]
  EntityRegistryEntrySnapshot({
    'aliases': set({
    }),
    'area_id': None,
    'capabilities': None,
    'config_entry_id': <ANY>,
    'config_subentry_id': <ANY>,
    'device_class': None,
    'device_id': <ANY>,
    'disabled_by': None,
    'domain': 'update',
    'entity_category': <EntityCategory.CONFIG: 'config'>,
    'entity_id': 'update.test_name_beta_firmware',
    'has_entity_name': True,
    'hidden_by': None,
    'icon': None,
    'id': <ANY>,
    'labels': set({
    }),
    'name': None,
    'options': dict({
    }),
    'original_device_class': <UpdateDeviceClass.FIRMWARE: 'firmware'>,
    'original_icon': None,
    'original_name': 'Beta firmware',
    'platform': 'shelly',
    'previous_unique_id': None,
    'suggested_object_id': None,
    'supported_features': <UpdateEntityFeature: 5>,
    'translation_key': None,
    'unique_id': '123456789ABC-sys-fwupdate_beta',
    'unit_of_measurement': None,
  })
# ---
# name: test_device[wall_display_xl][update.test_name_beta_firmware-state]
  StateSnapshot({
    'attributes': ReadOnlyDict({
      'auto_update': False,
      'device_class': 'firmware',
      'display_precision': 0,
      'entity_picture': 'https://brands.home-assistant.io/_/shelly/icon.png',
      'friendly_name': 'Test name Beta firmware',
      'in_progress': False,
      'installed_version': '2.4.4',
      'latest_version': '2.4.4',
      'release_summary': None,
      'release_url': None,
      'skipped_version': None,
      'supported_features': <UpdateEntityFeature: 5>,
      'title': None,
      'update_percentage': None,
    }),
    'context': <ANY>,
    'entity_id': 'update.test_name_beta_firmware',
    'last_changed': <ANY>,
    'last_reported': <ANY>,
    'last_updated': <ANY>,
    'state': 'off',
  })
# ---
# name: test_device[wall_display_xl][update.test_name_firmware-entry]
  EntityRegistryEntrySnapshot({
    'aliases': set({
    }),
    'area_id': None,
    'capabilities': None,
    'config_entry_id': <ANY>,
    'config_subentry_id': <ANY>,
    'device_class': None,
    'device_id': <ANY>,
    'disabled_by': None,
    'domain': 'update',
    'entity_category': <EntityCategory.CONFIG: 'config'>,
    'entity_id': 'update.test_name_firmware',
    'has_entity_name': True,
    'hidden_by': None,
    'icon': None,
    'id': <ANY>,
    'labels': set({
    }),
    'name': None,
    'options': dict({
    }),
    'original_device_class': <UpdateDeviceClass.FIRMWARE: 'firmware'>,
    'original_icon': None,
    'original_name': 'Firmware',
    'platform': 'shelly',
    'previous_unique_id': None,
    'suggested_object_id': None,
    'supported_features': <UpdateEntityFeature: 5>,
    'translation_key': None,
    'unique_id': '123456789ABC-sys-fwupdate',
    'unit_of_measurement': None,
  })
# ---
# name: test_device[wall_display_xl][update.test_name_firmware-state]
  StateSnapshot({
    'attributes': ReadOnlyDict({
      'auto_update': False,
      'device_class': 'firmware',
      'display_precision': 0,
      'entity_picture': 'https://brands.home-assistant.io/_/shelly/icon.png',
      'friendly_name': 'Test name Firmware',
      'in_progress': False,
      'installed_version': '2.4.4',
      'latest_version': '2.4.4',
      'release_summary': None,
      'release_url': None,
      'skipped_version': None,
      'supported_features': <UpdateEntityFeature: 5>,
      'title': None,
      'update_percentage': None,
    }),
    'context': <ANY>,
    'entity_id': 'update.test_name_firmware',
    'last_changed': <ANY>,
    'last_reported': <ANY>,
    'last_updated': <ANY>,
    'state': 'off',
  })
# ---
# name: test_shelly_2pm_gen3_cover[binary_sensor.test_name_cloud-entry]
  EntityRegistryEntrySnapshot({
    'aliases': set({
    }),
    'area_id': None,
    'capabilities': None,
    'config_entry_id': <ANY>,
    'config_subentry_id': <ANY>,
    'device_class': None,
    'device_id': <ANY>,
    'disabled_by': None,
    'domain': 'binary_sensor',
    'entity_category': <EntityCategory.DIAGNOSTIC: 'diagnostic'>,
    'entity_id': 'binary_sensor.test_name_cloud',
    'has_entity_name': True,
    'hidden_by': None,
    'icon': None,
    'id': <ANY>,
    'labels': set({
    }),
    'name': None,
    'options': dict({
    }),
    'original_device_class': <BinarySensorDeviceClass.CONNECTIVITY: 'connectivity'>,
    'original_icon': None,
    'original_name': 'Cloud',
    'platform': 'shelly',
    'previous_unique_id': None,
    'suggested_object_id': None,
    'supported_features': 0,
    'translation_key': None,
    'unique_id': '123456789ABC-cloud-cloud',
    'unit_of_measurement': None,
  })
# ---
# name: test_shelly_2pm_gen3_cover[binary_sensor.test_name_cloud-state]
  StateSnapshot({
    'attributes': ReadOnlyDict({
      'device_class': 'connectivity',
      'friendly_name': 'Test name Cloud',
    }),
    'context': <ANY>,
    'entity_id': 'binary_sensor.test_name_cloud',
    'last_changed': <ANY>,
    'last_reported': <ANY>,
    'last_updated': <ANY>,
    'state': 'off',
  })
# ---
# name: test_shelly_2pm_gen3_cover[binary_sensor.test_name_input_0-entry]
  EntityRegistryEntrySnapshot({
    'aliases': set({
    }),
    'area_id': None,
    'capabilities': None,
    'config_entry_id': <ANY>,
    'config_subentry_id': <ANY>,
    'device_class': None,
    'device_id': <ANY>,
    'disabled_by': None,
    'domain': 'binary_sensor',
    'entity_category': None,
    'entity_id': 'binary_sensor.test_name_input_0',
    'has_entity_name': True,
    'hidden_by': None,
    'icon': None,
    'id': <ANY>,
    'labels': set({
    }),
    'name': None,
    'options': dict({
    }),
    'original_device_class': <BinarySensorDeviceClass.POWER: 'power'>,
    'original_icon': None,
    'original_name': 'Input 0',
    'platform': 'shelly',
    'previous_unique_id': None,
    'suggested_object_id': None,
    'supported_features': 0,
    'translation_key': None,
    'unique_id': '123456789ABC-input:0-input',
    'unit_of_measurement': None,
  })
# ---
# name: test_shelly_2pm_gen3_cover[binary_sensor.test_name_input_0-state]
  StateSnapshot({
    'attributes': ReadOnlyDict({
      'device_class': 'power',
      'friendly_name': 'Test name Input 0',
    }),
    'context': <ANY>,
    'entity_id': 'binary_sensor.test_name_input_0',
    'last_changed': <ANY>,
    'last_reported': <ANY>,
    'last_updated': <ANY>,
    'state': 'off',
  })
# ---
# name: test_shelly_2pm_gen3_cover[binary_sensor.test_name_input_1-entry]
  EntityRegistryEntrySnapshot({
    'aliases': set({
    }),
    'area_id': None,
    'capabilities': None,
    'config_entry_id': <ANY>,
    'config_subentry_id': <ANY>,
    'device_class': None,
    'device_id': <ANY>,
    'disabled_by': None,
    'domain': 'binary_sensor',
    'entity_category': None,
    'entity_id': 'binary_sensor.test_name_input_1',
    'has_entity_name': True,
    'hidden_by': None,
    'icon': None,
    'id': <ANY>,
    'labels': set({
    }),
    'name': None,
    'options': dict({
    }),
    'original_device_class': <BinarySensorDeviceClass.POWER: 'power'>,
    'original_icon': None,
    'original_name': 'Input 1',
    'platform': 'shelly',
    'previous_unique_id': None,
    'suggested_object_id': None,
    'supported_features': 0,
    'translation_key': None,
    'unique_id': '123456789ABC-input:1-input',
    'unit_of_measurement': None,
  })
# ---
# name: test_shelly_2pm_gen3_cover[binary_sensor.test_name_input_1-state]
  StateSnapshot({
    'attributes': ReadOnlyDict({
      'device_class': 'power',
      'friendly_name': 'Test name Input 1',
    }),
    'context': <ANY>,
    'entity_id': 'binary_sensor.test_name_input_1',
    'last_changed': <ANY>,
    'last_reported': <ANY>,
    'last_updated': <ANY>,
    'state': 'off',
  })
# ---
# name: test_shelly_2pm_gen3_cover[binary_sensor.test_name_overcurrent-entry]
  EntityRegistryEntrySnapshot({
    'aliases': set({
    }),
    'area_id': None,
    'capabilities': None,
    'config_entry_id': <ANY>,
    'config_subentry_id': <ANY>,
    'device_class': None,
    'device_id': <ANY>,
    'disabled_by': None,
    'domain': 'binary_sensor',
    'entity_category': <EntityCategory.DIAGNOSTIC: 'diagnostic'>,
    'entity_id': 'binary_sensor.test_name_overcurrent',
    'has_entity_name': True,
    'hidden_by': None,
    'icon': None,
    'id': <ANY>,
    'labels': set({
    }),
    'name': None,
    'options': dict({
    }),
    'original_device_class': <BinarySensorDeviceClass.PROBLEM: 'problem'>,
    'original_icon': None,
    'original_name': 'Overcurrent',
    'platform': 'shelly',
    'previous_unique_id': None,
    'suggested_object_id': None,
    'supported_features': 0,
    'translation_key': None,
    'unique_id': '123456789ABC-cover:0-overcurrent',
    'unit_of_measurement': None,
  })
# ---
# name: test_shelly_2pm_gen3_cover[binary_sensor.test_name_overcurrent-state]
  StateSnapshot({
    'attributes': ReadOnlyDict({
      'device_class': 'problem',
      'friendly_name': 'Test name Overcurrent',
    }),
    'context': <ANY>,
    'entity_id': 'binary_sensor.test_name_overcurrent',
    'last_changed': <ANY>,
    'last_reported': <ANY>,
    'last_updated': <ANY>,
    'state': 'off',
  })
# ---
# name: test_shelly_2pm_gen3_cover[binary_sensor.test_name_overheating-entry]
  EntityRegistryEntrySnapshot({
    'aliases': set({
    }),
    'area_id': None,
    'capabilities': None,
    'config_entry_id': <ANY>,
    'config_subentry_id': <ANY>,
    'device_class': None,
    'device_id': <ANY>,
    'disabled_by': None,
    'domain': 'binary_sensor',
    'entity_category': <EntityCategory.DIAGNOSTIC: 'diagnostic'>,
    'entity_id': 'binary_sensor.test_name_overheating',
    'has_entity_name': True,
    'hidden_by': None,
    'icon': None,
    'id': <ANY>,
    'labels': set({
    }),
    'name': None,
    'options': dict({
    }),
    'original_device_class': <BinarySensorDeviceClass.PROBLEM: 'problem'>,
    'original_icon': None,
    'original_name': 'Overheating',
    'platform': 'shelly',
    'previous_unique_id': None,
    'suggested_object_id': None,
    'supported_features': 0,
    'translation_key': None,
    'unique_id': '123456789ABC-cover:0-overtemp',
    'unit_of_measurement': None,
  })
# ---
# name: test_shelly_2pm_gen3_cover[binary_sensor.test_name_overheating-state]
  StateSnapshot({
    'attributes': ReadOnlyDict({
      'device_class': 'problem',
      'friendly_name': 'Test name Overheating',
    }),
    'context': <ANY>,
    'entity_id': 'binary_sensor.test_name_overheating',
    'last_changed': <ANY>,
    'last_reported': <ANY>,
    'last_updated': <ANY>,
    'state': 'off',
  })
# ---
# name: test_shelly_2pm_gen3_cover[binary_sensor.test_name_overpowering-entry]
  EntityRegistryEntrySnapshot({
    'aliases': set({
    }),
    'area_id': None,
    'capabilities': None,
    'config_entry_id': <ANY>,
    'config_subentry_id': <ANY>,
    'device_class': None,
    'device_id': <ANY>,
    'disabled_by': None,
    'domain': 'binary_sensor',
    'entity_category': <EntityCategory.DIAGNOSTIC: 'diagnostic'>,
    'entity_id': 'binary_sensor.test_name_overpowering',
    'has_entity_name': True,
    'hidden_by': None,
    'icon': None,
    'id': <ANY>,
    'labels': set({
    }),
    'name': None,
    'options': dict({
    }),
    'original_device_class': <BinarySensorDeviceClass.PROBLEM: 'problem'>,
    'original_icon': None,
    'original_name': 'Overpowering',
    'platform': 'shelly',
    'previous_unique_id': None,
    'suggested_object_id': None,
    'supported_features': 0,
    'translation_key': None,
    'unique_id': '123456789ABC-cover:0-overpower',
    'unit_of_measurement': None,
  })
# ---
# name: test_shelly_2pm_gen3_cover[binary_sensor.test_name_overpowering-state]
  StateSnapshot({
    'attributes': ReadOnlyDict({
      'device_class': 'problem',
      'friendly_name': 'Test name Overpowering',
    }),
    'context': <ANY>,
    'entity_id': 'binary_sensor.test_name_overpowering',
    'last_changed': <ANY>,
    'last_reported': <ANY>,
    'last_updated': <ANY>,
    'state': 'off',
  })
# ---
# name: test_shelly_2pm_gen3_cover[binary_sensor.test_name_overvoltage-entry]
  EntityRegistryEntrySnapshot({
    'aliases': set({
    }),
    'area_id': None,
    'capabilities': None,
    'config_entry_id': <ANY>,
    'config_subentry_id': <ANY>,
    'device_class': None,
    'device_id': <ANY>,
    'disabled_by': None,
    'domain': 'binary_sensor',
    'entity_category': <EntityCategory.DIAGNOSTIC: 'diagnostic'>,
    'entity_id': 'binary_sensor.test_name_overvoltage',
    'has_entity_name': True,
    'hidden_by': None,
    'icon': None,
    'id': <ANY>,
    'labels': set({
    }),
    'name': None,
    'options': dict({
    }),
    'original_device_class': <BinarySensorDeviceClass.PROBLEM: 'problem'>,
    'original_icon': None,
    'original_name': 'Overvoltage',
    'platform': 'shelly',
    'previous_unique_id': None,
    'suggested_object_id': None,
    'supported_features': 0,
    'translation_key': None,
    'unique_id': '123456789ABC-cover:0-overvoltage',
    'unit_of_measurement': None,
  })
# ---
# name: test_shelly_2pm_gen3_cover[binary_sensor.test_name_overvoltage-state]
  StateSnapshot({
    'attributes': ReadOnlyDict({
      'device_class': 'problem',
      'friendly_name': 'Test name Overvoltage',
    }),
    'context': <ANY>,
    'entity_id': 'binary_sensor.test_name_overvoltage',
    'last_changed': <ANY>,
    'last_reported': <ANY>,
    'last_updated': <ANY>,
    'state': 'off',
  })
# ---
# name: test_shelly_2pm_gen3_cover[binary_sensor.test_name_restart_required-entry]
  EntityRegistryEntrySnapshot({
    'aliases': set({
    }),
    'area_id': None,
    'capabilities': None,
    'config_entry_id': <ANY>,
    'config_subentry_id': <ANY>,
    'device_class': None,
    'device_id': <ANY>,
    'disabled_by': None,
    'domain': 'binary_sensor',
    'entity_category': <EntityCategory.DIAGNOSTIC: 'diagnostic'>,
    'entity_id': 'binary_sensor.test_name_restart_required',
    'has_entity_name': True,
    'hidden_by': None,
    'icon': None,
    'id': <ANY>,
    'labels': set({
    }),
    'name': None,
    'options': dict({
    }),
    'original_device_class': <BinarySensorDeviceClass.PROBLEM: 'problem'>,
    'original_icon': None,
    'original_name': 'Restart required',
    'platform': 'shelly',
    'previous_unique_id': None,
    'suggested_object_id': None,
    'supported_features': 0,
    'translation_key': None,
    'unique_id': '123456789ABC-sys-restart',
    'unit_of_measurement': None,
  })
# ---
# name: test_shelly_2pm_gen3_cover[binary_sensor.test_name_restart_required-state]
  StateSnapshot({
    'attributes': ReadOnlyDict({
      'device_class': 'problem',
      'friendly_name': 'Test name Restart required',
    }),
    'context': <ANY>,
    'entity_id': 'binary_sensor.test_name_restart_required',
    'last_changed': <ANY>,
    'last_reported': <ANY>,
    'last_updated': <ANY>,
    'state': 'off',
  })
# ---
# name: test_shelly_2pm_gen3_cover[button.test_name_restart-entry]
  EntityRegistryEntrySnapshot({
    'aliases': set({
    }),
    'area_id': None,
    'capabilities': None,
    'config_entry_id': <ANY>,
    'config_subentry_id': <ANY>,
    'device_class': None,
    'device_id': <ANY>,
    'disabled_by': None,
    'domain': 'button',
    'entity_category': <EntityCategory.CONFIG: 'config'>,
    'entity_id': 'button.test_name_restart',
    'has_entity_name': True,
    'hidden_by': None,
    'icon': None,
    'id': <ANY>,
    'labels': set({
    }),
    'name': None,
    'options': dict({
    }),
    'original_device_class': <ButtonDeviceClass.RESTART: 'restart'>,
    'original_icon': None,
    'original_name': 'Restart',
    'platform': 'shelly',
    'previous_unique_id': None,
    'suggested_object_id': None,
    'supported_features': 0,
    'translation_key': None,
    'unique_id': '123456789ABC-reboot',
    'unit_of_measurement': None,
  })
# ---
# name: test_shelly_2pm_gen3_cover[button.test_name_restart-state]
  StateSnapshot({
    'attributes': ReadOnlyDict({
      'device_class': 'restart',
      'friendly_name': 'Test name Restart',
    }),
    'context': <ANY>,
    'entity_id': 'button.test_name_restart',
    'last_changed': <ANY>,
    'last_reported': <ANY>,
    'last_updated': <ANY>,
    'state': 'unknown',
  })
# ---
# name: test_shelly_2pm_gen3_cover[cover.test_name-entry]
  EntityRegistryEntrySnapshot({
    'aliases': set({
    }),
    'area_id': None,
    'capabilities': None,
    'config_entry_id': <ANY>,
    'config_subentry_id': <ANY>,
    'device_class': None,
    'device_id': <ANY>,
    'disabled_by': None,
    'domain': 'cover',
    'entity_category': None,
    'entity_id': 'cover.test_name',
    'has_entity_name': True,
    'hidden_by': None,
    'icon': None,
    'id': <ANY>,
    'labels': set({
    }),
    'name': None,
    'options': dict({
    }),
    'original_device_class': <CoverDeviceClass.SHUTTER: 'shutter'>,
    'original_icon': None,
    'original_name': None,
    'platform': 'shelly',
    'previous_unique_id': None,
    'suggested_object_id': None,
    'supported_features': <CoverEntityFeature: 11>,
    'translation_key': None,
    'unique_id': '123456789ABC-cover:0',
    'unit_of_measurement': None,
  })
# ---
# name: test_shelly_2pm_gen3_cover[cover.test_name-state]
  StateSnapshot({
    'attributes': ReadOnlyDict({
      'device_class': 'shutter',
      'friendly_name': 'Test name',
      'supported_features': <CoverEntityFeature: 11>,
    }),
    'context': <ANY>,
    'entity_id': 'cover.test_name',
    'last_changed': <ANY>,
    'last_reported': <ANY>,
    'last_updated': <ANY>,
    'state': 'open',
  })
# ---
# name: test_shelly_2pm_gen3_cover[sensor.test_name_current-entry]
  EntityRegistryEntrySnapshot({
    'aliases': set({
    }),
    'area_id': None,
    'capabilities': dict({
      'state_class': <SensorStateClass.MEASUREMENT: 'measurement'>,
    }),
    'config_entry_id': <ANY>,
    'config_subentry_id': <ANY>,
    'device_class': None,
    'device_id': <ANY>,
    'disabled_by': None,
    'domain': 'sensor',
    'entity_category': None,
    'entity_id': 'sensor.test_name_current',
    'has_entity_name': True,
    'hidden_by': None,
    'icon': None,
    'id': <ANY>,
    'labels': set({
    }),
    'name': None,
    'options': dict({
      'sensor': dict({
        'suggested_display_precision': 2,
      }),
    }),
    'original_device_class': <SensorDeviceClass.CURRENT: 'current'>,
    'original_icon': None,
    'original_name': 'Current',
    'platform': 'shelly',
    'previous_unique_id': None,
    'suggested_object_id': None,
    'supported_features': 0,
    'translation_key': None,
    'unique_id': '123456789ABC-cover:0-current',
    'unit_of_measurement': <UnitOfElectricCurrent.AMPERE: 'A'>,
  })
# ---
# name: test_shelly_2pm_gen3_cover[sensor.test_name_current-state]
  StateSnapshot({
    'attributes': ReadOnlyDict({
      'device_class': 'current',
      'friendly_name': 'Test name Current',
      'state_class': <SensorStateClass.MEASUREMENT: 'measurement'>,
      'unit_of_measurement': <UnitOfElectricCurrent.AMPERE: 'A'>,
    }),
    'context': <ANY>,
    'entity_id': 'sensor.test_name_current',
    'last_changed': <ANY>,
    'last_reported': <ANY>,
    'last_updated': <ANY>,
    'state': '0.0',
  })
# ---
# name: test_shelly_2pm_gen3_cover[sensor.test_name_energy-entry]
  EntityRegistryEntrySnapshot({
    'aliases': set({
    }),
    'area_id': None,
    'capabilities': dict({
      'state_class': <SensorStateClass.TOTAL_INCREASING: 'total_increasing'>,
    }),
    'config_entry_id': <ANY>,
    'config_subentry_id': <ANY>,
    'device_class': None,
    'device_id': <ANY>,
    'disabled_by': None,
    'domain': 'sensor',
    'entity_category': None,
    'entity_id': 'sensor.test_name_energy',
    'has_entity_name': True,
    'hidden_by': None,
    'icon': None,
    'id': <ANY>,
    'labels': set({
    }),
    'name': None,
    'options': dict({
      'sensor': dict({
        'suggested_display_precision': 2,
      }),
      'sensor.private': dict({
        'suggested_unit_of_measurement': <UnitOfEnergy.KILO_WATT_HOUR: 'kWh'>,
      }),
    }),
    'original_device_class': <SensorDeviceClass.ENERGY: 'energy'>,
    'original_icon': None,
    'original_name': 'Energy',
    'platform': 'shelly',
    'previous_unique_id': None,
    'suggested_object_id': None,
    'supported_features': 0,
    'translation_key': None,
    'unique_id': '123456789ABC-cover:0-energy',
    'unit_of_measurement': <UnitOfEnergy.KILO_WATT_HOUR: 'kWh'>,
  })
# ---
# name: test_shelly_2pm_gen3_cover[sensor.test_name_energy-state]
  StateSnapshot({
    'attributes': ReadOnlyDict({
      'device_class': 'energy',
      'friendly_name': 'Test name Energy',
      'state_class': <SensorStateClass.TOTAL_INCREASING: 'total_increasing'>,
      'unit_of_measurement': <UnitOfEnergy.KILO_WATT_HOUR: 'kWh'>,
    }),
    'context': <ANY>,
    'entity_id': 'sensor.test_name_energy',
    'last_changed': <ANY>,
    'last_reported': <ANY>,
    'last_updated': <ANY>,
    'state': '0.0',
  })
# ---
# name: test_shelly_2pm_gen3_cover[sensor.test_name_frequency-entry]
  EntityRegistryEntrySnapshot({
    'aliases': set({
    }),
    'area_id': None,
    'capabilities': dict({
      'state_class': <SensorStateClass.MEASUREMENT: 'measurement'>,
    }),
    'config_entry_id': <ANY>,
    'config_subentry_id': <ANY>,
    'device_class': None,
    'device_id': <ANY>,
    'disabled_by': None,
    'domain': 'sensor',
    'entity_category': None,
    'entity_id': 'sensor.test_name_frequency',
    'has_entity_name': True,
    'hidden_by': None,
    'icon': None,
    'id': <ANY>,
    'labels': set({
    }),
    'name': None,
    'options': dict({
      'sensor': dict({
        'suggested_display_precision': 0,
      }),
    }),
    'original_device_class': <SensorDeviceClass.FREQUENCY: 'frequency'>,
    'original_icon': None,
    'original_name': 'Frequency',
    'platform': 'shelly',
    'previous_unique_id': None,
    'suggested_object_id': None,
    'supported_features': 0,
    'translation_key': None,
    'unique_id': '123456789ABC-cover:0-freq',
    'unit_of_measurement': <UnitOfFrequency.HERTZ: 'Hz'>,
  })
# ---
# name: test_shelly_2pm_gen3_cover[sensor.test_name_frequency-state]
  StateSnapshot({
    'attributes': ReadOnlyDict({
      'device_class': 'frequency',
      'friendly_name': 'Test name Frequency',
      'state_class': <SensorStateClass.MEASUREMENT: 'measurement'>,
      'unit_of_measurement': <UnitOfFrequency.HERTZ: 'Hz'>,
    }),
    'context': <ANY>,
    'entity_id': 'sensor.test_name_frequency',
    'last_changed': <ANY>,
    'last_reported': <ANY>,
    'last_updated': <ANY>,
    'state': '50.0',
  })
# ---
# name: test_shelly_2pm_gen3_cover[sensor.test_name_last_restart-entry]
  EntityRegistryEntrySnapshot({
    'aliases': set({
    }),
    'area_id': None,
    'capabilities': None,
    'config_entry_id': <ANY>,
    'config_subentry_id': <ANY>,
    'device_class': None,
    'device_id': <ANY>,
    'disabled_by': None,
    'domain': 'sensor',
    'entity_category': <EntityCategory.DIAGNOSTIC: 'diagnostic'>,
    'entity_id': 'sensor.test_name_last_restart',
    'has_entity_name': True,
    'hidden_by': None,
    'icon': None,
    'id': <ANY>,
    'labels': set({
    }),
    'name': None,
    'options': dict({
    }),
    'original_device_class': <SensorDeviceClass.TIMESTAMP: 'timestamp'>,
    'original_icon': None,
    'original_name': 'Last restart',
    'platform': 'shelly',
    'previous_unique_id': None,
    'suggested_object_id': None,
    'supported_features': 0,
    'translation_key': None,
    'unique_id': '123456789ABC-sys-uptime',
    'unit_of_measurement': None,
  })
# ---
# name: test_shelly_2pm_gen3_cover[sensor.test_name_last_restart-state]
  StateSnapshot({
    'attributes': ReadOnlyDict({
      'device_class': 'timestamp',
      'friendly_name': 'Test name Last restart',
    }),
    'context': <ANY>,
    'entity_id': 'sensor.test_name_last_restart',
    'last_changed': <ANY>,
    'last_reported': <ANY>,
    'last_updated': <ANY>,
    'state': '2025-05-26T15:57:39+00:00',
  })
# ---
# name: test_shelly_2pm_gen3_cover[sensor.test_name_power-entry]
  EntityRegistryEntrySnapshot({
    'aliases': set({
    }),
    'area_id': None,
    'capabilities': dict({
      'state_class': <SensorStateClass.MEASUREMENT: 'measurement'>,
    }),
    'config_entry_id': <ANY>,
    'config_subentry_id': <ANY>,
    'device_class': None,
    'device_id': <ANY>,
    'disabled_by': None,
    'domain': 'sensor',
    'entity_category': None,
    'entity_id': 'sensor.test_name_power',
    'has_entity_name': True,
    'hidden_by': None,
    'icon': None,
    'id': <ANY>,
    'labels': set({
    }),
    'name': None,
    'options': dict({
      'sensor': dict({
        'suggested_display_precision': 0,
      }),
    }),
    'original_device_class': <SensorDeviceClass.POWER: 'power'>,
    'original_icon': None,
    'original_name': 'Power',
    'platform': 'shelly',
    'previous_unique_id': None,
    'suggested_object_id': None,
    'supported_features': 0,
    'translation_key': None,
    'unique_id': '123456789ABC-cover:0-power',
    'unit_of_measurement': <UnitOfPower.WATT: 'W'>,
  })
# ---
# name: test_shelly_2pm_gen3_cover[sensor.test_name_power-state]
  StateSnapshot({
    'attributes': ReadOnlyDict({
      'device_class': 'power',
      'friendly_name': 'Test name Power',
      'state_class': <SensorStateClass.MEASUREMENT: 'measurement'>,
      'unit_of_measurement': <UnitOfPower.WATT: 'W'>,
    }),
    'context': <ANY>,
    'entity_id': 'sensor.test_name_power',
    'last_changed': <ANY>,
    'last_reported': <ANY>,
    'last_updated': <ANY>,
    'state': '0.0',
  })
# ---
# name: test_shelly_2pm_gen3_cover[sensor.test_name_signal_strength-entry]
  EntityRegistryEntrySnapshot({
    'aliases': set({
    }),
    'area_id': None,
    'capabilities': dict({
      'state_class': <SensorStateClass.MEASUREMENT: 'measurement'>,
    }),
    'config_entry_id': <ANY>,
    'config_subentry_id': <ANY>,
    'device_class': None,
    'device_id': <ANY>,
    'disabled_by': None,
    'domain': 'sensor',
    'entity_category': <EntityCategory.DIAGNOSTIC: 'diagnostic'>,
    'entity_id': 'sensor.test_name_signal_strength',
    'has_entity_name': True,
    'hidden_by': None,
    'icon': None,
    'id': <ANY>,
    'labels': set({
    }),
    'name': None,
    'options': dict({
    }),
    'original_device_class': <SensorDeviceClass.SIGNAL_STRENGTH: 'signal_strength'>,
    'original_icon': None,
    'original_name': 'Signal strength',
    'platform': 'shelly',
    'previous_unique_id': None,
    'suggested_object_id': None,
    'supported_features': 0,
    'translation_key': None,
    'unique_id': '123456789ABC-wifi-rssi',
    'unit_of_measurement': 'dBm',
  })
# ---
# name: test_shelly_2pm_gen3_cover[sensor.test_name_signal_strength-state]
  StateSnapshot({
    'attributes': ReadOnlyDict({
      'device_class': 'signal_strength',
      'friendly_name': 'Test name Signal strength',
      'state_class': <SensorStateClass.MEASUREMENT: 'measurement'>,
      'unit_of_measurement': 'dBm',
    }),
    'context': <ANY>,
    'entity_id': 'sensor.test_name_signal_strength',
    'last_changed': <ANY>,
    'last_reported': <ANY>,
    'last_updated': <ANY>,
    'state': '-53',
  })
# ---
# name: test_shelly_2pm_gen3_cover[sensor.test_name_temperature-entry]
  EntityRegistryEntrySnapshot({
    'aliases': set({
    }),
    'area_id': None,
    'capabilities': dict({
      'state_class': <SensorStateClass.MEASUREMENT: 'measurement'>,
    }),
    'config_entry_id': <ANY>,
    'config_subentry_id': <ANY>,
    'device_class': None,
    'device_id': <ANY>,
    'disabled_by': None,
    'domain': 'sensor',
    'entity_category': <EntityCategory.DIAGNOSTIC: 'diagnostic'>,
    'entity_id': 'sensor.test_name_temperature',
    'has_entity_name': True,
    'hidden_by': None,
    'icon': None,
    'id': <ANY>,
    'labels': set({
    }),
    'name': None,
    'options': dict({
      'sensor': dict({
        'suggested_display_precision': 1,
      }),
    }),
    'original_device_class': <SensorDeviceClass.TEMPERATURE: 'temperature'>,
    'original_icon': None,
    'original_name': 'Temperature',
    'platform': 'shelly',
    'previous_unique_id': None,
    'suggested_object_id': None,
    'supported_features': 0,
    'translation_key': None,
    'unique_id': '123456789ABC-cover:0-temperature',
    'unit_of_measurement': <UnitOfTemperature.CELSIUS: '°C'>,
  })
# ---
# name: test_shelly_2pm_gen3_cover[sensor.test_name_temperature-state]
  StateSnapshot({
    'attributes': ReadOnlyDict({
      'device_class': 'temperature',
      'friendly_name': 'Test name Temperature',
      'state_class': <SensorStateClass.MEASUREMENT: 'measurement'>,
      'unit_of_measurement': <UnitOfTemperature.CELSIUS: '°C'>,
    }),
    'context': <ANY>,
    'entity_id': 'sensor.test_name_temperature',
    'last_changed': <ANY>,
    'last_reported': <ANY>,
    'last_updated': <ANY>,
    'state': '36.4',
  })
# ---
# name: test_shelly_2pm_gen3_cover[sensor.test_name_voltage-entry]
  EntityRegistryEntrySnapshot({
    'aliases': set({
    }),
    'area_id': None,
    'capabilities': dict({
      'state_class': <SensorStateClass.MEASUREMENT: 'measurement'>,
    }),
    'config_entry_id': <ANY>,
    'config_subentry_id': <ANY>,
    'device_class': None,
    'device_id': <ANY>,
    'disabled_by': None,
    'domain': 'sensor',
    'entity_category': None,
    'entity_id': 'sensor.test_name_voltage',
    'has_entity_name': True,
    'hidden_by': None,
    'icon': None,
    'id': <ANY>,
    'labels': set({
    }),
    'name': None,
    'options': dict({
      'sensor': dict({
        'suggested_display_precision': 1,
      }),
    }),
    'original_device_class': <SensorDeviceClass.VOLTAGE: 'voltage'>,
    'original_icon': None,
    'original_name': 'Voltage',
    'platform': 'shelly',
    'previous_unique_id': None,
    'suggested_object_id': None,
    'supported_features': 0,
    'translation_key': None,
    'unique_id': '123456789ABC-cover:0-voltage',
    'unit_of_measurement': <UnitOfElectricPotential.VOLT: 'V'>,
  })
# ---
# name: test_shelly_2pm_gen3_cover[sensor.test_name_voltage-state]
  StateSnapshot({
    'attributes': ReadOnlyDict({
      'device_class': 'voltage',
      'friendly_name': 'Test name Voltage',
      'state_class': <SensorStateClass.MEASUREMENT: 'measurement'>,
      'unit_of_measurement': <UnitOfElectricPotential.VOLT: 'V'>,
    }),
    'context': <ANY>,
    'entity_id': 'sensor.test_name_voltage',
    'last_changed': <ANY>,
    'last_reported': <ANY>,
    'last_updated': <ANY>,
    'state': '217.7',
  })
# ---
# name: test_shelly_2pm_gen3_cover[update.test_name_beta_firmware-entry]
  EntityRegistryEntrySnapshot({
    'aliases': set({
    }),
    'area_id': None,
    'capabilities': None,
    'config_entry_id': <ANY>,
    'config_subentry_id': <ANY>,
    'device_class': None,
    'device_id': <ANY>,
    'disabled_by': None,
    'domain': 'update',
    'entity_category': <EntityCategory.CONFIG: 'config'>,
    'entity_id': 'update.test_name_beta_firmware',
    'has_entity_name': True,
    'hidden_by': None,
    'icon': None,
    'id': <ANY>,
    'labels': set({
    }),
    'name': None,
    'options': dict({
    }),
    'original_device_class': <UpdateDeviceClass.FIRMWARE: 'firmware'>,
    'original_icon': None,
    'original_name': 'Beta firmware',
    'platform': 'shelly',
    'previous_unique_id': None,
    'suggested_object_id': None,
    'supported_features': <UpdateEntityFeature: 5>,
    'translation_key': None,
    'unique_id': '123456789ABC-sys-fwupdate_beta',
    'unit_of_measurement': None,
  })
# ---
# name: test_shelly_2pm_gen3_cover[update.test_name_beta_firmware-state]
  StateSnapshot({
    'attributes': ReadOnlyDict({
      'auto_update': False,
      'device_class': 'firmware',
      'display_precision': 0,
      'entity_picture': 'https://brands.home-assistant.io/_/shelly/icon.png',
      'friendly_name': 'Test name Beta firmware',
      'in_progress': False,
      'installed_version': '1.6.1',
      'latest_version': '1.6.1',
      'release_summary': None,
      'release_url': 'https://shelly-api-docs.shelly.cloud/gen2/changelog/#unreleased',
      'skipped_version': None,
      'supported_features': <UpdateEntityFeature: 5>,
      'title': None,
      'update_percentage': None,
    }),
    'context': <ANY>,
    'entity_id': 'update.test_name_beta_firmware',
    'last_changed': <ANY>,
    'last_reported': <ANY>,
    'last_updated': <ANY>,
    'state': 'off',
  })
# ---
# name: test_shelly_2pm_gen3_cover[update.test_name_firmware-entry]
  EntityRegistryEntrySnapshot({
    'aliases': set({
    }),
    'area_id': None,
    'capabilities': None,
    'config_entry_id': <ANY>,
    'config_subentry_id': <ANY>,
    'device_class': None,
    'device_id': <ANY>,
    'disabled_by': None,
    'domain': 'update',
    'entity_category': <EntityCategory.CONFIG: 'config'>,
    'entity_id': 'update.test_name_firmware',
    'has_entity_name': True,
    'hidden_by': None,
    'icon': None,
    'id': <ANY>,
    'labels': set({
    }),
    'name': None,
    'options': dict({
    }),
    'original_device_class': <UpdateDeviceClass.FIRMWARE: 'firmware'>,
    'original_icon': None,
    'original_name': 'Firmware',
    'platform': 'shelly',
    'previous_unique_id': None,
    'suggested_object_id': None,
    'supported_features': <UpdateEntityFeature: 5>,
    'translation_key': None,
    'unique_id': '123456789ABC-sys-fwupdate',
    'unit_of_measurement': None,
  })
# ---
# name: test_shelly_2pm_gen3_cover[update.test_name_firmware-state]
  StateSnapshot({
    'attributes': ReadOnlyDict({
      'auto_update': False,
      'device_class': 'firmware',
      'display_precision': 0,
      'entity_picture': 'https://brands.home-assistant.io/_/shelly/icon.png',
      'friendly_name': 'Test name Firmware',
      'in_progress': False,
      'installed_version': '1.6.1',
      'latest_version': '1.6.1',
      'release_summary': None,
      'release_url': 'https://shelly-api-docs.shelly.cloud/gen2/changelog/',
      'skipped_version': None,
      'supported_features': <UpdateEntityFeature: 5>,
      'title': None,
      'update_percentage': None,
    }),
    'context': <ANY>,
    'entity_id': 'update.test_name_firmware',
    'last_changed': <ANY>,
    'last_reported': <ANY>,
    'last_updated': <ANY>,
    'state': 'off',
  })
# ---
# name: test_shelly_2pm_gen3_no_relay_names[binary_sensor.test_name_cloud-entry]
  EntityRegistryEntrySnapshot({
    'aliases': set({
    }),
    'area_id': None,
    'capabilities': None,
    'config_entry_id': <ANY>,
    'config_subentry_id': <ANY>,
    'device_class': None,
    'device_id': <ANY>,
    'disabled_by': None,
    'domain': 'binary_sensor',
    'entity_category': <EntityCategory.DIAGNOSTIC: 'diagnostic'>,
    'entity_id': 'binary_sensor.test_name_cloud',
    'has_entity_name': True,
    'hidden_by': None,
    'icon': None,
    'id': <ANY>,
    'labels': set({
    }),
    'name': None,
    'options': dict({
    }),
    'original_device_class': <BinarySensorDeviceClass.CONNECTIVITY: 'connectivity'>,
    'original_icon': None,
    'original_name': 'Cloud',
    'platform': 'shelly',
    'previous_unique_id': None,
    'suggested_object_id': None,
    'supported_features': 0,
    'translation_key': None,
    'unique_id': '123456789ABC-cloud-cloud',
    'unit_of_measurement': None,
  })
# ---
# name: test_shelly_2pm_gen3_no_relay_names[binary_sensor.test_name_cloud-state]
  StateSnapshot({
    'attributes': ReadOnlyDict({
      'device_class': 'connectivity',
      'friendly_name': 'Test name Cloud',
    }),
    'context': <ANY>,
    'entity_id': 'binary_sensor.test_name_cloud',
    'last_changed': <ANY>,
    'last_reported': <ANY>,
    'last_updated': <ANY>,
    'state': 'off',
  })
# ---
# name: test_shelly_2pm_gen3_no_relay_names[binary_sensor.test_name_input_0-entry]
  EntityRegistryEntrySnapshot({
    'aliases': set({
    }),
    'area_id': None,
    'capabilities': None,
    'config_entry_id': <ANY>,
    'config_subentry_id': <ANY>,
    'device_class': None,
    'device_id': <ANY>,
    'disabled_by': None,
    'domain': 'binary_sensor',
    'entity_category': None,
    'entity_id': 'binary_sensor.test_name_input_0',
    'has_entity_name': True,
    'hidden_by': None,
    'icon': None,
    'id': <ANY>,
    'labels': set({
    }),
    'name': None,
    'options': dict({
    }),
    'original_device_class': <BinarySensorDeviceClass.POWER: 'power'>,
    'original_icon': None,
    'original_name': 'Input 0',
    'platform': 'shelly',
    'previous_unique_id': None,
    'suggested_object_id': None,
    'supported_features': 0,
    'translation_key': None,
    'unique_id': '123456789ABC-input:0-input',
    'unit_of_measurement': None,
  })
# ---
# name: test_shelly_2pm_gen3_no_relay_names[binary_sensor.test_name_input_0-state]
  StateSnapshot({
    'attributes': ReadOnlyDict({
      'device_class': 'power',
      'friendly_name': 'Test name Input 0',
    }),
    'context': <ANY>,
    'entity_id': 'binary_sensor.test_name_input_0',
    'last_changed': <ANY>,
    'last_reported': <ANY>,
    'last_updated': <ANY>,
    'state': 'off',
  })
# ---
# name: test_shelly_2pm_gen3_no_relay_names[binary_sensor.test_name_input_1-entry]
  EntityRegistryEntrySnapshot({
    'aliases': set({
    }),
    'area_id': None,
    'capabilities': None,
    'config_entry_id': <ANY>,
    'config_subentry_id': <ANY>,
    'device_class': None,
    'device_id': <ANY>,
    'disabled_by': None,
    'domain': 'binary_sensor',
    'entity_category': None,
    'entity_id': 'binary_sensor.test_name_input_1',
    'has_entity_name': True,
    'hidden_by': None,
    'icon': None,
    'id': <ANY>,
    'labels': set({
    }),
    'name': None,
    'options': dict({
    }),
    'original_device_class': <BinarySensorDeviceClass.POWER: 'power'>,
    'original_icon': None,
    'original_name': 'Input 1',
    'platform': 'shelly',
    'previous_unique_id': None,
    'suggested_object_id': None,
    'supported_features': 0,
    'translation_key': None,
    'unique_id': '123456789ABC-input:1-input',
    'unit_of_measurement': None,
  })
# ---
# name: test_shelly_2pm_gen3_no_relay_names[binary_sensor.test_name_input_1-state]
  StateSnapshot({
    'attributes': ReadOnlyDict({
      'device_class': 'power',
      'friendly_name': 'Test name Input 1',
    }),
    'context': <ANY>,
    'entity_id': 'binary_sensor.test_name_input_1',
    'last_changed': <ANY>,
    'last_reported': <ANY>,
    'last_updated': <ANY>,
    'state': 'off',
  })
# ---
# name: test_shelly_2pm_gen3_no_relay_names[binary_sensor.test_name_restart_required-entry]
  EntityRegistryEntrySnapshot({
    'aliases': set({
    }),
    'area_id': None,
    'capabilities': None,
    'config_entry_id': <ANY>,
    'config_subentry_id': <ANY>,
    'device_class': None,
    'device_id': <ANY>,
    'disabled_by': None,
    'domain': 'binary_sensor',
    'entity_category': <EntityCategory.DIAGNOSTIC: 'diagnostic'>,
    'entity_id': 'binary_sensor.test_name_restart_required',
    'has_entity_name': True,
    'hidden_by': None,
    'icon': None,
    'id': <ANY>,
    'labels': set({
    }),
    'name': None,
    'options': dict({
    }),
    'original_device_class': <BinarySensorDeviceClass.PROBLEM: 'problem'>,
    'original_icon': None,
    'original_name': 'Restart required',
    'platform': 'shelly',
    'previous_unique_id': None,
    'suggested_object_id': None,
    'supported_features': 0,
    'translation_key': None,
    'unique_id': '123456789ABC-sys-restart',
    'unit_of_measurement': None,
  })
# ---
# name: test_shelly_2pm_gen3_no_relay_names[binary_sensor.test_name_restart_required-state]
  StateSnapshot({
    'attributes': ReadOnlyDict({
      'device_class': 'problem',
      'friendly_name': 'Test name Restart required',
    }),
    'context': <ANY>,
    'entity_id': 'binary_sensor.test_name_restart_required',
    'last_changed': <ANY>,
    'last_reported': <ANY>,
    'last_updated': <ANY>,
    'state': 'off',
  })
# ---
# name: test_shelly_2pm_gen3_no_relay_names[binary_sensor.test_name_switch_0_overcurrent-entry]
  EntityRegistryEntrySnapshot({
    'aliases': set({
    }),
    'area_id': None,
    'capabilities': None,
    'config_entry_id': <ANY>,
    'config_subentry_id': <ANY>,
    'device_class': None,
    'device_id': <ANY>,
    'disabled_by': None,
    'domain': 'binary_sensor',
    'entity_category': <EntityCategory.DIAGNOSTIC: 'diagnostic'>,
    'entity_id': 'binary_sensor.test_name_switch_0_overcurrent',
    'has_entity_name': True,
    'hidden_by': None,
    'icon': None,
    'id': <ANY>,
    'labels': set({
    }),
    'name': None,
    'options': dict({
    }),
    'original_device_class': <BinarySensorDeviceClass.PROBLEM: 'problem'>,
    'original_icon': None,
    'original_name': 'Overcurrent',
    'platform': 'shelly',
    'previous_unique_id': None,
    'suggested_object_id': None,
    'supported_features': 0,
    'translation_key': None,
    'unique_id': '123456789ABC-switch:0-overcurrent',
    'unit_of_measurement': None,
  })
# ---
# name: test_shelly_2pm_gen3_no_relay_names[binary_sensor.test_name_switch_0_overcurrent-state]
  StateSnapshot({
    'attributes': ReadOnlyDict({
      'device_class': 'problem',
      'friendly_name': 'Test name Switch 0 Overcurrent',
    }),
    'context': <ANY>,
    'entity_id': 'binary_sensor.test_name_switch_0_overcurrent',
    'last_changed': <ANY>,
    'last_reported': <ANY>,
    'last_updated': <ANY>,
    'state': 'off',
  })
# ---
# name: test_shelly_2pm_gen3_no_relay_names[binary_sensor.test_name_switch_0_overheating-entry]
  EntityRegistryEntrySnapshot({
    'aliases': set({
    }),
    'area_id': None,
    'capabilities': None,
    'config_entry_id': <ANY>,
    'config_subentry_id': <ANY>,
    'device_class': None,
    'device_id': <ANY>,
    'disabled_by': None,
    'domain': 'binary_sensor',
    'entity_category': <EntityCategory.DIAGNOSTIC: 'diagnostic'>,
    'entity_id': 'binary_sensor.test_name_switch_0_overheating',
    'has_entity_name': True,
    'hidden_by': None,
    'icon': None,
    'id': <ANY>,
    'labels': set({
    }),
    'name': None,
    'options': dict({
    }),
    'original_device_class': <BinarySensorDeviceClass.PROBLEM: 'problem'>,
    'original_icon': None,
    'original_name': 'Overheating',
    'platform': 'shelly',
    'previous_unique_id': None,
    'suggested_object_id': None,
    'supported_features': 0,
    'translation_key': None,
    'unique_id': '123456789ABC-switch:0-overtemp',
    'unit_of_measurement': None,
  })
# ---
# name: test_shelly_2pm_gen3_no_relay_names[binary_sensor.test_name_switch_0_overheating-state]
  StateSnapshot({
    'attributes': ReadOnlyDict({
      'device_class': 'problem',
      'friendly_name': 'Test name Switch 0 Overheating',
    }),
    'context': <ANY>,
    'entity_id': 'binary_sensor.test_name_switch_0_overheating',
    'last_changed': <ANY>,
    'last_reported': <ANY>,
    'last_updated': <ANY>,
    'state': 'off',
  })
# ---
# name: test_shelly_2pm_gen3_no_relay_names[binary_sensor.test_name_switch_0_overpowering-entry]
  EntityRegistryEntrySnapshot({
    'aliases': set({
    }),
    'area_id': None,
    'capabilities': None,
    'config_entry_id': <ANY>,
    'config_subentry_id': <ANY>,
    'device_class': None,
    'device_id': <ANY>,
    'disabled_by': None,
    'domain': 'binary_sensor',
    'entity_category': <EntityCategory.DIAGNOSTIC: 'diagnostic'>,
    'entity_id': 'binary_sensor.test_name_switch_0_overpowering',
    'has_entity_name': True,
    'hidden_by': None,
    'icon': None,
    'id': <ANY>,
    'labels': set({
    }),
    'name': None,
    'options': dict({
    }),
    'original_device_class': <BinarySensorDeviceClass.PROBLEM: 'problem'>,
    'original_icon': None,
    'original_name': 'Overpowering',
    'platform': 'shelly',
    'previous_unique_id': None,
    'suggested_object_id': None,
    'supported_features': 0,
    'translation_key': None,
    'unique_id': '123456789ABC-switch:0-overpower',
    'unit_of_measurement': None,
  })
# ---
# name: test_shelly_2pm_gen3_no_relay_names[binary_sensor.test_name_switch_0_overpowering-state]
  StateSnapshot({
    'attributes': ReadOnlyDict({
      'device_class': 'problem',
      'friendly_name': 'Test name Switch 0 Overpowering',
    }),
    'context': <ANY>,
    'entity_id': 'binary_sensor.test_name_switch_0_overpowering',
    'last_changed': <ANY>,
    'last_reported': <ANY>,
    'last_updated': <ANY>,
    'state': 'off',
  })
# ---
# name: test_shelly_2pm_gen3_no_relay_names[binary_sensor.test_name_switch_0_overvoltage-entry]
  EntityRegistryEntrySnapshot({
    'aliases': set({
    }),
    'area_id': None,
    'capabilities': None,
    'config_entry_id': <ANY>,
    'config_subentry_id': <ANY>,
    'device_class': None,
    'device_id': <ANY>,
    'disabled_by': None,
    'domain': 'binary_sensor',
    'entity_category': <EntityCategory.DIAGNOSTIC: 'diagnostic'>,
    'entity_id': 'binary_sensor.test_name_switch_0_overvoltage',
    'has_entity_name': True,
    'hidden_by': None,
    'icon': None,
    'id': <ANY>,
    'labels': set({
    }),
    'name': None,
    'options': dict({
    }),
    'original_device_class': <BinarySensorDeviceClass.PROBLEM: 'problem'>,
    'original_icon': None,
    'original_name': 'Overvoltage',
    'platform': 'shelly',
    'previous_unique_id': None,
    'suggested_object_id': None,
    'supported_features': 0,
    'translation_key': None,
    'unique_id': '123456789ABC-switch:0-overvoltage',
    'unit_of_measurement': None,
  })
# ---
# name: test_shelly_2pm_gen3_no_relay_names[binary_sensor.test_name_switch_0_overvoltage-state]
  StateSnapshot({
    'attributes': ReadOnlyDict({
      'device_class': 'problem',
      'friendly_name': 'Test name Switch 0 Overvoltage',
    }),
    'context': <ANY>,
    'entity_id': 'binary_sensor.test_name_switch_0_overvoltage',
    'last_changed': <ANY>,
    'last_reported': <ANY>,
    'last_updated': <ANY>,
    'state': 'off',
  })
# ---
# name: test_shelly_2pm_gen3_no_relay_names[binary_sensor.test_name_switch_1_overcurrent-entry]
  EntityRegistryEntrySnapshot({
    'aliases': set({
    }),
    'area_id': None,
    'capabilities': None,
    'config_entry_id': <ANY>,
    'config_subentry_id': <ANY>,
    'device_class': None,
    'device_id': <ANY>,
    'disabled_by': None,
    'domain': 'binary_sensor',
    'entity_category': <EntityCategory.DIAGNOSTIC: 'diagnostic'>,
    'entity_id': 'binary_sensor.test_name_switch_1_overcurrent',
    'has_entity_name': True,
    'hidden_by': None,
    'icon': None,
    'id': <ANY>,
    'labels': set({
    }),
    'name': None,
    'options': dict({
    }),
    'original_device_class': <BinarySensorDeviceClass.PROBLEM: 'problem'>,
    'original_icon': None,
    'original_name': 'Overcurrent',
    'platform': 'shelly',
    'previous_unique_id': None,
    'suggested_object_id': None,
    'supported_features': 0,
    'translation_key': None,
    'unique_id': '123456789ABC-switch:1-overcurrent',
    'unit_of_measurement': None,
  })
# ---
# name: test_shelly_2pm_gen3_no_relay_names[binary_sensor.test_name_switch_1_overcurrent-state]
  StateSnapshot({
    'attributes': ReadOnlyDict({
      'device_class': 'problem',
      'friendly_name': 'Test name Switch 1 Overcurrent',
    }),
    'context': <ANY>,
    'entity_id': 'binary_sensor.test_name_switch_1_overcurrent',
    'last_changed': <ANY>,
    'last_reported': <ANY>,
    'last_updated': <ANY>,
    'state': 'off',
  })
# ---
# name: test_shelly_2pm_gen3_no_relay_names[binary_sensor.test_name_switch_1_overheating-entry]
  EntityRegistryEntrySnapshot({
    'aliases': set({
    }),
    'area_id': None,
    'capabilities': None,
    'config_entry_id': <ANY>,
    'config_subentry_id': <ANY>,
    'device_class': None,
    'device_id': <ANY>,
    'disabled_by': None,
    'domain': 'binary_sensor',
    'entity_category': <EntityCategory.DIAGNOSTIC: 'diagnostic'>,
    'entity_id': 'binary_sensor.test_name_switch_1_overheating',
    'has_entity_name': True,
    'hidden_by': None,
    'icon': None,
    'id': <ANY>,
    'labels': set({
    }),
    'name': None,
    'options': dict({
    }),
    'original_device_class': <BinarySensorDeviceClass.PROBLEM: 'problem'>,
    'original_icon': None,
    'original_name': 'Overheating',
    'platform': 'shelly',
    'previous_unique_id': None,
    'suggested_object_id': None,
    'supported_features': 0,
    'translation_key': None,
    'unique_id': '123456789ABC-switch:1-overtemp',
    'unit_of_measurement': None,
  })
# ---
# name: test_shelly_2pm_gen3_no_relay_names[binary_sensor.test_name_switch_1_overheating-state]
  StateSnapshot({
    'attributes': ReadOnlyDict({
      'device_class': 'problem',
      'friendly_name': 'Test name Switch 1 Overheating',
    }),
    'context': <ANY>,
    'entity_id': 'binary_sensor.test_name_switch_1_overheating',
    'last_changed': <ANY>,
    'last_reported': <ANY>,
    'last_updated': <ANY>,
    'state': 'off',
  })
# ---
# name: test_shelly_2pm_gen3_no_relay_names[binary_sensor.test_name_switch_1_overpowering-entry]
  EntityRegistryEntrySnapshot({
    'aliases': set({
    }),
    'area_id': None,
    'capabilities': None,
    'config_entry_id': <ANY>,
    'config_subentry_id': <ANY>,
    'device_class': None,
    'device_id': <ANY>,
    'disabled_by': None,
    'domain': 'binary_sensor',
    'entity_category': <EntityCategory.DIAGNOSTIC: 'diagnostic'>,
    'entity_id': 'binary_sensor.test_name_switch_1_overpowering',
    'has_entity_name': True,
    'hidden_by': None,
    'icon': None,
    'id': <ANY>,
    'labels': set({
    }),
    'name': None,
    'options': dict({
    }),
    'original_device_class': <BinarySensorDeviceClass.PROBLEM: 'problem'>,
    'original_icon': None,
    'original_name': 'Overpowering',
    'platform': 'shelly',
    'previous_unique_id': None,
    'suggested_object_id': None,
    'supported_features': 0,
    'translation_key': None,
    'unique_id': '123456789ABC-switch:1-overpower',
    'unit_of_measurement': None,
  })
# ---
# name: test_shelly_2pm_gen3_no_relay_names[binary_sensor.test_name_switch_1_overpowering-state]
  StateSnapshot({
    'attributes': ReadOnlyDict({
      'device_class': 'problem',
      'friendly_name': 'Test name Switch 1 Overpowering',
    }),
    'context': <ANY>,
    'entity_id': 'binary_sensor.test_name_switch_1_overpowering',
    'last_changed': <ANY>,
    'last_reported': <ANY>,
    'last_updated': <ANY>,
    'state': 'off',
  })
# ---
# name: test_shelly_2pm_gen3_no_relay_names[binary_sensor.test_name_switch_1_overvoltage-entry]
  EntityRegistryEntrySnapshot({
    'aliases': set({
    }),
    'area_id': None,
    'capabilities': None,
    'config_entry_id': <ANY>,
    'config_subentry_id': <ANY>,
    'device_class': None,
    'device_id': <ANY>,
    'disabled_by': None,
    'domain': 'binary_sensor',
    'entity_category': <EntityCategory.DIAGNOSTIC: 'diagnostic'>,
    'entity_id': 'binary_sensor.test_name_switch_1_overvoltage',
    'has_entity_name': True,
    'hidden_by': None,
    'icon': None,
    'id': <ANY>,
    'labels': set({
    }),
    'name': None,
    'options': dict({
    }),
    'original_device_class': <BinarySensorDeviceClass.PROBLEM: 'problem'>,
    'original_icon': None,
    'original_name': 'Overvoltage',
    'platform': 'shelly',
    'previous_unique_id': None,
    'suggested_object_id': None,
    'supported_features': 0,
    'translation_key': None,
    'unique_id': '123456789ABC-switch:1-overvoltage',
    'unit_of_measurement': None,
  })
# ---
# name: test_shelly_2pm_gen3_no_relay_names[binary_sensor.test_name_switch_1_overvoltage-state]
  StateSnapshot({
    'attributes': ReadOnlyDict({
      'device_class': 'problem',
      'friendly_name': 'Test name Switch 1 Overvoltage',
    }),
    'context': <ANY>,
    'entity_id': 'binary_sensor.test_name_switch_1_overvoltage',
    'last_changed': <ANY>,
    'last_reported': <ANY>,
    'last_updated': <ANY>,
    'state': 'off',
  })
# ---
# name: test_shelly_2pm_gen3_no_relay_names[button.test_name_restart-entry]
  EntityRegistryEntrySnapshot({
    'aliases': set({
    }),
    'area_id': None,
    'capabilities': None,
    'config_entry_id': <ANY>,
    'config_subentry_id': <ANY>,
    'device_class': None,
    'device_id': <ANY>,
    'disabled_by': None,
    'domain': 'button',
    'entity_category': <EntityCategory.CONFIG: 'config'>,
    'entity_id': 'button.test_name_restart',
    'has_entity_name': True,
    'hidden_by': None,
    'icon': None,
    'id': <ANY>,
    'labels': set({
    }),
    'name': None,
    'options': dict({
    }),
    'original_device_class': <ButtonDeviceClass.RESTART: 'restart'>,
    'original_icon': None,
    'original_name': 'Restart',
    'platform': 'shelly',
    'previous_unique_id': None,
    'suggested_object_id': None,
    'supported_features': 0,
    'translation_key': None,
    'unique_id': '123456789ABC-reboot',
    'unit_of_measurement': None,
  })
# ---
# name: test_shelly_2pm_gen3_no_relay_names[button.test_name_restart-state]
  StateSnapshot({
    'attributes': ReadOnlyDict({
      'device_class': 'restart',
      'friendly_name': 'Test name Restart',
    }),
    'context': <ANY>,
    'entity_id': 'button.test_name_restart',
    'last_changed': <ANY>,
    'last_reported': <ANY>,
    'last_updated': <ANY>,
    'state': 'unknown',
  })
# ---
# name: test_shelly_2pm_gen3_no_relay_names[sensor.test_name_last_restart-entry]
  EntityRegistryEntrySnapshot({
    'aliases': set({
    }),
    'area_id': None,
    'capabilities': None,
    'config_entry_id': <ANY>,
    'config_subentry_id': <ANY>,
    'device_class': None,
    'device_id': <ANY>,
    'disabled_by': None,
    'domain': 'sensor',
    'entity_category': <EntityCategory.DIAGNOSTIC: 'diagnostic'>,
    'entity_id': 'sensor.test_name_last_restart',
    'has_entity_name': True,
    'hidden_by': None,
    'icon': None,
    'id': <ANY>,
    'labels': set({
    }),
    'name': None,
    'options': dict({
    }),
    'original_device_class': <SensorDeviceClass.TIMESTAMP: 'timestamp'>,
    'original_icon': None,
    'original_name': 'Last restart',
    'platform': 'shelly',
    'previous_unique_id': None,
    'suggested_object_id': None,
    'supported_features': 0,
    'translation_key': None,
    'unique_id': '123456789ABC-sys-uptime',
    'unit_of_measurement': None,
  })
# ---
# name: test_shelly_2pm_gen3_no_relay_names[sensor.test_name_last_restart-state]
  StateSnapshot({
    'attributes': ReadOnlyDict({
      'device_class': 'timestamp',
      'friendly_name': 'Test name Last restart',
    }),
    'context': <ANY>,
    'entity_id': 'sensor.test_name_last_restart',
    'last_changed': <ANY>,
    'last_reported': <ANY>,
    'last_updated': <ANY>,
    'state': '2025-05-26T16:02:17+00:00',
  })
# ---
# name: test_shelly_2pm_gen3_no_relay_names[sensor.test_name_signal_strength-entry]
  EntityRegistryEntrySnapshot({
    'aliases': set({
    }),
    'area_id': None,
    'capabilities': dict({
      'state_class': <SensorStateClass.MEASUREMENT: 'measurement'>,
    }),
    'config_entry_id': <ANY>,
    'config_subentry_id': <ANY>,
    'device_class': None,
    'device_id': <ANY>,
    'disabled_by': None,
    'domain': 'sensor',
    'entity_category': <EntityCategory.DIAGNOSTIC: 'diagnostic'>,
    'entity_id': 'sensor.test_name_signal_strength',
    'has_entity_name': True,
    'hidden_by': None,
    'icon': None,
    'id': <ANY>,
    'labels': set({
    }),
    'name': None,
    'options': dict({
    }),
    'original_device_class': <SensorDeviceClass.SIGNAL_STRENGTH: 'signal_strength'>,
    'original_icon': None,
    'original_name': 'Signal strength',
    'platform': 'shelly',
    'previous_unique_id': None,
    'suggested_object_id': None,
    'supported_features': 0,
    'translation_key': None,
    'unique_id': '123456789ABC-wifi-rssi',
    'unit_of_measurement': 'dBm',
  })
# ---
# name: test_shelly_2pm_gen3_no_relay_names[sensor.test_name_signal_strength-state]
  StateSnapshot({
    'attributes': ReadOnlyDict({
      'device_class': 'signal_strength',
      'friendly_name': 'Test name Signal strength',
      'state_class': <SensorStateClass.MEASUREMENT: 'measurement'>,
      'unit_of_measurement': 'dBm',
    }),
    'context': <ANY>,
    'entity_id': 'sensor.test_name_signal_strength',
    'last_changed': <ANY>,
    'last_reported': <ANY>,
    'last_updated': <ANY>,
    'state': '-52',
  })
# ---
# name: test_shelly_2pm_gen3_no_relay_names[sensor.test_name_switch_0_current-entry]
  EntityRegistryEntrySnapshot({
    'aliases': set({
    }),
    'area_id': None,
    'capabilities': dict({
      'state_class': <SensorStateClass.MEASUREMENT: 'measurement'>,
    }),
    'config_entry_id': <ANY>,
    'config_subentry_id': <ANY>,
    'device_class': None,
    'device_id': <ANY>,
    'disabled_by': None,
    'domain': 'sensor',
    'entity_category': None,
    'entity_id': 'sensor.test_name_switch_0_current',
    'has_entity_name': True,
    'hidden_by': None,
    'icon': None,
    'id': <ANY>,
    'labels': set({
    }),
    'name': None,
    'options': dict({
      'sensor': dict({
        'suggested_display_precision': 2,
      }),
    }),
    'original_device_class': <SensorDeviceClass.CURRENT: 'current'>,
    'original_icon': None,
    'original_name': 'Current',
    'platform': 'shelly',
    'previous_unique_id': None,
    'suggested_object_id': None,
    'supported_features': 0,
    'translation_key': None,
    'unique_id': '123456789ABC-switch:0-current',
    'unit_of_measurement': <UnitOfElectricCurrent.AMPERE: 'A'>,
  })
# ---
# name: test_shelly_2pm_gen3_no_relay_names[sensor.test_name_switch_0_current-state]
  StateSnapshot({
    'attributes': ReadOnlyDict({
      'device_class': 'current',
      'friendly_name': 'Test name Switch 0 Current',
      'state_class': <SensorStateClass.MEASUREMENT: 'measurement'>,
      'unit_of_measurement': <UnitOfElectricCurrent.AMPERE: 'A'>,
    }),
    'context': <ANY>,
    'entity_id': 'sensor.test_name_switch_0_current',
    'last_changed': <ANY>,
    'last_reported': <ANY>,
    'last_updated': <ANY>,
    'state': '0.0',
  })
# ---
# name: test_shelly_2pm_gen3_no_relay_names[sensor.test_name_switch_0_energy-entry]
  EntityRegistryEntrySnapshot({
    'aliases': set({
    }),
    'area_id': None,
    'capabilities': dict({
      'state_class': <SensorStateClass.TOTAL_INCREASING: 'total_increasing'>,
    }),
    'config_entry_id': <ANY>,
    'config_subentry_id': <ANY>,
    'device_class': None,
    'device_id': <ANY>,
    'disabled_by': None,
    'domain': 'sensor',
    'entity_category': None,
    'entity_id': 'sensor.test_name_switch_0_energy',
    'has_entity_name': True,
    'hidden_by': None,
    'icon': None,
    'id': <ANY>,
    'labels': set({
    }),
    'name': None,
    'options': dict({
      'sensor': dict({
        'suggested_display_precision': 2,
      }),
      'sensor.private': dict({
        'suggested_unit_of_measurement': <UnitOfEnergy.KILO_WATT_HOUR: 'kWh'>,
      }),
    }),
    'original_device_class': <SensorDeviceClass.ENERGY: 'energy'>,
    'original_icon': None,
    'original_name': 'Energy',
    'platform': 'shelly',
    'previous_unique_id': None,
    'suggested_object_id': None,
    'supported_features': 0,
    'translation_key': None,
    'unique_id': '123456789ABC-switch:0-energy',
    'unit_of_measurement': <UnitOfEnergy.KILO_WATT_HOUR: 'kWh'>,
  })
# ---
# name: test_shelly_2pm_gen3_no_relay_names[sensor.test_name_switch_0_energy-state]
  StateSnapshot({
    'attributes': ReadOnlyDict({
      'device_class': 'energy',
      'friendly_name': 'Test name Switch 0 Energy',
      'state_class': <SensorStateClass.TOTAL_INCREASING: 'total_increasing'>,
      'unit_of_measurement': <UnitOfEnergy.KILO_WATT_HOUR: 'kWh'>,
    }),
    'context': <ANY>,
    'entity_id': 'sensor.test_name_switch_0_energy',
    'last_changed': <ANY>,
    'last_reported': <ANY>,
    'last_updated': <ANY>,
    'state': '0.0',
  })
# ---
# name: test_shelly_2pm_gen3_no_relay_names[sensor.test_name_switch_0_energy_consumed-entry]
  EntityRegistryEntrySnapshot({
    'aliases': set({
    }),
    'area_id': None,
    'capabilities': dict({
      'state_class': <SensorStateClass.TOTAL_INCREASING: 'total_increasing'>,
    }),
    'config_entry_id': <ANY>,
    'config_subentry_id': <ANY>,
    'device_class': None,
    'device_id': <ANY>,
    'disabled_by': None,
    'domain': 'sensor',
    'entity_category': None,
    'entity_id': 'sensor.test_name_switch_0_energy_consumed',
    'has_entity_name': True,
    'hidden_by': None,
    'icon': None,
    'id': <ANY>,
    'labels': set({
    }),
    'name': None,
    'options': dict({
      'sensor': dict({
        'suggested_display_precision': 2,
      }),
      'sensor.private': dict({
        'suggested_unit_of_measurement': <UnitOfEnergy.KILO_WATT_HOUR: 'kWh'>,
      }),
    }),
    'original_device_class': <SensorDeviceClass.ENERGY: 'energy'>,
    'original_icon': None,
    'original_name': 'Energy consumed',
    'platform': 'shelly',
    'previous_unique_id': None,
    'suggested_object_id': None,
    'supported_features': 0,
    'translation_key': None,
    'unique_id': '123456789ABC-switch:0-consumed_energy_switch',
    'unit_of_measurement': <UnitOfEnergy.KILO_WATT_HOUR: 'kWh'>,
  })
# ---
# name: test_shelly_2pm_gen3_no_relay_names[sensor.test_name_switch_0_energy_consumed-state]
  StateSnapshot({
    'attributes': ReadOnlyDict({
      'device_class': 'energy',
      'friendly_name': 'Test name Switch 0 Energy consumed',
      'state_class': <SensorStateClass.TOTAL_INCREASING: 'total_increasing'>,
      'unit_of_measurement': <UnitOfEnergy.KILO_WATT_HOUR: 'kWh'>,
    }),
    'context': <ANY>,
    'entity_id': 'sensor.test_name_switch_0_energy_consumed',
    'last_changed': <ANY>,
    'last_reported': <ANY>,
    'last_updated': <ANY>,
    'state': '0.0',
  })
# ---
# name: test_shelly_2pm_gen3_no_relay_names[sensor.test_name_switch_0_energy_returned-entry]
  EntityRegistryEntrySnapshot({
    'aliases': set({
    }),
    'area_id': None,
    'capabilities': dict({
      'state_class': <SensorStateClass.TOTAL_INCREASING: 'total_increasing'>,
    }),
    'config_entry_id': <ANY>,
    'config_subentry_id': <ANY>,
    'device_class': None,
    'device_id': <ANY>,
    'disabled_by': None,
    'domain': 'sensor',
    'entity_category': None,
    'entity_id': 'sensor.test_name_switch_0_energy_returned',
    'has_entity_name': True,
    'hidden_by': None,
    'icon': None,
    'id': <ANY>,
    'labels': set({
    }),
    'name': None,
    'options': dict({
      'sensor': dict({
        'suggested_display_precision': 2,
      }),
      'sensor.private': dict({
        'suggested_unit_of_measurement': <UnitOfEnergy.KILO_WATT_HOUR: 'kWh'>,
      }),
    }),
    'original_device_class': <SensorDeviceClass.ENERGY: 'energy'>,
    'original_icon': None,
    'original_name': 'Energy returned',
    'platform': 'shelly',
    'previous_unique_id': None,
    'suggested_object_id': None,
    'supported_features': 0,
    'translation_key': None,
    'unique_id': '123456789ABC-switch:0-ret_energy',
    'unit_of_measurement': <UnitOfEnergy.KILO_WATT_HOUR: 'kWh'>,
  })
# ---
# name: test_shelly_2pm_gen3_no_relay_names[sensor.test_name_switch_0_energy_returned-state]
  StateSnapshot({
    'attributes': ReadOnlyDict({
      'device_class': 'energy',
      'friendly_name': 'Test name Switch 0 Energy returned',
      'state_class': <SensorStateClass.TOTAL_INCREASING: 'total_increasing'>,
      'unit_of_measurement': <UnitOfEnergy.KILO_WATT_HOUR: 'kWh'>,
    }),
    'context': <ANY>,
    'entity_id': 'sensor.test_name_switch_0_energy_returned',
    'last_changed': <ANY>,
    'last_reported': <ANY>,
    'last_updated': <ANY>,
    'state': '0.0',
  })
# ---
# name: test_shelly_2pm_gen3_no_relay_names[sensor.test_name_switch_0_frequency-entry]
  EntityRegistryEntrySnapshot({
    'aliases': set({
    }),
    'area_id': None,
    'capabilities': dict({
      'state_class': <SensorStateClass.MEASUREMENT: 'measurement'>,
    }),
    'config_entry_id': <ANY>,
    'config_subentry_id': <ANY>,
    'device_class': None,
    'device_id': <ANY>,
    'disabled_by': None,
    'domain': 'sensor',
    'entity_category': None,
    'entity_id': 'sensor.test_name_switch_0_frequency',
    'has_entity_name': True,
    'hidden_by': None,
    'icon': None,
    'id': <ANY>,
    'labels': set({
    }),
    'name': None,
    'options': dict({
      'sensor': dict({
        'suggested_display_precision': 0,
      }),
    }),
    'original_device_class': <SensorDeviceClass.FREQUENCY: 'frequency'>,
    'original_icon': None,
    'original_name': 'Frequency',
    'platform': 'shelly',
    'previous_unique_id': None,
    'suggested_object_id': None,
    'supported_features': 0,
    'translation_key': None,
    'unique_id': '123456789ABC-switch:0-freq',
    'unit_of_measurement': <UnitOfFrequency.HERTZ: 'Hz'>,
  })
# ---
# name: test_shelly_2pm_gen3_no_relay_names[sensor.test_name_switch_0_frequency-state]
  StateSnapshot({
    'attributes': ReadOnlyDict({
      'device_class': 'frequency',
      'friendly_name': 'Test name Switch 0 Frequency',
      'state_class': <SensorStateClass.MEASUREMENT: 'measurement'>,
      'unit_of_measurement': <UnitOfFrequency.HERTZ: 'Hz'>,
    }),
    'context': <ANY>,
    'entity_id': 'sensor.test_name_switch_0_frequency',
    'last_changed': <ANY>,
    'last_reported': <ANY>,
    'last_updated': <ANY>,
    'state': '50.0',
  })
# ---
# name: test_shelly_2pm_gen3_no_relay_names[sensor.test_name_switch_0_power-entry]
  EntityRegistryEntrySnapshot({
    'aliases': set({
    }),
    'area_id': None,
    'capabilities': dict({
      'state_class': <SensorStateClass.MEASUREMENT: 'measurement'>,
    }),
    'config_entry_id': <ANY>,
    'config_subentry_id': <ANY>,
    'device_class': None,
    'device_id': <ANY>,
    'disabled_by': None,
    'domain': 'sensor',
    'entity_category': None,
    'entity_id': 'sensor.test_name_switch_0_power',
    'has_entity_name': True,
    'hidden_by': None,
    'icon': None,
    'id': <ANY>,
    'labels': set({
    }),
    'name': None,
    'options': dict({
      'sensor': dict({
        'suggested_display_precision': 0,
      }),
    }),
    'original_device_class': <SensorDeviceClass.POWER: 'power'>,
    'original_icon': None,
    'original_name': 'Power',
    'platform': 'shelly',
    'previous_unique_id': None,
    'suggested_object_id': None,
    'supported_features': 0,
    'translation_key': None,
    'unique_id': '123456789ABC-switch:0-power',
    'unit_of_measurement': <UnitOfPower.WATT: 'W'>,
  })
# ---
# name: test_shelly_2pm_gen3_no_relay_names[sensor.test_name_switch_0_power-state]
  StateSnapshot({
    'attributes': ReadOnlyDict({
      'device_class': 'power',
      'friendly_name': 'Test name Switch 0 Power',
      'state_class': <SensorStateClass.MEASUREMENT: 'measurement'>,
      'unit_of_measurement': <UnitOfPower.WATT: 'W'>,
    }),
    'context': <ANY>,
    'entity_id': 'sensor.test_name_switch_0_power',
    'last_changed': <ANY>,
    'last_reported': <ANY>,
    'last_updated': <ANY>,
    'state': '0.0',
  })
# ---
# name: test_shelly_2pm_gen3_no_relay_names[sensor.test_name_switch_0_temperature-entry]
  EntityRegistryEntrySnapshot({
    'aliases': set({
    }),
    'area_id': None,
    'capabilities': dict({
      'state_class': <SensorStateClass.MEASUREMENT: 'measurement'>,
    }),
    'config_entry_id': <ANY>,
    'config_subentry_id': <ANY>,
    'device_class': None,
    'device_id': <ANY>,
    'disabled_by': None,
    'domain': 'sensor',
    'entity_category': <EntityCategory.DIAGNOSTIC: 'diagnostic'>,
    'entity_id': 'sensor.test_name_switch_0_temperature',
    'has_entity_name': True,
    'hidden_by': None,
    'icon': None,
    'id': <ANY>,
    'labels': set({
    }),
    'name': None,
    'options': dict({
      'sensor': dict({
        'suggested_display_precision': 1,
      }),
    }),
    'original_device_class': <SensorDeviceClass.TEMPERATURE: 'temperature'>,
    'original_icon': None,
    'original_name': 'Temperature',
    'platform': 'shelly',
    'previous_unique_id': None,
    'suggested_object_id': None,
    'supported_features': 0,
    'translation_key': None,
    'unique_id': '123456789ABC-switch:0-temperature',
    'unit_of_measurement': <UnitOfTemperature.CELSIUS: '°C'>,
  })
# ---
# name: test_shelly_2pm_gen3_no_relay_names[sensor.test_name_switch_0_temperature-state]
  StateSnapshot({
    'attributes': ReadOnlyDict({
      'device_class': 'temperature',
      'friendly_name': 'Test name Switch 0 Temperature',
      'state_class': <SensorStateClass.MEASUREMENT: 'measurement'>,
      'unit_of_measurement': <UnitOfTemperature.CELSIUS: '°C'>,
    }),
    'context': <ANY>,
    'entity_id': 'sensor.test_name_switch_0_temperature',
    'last_changed': <ANY>,
    'last_reported': <ANY>,
    'last_updated': <ANY>,
    'state': '40.6',
  })
# ---
# name: test_shelly_2pm_gen3_no_relay_names[sensor.test_name_switch_0_voltage-entry]
  EntityRegistryEntrySnapshot({
    'aliases': set({
    }),
    'area_id': None,
    'capabilities': dict({
      'state_class': <SensorStateClass.MEASUREMENT: 'measurement'>,
    }),
    'config_entry_id': <ANY>,
    'config_subentry_id': <ANY>,
    'device_class': None,
    'device_id': <ANY>,
    'disabled_by': None,
    'domain': 'sensor',
    'entity_category': None,
    'entity_id': 'sensor.test_name_switch_0_voltage',
    'has_entity_name': True,
    'hidden_by': None,
    'icon': None,
    'id': <ANY>,
    'labels': set({
    }),
    'name': None,
    'options': dict({
      'sensor': dict({
        'suggested_display_precision': 1,
      }),
    }),
    'original_device_class': <SensorDeviceClass.VOLTAGE: 'voltage'>,
    'original_icon': None,
    'original_name': 'Voltage',
    'platform': 'shelly',
    'previous_unique_id': None,
    'suggested_object_id': None,
    'supported_features': 0,
    'translation_key': None,
    'unique_id': '123456789ABC-switch:0-voltage',
    'unit_of_measurement': <UnitOfElectricPotential.VOLT: 'V'>,
  })
# ---
# name: test_shelly_2pm_gen3_no_relay_names[sensor.test_name_switch_0_voltage-state]
  StateSnapshot({
    'attributes': ReadOnlyDict({
      'device_class': 'voltage',
      'friendly_name': 'Test name Switch 0 Voltage',
      'state_class': <SensorStateClass.MEASUREMENT: 'measurement'>,
      'unit_of_measurement': <UnitOfElectricPotential.VOLT: 'V'>,
    }),
    'context': <ANY>,
    'entity_id': 'sensor.test_name_switch_0_voltage',
    'last_changed': <ANY>,
    'last_reported': <ANY>,
    'last_updated': <ANY>,
    'state': '216.2',
  })
# ---
# name: test_shelly_2pm_gen3_no_relay_names[sensor.test_name_switch_1_current-entry]
  EntityRegistryEntrySnapshot({
    'aliases': set({
    }),
    'area_id': None,
    'capabilities': dict({
      'state_class': <SensorStateClass.MEASUREMENT: 'measurement'>,
    }),
    'config_entry_id': <ANY>,
    'config_subentry_id': <ANY>,
    'device_class': None,
    'device_id': <ANY>,
    'disabled_by': None,
    'domain': 'sensor',
    'entity_category': None,
    'entity_id': 'sensor.test_name_switch_1_current',
    'has_entity_name': True,
    'hidden_by': None,
    'icon': None,
    'id': <ANY>,
    'labels': set({
    }),
    'name': None,
    'options': dict({
      'sensor': dict({
        'suggested_display_precision': 2,
      }),
    }),
    'original_device_class': <SensorDeviceClass.CURRENT: 'current'>,
    'original_icon': None,
    'original_name': 'Current',
    'platform': 'shelly',
    'previous_unique_id': None,
    'suggested_object_id': None,
    'supported_features': 0,
    'translation_key': None,
    'unique_id': '123456789ABC-switch:1-current',
    'unit_of_measurement': <UnitOfElectricCurrent.AMPERE: 'A'>,
  })
# ---
# name: test_shelly_2pm_gen3_no_relay_names[sensor.test_name_switch_1_current-state]
  StateSnapshot({
    'attributes': ReadOnlyDict({
      'device_class': 'current',
      'friendly_name': 'Test name Switch 1 Current',
      'state_class': <SensorStateClass.MEASUREMENT: 'measurement'>,
      'unit_of_measurement': <UnitOfElectricCurrent.AMPERE: 'A'>,
    }),
    'context': <ANY>,
    'entity_id': 'sensor.test_name_switch_1_current',
    'last_changed': <ANY>,
    'last_reported': <ANY>,
    'last_updated': <ANY>,
    'state': '0.0',
  })
# ---
# name: test_shelly_2pm_gen3_no_relay_names[sensor.test_name_switch_1_energy-entry]
  EntityRegistryEntrySnapshot({
    'aliases': set({
    }),
    'area_id': None,
    'capabilities': dict({
      'state_class': <SensorStateClass.TOTAL_INCREASING: 'total_increasing'>,
    }),
    'config_entry_id': <ANY>,
    'config_subentry_id': <ANY>,
    'device_class': None,
    'device_id': <ANY>,
    'disabled_by': None,
    'domain': 'sensor',
    'entity_category': None,
    'entity_id': 'sensor.test_name_switch_1_energy',
    'has_entity_name': True,
    'hidden_by': None,
    'icon': None,
    'id': <ANY>,
    'labels': set({
    }),
    'name': None,
    'options': dict({
      'sensor': dict({
        'suggested_display_precision': 2,
      }),
      'sensor.private': dict({
        'suggested_unit_of_measurement': <UnitOfEnergy.KILO_WATT_HOUR: 'kWh'>,
      }),
    }),
    'original_device_class': <SensorDeviceClass.ENERGY: 'energy'>,
    'original_icon': None,
    'original_name': 'Energy',
    'platform': 'shelly',
    'previous_unique_id': None,
    'suggested_object_id': None,
    'supported_features': 0,
    'translation_key': None,
    'unique_id': '123456789ABC-switch:1-energy',
    'unit_of_measurement': <UnitOfEnergy.KILO_WATT_HOUR: 'kWh'>,
  })
# ---
# name: test_shelly_2pm_gen3_no_relay_names[sensor.test_name_switch_1_energy-state]
  StateSnapshot({
    'attributes': ReadOnlyDict({
      'device_class': 'energy',
      'friendly_name': 'Test name Switch 1 Energy',
      'state_class': <SensorStateClass.TOTAL_INCREASING: 'total_increasing'>,
      'unit_of_measurement': <UnitOfEnergy.KILO_WATT_HOUR: 'kWh'>,
    }),
    'context': <ANY>,
    'entity_id': 'sensor.test_name_switch_1_energy',
    'last_changed': <ANY>,
    'last_reported': <ANY>,
    'last_updated': <ANY>,
    'state': '0.0',
  })
# ---
# name: test_shelly_2pm_gen3_no_relay_names[sensor.test_name_switch_1_energy_consumed-entry]
  EntityRegistryEntrySnapshot({
    'aliases': set({
    }),
    'area_id': None,
    'capabilities': dict({
      'state_class': <SensorStateClass.TOTAL_INCREASING: 'total_increasing'>,
    }),
    'config_entry_id': <ANY>,
    'config_subentry_id': <ANY>,
    'device_class': None,
    'device_id': <ANY>,
    'disabled_by': None,
    'domain': 'sensor',
    'entity_category': None,
    'entity_id': 'sensor.test_name_switch_1_energy_consumed',
    'has_entity_name': True,
    'hidden_by': None,
    'icon': None,
    'id': <ANY>,
    'labels': set({
    }),
    'name': None,
    'options': dict({
      'sensor': dict({
        'suggested_display_precision': 2,
      }),
      'sensor.private': dict({
        'suggested_unit_of_measurement': <UnitOfEnergy.KILO_WATT_HOUR: 'kWh'>,
      }),
    }),
    'original_device_class': <SensorDeviceClass.ENERGY: 'energy'>,
    'original_icon': None,
    'original_name': 'Energy consumed',
    'platform': 'shelly',
    'previous_unique_id': None,
    'suggested_object_id': None,
    'supported_features': 0,
    'translation_key': None,
    'unique_id': '123456789ABC-switch:1-consumed_energy_switch',
    'unit_of_measurement': <UnitOfEnergy.KILO_WATT_HOUR: 'kWh'>,
  })
# ---
# name: test_shelly_2pm_gen3_no_relay_names[sensor.test_name_switch_1_energy_consumed-state]
  StateSnapshot({
    'attributes': ReadOnlyDict({
      'device_class': 'energy',
      'friendly_name': 'Test name Switch 1 Energy consumed',
      'state_class': <SensorStateClass.TOTAL_INCREASING: 'total_increasing'>,
      'unit_of_measurement': <UnitOfEnergy.KILO_WATT_HOUR: 'kWh'>,
    }),
    'context': <ANY>,
    'entity_id': 'sensor.test_name_switch_1_energy_consumed',
    'last_changed': <ANY>,
    'last_reported': <ANY>,
    'last_updated': <ANY>,
    'state': '0.0',
  })
# ---
# name: test_shelly_2pm_gen3_no_relay_names[sensor.test_name_switch_1_energy_returned-entry]
  EntityRegistryEntrySnapshot({
    'aliases': set({
    }),
    'area_id': None,
    'capabilities': dict({
      'state_class': <SensorStateClass.TOTAL_INCREASING: 'total_increasing'>,
    }),
    'config_entry_id': <ANY>,
    'config_subentry_id': <ANY>,
    'device_class': None,
    'device_id': <ANY>,
    'disabled_by': None,
    'domain': 'sensor',
    'entity_category': None,
    'entity_id': 'sensor.test_name_switch_1_energy_returned',
    'has_entity_name': True,
    'hidden_by': None,
    'icon': None,
    'id': <ANY>,
    'labels': set({
    }),
    'name': None,
    'options': dict({
      'sensor': dict({
        'suggested_display_precision': 2,
      }),
      'sensor.private': dict({
        'suggested_unit_of_measurement': <UnitOfEnergy.KILO_WATT_HOUR: 'kWh'>,
      }),
    }),
    'original_device_class': <SensorDeviceClass.ENERGY: 'energy'>,
    'original_icon': None,
    'original_name': 'Energy returned',
    'platform': 'shelly',
    'previous_unique_id': None,
    'suggested_object_id': None,
    'supported_features': 0,
    'translation_key': None,
    'unique_id': '123456789ABC-switch:1-ret_energy',
    'unit_of_measurement': <UnitOfEnergy.KILO_WATT_HOUR: 'kWh'>,
  })
# ---
# name: test_shelly_2pm_gen3_no_relay_names[sensor.test_name_switch_1_energy_returned-state]
  StateSnapshot({
    'attributes': ReadOnlyDict({
      'device_class': 'energy',
      'friendly_name': 'Test name Switch 1 Energy returned',
      'state_class': <SensorStateClass.TOTAL_INCREASING: 'total_increasing'>,
      'unit_of_measurement': <UnitOfEnergy.KILO_WATT_HOUR: 'kWh'>,
    }),
    'context': <ANY>,
    'entity_id': 'sensor.test_name_switch_1_energy_returned',
    'last_changed': <ANY>,
    'last_reported': <ANY>,
    'last_updated': <ANY>,
    'state': '0.0',
  })
# ---
# name: test_shelly_2pm_gen3_no_relay_names[sensor.test_name_switch_1_frequency-entry]
  EntityRegistryEntrySnapshot({
    'aliases': set({
    }),
    'area_id': None,
    'capabilities': dict({
      'state_class': <SensorStateClass.MEASUREMENT: 'measurement'>,
    }),
    'config_entry_id': <ANY>,
    'config_subentry_id': <ANY>,
    'device_class': None,
    'device_id': <ANY>,
    'disabled_by': None,
    'domain': 'sensor',
    'entity_category': None,
    'entity_id': 'sensor.test_name_switch_1_frequency',
    'has_entity_name': True,
    'hidden_by': None,
    'icon': None,
    'id': <ANY>,
    'labels': set({
    }),
    'name': None,
    'options': dict({
      'sensor': dict({
        'suggested_display_precision': 0,
      }),
    }),
    'original_device_class': <SensorDeviceClass.FREQUENCY: 'frequency'>,
    'original_icon': None,
    'original_name': 'Frequency',
    'platform': 'shelly',
    'previous_unique_id': None,
    'suggested_object_id': None,
    'supported_features': 0,
    'translation_key': None,
    'unique_id': '123456789ABC-switch:1-freq',
    'unit_of_measurement': <UnitOfFrequency.HERTZ: 'Hz'>,
  })
# ---
# name: test_shelly_2pm_gen3_no_relay_names[sensor.test_name_switch_1_frequency-state]
  StateSnapshot({
    'attributes': ReadOnlyDict({
      'device_class': 'frequency',
      'friendly_name': 'Test name Switch 1 Frequency',
      'state_class': <SensorStateClass.MEASUREMENT: 'measurement'>,
      'unit_of_measurement': <UnitOfFrequency.HERTZ: 'Hz'>,
    }),
    'context': <ANY>,
    'entity_id': 'sensor.test_name_switch_1_frequency',
    'last_changed': <ANY>,
    'last_reported': <ANY>,
    'last_updated': <ANY>,
    'state': '50.0',
  })
# ---
# name: test_shelly_2pm_gen3_no_relay_names[sensor.test_name_switch_1_power-entry]
  EntityRegistryEntrySnapshot({
    'aliases': set({
    }),
    'area_id': None,
    'capabilities': dict({
      'state_class': <SensorStateClass.MEASUREMENT: 'measurement'>,
    }),
    'config_entry_id': <ANY>,
    'config_subentry_id': <ANY>,
    'device_class': None,
    'device_id': <ANY>,
    'disabled_by': None,
    'domain': 'sensor',
    'entity_category': None,
    'entity_id': 'sensor.test_name_switch_1_power',
    'has_entity_name': True,
    'hidden_by': None,
    'icon': None,
    'id': <ANY>,
    'labels': set({
    }),
    'name': None,
    'options': dict({
      'sensor': dict({
        'suggested_display_precision': 0,
      }),
    }),
    'original_device_class': <SensorDeviceClass.POWER: 'power'>,
    'original_icon': None,
    'original_name': 'Power',
    'platform': 'shelly',
    'previous_unique_id': None,
    'suggested_object_id': None,
    'supported_features': 0,
    'translation_key': None,
    'unique_id': '123456789ABC-switch:1-power',
    'unit_of_measurement': <UnitOfPower.WATT: 'W'>,
  })
# ---
# name: test_shelly_2pm_gen3_no_relay_names[sensor.test_name_switch_1_power-state]
  StateSnapshot({
    'attributes': ReadOnlyDict({
      'device_class': 'power',
      'friendly_name': 'Test name Switch 1 Power',
      'state_class': <SensorStateClass.MEASUREMENT: 'measurement'>,
      'unit_of_measurement': <UnitOfPower.WATT: 'W'>,
    }),
    'context': <ANY>,
    'entity_id': 'sensor.test_name_switch_1_power',
    'last_changed': <ANY>,
    'last_reported': <ANY>,
    'last_updated': <ANY>,
    'state': '0.0',
  })
# ---
# name: test_shelly_2pm_gen3_no_relay_names[sensor.test_name_switch_1_temperature-entry]
  EntityRegistryEntrySnapshot({
    'aliases': set({
    }),
    'area_id': None,
    'capabilities': dict({
      'state_class': <SensorStateClass.MEASUREMENT: 'measurement'>,
    }),
    'config_entry_id': <ANY>,
    'config_subentry_id': <ANY>,
    'device_class': None,
    'device_id': <ANY>,
    'disabled_by': None,
    'domain': 'sensor',
    'entity_category': <EntityCategory.DIAGNOSTIC: 'diagnostic'>,
    'entity_id': 'sensor.test_name_switch_1_temperature',
    'has_entity_name': True,
    'hidden_by': None,
    'icon': None,
    'id': <ANY>,
    'labels': set({
    }),
    'name': None,
    'options': dict({
      'sensor': dict({
        'suggested_display_precision': 1,
      }),
    }),
    'original_device_class': <SensorDeviceClass.TEMPERATURE: 'temperature'>,
    'original_icon': None,
    'original_name': 'Temperature',
    'platform': 'shelly',
    'previous_unique_id': None,
    'suggested_object_id': None,
    'supported_features': 0,
    'translation_key': None,
    'unique_id': '123456789ABC-switch:1-temperature',
    'unit_of_measurement': <UnitOfTemperature.CELSIUS: '°C'>,
  })
# ---
# name: test_shelly_2pm_gen3_no_relay_names[sensor.test_name_switch_1_temperature-state]
  StateSnapshot({
    'attributes': ReadOnlyDict({
      'device_class': 'temperature',
      'friendly_name': 'Test name Switch 1 Temperature',
      'state_class': <SensorStateClass.MEASUREMENT: 'measurement'>,
      'unit_of_measurement': <UnitOfTemperature.CELSIUS: '°C'>,
    }),
    'context': <ANY>,
    'entity_id': 'sensor.test_name_switch_1_temperature',
    'last_changed': <ANY>,
    'last_reported': <ANY>,
    'last_updated': <ANY>,
    'state': '40.6',
  })
# ---
# name: test_shelly_2pm_gen3_no_relay_names[sensor.test_name_switch_1_voltage-entry]
  EntityRegistryEntrySnapshot({
    'aliases': set({
    }),
    'area_id': None,
    'capabilities': dict({
      'state_class': <SensorStateClass.MEASUREMENT: 'measurement'>,
    }),
    'config_entry_id': <ANY>,
    'config_subentry_id': <ANY>,
    'device_class': None,
    'device_id': <ANY>,
    'disabled_by': None,
    'domain': 'sensor',
    'entity_category': None,
    'entity_id': 'sensor.test_name_switch_1_voltage',
    'has_entity_name': True,
    'hidden_by': None,
    'icon': None,
    'id': <ANY>,
    'labels': set({
    }),
    'name': None,
    'options': dict({
      'sensor': dict({
        'suggested_display_precision': 1,
      }),
    }),
    'original_device_class': <SensorDeviceClass.VOLTAGE: 'voltage'>,
    'original_icon': None,
    'original_name': 'Voltage',
    'platform': 'shelly',
    'previous_unique_id': None,
    'suggested_object_id': None,
    'supported_features': 0,
    'translation_key': None,
    'unique_id': '123456789ABC-switch:1-voltage',
    'unit_of_measurement': <UnitOfElectricPotential.VOLT: 'V'>,
  })
# ---
# name: test_shelly_2pm_gen3_no_relay_names[sensor.test_name_switch_1_voltage-state]
  StateSnapshot({
    'attributes': ReadOnlyDict({
      'device_class': 'voltage',
      'friendly_name': 'Test name Switch 1 Voltage',
      'state_class': <SensorStateClass.MEASUREMENT: 'measurement'>,
      'unit_of_measurement': <UnitOfElectricPotential.VOLT: 'V'>,
    }),
    'context': <ANY>,
    'entity_id': 'sensor.test_name_switch_1_voltage',
    'last_changed': <ANY>,
    'last_reported': <ANY>,
    'last_updated': <ANY>,
    'state': '216.3',
  })
# ---
# name: test_shelly_2pm_gen3_no_relay_names[switch.test_name_switch_0-entry]
  EntityRegistryEntrySnapshot({
    'aliases': set({
    }),
    'area_id': None,
    'capabilities': None,
    'config_entry_id': <ANY>,
    'config_subentry_id': <ANY>,
    'device_class': None,
    'device_id': <ANY>,
    'disabled_by': None,
    'domain': 'switch',
    'entity_category': None,
    'entity_id': 'switch.test_name_switch_0',
    'has_entity_name': True,
    'hidden_by': None,
    'icon': None,
    'id': <ANY>,
    'labels': set({
    }),
    'name': None,
    'options': dict({
    }),
    'original_device_class': None,
    'original_icon': None,
    'original_name': None,
    'platform': 'shelly',
    'previous_unique_id': None,
    'suggested_object_id': None,
    'supported_features': 0,
    'translation_key': None,
    'unique_id': '123456789ABC-switch:0',
    'unit_of_measurement': None,
  })
# ---
# name: test_shelly_2pm_gen3_no_relay_names[switch.test_name_switch_0-state]
  StateSnapshot({
    'attributes': ReadOnlyDict({
      'friendly_name': 'Test name Switch 0',
    }),
    'context': <ANY>,
    'entity_id': 'switch.test_name_switch_0',
    'last_changed': <ANY>,
    'last_reported': <ANY>,
    'last_updated': <ANY>,
    'state': 'off',
  })
# ---
# name: test_shelly_2pm_gen3_no_relay_names[switch.test_name_switch_1-entry]
  EntityRegistryEntrySnapshot({
    'aliases': set({
    }),
    'area_id': None,
    'capabilities': None,
    'config_entry_id': <ANY>,
    'config_subentry_id': <ANY>,
    'device_class': None,
    'device_id': <ANY>,
    'disabled_by': None,
    'domain': 'switch',
    'entity_category': None,
    'entity_id': 'switch.test_name_switch_1',
    'has_entity_name': True,
    'hidden_by': None,
    'icon': None,
    'id': <ANY>,
    'labels': set({
    }),
    'name': None,
    'options': dict({
    }),
    'original_device_class': None,
    'original_icon': None,
    'original_name': None,
    'platform': 'shelly',
    'previous_unique_id': None,
    'suggested_object_id': None,
    'supported_features': 0,
    'translation_key': None,
    'unique_id': '123456789ABC-switch:1',
    'unit_of_measurement': None,
  })
# ---
# name: test_shelly_2pm_gen3_no_relay_names[switch.test_name_switch_1-state]
  StateSnapshot({
    'attributes': ReadOnlyDict({
      'friendly_name': 'Test name Switch 1',
    }),
    'context': <ANY>,
    'entity_id': 'switch.test_name_switch_1',
    'last_changed': <ANY>,
    'last_reported': <ANY>,
    'last_updated': <ANY>,
    'state': 'off',
  })
# ---
# name: test_shelly_2pm_gen3_no_relay_names[update.test_name_beta_firmware-entry]
  EntityRegistryEntrySnapshot({
    'aliases': set({
    }),
    'area_id': None,
    'capabilities': None,
    'config_entry_id': <ANY>,
    'config_subentry_id': <ANY>,
    'device_class': None,
    'device_id': <ANY>,
    'disabled_by': None,
    'domain': 'update',
    'entity_category': <EntityCategory.CONFIG: 'config'>,
    'entity_id': 'update.test_name_beta_firmware',
    'has_entity_name': True,
    'hidden_by': None,
    'icon': None,
    'id': <ANY>,
    'labels': set({
    }),
    'name': None,
    'options': dict({
    }),
    'original_device_class': <UpdateDeviceClass.FIRMWARE: 'firmware'>,
    'original_icon': None,
    'original_name': 'Beta firmware',
    'platform': 'shelly',
    'previous_unique_id': None,
    'suggested_object_id': None,
    'supported_features': <UpdateEntityFeature: 5>,
    'translation_key': None,
    'unique_id': '123456789ABC-sys-fwupdate_beta',
    'unit_of_measurement': None,
  })
# ---
# name: test_shelly_2pm_gen3_no_relay_names[update.test_name_beta_firmware-state]
  StateSnapshot({
    'attributes': ReadOnlyDict({
      'auto_update': False,
      'device_class': 'firmware',
      'display_precision': 0,
      'entity_picture': 'https://brands.home-assistant.io/_/shelly/icon.png',
      'friendly_name': 'Test name Beta firmware',
      'in_progress': False,
      'installed_version': '1.6.1',
      'latest_version': '1.6.1',
      'release_summary': None,
      'release_url': 'https://shelly-api-docs.shelly.cloud/gen2/changelog/#unreleased',
      'skipped_version': None,
      'supported_features': <UpdateEntityFeature: 5>,
      'title': None,
      'update_percentage': None,
    }),
    'context': <ANY>,
    'entity_id': 'update.test_name_beta_firmware',
    'last_changed': <ANY>,
    'last_reported': <ANY>,
    'last_updated': <ANY>,
    'state': 'off',
  })
# ---
# name: test_shelly_2pm_gen3_no_relay_names[update.test_name_firmware-entry]
  EntityRegistryEntrySnapshot({
    'aliases': set({
    }),
    'area_id': None,
    'capabilities': None,
    'config_entry_id': <ANY>,
    'config_subentry_id': <ANY>,
    'device_class': None,
    'device_id': <ANY>,
    'disabled_by': None,
    'domain': 'update',
    'entity_category': <EntityCategory.CONFIG: 'config'>,
    'entity_id': 'update.test_name_firmware',
    'has_entity_name': True,
    'hidden_by': None,
    'icon': None,
    'id': <ANY>,
    'labels': set({
    }),
    'name': None,
    'options': dict({
    }),
    'original_device_class': <UpdateDeviceClass.FIRMWARE: 'firmware'>,
    'original_icon': None,
    'original_name': 'Firmware',
    'platform': 'shelly',
    'previous_unique_id': None,
    'suggested_object_id': None,
    'supported_features': <UpdateEntityFeature: 5>,
    'translation_key': None,
    'unique_id': '123456789ABC-sys-fwupdate',
    'unit_of_measurement': None,
  })
# ---
# name: test_shelly_2pm_gen3_no_relay_names[update.test_name_firmware-state]
  StateSnapshot({
    'attributes': ReadOnlyDict({
      'auto_update': False,
      'device_class': 'firmware',
      'display_precision': 0,
      'entity_picture': 'https://brands.home-assistant.io/_/shelly/icon.png',
      'friendly_name': 'Test name Firmware',
      'in_progress': False,
      'installed_version': '1.6.1',
      'latest_version': '1.6.1',
      'release_summary': None,
      'release_url': 'https://shelly-api-docs.shelly.cloud/gen2/changelog/',
      'skipped_version': None,
      'supported_features': <UpdateEntityFeature: 5>,
      'title': None,
      'update_percentage': None,
    }),
    'context': <ANY>,
    'entity_id': 'update.test_name_firmware',
    'last_changed': <ANY>,
    'last_reported': <ANY>,
    'last_updated': <ANY>,
    'state': 'off',
  })
# ---
# name: test_shelly_pro_3em[binary_sensor.test_name_cloud-entry]
  EntityRegistryEntrySnapshot({
    'aliases': set({
    }),
    'area_id': None,
    'capabilities': None,
    'config_entry_id': <ANY>,
    'config_subentry_id': <ANY>,
    'device_class': None,
    'device_id': <ANY>,
    'disabled_by': None,
    'domain': 'binary_sensor',
    'entity_category': <EntityCategory.DIAGNOSTIC: 'diagnostic'>,
    'entity_id': 'binary_sensor.test_name_cloud',
    'has_entity_name': True,
    'hidden_by': None,
    'icon': None,
    'id': <ANY>,
    'labels': set({
    }),
    'name': None,
    'options': dict({
    }),
    'original_device_class': <BinarySensorDeviceClass.CONNECTIVITY: 'connectivity'>,
    'original_icon': None,
    'original_name': 'Cloud',
    'platform': 'shelly',
    'previous_unique_id': None,
    'suggested_object_id': None,
    'supported_features': 0,
    'translation_key': None,
    'unique_id': '123456789ABC-cloud-cloud',
    'unit_of_measurement': None,
  })
# ---
# name: test_shelly_pro_3em[binary_sensor.test_name_cloud-state]
  StateSnapshot({
    'attributes': ReadOnlyDict({
      'device_class': 'connectivity',
      'friendly_name': 'Test name Cloud',
    }),
    'context': <ANY>,
    'entity_id': 'binary_sensor.test_name_cloud',
    'last_changed': <ANY>,
    'last_reported': <ANY>,
    'last_updated': <ANY>,
    'state': 'off',
  })
# ---
# name: test_shelly_pro_3em[binary_sensor.test_name_restart_required-entry]
  EntityRegistryEntrySnapshot({
    'aliases': set({
    }),
    'area_id': None,
    'capabilities': None,
    'config_entry_id': <ANY>,
    'config_subentry_id': <ANY>,
    'device_class': None,
    'device_id': <ANY>,
    'disabled_by': None,
    'domain': 'binary_sensor',
    'entity_category': <EntityCategory.DIAGNOSTIC: 'diagnostic'>,
    'entity_id': 'binary_sensor.test_name_restart_required',
    'has_entity_name': True,
    'hidden_by': None,
    'icon': None,
    'id': <ANY>,
    'labels': set({
    }),
    'name': None,
    'options': dict({
    }),
    'original_device_class': <BinarySensorDeviceClass.PROBLEM: 'problem'>,
    'original_icon': None,
    'original_name': 'Restart required',
    'platform': 'shelly',
    'previous_unique_id': None,
    'suggested_object_id': None,
    'supported_features': 0,
    'translation_key': None,
    'unique_id': '123456789ABC-sys-restart',
    'unit_of_measurement': None,
  })
# ---
# name: test_shelly_pro_3em[binary_sensor.test_name_restart_required-state]
  StateSnapshot({
    'attributes': ReadOnlyDict({
      'device_class': 'problem',
      'friendly_name': 'Test name Restart required',
    }),
    'context': <ANY>,
    'entity_id': 'binary_sensor.test_name_restart_required',
    'last_changed': <ANY>,
    'last_reported': <ANY>,
    'last_updated': <ANY>,
    'state': 'off',
  })
# ---
# name: test_shelly_pro_3em[button.test_name_restart-entry]
  EntityRegistryEntrySnapshot({
    'aliases': set({
    }),
    'area_id': None,
    'capabilities': None,
    'config_entry_id': <ANY>,
    'config_subentry_id': <ANY>,
    'device_class': None,
    'device_id': <ANY>,
    'disabled_by': None,
    'domain': 'button',
    'entity_category': <EntityCategory.CONFIG: 'config'>,
    'entity_id': 'button.test_name_restart',
    'has_entity_name': True,
    'hidden_by': None,
    'icon': None,
    'id': <ANY>,
    'labels': set({
    }),
    'name': None,
    'options': dict({
    }),
    'original_device_class': <ButtonDeviceClass.RESTART: 'restart'>,
    'original_icon': None,
    'original_name': 'Restart',
    'platform': 'shelly',
    'previous_unique_id': None,
    'suggested_object_id': None,
    'supported_features': 0,
    'translation_key': None,
    'unique_id': '123456789ABC-reboot',
    'unit_of_measurement': None,
  })
# ---
# name: test_shelly_pro_3em[button.test_name_restart-state]
  StateSnapshot({
    'attributes': ReadOnlyDict({
      'device_class': 'restart',
      'friendly_name': 'Test name Restart',
    }),
    'context': <ANY>,
    'entity_id': 'button.test_name_restart',
    'last_changed': <ANY>,
    'last_reported': <ANY>,
    'last_updated': <ANY>,
    'state': 'unknown',
  })
# ---
# name: test_shelly_pro_3em[sensor.test_name_apparent_power-entry]
  EntityRegistryEntrySnapshot({
    'aliases': set({
    }),
    'area_id': None,
    'capabilities': dict({
      'state_class': <SensorStateClass.MEASUREMENT: 'measurement'>,
    }),
    'config_entry_id': <ANY>,
    'config_subentry_id': <ANY>,
    'device_class': None,
    'device_id': <ANY>,
    'disabled_by': None,
    'domain': 'sensor',
    'entity_category': None,
    'entity_id': 'sensor.test_name_apparent_power',
    'has_entity_name': True,
    'hidden_by': None,
    'icon': None,
    'id': <ANY>,
    'labels': set({
    }),
    'name': None,
    'options': dict({
      'sensor': dict({
        'suggested_display_precision': 0,
      }),
    }),
    'original_device_class': <SensorDeviceClass.APPARENT_POWER: 'apparent_power'>,
    'original_icon': None,
    'original_name': 'Apparent power',
    'platform': 'shelly',
    'previous_unique_id': None,
    'suggested_object_id': None,
    'supported_features': 0,
    'translation_key': None,
    'unique_id': '123456789ABC-em:0-total_aprt_power',
    'unit_of_measurement': <UnitOfApparentPower.VOLT_AMPERE: 'VA'>,
  })
# ---
# name: test_shelly_pro_3em[sensor.test_name_apparent_power-state]
  StateSnapshot({
    'attributes': ReadOnlyDict({
      'device_class': 'apparent_power',
      'friendly_name': 'Test name Apparent power',
      'state_class': <SensorStateClass.MEASUREMENT: 'measurement'>,
      'unit_of_measurement': <UnitOfApparentPower.VOLT_AMPERE: 'VA'>,
    }),
    'context': <ANY>,
    'entity_id': 'sensor.test_name_apparent_power',
    'last_changed': <ANY>,
    'last_reported': <ANY>,
    'last_updated': <ANY>,
    'state': '2525.779',
  })
# ---
# name: test_shelly_pro_3em[sensor.test_name_current-entry]
  EntityRegistryEntrySnapshot({
    'aliases': set({
    }),
    'area_id': None,
    'capabilities': dict({
      'state_class': <SensorStateClass.MEASUREMENT: 'measurement'>,
    }),
    'config_entry_id': <ANY>,
    'config_subentry_id': <ANY>,
    'device_class': None,
    'device_id': <ANY>,
    'disabled_by': None,
    'domain': 'sensor',
    'entity_category': None,
    'entity_id': 'sensor.test_name_current',
    'has_entity_name': True,
    'hidden_by': None,
    'icon': None,
    'id': <ANY>,
    'labels': set({
    }),
    'name': None,
    'options': dict({
      'sensor': dict({
        'suggested_display_precision': 2,
      }),
    }),
    'original_device_class': <SensorDeviceClass.CURRENT: 'current'>,
    'original_icon': None,
    'original_name': 'Current',
    'platform': 'shelly',
    'previous_unique_id': None,
    'suggested_object_id': None,
    'supported_features': 0,
    'translation_key': None,
    'unique_id': '123456789ABC-em:0-total_current',
    'unit_of_measurement': <UnitOfElectricCurrent.AMPERE: 'A'>,
  })
# ---
# name: test_shelly_pro_3em[sensor.test_name_current-state]
  StateSnapshot({
    'attributes': ReadOnlyDict({
      'device_class': 'current',
      'friendly_name': 'Test name Current',
      'state_class': <SensorStateClass.MEASUREMENT: 'measurement'>,
      'unit_of_measurement': <UnitOfElectricCurrent.AMPERE: 'A'>,
    }),
    'context': <ANY>,
    'entity_id': 'sensor.test_name_current',
    'last_changed': <ANY>,
    'last_reported': <ANY>,
    'last_updated': <ANY>,
    'state': '11.116',
  })
# ---
# name: test_shelly_pro_3em[sensor.test_name_energy-entry]
  EntityRegistryEntrySnapshot({
    'aliases': set({
    }),
    'area_id': None,
    'capabilities': dict({
      'state_class': <SensorStateClass.TOTAL_INCREASING: 'total_increasing'>,
    }),
    'config_entry_id': <ANY>,
    'config_subentry_id': <ANY>,
    'device_class': None,
    'device_id': <ANY>,
    'disabled_by': None,
    'domain': 'sensor',
    'entity_category': None,
    'entity_id': 'sensor.test_name_energy',
    'has_entity_name': True,
    'hidden_by': None,
    'icon': None,
    'id': <ANY>,
    'labels': set({
    }),
    'name': None,
    'options': dict({
      'sensor': dict({
        'suggested_display_precision': 2,
      }),
      'sensor.private': dict({
        'suggested_unit_of_measurement': <UnitOfEnergy.KILO_WATT_HOUR: 'kWh'>,
      }),
    }),
    'original_device_class': <SensorDeviceClass.ENERGY: 'energy'>,
    'original_icon': None,
    'original_name': 'Energy',
    'platform': 'shelly',
    'previous_unique_id': None,
    'suggested_object_id': None,
    'supported_features': 0,
    'translation_key': None,
    'unique_id': '123456789ABC-emdata:0-total_act',
    'unit_of_measurement': <UnitOfEnergy.KILO_WATT_HOUR: 'kWh'>,
  })
# ---
# name: test_shelly_pro_3em[sensor.test_name_energy-state]
  StateSnapshot({
    'attributes': ReadOnlyDict({
      'device_class': 'energy',
      'friendly_name': 'Test name Energy',
      'state_class': <SensorStateClass.TOTAL_INCREASING: 'total_increasing'>,
      'unit_of_measurement': <UnitOfEnergy.KILO_WATT_HOUR: 'kWh'>,
    }),
    'context': <ANY>,
    'entity_id': 'sensor.test_name_energy',
    'last_changed': <ANY>,
    'last_reported': <ANY>,
    'last_updated': <ANY>,
    'state': '5415.41419',
  })
# ---
# name: test_shelly_pro_3em[sensor.test_name_energy_returned-entry]
  EntityRegistryEntrySnapshot({
    'aliases': set({
    }),
    'area_id': None,
    'capabilities': dict({
      'state_class': <SensorStateClass.TOTAL_INCREASING: 'total_increasing'>,
    }),
    'config_entry_id': <ANY>,
    'config_subentry_id': <ANY>,
    'device_class': None,
    'device_id': <ANY>,
    'disabled_by': None,
    'domain': 'sensor',
    'entity_category': None,
    'entity_id': 'sensor.test_name_energy_returned',
    'has_entity_name': True,
    'hidden_by': None,
    'icon': None,
    'id': <ANY>,
    'labels': set({
    }),
    'name': None,
    'options': dict({
      'sensor': dict({
        'suggested_display_precision': 2,
      }),
      'sensor.private': dict({
        'suggested_unit_of_measurement': <UnitOfEnergy.KILO_WATT_HOUR: 'kWh'>,
      }),
    }),
    'original_device_class': <SensorDeviceClass.ENERGY: 'energy'>,
    'original_icon': None,
    'original_name': 'Energy returned',
    'platform': 'shelly',
    'previous_unique_id': None,
    'suggested_object_id': None,
    'supported_features': 0,
    'translation_key': None,
    'unique_id': '123456789ABC-emdata:0-total_act_ret',
    'unit_of_measurement': <UnitOfEnergy.KILO_WATT_HOUR: 'kWh'>,
  })
# ---
# name: test_shelly_pro_3em[sensor.test_name_energy_returned-state]
  StateSnapshot({
    'attributes': ReadOnlyDict({
      'device_class': 'energy',
      'friendly_name': 'Test name Energy returned',
      'state_class': <SensorStateClass.TOTAL_INCREASING: 'total_increasing'>,
      'unit_of_measurement': <UnitOfEnergy.KILO_WATT_HOUR: 'kWh'>,
    }),
    'context': <ANY>,
    'entity_id': 'sensor.test_name_energy_returned',
    'last_changed': <ANY>,
    'last_reported': <ANY>,
    'last_updated': <ANY>,
    'state': '0.0',
  })
# ---
# name: test_shelly_pro_3em[sensor.test_name_last_restart-entry]
  EntityRegistryEntrySnapshot({
    'aliases': set({
    }),
    'area_id': None,
    'capabilities': None,
    'config_entry_id': <ANY>,
    'config_subentry_id': <ANY>,
    'device_class': None,
    'device_id': <ANY>,
    'disabled_by': None,
    'domain': 'sensor',
    'entity_category': <EntityCategory.DIAGNOSTIC: 'diagnostic'>,
    'entity_id': 'sensor.test_name_last_restart',
    'has_entity_name': True,
    'hidden_by': None,
    'icon': None,
    'id': <ANY>,
    'labels': set({
    }),
    'name': None,
    'options': dict({
    }),
    'original_device_class': <SensorDeviceClass.TIMESTAMP: 'timestamp'>,
    'original_icon': None,
    'original_name': 'Last restart',
    'platform': 'shelly',
    'previous_unique_id': None,
    'suggested_object_id': None,
    'supported_features': 0,
    'translation_key': None,
    'unique_id': '123456789ABC-sys-uptime',
    'unit_of_measurement': None,
  })
# ---
# name: test_shelly_pro_3em[sensor.test_name_last_restart-state]
  StateSnapshot({
    'attributes': ReadOnlyDict({
      'device_class': 'timestamp',
      'friendly_name': 'Test name Last restart',
    }),
    'context': <ANY>,
    'entity_id': 'sensor.test_name_last_restart',
    'last_changed': <ANY>,
    'last_reported': <ANY>,
    'last_updated': <ANY>,
    'state': '2025-05-20T20:42:37+00:00',
  })
# ---
# name: test_shelly_pro_3em[sensor.test_name_neutral_current-entry]
  EntityRegistryEntrySnapshot({
    'aliases': set({
    }),
    'area_id': None,
    'capabilities': dict({
      'state_class': <SensorStateClass.MEASUREMENT: 'measurement'>,
    }),
    'config_entry_id': <ANY>,
    'config_subentry_id': <ANY>,
    'device_class': None,
    'device_id': <ANY>,
    'disabled_by': None,
    'domain': 'sensor',
    'entity_category': None,
    'entity_id': 'sensor.test_name_neutral_current',
    'has_entity_name': True,
    'hidden_by': None,
    'icon': None,
    'id': <ANY>,
    'labels': set({
    }),
    'name': None,
    'options': dict({
      'sensor': dict({
        'suggested_display_precision': 2,
      }),
    }),
    'original_device_class': <SensorDeviceClass.CURRENT: 'current'>,
    'original_icon': None,
    'original_name': 'Neutral current',
    'platform': 'shelly',
    'previous_unique_id': None,
    'suggested_object_id': None,
    'supported_features': 0,
    'translation_key': None,
    'unique_id': '123456789ABC-em:0-n_current',
    'unit_of_measurement': <UnitOfElectricCurrent.AMPERE: 'A'>,
  })
# ---
# name: test_shelly_pro_3em[sensor.test_name_neutral_current-state]
  StateSnapshot({
    'attributes': ReadOnlyDict({
      'device_class': 'current',
      'friendly_name': 'Test name Neutral current',
      'state_class': <SensorStateClass.MEASUREMENT: 'measurement'>,
      'unit_of_measurement': <UnitOfElectricCurrent.AMPERE: 'A'>,
    }),
    'context': <ANY>,
    'entity_id': 'sensor.test_name_neutral_current',
    'last_changed': <ANY>,
    'last_reported': <ANY>,
    'last_updated': <ANY>,
    'state': '3.124',
  })
# ---
# name: test_shelly_pro_3em[sensor.test_name_phase_a_apparent_power-entry]
  EntityRegistryEntrySnapshot({
    'aliases': set({
    }),
    'area_id': None,
    'capabilities': dict({
      'state_class': <SensorStateClass.MEASUREMENT: 'measurement'>,
    }),
    'config_entry_id': <ANY>,
    'config_subentry_id': <ANY>,
    'device_class': None,
    'device_id': <ANY>,
    'disabled_by': None,
    'domain': 'sensor',
    'entity_category': None,
    'entity_id': 'sensor.test_name_phase_a_apparent_power',
    'has_entity_name': True,
    'hidden_by': None,
    'icon': None,
    'id': <ANY>,
    'labels': set({
    }),
    'name': None,
    'options': dict({
      'sensor': dict({
        'suggested_display_precision': 0,
      }),
    }),
    'original_device_class': <SensorDeviceClass.APPARENT_POWER: 'apparent_power'>,
    'original_icon': None,
    'original_name': 'Apparent power',
    'platform': 'shelly',
    'previous_unique_id': None,
    'suggested_object_id': None,
    'supported_features': 0,
    'translation_key': None,
    'unique_id': '123456789ABC-em:0-a_aprt_power',
    'unit_of_measurement': <UnitOfApparentPower.VOLT_AMPERE: 'VA'>,
  })
# ---
# name: test_shelly_pro_3em[sensor.test_name_phase_a_apparent_power-state]
  StateSnapshot({
    'attributes': ReadOnlyDict({
      'device_class': 'apparent_power',
      'friendly_name': 'Test name Phase A Apparent power',
      'state_class': <SensorStateClass.MEASUREMENT: 'measurement'>,
      'unit_of_measurement': <UnitOfApparentPower.VOLT_AMPERE: 'VA'>,
    }),
    'context': <ANY>,
    'entity_id': 'sensor.test_name_phase_a_apparent_power',
    'last_changed': <ANY>,
    'last_reported': <ANY>,
    'last_updated': <ANY>,
    'state': '2175.9',
  })
# ---
# name: test_shelly_pro_3em[sensor.test_name_phase_a_current-entry]
  EntityRegistryEntrySnapshot({
    'aliases': set({
    }),
    'area_id': None,
    'capabilities': dict({
      'state_class': <SensorStateClass.MEASUREMENT: 'measurement'>,
    }),
    'config_entry_id': <ANY>,
    'config_subentry_id': <ANY>,
    'device_class': None,
    'device_id': <ANY>,
    'disabled_by': None,
    'domain': 'sensor',
    'entity_category': None,
    'entity_id': 'sensor.test_name_phase_a_current',
    'has_entity_name': True,
    'hidden_by': None,
    'icon': None,
    'id': <ANY>,
    'labels': set({
    }),
    'name': None,
    'options': dict({
      'sensor': dict({
        'suggested_display_precision': 2,
      }),
    }),
    'original_device_class': <SensorDeviceClass.CURRENT: 'current'>,
    'original_icon': None,
    'original_name': 'Current',
    'platform': 'shelly',
    'previous_unique_id': None,
    'suggested_object_id': None,
    'supported_features': 0,
    'translation_key': None,
    'unique_id': '123456789ABC-em:0-a_current',
    'unit_of_measurement': <UnitOfElectricCurrent.AMPERE: 'A'>,
  })
# ---
# name: test_shelly_pro_3em[sensor.test_name_phase_a_current-state]
  StateSnapshot({
    'attributes': ReadOnlyDict({
      'device_class': 'current',
      'friendly_name': 'Test name Phase A Current',
      'state_class': <SensorStateClass.MEASUREMENT: 'measurement'>,
      'unit_of_measurement': <UnitOfElectricCurrent.AMPERE: 'A'>,
    }),
    'context': <ANY>,
    'entity_id': 'sensor.test_name_phase_a_current',
    'last_changed': <ANY>,
    'last_reported': <ANY>,
    'last_updated': <ANY>,
    'state': '9.592',
  })
# ---
# name: test_shelly_pro_3em[sensor.test_name_phase_a_energy-entry]
  EntityRegistryEntrySnapshot({
    'aliases': set({
    }),
    'area_id': None,
    'capabilities': dict({
      'state_class': <SensorStateClass.TOTAL_INCREASING: 'total_increasing'>,
    }),
    'config_entry_id': <ANY>,
    'config_subentry_id': <ANY>,
    'device_class': None,
    'device_id': <ANY>,
    'disabled_by': None,
    'domain': 'sensor',
    'entity_category': None,
    'entity_id': 'sensor.test_name_phase_a_energy',
    'has_entity_name': True,
    'hidden_by': None,
    'icon': None,
    'id': <ANY>,
    'labels': set({
    }),
    'name': None,
    'options': dict({
      'sensor': dict({
        'suggested_display_precision': 2,
      }),
      'sensor.private': dict({
        'suggested_unit_of_measurement': <UnitOfEnergy.KILO_WATT_HOUR: 'kWh'>,
      }),
    }),
    'original_device_class': <SensorDeviceClass.ENERGY: 'energy'>,
    'original_icon': None,
    'original_name': 'Energy',
    'platform': 'shelly',
    'previous_unique_id': None,
    'suggested_object_id': None,
    'supported_features': 0,
    'translation_key': None,
    'unique_id': '123456789ABC-emdata:0-a_total_act_energy',
    'unit_of_measurement': <UnitOfEnergy.KILO_WATT_HOUR: 'kWh'>,
  })
# ---
# name: test_shelly_pro_3em[sensor.test_name_phase_a_energy-state]
  StateSnapshot({
    'attributes': ReadOnlyDict({
      'device_class': 'energy',
      'friendly_name': 'Test name Phase A Energy',
      'state_class': <SensorStateClass.TOTAL_INCREASING: 'total_increasing'>,
      'unit_of_measurement': <UnitOfEnergy.KILO_WATT_HOUR: 'kWh'>,
    }),
    'context': <ANY>,
    'entity_id': 'sensor.test_name_phase_a_energy',
    'last_changed': <ANY>,
    'last_reported': <ANY>,
    'last_updated': <ANY>,
    'state': '3105.57642',
  })
# ---
# name: test_shelly_pro_3em[sensor.test_name_phase_a_energy_returned-entry]
  EntityRegistryEntrySnapshot({
    'aliases': set({
    }),
    'area_id': None,
    'capabilities': dict({
      'state_class': <SensorStateClass.TOTAL_INCREASING: 'total_increasing'>,
    }),
    'config_entry_id': <ANY>,
    'config_subentry_id': <ANY>,
    'device_class': None,
    'device_id': <ANY>,
    'disabled_by': None,
    'domain': 'sensor',
    'entity_category': None,
    'entity_id': 'sensor.test_name_phase_a_energy_returned',
    'has_entity_name': True,
    'hidden_by': None,
    'icon': None,
    'id': <ANY>,
    'labels': set({
    }),
    'name': None,
    'options': dict({
      'sensor': dict({
        'suggested_display_precision': 2,
      }),
      'sensor.private': dict({
        'suggested_unit_of_measurement': <UnitOfEnergy.KILO_WATT_HOUR: 'kWh'>,
      }),
    }),
    'original_device_class': <SensorDeviceClass.ENERGY: 'energy'>,
    'original_icon': None,
    'original_name': 'Energy returned',
    'platform': 'shelly',
    'previous_unique_id': None,
    'suggested_object_id': None,
    'supported_features': 0,
    'translation_key': None,
    'unique_id': '123456789ABC-emdata:0-a_total_act_ret_energy',
    'unit_of_measurement': <UnitOfEnergy.KILO_WATT_HOUR: 'kWh'>,
  })
# ---
# name: test_shelly_pro_3em[sensor.test_name_phase_a_energy_returned-state]
  StateSnapshot({
    'attributes': ReadOnlyDict({
      'device_class': 'energy',
      'friendly_name': 'Test name Phase A Energy returned',
      'state_class': <SensorStateClass.TOTAL_INCREASING: 'total_increasing'>,
      'unit_of_measurement': <UnitOfEnergy.KILO_WATT_HOUR: 'kWh'>,
    }),
    'context': <ANY>,
    'entity_id': 'sensor.test_name_phase_a_energy_returned',
    'last_changed': <ANY>,
    'last_reported': <ANY>,
    'last_updated': <ANY>,
    'state': '0.0',
  })
# ---
# name: test_shelly_pro_3em[sensor.test_name_phase_a_frequency-entry]
  EntityRegistryEntrySnapshot({
    'aliases': set({
    }),
    'area_id': None,
    'capabilities': dict({
      'state_class': <SensorStateClass.MEASUREMENT: 'measurement'>,
    }),
    'config_entry_id': <ANY>,
    'config_subentry_id': <ANY>,
    'device_class': None,
    'device_id': <ANY>,
    'disabled_by': None,
    'domain': 'sensor',
    'entity_category': None,
    'entity_id': 'sensor.test_name_phase_a_frequency',
    'has_entity_name': True,
    'hidden_by': None,
    'icon': None,
    'id': <ANY>,
    'labels': set({
    }),
    'name': None,
    'options': dict({
      'sensor': dict({
        'suggested_display_precision': 0,
      }),
    }),
    'original_device_class': <SensorDeviceClass.FREQUENCY: 'frequency'>,
    'original_icon': None,
    'original_name': 'Frequency',
    'platform': 'shelly',
    'previous_unique_id': None,
    'suggested_object_id': None,
    'supported_features': 0,
    'translation_key': None,
    'unique_id': '123456789ABC-em:0-a_freq',
    'unit_of_measurement': <UnitOfFrequency.HERTZ: 'Hz'>,
  })
# ---
# name: test_shelly_pro_3em[sensor.test_name_phase_a_frequency-state]
  StateSnapshot({
    'attributes': ReadOnlyDict({
      'device_class': 'frequency',
      'friendly_name': 'Test name Phase A Frequency',
      'state_class': <SensorStateClass.MEASUREMENT: 'measurement'>,
      'unit_of_measurement': <UnitOfFrequency.HERTZ: 'Hz'>,
    }),
    'context': <ANY>,
    'entity_id': 'sensor.test_name_phase_a_frequency',
    'last_changed': <ANY>,
    'last_reported': <ANY>,
    'last_updated': <ANY>,
    'state': '49.9',
  })
# ---
# name: test_shelly_pro_3em[sensor.test_name_phase_a_power-entry]
  EntityRegistryEntrySnapshot({
    'aliases': set({
    }),
    'area_id': None,
    'capabilities': dict({
      'state_class': <SensorStateClass.MEASUREMENT: 'measurement'>,
    }),
    'config_entry_id': <ANY>,
    'config_subentry_id': <ANY>,
    'device_class': None,
    'device_id': <ANY>,
    'disabled_by': None,
    'domain': 'sensor',
    'entity_category': None,
    'entity_id': 'sensor.test_name_phase_a_power',
    'has_entity_name': True,
    'hidden_by': None,
    'icon': None,
    'id': <ANY>,
    'labels': set({
    }),
    'name': None,
    'options': dict({
      'sensor': dict({
        'suggested_display_precision': 0,
      }),
    }),
    'original_device_class': <SensorDeviceClass.POWER: 'power'>,
    'original_icon': None,
    'original_name': 'Power',
    'platform': 'shelly',
    'previous_unique_id': None,
    'suggested_object_id': None,
    'supported_features': 0,
    'translation_key': None,
    'unique_id': '123456789ABC-em:0-a_act_power',
    'unit_of_measurement': <UnitOfPower.WATT: 'W'>,
  })
# ---
# name: test_shelly_pro_3em[sensor.test_name_phase_a_power-state]
  StateSnapshot({
    'attributes': ReadOnlyDict({
      'device_class': 'power',
      'friendly_name': 'Test name Phase A Power',
      'state_class': <SensorStateClass.MEASUREMENT: 'measurement'>,
      'unit_of_measurement': <UnitOfPower.WATT: 'W'>,
    }),
    'context': <ANY>,
    'entity_id': 'sensor.test_name_phase_a_power',
    'last_changed': <ANY>,
    'last_reported': <ANY>,
    'last_updated': <ANY>,
    'state': '2166.2',
  })
# ---
# name: test_shelly_pro_3em[sensor.test_name_phase_a_power_factor-entry]
  EntityRegistryEntrySnapshot({
    'aliases': set({
    }),
    'area_id': None,
    'capabilities': dict({
      'state_class': <SensorStateClass.MEASUREMENT: 'measurement'>,
    }),
    'config_entry_id': <ANY>,
    'config_subentry_id': <ANY>,
    'device_class': None,
    'device_id': <ANY>,
    'disabled_by': None,
    'domain': 'sensor',
    'entity_category': None,
    'entity_id': 'sensor.test_name_phase_a_power_factor',
    'has_entity_name': True,
    'hidden_by': None,
    'icon': None,
    'id': <ANY>,
    'labels': set({
    }),
    'name': None,
    'options': dict({
    }),
    'original_device_class': <SensorDeviceClass.POWER_FACTOR: 'power_factor'>,
    'original_icon': None,
    'original_name': 'Power factor',
    'platform': 'shelly',
    'previous_unique_id': None,
    'suggested_object_id': None,
    'supported_features': 0,
    'translation_key': None,
    'unique_id': '123456789ABC-em:0-a_pf',
    'unit_of_measurement': None,
  })
# ---
# name: test_shelly_pro_3em[sensor.test_name_phase_a_power_factor-state]
  StateSnapshot({
    'attributes': ReadOnlyDict({
      'device_class': 'power_factor',
      'friendly_name': 'Test name Phase A Power factor',
      'state_class': <SensorStateClass.MEASUREMENT: 'measurement'>,
    }),
    'context': <ANY>,
    'entity_id': 'sensor.test_name_phase_a_power_factor',
    'last_changed': <ANY>,
    'last_reported': <ANY>,
    'last_updated': <ANY>,
    'state': '0.99',
  })
# ---
# name: test_shelly_pro_3em[sensor.test_name_phase_a_voltage-entry]
  EntityRegistryEntrySnapshot({
    'aliases': set({
    }),
    'area_id': None,
    'capabilities': dict({
      'state_class': <SensorStateClass.MEASUREMENT: 'measurement'>,
    }),
    'config_entry_id': <ANY>,
    'config_subentry_id': <ANY>,
    'device_class': None,
    'device_id': <ANY>,
    'disabled_by': None,
    'domain': 'sensor',
    'entity_category': None,
    'entity_id': 'sensor.test_name_phase_a_voltage',
    'has_entity_name': True,
    'hidden_by': None,
    'icon': None,
    'id': <ANY>,
    'labels': set({
    }),
    'name': None,
    'options': dict({
      'sensor': dict({
        'suggested_display_precision': 0,
      }),
    }),
    'original_device_class': <SensorDeviceClass.VOLTAGE: 'voltage'>,
    'original_icon': None,
    'original_name': 'Voltage',
    'platform': 'shelly',
    'previous_unique_id': None,
    'suggested_object_id': None,
    'supported_features': 0,
    'translation_key': None,
    'unique_id': '123456789ABC-em:0-a_voltage',
    'unit_of_measurement': <UnitOfElectricPotential.VOLT: 'V'>,
  })
# ---
# name: test_shelly_pro_3em[sensor.test_name_phase_a_voltage-state]
  StateSnapshot({
    'attributes': ReadOnlyDict({
      'device_class': 'voltage',
      'friendly_name': 'Test name Phase A Voltage',
      'state_class': <SensorStateClass.MEASUREMENT: 'measurement'>,
      'unit_of_measurement': <UnitOfElectricPotential.VOLT: 'V'>,
    }),
    'context': <ANY>,
    'entity_id': 'sensor.test_name_phase_a_voltage',
    'last_changed': <ANY>,
    'last_reported': <ANY>,
    'last_updated': <ANY>,
    'state': '227.0',
  })
# ---
# name: test_shelly_pro_3em[sensor.test_name_phase_b_apparent_power-entry]
  EntityRegistryEntrySnapshot({
    'aliases': set({
    }),
    'area_id': None,
    'capabilities': dict({
      'state_class': <SensorStateClass.MEASUREMENT: 'measurement'>,
    }),
    'config_entry_id': <ANY>,
    'config_subentry_id': <ANY>,
    'device_class': None,
    'device_id': <ANY>,
    'disabled_by': None,
    'domain': 'sensor',
    'entity_category': None,
    'entity_id': 'sensor.test_name_phase_b_apparent_power',
    'has_entity_name': True,
    'hidden_by': None,
    'icon': None,
    'id': <ANY>,
    'labels': set({
    }),
    'name': None,
    'options': dict({
      'sensor': dict({
        'suggested_display_precision': 0,
      }),
    }),
    'original_device_class': <SensorDeviceClass.APPARENT_POWER: 'apparent_power'>,
    'original_icon': None,
    'original_name': 'Apparent power',
    'platform': 'shelly',
    'previous_unique_id': None,
    'suggested_object_id': None,
    'supported_features': 0,
    'translation_key': None,
    'unique_id': '123456789ABC-em:0-b_aprt_power',
    'unit_of_measurement': <UnitOfApparentPower.VOLT_AMPERE: 'VA'>,
  })
# ---
# name: test_shelly_pro_3em[sensor.test_name_phase_b_apparent_power-state]
  StateSnapshot({
    'attributes': ReadOnlyDict({
      'device_class': 'apparent_power',
      'friendly_name': 'Test name Phase B Apparent power',
      'state_class': <SensorStateClass.MEASUREMENT: 'measurement'>,
      'unit_of_measurement': <UnitOfApparentPower.VOLT_AMPERE: 'VA'>,
    }),
    'context': <ANY>,
    'entity_id': 'sensor.test_name_phase_b_apparent_power',
    'last_changed': <ANY>,
    'last_reported': <ANY>,
    'last_updated': <ANY>,
    'state': '10.1',
  })
# ---
# name: test_shelly_pro_3em[sensor.test_name_phase_b_current-entry]
  EntityRegistryEntrySnapshot({
    'aliases': set({
    }),
    'area_id': None,
    'capabilities': dict({
      'state_class': <SensorStateClass.MEASUREMENT: 'measurement'>,
    }),
    'config_entry_id': <ANY>,
    'config_subentry_id': <ANY>,
    'device_class': None,
    'device_id': <ANY>,
    'disabled_by': None,
    'domain': 'sensor',
    'entity_category': None,
    'entity_id': 'sensor.test_name_phase_b_current',
    'has_entity_name': True,
    'hidden_by': None,
    'icon': None,
    'id': <ANY>,
    'labels': set({
    }),
    'name': None,
    'options': dict({
      'sensor': dict({
        'suggested_display_precision': 2,
      }),
    }),
    'original_device_class': <SensorDeviceClass.CURRENT: 'current'>,
    'original_icon': None,
    'original_name': 'Current',
    'platform': 'shelly',
    'previous_unique_id': None,
    'suggested_object_id': None,
    'supported_features': 0,
    'translation_key': None,
    'unique_id': '123456789ABC-em:0-b_current',
    'unit_of_measurement': <UnitOfElectricCurrent.AMPERE: 'A'>,
  })
# ---
# name: test_shelly_pro_3em[sensor.test_name_phase_b_current-state]
  StateSnapshot({
    'attributes': ReadOnlyDict({
      'device_class': 'current',
      'friendly_name': 'Test name Phase B Current',
      'state_class': <SensorStateClass.MEASUREMENT: 'measurement'>,
      'unit_of_measurement': <UnitOfElectricCurrent.AMPERE: 'A'>,
    }),
    'context': <ANY>,
    'entity_id': 'sensor.test_name_phase_b_current',
    'last_changed': <ANY>,
    'last_reported': <ANY>,
    'last_updated': <ANY>,
    'state': '0.044',
  })
# ---
# name: test_shelly_pro_3em[sensor.test_name_phase_b_energy-entry]
  EntityRegistryEntrySnapshot({
    'aliases': set({
    }),
    'area_id': None,
    'capabilities': dict({
      'state_class': <SensorStateClass.TOTAL_INCREASING: 'total_increasing'>,
    }),
    'config_entry_id': <ANY>,
    'config_subentry_id': <ANY>,
    'device_class': None,
    'device_id': <ANY>,
    'disabled_by': None,
    'domain': 'sensor',
    'entity_category': None,
    'entity_id': 'sensor.test_name_phase_b_energy',
    'has_entity_name': True,
    'hidden_by': None,
    'icon': None,
    'id': <ANY>,
    'labels': set({
    }),
    'name': None,
    'options': dict({
      'sensor': dict({
        'suggested_display_precision': 2,
      }),
      'sensor.private': dict({
        'suggested_unit_of_measurement': <UnitOfEnergy.KILO_WATT_HOUR: 'kWh'>,
      }),
    }),
    'original_device_class': <SensorDeviceClass.ENERGY: 'energy'>,
    'original_icon': None,
    'original_name': 'Energy',
    'platform': 'shelly',
    'previous_unique_id': None,
    'suggested_object_id': None,
    'supported_features': 0,
    'translation_key': None,
    'unique_id': '123456789ABC-emdata:0-b_total_act_energy',
    'unit_of_measurement': <UnitOfEnergy.KILO_WATT_HOUR: 'kWh'>,
  })
# ---
# name: test_shelly_pro_3em[sensor.test_name_phase_b_energy-state]
  StateSnapshot({
    'attributes': ReadOnlyDict({
      'device_class': 'energy',
      'friendly_name': 'Test name Phase B Energy',
      'state_class': <SensorStateClass.TOTAL_INCREASING: 'total_increasing'>,
      'unit_of_measurement': <UnitOfEnergy.KILO_WATT_HOUR: 'kWh'>,
    }),
    'context': <ANY>,
    'entity_id': 'sensor.test_name_phase_b_energy',
    'last_changed': <ANY>,
    'last_reported': <ANY>,
    'last_updated': <ANY>,
    'state': '195.76572',
  })
# ---
# name: test_shelly_pro_3em[sensor.test_name_phase_b_energy_returned-entry]
  EntityRegistryEntrySnapshot({
    'aliases': set({
    }),
    'area_id': None,
    'capabilities': dict({
      'state_class': <SensorStateClass.TOTAL_INCREASING: 'total_increasing'>,
    }),
    'config_entry_id': <ANY>,
    'config_subentry_id': <ANY>,
    'device_class': None,
    'device_id': <ANY>,
    'disabled_by': None,
    'domain': 'sensor',
    'entity_category': None,
    'entity_id': 'sensor.test_name_phase_b_energy_returned',
    'has_entity_name': True,
    'hidden_by': None,
    'icon': None,
    'id': <ANY>,
    'labels': set({
    }),
    'name': None,
    'options': dict({
      'sensor': dict({
        'suggested_display_precision': 2,
      }),
      'sensor.private': dict({
        'suggested_unit_of_measurement': <UnitOfEnergy.KILO_WATT_HOUR: 'kWh'>,
      }),
    }),
    'original_device_class': <SensorDeviceClass.ENERGY: 'energy'>,
    'original_icon': None,
    'original_name': 'Energy returned',
    'platform': 'shelly',
    'previous_unique_id': None,
    'suggested_object_id': None,
    'supported_features': 0,
    'translation_key': None,
    'unique_id': '123456789ABC-emdata:0-b_total_act_ret_energy',
    'unit_of_measurement': <UnitOfEnergy.KILO_WATT_HOUR: 'kWh'>,
  })
# ---
# name: test_shelly_pro_3em[sensor.test_name_phase_b_energy_returned-state]
  StateSnapshot({
    'attributes': ReadOnlyDict({
      'device_class': 'energy',
      'friendly_name': 'Test name Phase B Energy returned',
      'state_class': <SensorStateClass.TOTAL_INCREASING: 'total_increasing'>,
      'unit_of_measurement': <UnitOfEnergy.KILO_WATT_HOUR: 'kWh'>,
    }),
    'context': <ANY>,
    'entity_id': 'sensor.test_name_phase_b_energy_returned',
    'last_changed': <ANY>,
    'last_reported': <ANY>,
    'last_updated': <ANY>,
    'state': '0.0',
  })
# ---
# name: test_shelly_pro_3em[sensor.test_name_phase_b_frequency-entry]
  EntityRegistryEntrySnapshot({
    'aliases': set({
    }),
    'area_id': None,
    'capabilities': dict({
      'state_class': <SensorStateClass.MEASUREMENT: 'measurement'>,
    }),
    'config_entry_id': <ANY>,
    'config_subentry_id': <ANY>,
    'device_class': None,
    'device_id': <ANY>,
    'disabled_by': None,
    'domain': 'sensor',
    'entity_category': None,
    'entity_id': 'sensor.test_name_phase_b_frequency',
    'has_entity_name': True,
    'hidden_by': None,
    'icon': None,
    'id': <ANY>,
    'labels': set({
    }),
    'name': None,
    'options': dict({
      'sensor': dict({
        'suggested_display_precision': 0,
      }),
    }),
    'original_device_class': <SensorDeviceClass.FREQUENCY: 'frequency'>,
    'original_icon': None,
    'original_name': 'Frequency',
    'platform': 'shelly',
    'previous_unique_id': None,
    'suggested_object_id': None,
    'supported_features': 0,
    'translation_key': None,
    'unique_id': '123456789ABC-em:0-b_freq',
    'unit_of_measurement': <UnitOfFrequency.HERTZ: 'Hz'>,
  })
# ---
# name: test_shelly_pro_3em[sensor.test_name_phase_b_frequency-state]
  StateSnapshot({
    'attributes': ReadOnlyDict({
      'device_class': 'frequency',
      'friendly_name': 'Test name Phase B Frequency',
      'state_class': <SensorStateClass.MEASUREMENT: 'measurement'>,
      'unit_of_measurement': <UnitOfFrequency.HERTZ: 'Hz'>,
    }),
    'context': <ANY>,
    'entity_id': 'sensor.test_name_phase_b_frequency',
    'last_changed': <ANY>,
    'last_reported': <ANY>,
    'last_updated': <ANY>,
    'state': '49.9',
  })
# ---
# name: test_shelly_pro_3em[sensor.test_name_phase_b_power-entry]
  EntityRegistryEntrySnapshot({
    'aliases': set({
    }),
    'area_id': None,
    'capabilities': dict({
      'state_class': <SensorStateClass.MEASUREMENT: 'measurement'>,
    }),
    'config_entry_id': <ANY>,
    'config_subentry_id': <ANY>,
    'device_class': None,
    'device_id': <ANY>,
    'disabled_by': None,
    'domain': 'sensor',
    'entity_category': None,
    'entity_id': 'sensor.test_name_phase_b_power',
    'has_entity_name': True,
    'hidden_by': None,
    'icon': None,
    'id': <ANY>,
    'labels': set({
    }),
    'name': None,
    'options': dict({
      'sensor': dict({
        'suggested_display_precision': 0,
      }),
    }),
    'original_device_class': <SensorDeviceClass.POWER: 'power'>,
    'original_icon': None,
    'original_name': 'Power',
    'platform': 'shelly',
    'previous_unique_id': None,
    'suggested_object_id': None,
    'supported_features': 0,
    'translation_key': None,
    'unique_id': '123456789ABC-em:0-b_act_power',
    'unit_of_measurement': <UnitOfPower.WATT: 'W'>,
  })
# ---
# name: test_shelly_pro_3em[sensor.test_name_phase_b_power-state]
  StateSnapshot({
    'attributes': ReadOnlyDict({
      'device_class': 'power',
      'friendly_name': 'Test name Phase B Power',
      'state_class': <SensorStateClass.MEASUREMENT: 'measurement'>,
      'unit_of_measurement': <UnitOfPower.WATT: 'W'>,
    }),
    'context': <ANY>,
    'entity_id': 'sensor.test_name_phase_b_power',
    'last_changed': <ANY>,
    'last_reported': <ANY>,
    'last_updated': <ANY>,
    'state': '3.6',
  })
# ---
# name: test_shelly_pro_3em[sensor.test_name_phase_b_power_factor-entry]
  EntityRegistryEntrySnapshot({
    'aliases': set({
    }),
    'area_id': None,
    'capabilities': dict({
      'state_class': <SensorStateClass.MEASUREMENT: 'measurement'>,
    }),
    'config_entry_id': <ANY>,
    'config_subentry_id': <ANY>,
    'device_class': None,
    'device_id': <ANY>,
    'disabled_by': None,
    'domain': 'sensor',
    'entity_category': None,
    'entity_id': 'sensor.test_name_phase_b_power_factor',
    'has_entity_name': True,
    'hidden_by': None,
    'icon': None,
    'id': <ANY>,
    'labels': set({
    }),
    'name': None,
    'options': dict({
    }),
    'original_device_class': <SensorDeviceClass.POWER_FACTOR: 'power_factor'>,
    'original_icon': None,
    'original_name': 'Power factor',
    'platform': 'shelly',
    'previous_unique_id': None,
    'suggested_object_id': None,
    'supported_features': 0,
    'translation_key': None,
    'unique_id': '123456789ABC-em:0-b_pf',
    'unit_of_measurement': None,
  })
# ---
# name: test_shelly_pro_3em[sensor.test_name_phase_b_power_factor-state]
  StateSnapshot({
    'attributes': ReadOnlyDict({
      'device_class': 'power_factor',
      'friendly_name': 'Test name Phase B Power factor',
      'state_class': <SensorStateClass.MEASUREMENT: 'measurement'>,
    }),
    'context': <ANY>,
    'entity_id': 'sensor.test_name_phase_b_power_factor',
    'last_changed': <ANY>,
    'last_reported': <ANY>,
    'last_updated': <ANY>,
    'state': '0.36',
  })
# ---
# name: test_shelly_pro_3em[sensor.test_name_phase_b_voltage-entry]
  EntityRegistryEntrySnapshot({
    'aliases': set({
    }),
    'area_id': None,
    'capabilities': dict({
      'state_class': <SensorStateClass.MEASUREMENT: 'measurement'>,
    }),
    'config_entry_id': <ANY>,
    'config_subentry_id': <ANY>,
    'device_class': None,
    'device_id': <ANY>,
    'disabled_by': None,
    'domain': 'sensor',
    'entity_category': None,
    'entity_id': 'sensor.test_name_phase_b_voltage',
    'has_entity_name': True,
    'hidden_by': None,
    'icon': None,
    'id': <ANY>,
    'labels': set({
    }),
    'name': None,
    'options': dict({
      'sensor': dict({
        'suggested_display_precision': 0,
      }),
    }),
    'original_device_class': <SensorDeviceClass.VOLTAGE: 'voltage'>,
    'original_icon': None,
    'original_name': 'Voltage',
    'platform': 'shelly',
    'previous_unique_id': None,
    'suggested_object_id': None,
    'supported_features': 0,
    'translation_key': None,
    'unique_id': '123456789ABC-em:0-b_voltage',
    'unit_of_measurement': <UnitOfElectricPotential.VOLT: 'V'>,
  })
# ---
# name: test_shelly_pro_3em[sensor.test_name_phase_b_voltage-state]
  StateSnapshot({
    'attributes': ReadOnlyDict({
      'device_class': 'voltage',
      'friendly_name': 'Test name Phase B Voltage',
      'state_class': <SensorStateClass.MEASUREMENT: 'measurement'>,
      'unit_of_measurement': <UnitOfElectricPotential.VOLT: 'V'>,
    }),
    'context': <ANY>,
    'entity_id': 'sensor.test_name_phase_b_voltage',
    'last_changed': <ANY>,
    'last_reported': <ANY>,
    'last_updated': <ANY>,
    'state': '230.0',
  })
# ---
# name: test_shelly_pro_3em[sensor.test_name_phase_c_apparent_power-entry]
  EntityRegistryEntrySnapshot({
    'aliases': set({
    }),
    'area_id': None,
    'capabilities': dict({
      'state_class': <SensorStateClass.MEASUREMENT: 'measurement'>,
    }),
    'config_entry_id': <ANY>,
    'config_subentry_id': <ANY>,
    'device_class': None,
    'device_id': <ANY>,
    'disabled_by': None,
    'domain': 'sensor',
    'entity_category': None,
    'entity_id': 'sensor.test_name_phase_c_apparent_power',
    'has_entity_name': True,
    'hidden_by': None,
    'icon': None,
    'id': <ANY>,
    'labels': set({
    }),
    'name': None,
    'options': dict({
      'sensor': dict({
        'suggested_display_precision': 0,
      }),
    }),
    'original_device_class': <SensorDeviceClass.APPARENT_POWER: 'apparent_power'>,
    'original_icon': None,
    'original_name': 'Apparent power',
    'platform': 'shelly',
    'previous_unique_id': None,
    'suggested_object_id': None,
    'supported_features': 0,
    'translation_key': None,
    'unique_id': '123456789ABC-em:0-c_aprt_power',
    'unit_of_measurement': <UnitOfApparentPower.VOLT_AMPERE: 'VA'>,
  })
# ---
# name: test_shelly_pro_3em[sensor.test_name_phase_c_apparent_power-state]
  StateSnapshot({
    'attributes': ReadOnlyDict({
      'device_class': 'apparent_power',
      'friendly_name': 'Test name Phase C Apparent power',
      'state_class': <SensorStateClass.MEASUREMENT: 'measurement'>,
      'unit_of_measurement': <UnitOfApparentPower.VOLT_AMPERE: 'VA'>,
    }),
    'context': <ANY>,
    'entity_id': 'sensor.test_name_phase_c_apparent_power',
    'last_changed': <ANY>,
    'last_reported': <ANY>,
    'last_updated': <ANY>,
    'state': '339.7',
  })
# ---
# name: test_shelly_pro_3em[sensor.test_name_phase_c_current-entry]
  EntityRegistryEntrySnapshot({
    'aliases': set({
    }),
    'area_id': None,
    'capabilities': dict({
      'state_class': <SensorStateClass.MEASUREMENT: 'measurement'>,
    }),
    'config_entry_id': <ANY>,
    'config_subentry_id': <ANY>,
    'device_class': None,
    'device_id': <ANY>,
    'disabled_by': None,
    'domain': 'sensor',
    'entity_category': None,
    'entity_id': 'sensor.test_name_phase_c_current',
    'has_entity_name': True,
    'hidden_by': None,
    'icon': None,
    'id': <ANY>,
    'labels': set({
    }),
    'name': None,
    'options': dict({
      'sensor': dict({
        'suggested_display_precision': 2,
      }),
    }),
    'original_device_class': <SensorDeviceClass.CURRENT: 'current'>,
    'original_icon': None,
    'original_name': 'Current',
    'platform': 'shelly',
    'previous_unique_id': None,
    'suggested_object_id': None,
    'supported_features': 0,
    'translation_key': None,
    'unique_id': '123456789ABC-em:0-c_current',
    'unit_of_measurement': <UnitOfElectricCurrent.AMPERE: 'A'>,
  })
# ---
# name: test_shelly_pro_3em[sensor.test_name_phase_c_current-state]
  StateSnapshot({
    'attributes': ReadOnlyDict({
      'device_class': 'current',
      'friendly_name': 'Test name Phase C Current',
      'state_class': <SensorStateClass.MEASUREMENT: 'measurement'>,
      'unit_of_measurement': <UnitOfElectricCurrent.AMPERE: 'A'>,
    }),
    'context': <ANY>,
    'entity_id': 'sensor.test_name_phase_c_current',
    'last_changed': <ANY>,
    'last_reported': <ANY>,
    'last_updated': <ANY>,
    'state': '1.479',
  })
# ---
# name: test_shelly_pro_3em[sensor.test_name_phase_c_energy-entry]
  EntityRegistryEntrySnapshot({
    'aliases': set({
    }),
    'area_id': None,
    'capabilities': dict({
      'state_class': <SensorStateClass.TOTAL_INCREASING: 'total_increasing'>,
    }),
    'config_entry_id': <ANY>,
    'config_subentry_id': <ANY>,
    'device_class': None,
    'device_id': <ANY>,
    'disabled_by': None,
    'domain': 'sensor',
    'entity_category': None,
    'entity_id': 'sensor.test_name_phase_c_energy',
    'has_entity_name': True,
    'hidden_by': None,
    'icon': None,
    'id': <ANY>,
    'labels': set({
    }),
    'name': None,
    'options': dict({
      'sensor': dict({
        'suggested_display_precision': 2,
      }),
      'sensor.private': dict({
        'suggested_unit_of_measurement': <UnitOfEnergy.KILO_WATT_HOUR: 'kWh'>,
      }),
    }),
    'original_device_class': <SensorDeviceClass.ENERGY: 'energy'>,
    'original_icon': None,
    'original_name': 'Energy',
    'platform': 'shelly',
    'previous_unique_id': None,
    'suggested_object_id': None,
    'supported_features': 0,
    'translation_key': None,
    'unique_id': '123456789ABC-emdata:0-c_total_act_energy',
    'unit_of_measurement': <UnitOfEnergy.KILO_WATT_HOUR: 'kWh'>,
  })
# ---
# name: test_shelly_pro_3em[sensor.test_name_phase_c_energy-state]
  StateSnapshot({
    'attributes': ReadOnlyDict({
      'device_class': 'energy',
      'friendly_name': 'Test name Phase C Energy',
      'state_class': <SensorStateClass.TOTAL_INCREASING: 'total_increasing'>,
      'unit_of_measurement': <UnitOfEnergy.KILO_WATT_HOUR: 'kWh'>,
    }),
    'context': <ANY>,
    'entity_id': 'sensor.test_name_phase_c_energy',
    'last_changed': <ANY>,
    'last_reported': <ANY>,
    'last_updated': <ANY>,
    'state': '2114.07205',
  })
# ---
# name: test_shelly_pro_3em[sensor.test_name_phase_c_energy_returned-entry]
  EntityRegistryEntrySnapshot({
    'aliases': set({
    }),
    'area_id': None,
    'capabilities': dict({
      'state_class': <SensorStateClass.TOTAL_INCREASING: 'total_increasing'>,
    }),
    'config_entry_id': <ANY>,
    'config_subentry_id': <ANY>,
    'device_class': None,
    'device_id': <ANY>,
    'disabled_by': None,
    'domain': 'sensor',
    'entity_category': None,
    'entity_id': 'sensor.test_name_phase_c_energy_returned',
    'has_entity_name': True,
    'hidden_by': None,
    'icon': None,
    'id': <ANY>,
    'labels': set({
    }),
    'name': None,
    'options': dict({
      'sensor': dict({
        'suggested_display_precision': 2,
      }),
      'sensor.private': dict({
        'suggested_unit_of_measurement': <UnitOfEnergy.KILO_WATT_HOUR: 'kWh'>,
      }),
    }),
    'original_device_class': <SensorDeviceClass.ENERGY: 'energy'>,
    'original_icon': None,
    'original_name': 'Energy returned',
    'platform': 'shelly',
    'previous_unique_id': None,
    'suggested_object_id': None,
    'supported_features': 0,
    'translation_key': None,
    'unique_id': '123456789ABC-emdata:0-c_total_act_ret_energy',
    'unit_of_measurement': <UnitOfEnergy.KILO_WATT_HOUR: 'kWh'>,
  })
# ---
# name: test_shelly_pro_3em[sensor.test_name_phase_c_energy_returned-state]
  StateSnapshot({
    'attributes': ReadOnlyDict({
      'device_class': 'energy',
      'friendly_name': 'Test name Phase C Energy returned',
      'state_class': <SensorStateClass.TOTAL_INCREASING: 'total_increasing'>,
      'unit_of_measurement': <UnitOfEnergy.KILO_WATT_HOUR: 'kWh'>,
    }),
    'context': <ANY>,
    'entity_id': 'sensor.test_name_phase_c_energy_returned',
    'last_changed': <ANY>,
    'last_reported': <ANY>,
    'last_updated': <ANY>,
    'state': '0.0',
  })
# ---
# name: test_shelly_pro_3em[sensor.test_name_phase_c_frequency-entry]
  EntityRegistryEntrySnapshot({
    'aliases': set({
    }),
    'area_id': None,
    'capabilities': dict({
      'state_class': <SensorStateClass.MEASUREMENT: 'measurement'>,
    }),
    'config_entry_id': <ANY>,
    'config_subentry_id': <ANY>,
    'device_class': None,
    'device_id': <ANY>,
    'disabled_by': None,
    'domain': 'sensor',
    'entity_category': None,
    'entity_id': 'sensor.test_name_phase_c_frequency',
    'has_entity_name': True,
    'hidden_by': None,
    'icon': None,
    'id': <ANY>,
    'labels': set({
    }),
    'name': None,
    'options': dict({
      'sensor': dict({
        'suggested_display_precision': 0,
      }),
    }),
    'original_device_class': <SensorDeviceClass.FREQUENCY: 'frequency'>,
    'original_icon': None,
    'original_name': 'Frequency',
    'platform': 'shelly',
    'previous_unique_id': None,
    'suggested_object_id': None,
    'supported_features': 0,
    'translation_key': None,
    'unique_id': '123456789ABC-em:0-c_freq',
    'unit_of_measurement': <UnitOfFrequency.HERTZ: 'Hz'>,
  })
# ---
# name: test_shelly_pro_3em[sensor.test_name_phase_c_frequency-state]
  StateSnapshot({
    'attributes': ReadOnlyDict({
      'device_class': 'frequency',
      'friendly_name': 'Test name Phase C Frequency',
      'state_class': <SensorStateClass.MEASUREMENT: 'measurement'>,
      'unit_of_measurement': <UnitOfFrequency.HERTZ: 'Hz'>,
    }),
    'context': <ANY>,
    'entity_id': 'sensor.test_name_phase_c_frequency',
    'last_changed': <ANY>,
    'last_reported': <ANY>,
    'last_updated': <ANY>,
    'state': '49.9',
  })
# ---
# name: test_shelly_pro_3em[sensor.test_name_phase_c_power-entry]
  EntityRegistryEntrySnapshot({
    'aliases': set({
    }),
    'area_id': None,
    'capabilities': dict({
      'state_class': <SensorStateClass.MEASUREMENT: 'measurement'>,
    }),
    'config_entry_id': <ANY>,
    'config_subentry_id': <ANY>,
    'device_class': None,
    'device_id': <ANY>,
    'disabled_by': None,
    'domain': 'sensor',
    'entity_category': None,
    'entity_id': 'sensor.test_name_phase_c_power',
    'has_entity_name': True,
    'hidden_by': None,
    'icon': None,
    'id': <ANY>,
    'labels': set({
    }),
    'name': None,
    'options': dict({
      'sensor': dict({
        'suggested_display_precision': 0,
      }),
    }),
    'original_device_class': <SensorDeviceClass.POWER: 'power'>,
    'original_icon': None,
    'original_name': 'Power',
    'platform': 'shelly',
    'previous_unique_id': None,
    'suggested_object_id': None,
    'supported_features': 0,
    'translation_key': None,
    'unique_id': '123456789ABC-em:0-c_act_power',
    'unit_of_measurement': <UnitOfPower.WATT: 'W'>,
  })
# ---
# name: test_shelly_pro_3em[sensor.test_name_phase_c_power-state]
  StateSnapshot({
    'attributes': ReadOnlyDict({
      'device_class': 'power',
      'friendly_name': 'Test name Phase C Power',
      'state_class': <SensorStateClass.MEASUREMENT: 'measurement'>,
      'unit_of_measurement': <UnitOfPower.WATT: 'W'>,
    }),
    'context': <ANY>,
    'entity_id': 'sensor.test_name_phase_c_power',
    'last_changed': <ANY>,
    'last_reported': <ANY>,
    'last_updated': <ANY>,
    'state': '244.0',
  })
# ---
# name: test_shelly_pro_3em[sensor.test_name_phase_c_power_factor-entry]
  EntityRegistryEntrySnapshot({
    'aliases': set({
    }),
    'area_id': None,
    'capabilities': dict({
      'state_class': <SensorStateClass.MEASUREMENT: 'measurement'>,
    }),
    'config_entry_id': <ANY>,
    'config_subentry_id': <ANY>,
    'device_class': None,
    'device_id': <ANY>,
    'disabled_by': None,
    'domain': 'sensor',
    'entity_category': None,
    'entity_id': 'sensor.test_name_phase_c_power_factor',
    'has_entity_name': True,
    'hidden_by': None,
    'icon': None,
    'id': <ANY>,
    'labels': set({
    }),
    'name': None,
    'options': dict({
    }),
    'original_device_class': <SensorDeviceClass.POWER_FACTOR: 'power_factor'>,
    'original_icon': None,
    'original_name': 'Power factor',
    'platform': 'shelly',
    'previous_unique_id': None,
    'suggested_object_id': None,
    'supported_features': 0,
    'translation_key': None,
    'unique_id': '123456789ABC-em:0-c_pf',
    'unit_of_measurement': None,
  })
# ---
# name: test_shelly_pro_3em[sensor.test_name_phase_c_power_factor-state]
  StateSnapshot({
    'attributes': ReadOnlyDict({
      'device_class': 'power_factor',
      'friendly_name': 'Test name Phase C Power factor',
      'state_class': <SensorStateClass.MEASUREMENT: 'measurement'>,
    }),
    'context': <ANY>,
    'entity_id': 'sensor.test_name_phase_c_power_factor',
    'last_changed': <ANY>,
    'last_reported': <ANY>,
    'last_updated': <ANY>,
    'state': '0.72',
  })
# ---
# name: test_shelly_pro_3em[sensor.test_name_phase_c_voltage-entry]
  EntityRegistryEntrySnapshot({
    'aliases': set({
    }),
    'area_id': None,
    'capabilities': dict({
      'state_class': <SensorStateClass.MEASUREMENT: 'measurement'>,
    }),
    'config_entry_id': <ANY>,
    'config_subentry_id': <ANY>,
    'device_class': None,
    'device_id': <ANY>,
    'disabled_by': None,
    'domain': 'sensor',
    'entity_category': None,
    'entity_id': 'sensor.test_name_phase_c_voltage',
    'has_entity_name': True,
    'hidden_by': None,
    'icon': None,
    'id': <ANY>,
    'labels': set({
    }),
    'name': None,
    'options': dict({
      'sensor': dict({
        'suggested_display_precision': 0,
      }),
    }),
    'original_device_class': <SensorDeviceClass.VOLTAGE: 'voltage'>,
    'original_icon': None,
    'original_name': 'Voltage',
    'platform': 'shelly',
    'previous_unique_id': None,
    'suggested_object_id': None,
    'supported_features': 0,
    'translation_key': None,
    'unique_id': '123456789ABC-em:0-c_voltage',
    'unit_of_measurement': <UnitOfElectricPotential.VOLT: 'V'>,
  })
# ---
# name: test_shelly_pro_3em[sensor.test_name_phase_c_voltage-state]
  StateSnapshot({
    'attributes': ReadOnlyDict({
      'device_class': 'voltage',
      'friendly_name': 'Test name Phase C Voltage',
      'state_class': <SensorStateClass.MEASUREMENT: 'measurement'>,
      'unit_of_measurement': <UnitOfElectricPotential.VOLT: 'V'>,
    }),
    'context': <ANY>,
    'entity_id': 'sensor.test_name_phase_c_voltage',
    'last_changed': <ANY>,
    'last_reported': <ANY>,
    'last_updated': <ANY>,
    'state': '230.2',
  })
# ---
# name: test_shelly_pro_3em[sensor.test_name_power-entry]
  EntityRegistryEntrySnapshot({
    'aliases': set({
    }),
    'area_id': None,
    'capabilities': dict({
      'state_class': <SensorStateClass.MEASUREMENT: 'measurement'>,
    }),
    'config_entry_id': <ANY>,
    'config_subentry_id': <ANY>,
    'device_class': None,
    'device_id': <ANY>,
    'disabled_by': None,
    'domain': 'sensor',
    'entity_category': None,
    'entity_id': 'sensor.test_name_power',
    'has_entity_name': True,
    'hidden_by': None,
    'icon': None,
    'id': <ANY>,
    'labels': set({
    }),
    'name': None,
    'options': dict({
      'sensor': dict({
        'suggested_display_precision': 0,
      }),
    }),
    'original_device_class': <SensorDeviceClass.POWER: 'power'>,
    'original_icon': None,
    'original_name': 'Power',
    'platform': 'shelly',
    'previous_unique_id': None,
    'suggested_object_id': None,
    'supported_features': 0,
    'translation_key': None,
    'unique_id': '123456789ABC-em:0-total_act_power',
    'unit_of_measurement': <UnitOfPower.WATT: 'W'>,
  })
# ---
# name: test_shelly_pro_3em[sensor.test_name_power-state]
  StateSnapshot({
    'attributes': ReadOnlyDict({
      'device_class': 'power',
      'friendly_name': 'Test name Power',
      'state_class': <SensorStateClass.MEASUREMENT: 'measurement'>,
      'unit_of_measurement': <UnitOfPower.WATT: 'W'>,
    }),
    'context': <ANY>,
    'entity_id': 'sensor.test_name_power',
    'last_changed': <ANY>,
    'last_reported': <ANY>,
    'last_updated': <ANY>,
    'state': '2413.825',
  })
# ---
# name: test_shelly_pro_3em[sensor.test_name_signal_strength-entry]
  EntityRegistryEntrySnapshot({
    'aliases': set({
    }),
    'area_id': None,
    'capabilities': dict({
      'state_class': <SensorStateClass.MEASUREMENT: 'measurement'>,
    }),
    'config_entry_id': <ANY>,
    'config_subentry_id': <ANY>,
    'device_class': None,
    'device_id': <ANY>,
    'disabled_by': None,
    'domain': 'sensor',
    'entity_category': <EntityCategory.DIAGNOSTIC: 'diagnostic'>,
    'entity_id': 'sensor.test_name_signal_strength',
    'has_entity_name': True,
    'hidden_by': None,
    'icon': None,
    'id': <ANY>,
    'labels': set({
    }),
    'name': None,
    'options': dict({
    }),
    'original_device_class': <SensorDeviceClass.SIGNAL_STRENGTH: 'signal_strength'>,
    'original_icon': None,
    'original_name': 'Signal strength',
    'platform': 'shelly',
    'previous_unique_id': None,
    'suggested_object_id': None,
    'supported_features': 0,
    'translation_key': None,
    'unique_id': '123456789ABC-wifi-rssi',
    'unit_of_measurement': 'dBm',
  })
# ---
# name: test_shelly_pro_3em[sensor.test_name_signal_strength-state]
  StateSnapshot({
    'attributes': ReadOnlyDict({
      'device_class': 'signal_strength',
      'friendly_name': 'Test name Signal strength',
      'state_class': <SensorStateClass.MEASUREMENT: 'measurement'>,
      'unit_of_measurement': 'dBm',
    }),
    'context': <ANY>,
    'entity_id': 'sensor.test_name_signal_strength',
    'last_changed': <ANY>,
    'last_reported': <ANY>,
    'last_updated': <ANY>,
    'state': '-57',
  })
# ---
# name: test_shelly_pro_3em[sensor.test_name_temperature-entry]
  EntityRegistryEntrySnapshot({
    'aliases': set({
    }),
    'area_id': None,
    'capabilities': dict({
      'state_class': <SensorStateClass.MEASUREMENT: 'measurement'>,
    }),
    'config_entry_id': <ANY>,
    'config_subentry_id': <ANY>,
    'device_class': None,
    'device_id': <ANY>,
    'disabled_by': None,
    'domain': 'sensor',
    'entity_category': None,
    'entity_id': 'sensor.test_name_temperature',
    'has_entity_name': True,
    'hidden_by': None,
    'icon': None,
    'id': <ANY>,
    'labels': set({
    }),
    'name': None,
    'options': dict({
      'sensor': dict({
        'suggested_display_precision': 1,
      }),
    }),
    'original_device_class': <SensorDeviceClass.TEMPERATURE: 'temperature'>,
    'original_icon': None,
    'original_name': 'Temperature',
    'platform': 'shelly',
    'previous_unique_id': None,
    'suggested_object_id': None,
    'supported_features': 0,
    'translation_key': None,
    'unique_id': '123456789ABC-temperature:0-temperature_0',
    'unit_of_measurement': <UnitOfTemperature.CELSIUS: '°C'>,
  })
# ---
# name: test_shelly_pro_3em[sensor.test_name_temperature-state]
  StateSnapshot({
    'attributes': ReadOnlyDict({
      'device_class': 'temperature',
      'friendly_name': 'Test name Temperature',
      'state_class': <SensorStateClass.MEASUREMENT: 'measurement'>,
      'unit_of_measurement': <UnitOfTemperature.CELSIUS: '°C'>,
    }),
    'context': <ANY>,
    'entity_id': 'sensor.test_name_temperature',
    'last_changed': <ANY>,
    'last_reported': <ANY>,
    'last_updated': <ANY>,
    'state': '46.3',
  })
# ---
# name: test_shelly_pro_3em[update.test_name_beta_firmware-entry]
  EntityRegistryEntrySnapshot({
    'aliases': set({
    }),
    'area_id': None,
    'capabilities': None,
    'config_entry_id': <ANY>,
    'config_subentry_id': <ANY>,
    'device_class': None,
    'device_id': <ANY>,
    'disabled_by': None,
    'domain': 'update',
    'entity_category': <EntityCategory.CONFIG: 'config'>,
    'entity_id': 'update.test_name_beta_firmware',
    'has_entity_name': True,
    'hidden_by': None,
    'icon': None,
    'id': <ANY>,
    'labels': set({
    }),
    'name': None,
    'options': dict({
    }),
    'original_device_class': <UpdateDeviceClass.FIRMWARE: 'firmware'>,
    'original_icon': None,
    'original_name': 'Beta firmware',
    'platform': 'shelly',
    'previous_unique_id': None,
    'suggested_object_id': None,
    'supported_features': <UpdateEntityFeature: 5>,
    'translation_key': None,
    'unique_id': '123456789ABC-sys-fwupdate_beta',
    'unit_of_measurement': None,
  })
# ---
# name: test_shelly_pro_3em[update.test_name_beta_firmware-state]
  StateSnapshot({
    'attributes': ReadOnlyDict({
      'auto_update': False,
      'device_class': 'firmware',
      'display_precision': 0,
      'entity_picture': 'https://brands.home-assistant.io/_/shelly/icon.png',
      'friendly_name': 'Test name Beta firmware',
      'in_progress': False,
      'installed_version': '1.6.1',
      'latest_version': '1.6.1',
      'release_summary': None,
      'release_url': 'https://shelly-api-docs.shelly.cloud/gen2/changelog/#unreleased',
      'skipped_version': None,
      'supported_features': <UpdateEntityFeature: 5>,
      'title': None,
      'update_percentage': None,
    }),
    'context': <ANY>,
    'entity_id': 'update.test_name_beta_firmware',
    'last_changed': <ANY>,
    'last_reported': <ANY>,
    'last_updated': <ANY>,
    'state': 'off',
  })
# ---
# name: test_shelly_pro_3em[update.test_name_firmware-entry]
  EntityRegistryEntrySnapshot({
    'aliases': set({
    }),
    'area_id': None,
    'capabilities': None,
    'config_entry_id': <ANY>,
    'config_subentry_id': <ANY>,
    'device_class': None,
    'device_id': <ANY>,
    'disabled_by': None,
    'domain': 'update',
    'entity_category': <EntityCategory.CONFIG: 'config'>,
    'entity_id': 'update.test_name_firmware',
    'has_entity_name': True,
    'hidden_by': None,
    'icon': None,
    'id': <ANY>,
    'labels': set({
    }),
    'name': None,
    'options': dict({
    }),
    'original_device_class': <UpdateDeviceClass.FIRMWARE: 'firmware'>,
    'original_icon': None,
    'original_name': 'Firmware',
    'platform': 'shelly',
    'previous_unique_id': None,
    'suggested_object_id': None,
    'supported_features': <UpdateEntityFeature: 5>,
    'translation_key': None,
    'unique_id': '123456789ABC-sys-fwupdate',
    'unit_of_measurement': None,
  })
# ---
# name: test_shelly_pro_3em[update.test_name_firmware-state]
  StateSnapshot({
    'attributes': ReadOnlyDict({
      'auto_update': False,
      'device_class': 'firmware',
      'display_precision': 0,
      'entity_picture': 'https://brands.home-assistant.io/_/shelly/icon.png',
      'friendly_name': 'Test name Firmware',
      'in_progress': False,
      'installed_version': '1.6.1',
      'latest_version': '1.6.1',
      'release_summary': None,
      'release_url': 'https://shelly-api-docs.shelly.cloud/gen2/changelog/',
      'skipped_version': None,
      'supported_features': <UpdateEntityFeature: 5>,
      'title': None,
      'update_percentage': None,
    }),
    'context': <ANY>,
    'entity_id': 'update.test_name_firmware',
    'last_changed': <ANY>,
    'last_reported': <ANY>,
    'last_updated': <ANY>,
    'state': 'off',
  })
# ---<|MERGE_RESOLUTION|>--- conflicted
+++ resolved
@@ -78,13 +78,8 @@
     'previous_unique_id': None,
     'suggested_object_id': None,
     'supported_features': 0,
-<<<<<<< HEAD
-    'translation_key': 'power_with_channel_name',
-    'unique_id': '123456789ABC-input:0-input',
-=======
-    'translation_key': None,
+    'translation_key': 'restart_required',
     'unique_id': '123456789ABC-sys-restart',
->>>>>>> ec25ead5
     'unit_of_measurement': None,
   })
 # ---
@@ -132,13 +127,8 @@
     'previous_unique_id': None,
     'suggested_object_id': None,
     'supported_features': 0,
-<<<<<<< HEAD
-    'translation_key': 'power_with_channel_name',
-    'unique_id': '123456789ABC-input:1-input',
-=======
     'translation_key': None,
     'unique_id': '123456789ABC-reboot',
->>>>>>> ec25ead5
     'unit_of_measurement': None,
   })
 # ---
@@ -191,15 +181,9 @@
     'previous_unique_id': None,
     'suggested_object_id': None,
     'supported_features': 0,
-<<<<<<< HEAD
-    'translation_key': 'overcurrent',
-    'unique_id': '123456789ABC-cover:0-overcurrent',
-    'unit_of_measurement': None,
-=======
     'translation_key': None,
     'unique_id': '123456789ABC-cury:0-left_slot_intensity',
     'unit_of_measurement': '%',
->>>>>>> ec25ead5
   })
 # ---
 # name: test_device[cury_gen4][number.test_name_left_slot_intensity-state]
@@ -255,15 +239,9 @@
     'previous_unique_id': None,
     'suggested_object_id': None,
     'supported_features': 0,
-<<<<<<< HEAD
-    'translation_key': 'overheating',
-    'unique_id': '123456789ABC-cover:0-overtemp',
-    'unit_of_measurement': None,
-=======
     'translation_key': None,
     'unique_id': '123456789ABC-cury:0-right_slot_intensity',
     'unit_of_measurement': '%',
->>>>>>> ec25ead5
   })
 # ---
 # name: test_device[cury_gen4][number.test_name_right_slot_intensity-state]
@@ -314,13 +292,8 @@
     'previous_unique_id': None,
     'suggested_object_id': None,
     'supported_features': 0,
-<<<<<<< HEAD
-    'translation_key': 'overpowering',
-    'unique_id': '123456789ABC-cover:0-overpower',
-=======
     'translation_key': None,
     'unique_id': '123456789ABC-sys-uptime',
->>>>>>> ec25ead5
     'unit_of_measurement': None,
   })
 # ---
@@ -370,15 +343,9 @@
     'previous_unique_id': None,
     'suggested_object_id': None,
     'supported_features': 0,
-<<<<<<< HEAD
-    'translation_key': 'overvoltage',
-    'unique_id': '123456789ABC-cover:0-overvoltage',
-    'unit_of_measurement': None,
-=======
     'translation_key': 'vial_level',
     'unique_id': '123456789ABC-cury:0-cury_left_level',
     'unit_of_measurement': '%',
->>>>>>> ec25ead5
   })
 # ---
 # name: test_device[cury_gen4][sensor.test_name_left_slot_level-state]
@@ -426,13 +393,8 @@
     'previous_unique_id': None,
     'suggested_object_id': None,
     'supported_features': 0,
-<<<<<<< HEAD
-    'translation_key': 'restart_required',
-    'unique_id': '123456789ABC-sys-restart',
-=======
     'translation_key': 'vial_name',
     'unique_id': '123456789ABC-cury:0-cury_left_vial',
->>>>>>> ec25ead5
     'unit_of_measurement': None,
   })
 # ---
@@ -995,13 +957,8 @@
     'previous_unique_id': None,
     'suggested_object_id': None,
     'supported_features': 0,
-<<<<<<< HEAD
-    'translation_key': 'power_with_channel_name',
-    'unique_id': '123456789ABC-input:0-input',
-=======
-    'translation_key': None,
+    'translation_key': 'restart_required',
     'unique_id': '123456789ABC-sys-restart',
->>>>>>> ec25ead5
     'unit_of_measurement': None,
   })
 # ---
@@ -1049,13 +1006,8 @@
     'previous_unique_id': None,
     'suggested_object_id': None,
     'supported_features': 0,
-<<<<<<< HEAD
-    'translation_key': 'power_with_channel_name',
-    'unique_id': '123456789ABC-input:1-input',
-=======
     'translation_key': None,
     'unique_id': '123456789ABC-reboot',
->>>>>>> ec25ead5
     'unit_of_measurement': None,
   })
 # ---
@@ -1110,15 +1062,9 @@
     'platform': 'shelly',
     'previous_unique_id': None,
     'suggested_object_id': None,
-<<<<<<< HEAD
-    'supported_features': 0,
-    'translation_key': 'restart_required',
-    'unique_id': '123456789ABC-sys-restart',
-=======
     'supported_features': <LightEntityFeature: 32>,
     'translation_key': None,
     'unique_id': '123456789ABC-cct:0',
->>>>>>> ec25ead5
     'unit_of_measurement': None,
   })
 # ---
@@ -1180,13 +1126,8 @@
     'previous_unique_id': None,
     'suggested_object_id': None,
     'supported_features': 0,
-<<<<<<< HEAD
-    'translation_key': 'overcurrent',
-    'unique_id': '123456789ABC-switch:0-overcurrent',
-=======
     'translation_key': None,
     'unique_id': '123456789ABC-sys-uptime',
->>>>>>> ec25ead5
     'unit_of_measurement': None,
   })
 # ---
@@ -1242,15 +1183,9 @@
     'previous_unique_id': None,
     'suggested_object_id': None,
     'supported_features': 0,
-<<<<<<< HEAD
-    'translation_key': 'overheating',
-    'unique_id': '123456789ABC-switch:0-overtemp',
-    'unit_of_measurement': None,
-=======
     'translation_key': None,
     'unique_id': '123456789ABC-cct:0-energy_cct',
     'unit_of_measurement': <UnitOfEnergy.KILO_WATT_HOUR: 'kWh'>,
->>>>>>> ec25ead5
   })
 # ---
 # name: test_device[duo_bulb_gen3][sensor.test_name_living_room_lamp_energy-state]
@@ -1304,15 +1239,9 @@
     'previous_unique_id': None,
     'suggested_object_id': None,
     'supported_features': 0,
-<<<<<<< HEAD
-    'translation_key': 'overpowering',
-    'unique_id': '123456789ABC-switch:0-overpower',
-    'unit_of_measurement': None,
-=======
     'translation_key': None,
     'unique_id': '123456789ABC-cct:0-power_cct',
     'unit_of_measurement': <UnitOfPower.WATT: 'W'>,
->>>>>>> ec25ead5
   })
 # ---
 # name: test_device[duo_bulb_gen3][sensor.test_name_living_room_lamp_power-state]
@@ -1363,15 +1292,9 @@
     'previous_unique_id': None,
     'suggested_object_id': None,
     'supported_features': 0,
-<<<<<<< HEAD
-    'translation_key': 'overvoltage',
-    'unique_id': '123456789ABC-switch:0-overvoltage',
-    'unit_of_measurement': None,
-=======
     'translation_key': None,
     'unique_id': '123456789ABC-wifi-rssi',
     'unit_of_measurement': 'dBm',
->>>>>>> ec25ead5
   })
 # ---
 # name: test_device[duo_bulb_gen3][sensor.test_name_signal_strength-state]
@@ -1419,15 +1342,9 @@
     'platform': 'shelly',
     'previous_unique_id': None,
     'suggested_object_id': None,
-<<<<<<< HEAD
-    'supported_features': 0,
-    'translation_key': 'overcurrent',
-    'unique_id': '123456789ABC-switch:1-overcurrent',
-=======
     'supported_features': <UpdateEntityFeature: 5>,
     'translation_key': None,
     'unique_id': '123456789ABC-sys-fwupdate_beta',
->>>>>>> ec25ead5
     'unit_of_measurement': None,
   })
 # ---
@@ -1486,15 +1403,9 @@
     'platform': 'shelly',
     'previous_unique_id': None,
     'suggested_object_id': None,
-<<<<<<< HEAD
-    'supported_features': 0,
-    'translation_key': 'overheating',
-    'unique_id': '123456789ABC-switch:1-overtemp',
-=======
     'supported_features': <UpdateEntityFeature: 5>,
     'translation_key': None,
     'unique_id': '123456789ABC-sys-fwupdate',
->>>>>>> ec25ead5
     'unit_of_measurement': None,
   })
 # ---
@@ -1554,13 +1465,8 @@
     'previous_unique_id': None,
     'suggested_object_id': None,
     'supported_features': 0,
-<<<<<<< HEAD
-    'translation_key': 'overpowering',
-    'unique_id': '123456789ABC-switch:1-overpower',
-=======
-    'translation_key': None,
+    'translation_key': 'overcurrent',
     'unique_id': '123456789ABC-switch:1-overcurrent',
->>>>>>> ec25ead5
     'unit_of_measurement': None,
   })
 # ---
@@ -1608,13 +1514,8 @@
     'previous_unique_id': None,
     'suggested_object_id': None,
     'supported_features': 0,
-<<<<<<< HEAD
-    'translation_key': 'overvoltage',
-    'unique_id': '123456789ABC-switch:1-overvoltage',
-=======
-    'translation_key': None,
+    'translation_key': 'overheating',
     'unique_id': '123456789ABC-switch:1-overtemp',
->>>>>>> ec25ead5
     'unit_of_measurement': None,
   })
 # ---
@@ -1662,7 +1563,7 @@
     'previous_unique_id': None,
     'suggested_object_id': None,
     'supported_features': 0,
-    'translation_key': None,
+    'translation_key': 'overpowering',
     'unique_id': '123456789ABC-switch:1-overpower',
     'unit_of_measurement': None,
   })
@@ -2005,7 +1906,7 @@
     'previous_unique_id': None,
     'suggested_object_id': None,
     'supported_features': 0,
-    'translation_key': None,
+    'translation_key': 'restart_required',
     'unique_id': '123456789ABC-sys-restart',
     'unit_of_measurement': None,
   })
@@ -2103,7 +2004,7 @@
     'previous_unique_id': None,
     'suggested_object_id': None,
     'supported_features': 0,
-    'translation_key': None,
+    'translation_key': 'overheating',
     'unique_id': '123456789ABC-switch:0-overtemp',
     'unit_of_measurement': None,
   })
@@ -2152,7 +2053,7 @@
     'previous_unique_id': None,
     'suggested_object_id': None,
     'supported_features': 0,
-    'translation_key': None,
+    'translation_key': 'overpowering',
     'unique_id': '123456789ABC-switch:0-overpower',
     'unit_of_measurement': None,
   })
@@ -2201,7 +2102,7 @@
     'previous_unique_id': None,
     'suggested_object_id': None,
     'supported_features': 0,
-    'translation_key': None,
+    'translation_key': 'overvoltage',
     'unique_id': '123456789ABC-switch:0-overvoltage',
     'unit_of_measurement': None,
   })
@@ -2846,15 +2747,9 @@
     'previous_unique_id': None,
     'suggested_object_id': None,
     'supported_features': 0,
-<<<<<<< HEAD
-    'translation_key': 'cloud',
-    'unique_id': '123456789ABC-cloud-cloud',
-    'unit_of_measurement': None,
-=======
     'translation_key': None,
     'unique_id': '123456789ABC-switch:1-power',
     'unit_of_measurement': <UnitOfPower.WATT: 'W'>,
->>>>>>> ec25ead5
   })
 # ---
 # name: test_device[power_strip_gen4][sensor.switch_1_name_power-state]
@@ -2908,15 +2803,9 @@
     'previous_unique_id': None,
     'suggested_object_id': None,
     'supported_features': 0,
-<<<<<<< HEAD
-    'translation_key': 'restart_required',
-    'unique_id': '123456789ABC-sys-restart',
-    'unit_of_measurement': None,
-=======
     'translation_key': None,
     'unique_id': '123456789ABC-switch:1-voltage',
     'unit_of_measurement': <UnitOfElectricPotential.VOLT: 'V'>,
->>>>>>> ec25ead5
   })
 # ---
 # name: test_device[power_strip_gen4][sensor.switch_1_name_voltage-state]
@@ -4683,7 +4572,7 @@
     'previous_unique_id': None,
     'suggested_object_id': None,
     'supported_features': 0,
-    'translation_key': None,
+    'translation_key': 'restart_required',
     'unique_id': '123456789ABC-sys-restart',
     'unit_of_measurement': None,
   })
@@ -6238,7 +6127,7 @@
     'previous_unique_id': None,
     'suggested_object_id': None,
     'supported_features': 0,
-    'translation_key': None,
+    'translation_key': 'power_with_channel_name',
     'unique_id': '123456789ABC-input:0-input',
     'unit_of_measurement': None,
   })
@@ -6287,7 +6176,7 @@
     'previous_unique_id': None,
     'suggested_object_id': None,
     'supported_features': 0,
-    'translation_key': None,
+    'translation_key': 'power_with_channel_name',
     'unique_id': '123456789ABC-input:1-input',
     'unit_of_measurement': None,
   })
@@ -6336,7 +6225,7 @@
     'previous_unique_id': None,
     'suggested_object_id': None,
     'supported_features': 0,
-    'translation_key': None,
+    'translation_key': 'overcurrent',
     'unique_id': '123456789ABC-cover:0-overcurrent',
     'unit_of_measurement': None,
   })
@@ -6385,7 +6274,7 @@
     'previous_unique_id': None,
     'suggested_object_id': None,
     'supported_features': 0,
-    'translation_key': None,
+    'translation_key': 'overheating',
     'unique_id': '123456789ABC-cover:0-overtemp',
     'unit_of_measurement': None,
   })
@@ -6483,7 +6372,7 @@
     'previous_unique_id': None,
     'suggested_object_id': None,
     'supported_features': 0,
-    'translation_key': None,
+    'translation_key': 'overvoltage',
     'unique_id': '123456789ABC-cover:0-overvoltage',
     'unit_of_measurement': None,
   })
@@ -6532,7 +6421,7 @@
     'previous_unique_id': None,
     'suggested_object_id': None,
     'supported_features': 0,
-    'translation_key': None,
+    'translation_key': 'restart_required',
     'unique_id': '123456789ABC-sys-restart',
     'unit_of_measurement': None,
   })
@@ -7292,7 +7181,7 @@
     'previous_unique_id': None,
     'suggested_object_id': None,
     'supported_features': 0,
-    'translation_key': None,
+    'translation_key': 'power_with_channel_name',
     'unique_id': '123456789ABC-input:0-input',
     'unit_of_measurement': None,
   })
@@ -7341,7 +7230,7 @@
     'previous_unique_id': None,
     'suggested_object_id': None,
     'supported_features': 0,
-    'translation_key': None,
+    'translation_key': 'power_with_channel_name',
     'unique_id': '123456789ABC-input:1-input',
     'unit_of_measurement': None,
   })
@@ -7390,7 +7279,7 @@
     'previous_unique_id': None,
     'suggested_object_id': None,
     'supported_features': 0,
-    'translation_key': None,
+    'translation_key': 'restart_required',
     'unique_id': '123456789ABC-sys-restart',
     'unit_of_measurement': None,
   })
@@ -7488,7 +7377,7 @@
     'previous_unique_id': None,
     'suggested_object_id': None,
     'supported_features': 0,
-    'translation_key': None,
+    'translation_key': 'overheating',
     'unique_id': '123456789ABC-switch:0-overtemp',
     'unit_of_measurement': None,
   })
@@ -7537,7 +7426,7 @@
     'previous_unique_id': None,
     'suggested_object_id': None,
     'supported_features': 0,
-    'translation_key': None,
+    'translation_key': 'overpowering',
     'unique_id': '123456789ABC-switch:0-overpower',
     'unit_of_measurement': None,
   })
@@ -7586,7 +7475,7 @@
     'previous_unique_id': None,
     'suggested_object_id': None,
     'supported_features': 0,
-    'translation_key': None,
+    'translation_key': 'overvoltage',
     'unique_id': '123456789ABC-switch:0-overvoltage',
     'unit_of_measurement': None,
   })
@@ -7635,7 +7524,7 @@
     'previous_unique_id': None,
     'suggested_object_id': None,
     'supported_features': 0,
-    'translation_key': None,
+    'translation_key': 'overcurrent',
     'unique_id': '123456789ABC-switch:1-overcurrent',
     'unit_of_measurement': None,
   })
@@ -7684,7 +7573,7 @@
     'previous_unique_id': None,
     'suggested_object_id': None,
     'supported_features': 0,
-    'translation_key': None,
+    'translation_key': 'overheating',
     'unique_id': '123456789ABC-switch:1-overtemp',
     'unit_of_measurement': None,
   })
@@ -7733,7 +7622,7 @@
     'previous_unique_id': None,
     'suggested_object_id': None,
     'supported_features': 0,
-    'translation_key': None,
+    'translation_key': 'overpowering',
     'unique_id': '123456789ABC-switch:1-overpower',
     'unit_of_measurement': None,
   })
@@ -9163,7 +9052,7 @@
     'previous_unique_id': None,
     'suggested_object_id': None,
     'supported_features': 0,
-    'translation_key': None,
+    'translation_key': 'restart_required',
     'unique_id': '123456789ABC-sys-restart',
     'unit_of_measurement': None,
   })
