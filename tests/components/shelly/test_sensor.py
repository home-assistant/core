"""Tests for Shelly sensor platform."""

from copy import deepcopy
from unittest.mock import Mock

from aioshelly.const import MODEL_BLU_GATEWAY_G3
from freezegun.api import FrozenDateTimeFactory
import pytest
from syrupy import SnapshotAssertion

from homeassistant.components.homeassistant import (
    DOMAIN as HA_DOMAIN,
    SERVICE_UPDATE_ENTITY,
)
from homeassistant.components.sensor import (
    ATTR_OPTIONS,
    ATTR_STATE_CLASS,
    DOMAIN as SENSOR_DOMAIN,
    SensorDeviceClass,
    SensorStateClass,
)
from homeassistant.components.shelly.const import DOMAIN
from homeassistant.const import (
    ATTR_DEVICE_CLASS,
    ATTR_ENTITY_ID,
    ATTR_UNIT_OF_MEASUREMENT,
    PERCENTAGE,
    STATE_UNAVAILABLE,
    STATE_UNKNOWN,
    UnitOfElectricCurrent,
    UnitOfElectricPotential,
    UnitOfEnergy,
    UnitOfFrequency,
    UnitOfPower,
    UnitOfTemperature,
)
from homeassistant.core import HomeAssistant, State
from homeassistant.helpers.device_registry import DeviceRegistry
from homeassistant.helpers.entity_registry import EntityRegistry
from homeassistant.setup import async_setup_component

from . import (
    init_integration,
    mock_polling_rpc_update,
    mock_rest_update,
    mutate_rpc_device_status,
    register_device,
    register_entity,
)

from tests.common import async_fire_time_changed, mock_restore_cache_with_extra_data

RELAY_BLOCK_ID = 0
SENSOR_BLOCK_ID = 3
DEVICE_BLOCK_ID = 4


async def test_block_sensor(
    hass: HomeAssistant,
    mock_block_device: Mock,
    entity_registry: EntityRegistry,
    monkeypatch: pytest.MonkeyPatch,
) -> None:
    """Test block sensor."""
    entity_id = f"{SENSOR_DOMAIN}.test_name_channel_1_power"
    await init_integration(hass, 1)

    assert (state := hass.states.get(entity_id))
    assert state.state == "53.4"

    monkeypatch.setattr(mock_block_device.blocks[RELAY_BLOCK_ID], "power", 60.1)
    mock_block_device.mock_update()

    assert (state := hass.states.get(entity_id))
    assert state.state == "60.1"

    assert (entry := entity_registry.async_get(entity_id))
    assert entry.unique_id == "123456789ABC-relay_0-power"


async def test_energy_sensor(
    hass: HomeAssistant, mock_block_device: Mock, entity_registry: EntityRegistry
) -> None:
    """Test energy sensor."""
    entity_id = f"{SENSOR_DOMAIN}.test_name_channel_1_energy"
    await init_integration(hass, 1)

    assert (state := hass.states.get(entity_id))
    # 1234567.89 Wmin / 60 / 1000 = 20.5761315 kWh
    assert state.state == "20.5761315"
    # suggested unit is KWh
    assert state.attributes.get(ATTR_UNIT_OF_MEASUREMENT) == UnitOfEnergy.KILO_WATT_HOUR

    assert (entry := entity_registry.async_get(entity_id))
    assert entry.unique_id == "123456789ABC-relay_0-energy"


async def test_power_factory_unit_migration(
    hass: HomeAssistant, mock_block_device: Mock, entity_registry: EntityRegistry
) -> None:
    """Test migration unit of the power factory sensor."""
    entity_registry.async_get_or_create(
        SENSOR_DOMAIN,
        DOMAIN,
        "123456789ABC-emeter_0-powerFactor",
        suggested_object_id="test_name_power_factor",
        unit_of_measurement="%",
    )

    entity_id = f"{SENSOR_DOMAIN}.test_name_power_factor"
    await init_integration(hass, 1)

    assert (state := hass.states.get(entity_id))
    # Value of 0.98 is converted to 98.0%
    assert state.state == "98.0"
    assert state.attributes.get(ATTR_UNIT_OF_MEASUREMENT) == PERCENTAGE

    assert (entry := entity_registry.async_get(entity_id))
    assert entry.unique_id == "123456789ABC-emeter_0-powerFactor"


async def test_power_factory_without_unit_migration(
    hass: HomeAssistant, mock_block_device: Mock, entity_registry: EntityRegistry
) -> None:
    """Test unit and value of the power factory sensor without unit migration."""
    entity_id = f"{SENSOR_DOMAIN}.test_name_power_factor"
    await init_integration(hass, 1)

    assert (state := hass.states.get(entity_id))
    assert state.state == "0.98"
    assert state.attributes.get(ATTR_UNIT_OF_MEASUREMENT) is None

    assert (entry := entity_registry.async_get(entity_id))
    assert entry.unique_id == "123456789ABC-emeter_0-powerFactor"


async def test_block_rest_sensor(
    hass: HomeAssistant,
    freezer: FrozenDateTimeFactory,
    mock_block_device: Mock,
    monkeypatch: pytest.MonkeyPatch,
) -> None:
    """Test block REST sensor."""
    entity_id = register_entity(hass, SENSOR_DOMAIN, "test_name_rssi", "rssi")
    await init_integration(hass, 1)

    assert (state := hass.states.get(entity_id))
    assert state.state == "-64"

    monkeypatch.setitem(mock_block_device.status["wifi_sta"], "rssi", -71)
    await mock_rest_update(hass, freezer)

    assert (state := hass.states.get(entity_id))
    assert state.state == "-71"


async def test_block_sleeping_sensor(
    hass: HomeAssistant,
    mock_block_device: Mock,
    entity_registry: EntityRegistry,
    monkeypatch: pytest.MonkeyPatch,
) -> None:
    """Test block sleeping sensor."""
    monkeypatch.setattr(
        mock_block_device.blocks[DEVICE_BLOCK_ID], "sensor_ids", {"battery": 98}
    )
    entity_id = f"{SENSOR_DOMAIN}.test_name_temperature"
    await init_integration(hass, 1, sleep_period=1000)

    # Sensor should be created when device is online
    assert hass.states.get(entity_id) is None

    # Make device online
    mock_block_device.mock_online()
    await hass.async_block_till_done(wait_background_tasks=True)

    assert (state := hass.states.get(entity_id))
    assert state.state == "22.1"

    monkeypatch.setattr(mock_block_device.blocks[SENSOR_BLOCK_ID], "temp", 23.4)
    mock_block_device.mock_update()

    assert (state := hass.states.get(entity_id))
    assert state.state == "23.4"

    assert (entry := entity_registry.async_get(entity_id))
    assert entry.unique_id == "123456789ABC-sensor_0-temp"


async def test_block_restored_sleeping_sensor(
    hass: HomeAssistant,
    mock_block_device: Mock,
    device_registry: DeviceRegistry,
    monkeypatch: pytest.MonkeyPatch,
) -> None:
    """Test block restored sleeping sensor."""
    entry = await init_integration(hass, 1, sleep_period=1000, skip_setup=True)
    device = register_device(device_registry, entry)
    entity_id = register_entity(
        hass,
        SENSOR_DOMAIN,
        "test_name_temperature",
        "sensor_0-temp",
        entry,
        device_id=device.id,
    )
    extra_data = {"native_value": "20.4", "native_unit_of_measurement": "°C"}

    mock_restore_cache_with_extra_data(hass, ((State(entity_id, ""), extra_data),))
    monkeypatch.setattr(mock_block_device, "initialized", False)
    await hass.config_entries.async_setup(entry.entry_id)
    await hass.async_block_till_done()

    assert (state := hass.states.get(entity_id))
    assert state.state == "20.4"
    assert state.attributes[ATTR_STATE_CLASS] == SensorStateClass.MEASUREMENT
    assert state.attributes[ATTR_DEVICE_CLASS] == SensorDeviceClass.TEMPERATURE

    # Make device online
    monkeypatch.setattr(mock_block_device, "initialized", True)
    mock_block_device.mock_online()
    await hass.async_block_till_done(wait_background_tasks=True)

    assert (state := hass.states.get(entity_id))
    assert state.state == "22.1"


async def test_block_restored_sleeping_sensor_no_last_state(
    hass: HomeAssistant,
    mock_block_device: Mock,
    device_registry: DeviceRegistry,
    monkeypatch: pytest.MonkeyPatch,
) -> None:
    """Test block restored sleeping sensor missing last state."""
    entry = await init_integration(hass, 1, sleep_period=1000, skip_setup=True)
    device = register_device(device_registry, entry)
    entity_id = register_entity(
        hass,
        SENSOR_DOMAIN,
        "test_name_temperature",
        "sensor_0-temp",
        entry,
        device_id=device.id,
    )
    monkeypatch.setattr(mock_block_device, "initialized", False)
    await hass.config_entries.async_setup(entry.entry_id)
    await hass.async_block_till_done()

    assert (state := hass.states.get(entity_id))
    assert state.state == STATE_UNKNOWN

    # Make device online
    monkeypatch.setattr(mock_block_device, "initialized", True)
    mock_block_device.mock_online()
    await hass.async_block_till_done(wait_background_tasks=True)

    assert (state := hass.states.get(entity_id))
    assert state.state == "22.1"


async def test_block_sensor_error(
    hass: HomeAssistant,
    mock_block_device: Mock,
    entity_registry: EntityRegistry,
    monkeypatch: pytest.MonkeyPatch,
) -> None:
    """Test block sensor unavailable on sensor error."""
    entity_id = f"{SENSOR_DOMAIN}.test_name_battery"
    await init_integration(hass, 1)

    assert (state := hass.states.get(entity_id))
    assert state.state == "98"

    monkeypatch.setattr(mock_block_device.blocks[DEVICE_BLOCK_ID], "battery", -1)
    mock_block_device.mock_update()

    assert (state := hass.states.get(entity_id))
    assert state.state == STATE_UNAVAILABLE

    assert (entry := entity_registry.async_get(entity_id))
    assert entry.unique_id == "123456789ABC-device_0-battery"


async def test_block_sensor_removal(
    hass: HomeAssistant,
    mock_block_device: Mock,
    entity_registry: EntityRegistry,
    monkeypatch: pytest.MonkeyPatch,
) -> None:
    """Test block sensor is removed due to removal_condition."""
    entity_id = register_entity(
        hass, SENSOR_DOMAIN, "test_name_battery", "device_0-battery"
    )

    assert entity_registry.async_get(entity_id) is not None

    monkeypatch.setitem(mock_block_device.settings, "external_power", 1)
    await init_integration(hass, 1)

    assert entity_registry.async_get(entity_id) is None


async def test_block_not_matched_restored_sleeping_sensor(
    hass: HomeAssistant,
    mock_block_device: Mock,
    device_registry: DeviceRegistry,
    monkeypatch: pytest.MonkeyPatch,
) -> None:
    """Test block not matched to restored sleeping sensor."""
    entry = await init_integration(hass, 1, sleep_period=1000, skip_setup=True)
    device = register_device(device_registry, entry)
    entity_id = register_entity(
        hass,
        SENSOR_DOMAIN,
        "test_name_temperature",
        "sensor_0-temp",
        entry,
        device_id=device.id,
    )
    extra_data = {"native_value": "20.4", "native_unit_of_measurement": "°C"}

    mock_restore_cache_with_extra_data(hass, ((State(entity_id, ""), extra_data),))
    monkeypatch.setattr(mock_block_device, "initialized", False)
    await hass.config_entries.async_setup(entry.entry_id)
    await hass.async_block_till_done()

    assert (state := hass.states.get(entity_id))
    assert state.state == "20.4"

    # Make device online
    monkeypatch.setattr(
        mock_block_device.blocks[SENSOR_BLOCK_ID], "description", "other_desc"
    )
    monkeypatch.setattr(mock_block_device, "initialized", True)
    mock_block_device.mock_online()
    await hass.async_block_till_done(wait_background_tasks=True)

    assert (state := hass.states.get(entity_id))
    assert state.state == "20.4"


async def test_block_sensor_without_value(
    hass: HomeAssistant, mock_block_device: Mock, monkeypatch: pytest.MonkeyPatch
) -> None:
    """Test block sensor without value is not created."""
    entity_id = f"{SENSOR_DOMAIN}.test_name_battery"
    monkeypatch.setattr(mock_block_device.blocks[DEVICE_BLOCK_ID], "battery", None)
    await init_integration(hass, 1)

    assert hass.states.get(entity_id) is None


@pytest.mark.parametrize(
    ("entity", "initial_state", "block_id", "attribute", "value", "final_value"),
    [
        ("test_name_battery", "98", DEVICE_BLOCK_ID, "battery", None, STATE_UNKNOWN),
        (
            "test_name_operation",
            "normal",
            SENSOR_BLOCK_ID,
            "sensorOp",
            None,
            STATE_UNKNOWN,
        ),
        (
            "test_name_operation",
            "normal",
            SENSOR_BLOCK_ID,
            "sensorOp",
            "normal",
            "normal",
        ),
        (
            "test_name_self_test",
            "pending",
            SENSOR_BLOCK_ID,
            "selfTest",
            "completed",
            "completed",
        ),
        (
            "test_name_gas_detected",
            "mild",
            SENSOR_BLOCK_ID,
            "gas",
            "heavy",
            "heavy",
        ),
    ],
)
async def test_block_sensor_values(
    hass: HomeAssistant,
    mock_block_device: Mock,
    monkeypatch: pytest.MonkeyPatch,
    entity: str,
    initial_state: str,
    block_id: int,
    attribute: str,
    value: str | None,
    final_value: str,
) -> None:
    """Test block sensor unknown value."""
    entity_id = f"{SENSOR_DOMAIN}.{entity}"
    await init_integration(hass, 1)

    assert hass.states.get(entity_id).state == initial_state

    monkeypatch.setattr(mock_block_device.blocks[block_id], attribute, value)
    mock_block_device.mock_update()

<<<<<<< HEAD
    assert (state := hass.states.get(entity_id))
    assert state.state == STATE_UNKNOWN
=======
    assert hass.states.get(entity_id).state == final_value


@pytest.mark.parametrize(
    ("lamp_life_seconds", "percentage"),
    [
        (0 * 3600, "100.0"),  # 0 hours, 100% remaining
        (16 * 3600, "99.8222222222222"),
        (4500 * 3600, "50.0"),  # 4500 hours, 50% remaining
        (9000 * 3600, "0.0"),  # 9000 hours, 0% remaining
        (10000 * 3600, "0.0"),  # > 9000 hours, 0% remaining
    ],
)
async def test_block_shelly_air_lamp_life(
    hass: HomeAssistant,
    mock_block_device: Mock,
    monkeypatch: pytest.MonkeyPatch,
    lamp_life_seconds: int,
    percentage: float,
) -> None:
    """Test block Shelly Air lamp life percentage sensor."""
    entity_id = f"{SENSOR_DOMAIN}.{'test_name_channel_1_lamp_life'}"
    monkeypatch.setattr(
        mock_block_device.blocks[RELAY_BLOCK_ID], "totalWorkTime", lamp_life_seconds
    )
    await init_integration(hass, 1)

    assert hass.states.get(entity_id).state == percentage
>>>>>>> 3fd17c80


async def test_rpc_sensor(
    hass: HomeAssistant, mock_rpc_device: Mock, monkeypatch: pytest.MonkeyPatch
) -> None:
    """Test RPC sensor."""
    entity_id = f"{SENSOR_DOMAIN}.test_cover_0_power"
    await init_integration(hass, 2)

    assert (state := hass.states.get(entity_id))
    assert state.state == "85.3"

    mutate_rpc_device_status(monkeypatch, mock_rpc_device, "cover:0", "apower", "88.2")
    mock_rpc_device.mock_update()

    assert (state := hass.states.get(entity_id))
    assert state.state == "88.2"

    mutate_rpc_device_status(monkeypatch, mock_rpc_device, "cover:0", "apower", None)
    mock_rpc_device.mock_update()

    assert (state := hass.states.get(entity_id))
    assert state.state == STATE_UNKNOWN


@pytest.mark.usefixtures("entity_registry_enabled_by_default")
async def test_rpc_rssi_sensor_removal(
    hass: HomeAssistant,
    mock_rpc_device: Mock,
    monkeypatch: pytest.MonkeyPatch,
) -> None:
    """Test RPC RSSI sensor removal if no WiFi stations enabled."""
    entity_id = f"{SENSOR_DOMAIN}.test_name_rssi"
    entry = await init_integration(hass, 2)

    # WiFi1 enabled, do not remove sensor
    assert (state := hass.states.get(entity_id))
    assert state.state == "-63"

    # WiFi1 & WiFi2 disabled - remove sensor
    monkeypatch.setitem(mock_rpc_device.config["wifi"]["sta"], "enable", False)
    await hass.config_entries.async_reload(entry.entry_id)
    await hass.async_block_till_done()
    assert hass.states.get(entity_id) is None

    # WiFi2 enabled, do not remove sensor
    monkeypatch.setitem(mock_rpc_device.config["wifi"]["sta1"], "enable", True)
    await hass.config_entries.async_reload(entry.entry_id)
    await hass.async_block_till_done()

    assert (state := hass.states.get(entity_id))
    assert state.state == "-63"


async def test_rpc_illuminance_sensor(
    hass: HomeAssistant, mock_rpc_device: Mock, entity_registry: EntityRegistry
) -> None:
    """Test RPC illuminacne sensor."""
    entity_id = f"{SENSOR_DOMAIN}.test_name_illuminance"
    await init_integration(hass, 2)

    assert (state := hass.states.get(entity_id))
    assert state.state == "345"

    assert (entry := entity_registry.async_get(entity_id))
    assert entry.unique_id == "123456789ABC-illuminance:0-illuminance"


async def test_rpc_sensor_error(
    hass: HomeAssistant,
    mock_rpc_device: Mock,
    entity_registry: EntityRegistry,
    monkeypatch: pytest.MonkeyPatch,
) -> None:
    """Test RPC sensor unavailable on sensor error."""
    entity_id = f"{SENSOR_DOMAIN}.test_name_voltmeter"
    await init_integration(hass, 2)

    assert (state := hass.states.get(entity_id))
    assert state.state == "4.321"

    mutate_rpc_device_status(
        monkeypatch, mock_rpc_device, "voltmeter:100", "voltage", None
    )
    mock_rpc_device.mock_update()

    assert (state := hass.states.get(entity_id))
    assert state.state == STATE_UNAVAILABLE

    assert (entry := entity_registry.async_get(entity_id))
    assert entry.unique_id == "123456789ABC-voltmeter:100-voltmeter"


async def test_rpc_polling_sensor(
    hass: HomeAssistant,
    freezer: FrozenDateTimeFactory,
    mock_rpc_device: Mock,
    entity_registry: EntityRegistry,
    monkeypatch: pytest.MonkeyPatch,
) -> None:
    """Test RPC polling sensor."""
    entity_id = register_entity(hass, SENSOR_DOMAIN, "test_name_rssi", "wifi-rssi")
    await init_integration(hass, 2)

    assert (state := hass.states.get(entity_id))
    assert state.state == "-63"

    mutate_rpc_device_status(monkeypatch, mock_rpc_device, "wifi", "rssi", "-70")
    await mock_polling_rpc_update(hass, freezer)

    assert (state := hass.states.get(entity_id))
    assert state.state == "-70"

    assert (entry := entity_registry.async_get(entity_id))
    assert entry.unique_id == "123456789ABC-wifi-rssi"


async def test_rpc_sleeping_sensor(
    hass: HomeAssistant,
    mock_rpc_device: Mock,
    device_registry: DeviceRegistry,
    monkeypatch: pytest.MonkeyPatch,
) -> None:
    """Test RPC online sleeping sensor."""
    entity_id = f"{SENSOR_DOMAIN}.test_name_temperature"
    monkeypatch.setattr(mock_rpc_device, "connected", False)
    monkeypatch.setitem(mock_rpc_device.status["sys"], "wakeup_period", 1000)
    entry = await init_integration(hass, 2, sleep_period=1000)

    # Sensor should be created when device is online
    assert hass.states.get(entity_id) is None

    register_entity(
        hass,
        SENSOR_DOMAIN,
        "test_name_temperature",
        "temperature:0-temperature_0",
        entry,
    )

    # Make device online
    mock_rpc_device.mock_online()
    await hass.async_block_till_done(wait_background_tasks=True)

    assert (state := hass.states.get(entity_id))
    assert state.state == "22.9"

    mutate_rpc_device_status(monkeypatch, mock_rpc_device, "temperature:0", "tC", 23.4)
    mock_rpc_device.mock_update()

    assert (state := hass.states.get(entity_id))
    assert state.state == "23.4"


async def test_rpc_restored_sleeping_sensor(
    hass: HomeAssistant,
    mock_rpc_device: Mock,
    device_registry: DeviceRegistry,
    monkeypatch: pytest.MonkeyPatch,
) -> None:
    """Test RPC restored sensor."""
    entry = await init_integration(hass, 2, sleep_period=1000, skip_setup=True)
    device = register_device(device_registry, entry)
    entity_id = register_entity(
        hass,
        SENSOR_DOMAIN,
        "test_name_temperature",
        "temperature:0-temperature_0",
        entry,
        device_id=device.id,
    )
    extra_data = {"native_value": "21.0", "native_unit_of_measurement": "°C"}

    mock_restore_cache_with_extra_data(hass, ((State(entity_id, ""), extra_data),))
    monkeypatch.setattr(mock_rpc_device, "initialized", False)

    await hass.config_entries.async_setup(entry.entry_id)
    await hass.async_block_till_done()

    assert (state := hass.states.get(entity_id))
    assert state.state == "21.0"

    # Make device online
    monkeypatch.setattr(mock_rpc_device, "initialized", True)
    mock_rpc_device.mock_online()
    await hass.async_block_till_done(wait_background_tasks=True)

    # Mock update
    mock_rpc_device.mock_update()
    await hass.async_block_till_done()

    assert (state := hass.states.get(entity_id))
    assert state.state == "22.9"


async def test_rpc_restored_sleeping_sensor_no_last_state(
    hass: HomeAssistant,
    mock_rpc_device: Mock,
    device_registry: DeviceRegistry,
    monkeypatch: pytest.MonkeyPatch,
) -> None:
    """Test RPC restored sensor missing last state."""
    entry = await init_integration(hass, 2, sleep_period=1000, skip_setup=True)
    device = register_device(device_registry, entry)
    entity_id = register_entity(
        hass,
        SENSOR_DOMAIN,
        "test_name_temperature",
        "temperature:0-temperature_0",
        entry,
        device_id=device.id,
    )

    monkeypatch.setattr(mock_rpc_device, "initialized", False)

    await hass.config_entries.async_setup(entry.entry_id)
    await hass.async_block_till_done()

    assert (state := hass.states.get(entity_id))
    assert state.state == STATE_UNKNOWN

    # Make device online
    monkeypatch.setattr(mock_rpc_device, "initialized", True)
    mock_rpc_device.mock_online()
    await hass.async_block_till_done(wait_background_tasks=True)

    # Mock update
    mock_rpc_device.mock_update()
    await hass.async_block_till_done()

    assert (state := hass.states.get(entity_id))
    assert state.state == "22.9"


@pytest.mark.usefixtures("entity_registry_enabled_by_default")
async def test_rpc_em1_sensors(
    hass: HomeAssistant, entity_registry: EntityRegistry, mock_rpc_device: Mock
) -> None:
    """Test RPC sensors for EM1 component."""
    await init_integration(hass, 2)

    assert (state := hass.states.get("sensor.test_name_em0_power"))
    assert state.state == "85.3"

    assert (entry := entity_registry.async_get("sensor.test_name_em0_power"))
    assert entry.unique_id == "123456789ABC-em1:0-power_em1"

    assert (state := hass.states.get("sensor.test_name_em1_power"))
    assert state.state == "123.3"

    assert (entry := entity_registry.async_get("sensor.test_name_em1_power"))
    assert entry.unique_id == "123456789ABC-em1:1-power_em1"

    assert (state := hass.states.get("sensor.test_name_em0_total_active_energy"))
    assert state.state == "123.4564"

    assert (
        entry := entity_registry.async_get("sensor.test_name_em0_total_active_energy")
    )
    assert entry.unique_id == "123456789ABC-em1data:0-total_act_energy"

    assert (state := hass.states.get("sensor.test_name_em1_total_active_energy"))
    assert state.state == "987.6543"

    assert (
        entry := entity_registry.async_get("sensor.test_name_em1_total_active_energy")
    )
    assert entry.unique_id == "123456789ABC-em1data:1-total_act_energy"


async def test_rpc_sleeping_update_entity_service(
    hass: HomeAssistant,
    mock_rpc_device: Mock,
    entity_registry: EntityRegistry,
    monkeypatch: pytest.MonkeyPatch,
    caplog: pytest.LogCaptureFixture,
) -> None:
    """Test RPC sleeping device when the update_entity service is used."""
    await async_setup_component(hass, "homeassistant", {})

    entity_id = f"{SENSOR_DOMAIN}.test_name_temperature"
    monkeypatch.setattr(mock_rpc_device, "connected", False)
    monkeypatch.setitem(mock_rpc_device.status["sys"], "wakeup_period", 1000)
    await init_integration(hass, 2, sleep_period=1000)

    # Entity should be created when device is online
    assert hass.states.get(entity_id) is None

    # Make device online
    mock_rpc_device.mock_online()
    await hass.async_block_till_done(wait_background_tasks=True)

    assert (state := hass.states.get(entity_id))
    assert state.state == "22.9"

    await hass.services.async_call(
        HA_DOMAIN,
        SERVICE_UPDATE_ENTITY,
        service_data={ATTR_ENTITY_ID: entity_id},
        blocking=True,
    )

    # Entity should be available after update_entity service call
    assert (state := hass.states.get(entity_id))
    assert state.state == "22.9"

    assert (entry := entity_registry.async_get(entity_id))
    assert entry.unique_id == "123456789ABC-temperature:0-temperature_0"

    assert (
        "Entity sensor.test_name_temperature comes from a sleeping device"
        in caplog.text
    )


async def test_block_sleeping_update_entity_service(
    hass: HomeAssistant,
    mock_block_device: Mock,
    entity_registry: EntityRegistry,
    monkeypatch: pytest.MonkeyPatch,
    caplog: pytest.LogCaptureFixture,
) -> None:
    """Test block sleeping device when the update_entity service is used."""
    await async_setup_component(hass, "homeassistant", {})

    entity_id = f"{SENSOR_DOMAIN}.test_name_temperature"
    monkeypatch.setitem(
        mock_block_device.settings,
        "sleep_mode",
        {"period": 60, "unit": "m"},
    )
    await init_integration(hass, 1, sleep_period=3600)

    # Sensor should be created when device is online
    assert hass.states.get(entity_id) is None

    # Make device online
    mock_block_device.mock_online()
    await hass.async_block_till_done(wait_background_tasks=True)

    assert (state := hass.states.get(entity_id))
    assert state.state == "22.1"

    await hass.services.async_call(
        HA_DOMAIN,
        SERVICE_UPDATE_ENTITY,
        service_data={ATTR_ENTITY_ID: entity_id},
        blocking=True,
    )

    # Entity should be available after update_entity service call
    assert (state := hass.states.get(entity_id))
    assert state.state == "22.1"

    assert (entry := entity_registry.async_get(entity_id))
    assert entry.unique_id == "123456789ABC-sensor_0-temp"

    assert (
        "Entity sensor.test_name_temperature comes from a sleeping device"
        in caplog.text
    )


@pytest.mark.parametrize(
    ("original_unit", "expected_unit"),
    [
        ("m/s", "m/s"),
        (None, None),
        ("", None),
    ],
)
async def test_rpc_analog_input_sensors(
    hass: HomeAssistant,
    mock_rpc_device: Mock,
    entity_registry: EntityRegistry,
    monkeypatch: pytest.MonkeyPatch,
    original_unit: str | None,
    expected_unit: str | None,
) -> None:
    """Test RPC analog input xpercent sensor."""
    config = deepcopy(mock_rpc_device.config)
    config["input:1"]["xpercent"] = {"expr": "x*0.2995", "unit": original_unit}
    monkeypatch.setattr(mock_rpc_device, "config", config)

    await init_integration(hass, 2)

    entity_id = f"{SENSOR_DOMAIN}.test_name_input_1_analog"
    assert (state := hass.states.get(entity_id))
    assert state.state == "89"

    assert (entry := entity_registry.async_get(entity_id))
    assert entry.unique_id == "123456789ABC-input:1-analoginput"

    entity_id = f"{SENSOR_DOMAIN}.test_name_input_1_analog_value"
    assert (state := hass.states.get(entity_id))
    assert state.state == "8.9"
    assert state.attributes.get(ATTR_UNIT_OF_MEASUREMENT) == expected_unit

    assert (entry := entity_registry.async_get(entity_id))
    assert entry.unique_id == "123456789ABC-input:1-analoginput_xpercent"


async def test_rpc_disabled_analog_input_sensors(
    hass: HomeAssistant, mock_rpc_device: Mock, monkeypatch: pytest.MonkeyPatch
) -> None:
    """Test RPC disabled counter sensor."""
    new_config = deepcopy(mock_rpc_device.config)
    new_config["input:1"]["enable"] = False
    monkeypatch.setattr(mock_rpc_device, "config", new_config)

    await init_integration(hass, 2)

    entity_id = f"{SENSOR_DOMAIN}.test_name_input_1_analog"
    assert hass.states.get(entity_id) is None

    entity_id = f"{SENSOR_DOMAIN}.test_name_input_1_analog_value"
    assert hass.states.get(entity_id) is None


async def test_rpc_disabled_xpercent(
    hass: HomeAssistant, mock_rpc_device: Mock, monkeypatch: pytest.MonkeyPatch
) -> None:
    """Test RPC empty xpercent value."""
    mutate_rpc_device_status(
        monkeypatch,
        mock_rpc_device,
        "input:1",
        "xpercent",
        None,
    )
    await init_integration(hass, 2)

    entity_id = f"{SENSOR_DOMAIN}.test_name_input_1_analog"
    assert (state := hass.states.get(entity_id))
    assert state.state == "89"

    entity_id = f"{SENSOR_DOMAIN}.test_name_input_1_analog_value"
    assert hass.states.get(entity_id) is None


@pytest.mark.parametrize(
    ("original_unit", "expected_unit"),
    [
        ("l/h", "l/h"),
        (None, None),
        ("", None),
    ],
)
async def test_rpc_pulse_counter_sensors(
    hass: HomeAssistant,
    mock_rpc_device: Mock,
    entity_registry: EntityRegistry,
    monkeypatch: pytest.MonkeyPatch,
    original_unit: str | None,
    expected_unit: str | None,
) -> None:
    """Test RPC counter sensor."""
    config = deepcopy(mock_rpc_device.config)
    config["input:2"]["xcounts"] = {"expr": "x/10", "unit": original_unit}
    monkeypatch.setattr(mock_rpc_device, "config", config)

    await init_integration(hass, 2)

    entity_id = f"{SENSOR_DOMAIN}.gas_pulse_counter"
    assert (state := hass.states.get(entity_id))
    assert state.state == "56174"
    assert state.attributes.get(ATTR_UNIT_OF_MEASUREMENT) == "pulse"
    assert state.attributes.get(ATTR_STATE_CLASS) == SensorStateClass.TOTAL

    assert (entry := entity_registry.async_get(entity_id))
    assert entry.unique_id == "123456789ABC-input:2-pulse_counter"

    entity_id = f"{SENSOR_DOMAIN}.gas_counter_value"
    assert (state := hass.states.get(entity_id))
    assert state.state == "561.74"
    assert state.attributes.get(ATTR_UNIT_OF_MEASUREMENT) == expected_unit

    assert (entry := entity_registry.async_get(entity_id))
    assert entry.unique_id == "123456789ABC-input:2-counter_value"


async def test_rpc_disabled_pulse_counter_sensors(
    hass: HomeAssistant, mock_rpc_device: Mock, monkeypatch: pytest.MonkeyPatch
) -> None:
    """Test RPC disabled counter sensor."""
    new_config = deepcopy(mock_rpc_device.config)
    new_config["input:2"]["enable"] = False
    monkeypatch.setattr(mock_rpc_device, "config", new_config)

    await init_integration(hass, 2)

    entity_id = f"{SENSOR_DOMAIN}.gas_pulse_counter"
    assert hass.states.get(entity_id) is None

    entity_id = f"{SENSOR_DOMAIN}.gas_counter_value"
    assert hass.states.get(entity_id) is None


async def test_rpc_disabled_xtotal_counter(
    hass: HomeAssistant, mock_rpc_device: Mock, monkeypatch: pytest.MonkeyPatch
) -> None:
    """Test RPC disabled xtotal counter."""
    mutate_rpc_device_status(
        monkeypatch,
        mock_rpc_device,
        "input:2",
        "counts",
        {"total": 20635},
    )
    await init_integration(hass, 2)

    entity_id = f"{SENSOR_DOMAIN}.gas_pulse_counter"
    assert (state := hass.states.get(entity_id))
    assert state.state == "20635"

    entity_id = f"{SENSOR_DOMAIN}.gas_counter_value"
    assert hass.states.get(entity_id) is None


@pytest.mark.parametrize(
    ("original_unit", "expected_unit"),
    [
        ("W", "W"),
        (None, None),
        ("", None),
    ],
)
async def test_rpc_pulse_counter_frequency_sensors(
    hass: HomeAssistant,
    mock_rpc_device: Mock,
    entity_registry: EntityRegistry,
    monkeypatch: pytest.MonkeyPatch,
    original_unit: str | None,
    expected_unit: str | None,
) -> None:
    """Test RPC counter sensor."""
    config = deepcopy(mock_rpc_device.config)
    config["input:2"]["xfreq"] = {"expr": "x**2", "unit": original_unit}
    monkeypatch.setattr(mock_rpc_device, "config", config)

    await init_integration(hass, 2)

    entity_id = f"{SENSOR_DOMAIN}.gas_pulse_counter_frequency"
    assert (state := hass.states.get(entity_id))
    assert state.state == "208.0"
    assert state.attributes.get(ATTR_UNIT_OF_MEASUREMENT) == UnitOfFrequency.HERTZ
    assert state.attributes.get(ATTR_STATE_CLASS) == SensorStateClass.MEASUREMENT

    assert (entry := entity_registry.async_get(entity_id))
    assert entry.unique_id == "123456789ABC-input:2-counter_frequency"

    entity_id = f"{SENSOR_DOMAIN}.gas_pulse_counter_frequency_value"
    assert (state := hass.states.get(entity_id))
    assert state.state == "6.11"
    assert state.attributes.get(ATTR_UNIT_OF_MEASUREMENT) == expected_unit

    assert (entry := entity_registry.async_get(entity_id))
    assert entry.unique_id == "123456789ABC-input:2-counter_frequency_value"


async def test_rpc_disabled_xfreq(
    hass: HomeAssistant,
    mock_rpc_device: Mock,
    entity_registry: EntityRegistry,
    monkeypatch: pytest.MonkeyPatch,
) -> None:
    """Test RPC input with the xfreq sensor disabled."""
    status = deepcopy(mock_rpc_device.status)
    status["input:2"] = {
        "id": 2,
        "counts": {"total": 56174, "xtotal": 561.74},
        "freq": 208.00,
    }
    monkeypatch.setattr(mock_rpc_device, "status", status)

    await init_integration(hass, 2)

    entity_id = f"{SENSOR_DOMAIN}.gas_pulse_counter_frequency_value"

    assert hass.states.get(entity_id) is None

    assert entity_registry.async_get(entity_id) is None


@pytest.mark.parametrize(
    ("name", "entity_id"),
    [
        ("Virtual sensor", "sensor.test_name_virtual_sensor"),
        (None, "sensor.test_name_text_203"),
    ],
)
async def test_rpc_device_virtual_text_sensor(
    hass: HomeAssistant,
    entity_registry: EntityRegistry,
    mock_rpc_device: Mock,
    monkeypatch: pytest.MonkeyPatch,
    name: str | None,
    entity_id: str,
) -> None:
    """Test a virtual text sensor for RPC device."""
    config = deepcopy(mock_rpc_device.config)
    config["text:203"] = {
        "name": name,
        "meta": {"ui": {"view": "label"}},
    }
    monkeypatch.setattr(mock_rpc_device, "config", config)

    status = deepcopy(mock_rpc_device.status)
    status["text:203"] = {"value": "lorem ipsum"}
    monkeypatch.setattr(mock_rpc_device, "status", status)

    await init_integration(hass, 3)

    assert (state := hass.states.get(entity_id))
    assert state.state == "lorem ipsum"

    assert (entry := entity_registry.async_get(entity_id))
    assert entry.unique_id == "123456789ABC-text:203-text"

    monkeypatch.setitem(mock_rpc_device.status["text:203"], "value", "dolor sit amet")
    mock_rpc_device.mock_update()
    assert (state := hass.states.get(entity_id))
    assert state.state == "dolor sit amet"


async def test_rpc_remove_text_virtual_sensor_when_mode_field(
    hass: HomeAssistant,
    entity_registry: EntityRegistry,
    device_registry: DeviceRegistry,
    mock_rpc_device: Mock,
    monkeypatch: pytest.MonkeyPatch,
) -> None:
    """Test if the virtual text sensor will be removed if the mode has been changed to a field."""
    config = deepcopy(mock_rpc_device.config)
    config["text:200"] = {"name": None, "meta": {"ui": {"view": "field"}}}
    monkeypatch.setattr(mock_rpc_device, "config", config)

    status = deepcopy(mock_rpc_device.status)
    status["text:200"] = {"value": "lorem ipsum"}
    monkeypatch.setattr(mock_rpc_device, "status", status)

    config_entry = await init_integration(hass, 3, skip_setup=True)
    device_entry = register_device(device_registry, config_entry)
    entity_id = register_entity(
        hass,
        SENSOR_DOMAIN,
        "test_name_text_200",
        "text:200-text",
        config_entry,
        device_id=device_entry.id,
    )

    await hass.config_entries.async_setup(config_entry.entry_id)
    await hass.async_block_till_done()

    assert entity_registry.async_get(entity_id) is None


async def test_rpc_remove_text_virtual_sensor_when_orphaned(
    hass: HomeAssistant,
    entity_registry: EntityRegistry,
    device_registry: DeviceRegistry,
    mock_rpc_device: Mock,
) -> None:
    """Check whether the virtual text sensor will be removed if it has been removed from the device configuration."""
    config_entry = await init_integration(hass, 3, skip_setup=True)
    device_entry = register_device(device_registry, config_entry)
    entity_id = register_entity(
        hass,
        SENSOR_DOMAIN,
        "test_name_text_200",
        "text:200-text",
        config_entry,
        device_id=device_entry.id,
    )

    await hass.config_entries.async_setup(config_entry.entry_id)
    await hass.async_block_till_done()

    assert entity_registry.async_get(entity_id) is None


@pytest.mark.parametrize(
    ("name", "entity_id", "original_unit", "expected_unit"),
    [
        ("Virtual number sensor", "sensor.test_name_virtual_number_sensor", "W", "W"),
        (None, "sensor.test_name_number_203", "", None),
    ],
)
async def test_rpc_device_virtual_number_sensor(
    hass: HomeAssistant,
    entity_registry: EntityRegistry,
    mock_rpc_device: Mock,
    monkeypatch: pytest.MonkeyPatch,
    name: str | None,
    entity_id: str,
    original_unit: str,
    expected_unit: str | None,
) -> None:
    """Test a virtual number sensor for RPC device."""
    config = deepcopy(mock_rpc_device.config)
    config["number:203"] = {
        "name": name,
        "min": 0,
        "max": 100,
        "meta": {"ui": {"step": 0.1, "unit": original_unit, "view": "label"}},
    }
    monkeypatch.setattr(mock_rpc_device, "config", config)

    status = deepcopy(mock_rpc_device.status)
    status["number:203"] = {"value": 34.5}
    monkeypatch.setattr(mock_rpc_device, "status", status)

    await init_integration(hass, 3)

    assert (state := hass.states.get(entity_id))
    assert state.state == "34.5"
    assert state.attributes.get(ATTR_UNIT_OF_MEASUREMENT) == expected_unit

    assert (entry := entity_registry.async_get(entity_id))
    assert entry.unique_id == "123456789ABC-number:203-number"

    monkeypatch.setitem(mock_rpc_device.status["number:203"], "value", 56.7)
    mock_rpc_device.mock_update()
    assert (state := hass.states.get(entity_id))
    assert state.state == "56.7"


async def test_rpc_remove_number_virtual_sensor_when_mode_field(
    hass: HomeAssistant,
    entity_registry: EntityRegistry,
    device_registry: DeviceRegistry,
    mock_rpc_device: Mock,
    monkeypatch: pytest.MonkeyPatch,
) -> None:
    """Test if the virtual number sensor will be removed if the mode has been changed to a field."""
    config = deepcopy(mock_rpc_device.config)
    config["number:200"] = {
        "name": None,
        "min": 0,
        "max": 100,
        "meta": {"ui": {"step": 1, "unit": "", "view": "field"}},
    }
    monkeypatch.setattr(mock_rpc_device, "config", config)

    status = deepcopy(mock_rpc_device.status)
    status["number:200"] = {"value": 67.8}
    monkeypatch.setattr(mock_rpc_device, "status", status)

    config_entry = await init_integration(hass, 3, skip_setup=True)
    device_entry = register_device(device_registry, config_entry)
    entity_id = register_entity(
        hass,
        SENSOR_DOMAIN,
        "test_name_number_200",
        "number:200-number",
        config_entry,
        device_id=device_entry.id,
    )

    await hass.config_entries.async_setup(config_entry.entry_id)
    await hass.async_block_till_done()

    assert entity_registry.async_get(entity_id) is None


async def test_rpc_remove_number_virtual_sensor_when_orphaned(
    hass: HomeAssistant,
    entity_registry: EntityRegistry,
    device_registry: DeviceRegistry,
    mock_rpc_device: Mock,
) -> None:
    """Check whether the virtual number sensor will be removed if it has been removed from the device configuration."""
    config_entry = await init_integration(hass, 3, skip_setup=True)
    device_entry = register_device(device_registry, config_entry)
    entity_id = register_entity(
        hass,
        SENSOR_DOMAIN,
        "test_name_number_200",
        "number:200-number",
        config_entry,
        device_id=device_entry.id,
    )

    await hass.config_entries.async_setup(config_entry.entry_id)
    await hass.async_block_till_done()

    assert entity_registry.async_get(entity_id) is None


@pytest.mark.parametrize(
    ("name", "entity_id", "value", "expected_state"),
    [
        (
            "Virtual enum sensor",
            "sensor.test_name_virtual_enum_sensor",
            "one",
            "Title 1",
        ),
        (None, "sensor.test_name_enum_203", None, STATE_UNKNOWN),
    ],
)
async def test_rpc_device_virtual_enum_sensor(
    hass: HomeAssistant,
    entity_registry: EntityRegistry,
    mock_rpc_device: Mock,
    monkeypatch: pytest.MonkeyPatch,
    name: str | None,
    entity_id: str,
    value: str | None,
    expected_state: str,
) -> None:
    """Test a virtual enum sensor for RPC device."""
    config = deepcopy(mock_rpc_device.config)
    config["enum:203"] = {
        "name": name,
        "options": ["one", "two", "three"],
        "meta": {"ui": {"view": "label", "titles": {"one": "Title 1", "two": None}}},
    }
    monkeypatch.setattr(mock_rpc_device, "config", config)

    status = deepcopy(mock_rpc_device.status)
    status["enum:203"] = {"value": value}
    monkeypatch.setattr(mock_rpc_device, "status", status)

    await init_integration(hass, 3)

    assert (state := hass.states.get(entity_id))
    assert state.state == expected_state
    assert state.attributes.get(ATTR_DEVICE_CLASS) == SensorDeviceClass.ENUM
    assert state.attributes.get(ATTR_OPTIONS) == ["Title 1", "two", "three"]

    assert (entry := entity_registry.async_get(entity_id))
    assert entry.unique_id == "123456789ABC-enum:203-enum"

    monkeypatch.setitem(mock_rpc_device.status["enum:203"], "value", "two")
    mock_rpc_device.mock_update()
    assert (state := hass.states.get(entity_id))
    assert state.state == "two"


async def test_rpc_remove_enum_virtual_sensor_when_mode_dropdown(
    hass: HomeAssistant,
    entity_registry: EntityRegistry,
    device_registry: DeviceRegistry,
    mock_rpc_device: Mock,
    monkeypatch: pytest.MonkeyPatch,
) -> None:
    """Test if the virtual enum sensor will be removed if the mode has been changed to a dropdown."""
    config = deepcopy(mock_rpc_device.config)
    config["enum:200"] = {
        "name": None,
        "options": ["option 1", "option 2", "option 3"],
        "meta": {
            "ui": {
                "view": "dropdown",
                "titles": {"option 1": "Title 1", "option 2": None},
            }
        },
    }
    monkeypatch.setattr(mock_rpc_device, "config", config)

    status = deepcopy(mock_rpc_device.status)
    status["enum:200"] = {"value": "option 2"}
    monkeypatch.setattr(mock_rpc_device, "status", status)

    config_entry = await init_integration(hass, 3, skip_setup=True)
    device_entry = register_device(device_registry, config_entry)
    entity_id = register_entity(
        hass,
        SENSOR_DOMAIN,
        "test_name_enum_200",
        "enum:200-enum",
        config_entry,
        device_id=device_entry.id,
    )

    await hass.config_entries.async_setup(config_entry.entry_id)
    await hass.async_block_till_done()

    assert entity_registry.async_get(entity_id) is None


async def test_rpc_remove_enum_virtual_sensor_when_orphaned(
    hass: HomeAssistant,
    entity_registry: EntityRegistry,
    device_registry: DeviceRegistry,
    mock_rpc_device: Mock,
) -> None:
    """Check whether the virtual enum sensor will be removed if it has been removed from the device configuration."""
    config_entry = await init_integration(hass, 3, skip_setup=True)
    device_entry = register_device(device_registry, config_entry)
    entity_id = register_entity(
        hass,
        SENSOR_DOMAIN,
        "test_name_enum_200",
        "enum:200-enum",
        config_entry,
        device_id=device_entry.id,
    )

    await hass.config_entries.async_setup(config_entry.entry_id)
    await hass.async_block_till_done()

    assert entity_registry.async_get(entity_id) is None


@pytest.mark.usefixtures("entity_registry_enabled_by_default")
@pytest.mark.parametrize("light_type", ["rgb", "rgbw"])
async def test_rpc_rgbw_sensors(
    hass: HomeAssistant,
    entity_registry: EntityRegistry,
    mock_rpc_device: Mock,
    monkeypatch: pytest.MonkeyPatch,
    light_type: str,
) -> None:
    """Test sensors for RGB/RGBW light."""
    config = deepcopy(mock_rpc_device.config)
    config[f"{light_type}:0"] = {"id": 0}
    monkeypatch.setattr(mock_rpc_device, "config", config)

    status = deepcopy(mock_rpc_device.status)
    status[f"{light_type}:0"] = {
        "temperature": {"tC": 54.3, "tF": 129.7},
        "aenergy": {"total": 45.141},
        "apower": 12.2,
        "current": 0.23,
        "voltage": 12.4,
    }
    monkeypatch.setattr(mock_rpc_device, "status", status)

    await init_integration(hass, 2)

    entity_id = f"sensor.test_name_{light_type}_light_0_power"

    assert (state := hass.states.get(entity_id))
    assert state.state == "12.2"
    assert state.attributes.get(ATTR_UNIT_OF_MEASUREMENT) == UnitOfPower.WATT

    assert (entry := entity_registry.async_get(entity_id))
    assert entry.unique_id == f"123456789ABC-{light_type}:0-power_{light_type}"

    entity_id = f"sensor.test_name_{light_type}_light_0_energy"

    assert (state := hass.states.get(entity_id))
    assert state.state == "0.045141"
    assert state.attributes.get(ATTR_UNIT_OF_MEASUREMENT) == UnitOfEnergy.KILO_WATT_HOUR

    assert (entry := entity_registry.async_get(entity_id))
    assert entry.unique_id == f"123456789ABC-{light_type}:0-energy_{light_type}"

    entity_id = f"sensor.test_name_{light_type}_light_0_current"

    assert (state := hass.states.get(entity_id))
    assert state.state == "0.23"
    assert (
        state.attributes.get(ATTR_UNIT_OF_MEASUREMENT) == UnitOfElectricCurrent.AMPERE
    )

    assert (entry := entity_registry.async_get(entity_id))
    assert entry.unique_id == f"123456789ABC-{light_type}:0-current_{light_type}"

    entity_id = f"sensor.test_name_{light_type}_light_0_voltage"

    assert (state := hass.states.get(entity_id))
    assert state.state == "12.4"
    assert (
        state.attributes.get(ATTR_UNIT_OF_MEASUREMENT) == UnitOfElectricPotential.VOLT
    )

    assert (entry := entity_registry.async_get(entity_id))
    assert entry.unique_id == f"123456789ABC-{light_type}:0-voltage_{light_type}"

    entity_id = f"sensor.test_name_{light_type}_light_0_device_temperature"

    assert (state := hass.states.get(entity_id))
    assert state.state == "54.3"
    assert state.attributes.get(ATTR_UNIT_OF_MEASUREMENT) == UnitOfTemperature.CELSIUS

    assert (entry := entity_registry.async_get(entity_id))
    assert entry.unique_id == f"123456789ABC-{light_type}:0-temperature_{light_type}"


async def test_rpc_device_sensor_goes_unavailable_on_disconnect(
    hass: HomeAssistant,
    mock_rpc_device: Mock,
    monkeypatch: pytest.MonkeyPatch,
    freezer: FrozenDateTimeFactory,
    caplog: pytest.LogCaptureFixture,
) -> None:
    """Test RPC device with sensor goes unavailable on disconnect."""
    await init_integration(hass, 2)

    assert (state := hass.states.get("sensor.test_name_temperature"))
    assert state.state != STATE_UNAVAILABLE

    monkeypatch.setattr(mock_rpc_device, "connected", False)
    monkeypatch.setattr(mock_rpc_device, "initialized", False)
    mock_rpc_device.mock_disconnected()
    await hass.async_block_till_done()

    assert (state := hass.states.get("sensor.test_name_temperature"))
    assert state.state == STATE_UNAVAILABLE

    freezer.tick(60)
    async_fire_time_changed(hass)
    await hass.async_block_till_done()
    assert "NotInitialized" not in caplog.text

    monkeypatch.setattr(mock_rpc_device, "connected", True)
    monkeypatch.setattr(mock_rpc_device, "initialized", True)
    mock_rpc_device.mock_initialized()
    await hass.async_block_till_done()

    assert (state := hass.states.get("sensor.test_name_temperature"))
    assert state.state != STATE_UNAVAILABLE


async def test_rpc_voltmeter_value(
    hass: HomeAssistant,
    mock_rpc_device: Mock,
    entity_registry: EntityRegistry,
) -> None:
    """Test RPC voltmeter value sensor."""
    entity_id = f"{SENSOR_DOMAIN}.test_name_voltmeter_value"

    await init_integration(hass, 2)

    assert (state := hass.states.get(entity_id))
    assert state.state == "12.34"
    assert state.attributes.get(ATTR_UNIT_OF_MEASUREMENT) == "ppm"

    assert (entry := entity_registry.async_get(entity_id))
    assert entry.unique_id == "123456789ABC-voltmeter:100-voltmeter_value"


async def test_blu_trv_sensor_entity(
    hass: HomeAssistant,
    mock_blu_trv: Mock,
    entity_registry: EntityRegistry,
    snapshot: SnapshotAssertion,
) -> None:
    """Test BLU TRV sensor entity."""
    await init_integration(hass, 3, model=MODEL_BLU_GATEWAY_G3)

    for entity in ("battery", "signal_strength", "valve_position"):
        entity_id = f"{SENSOR_DOMAIN}.trv_name_{entity}"

        state = hass.states.get(entity_id)
        assert state == snapshot(name=f"{entity_id}-state")

        entry = entity_registry.async_get(entity_id)
        assert entry == snapshot(name=f"{entity_id}-entry")


async def test_rpc_device_virtual_number_sensor_with_device_class(
    hass: HomeAssistant,
    mock_rpc_device: Mock,
    monkeypatch: pytest.MonkeyPatch,
) -> None:
    """Test a virtual number sensor with device class for RPC device."""
    config = deepcopy(mock_rpc_device.config)
    config["number:203"] = {
        "name": "Current humidity",
        "min": 0,
        "max": 100,
        "meta": {"ui": {"step": 1, "unit": "%", "view": "label"}},
        "role": "current_humidity",
    }
    monkeypatch.setattr(mock_rpc_device, "config", config)

    status = deepcopy(mock_rpc_device.status)
    status["number:203"] = {"value": 34}
    monkeypatch.setattr(mock_rpc_device, "status", status)

    await init_integration(hass, 3)

    assert (state := hass.states.get("sensor.test_name_current_humidity"))
    assert state.state == "34"
    assert state.attributes.get(ATTR_UNIT_OF_MEASUREMENT) == PERCENTAGE
    assert state.attributes.get(ATTR_DEVICE_CLASS) == SensorDeviceClass.HUMIDITY<|MERGE_RESOLUTION|>--- conflicted
+++ resolved
@@ -408,13 +408,10 @@
     monkeypatch.setattr(mock_block_device.blocks[block_id], attribute, value)
     mock_block_device.mock_update()
 
-<<<<<<< HEAD
-    assert (state := hass.states.get(entity_id))
-    assert state.state == STATE_UNKNOWN
-=======
-    assert hass.states.get(entity_id).state == final_value
-
-
+    assert (state := hass.states.get(entity_id))
+    assert state.state == final_value
+
+    
 @pytest.mark.parametrize(
     ("lamp_life_seconds", "percentage"),
     [
@@ -439,8 +436,8 @@
     )
     await init_integration(hass, 1)
 
-    assert hass.states.get(entity_id).state == percentage
->>>>>>> 3fd17c80
+    assert (state := hass.states.get(entity_id))
+    assert state.state == percentage
 
 
 async def test_rpc_sensor(
