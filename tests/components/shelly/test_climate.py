"""Tests for Shelly climate platform."""

from copy import deepcopy
from unittest.mock import AsyncMock, Mock, PropertyMock

from aioshelly.const import (
    BLU_TRV_IDENTIFIER,
    MODEL_BLU_GATEWAY_G3,
    MODEL_VALVE,
    MODEL_WALL_DISPLAY,
)
from aioshelly.exceptions import DeviceConnectionError, InvalidAuthError
import pytest
from syrupy import SnapshotAssertion

from homeassistant.components.climate import (
    ATTR_CURRENT_HUMIDITY,
    ATTR_CURRENT_TEMPERATURE,
    ATTR_HVAC_ACTION,
    ATTR_HVAC_MODE,
    ATTR_PRESET_MODE,
    DOMAIN as CLIMATE_DOMAIN,
    PRESET_NONE,
    SERVICE_SET_HVAC_MODE,
    SERVICE_SET_PRESET_MODE,
    SERVICE_SET_TEMPERATURE,
    HVACAction,
    HVACMode,
)
from homeassistant.components.shelly.const import BLU_TRV_TIMEOUT, DOMAIN
from homeassistant.components.switch import DOMAIN as SWITCH_DOMAIN
from homeassistant.config_entries import SOURCE_REAUTH, ConfigEntryState
from homeassistant.const import (
    ATTR_ENTITY_ID,
    ATTR_TEMPERATURE,
    STATE_ON,
    STATE_UNAVAILABLE,
)
from homeassistant.core import HomeAssistant, State
from homeassistant.exceptions import HomeAssistantError, ServiceValidationError
from homeassistant.helpers import issue_registry as ir
from homeassistant.helpers.device_registry import DeviceRegistry
from homeassistant.helpers.entity_registry import EntityRegistry
from homeassistant.util.unit_system import US_CUSTOMARY_SYSTEM

from . import MOCK_MAC, init_integration, register_device, register_entity
from .conftest import MOCK_STATUS_COAP

from tests.common import mock_restore_cache, mock_restore_cache_with_extra_data

SENSOR_BLOCK_ID = 3
DEVICE_BLOCK_ID = 4
EMETER_BLOCK_ID = 5
GAS_VALVE_BLOCK_ID = 6
ENTITY_ID = f"{CLIMATE_DOMAIN}.test_name"


async def test_climate_hvac_mode(
    hass: HomeAssistant,
    mock_block_device: Mock,
    monkeypatch: pytest.MonkeyPatch,
    entity_registry: EntityRegistry,
    snapshot: SnapshotAssertion,
) -> None:
    """Test climate hvac mode service."""
    monkeypatch.delattr(mock_block_device.blocks[DEVICE_BLOCK_ID], "targetTemp")
    monkeypatch.setattr(
        mock_block_device.blocks[SENSOR_BLOCK_ID],
        "sensor_ids",
        {"battery": 98, "valvePos": 50, "targetTemp": 21.0},
    )
    monkeypatch.setattr(mock_block_device.blocks[DEVICE_BLOCK_ID], "valveError", 0)
    monkeypatch.delattr(mock_block_device.blocks[EMETER_BLOCK_ID], "targetTemp")
    monkeypatch.delattr(mock_block_device.blocks[GAS_VALVE_BLOCK_ID], "targetTemp")
    await init_integration(hass, 1, sleep_period=1000, model=MODEL_VALVE)

    # Make device online
    mock_block_device.mock_online()
    await hass.async_block_till_done(wait_background_tasks=True)

    # Test initial hvac mode - off
    state = hass.states.get(ENTITY_ID)
<<<<<<< HEAD
    assert state
    assert state.state == HVACMode.OFF
=======
    assert state == snapshot(name=f"{ENTITY_ID}-state")
>>>>>>> 5ea7c113

    entry = entity_registry.async_get(ENTITY_ID)
    assert entry == snapshot(name=f"{ENTITY_ID}-entry")

    # Test set hvac mode heat
    await hass.services.async_call(
        CLIMATE_DOMAIN,
        SERVICE_SET_HVAC_MODE,
        {ATTR_ENTITY_ID: ENTITY_ID, ATTR_HVAC_MODE: HVACMode.HEAT},
        blocking=True,
    )
    mock_block_device.http_request.assert_called_once_with(
        "get", "thermostat/0", {"target_t_enabled": 1, "target_t": 20.0}
    )

    monkeypatch.setattr(mock_block_device.blocks[SENSOR_BLOCK_ID], "targetTemp", 20.0)
    mock_block_device.mock_update()

    state = hass.states.get(ENTITY_ID)
    assert state
    assert state.state == HVACMode.HEAT

    # Test set hvac mode off
    await hass.services.async_call(
        CLIMATE_DOMAIN,
        SERVICE_SET_HVAC_MODE,
        {ATTR_ENTITY_ID: ENTITY_ID, ATTR_HVAC_MODE: HVACMode.OFF},
        blocking=True,
    )

    mock_block_device.http_request.assert_called_with(
        "get", "thermostat/0", {"target_t_enabled": 1, "target_t": "4"}
    )

    monkeypatch.setattr(mock_block_device.blocks[SENSOR_BLOCK_ID], "targetTemp", 4.0)
    mock_block_device.mock_update()
    state = hass.states.get(ENTITY_ID)
    assert state
    assert state.state == HVACMode.OFF

    # Test unavailable on error
    monkeypatch.setattr(mock_block_device.blocks[DEVICE_BLOCK_ID], "valveError", 1)
    mock_block_device.mock_update()
    state = hass.states.get(ENTITY_ID)
    assert state
    assert state.state == STATE_UNAVAILABLE


async def test_climate_set_temperature(
    hass: HomeAssistant, mock_block_device: Mock, monkeypatch: pytest.MonkeyPatch
) -> None:
    """Test climate set temperature service."""
    monkeypatch.delattr(mock_block_device.blocks[DEVICE_BLOCK_ID], "targetTemp")
    monkeypatch.setattr(mock_block_device.blocks[DEVICE_BLOCK_ID], "valveError", 0)
    monkeypatch.delattr(mock_block_device.blocks[GAS_VALVE_BLOCK_ID], "targetTemp")
    await init_integration(hass, 1, sleep_period=1000)

    # Make device online
    mock_block_device.mock_online()
    await hass.async_block_till_done(wait_background_tasks=True)

    state = hass.states.get(ENTITY_ID)
    assert state
    assert state.state == HVACMode.OFF
    assert state.attributes[ATTR_TEMPERATURE] == 4

    # Test set temperature
    await hass.services.async_call(
        CLIMATE_DOMAIN,
        SERVICE_SET_TEMPERATURE,
        {ATTR_ENTITY_ID: ENTITY_ID, ATTR_TEMPERATURE: 23},
        blocking=True,
    )

    mock_block_device.http_request.assert_called_once_with(
        "get", "thermostat/0", {"target_t_enabled": 1, "target_t": "23.0"}
    )
    mock_block_device.http_request.reset_mock()

    # Test conversion from C to F
    monkeypatch.setattr(
        mock_block_device,
        "settings",
        {
            "thermostats": [
                {"target_t": {"units": "F"}},
            ]
        },
    )

    await hass.services.async_call(
        CLIMATE_DOMAIN,
        SERVICE_SET_TEMPERATURE,
        {ATTR_ENTITY_ID: ENTITY_ID, ATTR_TEMPERATURE: 20},
        blocking=True,
    )

    mock_block_device.http_request.assert_called_once_with(
        "get", "thermostat/0", {"target_t_enabled": 1, "target_t": "68.0"}
    )


async def test_climate_set_preset_mode(
    hass: HomeAssistant, mock_block_device: Mock, monkeypatch: pytest.MonkeyPatch
) -> None:
    """Test climate set preset mode service."""
    monkeypatch.delattr(mock_block_device.blocks[DEVICE_BLOCK_ID], "targetTemp")
    monkeypatch.delattr(mock_block_device.blocks[GAS_VALVE_BLOCK_ID], "targetTemp")
    monkeypatch.setattr(mock_block_device.blocks[DEVICE_BLOCK_ID], "valveError", 0)
    monkeypatch.setattr(mock_block_device.blocks[DEVICE_BLOCK_ID], "mode", None)
    await init_integration(hass, 1, sleep_period=1000, model=MODEL_VALVE)

    # Make device online
    mock_block_device.mock_online()
    await hass.async_block_till_done(wait_background_tasks=True)

    state = hass.states.get(ENTITY_ID)
    assert state
    assert state.attributes[ATTR_PRESET_MODE] == PRESET_NONE

    # Test set Profile2
    await hass.services.async_call(
        CLIMATE_DOMAIN,
        SERVICE_SET_PRESET_MODE,
        {ATTR_ENTITY_ID: ENTITY_ID, ATTR_PRESET_MODE: "Profile2"},
        blocking=True,
    )

    mock_block_device.http_request.assert_called_once_with(
        "get", "thermostat/0", {"schedule": 1, "schedule_profile": "2"}
    )

    monkeypatch.setattr(mock_block_device.blocks[DEVICE_BLOCK_ID], "mode", 2)
    mock_block_device.mock_update()

    state = hass.states.get(ENTITY_ID)
    assert state
    assert state.attributes[ATTR_PRESET_MODE] == "Profile2"

    # Set preset to none
    await hass.services.async_call(
        CLIMATE_DOMAIN,
        SERVICE_SET_PRESET_MODE,
        {ATTR_ENTITY_ID: ENTITY_ID, ATTR_PRESET_MODE: PRESET_NONE},
        blocking=True,
    )

    assert len(mock_block_device.http_request.mock_calls) == 2
    mock_block_device.http_request.assert_called_with(
        "get", "thermostat/0", {"schedule": 0}
    )

    monkeypatch.setattr(mock_block_device.blocks[DEVICE_BLOCK_ID], "mode", 0)
    mock_block_device.mock_update()

    state = hass.states.get(ENTITY_ID)
    assert state
    assert state.attributes[ATTR_PRESET_MODE] == PRESET_NONE


async def test_block_restored_climate(
    hass: HomeAssistant,
    mock_block_device: Mock,
    device_registry: DeviceRegistry,
    monkeypatch: pytest.MonkeyPatch,
) -> None:
    """Test block restored climate."""
    monkeypatch.delattr(mock_block_device.blocks[DEVICE_BLOCK_ID], "targetTemp")
    monkeypatch.delattr(mock_block_device.blocks[GAS_VALVE_BLOCK_ID], "targetTemp")
    monkeypatch.setattr(mock_block_device.blocks[DEVICE_BLOCK_ID], "valveError", 0)
    monkeypatch.delattr(mock_block_device.blocks[EMETER_BLOCK_ID], "targetTemp")
    entry = await init_integration(hass, 1, sleep_period=1000, skip_setup=True)
    device = register_device(device_registry, entry)
    entity_id = register_entity(
        hass,
        CLIMATE_DOMAIN,
        "test_name",
        "sensor_0",
        entry,
        device_id=device.id,
    )
    attrs = {"current_temperature": 20.5, "temperature": 4.0}
    extra_data = {"last_target_temp": 22.0}
    mock_restore_cache_with_extra_data(
        hass, ((State(entity_id, HVACMode.OFF, attributes=attrs), extra_data),)
    )

    monkeypatch.setattr(mock_block_device, "initialized", False)
    await hass.config_entries.async_setup(entry.entry_id)
    await hass.async_block_till_done()

    state = hass.states.get(entity_id)
    assert state
    assert state.state == HVACMode.OFF
    assert state.attributes.get(ATTR_TEMPERATURE) == 4.0

    # Partial update, should not change state
    mock_block_device.mock_update()
    await hass.async_block_till_done()

    state = hass.states.get(entity_id)
    assert state
    assert state.state == HVACMode.OFF
    assert state.attributes.get(ATTR_TEMPERATURE) == 4.0

    # Make device online
    monkeypatch.setattr(mock_block_device, "initialized", True)
    mock_block_device.mock_online()
    await hass.async_block_till_done(wait_background_tasks=True)

    state = hass.states.get(entity_id)
    assert state
    assert state.state == HVACMode.OFF
    assert state.attributes.get(ATTR_TEMPERATURE) == 4.0

    # Test set hvac mode heat, target temp should be set to last target temp (22)
    await hass.services.async_call(
        CLIMATE_DOMAIN,
        SERVICE_SET_HVAC_MODE,
        {ATTR_ENTITY_ID: ENTITY_ID, ATTR_HVAC_MODE: HVACMode.HEAT},
        blocking=True,
    )
    mock_block_device.http_request.assert_called_once_with(
        "get", "thermostat/0", {"target_t_enabled": 1, "target_t": 22.0}
    )

    monkeypatch.setattr(mock_block_device.blocks[SENSOR_BLOCK_ID], "targetTemp", 22.0)
    mock_block_device.mock_update()

    state = hass.states.get(entity_id)
    assert state
    assert state.state == HVACMode.HEAT
    assert state.attributes.get(ATTR_TEMPERATURE) == 22.0


async def test_block_restored_climate_us_customary(
    hass: HomeAssistant,
    mock_block_device: Mock,
    device_registry: DeviceRegistry,
    monkeypatch: pytest.MonkeyPatch,
) -> None:
    """Test block restored climate with US CUSTOMARY unit system."""
    hass.config.units = US_CUSTOMARY_SYSTEM
    monkeypatch.delattr(mock_block_device.blocks[DEVICE_BLOCK_ID], "targetTemp")
    monkeypatch.delattr(mock_block_device.blocks[GAS_VALVE_BLOCK_ID], "targetTemp")
    monkeypatch.setattr(mock_block_device.blocks[DEVICE_BLOCK_ID], "valveError", 0)
    monkeypatch.delattr(mock_block_device.blocks[EMETER_BLOCK_ID], "targetTemp")
    entry = await init_integration(hass, 1, sleep_period=1000, skip_setup=True)
    device = register_device(device_registry, entry)
    entity_id = register_entity(
        hass,
        CLIMATE_DOMAIN,
        "test_name",
        "sensor_0",
        entry,
        device_id=device.id,
    )
    attrs = {"current_temperature": 67, "temperature": 39}
    extra_data = {"last_target_temp": 10.0}
    mock_restore_cache_with_extra_data(
        hass, ((State(entity_id, HVACMode.OFF, attributes=attrs), extra_data),)
    )

    monkeypatch.setattr(mock_block_device, "initialized", False)
    await hass.config_entries.async_setup(entry.entry_id)
    await hass.async_block_till_done()

    state = hass.states.get(entity_id)
    assert state
    assert state.state == HVACMode.OFF
    assert state.attributes.get(ATTR_TEMPERATURE) == 39
    assert state.attributes.get(ATTR_CURRENT_TEMPERATURE) == 67

    # Partial update, should not change state
    mock_block_device.mock_update()
    await hass.async_block_till_done()

    state = hass.states.get(entity_id)
    assert state
    assert state.state == HVACMode.OFF
    assert state.attributes.get(ATTR_TEMPERATURE) == 39
    assert state.attributes.get(ATTR_CURRENT_TEMPERATURE) == 67

    # Make device online
    monkeypatch.setattr(mock_block_device, "initialized", True)
    monkeypatch.setattr(mock_block_device.blocks[SENSOR_BLOCK_ID], "targetTemp", 4.0)
    monkeypatch.setattr(mock_block_device.blocks[SENSOR_BLOCK_ID], "temp", 18.2)
    mock_block_device.mock_online()
    await hass.async_block_till_done(wait_background_tasks=True)

    state = hass.states.get(entity_id)
    assert state
    assert state.state == HVACMode.OFF
    assert state.attributes.get(ATTR_TEMPERATURE) == 39
    assert state.attributes.get(ATTR_CURRENT_TEMPERATURE) == 65

    # Test set hvac mode heat, target temp should be set to last target temp (10.0/50)
    await hass.services.async_call(
        CLIMATE_DOMAIN,
        SERVICE_SET_HVAC_MODE,
        {ATTR_ENTITY_ID: ENTITY_ID, ATTR_HVAC_MODE: HVACMode.HEAT},
        blocking=True,
    )
    mock_block_device.http_request.assert_called_once_with(
        "get", "thermostat/0", {"target_t_enabled": 1, "target_t": 10.0}
    )

    monkeypatch.setattr(mock_block_device.blocks[SENSOR_BLOCK_ID], "targetTemp", 10.0)
    mock_block_device.mock_update()

    state = hass.states.get(entity_id)
    assert state
    assert state.state == HVACMode.HEAT
    assert state.attributes.get(ATTR_TEMPERATURE) == 50


async def test_block_restored_climate_unavailable(
    hass: HomeAssistant,
    mock_block_device: Mock,
    device_registry: DeviceRegistry,
    monkeypatch: pytest.MonkeyPatch,
) -> None:
    """Test block restored climate unavailable state."""
    monkeypatch.delattr(mock_block_device.blocks[DEVICE_BLOCK_ID], "targetTemp")
    monkeypatch.setattr(mock_block_device.blocks[DEVICE_BLOCK_ID], "valveError", 0)
    entry = await init_integration(hass, 1, sleep_period=1000, skip_setup=True)
    device = register_device(device_registry, entry)
    entity_id = register_entity(
        hass,
        CLIMATE_DOMAIN,
        "test_name",
        "sensor_0",
        entry,
        device_id=device.id,
    )
    mock_restore_cache(hass, [State(entity_id, STATE_UNAVAILABLE)])

    monkeypatch.setattr(mock_block_device, "initialized", False)
    await hass.config_entries.async_setup(entry.entry_id)
    await hass.async_block_till_done()

    state = hass.states.get(entity_id)
    assert state
    assert state.state == HVACMode.OFF


async def test_block_restored_climate_set_preset_before_online(
    hass: HomeAssistant,
    mock_block_device: Mock,
    device_registry: DeviceRegistry,
    monkeypatch: pytest.MonkeyPatch,
) -> None:
    """Test block restored climate set preset before device is online."""
    monkeypatch.delattr(mock_block_device.blocks[DEVICE_BLOCK_ID], "targetTemp")
    monkeypatch.setattr(mock_block_device.blocks[DEVICE_BLOCK_ID], "valveError", 0)
    entry = await init_integration(hass, 1, sleep_period=1000, skip_setup=True)
    device = register_device(device_registry, entry)
    entity_id = register_entity(
        hass,
        CLIMATE_DOMAIN,
        "test_name",
        "sensor_0",
        entry,
        device_id=device.id,
    )
    mock_restore_cache(hass, [State(entity_id, HVACMode.HEAT)])

    monkeypatch.setattr(mock_block_device, "initialized", False)
    await hass.config_entries.async_setup(entry.entry_id)
    await hass.async_block_till_done()

    state = hass.states.get(entity_id)
    assert state
    assert state.state == HVACMode.HEAT

    with pytest.raises(ServiceValidationError):
        await hass.services.async_call(
            CLIMATE_DOMAIN,
            SERVICE_SET_PRESET_MODE,
            {ATTR_ENTITY_ID: ENTITY_ID, ATTR_PRESET_MODE: "Profile1"},
            blocking=True,
        )

    mock_block_device.http_request.assert_not_called()


async def test_block_set_mode_connection_error(
    hass: HomeAssistant, mock_block_device: Mock, monkeypatch: pytest.MonkeyPatch
) -> None:
    """Test block device set mode connection error."""
    monkeypatch.setattr(mock_block_device.blocks[DEVICE_BLOCK_ID], "valveError", 0)
    monkeypatch.setattr(
        mock_block_device,
        "http_request",
        AsyncMock(side_effect=DeviceConnectionError),
    )
    await init_integration(hass, 1, sleep_period=1000)

    # Make device online
    mock_block_device.mock_online()
    await hass.async_block_till_done(wait_background_tasks=True)

    with pytest.raises(HomeAssistantError):
        await hass.services.async_call(
            CLIMATE_DOMAIN,
            SERVICE_SET_HVAC_MODE,
            {ATTR_ENTITY_ID: ENTITY_ID, ATTR_HVAC_MODE: HVACMode.HEAT},
            blocking=True,
        )


async def test_block_set_mode_auth_error(
    hass: HomeAssistant, mock_block_device: Mock, monkeypatch: pytest.MonkeyPatch
) -> None:
    """Test block device set mode authentication error."""
    monkeypatch.setattr(mock_block_device.blocks[DEVICE_BLOCK_ID], "valveError", 0)
    monkeypatch.setattr(
        mock_block_device,
        "http_request",
        AsyncMock(side_effect=InvalidAuthError),
    )
    entry = await init_integration(hass, 1, sleep_period=1000)

    # Make device online
    mock_block_device.mock_online()
    await hass.async_block_till_done(wait_background_tasks=True)

    assert entry.state is ConfigEntryState.LOADED

    await hass.services.async_call(
        CLIMATE_DOMAIN,
        SERVICE_SET_HVAC_MODE,
        {ATTR_ENTITY_ID: ENTITY_ID, ATTR_HVAC_MODE: HVACMode.HEAT},
        blocking=True,
    )

    assert entry.state is ConfigEntryState.LOADED

    flows = hass.config_entries.flow.async_progress()
    assert len(flows) == 1

    flow = flows[0]
    assert flow.get("step_id") == "reauth_confirm"
    assert flow.get("handler") == DOMAIN

    assert "context" in flow
    assert flow["context"].get("source") == SOURCE_REAUTH
    assert flow["context"].get("entry_id") == entry.entry_id


async def test_block_restored_climate_auth_error(
    hass: HomeAssistant,
    mock_block_device: Mock,
    device_registry: DeviceRegistry,
    monkeypatch: pytest.MonkeyPatch,
) -> None:
    """Test block restored climate with authentication error during init."""
    monkeypatch.delattr(mock_block_device.blocks[DEVICE_BLOCK_ID], "targetTemp")
    monkeypatch.setattr(mock_block_device.blocks[DEVICE_BLOCK_ID], "valveError", 0)
    entry = await init_integration(hass, 1, sleep_period=1000, skip_setup=True)
    device = register_device(device_registry, entry)
    entity_id = register_entity(
        hass,
        CLIMATE_DOMAIN,
        "test_name",
        "sensor_0",
        entry,
        device_id=device.id,
    )
    mock_restore_cache(hass, [State(entity_id, HVACMode.HEAT)])

    monkeypatch.setattr(mock_block_device, "initialized", False)
    await hass.config_entries.async_setup(entry.entry_id)
    await hass.async_block_till_done()

    assert entry.state is ConfigEntryState.LOADED

    # Make device online with auth error
    monkeypatch.setattr(mock_block_device, "initialized", True)
    type(mock_block_device).settings = PropertyMock(
        return_value={}, side_effect=InvalidAuthError
    )
    mock_block_device.mock_online()
    await hass.async_block_till_done(wait_background_tasks=True)

    assert entry.state is ConfigEntryState.LOADED

    flows = hass.config_entries.flow.async_progress()
    assert len(flows) == 1

    flow = flows[0]
    assert flow.get("step_id") == "reauth_confirm"
    assert flow.get("handler") == DOMAIN

    assert "context" in flow
    assert flow["context"].get("source") == SOURCE_REAUTH
    assert flow["context"].get("entry_id") == entry.entry_id


async def test_device_not_calibrated(
    hass: HomeAssistant,
    mock_block_device: Mock,
    monkeypatch: pytest.MonkeyPatch,
    issue_registry: ir.IssueRegistry,
) -> None:
    """Test to create an issue when the device is not calibrated."""
    await init_integration(hass, 1, sleep_period=1000, model=MODEL_VALVE)

    # Make device online
    mock_block_device.mock_online()
    await hass.async_block_till_done(wait_background_tasks=True)

    mock_status = MOCK_STATUS_COAP.copy()
    mock_status["calibrated"] = False
    monkeypatch.setattr(
        mock_block_device,
        "status",
        mock_status,
    )
    mock_block_device.mock_update()
    await hass.async_block_till_done()

    assert issue_registry.async_get_issue(
        domain=DOMAIN, issue_id=f"not_calibrated_{MOCK_MAC}"
    )

    # The device has been calibrated
    monkeypatch.setattr(
        mock_block_device,
        "status",
        MOCK_STATUS_COAP,
    )
    mock_block_device.mock_update()
    await hass.async_block_till_done()

    assert not issue_registry.async_get_issue(
        domain=DOMAIN, issue_id=f"not_calibrated_{MOCK_MAC}"
    )


async def test_rpc_climate_hvac_mode(
    hass: HomeAssistant,
    entity_registry: EntityRegistry,
    mock_rpc_device: Mock,
    monkeypatch: pytest.MonkeyPatch,
    snapshot: SnapshotAssertion,
) -> None:
    """Test climate hvac mode service."""
    entity_id = "climate.test_name_thermostat_0"

    await init_integration(hass, 2, model=MODEL_WALL_DISPLAY)

    state = hass.states.get(entity_id)
<<<<<<< HEAD
    assert state
    assert state.state == HVACMode.HEAT
    assert state.attributes[ATTR_TEMPERATURE] == 23
    assert state.attributes[ATTR_CURRENT_TEMPERATURE] == 12.3
    assert state.attributes[ATTR_HVAC_ACTION] == HVACAction.HEATING
    assert state.attributes[ATTR_CURRENT_HUMIDITY] == 44.4
=======
    assert state == snapshot(name=f"{entity_id}-state")
>>>>>>> 5ea7c113

    entry = entity_registry.async_get(entity_id)
    assert entry == snapshot(name=f"{entity_id}-entry")

    monkeypatch.setitem(mock_rpc_device.status["thermostat:0"], "output", False)
    mock_rpc_device.mock_update()

    state = hass.states.get(entity_id)
    assert state
    assert state.attributes[ATTR_HVAC_ACTION] == HVACAction.IDLE
    assert state.attributes[ATTR_CURRENT_HUMIDITY] == 44.4

    monkeypatch.setitem(mock_rpc_device.status["thermostat:0"], "enable", False)
    await hass.services.async_call(
        CLIMATE_DOMAIN,
        SERVICE_SET_HVAC_MODE,
        {ATTR_ENTITY_ID: entity_id, ATTR_HVAC_MODE: HVACMode.OFF},
        blocking=True,
    )
    mock_rpc_device.mock_update()

    mock_rpc_device.call_rpc.assert_called_once_with(
        "Thermostat.SetConfig", {"config": {"id": 0, "enable": False}}
    )
    state = hass.states.get(entity_id)
    assert state
    assert state.state == HVACMode.OFF


async def test_rpc_climate_without_humidity(
    hass: HomeAssistant,
    entity_registry: EntityRegistry,
    mock_rpc_device: Mock,
    monkeypatch: pytest.MonkeyPatch,
) -> None:
    """Test climate entity without the humidity value."""
    entity_id = "climate.test_name_thermostat_0"
    new_status = deepcopy(mock_rpc_device.status)
    new_status.pop("humidity:0")
    monkeypatch.setattr(mock_rpc_device, "status", new_status)

    await init_integration(hass, 2, model=MODEL_WALL_DISPLAY)

    state = hass.states.get(entity_id)
    assert state
    assert state.state == HVACMode.HEAT
    assert state.attributes[ATTR_TEMPERATURE] == 23
    assert state.attributes[ATTR_CURRENT_TEMPERATURE] == 12.3
    assert state.attributes[ATTR_HVAC_ACTION] == HVACAction.HEATING
    assert ATTR_CURRENT_HUMIDITY not in state.attributes

    entry = entity_registry.async_get(entity_id)
    assert entry
    assert entry.unique_id == "123456789ABC-thermostat:0"


async def test_rpc_climate_set_temperature(
    hass: HomeAssistant, mock_rpc_device: Mock, monkeypatch: pytest.MonkeyPatch
) -> None:
    """Test climate set target temperature."""
    entity_id = "climate.test_name_thermostat_0"

    await init_integration(hass, 2, model=MODEL_WALL_DISPLAY)

    state = hass.states.get(entity_id)
    assert state
    assert state.attributes[ATTR_TEMPERATURE] == 23

    monkeypatch.setitem(mock_rpc_device.status["thermostat:0"], "target_C", 28)
    await hass.services.async_call(
        CLIMATE_DOMAIN,
        SERVICE_SET_TEMPERATURE,
        {ATTR_ENTITY_ID: entity_id, ATTR_TEMPERATURE: 28},
        blocking=True,
    )
    mock_rpc_device.mock_update()

    mock_rpc_device.call_rpc.assert_called_once_with(
        "Thermostat.SetConfig", {"config": {"id": 0, "target_C": 28}}
    )
    state = hass.states.get(entity_id)
    assert state
    assert state.attributes[ATTR_TEMPERATURE] == 28


async def test_rpc_climate_hvac_mode_cool(
    hass: HomeAssistant, mock_rpc_device: Mock, monkeypatch: pytest.MonkeyPatch
) -> None:
    """Test climate with hvac mode cooling."""
    entity_id = "climate.test_name_thermostat_0"
    new_config = deepcopy(mock_rpc_device.config)
    new_config["thermostat:0"]["type"] = "cooling"
    monkeypatch.setattr(mock_rpc_device, "config", new_config)

    await init_integration(hass, 2, model=MODEL_WALL_DISPLAY)

    state = hass.states.get(entity_id)
    assert state
    assert state.state == HVACMode.COOL
    assert state.attributes[ATTR_HVAC_ACTION] == HVACAction.COOLING


async def test_wall_display_thermostat_mode(
    hass: HomeAssistant,
    mock_rpc_device: Mock,
    entity_registry: EntityRegistry,
    monkeypatch: pytest.MonkeyPatch,
    snapshot: SnapshotAssertion,
) -> None:
    """Test Wall Display in thermostat mode."""
    climate_entity_id = "climate.test_name_thermostat_0"
    switch_entity_id = "switch.test_switch_0"

    await init_integration(hass, 2, model=MODEL_WALL_DISPLAY)

    # the switch entity should be removed
    assert hass.states.get(switch_entity_id) is None
    assert len(hass.states.async_entity_ids(SWITCH_DOMAIN)) == 0

    # the climate entity should be created
    state = hass.states.get(climate_entity_id)
    assert state == snapshot(name=f"{climate_entity_id}-state")
    assert len(hass.states.async_entity_ids(CLIMATE_DOMAIN)) == 1

    entry = entity_registry.async_get(climate_entity_id)
    assert entry == snapshot(name=f"{climate_entity_id}-entry")


async def test_wall_display_thermostat_mode_external_actuator(
    hass: HomeAssistant,
    mock_rpc_device: Mock,
    entity_registry: EntityRegistry,
    monkeypatch: pytest.MonkeyPatch,
) -> None:
    """Test Wall Display in thermostat mode with an external actuator."""
    climate_entity_id = "climate.test_name_thermostat_0"
    switch_entity_id = "switch.test_switch_0"

    new_status = deepcopy(mock_rpc_device.status)
    new_status["sys"]["relay_in_thermostat"] = False
    new_status.pop("cover:0")
    monkeypatch.setattr(mock_rpc_device, "status", new_status)

    await init_integration(hass, 2, model=MODEL_WALL_DISPLAY)

    # the switch entity should be created
    state = hass.states.get(switch_entity_id)
    assert state
    assert state.state == STATE_ON
    assert len(hass.states.async_entity_ids(SWITCH_DOMAIN)) == 1

    # the climate entity should be created
    state = hass.states.get(climate_entity_id)
    assert state
    assert state.state == HVACMode.HEAT
    assert len(hass.states.async_entity_ids(CLIMATE_DOMAIN)) == 1

    entry = entity_registry.async_get(climate_entity_id)
    assert entry
    assert entry.unique_id == "123456789ABC-thermostat:0"


async def test_blu_trv_climate_set_temperature(
    hass: HomeAssistant,
    mock_blu_trv: Mock,
    entity_registry: EntityRegistry,
    monkeypatch: pytest.MonkeyPatch,
    snapshot: SnapshotAssertion,
) -> None:
    """Test BLU TRV set target temperature."""

    entity_id = "climate.trv_name"
    monkeypatch.delitem(mock_blu_trv.status, "thermostat:0")

    await init_integration(hass, 3, model=MODEL_BLU_GATEWAY_G3)

    state = hass.states.get(entity_id)
<<<<<<< HEAD
    assert state
    assert state.attributes[ATTR_TEMPERATURE] == 17.1
=======
    assert state == snapshot(name=f"{entity_id}-state")

    entry = entity_registry.async_get(entity_id)
    assert entry == snapshot(name=f"{entity_id}-entry")

    assert get_entity_attribute(hass, entity_id, ATTR_TEMPERATURE) == 17.1
>>>>>>> 5ea7c113

    monkeypatch.setitem(
        mock_blu_trv.status[f"{BLU_TRV_IDENTIFIER}:200"], "target_C", 28
    )
    await hass.services.async_call(
        CLIMATE_DOMAIN,
        SERVICE_SET_TEMPERATURE,
        {ATTR_ENTITY_ID: entity_id, ATTR_TEMPERATURE: 28},
        blocking=True,
    )
    mock_blu_trv.mock_update()

    mock_blu_trv.call_rpc.assert_called_once_with(
        "BluTRV.Call",
        {
            "id": 200,
            "method": "Trv.SetTarget",
            "params": {"id": 0, "target_C": 28.0},
        },
        BLU_TRV_TIMEOUT,
    )

    state = hass.states.get(entity_id)
    assert state
    assert state.attributes[ATTR_TEMPERATURE] == 28


async def test_blu_trv_climate_disabled(
    hass: HomeAssistant,
    mock_blu_trv: Mock,
    monkeypatch: pytest.MonkeyPatch,
) -> None:
    """Test BLU TRV disabled."""

    entity_id = "climate.trv_name"
    monkeypatch.delitem(mock_blu_trv.status, "thermostat:0")

    await init_integration(hass, 3, model=MODEL_BLU_GATEWAY_G3)

    state = hass.states.get(entity_id)
    assert state
    assert state.attributes[ATTR_TEMPERATURE] == 17.1

    monkeypatch.setitem(
        mock_blu_trv.config[f"{BLU_TRV_IDENTIFIER}:200"], "enable", False
    )
    mock_blu_trv.mock_update()

    state = hass.states.get(entity_id)
    assert state
    assert state.attributes[ATTR_TEMPERATURE] is None


async def test_blu_trv_climate_hvac_action(
    hass: HomeAssistant,
    mock_blu_trv: Mock,
    monkeypatch: pytest.MonkeyPatch,
) -> None:
    """Test BLU TRV is heating."""

    entity_id = "climate.trv_name"
    monkeypatch.delitem(mock_blu_trv.status, "thermostat:0")

    await init_integration(hass, 3, model=MODEL_BLU_GATEWAY_G3)

    state = hass.states.get(entity_id)
    assert state
    assert state.attributes[ATTR_HVAC_ACTION] == HVACAction.IDLE

    monkeypatch.setitem(mock_blu_trv.status[f"{BLU_TRV_IDENTIFIER}:200"], "pos", 10)
    mock_blu_trv.mock_update()

    state = hass.states.get(entity_id)
    assert state
    assert state.attributes[ATTR_HVAC_ACTION] == HVACAction.HEATING<|MERGE_RESOLUTION|>--- conflicted
+++ resolved
@@ -80,12 +80,7 @@
 
     # Test initial hvac mode - off
     state = hass.states.get(ENTITY_ID)
-<<<<<<< HEAD
-    assert state
-    assert state.state == HVACMode.OFF
-=======
     assert state == snapshot(name=f"{ENTITY_ID}-state")
->>>>>>> 5ea7c113
 
     entry = entity_registry.async_get(ENTITY_ID)
     assert entry == snapshot(name=f"{ENTITY_ID}-entry")
@@ -639,16 +634,7 @@
     await init_integration(hass, 2, model=MODEL_WALL_DISPLAY)
 
     state = hass.states.get(entity_id)
-<<<<<<< HEAD
-    assert state
-    assert state.state == HVACMode.HEAT
-    assert state.attributes[ATTR_TEMPERATURE] == 23
-    assert state.attributes[ATTR_CURRENT_TEMPERATURE] == 12.3
-    assert state.attributes[ATTR_HVAC_ACTION] == HVACAction.HEATING
-    assert state.attributes[ATTR_CURRENT_HUMIDITY] == 44.4
-=======
     assert state == snapshot(name=f"{entity_id}-state")
->>>>>>> 5ea7c113
 
     entry = entity_registry.async_get(entity_id)
     assert entry == snapshot(name=f"{entity_id}-entry")
@@ -826,17 +812,10 @@
     await init_integration(hass, 3, model=MODEL_BLU_GATEWAY_G3)
 
     state = hass.states.get(entity_id)
-<<<<<<< HEAD
-    assert state
-    assert state.attributes[ATTR_TEMPERATURE] == 17.1
-=======
     assert state == snapshot(name=f"{entity_id}-state")
 
     entry = entity_registry.async_get(entity_id)
     assert entry == snapshot(name=f"{entity_id}-entry")
-
-    assert get_entity_attribute(hass, entity_id, ATTR_TEMPERATURE) == 17.1
->>>>>>> 5ea7c113
 
     monkeypatch.setitem(
         mock_blu_trv.status[f"{BLU_TRV_IDENTIFIER}:200"], "target_C", 28
