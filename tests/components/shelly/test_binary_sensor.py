"""Tests for Shelly binary sensor platform."""

from copy import deepcopy
from unittest.mock import Mock

from aioshelly.const import MODEL_BLU_GATEWAY_G3, MODEL_MOTION
from freezegun.api import FrozenDateTimeFactory
import pytest
from syrupy.assertion import SnapshotAssertion

from homeassistant.components.binary_sensor import DOMAIN as BINARY_SENSOR_DOMAIN
from homeassistant.components.shelly.const import UPDATE_PERIOD_MULTIPLIER
from homeassistant.const import STATE_OFF, STATE_ON, STATE_UNKNOWN
from homeassistant.core import HomeAssistant, State
from homeassistant.helpers.device_registry import DeviceRegistry
from homeassistant.helpers.entity_registry import EntityRegistry

from . import (
    init_integration,
    mock_rest_update,
    mutate_rpc_device_status,
    register_device,
    register_entity,
)

from tests.common import mock_restore_cache

RELAY_BLOCK_ID = 0
SENSOR_BLOCK_ID = 3


async def test_block_binary_sensor(
    hass: HomeAssistant,
    mock_block_device: Mock,
    monkeypatch: pytest.MonkeyPatch,
    entity_registry: EntityRegistry,
) -> None:
    """Test block binary sensor."""
    monkeypatch.setitem(mock_block_device.shelly, "num_outputs", 1)
    entity_id = f"{BINARY_SENSOR_DOMAIN}.test_name_overpowering"
    await init_integration(hass, 1)

    assert (state := hass.states.get(entity_id))
    assert state.state == STATE_OFF

    monkeypatch.setattr(mock_block_device.blocks[RELAY_BLOCK_ID], "overpower", 1)
    mock_block_device.mock_update()

    assert (state := hass.states.get(entity_id))
    assert state.state == STATE_ON

    assert (entry := entity_registry.async_get(entity_id))
    assert entry.unique_id == "123456789ABC-relay_0-overpower"


async def test_block_binary_sensor_creation(
    hass: HomeAssistant,
    mock_block_device: Mock,
    monkeypatch: pytest.MonkeyPatch,
    entity_registry: EntityRegistry,
) -> None:
    """Test block binary sensor creation."""
    entity_id = f"{BINARY_SENSOR_DOMAIN}.test_name_gas"
    await init_integration(hass, 1)

<<<<<<< HEAD
    state = hass.states.get(entity_id)
    assert state
=======
    assert (state := hass.states.get(entity_id))
>>>>>>> 1cca65b5
    assert state.state == STATE_ON

    monkeypatch.setattr(mock_block_device.blocks[SENSOR_BLOCK_ID], "gas", "none")
    mock_block_device.mock_update()

<<<<<<< HEAD
    state = hass.states.get(entity_id)
    assert state
=======
    assert (state := hass.states.get(entity_id))
>>>>>>> 1cca65b5
    assert state.state == STATE_OFF

    assert (entry := entity_registry.async_get(entity_id))
    assert entry.unique_id == "123456789ABC-sensor_0-gas"


async def test_block_rest_binary_sensor(
    hass: HomeAssistant,
    freezer: FrozenDateTimeFactory,
    mock_block_device: Mock,
    monkeypatch: pytest.MonkeyPatch,
    entity_registry: EntityRegistry,
) -> None:
    """Test block REST binary sensor."""
    entity_id = register_entity(hass, BINARY_SENSOR_DOMAIN, "test_name_cloud", "cloud")
    monkeypatch.setitem(mock_block_device.status, "cloud", {"connected": False})
    await init_integration(hass, 1)

    assert (state := hass.states.get(entity_id))
    assert state.state == STATE_OFF

    monkeypatch.setitem(mock_block_device.status["cloud"], "connected", True)
    await mock_rest_update(hass, freezer)

    assert (state := hass.states.get(entity_id))
    assert state.state == STATE_ON

    assert (entry := entity_registry.async_get(entity_id))
    assert entry.unique_id == "123456789ABC-cloud"


async def test_block_rest_binary_sensor_connected_battery_devices(
    hass: HomeAssistant,
    freezer: FrozenDateTimeFactory,
    mock_block_device: Mock,
    monkeypatch: pytest.MonkeyPatch,
    entity_registry: EntityRegistry,
) -> None:
    """Test block REST binary sensor for connected battery devices."""
    entity_id = register_entity(hass, BINARY_SENSOR_DOMAIN, "test_name_cloud", "cloud")
    monkeypatch.setitem(mock_block_device.status, "cloud", {"connected": False})
    monkeypatch.setitem(mock_block_device.settings["device"], "type", MODEL_MOTION)
    monkeypatch.setitem(mock_block_device.settings["coiot"], "update_period", 3600)
    await init_integration(hass, 1, model=MODEL_MOTION)

    assert (state := hass.states.get(entity_id))
    assert state.state == STATE_OFF

    monkeypatch.setitem(mock_block_device.status["cloud"], "connected", True)

    # Verify no update on fast intervals
    await mock_rest_update(hass, freezer)
    assert (state := hass.states.get(entity_id))
    assert state.state == STATE_OFF

    # Verify update on slow intervals
    await mock_rest_update(hass, freezer, seconds=UPDATE_PERIOD_MULTIPLIER * 3600)
    assert (state := hass.states.get(entity_id))
    assert state.state == STATE_ON

    assert (entry := entity_registry.async_get(entity_id))
    assert entry.unique_id == "123456789ABC-cloud"


async def test_block_sleeping_binary_sensor(
    hass: HomeAssistant,
    mock_block_device: Mock,
    monkeypatch: pytest.MonkeyPatch,
    entity_registry: EntityRegistry,
) -> None:
    """Test block sleeping binary sensor."""
    entity_id = f"{BINARY_SENSOR_DOMAIN}.test_name_motion"
    await init_integration(hass, 1, sleep_period=1000)

    # Sensor should be created when device is online
    assert hass.states.get(entity_id) is None

    # Make device online
    mock_block_device.mock_online()
    await hass.async_block_till_done(wait_background_tasks=True)

    assert (state := hass.states.get(entity_id))
    assert state.state == STATE_OFF

    monkeypatch.setattr(mock_block_device.blocks[SENSOR_BLOCK_ID], "motion", 1)
    mock_block_device.mock_update()

    assert (state := hass.states.get(entity_id))
    assert state.state == STATE_ON

    assert (entry := entity_registry.async_get(entity_id))
    assert entry.unique_id == "123456789ABC-sensor_0-motion"


async def test_block_restored_sleeping_binary_sensor(
    hass: HomeAssistant,
    mock_block_device: Mock,
    device_registry: DeviceRegistry,
    monkeypatch: pytest.MonkeyPatch,
) -> None:
    """Test block restored sleeping binary sensor."""
    entry = await init_integration(hass, 1, sleep_period=1000, skip_setup=True)
    device = register_device(device_registry, entry)
    entity_id = register_entity(
        hass,
        BINARY_SENSOR_DOMAIN,
        "test_name_motion",
        "sensor_0-motion",
        entry,
        device_id=device.id,
    )
    mock_restore_cache(hass, [State(entity_id, STATE_ON)])
    monkeypatch.setattr(mock_block_device, "initialized", False)
    await hass.config_entries.async_setup(entry.entry_id)
    await hass.async_block_till_done()

    assert (state := hass.states.get(entity_id))
    assert state.state == STATE_ON

    # Make device online
    monkeypatch.setattr(mock_block_device, "initialized", True)
    mock_block_device.mock_online()
    await hass.async_block_till_done(wait_background_tasks=True)

    assert (state := hass.states.get(entity_id))
    assert state.state == STATE_OFF


async def test_block_restored_sleeping_binary_sensor_no_last_state(
    hass: HomeAssistant,
    mock_block_device: Mock,
    device_registry: DeviceRegistry,
    monkeypatch: pytest.MonkeyPatch,
) -> None:
    """Test block restored sleeping binary sensor missing last state."""
    entry = await init_integration(hass, 1, sleep_period=1000, skip_setup=True)
    device = register_device(device_registry, entry)
    entity_id = register_entity(
        hass,
        BINARY_SENSOR_DOMAIN,
        "test_name_motion",
        "sensor_0-motion",
        entry,
        device_id=device.id,
    )
    monkeypatch.setattr(mock_block_device, "initialized", False)
    await hass.config_entries.async_setup(entry.entry_id)
    await hass.async_block_till_done()

    assert (state := hass.states.get(entity_id))
    assert state.state == STATE_UNKNOWN

    # Make device online
    monkeypatch.setattr(mock_block_device, "initialized", True)
    mock_block_device.mock_online()
    await hass.async_block_till_done(wait_background_tasks=True)

    assert (state := hass.states.get(entity_id))
    assert state.state == STATE_OFF


async def test_rpc_binary_sensor(
    hass: HomeAssistant,
    mock_rpc_device: Mock,
    monkeypatch: pytest.MonkeyPatch,
    entity_registry: EntityRegistry,
) -> None:
    """Test RPC binary sensor."""
    entity_id = f"{BINARY_SENSOR_DOMAIN}.test_name_test_cover_0_overpowering"
    await init_integration(hass, 2)

    assert (state := hass.states.get(entity_id))
    assert state.state == STATE_OFF

    mutate_rpc_device_status(
        monkeypatch, mock_rpc_device, "cover:0", "errors", "overpower"
    )
    mock_rpc_device.mock_update()

    assert (state := hass.states.get(entity_id))
    assert state.state == STATE_ON

    assert (entry := entity_registry.async_get(entity_id))
    assert entry.unique_id == "123456789ABC-cover:0-overpower"


async def test_rpc_binary_sensor_removal(
    hass: HomeAssistant,
    mock_rpc_device: Mock,
    monkeypatch: pytest.MonkeyPatch,
    entity_registry: EntityRegistry,
) -> None:
    """Test RPC binary sensor is removed due to removal_condition."""
    entity_id = register_entity(
        hass, BINARY_SENSOR_DOMAIN, "test_cover_0_input", "input:0-input"
    )

    assert entity_registry.async_get(entity_id) is not None

    monkeypatch.setattr(mock_rpc_device, "status", {"input:0": {"state": False}})
    await init_integration(hass, 2)

    assert entity_registry.async_get(entity_id) is None


async def test_rpc_sleeping_binary_sensor(
    hass: HomeAssistant,
    mock_rpc_device: Mock,
    monkeypatch: pytest.MonkeyPatch,
    entity_registry: EntityRegistry,
) -> None:
    """Test RPC online sleeping binary sensor."""
    entity_id = f"{BINARY_SENSOR_DOMAIN}.test_name_cloud"
    monkeypatch.setattr(mock_rpc_device, "connected", False)
    monkeypatch.setitem(mock_rpc_device.status["sys"], "wakeup_period", 1000)
    config_entry = await init_integration(hass, 2, sleep_period=1000)

    # Sensor should be created when device is online
    assert hass.states.get(entity_id) is None

    register_entity(
        hass, BINARY_SENSOR_DOMAIN, "test_name_cloud", "cloud-cloud", config_entry
    )

    # Make device online
    mock_rpc_device.mock_online()
    await hass.async_block_till_done(wait_background_tasks=True)

    assert (state := hass.states.get(entity_id))
    assert state.state == STATE_OFF

    mutate_rpc_device_status(monkeypatch, mock_rpc_device, "cloud", "connected", True)
    mock_rpc_device.mock_update()

    assert (state := hass.states.get(entity_id))
    assert state.state == STATE_ON

    # test external power sensor
    assert (state := hass.states.get("binary_sensor.test_name_external_power"))
    assert state.state == STATE_ON

    assert (
        entry := entity_registry.async_get("binary_sensor.test_name_external_power")
    )
    assert entry.unique_id == "123456789ABC-devicepower:0-external_power"


async def test_rpc_restored_sleeping_binary_sensor(
    hass: HomeAssistant,
    mock_rpc_device: Mock,
    device_registry: DeviceRegistry,
    monkeypatch: pytest.MonkeyPatch,
) -> None:
    """Test RPC restored binary sensor."""
    entry = await init_integration(hass, 2, sleep_period=1000, skip_setup=True)
    device = register_device(device_registry, entry)
    entity_id = register_entity(
        hass,
        BINARY_SENSOR_DOMAIN,
        "test_name_cloud",
        "cloud-cloud",
        entry,
        device_id=device.id,
    )

    mock_restore_cache(hass, [State(entity_id, STATE_ON)])
    monkeypatch.setattr(mock_rpc_device, "initialized", False)

    await hass.config_entries.async_setup(entry.entry_id)
    await hass.async_block_till_done()

    assert (state := hass.states.get(entity_id))
    assert state.state == STATE_ON

    # Make device online
    monkeypatch.setattr(mock_rpc_device, "initialized", True)
    mock_rpc_device.mock_update()
    await hass.async_block_till_done()

    assert (state := hass.states.get(entity_id))
    assert state.state == STATE_OFF


async def test_rpc_restored_sleeping_binary_sensor_no_last_state(
    hass: HomeAssistant,
    mock_rpc_device: Mock,
    device_registry: DeviceRegistry,
    monkeypatch: pytest.MonkeyPatch,
) -> None:
    """Test RPC restored sleeping binary sensor missing last state."""
    entry = await init_integration(hass, 2, sleep_period=1000, skip_setup=True)
    device = register_device(device_registry, entry)
    entity_id = register_entity(
        hass,
        BINARY_SENSOR_DOMAIN,
        "test_name_cloud",
        "cloud-cloud",
        entry,
        device_id=device.id,
    )

    monkeypatch.setattr(mock_rpc_device, "initialized", False)

    await hass.config_entries.async_setup(entry.entry_id)
    await hass.async_block_till_done()

    assert (state := hass.states.get(entity_id))
    assert state.state == STATE_UNKNOWN

    # Make device online
    monkeypatch.setattr(mock_rpc_device, "initialized", True)
    mock_rpc_device.mock_online()
    await hass.async_block_till_done(wait_background_tasks=True)

    # Mock update
    mock_rpc_device.mock_update()
    await hass.async_block_till_done()

    assert (state := hass.states.get(entity_id))
    assert state.state == STATE_OFF


@pytest.mark.parametrize(
    ("name", "entity_id"),
    [
        ("Virtual binary sensor", "binary_sensor.test_name_virtual_binary_sensor"),
        (None, "binary_sensor.test_name_boolean_203"),
    ],
)
async def test_rpc_device_virtual_binary_sensor(
    hass: HomeAssistant,
    entity_registry: EntityRegistry,
    mock_rpc_device: Mock,
    monkeypatch: pytest.MonkeyPatch,
    name: str | None,
    entity_id: str,
) -> None:
    """Test a virtual binary sensor for RPC device."""
    config = deepcopy(mock_rpc_device.config)
    config["boolean:203"] = {
        "name": name,
        "meta": {"ui": {"view": "label"}},
    }
    monkeypatch.setattr(mock_rpc_device, "config", config)

    status = deepcopy(mock_rpc_device.status)
    status["boolean:203"] = {"value": True}
    monkeypatch.setattr(mock_rpc_device, "status", status)

    await init_integration(hass, 3)

    assert (state := hass.states.get(entity_id))
    assert state.state == STATE_ON

    assert (entry := entity_registry.async_get(entity_id))
    assert entry.unique_id == "123456789ABC-boolean:203-boolean"

    monkeypatch.setitem(mock_rpc_device.status["boolean:203"], "value", False)
    mock_rpc_device.mock_update()

    assert (state := hass.states.get(entity_id))
    assert state.state == STATE_OFF


async def test_rpc_remove_virtual_binary_sensor_when_mode_toggle(
    hass: HomeAssistant,
    entity_registry: EntityRegistry,
    device_registry: DeviceRegistry,
    mock_rpc_device: Mock,
    monkeypatch: pytest.MonkeyPatch,
) -> None:
    """Test if the virtual binary sensor will be removed if the mode has been changed to a toggle."""
    config = deepcopy(mock_rpc_device.config)
    config["boolean:200"] = {"name": None, "meta": {"ui": {"view": "toggle"}}}
    monkeypatch.setattr(mock_rpc_device, "config", config)

    status = deepcopy(mock_rpc_device.status)
    status["boolean:200"] = {"value": True}
    monkeypatch.setattr(mock_rpc_device, "status", status)

    config_entry = await init_integration(hass, 3, skip_setup=True)
    device_entry = register_device(device_registry, config_entry)
    entity_id = register_entity(
        hass,
        BINARY_SENSOR_DOMAIN,
        "test_name_boolean_200",
        "boolean:200-boolean",
        config_entry,
        device_id=device_entry.id,
    )

    await hass.config_entries.async_setup(config_entry.entry_id)
    await hass.async_block_till_done()

    assert entity_registry.async_get(entity_id) is None


async def test_rpc_remove_virtual_binary_sensor_when_orphaned(
    hass: HomeAssistant,
    entity_registry: EntityRegistry,
    device_registry: DeviceRegistry,
    mock_rpc_device: Mock,
) -> None:
    """Check whether the virtual binary sensor will be removed if it has been removed from the device configuration."""
    config_entry = await init_integration(hass, 3, skip_setup=True)
    device_entry = register_device(device_registry, config_entry)
    entity_id = register_entity(
        hass,
        BINARY_SENSOR_DOMAIN,
        "test_name_boolean_200",
        "boolean:200-boolean",
        config_entry,
        device_id=device_entry.id,
    )

    await hass.config_entries.async_setup(config_entry.entry_id)
    await hass.async_block_till_done()

    assert entity_registry.async_get(entity_id) is None


async def test_blu_trv_binary_sensor_entity(
    hass: HomeAssistant,
    mock_blu_trv: Mock,
    entity_registry: EntityRegistry,
    snapshot: SnapshotAssertion,
) -> None:
    """Test BLU TRV binary sensor entity."""
    await init_integration(hass, 3, model=MODEL_BLU_GATEWAY_G3)

    for entity in ("calibration",):
        entity_id = f"{BINARY_SENSOR_DOMAIN}.trv_name_{entity}"

        state = hass.states.get(entity_id)
        assert state == snapshot(name=f"{entity_id}-state")

        entry = entity_registry.async_get(entity_id)
        assert entry == snapshot(name=f"{entity_id}-entry")


async def test_rpc_flood_entities(
    hass: HomeAssistant,
    mock_rpc_device: Mock,
    entity_registry: EntityRegistry,
    snapshot: SnapshotAssertion,
) -> None:
    """Test RPC flood sensor entities."""
    await init_integration(hass, 4)

    for entity in ("flood", "mute"):
        entity_id = f"{BINARY_SENSOR_DOMAIN}.test_name_kitchen_{entity}"

        state = hass.states.get(entity_id)
        assert state == snapshot(name=f"{entity_id}-state")

        entry = entity_registry.async_get(entity_id)
        assert entry == snapshot(name=f"{entity_id}-entry")<|MERGE_RESOLUTION|>--- conflicted
+++ resolved
@@ -63,23 +63,13 @@
     entity_id = f"{BINARY_SENSOR_DOMAIN}.test_name_gas"
     await init_integration(hass, 1)
 
-<<<<<<< HEAD
-    state = hass.states.get(entity_id)
-    assert state
-=======
-    assert (state := hass.states.get(entity_id))
->>>>>>> 1cca65b5
+    assert (state := hass.states.get(entity_id))
     assert state.state == STATE_ON
 
     monkeypatch.setattr(mock_block_device.blocks[SENSOR_BLOCK_ID], "gas", "none")
     mock_block_device.mock_update()
 
-<<<<<<< HEAD
-    state = hass.states.get(entity_id)
-    assert state
-=======
-    assert (state := hass.states.get(entity_id))
->>>>>>> 1cca65b5
+    assert (state := hass.states.get(entity_id))
     assert state.state == STATE_OFF
 
     assert (entry := entity_registry.async_get(entity_id))
