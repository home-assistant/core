--- conflicted
+++ resolved
@@ -143,21 +143,13 @@
                 }
             },
             "language": hass.config.language,
-<<<<<<< HEAD
             "data": {"targets": [], "success": [], "failed": []},
-=======
-            "data": {"targets": []},
->>>>>>> da625285
-        },
-        "conversation_id": None,
-    }
-
-
-<<<<<<< HEAD
+        },
+        "conversation_id": None,
+    }
+
+
 async def test_http_failed_action(hass, hass_client, hass_admin_user):
-=======
-async def test_http_partial_action(hass, hass_client, hass_admin_user):
->>>>>>> da625285
     """Test processing intent via HTTP API with a partial completion."""
 
     class TestIntentHandler(intent.IntentHandler):
@@ -169,8 +161,7 @@
             """Handle the intent."""
             response = handle_intent.create_response()
             area = handle_intent.slots["area"]["value"]
-<<<<<<< HEAD
-
+            
             # Mark some targets as successful, others as failed
             response.async_set_targets(
                 intent_targets=[
@@ -178,18 +169,6 @@
                         type=intent.IntentResponseTargetType.AREA, name=area, id=area
                     )
                 ],
-=======
-            response.async_set_targets(
-                [
-                    intent.IntentResponseTarget(
-                        type=intent.IntentResponseTargetType.AREA, name=area, id=area
-                    )
-                ]
-            )
-
-            # Mark some targets as successful, others as failed
-            response.async_set_partial_action_done(
->>>>>>> da625285
                 success_targets=[
                     intent.IntentResponseTarget(
                         type=intent.IntentResponseTargetType.ENTITY,
@@ -205,10 +184,7 @@
                     )
                 ],
             )
-<<<<<<< HEAD
-
-=======
->>>>>>> da625285
+
             return response
 
     intent.async_register(hass, TestIntentHandler())
@@ -234,11 +210,7 @@
 
     assert data == {
         "response": {
-<<<<<<< HEAD
             "response_type": "action_done",
-=======
-            "response_type": "partial_action_done",
->>>>>>> da625285
             "card": {},
             "speech": {},
             "language": hass.config.language,
@@ -325,23 +297,15 @@
             "language": hass.config.language,
             "response_type": "action_done",
             "data": {
-<<<<<<< HEAD
                 "targets": [],
                 "success": [
-=======
-                "targets": [
->>>>>>> da625285
                     {
                         "type": "entity",
                         "name": "kitchen",
                         "id": "light.kitchen",
                     },
-<<<<<<< HEAD
                 ],
                 "failed": [],
-=======
-                ]
->>>>>>> da625285
             },
         },
         "conversation_id": None,
@@ -505,11 +469,7 @@
                 }
             },
             "language": "test-language",
-<<<<<<< HEAD
             "data": {"targets": [], "success": [], "failed": []},
-=======
-            "data": {"targets": []},
->>>>>>> da625285
         },
         "conversation_id": "test-conv-id",
     }
