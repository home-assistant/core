--- conflicted
+++ resolved
@@ -15,13 +15,7 @@
     async_handle_sentence_triggers,
     get_agent_manager,
 )
-<<<<<<< HEAD
-=======
-from homeassistant.components.conversation.const import (
-    DATA_DEFAULT_ENTITY,
-    HOME_ASSISTANT_AGENT,
-)
->>>>>>> a2220cc2
+from homeassistant.components.conversation.const import HOME_ASSISTANT_AGENT
 from homeassistant.components.light import DOMAIN as LIGHT_DOMAIN
 from homeassistant.core import Context, HomeAssistant
 from homeassistant.exceptions import HomeAssistantError
