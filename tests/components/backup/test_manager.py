--- conflicted
+++ resolved
@@ -2,13 +2,8 @@
 
 from __future__ import annotations
 
-<<<<<<< HEAD
 import asyncio
-from unittest.mock import AsyncMock, MagicMock, Mock, patch
-=======
-from pathlib import Path
 from unittest.mock import AsyncMock, MagicMock, Mock, mock_open, patch
->>>>>>> 72b976f8
 
 import aiohttp
 from multidict import CIMultiDict, CIMultiDictProxy
