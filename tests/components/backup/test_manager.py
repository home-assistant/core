"""Tests for the Backup integration."""

from __future__ import annotations

import asyncio
from unittest.mock import ANY, AsyncMock, MagicMock, Mock, call, mock_open, patch

import aiohttp
from multidict import CIMultiDict, CIMultiDictProxy
import pytest
from syrupy import SnapshotAssertion

from homeassistant.components.backup import (
    DOMAIN,
    BackupAgentPlatformProtocol,
    BackupManager,
    BackupPlatformProtocol,
    BaseBackup,
    backup as local_backup_platform,
)
from homeassistant.components.backup.const import DATA_MANAGER
from homeassistant.components.backup.manager import (
    BackupProgress,
    CoreBackupReaderWriter,
)
from homeassistant.core import HomeAssistant
from homeassistant.exceptions import HomeAssistantError
from homeassistant.setup import async_setup_component

from .common import (
    LOCAL_AGENT_ID,
    TEST_BACKUP_PATH_ABC123,
    TEST_BASE_BACKUP_ABC123,
    BackupAgentTest,
)

from tests.common import MockPlatform, mock_platform

_EXPECTED_FILES_WITH_DATABASE = {
    True: ["test.txt", ".storage", "home-assistant_v2.db"],
    False: ["test.txt", ".storage"],
}


async def _mock_backup_generation(
    hass: HomeAssistant,
    manager: BackupManager,
    mocked_json_bytes: Mock,
    mocked_tarfile: Mock,
    *,
    agent_ids: list[str] | None = None,
    database_included: bool = True,
    name: str | None = "Core 2025.1.0",
    password: str | None = None,
) -> BaseBackup:
    """Mock backup generator."""

    agent_ids = agent_ids or [LOCAL_AGENT_ID]
    progress: list[BackupProgress] = []

    def on_progress(_progress: BackupProgress) -> None:
        """Mock progress callback."""
        progress.append(_progress)

    assert manager.backup_task is None
    await manager.async_create_backup(
        addons_included=[],
        agent_ids=agent_ids,
        database_included=database_included,
        folders_included=[],
        name=name,
        on_progress=on_progress,
        password=password,
    )
    assert manager.backup_task is not None
    assert progress == []

    backup, _ = await manager.backup_task
    await manager.finish_backup_task
    assert progress == [BackupProgress(done=True, stage=None, success=True)]

    assert mocked_json_bytes.call_count == 1
    backup_json_dict = mocked_json_bytes.call_args[0][0]
    assert isinstance(backup_json_dict, dict)
    assert backup_json_dict == {
        "compressed": True,
        "date": ANY,
        "folders": ["homeassistant"],
        "homeassistant": {
            "exclude_database": not database_included,
            "version": "2025.1.0",
        },
        "name": name,
        "protected": bool(password),
        "slug": ANY,
        "type": "partial",
    }
    assert isinstance(backup, BaseBackup)
    assert backup == BaseBackup(
        backup_id=ANY,
        date=ANY,
        name=name,
        protected=bool(password),
        size=ANY,
    )
    for agent_id in agent_ids:
        agent = manager.backup_agents[agent_id]
        assert len(agent._backups) == 1
        agent_backup = agent._backups[backup.backup_id]
        assert agent_backup.backup_id == backup.backup_id
        assert agent_backup.date == backup.date
        assert agent_backup.name == backup.name
        assert agent_backup.protected == backup.protected
        assert agent_backup.size == backup.size

    outer_tar = mocked_tarfile.return_value
    core_tar = outer_tar.create_inner_tar.return_value.__enter__.return_value
    expected_files = [call(hass.config.path(), arcname="data", recursive=False)] + [
        call(file, arcname=f"data/{file}", recursive=False)
        for file in _EXPECTED_FILES_WITH_DATABASE[database_included]
    ]
    assert core_tar.add.call_args_list == expected_files

    return backup


async def _setup_backup_platform(
    hass: HomeAssistant,
    *,
    domain: str = "some_domain",
    platform: BackupPlatformProtocol | BackupAgentPlatformProtocol | None = None,
) -> None:
    """Set up a mock domain."""
    mock_platform(hass, f"{domain}.backup", platform or MockPlatform())
    assert await async_setup_component(hass, domain, {})


async def test_constructor(hass: HomeAssistant) -> None:
    """Test BackupManager constructor."""
    manager = BackupManager(hass, CoreBackupReaderWriter(hass))
    assert manager.temp_backup_dir.as_posix() == hass.config.path("tmp_backups")


async def test_load_backups(hass: HomeAssistant, snapshot: SnapshotAssertion) -> None:
    """Test loading backups."""
    manager = BackupManager(hass, CoreBackupReaderWriter(hass))

    await _setup_backup_platform(hass, domain=DOMAIN, platform=local_backup_platform)
    await manager.load_platforms()

    with (
        patch("pathlib.Path.glob", return_value=[TEST_BACKUP_PATH_ABC123]),
        patch("tarfile.open", return_value=MagicMock()),
        patch(
            "homeassistant.components.backup.util.json_loads_object",
            return_value={
                "date": TEST_BASE_BACKUP_ABC123.date,
                "name": TEST_BASE_BACKUP_ABC123.name,
                "slug": TEST_BASE_BACKUP_ABC123.backup_id,
            },
        ),
        patch(
            "pathlib.Path.stat",
            return_value=MagicMock(st_size=TEST_BASE_BACKUP_ABC123.size),
        ),
    ):
        await manager.backup_agents[LOCAL_AGENT_ID].load_backups()
    backups, agent_errors = await manager.async_get_backups()
    assert backups == snapshot
    assert agent_errors == {}


async def test_load_backups_with_exception(
    hass: HomeAssistant,
    caplog: pytest.LogCaptureFixture,
) -> None:
    """Test loading backups with exception."""
    manager = BackupManager(hass, CoreBackupReaderWriter(hass))

    await _setup_backup_platform(hass, domain=DOMAIN, platform=local_backup_platform)
    await manager.load_platforms()

    with (
        patch("pathlib.Path.glob", return_value=[TEST_BACKUP_PATH_ABC123]),
        patch("tarfile.open", side_effect=OSError("Test exception")),
    ):
        await manager.backup_agents[LOCAL_AGENT_ID].load_backups()
    backups, agent_errors = await manager.async_get_backups()
    assert (
        f"Unable to read backup {TEST_BACKUP_PATH_ABC123}: Test exception"
        in caplog.text
    )
    assert backups == {}
    assert agent_errors == {}


async def test_deleting_backup(
    hass: HomeAssistant,
    caplog: pytest.LogCaptureFixture,
) -> None:
<<<<<<< HEAD
    """Test removing backup."""
    manager = BackupManager(hass, CoreBackupReaderWriter(hass))
=======
    """Test deleting backup."""
    manager = BackupManager(hass)
>>>>>>> 4a44d19c

    await _setup_backup_platform(hass, domain=DOMAIN, platform=local_backup_platform)
    await manager.load_platforms()

    local_agent = manager.backup_agents[LOCAL_AGENT_ID]
    local_agent._backups = {TEST_BASE_BACKUP_ABC123.backup_id: TEST_BASE_BACKUP_ABC123}
    local_agent._loaded_backups = True

    with patch("pathlib.Path.exists", return_value=True):
        await manager.async_delete_backup(TEST_BASE_BACKUP_ABC123.backup_id)
    assert "Deleted backup located at" in caplog.text


async def test_deleting_non_existing_backup(
    hass: HomeAssistant,
    caplog: pytest.LogCaptureFixture,
) -> None:
<<<<<<< HEAD
    """Test removing not existing backup."""
    manager = BackupManager(hass, CoreBackupReaderWriter(hass))
=======
    """Test deleting not existing backup."""
    manager = BackupManager(hass)
>>>>>>> 4a44d19c

    await _setup_backup_platform(hass, domain=DOMAIN, platform=local_backup_platform)
    await manager.load_platforms()

    await manager.async_delete_backup("non_existing")
    assert "Deleted backup located at" not in caplog.text


async def test_getting_backup_that_does_not_exist(
    hass: HomeAssistant,
    caplog: pytest.LogCaptureFixture,
) -> None:
    """Test getting backup that does not exist."""
    manager = BackupManager(hass, CoreBackupReaderWriter(hass))

    await _setup_backup_platform(hass, domain=DOMAIN, platform=local_backup_platform)
    await manager.load_platforms()

    local_agent = manager.backup_agents[LOCAL_AGENT_ID]
    local_agent._backups = {TEST_BASE_BACKUP_ABC123.backup_id: TEST_BASE_BACKUP_ABC123}
    local_agent._loaded_backups = True
    path = local_agent.get_backup_path(TEST_BASE_BACKUP_ABC123.backup_id)

    with patch("pathlib.Path.exists", return_value=False):
        backup, agent_errors = await manager.async_get_backup(
            TEST_BASE_BACKUP_ABC123.backup_id
        )
        assert backup is None
        assert agent_errors == {}

        assert (
            f"Removing tracked backup ({TEST_BASE_BACKUP_ABC123.backup_id}) that "
            f"does not exists on the expected path {path}"
        ) in caplog.text


async def test_async_create_backup_when_backing_up(hass: HomeAssistant) -> None:
    """Test generate backup."""
    event = asyncio.Event()
    manager = BackupManager(hass, CoreBackupReaderWriter(hass))
    manager.backup_task = hass.async_create_task(event.wait())
    with pytest.raises(HomeAssistantError, match="Backup already in progress"):
        await manager.async_create_backup(
            addons_included=[],
            agent_ids=[LOCAL_AGENT_ID],
            database_included=True,
            folders_included=[],
            name=None,
            on_progress=None,
            password=None,
        )
    event.set()


@pytest.mark.parametrize(
    ("agent_ids", "expected_error"),
    [
        ([], "At least one agent must be selected"),
        (["non_existing"], "Invalid agent selected"),
    ],
)
async def test_async_create_backup_wrong_agent_id(
    hass: HomeAssistant, agent_ids: list[str], expected_error: str
) -> None:
    """Test generate backup."""
    manager = BackupManager(hass, CoreBackupReaderWriter(hass))
    with pytest.raises(HomeAssistantError, match=expected_error):
        await manager.async_create_backup(
            addons_included=[],
            agent_ids=agent_ids,
            database_included=True,
            folders_included=[],
            name=None,
            on_progress=None,
            password=None,
        )


@pytest.mark.usefixtures("mock_backup_generation")
@pytest.mark.parametrize(
    ("agent_ids", "backup_directory"),
    [
        ([LOCAL_AGENT_ID], "backups"),
        (["test.remote"], "tmp_backups"),
        ([LOCAL_AGENT_ID, "test.remote"], "backups"),
    ],
)
@pytest.mark.parametrize(
    "params",
    [
        {},
        {"database_included": True, "name": "abc123"},
        {"database_included": False},
        {"password": "abc123"},
    ],
)
async def test_async_create_backup(
    hass: HomeAssistant,
    caplog: pytest.LogCaptureFixture,
    mocked_json_bytes: Mock,
    mocked_tarfile: Mock,
    params: dict,
    agent_ids: list[str],
    backup_directory: str,
) -> None:
    """Test generate backup."""
    manager = BackupManager(hass, CoreBackupReaderWriter(hass))
    hass.data[DATA_MANAGER] = manager

    await _setup_backup_platform(hass, domain=DOMAIN, platform=local_backup_platform)
    await _setup_backup_platform(
        hass,
        domain="test",
        platform=Mock(
            async_get_backup_agents=AsyncMock(
                return_value=[BackupAgentTest("remote", backups=[])]
            ),
            spec_set=BackupAgentPlatformProtocol,
        ),
    )
    await manager.load_platforms()

    local_agent = manager.backup_agents[LOCAL_AGENT_ID]
    local_agent._loaded_backups = True

    backup = await _mock_backup_generation(
        hass, manager, mocked_json_bytes, mocked_tarfile, agent_ids=agent_ids, **params
    )

    assert "Generated new backup with backup_id " in caplog.text
    assert "Creating backup directory" in caplog.text
    assert "Loaded 0 platforms" in caplog.text
    assert "Loaded 2 agents" in caplog.text

    tar_file_path = str(mocked_tarfile.call_args_list[0][0][0])
    backup_directory = hass.config.path(backup_directory)
    assert tar_file_path == f"{backup_directory}/{backup.backup_id}.tar"
    assert isinstance(tar_file_path, str)


async def test_loading_platforms(
    hass: HomeAssistant,
    caplog: pytest.LogCaptureFixture,
) -> None:
    """Test loading backup platforms."""
    manager = BackupManager(hass, CoreBackupReaderWriter(hass))

    assert not manager.platforms

    await _setup_backup_platform(
        hass,
        platform=Mock(
            async_pre_backup=AsyncMock(),
            async_post_backup=AsyncMock(),
            async_get_backup_agents=AsyncMock(),
        ),
    )
    await manager.load_platforms()
    await hass.async_block_till_done()

    assert len(manager.platforms) == 1

    assert "Loaded 1 platforms" in caplog.text


async def test_loading_agents(
    hass: HomeAssistant,
    caplog: pytest.LogCaptureFixture,
) -> None:
    """Test loading backup agents."""
    manager = BackupManager(hass, CoreBackupReaderWriter(hass))

    assert not manager.platforms

    await _setup_backup_platform(
        hass,
        platform=Mock(
            async_get_backup_agents=AsyncMock(return_value=[BackupAgentTest("test")]),
        ),
    )
    await manager.load_platforms()
    await hass.async_block_till_done()

    assert len(manager.backup_agents) == 1

    assert "Loaded 1 agents" in caplog.text
    assert "some_domain.test" in manager.backup_agents


async def test_not_loading_bad_platforms(
    hass: HomeAssistant,
    caplog: pytest.LogCaptureFixture,
) -> None:
    """Test loading backup platforms."""
    manager = BackupManager(hass, CoreBackupReaderWriter(hass))

    assert not manager.platforms

    await _setup_backup_platform(hass)
    await manager.load_platforms()
    await hass.async_block_till_done()

    assert len(manager.platforms) == 0

    assert "Loaded 0 platforms" in caplog.text


async def test_exception_plaform_pre(
    hass: HomeAssistant, mocked_json_bytes: Mock, mocked_tarfile: Mock
) -> None:
    """Test exception in pre step."""
    manager = BackupManager(hass, CoreBackupReaderWriter(hass))
    manager.loaded_backups = True

    async def _mock_step(hass: HomeAssistant) -> None:
        raise HomeAssistantError("Test exception")

    await _setup_backup_platform(
        hass,
        platform=Mock(
            async_pre_backup=_mock_step,
            async_post_backup=AsyncMock(),
            async_get_backup_agents=AsyncMock(),
        ),
    )

    with pytest.raises(HomeAssistantError):
        await _mock_backup_generation(hass, manager, mocked_json_bytes, mocked_tarfile)


async def test_exception_plaform_post(
    hass: HomeAssistant, mocked_json_bytes: Mock, mocked_tarfile: Mock
) -> None:
    """Test exception in post step."""
    manager = BackupManager(hass, CoreBackupReaderWriter(hass))
    manager.loaded_backups = True

    async def _mock_step(hass: HomeAssistant) -> None:
        raise HomeAssistantError("Test exception")

    await _setup_backup_platform(
        hass,
        platform=Mock(
            async_pre_backup=AsyncMock(),
            async_post_backup=_mock_step,
            async_get_backup_agents=AsyncMock(),
        ),
    )

    with pytest.raises(HomeAssistantError):
        await _mock_backup_generation(hass, manager, mocked_json_bytes, mocked_tarfile)


async def test_async_receive_backup(
    hass: HomeAssistant,
    caplog: pytest.LogCaptureFixture,
) -> None:
    """Test receiving a backup file."""
    manager = BackupManager(hass, CoreBackupReaderWriter(hass))

    await _setup_backup_platform(hass, domain=DOMAIN, platform=local_backup_platform)
    await manager.load_platforms()

    size = 2 * 2**16
    protocol = Mock(_reading_paused=False)
    stream = aiohttp.StreamReader(protocol, 2**16)
    stream.feed_data(b"0" * size + b"\r\n--:--")
    stream.feed_eof()

    open_mock = mock_open()

    with (
        patch("pathlib.Path.open", open_mock),
        patch("shutil.copy") as copy_mock,
        patch(
            "homeassistant.components.backup.manager.read_backup",
            return_value=TEST_BASE_BACKUP_ABC123,
        ),
    ):
        await manager.async_receive_backup(
            agent_ids=[LOCAL_AGENT_ID],
            contents=aiohttp.BodyPartReader(
                b"--:",
                CIMultiDictProxy(
                    CIMultiDict(
                        {
                            aiohttp.hdrs.CONTENT_DISPOSITION: "attachment; filename=abc123.tar"
                        }
                    )
                ),
                stream,
            ),
        )
        assert open_mock.call_count == 1
        assert copy_mock.call_count == 1
        assert copy_mock.mock_calls[0].args[1].name == "abc123.tar"


async def test_async_trigger_restore(
    hass: HomeAssistant,
    caplog: pytest.LogCaptureFixture,
) -> None:
    """Test trigger restore."""
    manager = BackupManager(hass, CoreBackupReaderWriter(hass))
    hass.data[DATA_MANAGER] = manager

    await _setup_backup_platform(hass, domain=DOMAIN, platform=local_backup_platform)
    await manager.load_platforms()

    local_agent = manager.backup_agents[LOCAL_AGENT_ID]
    local_agent._backups = {TEST_BASE_BACKUP_ABC123.backup_id: TEST_BASE_BACKUP_ABC123}
    local_agent._loaded_backups = True

    with (
        patch("pathlib.Path.exists", return_value=True),
        patch("pathlib.Path.write_text") as mocked_write_text,
        patch("homeassistant.core.ServiceRegistry.async_call") as mocked_service_call,
    ):
        await manager.async_restore_backup(
            TEST_BASE_BACKUP_ABC123.backup_id, agent_id=LOCAL_AGENT_ID, password=None
        )
        assert (
            mocked_write_text.call_args[0][0]
            == f'{{"path": "{hass.config.path()}/backups/abc123.tar", "password": null}}'
        )
        assert mocked_service_call.called


async def test_async_trigger_restore_with_password(
    hass: HomeAssistant,
    caplog: pytest.LogCaptureFixture,
) -> None:
    """Test trigger restore."""
    manager = BackupManager(hass, CoreBackupReaderWriter(hass))
    hass.data[DATA_MANAGER] = manager

    await _setup_backup_platform(hass, domain=DOMAIN, platform=local_backup_platform)
    await manager.load_platforms()

    local_agent = manager.backup_agents[LOCAL_AGENT_ID]
    local_agent._backups = {TEST_BASE_BACKUP_ABC123.backup_id: TEST_BASE_BACKUP_ABC123}
    local_agent._loaded_backups = True

    with (
        patch("pathlib.Path.exists", return_value=True),
        patch("pathlib.Path.write_text") as mocked_write_text,
        patch("homeassistant.core.ServiceRegistry.async_call") as mocked_service_call,
    ):
        await manager.async_restore_backup(
            TEST_BASE_BACKUP_ABC123.backup_id,
            agent_id=LOCAL_AGENT_ID,
            password="abc123",
        )
        assert (
            mocked_write_text.call_args[0][0]
            == f'{{"path": "{hass.config.path()}/backups/abc123.tar", "password": "abc123"}}'
        )
        assert mocked_service_call.called


async def test_async_trigger_restore_missing_backup(hass: HomeAssistant) -> None:
    """Test trigger restore."""
    manager = BackupManager(hass, CoreBackupReaderWriter(hass))

    await _setup_backup_platform(hass, domain=DOMAIN, platform=local_backup_platform)
    await manager.load_platforms()

    local_agent = manager.backup_agents[LOCAL_AGENT_ID]
    local_agent._loaded_backups = True

    with pytest.raises(HomeAssistantError, match="Backup abc123 not found"):
        await manager.async_restore_backup(
            TEST_BASE_BACKUP_ABC123.backup_id, agent_id=LOCAL_AGENT_ID, password=None
        )<|MERGE_RESOLUTION|>--- conflicted
+++ resolved
@@ -198,13 +198,8 @@
     hass: HomeAssistant,
     caplog: pytest.LogCaptureFixture,
 ) -> None:
-<<<<<<< HEAD
-    """Test removing backup."""
-    manager = BackupManager(hass, CoreBackupReaderWriter(hass))
-=======
     """Test deleting backup."""
-    manager = BackupManager(hass)
->>>>>>> 4a44d19c
+    manager = BackupManager(hass, CoreBackupReaderWriter(hass))
 
     await _setup_backup_platform(hass, domain=DOMAIN, platform=local_backup_platform)
     await manager.load_platforms()
@@ -222,13 +217,8 @@
     hass: HomeAssistant,
     caplog: pytest.LogCaptureFixture,
 ) -> None:
-<<<<<<< HEAD
-    """Test removing not existing backup."""
-    manager = BackupManager(hass, CoreBackupReaderWriter(hass))
-=======
     """Test deleting not existing backup."""
-    manager = BackupManager(hass)
->>>>>>> 4a44d19c
+    manager = BackupManager(hass, CoreBackupReaderWriter(hass))
 
     await _setup_backup_platform(hass, domain=DOMAIN, platform=local_backup_platform)
     await manager.load_platforms()
