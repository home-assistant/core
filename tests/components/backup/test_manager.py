--- conflicted
+++ resolved
@@ -118,14 +118,8 @@
 ) -> None:
     """Test loading backups with exception."""
     manager = BackupManager(hass)
-<<<<<<< HEAD
-    with (
-        patch("pathlib.Path.glob", return_value=[TEST_BACKUP.path]),
-        patch("tarfile.open", side_effect=OSError("Test ecxeption")),
-=======
     with patch("pathlib.Path.glob", return_value=[TEST_BACKUP.path]), patch(
         "tarfile.open", side_effect=OSError("Test exception")
->>>>>>> 18174ad4
     ):
         await manager.load_backups()
     backups = await manager.get_backups()
