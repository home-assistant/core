--- conflicted
+++ resolved
@@ -2,29 +2,20 @@
 
 from __future__ import annotations
 
-<<<<<<< HEAD
-from pathlib import Path
+import asyncio
 from typing import Any
-from unittest.mock import AsyncMock, MagicMock, Mock, patch
-=======
-import asyncio
 from unittest.mock import AsyncMock, MagicMock, Mock, mock_open, patch
->>>>>>> 093b16c7
 
 import aiohttp
 from multidict import CIMultiDict, CIMultiDictProxy
 import pytest
 
 from homeassistant.components.backup import BackupManager
-<<<<<<< HEAD
-from homeassistant.components.backup.manager import BackupPlatformProtocol
-from homeassistant.components.backup.sync_agent import BackupPlatformAgentProtocol
-=======
 from homeassistant.components.backup.manager import (
     BackupPlatformProtocol,
     BackupProgress,
 )
->>>>>>> 093b16c7
+from homeassistant.components.backup.sync_agent import BackupPlatformAgentProtocol
 from homeassistant.core import HomeAssistant
 from homeassistant.exceptions import HomeAssistantError
 from homeassistant.setup import async_setup_component
@@ -41,50 +32,6 @@
 
     progress: list[BackupProgress] = []
 
-<<<<<<< HEAD
-    with (
-        patch(
-            "homeassistant.components.backup.manager.SecureTarFile"
-        ) as mocked_tarfile,
-        patch("pathlib.Path.iterdir", _mock_iterdir),
-        patch("pathlib.Path.stat", MagicMock(st_size=123)),
-        patch("pathlib.Path.is_file", lambda x: x.name != ".storage"),
-        patch(
-            "pathlib.Path.is_dir",
-            lambda x: x.name == ".storage",
-        ),
-        patch(
-            "pathlib.Path.exists",
-            lambda x: x != manager.backup_dir,
-        ),
-        patch(
-            "pathlib.Path.is_symlink",
-            lambda _: False,
-        ),
-        patch(
-            "pathlib.Path.mkdir",
-            MagicMock(),
-        ),
-        patch(
-            "homeassistant.components.backup.manager.json_bytes",
-            return_value=b"{}",  # Empty JSON
-        ) as mocked_json_bytes,
-        patch(
-            "homeassistant.components.backup.manager.HAVERSION",
-            "2025.1.0",
-        ),
-    ):
-        backup = await manager.async_create_backup()
-
-        assert mocked_json_bytes.call_count == 1
-        backup_json_dict = mocked_json_bytes.call_args[0][0]
-        assert isinstance(backup_json_dict, dict)
-        assert backup_json_dict["homeassistant"] == {"version": "2025.1.0"}
-        assert manager.backup_dir.as_posix() in str(
-            mocked_tarfile.call_args_list[0][0][0]
-        )
-        return backup
-=======
     def on_progress(_progress: BackupProgress) -> None:
         """Mock progress callback."""
         progress.append(_progress)
@@ -94,7 +41,7 @@
     assert manager.backup_task is not None
     assert progress == []
 
-    await manager.backup_task
+    backup = await manager.backup_task
     assert progress == [BackupProgress(done=True, stage=None, success=True)]
 
     assert mocked_json_bytes.call_count == 1
@@ -102,7 +49,8 @@
     assert isinstance(backup_json_dict, dict)
     assert backup_json_dict["homeassistant"] == {"version": "2025.1.0"}
     assert manager.backup_dir.as_posix() in str(mocked_tarfile.call_args_list[0][0][0])
->>>>>>> 093b16c7
+
+    return backup
 
 
 async def _setup_mock_domain(
@@ -308,9 +256,12 @@
     assert "Loaded 0 platforms" in caplog.text
 
 
+@pytest.mark.usefixtures("mock_backup_generation")
 async def test_syncing_backup(
     hass: HomeAssistant,
     caplog: pytest.LogCaptureFixture,
+    mocked_json_bytes: Mock,
+    mocked_tarfile: Mock,
 ) -> None:
     """Test syncing a backup."""
     manager = BackupManager(hass)
@@ -331,7 +282,7 @@
     await manager.load_platforms()
     await hass.async_block_till_done()
 
-    backup = await _mock_backup_generation(manager)
+    backup = await _mock_backup_generation(manager, mocked_json_bytes, mocked_tarfile)
 
     with (
         patch(
@@ -359,9 +310,12 @@
     assert "Error during backup sync" not in caplog.text
 
 
+@pytest.mark.usefixtures("mock_backup_generation")
 async def test_syncing_backup_with_exception(
     hass: HomeAssistant,
     caplog: pytest.LogCaptureFixture,
+    mocked_json_bytes: Mock,
+    mocked_tarfile: Mock,
 ) -> None:
     """Test syncing a backup with exception."""
     manager = BackupManager(hass)
@@ -386,7 +340,7 @@
     await manager.load_platforms()
     await hass.async_block_till_done()
 
-    backup = await _mock_backup_generation(manager)
+    backup = await _mock_backup_generation(manager, mocked_json_bytes, mocked_tarfile)
 
     with (
         patch(
@@ -418,9 +372,12 @@
     assert "Error during backup sync - Test exception" in caplog.text
 
 
+@pytest.mark.usefixtures("mock_backup_generation")
 async def test_syncing_backup_no_agents(
     hass: HomeAssistant,
     caplog: pytest.LogCaptureFixture,
+    mocked_json_bytes: Mock,
+    mocked_tarfile: Mock,
 ) -> None:
     """Test syncing a backup with no agents."""
     manager = BackupManager(hass)
@@ -436,7 +393,7 @@
     await manager.load_platforms()
     await hass.async_block_till_done()
 
-    backup = await _mock_backup_generation(manager)
+    backup = await _mock_backup_generation(manager, mocked_json_bytes, mocked_tarfile)
     with patch(
         "homeassistant.components.backup.sync_agent.BackupSyncAgent.async_upload_backup"
     ) as mocked_async_upload_backup:
