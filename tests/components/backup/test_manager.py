"""Tests for the Backup integration."""

from __future__ import annotations

import asyncio
from typing import Any
from unittest.mock import ANY, AsyncMock, MagicMock, Mock, call, mock_open, patch

import aiohttp
from multidict import CIMultiDict, CIMultiDictProxy
import pytest

from homeassistant.components.backup import BackupManager, BackupUploadMetadata
from homeassistant.components.backup.agent import BackupAgentPlatformProtocol
from homeassistant.components.backup.manager import (
    BackupPlatformProtocol,
    BackupProgress,
)
from homeassistant.core import HomeAssistant
from homeassistant.exceptions import HomeAssistantError
from homeassistant.setup import async_setup_component

from .common import TEST_BACKUP, BackupAgentTest

from tests.common import MockPlatform, mock_platform

_EXPECTED_FILES_WITH_DATABASE = {
    True: ["test.txt", ".storage", "home-assistant_v2.db"],
    False: ["test.txt", ".storage"],
}


async def _mock_backup_generation(
<<<<<<< HEAD
=======
    hass: HomeAssistant,
>>>>>>> 0599983a
    manager: BackupManager,
    mocked_json_bytes: Mock,
    mocked_tarfile: Mock,
    *,
<<<<<<< HEAD
    password: str | None = None,
=======
    database_included: bool = True,
    name: str | None = "Core 2025.1.0",
>>>>>>> 0599983a
) -> None:
    """Mock backup generator."""

    progress: list[BackupProgress] = []

    def on_progress(_progress: BackupProgress) -> None:
        """Mock progress callback."""
        progress.append(_progress)

    assert manager.backup_task is None
    await manager.async_create_backup(
<<<<<<< HEAD
        on_progress=on_progress,
        password=password,
=======
        addons_included=[],
        database_included=database_included,
        folders_included=[],
        name=name,
        on_progress=on_progress,
>>>>>>> 0599983a
    )
    assert manager.backup_task is not None
    assert progress == []

    backup = await manager.backup_task
    assert progress == [BackupProgress(done=True, stage=None, success=True)]

    assert mocked_json_bytes.call_count == 1
    backup_json_dict = mocked_json_bytes.call_args[0][0]
    assert isinstance(backup_json_dict, dict)
<<<<<<< HEAD
    assert backup_json_dict["homeassistant"] == {"version": "2025.1.0"}
    assert backup_json_dict.get("protected", False) is bool(password)
=======
    assert backup_json_dict == {
        "compressed": True,
        "date": ANY,
        "folders": ["homeassistant"],
        "homeassistant": {
            "exclude_database": not database_included,
            "version": "2025.1.0",
        },
        "name": name,
        "slug": ANY,
        "type": "partial",
    }
>>>>>>> 0599983a
    assert manager.backup_dir.as_posix() in str(mocked_tarfile.call_args_list[0][0][0])
    outer_tar = mocked_tarfile.return_value
    core_tar = outer_tar.create_inner_tar.return_value.__enter__.return_value
    expected_files = [call(hass.config.path(), arcname="data", recursive=False)] + [
        call(file, arcname=f"data/{file}", recursive=False)
        for file in _EXPECTED_FILES_WITH_DATABASE[database_included]
    ]
    assert core_tar.add.call_args_list == expected_files

    return backup


async def _setup_mock_domain(
    hass: HomeAssistant,
    platform: BackupPlatformProtocol | BackupAgentPlatformProtocol | None = None,
) -> None:
    """Set up a mock domain."""
    mock_platform(hass, "some_domain.backup", platform or MockPlatform())
    assert await async_setup_component(hass, "some_domain", {})


async def test_constructor(hass: HomeAssistant) -> None:
    """Test BackupManager constructor."""
    manager = BackupManager(hass)
    assert manager.backup_dir.as_posix() == hass.config.path("backups")


async def test_load_backups(hass: HomeAssistant) -> None:
    """Test loading backups."""
    manager = BackupManager(hass)
    with (
        patch("pathlib.Path.glob", return_value=[TEST_BACKUP.path]),
        patch("tarfile.open", return_value=MagicMock()),
        patch(
            "homeassistant.components.backup.manager.json_loads_object",
            return_value={
                "slug": TEST_BACKUP.slug,
                "name": TEST_BACKUP.name,
                "date": TEST_BACKUP.date,
            },
        ),
        patch(
            "pathlib.Path.stat",
            return_value=MagicMock(st_size=TEST_BACKUP.size),
        ),
    ):
        await manager.load_backups()
    backups = await manager.async_get_backups()
    assert backups == {TEST_BACKUP.slug: TEST_BACKUP}


async def test_load_backups_with_exception(
    hass: HomeAssistant,
    caplog: pytest.LogCaptureFixture,
) -> None:
    """Test loading backups with exception."""
    manager = BackupManager(hass)
    with (
        patch("pathlib.Path.glob", return_value=[TEST_BACKUP.path]),
        patch("tarfile.open", side_effect=OSError("Test exception")),
    ):
        await manager.load_backups()
    backups = await manager.async_get_backups()
    assert f"Unable to read backup {TEST_BACKUP.path}: Test exception" in caplog.text
    assert backups == {}


async def test_removing_backup(
    hass: HomeAssistant,
    caplog: pytest.LogCaptureFixture,
) -> None:
    """Test removing backup."""
    manager = BackupManager(hass)
    manager.backups = {TEST_BACKUP.slug: TEST_BACKUP}
    manager.loaded_backups = True

    with patch("pathlib.Path.exists", return_value=True):
        await manager.async_remove_backup(slug=TEST_BACKUP.slug)
    assert "Removed backup located at" in caplog.text


async def test_removing_non_existing_backup(
    hass: HomeAssistant,
    caplog: pytest.LogCaptureFixture,
) -> None:
    """Test removing not existing backup."""
    manager = BackupManager(hass)

    await manager.async_remove_backup(slug="non_existing")
    assert "Removed backup located at" not in caplog.text


async def test_getting_backup_that_does_not_exist(
    hass: HomeAssistant,
    caplog: pytest.LogCaptureFixture,
) -> None:
    """Test getting backup that does not exist."""
    manager = BackupManager(hass)
    manager.backups = {TEST_BACKUP.slug: TEST_BACKUP}
    manager.loaded_backups = True

    with patch("pathlib.Path.exists", return_value=False):
        backup = await manager.async_get_backup(slug=TEST_BACKUP.slug)
        assert backup is None

        assert (
            f"Removing tracked backup ({TEST_BACKUP.slug}) that "
            f"does not exists on the expected path {TEST_BACKUP.path}"
        ) in caplog.text


async def test_async_create_backup_when_backing_up(hass: HomeAssistant) -> None:
    """Test generate backup."""
    event = asyncio.Event()
    manager = BackupManager(hass)
    manager.backup_task = hass.async_create_task(event.wait())
    with pytest.raises(HomeAssistantError, match="Backup already in progress"):
<<<<<<< HEAD
        await manager.async_create_backup(on_progress=None, password=None)
=======
        await manager.async_create_backup(
            addons_included=[],
            database_included=True,
            folders_included=[],
            name=None,
            on_progress=None,
        )
>>>>>>> 0599983a
    event.set()


@pytest.mark.parametrize(
    "password",
    [
        None,
        "abc123",
    ],
)
@pytest.mark.usefixtures("mock_backup_generation")
@pytest.mark.parametrize(
    "params",
    [{}, {"database_included": True, "name": "abc123"}, {"database_included": False}],
)
async def test_async_create_backup(
    hass: HomeAssistant,
    caplog: pytest.LogCaptureFixture,
    mocked_json_bytes: Mock,
    mocked_tarfile: Mock,
<<<<<<< HEAD
    password: str | None,
=======
    params: dict,
>>>>>>> 0599983a
) -> None:
    """Test generate backup."""
    manager = BackupManager(hass)
    manager.loaded_backups = True

<<<<<<< HEAD
    assert len(manager.backups) == 0

    await _mock_backup_generation(
        manager, mocked_json_bytes, mocked_tarfile, password=password
=======
    await _mock_backup_generation(
        hass, manager, mocked_json_bytes, mocked_tarfile, **params
>>>>>>> 0599983a
    )

    assert "Generated new backup with slug " in caplog.text
    assert "Creating backup directory" in caplog.text
    assert "Loaded 0 platforms" in caplog.text
    assert "Loaded 0 agents" in caplog.text

    assert len(manager.backups) == 1
    backup = list(manager.backups.values())[0]
    assert backup.protected is bool(password)


async def test_loading_platforms(
    hass: HomeAssistant,
    caplog: pytest.LogCaptureFixture,
) -> None:
    """Test loading backup platforms."""
    manager = BackupManager(hass)

    assert not manager.loaded_platforms
    assert not manager.platforms

    await _setup_mock_domain(
        hass,
        Mock(
            async_pre_backup=AsyncMock(),
            async_post_backup=AsyncMock(),
            async_get_backup_agents=AsyncMock(),
        ),
    )
    await manager.load_platforms()
    await hass.async_block_till_done()

    assert manager.loaded_platforms
    assert len(manager.platforms) == 1

    assert "Loaded 1 platforms" in caplog.text


async def test_loading_agents(
    hass: HomeAssistant,
    caplog: pytest.LogCaptureFixture,
) -> None:
    """Test loading backup agents."""
    manager = BackupManager(hass)

    assert not manager.loaded_platforms
    assert not manager.platforms

    await _setup_mock_domain(
        hass,
        Mock(
            async_get_backup_agents=AsyncMock(return_value=[BackupAgentTest("test")]),
        ),
    )
    await manager.load_platforms()
    await hass.async_block_till_done()

    assert manager.loaded_platforms
    assert len(manager.backup_agents) == 1

    assert "Loaded 1 agents" in caplog.text
    assert "some_domain.test" in manager.backup_agents


async def test_not_loading_bad_platforms(
    hass: HomeAssistant,
    caplog: pytest.LogCaptureFixture,
) -> None:
    """Test loading backup platforms."""
    manager = BackupManager(hass)

    assert not manager.loaded_platforms
    assert not manager.platforms

    await _setup_mock_domain(hass)
    await manager.load_platforms()
    await hass.async_block_till_done()

    assert manager.loaded_platforms
    assert len(manager.platforms) == 0

    assert "Loaded 0 platforms" in caplog.text


@pytest.mark.usefixtures("mock_backup_generation")
async def test_syncing_backup(
    hass: HomeAssistant,
    caplog: pytest.LogCaptureFixture,
    mocked_json_bytes: Mock,
    mocked_tarfile: Mock,
) -> None:
    """Test syncing a backup."""
    manager = BackupManager(hass)

    await _setup_mock_domain(
        hass,
        Mock(
            async_pre_backup=AsyncMock(),
            async_post_backup=AsyncMock(),
            async_get_backup_agents=AsyncMock(
                return_value=[
                    BackupAgentTest("agent1"),
                    BackupAgentTest("agent2"),
                ]
            ),
        ),
    )
    await manager.load_platforms()
    await hass.async_block_till_done()

    backup = await _mock_backup_generation(
        hass, manager, mocked_json_bytes, mocked_tarfile
    )

    with (
        patch(
            "homeassistant.components.backup.manager.BackupManager.async_get_backup",
            return_value=backup,
        ),
        patch.object(BackupAgentTest, "async_upload_backup") as mocked_upload,
        patch(
            "homeassistant.components.backup.manager.HAVERSION",
            "2025.1.0",
        ),
    ):
        await manager.async_upload_backup(slug=backup.slug)
        assert mocked_upload.call_count == 2
        first_call = mocked_upload.call_args_list[0]
        assert first_call[1]["path"] == backup.path
        assert first_call[1]["metadata"] == BackupUploadMetadata(
            date=backup.date,
            homeassistant="2025.1.0",
            name=backup.name,
            protected=backup.protected,
            size=backup.size,
            slug=backup.slug,
        )

    assert "Error during backup upload" not in caplog.text


@pytest.mark.usefixtures("mock_backup_generation")
async def test_syncing_backup_with_exception(
    hass: HomeAssistant,
    caplog: pytest.LogCaptureFixture,
    mocked_json_bytes: Mock,
    mocked_tarfile: Mock,
) -> None:
    """Test syncing a backup with exception."""
    manager = BackupManager(hass)

    class ModifiedBackupSyncAgentTest(BackupAgentTest):
        async def async_upload_backup(self, **kwargs: Any) -> None:
            raise HomeAssistantError("Test exception")

    await _setup_mock_domain(
        hass,
        Mock(
            async_pre_backup=AsyncMock(),
            async_post_backup=AsyncMock(),
            async_get_backup_agents=AsyncMock(
                return_value=[
                    ModifiedBackupSyncAgentTest("agent1"),
                    ModifiedBackupSyncAgentTest("agent2"),
                ]
            ),
        ),
    )
    await manager.load_platforms()
    await hass.async_block_till_done()

    backup = await _mock_backup_generation(
        hass, manager, mocked_json_bytes, mocked_tarfile
    )

    with (
        patch(
            "homeassistant.components.backup.manager.BackupManager.async_get_backup",
            return_value=backup,
        ),
        patch.object(
            ModifiedBackupSyncAgentTest,
            "async_upload_backup",
        ) as mocked_upload,
        patch(
            "homeassistant.components.backup.manager.HAVERSION",
            "2025.1.0",
        ),
    ):
        mocked_upload.side_effect = HomeAssistantError("Test exception")
        await manager.async_upload_backup(slug=backup.slug)
        assert mocked_upload.call_count == 2
        first_call = mocked_upload.call_args_list[0]
        assert first_call[1]["path"] == backup.path
        assert first_call[1]["metadata"] == BackupUploadMetadata(
            date=backup.date,
            homeassistant="2025.1.0",
            name=backup.name,
            protected=backup.protected,
            size=backup.size,
            slug=backup.slug,
        )

    assert "Error during backup upload - Test exception" in caplog.text


@pytest.mark.usefixtures("mock_backup_generation")
async def test_syncing_backup_no_agents(
    hass: HomeAssistant,
    caplog: pytest.LogCaptureFixture,
    mocked_json_bytes: Mock,
    mocked_tarfile: Mock,
) -> None:
    """Test syncing a backup with no agents."""
    manager = BackupManager(hass)

    await _setup_mock_domain(
        hass,
        Mock(
            async_pre_backup=AsyncMock(),
            async_post_backup=AsyncMock(),
            async_get_backup_agents=AsyncMock(return_value=[]),
        ),
    )
    await manager.load_platforms()
    await hass.async_block_till_done()

    backup = await _mock_backup_generation(
        hass, manager, mocked_json_bytes, mocked_tarfile
    )
    with patch(
        "homeassistant.components.backup.agent.BackupAgent.async_upload_backup"
    ) as mocked_async_upload_backup:
        await manager.async_upload_backup(slug=backup.slug)
        assert mocked_async_upload_backup.call_count == 0


async def test_exception_plaform_pre(
    hass: HomeAssistant, mocked_json_bytes: Mock, mocked_tarfile: Mock
) -> None:
    """Test exception in pre step."""
    manager = BackupManager(hass)
    manager.loaded_backups = True

    async def _mock_step(hass: HomeAssistant) -> None:
        raise HomeAssistantError("Test exception")

    await _setup_mock_domain(
        hass,
        Mock(
            async_pre_backup=_mock_step,
            async_post_backup=AsyncMock(),
            async_get_backup_agents=AsyncMock(),
        ),
    )

    with pytest.raises(HomeAssistantError):
        await _mock_backup_generation(hass, manager, mocked_json_bytes, mocked_tarfile)


async def test_exception_plaform_post(
    hass: HomeAssistant, mocked_json_bytes: Mock, mocked_tarfile: Mock
) -> None:
    """Test exception in post step."""
    manager = BackupManager(hass)
    manager.loaded_backups = True

    async def _mock_step(hass: HomeAssistant) -> None:
        raise HomeAssistantError("Test exception")

    await _setup_mock_domain(
        hass,
        Mock(
            async_pre_backup=AsyncMock(),
            async_post_backup=_mock_step,
            async_get_backup_agents=AsyncMock(),
        ),
    )

    with pytest.raises(HomeAssistantError):
        await _mock_backup_generation(hass, manager, mocked_json_bytes, mocked_tarfile)


async def test_loading_platforms_when_running_async_pre_backup_actions(
    hass: HomeAssistant,
    caplog: pytest.LogCaptureFixture,
) -> None:
    """Test loading backup platforms when running post backup actions."""
    manager = BackupManager(hass)

    assert not manager.loaded_platforms
    assert not manager.platforms

    await _setup_mock_domain(
        hass,
        Mock(
            async_pre_backup=AsyncMock(),
            async_post_backup=AsyncMock(),
            async_get_backup_agents=AsyncMock(),
        ),
    )
    await manager.async_pre_backup_actions()

    assert manager.loaded_platforms
    assert len(manager.platforms) == 1

    assert "Loaded 1 platforms" in caplog.text


async def test_loading_platforms_when_running_async_post_backup_actions(
    hass: HomeAssistant,
    caplog: pytest.LogCaptureFixture,
) -> None:
    """Test loading backup platforms when running post backup actions."""
    manager = BackupManager(hass)

    assert not manager.loaded_platforms
    assert not manager.platforms

    await _setup_mock_domain(
        hass,
        Mock(
            async_pre_backup=AsyncMock(),
            async_post_backup=AsyncMock(),
            async_get_backup_agents=AsyncMock(),
        ),
    )
    await manager.async_post_backup_actions()

    assert manager.loaded_platforms
    assert len(manager.platforms) == 1

    assert "Loaded 1 platforms" in caplog.text


async def test_async_receive_backup(
    hass: HomeAssistant,
    caplog: pytest.LogCaptureFixture,
) -> None:
    """Test receiving a backup file."""
    manager = BackupManager(hass)

    size = 2 * 2**16
    protocol = Mock(_reading_paused=False)
    stream = aiohttp.StreamReader(protocol, 2**16)
    stream.feed_data(b"0" * size + b"\r\n--:--")
    stream.feed_eof()

    open_mock = mock_open()

    with patch("pathlib.Path.open", open_mock), patch("shutil.move") as mover_mock:
        await manager.async_receive_backup(
            contents=aiohttp.BodyPartReader(
                b"--:",
                CIMultiDictProxy(
                    CIMultiDict(
                        {
                            aiohttp.hdrs.CONTENT_DISPOSITION: "attachment; filename=abc123.tar"
                        }
                    )
                ),
                stream,
            )
        )
        assert open_mock.call_count == 1
        assert mover_mock.call_count == 1
        assert mover_mock.mock_calls[0].args[1].name == "abc123.tar"


async def test_async_trigger_restore(
    hass: HomeAssistant,
    caplog: pytest.LogCaptureFixture,
) -> None:
    """Test trigger restore."""
    manager = BackupManager(hass)
    manager.loaded_backups = True
    manager.backups = {TEST_BACKUP.slug: TEST_BACKUP}

    with (
        patch("pathlib.Path.exists", return_value=True),
        patch("pathlib.Path.write_text") as mocked_write_text,
        patch("homeassistant.core.ServiceRegistry.async_call") as mocked_service_call,
    ):
        await manager.async_restore_backup(TEST_BACKUP.slug)
        assert (
            mocked_write_text.call_args[0][0]
            == '{"path": "abc123.tar", "password": null}'
        )
        assert mocked_service_call.called


async def test_async_trigger_restore_with_password(
    hass: HomeAssistant,
    caplog: pytest.LogCaptureFixture,
) -> None:
    """Test trigger restore."""
    manager = BackupManager(hass)
    manager.loaded_backups = True
    manager.backups = {TEST_BACKUP.slug: TEST_BACKUP}

    with (
        patch("pathlib.Path.exists", return_value=True),
        patch("pathlib.Path.write_text") as mocked_write_text,
        patch("homeassistant.core.ServiceRegistry.async_call") as mocked_service_call,
    ):
        await manager.async_restore_backup(slug=TEST_BACKUP.slug, password="abc123")
        assert (
            mocked_write_text.call_args[0][0]
            == '{"path": "abc123.tar", "password": "abc123"}'
        )
        assert mocked_service_call.called


async def test_async_trigger_restore_missing_backup(hass: HomeAssistant) -> None:
    """Test trigger restore."""
    manager = BackupManager(hass)
    manager.loaded_backups = True

    with pytest.raises(HomeAssistantError, match="Backup abc123 not found"):
        await manager.async_restore_backup(TEST_BACKUP.slug)<|MERGE_RESOLUTION|>--- conflicted
+++ resolved
@@ -31,20 +31,14 @@
 
 
 async def _mock_backup_generation(
-<<<<<<< HEAD
-=======
-    hass: HomeAssistant,
->>>>>>> 0599983a
+    hass: HomeAssistant,
     manager: BackupManager,
     mocked_json_bytes: Mock,
     mocked_tarfile: Mock,
     *,
-<<<<<<< HEAD
-    password: str | None = None,
-=======
     database_included: bool = True,
     name: str | None = "Core 2025.1.0",
->>>>>>> 0599983a
+    password: str | None = None,
 ) -> None:
     """Mock backup generator."""
 
@@ -56,16 +50,12 @@
 
     assert manager.backup_task is None
     await manager.async_create_backup(
-<<<<<<< HEAD
-        on_progress=on_progress,
-        password=password,
-=======
         addons_included=[],
         database_included=database_included,
         folders_included=[],
         name=name,
         on_progress=on_progress,
->>>>>>> 0599983a
+        password=password,
     )
     assert manager.backup_task is not None
     assert progress == []
@@ -76,10 +66,6 @@
     assert mocked_json_bytes.call_count == 1
     backup_json_dict = mocked_json_bytes.call_args[0][0]
     assert isinstance(backup_json_dict, dict)
-<<<<<<< HEAD
-    assert backup_json_dict["homeassistant"] == {"version": "2025.1.0"}
-    assert backup_json_dict.get("protected", False) is bool(password)
-=======
     assert backup_json_dict == {
         "compressed": True,
         "date": ANY,
@@ -89,10 +75,10 @@
             "version": "2025.1.0",
         },
         "name": name,
+        "protected": bool(password),
         "slug": ANY,
         "type": "partial",
     }
->>>>>>> 0599983a
     assert manager.backup_dir.as_posix() in str(mocked_tarfile.call_args_list[0][0][0])
     outer_tar = mocked_tarfile.return_value
     core_tar = outer_tar.create_inner_tar.return_value.__enter__.return_value
@@ -210,56 +196,40 @@
     manager = BackupManager(hass)
     manager.backup_task = hass.async_create_task(event.wait())
     with pytest.raises(HomeAssistantError, match="Backup already in progress"):
-<<<<<<< HEAD
-        await manager.async_create_backup(on_progress=None, password=None)
-=======
         await manager.async_create_backup(
             addons_included=[],
             database_included=True,
             folders_included=[],
             name=None,
             on_progress=None,
+            password=None,
         )
->>>>>>> 0599983a
     event.set()
 
 
-@pytest.mark.parametrize(
-    "password",
-    [
-        None,
-        "abc123",
-    ],
-)
 @pytest.mark.usefixtures("mock_backup_generation")
 @pytest.mark.parametrize(
     "params",
-    [{}, {"database_included": True, "name": "abc123"}, {"database_included": False}],
+    [
+        {},
+        {"database_included": True, "name": "abc123"},
+        {"database_included": False},
+        {"password": "abc123"},
+    ],
 )
 async def test_async_create_backup(
     hass: HomeAssistant,
     caplog: pytest.LogCaptureFixture,
     mocked_json_bytes: Mock,
     mocked_tarfile: Mock,
-<<<<<<< HEAD
-    password: str | None,
-=======
     params: dict,
->>>>>>> 0599983a
 ) -> None:
     """Test generate backup."""
     manager = BackupManager(hass)
     manager.loaded_backups = True
 
-<<<<<<< HEAD
-    assert len(manager.backups) == 0
-
-    await _mock_backup_generation(
-        manager, mocked_json_bytes, mocked_tarfile, password=password
-=======
     await _mock_backup_generation(
         hass, manager, mocked_json_bytes, mocked_tarfile, **params
->>>>>>> 0599983a
     )
 
     assert "Generated new backup with slug " in caplog.text
@@ -269,7 +239,7 @@
 
     assert len(manager.backups) == 1
     backup = list(manager.backups.values())[0]
-    assert backup.protected is bool(password)
+    assert backup.protected is bool(params.get("password"))
 
 
 async def test_loading_platforms(
