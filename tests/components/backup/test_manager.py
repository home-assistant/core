"""Tests for the Backup integration."""

from __future__ import annotations

import asyncio
from unittest.mock import AsyncMock, MagicMock, Mock, mock_open, patch

import aiohttp
from multidict import CIMultiDict, CIMultiDictProxy
import pytest

from homeassistant.components.backup import BackupManager
from homeassistant.components.backup.manager import (
    BackupPlatformProtocol,
    BackupProgress,
)
from homeassistant.core import HomeAssistant
from homeassistant.exceptions import HomeAssistantError
from homeassistant.setup import async_setup_component

from .common import TEST_BACKUP

from tests.common import MockPlatform, mock_platform


async def _mock_backup_generation(
<<<<<<< HEAD
    manager: BackupManager,
    password: str | None = None,
=======
    manager: BackupManager, mocked_json_bytes: Mock, mocked_tarfile: Mock
>>>>>>> 093b16c7
) -> None:
    """Mock backup generator."""

    progress: list[BackupProgress] = []

<<<<<<< HEAD
    with (
        patch(
            "homeassistant.components.backup.manager.SecureTarFile"
        ) as mocked_tarfile,
        patch("pathlib.Path.iterdir", _mock_iterdir),
        patch("pathlib.Path.stat", MagicMock(st_size=123)),
        patch("pathlib.Path.is_file", lambda x: x.name != ".storage"),
        patch(
            "pathlib.Path.is_dir",
            lambda x: x.name == ".storage",
        ),
        patch(
            "pathlib.Path.exists",
            lambda x: x != manager.backup_dir,
        ),
        patch(
            "pathlib.Path.is_symlink",
            lambda _: False,
        ),
        patch(
            "pathlib.Path.mkdir",
            MagicMock(),
        ),
        patch(
            "homeassistant.components.backup.manager.json_bytes",
            return_value=b"{}",  # Empty JSON
        ) as mocked_json_bytes,
        patch(
            "homeassistant.components.backup.manager.HAVERSION",
            "2025.1.0",
        ),
    ):
        await manager.async_create_backup(password=password)

        assert mocked_json_bytes.call_count == 1
        backup_json_dict = mocked_json_bytes.call_args[0][0]
        assert isinstance(backup_json_dict, dict)
        assert backup_json_dict["homeassistant"] == {"version": "2025.1.0"}
        assert backup_json_dict.get("protected", False) is bool(password)
        assert manager.backup_dir.as_posix() in str(
            mocked_tarfile.call_args_list[0][0][0]
        )
=======
    def on_progress(_progress: BackupProgress) -> None:
        """Mock progress callback."""
        progress.append(_progress)

    assert manager.backup_task is None
    await manager.async_create_backup(on_progress=on_progress)
    assert manager.backup_task is not None
    assert progress == []

    await manager.backup_task
    assert progress == [BackupProgress(done=True, stage=None, success=True)]

    assert mocked_json_bytes.call_count == 1
    backup_json_dict = mocked_json_bytes.call_args[0][0]
    assert isinstance(backup_json_dict, dict)
    assert backup_json_dict["homeassistant"] == {"version": "2025.1.0"}
    assert manager.backup_dir.as_posix() in str(mocked_tarfile.call_args_list[0][0][0])
>>>>>>> 093b16c7


async def _setup_mock_domain(
    hass: HomeAssistant,
    platform: BackupPlatformProtocol | None = None,
) -> None:
    """Set up a mock domain."""
    mock_platform(hass, "some_domain.backup", platform or MockPlatform())
    assert await async_setup_component(hass, "some_domain", {})


async def test_constructor(hass: HomeAssistant) -> None:
    """Test BackupManager constructor."""
    manager = BackupManager(hass)
    assert manager.backup_dir.as_posix() == hass.config.path("backups")


async def test_load_backups(hass: HomeAssistant) -> None:
    """Test loading backups."""
    manager = BackupManager(hass)
    with (
        patch("pathlib.Path.glob", return_value=[TEST_BACKUP.path]),
        patch("tarfile.open", return_value=MagicMock()),
        patch(
            "homeassistant.components.backup.manager.json_loads_object",
            return_value={
                "slug": TEST_BACKUP.slug,
                "name": TEST_BACKUP.name,
                "date": TEST_BACKUP.date,
            },
        ),
        patch(
            "pathlib.Path.stat",
            return_value=MagicMock(st_size=TEST_BACKUP.size),
        ),
    ):
        await manager.load_backups()
    backups = await manager.async_get_backups()
    assert backups == {TEST_BACKUP.slug: TEST_BACKUP}


async def test_load_backups_with_exception(
    hass: HomeAssistant,
    caplog: pytest.LogCaptureFixture,
) -> None:
    """Test loading backups with exception."""
    manager = BackupManager(hass)
    with (
        patch("pathlib.Path.glob", return_value=[TEST_BACKUP.path]),
        patch("tarfile.open", side_effect=OSError("Test exception")),
    ):
        await manager.load_backups()
    backups = await manager.async_get_backups()
    assert f"Unable to read backup {TEST_BACKUP.path}: Test exception" in caplog.text
    assert backups == {}


async def test_removing_backup(
    hass: HomeAssistant,
    caplog: pytest.LogCaptureFixture,
) -> None:
    """Test removing backup."""
    manager = BackupManager(hass)
    manager.backups = {TEST_BACKUP.slug: TEST_BACKUP}
    manager.loaded_backups = True

    with patch("pathlib.Path.exists", return_value=True):
        await manager.async_remove_backup(slug=TEST_BACKUP.slug)
    assert "Removed backup located at" in caplog.text


async def test_removing_non_existing_backup(
    hass: HomeAssistant,
    caplog: pytest.LogCaptureFixture,
) -> None:
    """Test removing not existing backup."""
    manager = BackupManager(hass)

    await manager.async_remove_backup(slug="non_existing")
    assert "Removed backup located at" not in caplog.text


async def test_getting_backup_that_does_not_exist(
    hass: HomeAssistant,
    caplog: pytest.LogCaptureFixture,
) -> None:
    """Test getting backup that does not exist."""
    manager = BackupManager(hass)
    manager.backups = {TEST_BACKUP.slug: TEST_BACKUP}
    manager.loaded_backups = True

    with patch("pathlib.Path.exists", return_value=False):
        backup = await manager.async_get_backup(slug=TEST_BACKUP.slug)
        assert backup is None

        assert (
            f"Removing tracked backup ({TEST_BACKUP.slug}) that "
            f"does not exists on the expected path {TEST_BACKUP.path}"
        ) in caplog.text


async def test_async_create_backup_when_backing_up(hass: HomeAssistant) -> None:
    """Test generate backup."""
    event = asyncio.Event()
    manager = BackupManager(hass)
    manager.backup_task = hass.async_create_task(event.wait())
    with pytest.raises(HomeAssistantError, match="Backup already in progress"):
        await manager.async_create_backup(on_progress=None)
    event.set()


<<<<<<< HEAD
@pytest.mark.parametrize(
    "password",
    [
        None,
        "abc123",
    ],
)
async def test_async_create_backup(
    hass: HomeAssistant,
    caplog: pytest.LogCaptureFixture,
    password: str | None,
=======
@pytest.mark.usefixtures("mock_backup_generation")
async def test_async_create_backup(
    hass: HomeAssistant,
    caplog: pytest.LogCaptureFixture,
    mocked_json_bytes: Mock,
    mocked_tarfile: Mock,
>>>>>>> 093b16c7
) -> None:
    """Test generate backup."""
    manager = BackupManager(hass)
    manager.loaded_backups = True

<<<<<<< HEAD
    assert len(manager.backups) == 0

    await _mock_backup_generation(manager, password=password)
=======
    await _mock_backup_generation(manager, mocked_json_bytes, mocked_tarfile)
>>>>>>> 093b16c7

    assert "Generated new backup with slug " in caplog.text
    assert "Creating backup directory" in caplog.text
    assert "Loaded 0 platforms" in caplog.text

    assert len(manager.backups) == 1
    backup = list(manager.backups.values())[0]
    assert backup.protected is bool(password)


async def test_loading_platforms(
    hass: HomeAssistant,
    caplog: pytest.LogCaptureFixture,
) -> None:
    """Test loading backup platforms."""
    manager = BackupManager(hass)

    assert not manager.loaded_platforms
    assert not manager.platforms

    await _setup_mock_domain(
        hass,
        Mock(
            async_pre_backup=AsyncMock(),
            async_post_backup=AsyncMock(),
        ),
    )
    await manager.load_platforms()
    await hass.async_block_till_done()

    assert manager.loaded_platforms
    assert len(manager.platforms) == 1

    assert "Loaded 1 platforms" in caplog.text


async def test_not_loading_bad_platforms(
    hass: HomeAssistant,
    caplog: pytest.LogCaptureFixture,
) -> None:
    """Test loading backup platforms."""
    manager = BackupManager(hass)

    assert not manager.loaded_platforms
    assert not manager.platforms

    await _setup_mock_domain(hass)
    await manager.load_platforms()
    await hass.async_block_till_done()

    assert manager.loaded_platforms
    assert len(manager.platforms) == 0

    assert "Loaded 0 platforms" in caplog.text
    assert (
        "some_domain does not implement required functions for the backup platform"
        in caplog.text
    )


async def test_exception_plaform_pre(
    hass: HomeAssistant, mocked_json_bytes: Mock, mocked_tarfile: Mock
) -> None:
    """Test exception in pre step."""
    manager = BackupManager(hass)
    manager.loaded_backups = True

    async def _mock_step(hass: HomeAssistant) -> None:
        raise HomeAssistantError("Test exception")

    await _setup_mock_domain(
        hass,
        Mock(
            async_pre_backup=_mock_step,
            async_post_backup=AsyncMock(),
        ),
    )

    with pytest.raises(HomeAssistantError):
        await _mock_backup_generation(manager, mocked_json_bytes, mocked_tarfile)


async def test_exception_plaform_post(
    hass: HomeAssistant, mocked_json_bytes: Mock, mocked_tarfile: Mock
) -> None:
    """Test exception in post step."""
    manager = BackupManager(hass)
    manager.loaded_backups = True

    async def _mock_step(hass: HomeAssistant) -> None:
        raise HomeAssistantError("Test exception")

    await _setup_mock_domain(
        hass,
        Mock(
            async_pre_backup=AsyncMock(),
            async_post_backup=_mock_step,
        ),
    )

    with pytest.raises(HomeAssistantError):
        await _mock_backup_generation(manager, mocked_json_bytes, mocked_tarfile)


async def test_loading_platforms_when_running_async_pre_backup_actions(
    hass: HomeAssistant,
    caplog: pytest.LogCaptureFixture,
) -> None:
    """Test loading backup platforms when running post backup actions."""
    manager = BackupManager(hass)

    assert not manager.loaded_platforms
    assert not manager.platforms

    await _setup_mock_domain(
        hass,
        Mock(
            async_pre_backup=AsyncMock(),
            async_post_backup=AsyncMock(),
        ),
    )
    await manager.async_pre_backup_actions()

    assert manager.loaded_platforms
    assert len(manager.platforms) == 1

    assert "Loaded 1 platforms" in caplog.text


async def test_loading_platforms_when_running_async_post_backup_actions(
    hass: HomeAssistant,
    caplog: pytest.LogCaptureFixture,
) -> None:
    """Test loading backup platforms when running post backup actions."""
    manager = BackupManager(hass)

    assert not manager.loaded_platforms
    assert not manager.platforms

    await _setup_mock_domain(
        hass,
        Mock(
            async_pre_backup=AsyncMock(),
            async_post_backup=AsyncMock(),
        ),
    )
    await manager.async_post_backup_actions()

    assert manager.loaded_platforms
    assert len(manager.platforms) == 1

    assert "Loaded 1 platforms" in caplog.text


async def test_async_receive_backup(
    hass: HomeAssistant,
    caplog: pytest.LogCaptureFixture,
) -> None:
    """Test receiving a backup file."""
    manager = BackupManager(hass)

    size = 2 * 2**16
    protocol = Mock(_reading_paused=False)
    stream = aiohttp.StreamReader(protocol, 2**16)
    stream.feed_data(b"0" * size + b"\r\n--:--")
    stream.feed_eof()

    open_mock = mock_open()

    with patch("pathlib.Path.open", open_mock), patch("shutil.move") as mover_mock:
        await manager.async_receive_backup(
            contents=aiohttp.BodyPartReader(
                b"--:",
                CIMultiDictProxy(
                    CIMultiDict(
                        {
                            aiohttp.hdrs.CONTENT_DISPOSITION: "attachment; filename=abc123.tar"
                        }
                    )
                ),
                stream,
            )
        )
        assert open_mock.call_count == 1
        assert mover_mock.call_count == 1
        assert mover_mock.mock_calls[0].args[1].name == "abc123.tar"


async def test_async_trigger_restore(
    hass: HomeAssistant,
    caplog: pytest.LogCaptureFixture,
) -> None:
    """Test trigger restore."""
    manager = BackupManager(hass)
    manager.loaded_backups = True
    manager.backups = {TEST_BACKUP.slug: TEST_BACKUP}

    with (
        patch("pathlib.Path.exists", return_value=True),
        patch("pathlib.Path.write_text") as mocked_write_text,
        patch("homeassistant.core.ServiceRegistry.async_call") as mocked_service_call,
    ):
        await manager.async_restore_backup(TEST_BACKUP.slug)
        assert (
            mocked_write_text.call_args[0][0]
            == '{"path": "abc123.tar", "password": null}'
        )
        assert mocked_service_call.called


async def test_async_trigger_restore_with_password(
    hass: HomeAssistant,
    caplog: pytest.LogCaptureFixture,
) -> None:
    """Test trigger restore."""
    manager = BackupManager(hass)
    manager.loaded_backups = True
    manager.backups = {TEST_BACKUP.slug: TEST_BACKUP}

    with (
        patch("pathlib.Path.exists", return_value=True),
        patch("pathlib.Path.write_text") as mocked_write_text,
        patch("homeassistant.core.ServiceRegistry.async_call") as mocked_service_call,
    ):
        await manager.async_restore_backup(slug=TEST_BACKUP.slug, password="abc123")
        assert (
            mocked_write_text.call_args[0][0]
            == '{"path": "abc123.tar", "password": "abc123"}'
        )
        assert mocked_service_call.called


async def test_async_trigger_restore_missing_backup(hass: HomeAssistant) -> None:
    """Test trigger restore."""
    manager = BackupManager(hass)
    manager.loaded_backups = True

    with pytest.raises(HomeAssistantError, match="Backup abc123 not found"):
        await manager.async_restore_backup(TEST_BACKUP.slug)<|MERGE_RESOLUTION|>--- conflicted
+++ resolved
@@ -24,67 +24,25 @@
 
 
 async def _mock_backup_generation(
-<<<<<<< HEAD
     manager: BackupManager,
+    mocked_json_bytes: Mock,
+    mocked_tarfile: Mock,
+    *,
     password: str | None = None,
-=======
-    manager: BackupManager, mocked_json_bytes: Mock, mocked_tarfile: Mock
->>>>>>> 093b16c7
 ) -> None:
     """Mock backup generator."""
 
     progress: list[BackupProgress] = []
 
-<<<<<<< HEAD
-    with (
-        patch(
-            "homeassistant.components.backup.manager.SecureTarFile"
-        ) as mocked_tarfile,
-        patch("pathlib.Path.iterdir", _mock_iterdir),
-        patch("pathlib.Path.stat", MagicMock(st_size=123)),
-        patch("pathlib.Path.is_file", lambda x: x.name != ".storage"),
-        patch(
-            "pathlib.Path.is_dir",
-            lambda x: x.name == ".storage",
-        ),
-        patch(
-            "pathlib.Path.exists",
-            lambda x: x != manager.backup_dir,
-        ),
-        patch(
-            "pathlib.Path.is_symlink",
-            lambda _: False,
-        ),
-        patch(
-            "pathlib.Path.mkdir",
-            MagicMock(),
-        ),
-        patch(
-            "homeassistant.components.backup.manager.json_bytes",
-            return_value=b"{}",  # Empty JSON
-        ) as mocked_json_bytes,
-        patch(
-            "homeassistant.components.backup.manager.HAVERSION",
-            "2025.1.0",
-        ),
-    ):
-        await manager.async_create_backup(password=password)
-
-        assert mocked_json_bytes.call_count == 1
-        backup_json_dict = mocked_json_bytes.call_args[0][0]
-        assert isinstance(backup_json_dict, dict)
-        assert backup_json_dict["homeassistant"] == {"version": "2025.1.0"}
-        assert backup_json_dict.get("protected", False) is bool(password)
-        assert manager.backup_dir.as_posix() in str(
-            mocked_tarfile.call_args_list[0][0][0]
-        )
-=======
     def on_progress(_progress: BackupProgress) -> None:
         """Mock progress callback."""
         progress.append(_progress)
 
     assert manager.backup_task is None
-    await manager.async_create_backup(on_progress=on_progress)
+    await manager.async_create_backup(
+        on_progress=on_progress,
+        password=password,
+    )
     assert manager.backup_task is not None
     assert progress == []
 
@@ -95,8 +53,8 @@
     backup_json_dict = mocked_json_bytes.call_args[0][0]
     assert isinstance(backup_json_dict, dict)
     assert backup_json_dict["homeassistant"] == {"version": "2025.1.0"}
+    assert backup_json_dict.get("protected", False) is bool(password)
     assert manager.backup_dir.as_posix() in str(mocked_tarfile.call_args_list[0][0][0])
->>>>>>> 093b16c7
 
 
 async def _setup_mock_domain(
@@ -204,11 +162,10 @@
     manager = BackupManager(hass)
     manager.backup_task = hass.async_create_task(event.wait())
     with pytest.raises(HomeAssistantError, match="Backup already in progress"):
-        await manager.async_create_backup(on_progress=None)
+        await manager.async_create_backup(on_progress=None, password=None)
     event.set()
 
 
-<<<<<<< HEAD
 @pytest.mark.parametrize(
     "password",
     [
@@ -216,30 +173,23 @@
         "abc123",
     ],
 )
-async def test_async_create_backup(
-    hass: HomeAssistant,
-    caplog: pytest.LogCaptureFixture,
-    password: str | None,
-=======
 @pytest.mark.usefixtures("mock_backup_generation")
 async def test_async_create_backup(
     hass: HomeAssistant,
     caplog: pytest.LogCaptureFixture,
     mocked_json_bytes: Mock,
     mocked_tarfile: Mock,
->>>>>>> 093b16c7
+    password: str | None,
 ) -> None:
     """Test generate backup."""
     manager = BackupManager(hass)
     manager.loaded_backups = True
 
-<<<<<<< HEAD
     assert len(manager.backups) == 0
 
-    await _mock_backup_generation(manager, password=password)
-=======
-    await _mock_backup_generation(manager, mocked_json_bytes, mocked_tarfile)
->>>>>>> 093b16c7
+    await _mock_backup_generation(
+        manager, mocked_json_bytes, mocked_tarfile, password=password
+    )
 
     assert "Generated new backup with slug " in caplog.text
     assert "Creating backup directory" in caplog.text
