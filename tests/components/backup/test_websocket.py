"""Tests for the Backup integration."""

from pathlib import Path
<<<<<<< HEAD
from typing import Any
from unittest.mock import AsyncMock, patch
=======
from unittest.mock import ANY, AsyncMock, patch
>>>>>>> 0599983a

from freezegun.api import FrozenDateTimeFactory
import pytest
from syrupy import SnapshotAssertion

from homeassistant.components.backup.const import DATA_MANAGER
from homeassistant.components.backup.manager import NewBackup
from homeassistant.components.backup.models import BaseBackup
from homeassistant.core import HomeAssistant
from homeassistant.exceptions import HomeAssistantError

from .common import TEST_BACKUP, BackupAgentTest, setup_backup_integration

from tests.typing import WebSocketGenerator


@pytest.fixture
def sync_access_token_proxy(
    access_token_fixture_name: str,
    request: pytest.FixtureRequest,
) -> str:
    """Non-async proxy for the *_access_token fixture.

    Workaround for https://github.com/pytest-dev/pytest-asyncio/issues/112
    """
    return request.getfixturevalue(access_token_fixture_name)


@pytest.mark.parametrize(
    "with_hassio",
    [
        pytest.param(True, id="with_hassio"),
        pytest.param(False, id="without_hassio"),
    ],
)
async def test_info(
    hass: HomeAssistant,
    hass_ws_client: WebSocketGenerator,
    snapshot: SnapshotAssertion,
    with_hassio: bool,
) -> None:
    """Test getting backup info."""
    await setup_backup_integration(hass, with_hassio=with_hassio)

    hass.data[DATA_MANAGER].backups = {TEST_BACKUP.slug: TEST_BACKUP}

    client = await hass_ws_client(hass)
    await hass.async_block_till_done()

    with (
        patch(
            "homeassistant.components.backup.manager.BackupManager.load_backups",
            AsyncMock(),
        ),
        patch(
            "homeassistant.components.backup.manager.BackupManager.async_get_backups",
            return_value={TEST_BACKUP.slug: TEST_BACKUP},
        ),
    ):
        await client.send_json_auto_id({"type": "backup/info"})
        assert await client.receive_json() == snapshot


@pytest.mark.parametrize(
    "backup_content",
    [
        pytest.param(TEST_BACKUP, id="with_backup_content"),
        pytest.param(None, id="without_backup_content"),
    ],
)
@pytest.mark.parametrize(
    "with_hassio",
    [
        pytest.param(True, id="with_hassio"),
        pytest.param(False, id="without_hassio"),
    ],
)
async def test_details(
    hass: HomeAssistant,
    hass_ws_client: WebSocketGenerator,
    snapshot: SnapshotAssertion,
    with_hassio: bool,
    backup_content: BaseBackup | None,
) -> None:
    """Test getting backup info."""
    await setup_backup_integration(hass, with_hassio=with_hassio)

    client = await hass_ws_client(hass)
    await hass.async_block_till_done()

    with patch(
        "homeassistant.components.backup.manager.BackupManager.async_get_backup",
        return_value=backup_content,
    ):
        await client.send_json_auto_id({"type": "backup/details", "slug": "abc123"})
        assert await client.receive_json() == snapshot


@pytest.mark.parametrize(
    "with_hassio",
    [
        pytest.param(True, id="with_hassio"),
        pytest.param(False, id="without_hassio"),
    ],
)
async def test_remove(
    hass: HomeAssistant,
    hass_ws_client: WebSocketGenerator,
    snapshot: SnapshotAssertion,
    with_hassio: bool,
) -> None:
    """Test removing a backup file."""
    await setup_backup_integration(hass, with_hassio=with_hassio)

    client = await hass_ws_client(hass)
    await hass.async_block_till_done()

    with patch(
        "homeassistant.components.backup.manager.BackupManager.async_remove_backup",
    ):
        await client.send_json_auto_id({"type": "backup/remove", "slug": "abc123"})
        assert await client.receive_json() == snapshot


@pytest.mark.parametrize(
    "data",
    [
        None,
        {},
        {"password": "abc123"},
    ],
)
@pytest.mark.parametrize(
    ("with_hassio", "number_of_messages"),
    [
        pytest.param(True, 1, id="with_hassio"),
        pytest.param(False, 2, id="without_hassio"),
    ],
)
@pytest.mark.usefixtures("mock_backup_generation")
async def test_generate(
    hass: HomeAssistant,
    hass_ws_client: WebSocketGenerator,
    data: dict[str, Any] | None,
    freezer: FrozenDateTimeFactory,
    snapshot: SnapshotAssertion,
    with_hassio: bool,
    number_of_messages: int,
) -> None:
    """Test generating a backup."""
    await setup_backup_integration(hass, with_hassio=with_hassio)

    client = await hass_ws_client(hass)
    freezer.move_to("2024-11-13 12:01:00+01:00")
    await hass.async_block_till_done()

    await client.send_json_auto_id({"type": "backup/generate", **(data or {})})
    for _ in range(number_of_messages):
        assert await client.receive_json() == snapshot


@pytest.mark.usefixtures("mock_backup_generation")
@pytest.mark.parametrize(
    ("params", "expected_extra_call_params"),
    [
        ({}, {}),
        (
            {
                "addons_included": ["ssl"],
                "database_included": False,
                "folders_included": ["media"],
                "name": "abc123",
            },
            {
                "addons_included": ["ssl"],
                "database_included": False,
                "folders_included": ["media"],
                "name": "abc123",
            },
        ),
    ],
)
async def test_generate_without_hassio(
    hass: HomeAssistant,
    hass_ws_client: WebSocketGenerator,
    freezer: FrozenDateTimeFactory,
    snapshot: SnapshotAssertion,
    params: dict,
    expected_extra_call_params: tuple,
) -> None:
    """Test generating a backup."""
    await setup_backup_integration(hass, with_hassio=False)

    client = await hass_ws_client(hass)
    freezer.move_to("2024-11-13 12:01:00+01:00")
    await hass.async_block_till_done()

    with patch(
        "homeassistant.components.backup.manager.BackupManager.async_create_backup",
        return_value=NewBackup("abc123"),
    ) as generate_backup:
        await client.send_json_auto_id({"type": "backup/generate"} | params)
        assert await client.receive_json() == snapshot
        generate_backup.assert_called_once_with(
            **{
                "addons_included": None,
                "database_included": True,
                "folders_included": None,
                "name": None,
                "on_progress": ANY,
            }
            | expected_extra_call_params
        )


@pytest.mark.parametrize(
    "with_hassio",
    [
        pytest.param(True, id="with_hassio"),
        pytest.param(False, id="without_hassio"),
    ],
)
async def test_restore(
    hass: HomeAssistant,
    hass_ws_client: WebSocketGenerator,
    snapshot: SnapshotAssertion,
    with_hassio: bool,
) -> None:
    """Test calling the restore command."""
    await setup_backup_integration(hass, with_hassio=with_hassio)

    client = await hass_ws_client(hass)
    await hass.async_block_till_done()

    with patch(
        "homeassistant.components.backup.manager.BackupManager.async_restore_backup",
    ):
        await client.send_json_auto_id({"type": "backup/restore", "slug": "abc123"})
        assert await client.receive_json() == snapshot


@pytest.mark.parametrize(
    "access_token_fixture_name",
    ["hass_access_token", "hass_supervisor_access_token"],
)
@pytest.mark.parametrize(
    ("with_hassio"),
    [
        pytest.param(True, id="with_hassio"),
        pytest.param(False, id="without_hassio"),
    ],
)
async def test_backup_end(
    hass: HomeAssistant,
    hass_ws_client: WebSocketGenerator,
    snapshot: SnapshotAssertion,
    sync_access_token_proxy: str,
    *,
    access_token_fixture_name: str,
    with_hassio: bool,
) -> None:
    """Test handling of post backup actions from a WS command."""
    await setup_backup_integration(hass, with_hassio=with_hassio)

    client = await hass_ws_client(hass, sync_access_token_proxy)
    await hass.async_block_till_done()

    with patch(
        "homeassistant.components.backup.manager.BackupManager.async_post_backup_actions",
    ):
        await client.send_json_auto_id({"type": "backup/end"})
        assert await client.receive_json() == snapshot


@pytest.mark.parametrize(
    "access_token_fixture_name",
    ["hass_access_token", "hass_supervisor_access_token"],
)
@pytest.mark.parametrize(
    ("with_hassio"),
    [
        pytest.param(True, id="with_hassio"),
        pytest.param(False, id="without_hassio"),
    ],
)
async def test_backup_start(
    hass: HomeAssistant,
    hass_ws_client: WebSocketGenerator,
    snapshot: SnapshotAssertion,
    sync_access_token_proxy: str,
    *,
    access_token_fixture_name: str,
    with_hassio: bool,
) -> None:
    """Test handling of pre backup actions from a WS command."""
    await setup_backup_integration(hass, with_hassio=with_hassio)

    client = await hass_ws_client(hass, sync_access_token_proxy)
    await hass.async_block_till_done()

    with patch(
        "homeassistant.components.backup.manager.BackupManager.async_pre_backup_actions",
    ):
        await client.send_json_auto_id({"type": "backup/start"})
        assert await client.receive_json() == snapshot


@pytest.mark.parametrize(
    "access_token_fixture_name",
    ["hass_access_token", "hass_supervisor_access_token"],
)
@pytest.mark.parametrize(
    ("with_hassio"),
    [
        pytest.param(True, id="with_hassio"),
        pytest.param(False, id="without_hassio"),
    ],
)
async def test_backup_upload(
    hass: HomeAssistant,
    hass_ws_client: WebSocketGenerator,
    snapshot: SnapshotAssertion,
    sync_access_token_proxy: str,
    *,
    access_token_fixture_name: str,
    with_hassio: bool,
) -> None:
    """Test backup upload from a WS command."""
    await setup_backup_integration(hass, with_hassio=with_hassio)

    client = await hass_ws_client(hass, sync_access_token_proxy)
    await hass.async_block_till_done()

    with patch(
        "homeassistant.components.backup.manager.BackupManager.async_upload_backup",
    ):
        await client.send_json_auto_id(
            {
                "type": "backup/upload",
                "data": {
                    "slug": "abc123",
                },
            }
        )
        assert await client.receive_json() == snapshot


@pytest.mark.parametrize(
    "exception",
    [
        TimeoutError(),
        HomeAssistantError("Boom"),
        Exception("Boom"),
    ],
)
async def test_backup_end_exception(
    hass: HomeAssistant,
    hass_ws_client: WebSocketGenerator,
    snapshot: SnapshotAssertion,
    hass_supervisor_access_token: str,
    exception: Exception,
) -> None:
    """Test exception handling while running post backup actions from a WS command."""
    await setup_backup_integration(hass, with_hassio=True)

    client = await hass_ws_client(hass, hass_supervisor_access_token)
    await hass.async_block_till_done()

    with patch(
        "homeassistant.components.backup.manager.BackupManager.async_post_backup_actions",
        side_effect=exception,
    ):
        await client.send_json_auto_id({"type": "backup/end"})
        assert await client.receive_json() == snapshot


@pytest.mark.parametrize(
    "exception",
    [
        TimeoutError(),
        HomeAssistantError("Boom"),
        Exception("Boom"),
    ],
)
async def test_backup_upload_exception(
    hass: HomeAssistant,
    hass_ws_client: WebSocketGenerator,
    snapshot: SnapshotAssertion,
    hass_supervisor_access_token: str,
    exception: Exception,
) -> None:
    """Test exception handling while running backup upload from a WS command."""
    await setup_backup_integration(hass, with_hassio=True)

    client = await hass_ws_client(hass, hass_supervisor_access_token)
    await hass.async_block_till_done()

    with patch(
        "homeassistant.components.backup.manager.BackupManager.async_upload_backup",
        side_effect=exception,
    ):
        await client.send_json_auto_id(
            {
                "type": "backup/upload",
                "data": {
                    "slug": "abc123",
                },
            }
        )
        assert await client.receive_json() == snapshot


@pytest.mark.parametrize(
    "exception",
    [
        TimeoutError(),
        HomeAssistantError("Boom"),
        Exception("Boom"),
    ],
)
async def test_backup_start_exception(
    hass: HomeAssistant,
    hass_ws_client: WebSocketGenerator,
    snapshot: SnapshotAssertion,
    hass_supervisor_access_token: str,
    exception: Exception,
) -> None:
    """Test exception handling while running pre backup actions from a WS command."""
    await setup_backup_integration(hass, with_hassio=True)

    client = await hass_ws_client(hass, hass_supervisor_access_token)
    await hass.async_block_till_done()

    with patch(
        "homeassistant.components.backup.manager.BackupManager.async_pre_backup_actions",
        side_effect=exception,
    ):
        await client.send_json_auto_id({"type": "backup/start"})
        assert await client.receive_json() == snapshot


@pytest.mark.parametrize(
    "with_hassio",
    [
        pytest.param(True, id="with_hassio"),
        pytest.param(False, id="without_hassio"),
    ],
)
async def test_agents_info(
    hass: HomeAssistant,
    hass_ws_client: WebSocketGenerator,
    snapshot: SnapshotAssertion,
    with_hassio: bool,
) -> None:
    """Test getting backup agents info."""
    await setup_backup_integration(hass, with_hassio=with_hassio)
    hass.data[DATA_MANAGER].backup_agents = {"domain.test": BackupAgentTest("test")}

    client = await hass_ws_client(hass)
    await hass.async_block_till_done()

    await client.send_json_auto_id({"type": "backup/agents/info"})
    assert await client.receive_json() == snapshot


@pytest.mark.parametrize(
    "with_hassio",
    [
        pytest.param(True, id="with_hassio"),
        pytest.param(False, id="without_hassio"),
    ],
)
async def test_agents_list_backups(
    hass: HomeAssistant,
    hass_ws_client: WebSocketGenerator,
    snapshot: SnapshotAssertion,
    with_hassio: bool,
) -> None:
    """Test backup agents list backups details."""
    await setup_backup_integration(hass, with_hassio=with_hassio)
    hass.data[DATA_MANAGER].backup_agents = {"domain.test": BackupAgentTest("test")}

    client = await hass_ws_client(hass)
    await hass.async_block_till_done()

    await client.send_json_auto_id({"type": "backup/agents/list_backups"})
    assert await client.receive_json() == snapshot


@pytest.mark.parametrize(
    "with_hassio",
    [
        pytest.param(True, id="with_hassio"),
        pytest.param(False, id="without_hassio"),
    ],
)
async def test_agents_download(
    hass: HomeAssistant,
    hass_ws_client: WebSocketGenerator,
    snapshot: SnapshotAssertion,
    with_hassio: bool,
) -> None:
    """Test WS command to start downloading a backup."""
    await setup_backup_integration(hass, with_hassio=with_hassio)
    hass.data[DATA_MANAGER].backup_agents = {"domain.test": BackupAgentTest("test")}

    client = await hass_ws_client(hass)
    await hass.async_block_till_done()

    await client.send_json_auto_id(
        {
            "type": "backup/agents/download",
            "slug": "abc123",
            "agent": "domain.test",
            "backup_id": "abc123",
        }
    )
    with patch.object(BackupAgentTest, "async_download_backup") as download_mock:
        assert await client.receive_json() == snapshot
        assert download_mock.call_args[1] == {
            "id": "abc123",
            "path": Path(hass.config.path("backup"), "abc123.tar"),
        }


async def test_agents_download_exception(
    hass: HomeAssistant,
    hass_ws_client: WebSocketGenerator,
    snapshot: SnapshotAssertion,
) -> None:
    """Test WS command to start downloading a backup throwing an exception."""
    await setup_backup_integration(hass)
    hass.data[DATA_MANAGER].backup_agents = {"domain.test": BackupAgentTest("test")}

    client = await hass_ws_client(hass)
    await hass.async_block_till_done()

    await client.send_json_auto_id(
        {
            "type": "backup/agents/download",
            "slug": "abc123",
            "agent": "domain.test",
            "backup_id": "abc123",
        }
    )
    with patch.object(BackupAgentTest, "async_download_backup") as download_mock:
        download_mock.side_effect = Exception("Boom")
        assert await client.receive_json() == snapshot


async def test_agents_download_unknown_agent(
    hass: HomeAssistant,
    hass_ws_client: WebSocketGenerator,
    snapshot: SnapshotAssertion,
) -> None:
    """Test downloading a backup with an unknown agent."""
    await setup_backup_integration(hass)

    client = await hass_ws_client(hass)
    await hass.async_block_till_done()

    await client.send_json_auto_id(
        {
            "type": "backup/agents/download",
            "slug": "abc123",
            "agent": "domain.test",
            "backup_id": "abc123",
        }
    )
    assert await client.receive_json() == snapshot<|MERGE_RESOLUTION|>--- conflicted
+++ resolved
@@ -1,12 +1,8 @@
 """Tests for the Backup integration."""
 
 from pathlib import Path
-<<<<<<< HEAD
 from typing import Any
-from unittest.mock import AsyncMock, patch
-=======
 from unittest.mock import ANY, AsyncMock, patch
->>>>>>> 0599983a
 
 from freezegun.api import FrozenDateTimeFactory
 import pytest
@@ -217,6 +213,7 @@
                 "folders_included": None,
                 "name": None,
                 "on_progress": ANY,
+                "password": None,
             }
             | expected_extra_call_params
         )
