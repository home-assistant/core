"""Tests for the Backup integration."""

from pathlib import Path
from typing import Any
from unittest.mock import ANY, call, patch

from freezegun.api import FrozenDateTimeFactory
import pytest
from syrupy import SnapshotAssertion

from homeassistant.components.backup import AgentBackup
from homeassistant.components.backup.agent import BackupAgentUnreachableError
from homeassistant.components.backup.const import DATA_MANAGER, DOMAIN
from homeassistant.components.backup.manager import NewBackup
from homeassistant.core import HomeAssistant
from homeassistant.exceptions import HomeAssistantError

from .common import (
    LOCAL_AGENT_ID,
    TEST_BACKUP_ABC123,
    TEST_BACKUP_DEF456,
    BackupAgentTest,
    setup_backup_integration,
)

from tests.common import async_mock_service
from tests.typing import WebSocketGenerator


@pytest.fixture
def sync_access_token_proxy(
    access_token_fixture_name: str,
    request: pytest.FixtureRequest,
) -> str:
    """Non-async proxy for the *_access_token fixture.

    Workaround for https://github.com/pytest-dev/pytest-asyncio/issues/112
    """
    return request.getfixturevalue(access_token_fixture_name)


@pytest.mark.parametrize(
    ("remote_agents", "remote_backups"),
    [
        ([], {}),
        (["remote"], {}),
        (["remote"], {"test.remote": [TEST_BACKUP_ABC123]}),
        (["remote"], {"test.remote": [TEST_BACKUP_DEF456]}),
    ],
)
async def test_info(
    hass: HomeAssistant,
    hass_ws_client: WebSocketGenerator,
    remote_agents: list[str],
    remote_backups: dict[str, list[AgentBackup]],
    snapshot: SnapshotAssertion,
) -> None:
    """Test getting backup info."""
    await setup_backup_integration(
        hass,
<<<<<<< HEAD
        with_hassio=False,
        backups={LOCAL_AGENT_ID: [TEST_BASE_BACKUP_ABC123]} | remote_backups,
=======
        with_hassio=with_hassio,
        backups={LOCAL_AGENT_ID: [TEST_BACKUP_ABC123]} | remote_backups,
>>>>>>> 1956a654
        remote_agents=remote_agents,
    )

    client = await hass_ws_client(hass)
    await hass.async_block_till_done()

    await client.send_json_auto_id({"type": "backup/info"})
    assert await client.receive_json() == snapshot


@pytest.mark.parametrize(
    "side_effect", [HomeAssistantError("Boom!"), BackupAgentUnreachableError]
)
async def test_info_with_errors(
    hass: HomeAssistant,
    hass_ws_client: WebSocketGenerator,
    side_effect: Exception,
    snapshot: SnapshotAssertion,
) -> None:
    """Test getting backup info with one unavailable agent."""
    await setup_backup_integration(
        hass, with_hassio=False, backups={LOCAL_AGENT_ID: [TEST_BACKUP_ABC123]}
    )
    hass.data[DATA_MANAGER].backup_agents["domain.test"] = BackupAgentTest("test")

    client = await hass_ws_client(hass)
    await hass.async_block_till_done()

    with patch.object(BackupAgentTest, "async_list_backups", side_effect=side_effect):
        await client.send_json_auto_id({"type": "backup/info"})
        assert await client.receive_json() == snapshot


@pytest.mark.parametrize(
    ("remote_agents", "backups"),
    [
        ([], {}),
        (["remote"], {LOCAL_AGENT_ID: [TEST_BACKUP_ABC123]}),
        (["remote"], {"test.remote": [TEST_BACKUP_ABC123]}),
        (["remote"], {"test.remote": [TEST_BACKUP_DEF456]}),
        (
            ["remote"],
            {
                LOCAL_AGENT_ID: [TEST_BACKUP_ABC123],
                "test.remote": [TEST_BACKUP_ABC123],
            },
        ),
    ],
)
async def test_details(
    hass: HomeAssistant,
    hass_ws_client: WebSocketGenerator,
    remote_agents: list[str],
    backups: dict[str, AgentBackup],
    snapshot: SnapshotAssertion,
) -> None:
    """Test getting backup info."""
    await setup_backup_integration(
        hass, with_hassio=False, backups=backups, remote_agents=remote_agents
    )

    client = await hass_ws_client(hass)
    await hass.async_block_till_done()

    with patch("pathlib.Path.exists", return_value=True):
        await client.send_json_auto_id(
            {"type": "backup/details", "backup_id": "abc123"}
        )
        assert await client.receive_json() == snapshot


@pytest.mark.parametrize(
    "side_effect", [HomeAssistantError("Boom!"), BackupAgentUnreachableError]
)
async def test_details_with_errors(
    hass: HomeAssistant,
    hass_ws_client: WebSocketGenerator,
    side_effect: Exception,
    snapshot: SnapshotAssertion,
) -> None:
    """Test getting backup info with one unavailable agent."""
    await setup_backup_integration(
        hass, with_hassio=False, backups={LOCAL_AGENT_ID: [TEST_BACKUP_ABC123]}
    )
    hass.data[DATA_MANAGER].backup_agents["domain.test"] = BackupAgentTest("test")

    client = await hass_ws_client(hass)
    await hass.async_block_till_done()

    with (
        patch("pathlib.Path.exists", return_value=True),
        patch.object(BackupAgentTest, "async_get_backup", side_effect=side_effect),
    ):
        await client.send_json_auto_id(
            {"type": "backup/details", "backup_id": "abc123"}
        )
        assert await client.receive_json() == snapshot


@pytest.mark.parametrize(
    ("remote_agents", "backups"),
    [
        ([], {}),
        (["remote"], {LOCAL_AGENT_ID: [TEST_BACKUP_ABC123]}),
        (["remote"], {"test.remote": [TEST_BACKUP_ABC123]}),
        (["remote"], {"test.remote": [TEST_BACKUP_DEF456]}),
        (
            ["remote"],
            {
                LOCAL_AGENT_ID: [TEST_BACKUP_ABC123],
                "test.remote": [TEST_BACKUP_ABC123],
            },
        ),
    ],
)
async def test_delete(
    hass: HomeAssistant,
    hass_ws_client: WebSocketGenerator,
    remote_agents: list[str],
    backups: dict[str, AgentBackup],
    snapshot: SnapshotAssertion,
) -> None:
    """Test deleting a backup file."""
    await setup_backup_integration(
        hass, with_hassio=False, backups=backups, remote_agents=remote_agents
    )

    client = await hass_ws_client(hass)
    await hass.async_block_till_done()

    await client.send_json_auto_id({"type": "backup/info"})
    assert await client.receive_json() == snapshot

    await client.send_json_auto_id({"type": "backup/delete", "backup_id": "abc123"})
    assert await client.receive_json() == snapshot

    await client.send_json_auto_id({"type": "backup/info"})
    assert await client.receive_json() == snapshot


async def test_agent_delete_backup(
    hass: HomeAssistant,
    hass_ws_client: WebSocketGenerator,
    snapshot: SnapshotAssertion,
) -> None:
    """Test deleting a backup file with a mock agent."""
    await setup_backup_integration(hass)
    hass.data[DATA_MANAGER].backup_agents = {"domain.test": BackupAgentTest("test")}

    client = await hass_ws_client(hass)
    await hass.async_block_till_done()

    with patch.object(BackupAgentTest, "async_delete_backup") as delete_mock:
        await client.send_json_auto_id(
            {
                "type": "backup/delete",
                "backup_id": "abc123",
            }
        )
        assert await client.receive_json() == snapshot

    assert delete_mock.call_args == call("abc123")


@pytest.mark.parametrize(
    "data",
    [
        None,
        {},
        {"password": "abc123"},
    ],
)
@pytest.mark.usefixtures("mock_backup_generation")
async def test_generate(
    hass: HomeAssistant,
    hass_ws_client: WebSocketGenerator,
    data: dict[str, Any] | None,
    freezer: FrozenDateTimeFactory,
    snapshot: SnapshotAssertion,
) -> None:
    """Test generating a backup."""
    await setup_backup_integration(hass, with_hassio=False)

    client = await hass_ws_client(hass)
    freezer.move_to("2024-11-13 12:01:00+01:00")
    await hass.async_block_till_done()

    await client.send_json_auto_id(
        {"type": "backup/generate", **{"agent_ids": ["backup.local"]} | (data or {})}
    )
    for _ in range(2):
        assert await client.receive_json() == snapshot


@pytest.mark.usefixtures("mock_backup_generation")
@pytest.mark.parametrize(
    ("params", "expected_extra_call_params"),
    [
        ({"agent_ids": ["backup.local"]}, {"agent_ids": ["backup.local"]}),
        (
            {
                "addons_included": ["ssl"],
                "agent_ids": ["backup.local"],
                "database_included": False,
                "folders_included": ["media"],
                "name": "abc123",
            },
            {
                "addons_included": ["ssl"],
                "agent_ids": ["backup.local"],
                "database_included": False,
                "folders_included": ["media"],
                "name": "abc123",
            },
        ),
    ],
)
async def test_generate_without_hassio(
    hass: HomeAssistant,
    hass_ws_client: WebSocketGenerator,
    freezer: FrozenDateTimeFactory,
    snapshot: SnapshotAssertion,
    params: dict,
    expected_extra_call_params: tuple,
) -> None:
    """Test generating a backup."""
    await setup_backup_integration(hass, with_hassio=False)

    client = await hass_ws_client(hass)
    freezer.move_to("2024-11-13 12:01:00+01:00")
    await hass.async_block_till_done()

    with patch(
        "homeassistant.components.backup.manager.BackupManager.async_create_backup",
        return_value=NewBackup("abc123"),
    ) as generate_backup:
        await client.send_json_auto_id({"type": "backup/generate"} | params)
        assert await client.receive_json() == snapshot
        generate_backup.assert_called_once_with(
            **{
                "addons_included": None,
                "database_included": True,
                "folders_included": None,
                "name": None,
                "on_progress": ANY,
                "password": None,
            }
            | expected_extra_call_params
        )


@pytest.mark.parametrize(
    "backups",
    [
        {},
        {LOCAL_AGENT_ID: [TEST_BACKUP_ABC123]},
    ],
)
async def test_restore_local_agent(
    hass: HomeAssistant,
    hass_ws_client: WebSocketGenerator,
<<<<<<< HEAD
    backups: dict[str, BaseBackup],
=======
    with_hassio: bool,
    backups: dict[str, AgentBackup],
>>>>>>> 1956a654
    snapshot: SnapshotAssertion,
) -> None:
    """Test calling the restore command."""
    await setup_backup_integration(hass, with_hassio=False, backups=backups)
    restart_calls = async_mock_service(hass, "homeassistant", "restart")

    client = await hass_ws_client(hass)
    await hass.async_block_till_done()

    with (
        patch("pathlib.Path.exists", return_value=True),
        patch("pathlib.Path.write_text"),
    ):
        await client.send_json_auto_id(
            {
                "type": "backup/restore",
                "backup_id": "abc123",
                "agent_id": "backup.local",
            }
        )
        assert await client.receive_json() == snapshot
    assert len(restart_calls) == snapshot


@pytest.mark.parametrize(
    ("remote_agents", "backups"),
    [
        (["remote"], {}),
        (["remote"], {"test.remote": [TEST_BACKUP_ABC123]}),
    ],
)
async def test_restore_remote_agent(
    hass: HomeAssistant,
    hass_ws_client: WebSocketGenerator,
    remote_agents: list[str],
    backups: dict[str, AgentBackup],
    snapshot: SnapshotAssertion,
) -> None:
    """Test calling the restore command."""
    await setup_backup_integration(
        hass, with_hassio=False, backups=backups, remote_agents=remote_agents
    )
    restart_calls = async_mock_service(hass, "homeassistant", "restart")

    client = await hass_ws_client(hass)
    await hass.async_block_till_done()

    with patch("pathlib.Path.write_text"):
        await client.send_json_auto_id(
            {
                "type": "backup/restore",
                "backup_id": "abc123",
                "agent_id": "test.remote",
            }
        )
        assert await client.receive_json() == snapshot
    assert len(restart_calls) == snapshot


@pytest.mark.parametrize(
    "access_token_fixture_name",
    ["hass_access_token", "hass_supervisor_access_token"],
)
@pytest.mark.parametrize(
    ("with_hassio"),
    [
        pytest.param(True, id="with_hassio"),
        pytest.param(False, id="without_hassio"),
    ],
)
@pytest.mark.usefixtures("supervisor_client")
async def test_backup_end(
    hass: HomeAssistant,
    hass_ws_client: WebSocketGenerator,
    snapshot: SnapshotAssertion,
    sync_access_token_proxy: str,
    *,
    access_token_fixture_name: str,
    with_hassio: bool,
) -> None:
    """Test handling of post backup actions from a WS command."""
    await setup_backup_integration(hass, with_hassio=with_hassio)

    client = await hass_ws_client(hass, sync_access_token_proxy)
    await hass.async_block_till_done()

    with patch(
        "homeassistant.components.backup.manager.BackupManager.async_post_backup_actions",
    ):
        await client.send_json_auto_id({"type": "backup/end"})
        assert await client.receive_json() == snapshot


@pytest.mark.parametrize(
    "access_token_fixture_name",
    ["hass_access_token", "hass_supervisor_access_token"],
)
@pytest.mark.parametrize(
    ("with_hassio"),
    [
        pytest.param(True, id="with_hassio"),
        pytest.param(False, id="without_hassio"),
    ],
)
@pytest.mark.usefixtures("supervisor_client")
async def test_backup_start(
    hass: HomeAssistant,
    hass_ws_client: WebSocketGenerator,
    snapshot: SnapshotAssertion,
    sync_access_token_proxy: str,
    *,
    access_token_fixture_name: str,
    with_hassio: bool,
) -> None:
    """Test handling of pre backup actions from a WS command."""
    await setup_backup_integration(hass, with_hassio=with_hassio)

    client = await hass_ws_client(hass, sync_access_token_proxy)
    await hass.async_block_till_done()

    with patch(
        "homeassistant.components.backup.manager.BackupManager.async_pre_backup_actions",
    ):
        await client.send_json_auto_id({"type": "backup/start"})
        assert await client.receive_json() == snapshot


@pytest.mark.parametrize(
    "exception",
    [
        TimeoutError(),
        HomeAssistantError("Boom"),
        Exception("Boom"),
    ],
)
async def test_backup_end_exception(
    hass: HomeAssistant,
    hass_ws_client: WebSocketGenerator,
    snapshot: SnapshotAssertion,
    hass_supervisor_access_token: str,
    exception: Exception,
) -> None:
    """Test exception handling while running post backup actions from a WS command."""
    await setup_backup_integration(hass, with_hassio=True)

    client = await hass_ws_client(hass, hass_supervisor_access_token)
    await hass.async_block_till_done()

    with patch(
        "homeassistant.components.backup.manager.BackupManager.async_post_backup_actions",
        side_effect=exception,
    ):
        await client.send_json_auto_id({"type": "backup/end"})
        assert await client.receive_json() == snapshot


@pytest.mark.parametrize(
    "exception",
    [
        TimeoutError(),
        HomeAssistantError("Boom"),
        Exception("Boom"),
    ],
)
async def test_backup_start_exception(
    hass: HomeAssistant,
    hass_ws_client: WebSocketGenerator,
    snapshot: SnapshotAssertion,
    hass_supervisor_access_token: str,
    exception: Exception,
) -> None:
    """Test exception handling while running pre backup actions from a WS command."""
    await setup_backup_integration(hass, with_hassio=True)

    client = await hass_ws_client(hass, hass_supervisor_access_token)
    await hass.async_block_till_done()

    with patch(
        "homeassistant.components.backup.manager.BackupManager.async_pre_backup_actions",
        side_effect=exception,
    ):
        await client.send_json_auto_id({"type": "backup/start"})
        assert await client.receive_json() == snapshot


async def test_agents_info(
    hass: HomeAssistant,
    hass_ws_client: WebSocketGenerator,
    snapshot: SnapshotAssertion,
) -> None:
    """Test getting backup agents info."""
    await setup_backup_integration(hass, with_hassio=False)
    hass.data[DATA_MANAGER].backup_agents["domain.test"] = BackupAgentTest("test")

    client = await hass_ws_client(hass)
    await hass.async_block_till_done()

    await client.send_json_auto_id({"type": "backup/agents/info"})
    assert await client.receive_json() == snapshot


async def test_agents_list_backups(
    hass: HomeAssistant,
    hass_ws_client: WebSocketGenerator,
    snapshot: SnapshotAssertion,
) -> None:
    """Test backup agents list backups details."""
    await setup_backup_integration(hass, with_hassio=False)
    hass.data[DATA_MANAGER].backup_agents["domain.test"] = BackupAgentTest("test")

    client = await hass_ws_client(hass)
    await hass.async_block_till_done()

    await client.send_json_auto_id({"type": "backup/agents/list_backups"})
    assert await client.receive_json() == snapshot


async def test_agents_download(
    hass: HomeAssistant,
    hass_ws_client: WebSocketGenerator,
    snapshot: SnapshotAssertion,
) -> None:
    """Test WS command to start downloading a backup."""
    await setup_backup_integration(hass, with_hassio=False)
    hass.data[DATA_MANAGER].backup_agents["domain.test"] = BackupAgentTest("test")

    client = await hass_ws_client(hass)
    await hass.async_block_till_done()

    await client.send_json_auto_id(
        {
            "type": "backup/agents/download",
            "agent_id": "domain.test",
            "backup_id": "abc123",
        }
    )
    with patch.object(BackupAgentTest, "async_download_backup") as download_mock:
        assert await client.receive_json() == snapshot
        assert download_mock.call_args[0] == ("abc123",)
        assert download_mock.call_args[1] == {
            "path": Path(hass.config.path("tmp_backups"), "abc123.tar"),
        }


async def test_agents_download_exception(
    hass: HomeAssistant,
    hass_ws_client: WebSocketGenerator,
    snapshot: SnapshotAssertion,
) -> None:
    """Test WS command to start downloading a backup throwing an exception."""
    await setup_backup_integration(hass)
    hass.data[DATA_MANAGER].backup_agents["domain.test"] = BackupAgentTest("test")

    client = await hass_ws_client(hass)
    await hass.async_block_till_done()

    await client.send_json_auto_id(
        {
            "type": "backup/agents/download",
            "agent_id": "domain.test",
            "backup_id": "abc123",
        }
    )
    with patch.object(BackupAgentTest, "async_download_backup") as download_mock:
        download_mock.side_effect = Exception("Boom")
        assert await client.receive_json() == snapshot


async def test_agents_download_unknown_agent(
    hass: HomeAssistant,
    hass_ws_client: WebSocketGenerator,
    snapshot: SnapshotAssertion,
) -> None:
    """Test downloading a backup with an unknown agent."""
    await setup_backup_integration(hass)

    client = await hass_ws_client(hass)
    await hass.async_block_till_done()

    await client.send_json_auto_id(
        {
            "type": "backup/agents/download",
            "agent_id": "domain.test",
            "backup_id": "abc123",
        }
    )
    assert await client.receive_json() == snapshot


@pytest.mark.parametrize(
    "storage_data",
    [
        {},
        {"last_automatic_backup": "2024-10-26T02:00:00+00:00", "max_copies": 3},
        {"last_automatic_backup": None, "max_copies": 3},
        {"last_automatic_backup": "2024-10-26T02:00:00+00:00", "max_copies": None},
    ],
)
async def test_config_info(
    hass: HomeAssistant,
    hass_ws_client: WebSocketGenerator,
    snapshot: SnapshotAssertion,
    hass_storage: dict[str, Any],
    storage_data: dict[str, Any],
) -> None:
    """Test getting backup config info."""
    hass_storage[DOMAIN] = {
        "data": storage_data,
        "key": DOMAIN,
        "version": 1,
    }

    await setup_backup_integration(hass)
    await hass.async_block_till_done()

    client = await hass_ws_client(hass)

    await client.send_json_auto_id({"type": "backup/config/info"})
    assert await client.receive_json() == snapshot


async def test_config_update(
    hass: HomeAssistant,
    hass_ws_client: WebSocketGenerator,
    snapshot: SnapshotAssertion,
) -> None:
    """Test updating the backup config."""
    await setup_backup_integration(hass)
    await hass.async_block_till_done()

    client = await hass_ws_client(hass)

    await client.send_json_auto_id({"type": "backup/config/info"})
    assert await client.receive_json() == snapshot

    await client.send_json_auto_id({"type": "backup/config/update", "max_copies": 5})
    result = await client.receive_json()

    assert result["success"]

    await client.send_json_auto_id({"type": "backup/config/info"})
    assert await client.receive_json() == snapshot<|MERGE_RESOLUTION|>--- conflicted
+++ resolved
@@ -58,13 +58,8 @@
     """Test getting backup info."""
     await setup_backup_integration(
         hass,
-<<<<<<< HEAD
         with_hassio=False,
-        backups={LOCAL_AGENT_ID: [TEST_BASE_BACKUP_ABC123]} | remote_backups,
-=======
-        with_hassio=with_hassio,
         backups={LOCAL_AGENT_ID: [TEST_BACKUP_ABC123]} | remote_backups,
->>>>>>> 1956a654
         remote_agents=remote_agents,
     )
 
@@ -326,12 +321,7 @@
 async def test_restore_local_agent(
     hass: HomeAssistant,
     hass_ws_client: WebSocketGenerator,
-<<<<<<< HEAD
-    backups: dict[str, BaseBackup],
-=======
-    with_hassio: bool,
     backups: dict[str, AgentBackup],
->>>>>>> 1956a654
     snapshot: SnapshotAssertion,
 ) -> None:
     """Test calling the restore command."""
