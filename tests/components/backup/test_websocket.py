"""Tests for the Backup integration."""

<<<<<<< HEAD
from typing import Any
from unittest.mock import patch
=======
from pathlib import Path
from unittest.mock import AsyncMock, patch
>>>>>>> 957ece74

from freezegun.api import FrozenDateTimeFactory
import pytest
from syrupy import SnapshotAssertion

from homeassistant.components.backup.const import DATA_MANAGER
from homeassistant.components.backup.models import BaseBackup
from homeassistant.core import HomeAssistant
from homeassistant.exceptions import HomeAssistantError

from .common import TEST_BACKUP, BackupSyncAgentTest, setup_backup_integration

from tests.typing import WebSocketGenerator


@pytest.fixture
def sync_access_token_proxy(
    access_token_fixture_name: str,
    request: pytest.FixtureRequest,
) -> str:
    """Non-async proxy for the *_access_token fixture.

    Workaround for https://github.com/pytest-dev/pytest-asyncio/issues/112
    """
    return request.getfixturevalue(access_token_fixture_name)


@pytest.mark.parametrize(
    "with_hassio",
    [
        pytest.param(True, id="with_hassio"),
        pytest.param(False, id="without_hassio"),
    ],
)
async def test_info(
    hass: HomeAssistant,
    hass_ws_client: WebSocketGenerator,
    snapshot: SnapshotAssertion,
    with_hassio: bool,
) -> None:
    """Test getting backup info."""
    await setup_backup_integration(hass, with_hassio=with_hassio)

    hass.data[DATA_MANAGER].backups = {TEST_BACKUP.slug: TEST_BACKUP}

    client = await hass_ws_client(hass)
    await hass.async_block_till_done()

    with (
        patch(
            "homeassistant.components.backup.manager.BackupManager.load_backups",
            AsyncMock(),
        ),
        patch(
            "homeassistant.components.backup.manager.BackupManager.async_get_backups",
            return_value={TEST_BACKUP.slug: TEST_BACKUP},
        ),
    ):
        await client.send_json_auto_id({"type": "backup/info"})
        assert await client.receive_json() == snapshot


@pytest.mark.parametrize(
    "backup_content",
    [
        pytest.param(TEST_BACKUP, id="with_backup_content"),
        pytest.param(None, id="without_backup_content"),
    ],
)
@pytest.mark.parametrize(
    "with_hassio",
    [
        pytest.param(True, id="with_hassio"),
        pytest.param(False, id="without_hassio"),
    ],
)
async def test_details(
    hass: HomeAssistant,
    hass_ws_client: WebSocketGenerator,
    snapshot: SnapshotAssertion,
    with_hassio: bool,
    backup_content: BaseBackup | None,
) -> None:
    """Test getting backup info."""
    await setup_backup_integration(hass, with_hassio=with_hassio)

    client = await hass_ws_client(hass)
    await hass.async_block_till_done()

    with patch(
        "homeassistant.components.backup.manager.BackupManager.async_get_backup",
        return_value=backup_content,
    ):
        await client.send_json_auto_id({"type": "backup/details", "slug": "abc123"})
        assert await client.receive_json() == snapshot


@pytest.mark.parametrize(
    "with_hassio",
    [
        pytest.param(True, id="with_hassio"),
        pytest.param(False, id="without_hassio"),
    ],
)
async def test_remove(
    hass: HomeAssistant,
    hass_ws_client: WebSocketGenerator,
    snapshot: SnapshotAssertion,
    with_hassio: bool,
) -> None:
    """Test removing a backup file."""
    await setup_backup_integration(hass, with_hassio=with_hassio)

    client = await hass_ws_client(hass)
    await hass.async_block_till_done()

    with patch(
        "homeassistant.components.backup.manager.BackupManager.async_remove_backup",
    ):
        await client.send_json_auto_id({"type": "backup/remove", "slug": "abc123"})
        assert await client.receive_json() == snapshot


@pytest.mark.parametrize(
    "data",
    [
        None,
        {},
        {"password": "abc123"},
    ],
)
@pytest.mark.parametrize(
    ("with_hassio", "number_of_messages"),
    [
        pytest.param(True, 1, id="with_hassio"),
        pytest.param(False, 2, id="without_hassio"),
    ],
)
@pytest.mark.usefixtures("mock_backup_generation")
async def test_generate(
    hass: HomeAssistant,
    hass_ws_client: WebSocketGenerator,
    data: dict[str, Any] | None,
    freezer: FrozenDateTimeFactory,
    snapshot: SnapshotAssertion,
    with_hassio: bool,
    number_of_messages: int,
) -> None:
    """Test generating a backup."""
    await setup_backup_integration(hass, with_hassio=with_hassio)

    client = await hass_ws_client(hass)
    freezer.move_to("2024-11-13 12:01:00+01:00")
    await hass.async_block_till_done()

    await client.send_json_auto_id({"type": "backup/generate", **(data or {})})
    for _ in range(number_of_messages):
        assert await client.receive_json() == snapshot


@pytest.mark.parametrize(
    "with_hassio",
    [
        pytest.param(True, id="with_hassio"),
        pytest.param(False, id="without_hassio"),
    ],
)
async def test_restore(
    hass: HomeAssistant,
    hass_ws_client: WebSocketGenerator,
    snapshot: SnapshotAssertion,
    with_hassio: bool,
) -> None:
    """Test calling the restore command."""
    await setup_backup_integration(hass, with_hassio=with_hassio)

    client = await hass_ws_client(hass)
    await hass.async_block_till_done()

    with patch(
        "homeassistant.components.backup.manager.BackupManager.async_restore_backup",
    ):
        await client.send_json_auto_id({"type": "backup/restore", "slug": "abc123"})
        assert await client.receive_json() == snapshot


@pytest.mark.parametrize(
    "access_token_fixture_name",
    ["hass_access_token", "hass_supervisor_access_token"],
)
@pytest.mark.parametrize(
    ("with_hassio"),
    [
        pytest.param(True, id="with_hassio"),
        pytest.param(False, id="without_hassio"),
    ],
)
async def test_backup_end(
    hass: HomeAssistant,
    hass_ws_client: WebSocketGenerator,
    snapshot: SnapshotAssertion,
    sync_access_token_proxy: str,
    *,
    access_token_fixture_name: str,
    with_hassio: bool,
) -> None:
    """Test handling of post backup actions from a WS command."""
    await setup_backup_integration(hass, with_hassio=with_hassio)

    client = await hass_ws_client(hass, sync_access_token_proxy)
    await hass.async_block_till_done()

    with patch(
        "homeassistant.components.backup.manager.BackupManager.async_post_backup_actions",
    ):
        await client.send_json_auto_id({"type": "backup/end"})
        assert await client.receive_json() == snapshot


@pytest.mark.parametrize(
    "access_token_fixture_name",
    ["hass_access_token", "hass_supervisor_access_token"],
)
@pytest.mark.parametrize(
    ("with_hassio"),
    [
        pytest.param(True, id="with_hassio"),
        pytest.param(False, id="without_hassio"),
    ],
)
async def test_backup_start(
    hass: HomeAssistant,
    hass_ws_client: WebSocketGenerator,
    snapshot: SnapshotAssertion,
    sync_access_token_proxy: str,
    *,
    access_token_fixture_name: str,
    with_hassio: bool,
) -> None:
    """Test handling of pre backup actions from a WS command."""
    await setup_backup_integration(hass, with_hassio=with_hassio)

    client = await hass_ws_client(hass, sync_access_token_proxy)
    await hass.async_block_till_done()

    with patch(
        "homeassistant.components.backup.manager.BackupManager.async_pre_backup_actions",
    ):
        await client.send_json_auto_id({"type": "backup/start"})
        assert await client.receive_json() == snapshot


@pytest.mark.parametrize(
    "access_token_fixture_name",
    ["hass_access_token", "hass_supervisor_access_token"],
)
@pytest.mark.parametrize(
    ("with_hassio"),
    [
        pytest.param(True, id="with_hassio"),
        pytest.param(False, id="without_hassio"),
    ],
)
async def test_backup_sync(
    hass: HomeAssistant,
    hass_ws_client: WebSocketGenerator,
    snapshot: SnapshotAssertion,
    sync_access_token_proxy: str,
    *,
    access_token_fixture_name: str,
    with_hassio: bool,
) -> None:
    """Test handling of pre backup actions from a WS command."""
    await setup_backup_integration(hass, with_hassio=with_hassio)

    client = await hass_ws_client(hass, sync_access_token_proxy)
    await hass.async_block_till_done()

    with patch(
        "homeassistant.components.backup.manager.BackupManager.async_sync_backup",
    ):
        await client.send_json_auto_id(
            {
                "type": "backup/sync",
                "data": {
                    "slug": "abc123",
                },
            }
        )
        assert await client.receive_json() == snapshot


@pytest.mark.parametrize(
    "exception",
    [
        TimeoutError(),
        HomeAssistantError("Boom"),
        Exception("Boom"),
    ],
)
async def test_backup_end_excepion(
    hass: HomeAssistant,
    hass_ws_client: WebSocketGenerator,
    snapshot: SnapshotAssertion,
    hass_supervisor_access_token: str,
    exception: Exception,
) -> None:
    """Test exception handling while running post backup actions from a WS command."""
    await setup_backup_integration(hass, with_hassio=True)

    client = await hass_ws_client(hass, hass_supervisor_access_token)
    await hass.async_block_till_done()

    with patch(
        "homeassistant.components.backup.manager.BackupManager.async_post_backup_actions",
        side_effect=exception,
    ):
        await client.send_json_auto_id({"type": "backup/end"})
        assert await client.receive_json() == snapshot


@pytest.mark.parametrize(
    "exception",
    [
        TimeoutError(),
        HomeAssistantError("Boom"),
        Exception("Boom"),
    ],
)
async def test_backup_sync_excepion(
    hass: HomeAssistant,
    hass_ws_client: WebSocketGenerator,
    snapshot: SnapshotAssertion,
    hass_supervisor_access_token: str,
    exception: Exception,
) -> None:
    """Test exception handling while running sync backup action from a WS command."""
    await setup_backup_integration(hass, with_hassio=True)

    client = await hass_ws_client(hass, hass_supervisor_access_token)
    await hass.async_block_till_done()

    with patch(
        "homeassistant.components.backup.manager.BackupManager.async_sync_backup",
        side_effect=exception,
    ):
        await client.send_json_auto_id(
            {
                "type": "backup/sync",
                "data": {
                    "slug": "abc123",
                },
            }
        )
        assert await client.receive_json() == snapshot


@pytest.mark.parametrize(
    "exception",
    [
        TimeoutError(),
        HomeAssistantError("Boom"),
        Exception("Boom"),
    ],
)
async def test_backup_start_excepion(
    hass: HomeAssistant,
    hass_ws_client: WebSocketGenerator,
    snapshot: SnapshotAssertion,
    hass_supervisor_access_token: str,
    exception: Exception,
) -> None:
    """Test exception handling while running pre backup actions from a WS command."""
    await setup_backup_integration(hass, with_hassio=True)

    client = await hass_ws_client(hass, hass_supervisor_access_token)
    await hass.async_block_till_done()

    with patch(
        "homeassistant.components.backup.manager.BackupManager.async_pre_backup_actions",
        side_effect=exception,
    ):
        await client.send_json_auto_id({"type": "backup/start"})
        assert await client.receive_json() == snapshot


@pytest.mark.parametrize(
    "with_hassio",
    [
        pytest.param(True, id="with_hassio"),
        pytest.param(False, id="without_hassio"),
    ],
)
async def test_agents_info(
    hass: HomeAssistant,
    hass_ws_client: WebSocketGenerator,
    snapshot: SnapshotAssertion,
    with_hassio: bool,
) -> None:
    """Test getting backup agents info."""
    await setup_backup_integration(hass, with_hassio=with_hassio)
    hass.data[DATA_MANAGER].sync_agents = {"domain.test": BackupSyncAgentTest("test")}

    client = await hass_ws_client(hass)
    await hass.async_block_till_done()

    await client.send_json_auto_id({"type": "backup/agents/info"})
    assert await client.receive_json() == snapshot


@pytest.mark.parametrize(
    "with_hassio",
    [
        pytest.param(True, id="with_hassio"),
        pytest.param(False, id="without_hassio"),
    ],
)
async def test_agents_synced(
    hass: HomeAssistant,
    hass_ws_client: WebSocketGenerator,
    snapshot: SnapshotAssertion,
    with_hassio: bool,
) -> None:
    """Test getting backup agents synced details."""
    await setup_backup_integration(hass, with_hassio=with_hassio)
    hass.data[DATA_MANAGER].sync_agents = {"domain.test": BackupSyncAgentTest("test")}

    client = await hass_ws_client(hass)
    await hass.async_block_till_done()

    await client.send_json_auto_id({"type": "backup/agents/synced"})
    assert await client.receive_json() == snapshot


@pytest.mark.parametrize(
    "with_hassio",
    [
        pytest.param(True, id="with_hassio"),
        pytest.param(False, id="without_hassio"),
    ],
)
async def test_agents_download(
    hass: HomeAssistant,
    hass_ws_client: WebSocketGenerator,
    snapshot: SnapshotAssertion,
    with_hassio: bool,
) -> None:
    """Test WS command to start downloading a synced backup."""
    await setup_backup_integration(hass, with_hassio=with_hassio)
    hass.data[DATA_MANAGER].sync_agents = {"domain.test": BackupSyncAgentTest("test")}

    client = await hass_ws_client(hass)
    await hass.async_block_till_done()

    await client.send_json_auto_id(
        {
            "type": "backup/agents/download",
            "slug": "abc123",
            "agent": "domain.test",
            "sync_id": "abc123",
        }
    )
    with patch.object(BackupSyncAgentTest, "async_download_backup") as download_mock:
        assert await client.receive_json() == snapshot
        assert download_mock.call_args[1] == {
            "id": "abc123",
            "path": Path(hass.config.path("backup"), "abc123.tar"),
        }


async def test_agents_download_exception(
    hass: HomeAssistant,
    hass_ws_client: WebSocketGenerator,
    snapshot: SnapshotAssertion,
) -> None:
    """Test WS command to start downloading a synced backup throwing an exception."""
    await setup_backup_integration(hass)
    hass.data[DATA_MANAGER].sync_agents = {"domain.test": BackupSyncAgentTest("test")}

    client = await hass_ws_client(hass)
    await hass.async_block_till_done()

    await client.send_json_auto_id(
        {
            "type": "backup/agents/download",
            "slug": "abc123",
            "agent": "domain.test",
            "sync_id": "abc123",
        }
    )
    with patch.object(BackupSyncAgentTest, "async_download_backup") as download_mock:
        download_mock.side_effect = Exception("Boom")
        assert await client.receive_json() == snapshot


async def test_agents_download_unknown_agent(
    hass: HomeAssistant,
    hass_ws_client: WebSocketGenerator,
    snapshot: SnapshotAssertion,
) -> None:
    """Test downloading a synced backup with an unknown agent."""
    await setup_backup_integration(hass)

    client = await hass_ws_client(hass)
    await hass.async_block_till_done()

    await client.send_json_auto_id(
        {
            "type": "backup/agents/download",
            "slug": "abc123",
            "agent": "domain.test",
            "sync_id": "abc123",
        }
    )
    assert await client.receive_json() == snapshot<|MERGE_RESOLUTION|>--- conflicted
+++ resolved
@@ -1,12 +1,8 @@
 """Tests for the Backup integration."""
 
-<<<<<<< HEAD
+from pathlib import Path
 from typing import Any
-from unittest.mock import patch
-=======
-from pathlib import Path
 from unittest.mock import AsyncMock, patch
->>>>>>> 957ece74
 
 from freezegun.api import FrozenDateTimeFactory
 import pytest
