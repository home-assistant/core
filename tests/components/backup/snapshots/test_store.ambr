--- conflicted
+++ resolved
@@ -40,7 +40,7 @@
       }),
     }),
     'key': 'backup',
-    'minor_version': 4,
+    'minor_version': 5,
     'version': 1,
   })
 # ---
@@ -86,7 +86,7 @@
       }),
     }),
     'key': 'backup',
-    'minor_version': 4,
+    'minor_version': 5,
     'version': 1,
   })
 # ---
@@ -104,33 +104,34 @@
       'config': dict({
         'agents': dict({
         }),
-        'create_backup': dict({
-          'agent_ids': list([
-          ]),
-          'include_addons': None,
-          'include_all_addons': False,
-          'include_database': True,
-          'include_folders': None,
-          'name': None,
-          'password': None,
-        }),
-        'last_attempted_automatic_backup': None,
-        'last_completed_automatic_backup': None,
-        'retention': dict({
-          'copies': None,
-          'days': None,
-        }),
-        'schedule': dict({
-          'days': list([
-          ]),
-          'recurrence': 'never',
-          'state': 'never',
-          'time': None,
-        }),
-      }),
-    }),
-    'key': 'backup',
-    'minor_version': 4,
+        'automatic_backups_configured': False,
+        'create_backup': dict({
+          'agent_ids': list([
+          ]),
+          'include_addons': None,
+          'include_all_addons': False,
+          'include_database': True,
+          'include_folders': None,
+          'name': None,
+          'password': None,
+        }),
+        'last_attempted_automatic_backup': None,
+        'last_completed_automatic_backup': None,
+        'retention': dict({
+          'copies': None,
+          'days': None,
+        }),
+        'schedule': dict({
+          'days': list([
+          ]),
+          'recurrence': 'never',
+          'state': 'never',
+          'time': None,
+        }),
+      }),
+    }),
+    'key': 'backup',
+    'minor_version': 5,
     'version': 1,
   })
 # ---
@@ -148,6 +149,7 @@
       'config': dict({
         'agents': dict({
         }),
+        'automatic_backups_configured': False,
         'create_backup': dict({
           'agent_ids': list([
             'test-agent',
@@ -175,7 +177,7 @@
       }),
     }),
     'key': 'backup',
-    'minor_version': 4,
+    'minor_version': 5,
     'version': 1,
   })
 # ---
@@ -223,7 +225,7 @@
       }),
     }),
     'key': 'backup',
-    'minor_version': 4,
+    'minor_version': 5,
     'version': 1,
   })
 # ---
@@ -272,60 +274,59 @@
       }),
     }),
     'key': 'backup',
-    'minor_version': 4,
-<<<<<<< HEAD
-    'version': 1,
-  })
-# ---
-# name: test_store_migration[store_data2]
-  dict({
-    'data': dict({
-      'backups': list([
-        dict({
-          'backup_id': 'abc123',
-          'failed_agent_ids': list([
-            'test.remote',
-          ]),
-        }),
-      ]),
-      'config': dict({
-        'agents': dict({
-          'test.remote': dict({
-            'protected': True,
-          }),
-        }),
-        'automatic_backups_configured': False,
-        'create_backup': dict({
-          'agent_ids': list([
-          ]),
-          'include_addons': None,
-          'include_all_addons': False,
-          'include_database': True,
-          'include_folders': None,
-          'name': None,
-          'password': None,
-        }),
-        'last_attempted_automatic_backup': None,
-        'last_completed_automatic_backup': None,
-        'retention': dict({
-          'copies': None,
-          'days': None,
-        }),
-        'schedule': dict({
-          'days': list([
-          ]),
-          'recurrence': 'never',
-          'state': 'never',
-          'time': None,
-        }),
-      }),
-    }),
-    'key': 'backup',
-    'minor_version': 4,
-    'version': 1,
-  })
-# ---
-# name: test_store_migration[store_data2].1
+    'minor_version': 5,
+    'version': 1,
+  })
+# ---
+# name: test_store_migration[store_data3]
+  dict({
+    'data': dict({
+      'backups': list([
+        dict({
+          'backup_id': 'abc123',
+          'failed_agent_ids': list([
+            'test.remote',
+          ]),
+        }),
+      ]),
+      'config': dict({
+        'agents': dict({
+          'test.remote': dict({
+            'protected': True,
+          }),
+        }),
+        'automatic_backups_configured': False,
+        'create_backup': dict({
+          'agent_ids': list([
+          ]),
+          'include_addons': None,
+          'include_all_addons': False,
+          'include_database': True,
+          'include_folders': None,
+          'name': None,
+          'password': None,
+        }),
+        'last_attempted_automatic_backup': None,
+        'last_completed_automatic_backup': None,
+        'retention': dict({
+          'copies': None,
+          'days': None,
+        }),
+        'schedule': dict({
+          'days': list([
+          ]),
+          'recurrence': 'never',
+          'state': 'never',
+          'time': None,
+        }),
+      }),
+    }),
+    'key': 'backup',
+    'minor_version': 5,
+    'version': 1,
+  })
+# ---
+# name: test_store_migration[store_data3].1
   dict({
     'data': dict({
       'backups': list([
@@ -370,11 +371,11 @@
       }),
     }),
     'key': 'backup',
-    'minor_version': 4,
-    'version': 1,
-  })
-# ---
-# name: test_store_migration[store_data3]
+    'minor_version': 5,
+    'version': 1,
+  })
+# ---
+# name: test_store_migration[store_data4]
   dict({
     'data': dict({
       'backups': list([
@@ -418,11 +419,11 @@
       }),
     }),
     'key': 'backup',
-    'minor_version': 4,
-    'version': 1,
-  })
-# ---
-# name: test_store_migration[store_data3].1
+    'minor_version': 5,
+    'version': 1,
+  })
+# ---
+# name: test_store_migration[store_data4].1
   dict({
     'data': dict({
       'backups': list([
@@ -467,9 +468,7 @@
       }),
     }),
     'key': 'backup',
-    'minor_version': 4,
-=======
->>>>>>> 68085ed4
+    'minor_version': 5,
     'version': 1,
   })
 # ---