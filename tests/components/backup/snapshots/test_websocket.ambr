# serializer version: 1
# name: test_agent_delete_backup
  dict({
    'id': 1,
    'result': dict({
      'agent_errors': dict({
      }),
    }),
    'success': True,
    'type': 'result',
  })
# ---
# name: test_agents_info
  dict({
    'id': 1,
    'result': dict({
      'agents': list([
        dict({
          'agent_id': 'test.remote',
          'name': 'remote',
        }),
        dict({
          'agent_id': 'backup.local',
          'name': 'local',
        }),
      ]),
    }),
    'success': True,
    'type': 'result',
  })
# ---
# name: test_backup_end[with_hassio-hass_access_token]
  dict({
    'error': dict({
      'code': 'only_supervisor',
      'message': 'Only allowed as Supervisor',
    }),
    'id': 1,
    'success': False,
    'type': 'result',
  })
# ---
# name: test_backup_end[with_hassio-hass_supervisor_access_token]
  dict({
    'id': 1,
    'result': None,
    'success': True,
    'type': 'result',
  })
# ---
# name: test_backup_end[without_hassio-hass_access_token]
  dict({
    'error': dict({
      'code': 'unknown_command',
      'message': 'Unknown command.',
    }),
    'id': 1,
    'success': False,
    'type': 'result',
  })
# ---
# name: test_backup_end[without_hassio-hass_supervisor_access_token]
  dict({
    'error': dict({
      'code': 'unknown_command',
      'message': 'Unknown command.',
    }),
    'id': 1,
    'success': False,
    'type': 'result',
  })
# ---
# name: test_backup_end_exception[exception0]
  dict({
    'error': dict({
      'code': 'post_backup_actions_failed',
      'message': '',
    }),
    'id': 1,
    'success': False,
    'type': 'result',
  })
# ---
# name: test_backup_end_exception[exception1]
  dict({
    'error': dict({
      'code': 'post_backup_actions_failed',
      'message': 'Boom',
    }),
    'id': 1,
    'success': False,
    'type': 'result',
  })
# ---
# name: test_backup_end_exception[exception2]
  dict({
    'error': dict({
      'code': 'post_backup_actions_failed',
      'message': 'Boom',
    }),
    'id': 1,
    'success': False,
    'type': 'result',
  })
# ---
# name: test_backup_start[with_hassio-hass_access_token]
  dict({
    'error': dict({
      'code': 'only_supervisor',
      'message': 'Only allowed as Supervisor',
    }),
    'id': 1,
    'success': False,
    'type': 'result',
  })
# ---
# name: test_backup_start[with_hassio-hass_supervisor_access_token]
  dict({
    'id': 1,
    'result': None,
    'success': True,
    'type': 'result',
  })
# ---
# name: test_backup_start[without_hassio-hass_access_token]
  dict({
    'error': dict({
      'code': 'unknown_command',
      'message': 'Unknown command.',
    }),
    'id': 1,
    'success': False,
    'type': 'result',
  })
# ---
# name: test_backup_start[without_hassio-hass_supervisor_access_token]
  dict({
    'error': dict({
      'code': 'unknown_command',
      'message': 'Unknown command.',
    }),
    'id': 1,
    'success': False,
    'type': 'result',
  })
# ---
# name: test_backup_start_exception[exception0]
  dict({
    'error': dict({
      'code': 'pre_backup_actions_failed',
      'message': '',
    }),
    'id': 1,
    'success': False,
    'type': 'result',
  })
# ---
# name: test_backup_start_exception[exception1]
  dict({
    'error': dict({
      'code': 'pre_backup_actions_failed',
      'message': 'Boom',
    }),
    'id': 1,
    'success': False,
    'type': 'result',
  })
# ---
# name: test_backup_start_exception[exception2]
  dict({
    'error': dict({
      'code': 'pre_backup_actions_failed',
      'message': 'Boom',
    }),
    'id': 1,
    'success': False,
    'type': 'result',
  })
# ---
# name: test_can_decrypt_on_download[backup.local-2bcb3113-hunter2]
  dict({
    'error': dict({
      'code': 'decrypt_not_supported',
      'message': 'Decrypt on download not supported',
    }),
    'id': 1,
    'success': False,
    'type': 'result',
  })
# ---
# name: test_can_decrypt_on_download[backup.local-c0cb53bd-hunter2]
  dict({
    'id': 1,
    'result': None,
    'success': True,
    'type': 'result',
  })
# ---
# name: test_can_decrypt_on_download[backup.local-c0cb53bd-wrong_password]
  dict({
    'error': dict({
      'code': 'password_incorrect',
      'message': 'Incorrect password',
    }),
    'id': 1,
    'success': False,
    'type': 'result',
  })
# ---
# name: test_can_decrypt_on_download[backup.local-no_such_backup-hunter2]
  dict({
    'error': dict({
      'code': 'home_assistant_error',
      'message': 'Backup no_such_backup not found in agent backup.local',
    }),
    'id': 1,
    'success': False,
    'type': 'result',
  })
# ---
# name: test_can_decrypt_on_download[no_such_agent-c0cb53bd-hunter2]
  dict({
    'error': dict({
      'code': 'home_assistant_error',
      'message': 'Invalid agent selected: no_such_agent',
    }),
    'id': 1,
    'success': False,
    'type': 'result',
  })
# ---
# name: test_can_decrypt_on_download_with_agent_error[BackupAgentError]
  dict({
    'error': dict({
      'code': 'home_assistant_error',
      'message': 'Unknown error',
    }),
    'id': 1,
    'success': False,
    'type': 'result',
  })
# ---
# name: test_can_decrypt_on_download_with_agent_error[BackupNotFound]
  dict({
    'error': dict({
      'code': 'backup_not_found',
      'message': 'Backup not found',
    }),
    'id': 1,
    'success': False,
    'type': 'result',
  })
# ---
# name: test_config_info[storage_data0]
  dict({
    'id': 1,
    'result': dict({
      'config': dict({
        'agents': dict({
        }),
        'automatic_backups_configured': False,
        'create_backup': dict({
          'agent_ids': list([
          ]),
          'include_addons': None,
          'include_all_addons': False,
          'include_database': True,
          'include_folders': None,
          'name': None,
          'password': None,
        }),
        'last_attempted_automatic_backup': None,
        'last_completed_automatic_backup': None,
        'next_automatic_backup': None,
        'next_automatic_backup_additional': False,
        'retention': dict({
          'copies': None,
          'days': None,
        }),
        'schedule': dict({
          'days': list([
          ]),
          'recurrence': 'never',
          'time': None,
        }),
      }),
    }),
    'success': True,
    'type': 'result',
  })
# ---
# name: test_config_info[storage_data1]
  dict({
    'id': 1,
    'result': dict({
      'config': dict({
        'agents': dict({
        }),
        'automatic_backups_configured': False,
        'create_backup': dict({
          'agent_ids': list([
            'test-agent',
          ]),
          'include_addons': list([
            'test-addon',
          ]),
          'include_all_addons': True,
          'include_database': True,
          'include_folders': list([
            'media',
          ]),
          'name': 'test-name',
          'password': 'test-password',
        }),
        'last_attempted_automatic_backup': '2024-10-26T04:45:00+01:00',
        'last_completed_automatic_backup': '2024-10-26T04:45:00+01:00',
        'next_automatic_backup': '2024-11-14T04:55:00+01:00',
        'next_automatic_backup_additional': False,
        'retention': dict({
          'copies': 3,
          'days': 7,
        }),
        'schedule': dict({
          'days': list([
            'mon',
            'tue',
            'wed',
            'thu',
            'fri',
            'sat',
            'sun',
          ]),
          'recurrence': 'custom_days',
          'time': None,
        }),
      }),
    }),
    'success': True,
    'type': 'result',
  })
# ---
# name: test_config_info[storage_data2]
  dict({
    'id': 1,
    'result': dict({
      'config': dict({
        'agents': dict({
        }),
        'automatic_backups_configured': True,
        'create_backup': dict({
          'agent_ids': list([
            'test-agent',
          ]),
          'include_addons': None,
          'include_all_addons': False,
          'include_database': False,
          'include_folders': None,
          'name': None,
          'password': None,
        }),
        'last_attempted_automatic_backup': None,
        'last_completed_automatic_backup': None,
        'next_automatic_backup': None,
        'next_automatic_backup_additional': False,
        'retention': dict({
          'copies': 3,
          'days': None,
        }),
        'schedule': dict({
          'days': list([
          ]),
          'recurrence': 'never',
          'time': None,
        }),
      }),
    }),
    'success': True,
    'type': 'result',
  })
# ---
# name: test_config_info[storage_data3]
  dict({
    'id': 1,
    'result': dict({
      'config': dict({
        'agents': dict({
        }),
        'automatic_backups_configured': False,
        'create_backup': dict({
          'agent_ids': list([
            'test-agent',
          ]),
          'include_addons': None,
          'include_all_addons': False,
          'include_database': False,
          'include_folders': None,
          'name': None,
          'password': None,
        }),
        'last_attempted_automatic_backup': '2024-10-27T04:45:00+01:00',
        'last_completed_automatic_backup': '2024-10-26T04:45:00+01:00',
        'next_automatic_backup': None,
        'next_automatic_backup_additional': False,
        'retention': dict({
          'copies': None,
          'days': 7,
        }),
        'schedule': dict({
          'days': list([
          ]),
          'recurrence': 'never',
          'time': None,
        }),
      }),
    }),
    'success': True,
    'type': 'result',
  })
# ---
# name: test_config_info[storage_data4]
  dict({
    'id': 1,
    'result': dict({
      'config': dict({
        'agents': dict({
        }),
        'automatic_backups_configured': False,
        'create_backup': dict({
          'agent_ids': list([
            'test-agent',
          ]),
          'include_addons': None,
          'include_all_addons': False,
          'include_database': False,
          'include_folders': None,
          'name': None,
          'password': None,
        }),
        'last_attempted_automatic_backup': None,
        'last_completed_automatic_backup': None,
        'next_automatic_backup': '2024-11-18T04:55:00+01:00',
        'next_automatic_backup_additional': False,
        'retention': dict({
          'copies': None,
          'days': None,
        }),
        'schedule': dict({
          'days': list([
            'mon',
          ]),
          'recurrence': 'custom_days',
          'time': None,
        }),
      }),
    }),
    'success': True,
    'type': 'result',
  })
# ---
# name: test_config_info[storage_data5]
  dict({
    'id': 1,
    'result': dict({
      'config': dict({
        'agents': dict({
        }),
        'automatic_backups_configured': False,
        'create_backup': dict({
          'agent_ids': list([
            'test-agent',
          ]),
          'include_addons': None,
          'include_all_addons': False,
          'include_database': False,
          'include_folders': None,
          'name': None,
          'password': None,
        }),
        'last_attempted_automatic_backup': None,
        'last_completed_automatic_backup': None,
        'next_automatic_backup': None,
        'next_automatic_backup_additional': False,
        'retention': dict({
          'copies': None,
          'days': None,
        }),
        'schedule': dict({
          'days': list([
          ]),
          'recurrence': 'never',
          'time': None,
        }),
      }),
    }),
    'success': True,
    'type': 'result',
  })
# ---
# name: test_config_info[storage_data6]
  dict({
    'id': 1,
    'result': dict({
      'config': dict({
        'agents': dict({
        }),
        'automatic_backups_configured': False,
        'create_backup': dict({
          'agent_ids': list([
            'test-agent',
          ]),
          'include_addons': None,
          'include_all_addons': False,
          'include_database': False,
          'include_folders': None,
          'name': None,
          'password': None,
        }),
        'last_attempted_automatic_backup': None,
        'last_completed_automatic_backup': None,
        'next_automatic_backup': '2024-11-17T04:55:00+01:00',
        'next_automatic_backup_additional': False,
        'retention': dict({
          'copies': None,
          'days': None,
        }),
        'schedule': dict({
          'days': list([
            'mon',
            'sun',
          ]),
          'recurrence': 'custom_days',
          'time': None,
        }),
      }),
    }),
    'success': True,
    'type': 'result',
  })
# ---
# name: test_config_info[storage_data7]
  dict({
    'id': 1,
    'result': dict({
      'config': dict({
        'agents': dict({
          'test-agent1': dict({
            'protected': True,
          }),
          'test-agent2': dict({
            'protected': False,
          }),
        }),
        'automatic_backups_configured': False,
        'create_backup': dict({
          'agent_ids': list([
            'test-agent',
          ]),
          'include_addons': None,
          'include_all_addons': False,
          'include_database': False,
          'include_folders': None,
          'name': None,
          'password': None,
        }),
        'last_attempted_automatic_backup': None,
        'last_completed_automatic_backup': None,
        'next_automatic_backup': '2024-11-17T04:55:00+01:00',
        'next_automatic_backup_additional': False,
        'retention': dict({
          'copies': None,
          'days': None,
        }),
        'schedule': dict({
          'days': list([
            'mon',
            'sun',
          ]),
          'recurrence': 'custom_days',
          'time': None,
        }),
      }),
    }),
    'success': True,
    'type': 'result',
  })
# ---
# name: test_config_update[commands0]
  dict({
    'id': 1,
    'result': dict({
      'config': dict({
        'agents': dict({
        }),
        'automatic_backups_configured': False,
        'create_backup': dict({
          'agent_ids': list([
          ]),
          'include_addons': None,
          'include_all_addons': False,
          'include_database': True,
          'include_folders': None,
          'name': None,
          'password': None,
        }),
        'last_attempted_automatic_backup': None,
        'last_completed_automatic_backup': None,
        'next_automatic_backup': None,
        'next_automatic_backup_additional': False,
        'retention': dict({
          'copies': None,
          'days': None,
        }),
        'schedule': dict({
          'days': list([
          ]),
          'recurrence': 'never',
          'time': None,
        }),
      }),
    }),
    'success': True,
    'type': 'result',
  })
# ---
# name: test_config_update[commands0].1
  dict({
    'id': 3,
    'result': dict({
      'config': dict({
        'agents': dict({
        }),
        'automatic_backups_configured': False,
        'create_backup': dict({
          'agent_ids': list([
            'test-agent',
          ]),
          'include_addons': None,
          'include_all_addons': False,
          'include_database': True,
          'include_folders': None,
          'name': None,
          'password': None,
        }),
        'last_attempted_automatic_backup': None,
        'last_completed_automatic_backup': None,
        'next_automatic_backup': None,
        'next_automatic_backup_additional': False,
        'retention': dict({
          'copies': None,
          'days': 7,
        }),
        'schedule': dict({
          'days': list([
          ]),
          'recurrence': 'never',
          'time': None,
        }),
      }),
    }),
    'success': True,
    'type': 'result',
  })
# ---
# name: test_config_update[commands0].2
  dict({
    'data': dict({
      'backups': list([
      ]),
      'config': dict({
        'agents': dict({
        }),
        'automatic_backups_configured': False,
        'create_backup': dict({
          'agent_ids': list([
            'test-agent',
          ]),
          'include_addons': None,
          'include_all_addons': False,
          'include_database': True,
          'include_folders': None,
          'name': None,
          'password': None,
        }),
        'last_attempted_automatic_backup': None,
        'last_completed_automatic_backup': None,
        'retention': dict({
          'copies': None,
          'days': 7,
        }),
        'schedule': dict({
          'days': list([
          ]),
          'recurrence': 'never',
          'state': 'never',
          'time': None,
        }),
      }),
    }),
    'key': 'backup',
    'minor_version': 4,
    'version': 1,
  })
# ---
# name: test_config_update[commands10]
  dict({
    'id': 1,
    'result': dict({
      'config': dict({
        'agents': dict({
        }),
        'automatic_backups_configured': False,
        'create_backup': dict({
          'agent_ids': list([
          ]),
          'include_addons': None,
          'include_all_addons': False,
          'include_database': True,
          'include_folders': None,
          'name': None,
          'password': None,
        }),
        'last_attempted_automatic_backup': None,
        'last_completed_automatic_backup': None,
        'next_automatic_backup': None,
        'next_automatic_backup_additional': False,
        'retention': dict({
          'copies': None,
          'days': None,
        }),
        'schedule': dict({
          'days': list([
          ]),
          'recurrence': 'never',
          'time': None,
        }),
      }),
    }),
    'success': True,
    'type': 'result',
  })
# ---
# name: test_config_update[commands10].1
  dict({
    'id': 3,
    'result': dict({
      'config': dict({
        'agents': dict({
        }),
        'automatic_backups_configured': False,
        'create_backup': dict({
          'agent_ids': list([
            'test-agent',
          ]),
          'include_addons': None,
          'include_all_addons': False,
          'include_database': True,
          'include_folders': None,
          'name': None,
          'password': None,
        }),
        'last_attempted_automatic_backup': None,
        'last_completed_automatic_backup': None,
        'next_automatic_backup': '2024-11-14T04:55:00+01:00',
        'next_automatic_backup_additional': False,
        'retention': dict({
          'copies': 3,
          'days': None,
        }),
        'schedule': dict({
          'days': list([
          ]),
          'recurrence': 'daily',
          'time': None,
        }),
      }),
    }),
    'success': True,
    'type': 'result',
  })
# ---
# name: test_config_update[commands10].2
  dict({
    'data': dict({
      'backups': list([
      ]),
      'config': dict({
        'agents': dict({
        }),
        'automatic_backups_configured': False,
        'create_backup': dict({
          'agent_ids': list([
            'test-agent',
          ]),
          'include_addons': None,
          'include_all_addons': False,
          'include_database': True,
          'include_folders': None,
          'name': None,
          'password': None,
        }),
        'last_attempted_automatic_backup': None,
        'last_completed_automatic_backup': None,
        'retention': dict({
          'copies': 3,
          'days': None,
        }),
        'schedule': dict({
          'days': list([
          ]),
          'recurrence': 'daily',
          'state': 'never',
          'time': None,
        }),
      }),
    }),
    'key': 'backup',
    'minor_version': 4,
    'version': 1,
  })
# ---
# name: test_config_update[commands11]
  dict({
    'id': 1,
    'result': dict({
      'config': dict({
        'agents': dict({
        }),
        'automatic_backups_configured': False,
        'create_backup': dict({
          'agent_ids': list([
          ]),
          'include_addons': None,
          'include_all_addons': False,
          'include_database': True,
          'include_folders': None,
          'name': None,
          'password': None,
        }),
        'last_attempted_automatic_backup': None,
        'last_completed_automatic_backup': None,
        'next_automatic_backup': None,
        'next_automatic_backup_additional': False,
        'retention': dict({
          'copies': None,
          'days': None,
        }),
        'schedule': dict({
          'days': list([
          ]),
          'recurrence': 'never',
          'time': None,
        }),
      }),
    }),
    'success': True,
    'type': 'result',
  })
# ---
# name: test_config_update[commands11].1
  dict({
    'id': 3,
    'result': dict({
      'config': dict({
        'agents': dict({
        }),
        'automatic_backups_configured': False,
        'create_backup': dict({
          'agent_ids': list([
            'test-agent',
          ]),
          'include_addons': None,
          'include_all_addons': False,
          'include_database': True,
          'include_folders': None,
          'name': None,
          'password': None,
        }),
        'last_attempted_automatic_backup': None,
        'last_completed_automatic_backup': None,
        'next_automatic_backup': '2024-11-14T04:55:00+01:00',
        'next_automatic_backup_additional': False,
        'retention': dict({
          'copies': None,
          'days': 7,
        }),
        'schedule': dict({
          'days': list([
          ]),
          'recurrence': 'daily',
          'time': None,
        }),
      }),
    }),
    'success': True,
    'type': 'result',
  })
# ---
# name: test_config_update[commands11].2
  dict({
    'data': dict({
      'backups': list([
      ]),
      'config': dict({
        'agents': dict({
        }),
        'automatic_backups_configured': False,
        'create_backup': dict({
          'agent_ids': list([
            'test-agent',
          ]),
          'include_addons': None,
          'include_all_addons': False,
          'include_database': True,
          'include_folders': None,
          'name': None,
          'password': None,
        }),
        'last_attempted_automatic_backup': None,
        'last_completed_automatic_backup': None,
        'retention': dict({
          'copies': None,
          'days': 7,
        }),
        'schedule': dict({
          'days': list([
          ]),
          'recurrence': 'daily',
          'state': 'never',
          'time': None,
        }),
      }),
    }),
    'key': 'backup',
    'minor_version': 4,
    'version': 1,
  })
# ---
# name: test_config_update[commands12]
  dict({
    'id': 1,
    'result': dict({
      'config': dict({
        'agents': dict({
        }),
        'automatic_backups_configured': False,
        'create_backup': dict({
          'agent_ids': list([
          ]),
          'include_addons': None,
          'include_all_addons': False,
          'include_database': True,
          'include_folders': None,
          'name': None,
          'password': None,
        }),
        'last_attempted_automatic_backup': None,
        'last_completed_automatic_backup': None,
        'next_automatic_backup': None,
        'next_automatic_backup_additional': False,
        'retention': dict({
          'copies': None,
          'days': None,
        }),
        'schedule': dict({
          'days': list([
          ]),
          'recurrence': 'never',
          'time': None,
        }),
      }),
    }),
    'success': True,
    'type': 'result',
  })
# ---
# name: test_config_update[commands12].1
  dict({
    'id': 3,
    'result': dict({
      'config': dict({
        'agents': dict({
          'test-agent1': dict({
            'protected': True,
          }),
          'test-agent2': dict({
            'protected': False,
          }),
        }),
        'automatic_backups_configured': False,
        'create_backup': dict({
          'agent_ids': list([
          ]),
          'include_addons': None,
          'include_all_addons': False,
          'include_database': True,
          'include_folders': None,
          'name': None,
          'password': None,
        }),
        'last_attempted_automatic_backup': None,
        'last_completed_automatic_backup': None,
        'next_automatic_backup': None,
        'next_automatic_backup_additional': False,
        'retention': dict({
          'copies': None,
          'days': None,
        }),
        'schedule': dict({
          'days': list([
          ]),
          'recurrence': 'never',
          'time': None,
        }),
      }),
    }),
    'success': True,
    'type': 'result',
  })
# ---
# name: test_config_update[commands12].2
  dict({
    'data': dict({
      'backups': list([
      ]),
      'config': dict({
        'agents': dict({
          'test-agent1': dict({
            'protected': True,
          }),
          'test-agent2': dict({
            'protected': False,
          }),
        }),
        'automatic_backups_configured': False,
        'create_backup': dict({
          'agent_ids': list([
          ]),
          'include_addons': None,
          'include_all_addons': False,
          'include_database': True,
          'include_folders': None,
          'name': None,
          'password': None,
        }),
        'last_attempted_automatic_backup': None,
        'last_completed_automatic_backup': None,
        'retention': dict({
          'copies': None,
          'days': None,
        }),
        'schedule': dict({
          'days': list([
          ]),
          'recurrence': 'never',
          'state': 'never',
          'time': None,
        }),
      }),
    }),
    'key': 'backup',
    'minor_version': 4,
    'version': 1,
  })
# ---
# name: test_config_update[commands13]
  dict({
    'id': 1,
    'result': dict({
      'config': dict({
        'agents': dict({
        }),
        'automatic_backups_configured': False,
        'create_backup': dict({
          'agent_ids': list([
          ]),
          'include_addons': None,
          'include_all_addons': False,
          'include_database': True,
          'include_folders': None,
          'name': None,
          'password': None,
        }),
        'last_attempted_automatic_backup': None,
        'last_completed_automatic_backup': None,
        'next_automatic_backup': None,
        'next_automatic_backup_additional': False,
        'retention': dict({
          'copies': None,
          'days': None,
        }),
        'schedule': dict({
          'days': list([
          ]),
          'recurrence': 'never',
          'time': None,
        }),
      }),
    }),
    'success': True,
    'type': 'result',
  })
# ---
# name: test_config_update[commands13].1
  dict({
    'id': 3,
    'result': dict({
      'config': dict({
        'agents': dict({
          'test-agent1': dict({
            'protected': True,
          }),
          'test-agent2': dict({
            'protected': False,
          }),
        }),
        'automatic_backups_configured': False,
        'create_backup': dict({
          'agent_ids': list([
          ]),
          'include_addons': None,
          'include_all_addons': False,
          'include_database': True,
          'include_folders': None,
          'name': None,
          'password': None,
        }),
        'last_attempted_automatic_backup': None,
        'last_completed_automatic_backup': None,
        'next_automatic_backup': None,
        'next_automatic_backup_additional': False,
        'retention': dict({
          'copies': None,
          'days': None,
        }),
        'schedule': dict({
          'days': list([
          ]),
          'recurrence': 'never',
          'time': None,
        }),
      }),
    }),
    'success': True,
    'type': 'result',
  })
# ---
# name: test_config_update[commands13].2
  dict({
    'id': 5,
    'result': dict({
      'config': dict({
        'agents': dict({
          'test-agent1': dict({
            'protected': False,
          }),
          'test-agent2': dict({
            'protected': True,
          }),
        }),
        'automatic_backups_configured': False,
        'create_backup': dict({
          'agent_ids': list([
          ]),
          'include_addons': None,
          'include_all_addons': False,
          'include_database': True,
          'include_folders': None,
          'name': None,
          'password': None,
        }),
        'last_attempted_automatic_backup': None,
        'last_completed_automatic_backup': None,
        'next_automatic_backup': None,
        'next_automatic_backup_additional': False,
        'retention': dict({
          'copies': None,
          'days': None,
        }),
        'schedule': dict({
          'days': list([
          ]),
          'recurrence': 'never',
          'time': None,
        }),
      }),
    }),
    'success': True,
    'type': 'result',
  })
# ---
# name: test_config_update[commands13].3
  dict({
    'data': dict({
      'backups': list([
      ]),
      'config': dict({
        'agents': dict({
          'test-agent1': dict({
            'protected': False,
          }),
          'test-agent2': dict({
            'protected': True,
          }),
        }),
        'automatic_backups_configured': False,
        'create_backup': dict({
          'agent_ids': list([
          ]),
          'include_addons': None,
          'include_all_addons': False,
          'include_database': True,
          'include_folders': None,
          'name': None,
          'password': None,
        }),
        'last_attempted_automatic_backup': None,
        'last_completed_automatic_backup': None,
        'retention': dict({
          'copies': None,
          'days': None,
        }),
        'schedule': dict({
          'days': list([
          ]),
          'recurrence': 'never',
          'state': 'never',
          'time': None,
        }),
      }),
    }),
    'key': 'backup',
    'minor_version': 4,
<<<<<<< HEAD
    'version': 1,
  })
# ---
# name: test_config_update[commands14]
  dict({
    'id': 1,
    'result': dict({
      'config': dict({
        'agents': dict({
        }),
        'automatic_backups_configured': False,
        'create_backup': dict({
          'agent_ids': list([
          ]),
          'include_addons': None,
          'include_all_addons': False,
          'include_database': True,
          'include_folders': None,
          'name': None,
          'password': None,
        }),
        'last_attempted_automatic_backup': None,
        'last_completed_automatic_backup': None,
        'next_automatic_backup': None,
        'next_automatic_backup_additional': False,
        'retention': dict({
          'copies': None,
          'days': None,
        }),
        'schedule': dict({
          'days': list([
          ]),
          'recurrence': 'never',
          'time': None,
        }),
      }),
    }),
    'success': True,
    'type': 'result',
  })
# ---
# name: test_config_update[commands14].1
  dict({
    'id': 3,
    'result': dict({
      'config': dict({
        'agents': dict({
        }),
        'automatic_backups_configured': False,
        'create_backup': dict({
          'agent_ids': list([
          ]),
          'include_addons': None,
          'include_all_addons': False,
          'include_database': True,
          'include_folders': None,
          'name': None,
          'password': None,
        }),
        'last_attempted_automatic_backup': None,
        'last_completed_automatic_backup': None,
        'next_automatic_backup': None,
        'next_automatic_backup_additional': False,
        'retention': dict({
          'copies': None,
          'days': None,
        }),
        'schedule': dict({
          'days': list([
          ]),
          'recurrence': 'never',
          'time': None,
        }),
      }),
    }),
    'success': True,
    'type': 'result',
  })
# ---
# name: test_config_update[commands14].2
  dict({
    'data': dict({
      'backups': list([
      ]),
      'config': dict({
        'agents': dict({
        }),
        'automatic_backups_configured': False,
        'create_backup': dict({
          'agent_ids': list([
          ]),
          'include_addons': None,
          'include_all_addons': False,
          'include_database': True,
          'include_folders': None,
          'name': None,
          'password': None,
        }),
        'last_attempted_automatic_backup': None,
        'last_completed_automatic_backup': None,
        'retention': dict({
          'copies': None,
          'days': None,
        }),
        'schedule': dict({
          'days': list([
          ]),
          'recurrence': 'never',
          'state': 'never',
          'time': None,
        }),
      }),
    }),
    'key': 'backup',
    'minor_version': 4,
    'version': 1,
  })
# ---
# name: test_config_update[commands15]
  dict({
    'id': 1,
    'result': dict({
      'config': dict({
        'agents': dict({
        }),
        'automatic_backups_configured': False,
        'create_backup': dict({
          'agent_ids': list([
          ]),
          'include_addons': None,
          'include_all_addons': False,
          'include_database': True,
          'include_folders': None,
          'name': None,
          'password': None,
        }),
        'last_attempted_automatic_backup': None,
        'last_completed_automatic_backup': None,
        'next_automatic_backup': None,
        'next_automatic_backup_additional': False,
        'retention': dict({
          'copies': None,
          'days': None,
        }),
        'schedule': dict({
          'days': list([
          ]),
          'recurrence': 'never',
          'time': None,
        }),
      }),
    }),
    'success': True,
    'type': 'result',
  })
# ---
# name: test_config_update[commands15].1
  dict({
    'id': 3,
    'result': dict({
      'config': dict({
        'agents': dict({
        }),
        'automatic_backups_configured': True,
        'create_backup': dict({
          'agent_ids': list([
          ]),
          'include_addons': None,
          'include_all_addons': False,
          'include_database': True,
          'include_folders': None,
          'name': None,
          'password': None,
        }),
        'last_attempted_automatic_backup': None,
        'last_completed_automatic_backup': None,
        'next_automatic_backup': None,
        'next_automatic_backup_additional': False,
        'retention': dict({
          'copies': None,
          'days': None,
        }),
        'schedule': dict({
          'days': list([
          ]),
          'recurrence': 'never',
          'time': None,
        }),
      }),
    }),
    'success': True,
    'type': 'result',
  })
# ---
# name: test_config_update[commands15].2
  dict({
    'data': dict({
      'backups': list([
      ]),
      'config': dict({
        'agents': dict({
        }),
        'automatic_backups_configured': True,
        'create_backup': dict({
          'agent_ids': list([
          ]),
          'include_addons': None,
          'include_all_addons': False,
          'include_database': True,
          'include_folders': None,
          'name': None,
          'password': None,
        }),
        'last_attempted_automatic_backup': None,
        'last_completed_automatic_backup': None,
        'retention': dict({
          'copies': None,
          'days': None,
        }),
        'schedule': dict({
          'days': list([
          ]),
          'recurrence': 'never',
          'state': 'never',
          'time': None,
        }),
      }),
    }),
    'key': 'backup',
    'minor_version': 4,
=======
>>>>>>> 68085ed4
    'version': 1,
  })
# ---
# name: test_config_update[commands1]
  dict({
    'id': 1,
    'result': dict({
      'config': dict({
        'agents': dict({
        }),
        'automatic_backups_configured': False,
        'create_backup': dict({
          'agent_ids': list([
          ]),
          'include_addons': None,
          'include_all_addons': False,
          'include_database': True,
          'include_folders': None,
          'name': None,
          'password': None,
        }),
        'last_attempted_automatic_backup': None,
        'last_completed_automatic_backup': None,
        'next_automatic_backup': None,
        'next_automatic_backup_additional': False,
        'retention': dict({
          'copies': None,
          'days': None,
        }),
        'schedule': dict({
          'days': list([
          ]),
          'recurrence': 'never',
          'time': None,
        }),
      }),
    }),
    'success': True,
    'type': 'result',
  })
# ---
# name: test_config_update[commands1].1
  dict({
    'id': 3,
    'result': dict({
      'config': dict({
        'agents': dict({
        }),
        'automatic_backups_configured': False,
        'create_backup': dict({
          'agent_ids': list([
            'test-agent',
          ]),
          'include_addons': None,
          'include_all_addons': False,
          'include_database': True,
          'include_folders': None,
          'name': None,
          'password': None,
        }),
        'last_attempted_automatic_backup': None,
        'last_completed_automatic_backup': None,
        'next_automatic_backup': '2024-11-14T06:00:00+01:00',
        'next_automatic_backup_additional': False,
        'retention': dict({
          'copies': None,
          'days': None,
        }),
        'schedule': dict({
          'days': list([
          ]),
          'recurrence': 'daily',
          'time': '06:00:00',
        }),
      }),
    }),
    'success': True,
    'type': 'result',
  })
# ---
# name: test_config_update[commands1].2
  dict({
    'data': dict({
      'backups': list([
      ]),
      'config': dict({
        'agents': dict({
        }),
        'automatic_backups_configured': False,
        'create_backup': dict({
          'agent_ids': list([
            'test-agent',
          ]),
          'include_addons': None,
          'include_all_addons': False,
          'include_database': True,
          'include_folders': None,
          'name': None,
          'password': None,
        }),
        'last_attempted_automatic_backup': None,
        'last_completed_automatic_backup': None,
        'retention': dict({
          'copies': None,
          'days': None,
        }),
        'schedule': dict({
          'days': list([
          ]),
          'recurrence': 'daily',
          'state': 'never',
          'time': '06:00:00',
        }),
      }),
    }),
    'key': 'backup',
    'minor_version': 4,
    'version': 1,
  })
# ---
# name: test_config_update[commands2]
  dict({
    'id': 1,
    'result': dict({
      'config': dict({
        'agents': dict({
        }),
        'automatic_backups_configured': False,
        'create_backup': dict({
          'agent_ids': list([
          ]),
          'include_addons': None,
          'include_all_addons': False,
          'include_database': True,
          'include_folders': None,
          'name': None,
          'password': None,
        }),
        'last_attempted_automatic_backup': None,
        'last_completed_automatic_backup': None,
        'next_automatic_backup': None,
        'next_automatic_backup_additional': False,
        'retention': dict({
          'copies': None,
          'days': None,
        }),
        'schedule': dict({
          'days': list([
          ]),
          'recurrence': 'never',
          'time': None,
        }),
      }),
    }),
    'success': True,
    'type': 'result',
  })
# ---
# name: test_config_update[commands2].1
  dict({
    'id': 3,
    'result': dict({
      'config': dict({
        'agents': dict({
        }),
        'automatic_backups_configured': False,
        'create_backup': dict({
          'agent_ids': list([
            'test-agent',
          ]),
          'include_addons': None,
          'include_all_addons': False,
          'include_database': True,
          'include_folders': None,
          'name': None,
          'password': None,
        }),
        'last_attempted_automatic_backup': None,
        'last_completed_automatic_backup': None,
        'next_automatic_backup': '2024-11-18T04:55:00+01:00',
        'next_automatic_backup_additional': False,
        'retention': dict({
          'copies': None,
          'days': None,
        }),
        'schedule': dict({
          'days': list([
            'mon',
          ]),
          'recurrence': 'custom_days',
          'time': None,
        }),
      }),
    }),
    'success': True,
    'type': 'result',
  })
# ---
# name: test_config_update[commands2].2
  dict({
    'data': dict({
      'backups': list([
      ]),
      'config': dict({
        'agents': dict({
        }),
        'automatic_backups_configured': False,
        'create_backup': dict({
          'agent_ids': list([
            'test-agent',
          ]),
          'include_addons': None,
          'include_all_addons': False,
          'include_database': True,
          'include_folders': None,
          'name': None,
          'password': None,
        }),
        'last_attempted_automatic_backup': None,
        'last_completed_automatic_backup': None,
        'retention': dict({
          'copies': None,
          'days': None,
        }),
        'schedule': dict({
          'days': list([
            'mon',
          ]),
          'recurrence': 'custom_days',
          'state': 'never',
          'time': None,
        }),
      }),
    }),
    'key': 'backup',
    'minor_version': 4,
    'version': 1,
  })
# ---
# name: test_config_update[commands3]
  dict({
    'id': 1,
    'result': dict({
      'config': dict({
        'agents': dict({
        }),
        'automatic_backups_configured': False,
        'create_backup': dict({
          'agent_ids': list([
          ]),
          'include_addons': None,
          'include_all_addons': False,
          'include_database': True,
          'include_folders': None,
          'name': None,
          'password': None,
        }),
        'last_attempted_automatic_backup': None,
        'last_completed_automatic_backup': None,
        'next_automatic_backup': None,
        'next_automatic_backup_additional': False,
        'retention': dict({
          'copies': None,
          'days': None,
        }),
        'schedule': dict({
          'days': list([
          ]),
          'recurrence': 'never',
          'time': None,
        }),
      }),
    }),
    'success': True,
    'type': 'result',
  })
# ---
# name: test_config_update[commands3].1
  dict({
    'id': 3,
    'result': dict({
      'config': dict({
        'agents': dict({
        }),
        'automatic_backups_configured': False,
        'create_backup': dict({
          'agent_ids': list([
            'test-agent',
          ]),
          'include_addons': None,
          'include_all_addons': False,
          'include_database': True,
          'include_folders': None,
          'name': None,
          'password': None,
        }),
        'last_attempted_automatic_backup': None,
        'last_completed_automatic_backup': None,
        'next_automatic_backup': None,
        'next_automatic_backup_additional': False,
        'retention': dict({
          'copies': None,
          'days': None,
        }),
        'schedule': dict({
          'days': list([
          ]),
          'recurrence': 'never',
          'time': None,
        }),
      }),
    }),
    'success': True,
    'type': 'result',
  })
# ---
# name: test_config_update[commands3].2
  dict({
    'data': dict({
      'backups': list([
      ]),
      'config': dict({
        'agents': dict({
        }),
        'automatic_backups_configured': False,
        'create_backup': dict({
          'agent_ids': list([
            'test-agent',
          ]),
          'include_addons': None,
          'include_all_addons': False,
          'include_database': True,
          'include_folders': None,
          'name': None,
          'password': None,
        }),
        'last_attempted_automatic_backup': None,
        'last_completed_automatic_backup': None,
        'retention': dict({
          'copies': None,
          'days': None,
        }),
        'schedule': dict({
          'days': list([
          ]),
          'recurrence': 'never',
          'state': 'never',
          'time': None,
        }),
      }),
    }),
    'key': 'backup',
    'minor_version': 4,
    'version': 1,
  })
# ---
# name: test_config_update[commands4]
  dict({
    'id': 1,
    'result': dict({
      'config': dict({
        'agents': dict({
        }),
        'automatic_backups_configured': False,
        'create_backup': dict({
          'agent_ids': list([
          ]),
          'include_addons': None,
          'include_all_addons': False,
          'include_database': True,
          'include_folders': None,
          'name': None,
          'password': None,
        }),
        'last_attempted_automatic_backup': None,
        'last_completed_automatic_backup': None,
        'next_automatic_backup': None,
        'next_automatic_backup_additional': False,
        'retention': dict({
          'copies': None,
          'days': None,
        }),
        'schedule': dict({
          'days': list([
          ]),
          'recurrence': 'never',
          'time': None,
        }),
      }),
    }),
    'success': True,
    'type': 'result',
  })
# ---
# name: test_config_update[commands4].1
  dict({
    'id': 3,
    'result': dict({
      'config': dict({
        'agents': dict({
        }),
        'automatic_backups_configured': False,
        'create_backup': dict({
          'agent_ids': list([
            'test-agent',
          ]),
          'include_addons': None,
          'include_all_addons': False,
          'include_database': True,
          'include_folders': None,
          'name': None,
          'password': None,
        }),
        'last_attempted_automatic_backup': None,
        'last_completed_automatic_backup': None,
        'next_automatic_backup': '2024-11-17T04:55:00+01:00',
        'next_automatic_backup_additional': False,
        'retention': dict({
          'copies': None,
          'days': None,
        }),
        'schedule': dict({
          'days': list([
            'mon',
            'sun',
          ]),
          'recurrence': 'custom_days',
          'time': None,
        }),
      }),
    }),
    'success': True,
    'type': 'result',
  })
# ---
# name: test_config_update[commands4].2
  dict({
    'data': dict({
      'backups': list([
      ]),
      'config': dict({
        'agents': dict({
        }),
        'automatic_backups_configured': False,
        'create_backup': dict({
          'agent_ids': list([
            'test-agent',
          ]),
          'include_addons': None,
          'include_all_addons': False,
          'include_database': True,
          'include_folders': None,
          'name': None,
          'password': None,
        }),
        'last_attempted_automatic_backup': None,
        'last_completed_automatic_backup': None,
        'retention': dict({
          'copies': None,
          'days': None,
        }),
        'schedule': dict({
          'days': list([
            'mon',
            'sun',
          ]),
          'recurrence': 'custom_days',
          'state': 'never',
          'time': None,
        }),
      }),
    }),
    'key': 'backup',
    'minor_version': 4,
    'version': 1,
  })
# ---
# name: test_config_update[commands5]
  dict({
    'id': 1,
    'result': dict({
      'config': dict({
        'agents': dict({
        }),
        'automatic_backups_configured': False,
        'create_backup': dict({
          'agent_ids': list([
          ]),
          'include_addons': None,
          'include_all_addons': False,
          'include_database': True,
          'include_folders': None,
          'name': None,
          'password': None,
        }),
        'last_attempted_automatic_backup': None,
        'last_completed_automatic_backup': None,
        'next_automatic_backup': None,
        'next_automatic_backup_additional': False,
        'retention': dict({
          'copies': None,
          'days': None,
        }),
        'schedule': dict({
          'days': list([
          ]),
          'recurrence': 'never',
          'time': None,
        }),
      }),
    }),
    'success': True,
    'type': 'result',
  })
# ---
# name: test_config_update[commands5].1
  dict({
    'id': 3,
    'result': dict({
      'config': dict({
        'agents': dict({
        }),
        'automatic_backups_configured': False,
        'create_backup': dict({
          'agent_ids': list([
            'test-agent',
          ]),
          'include_addons': list([
            'test-addon',
          ]),
          'include_all_addons': False,
          'include_database': True,
          'include_folders': list([
            'media',
          ]),
          'name': 'test-name',
          'password': 'test-password',
        }),
        'last_attempted_automatic_backup': None,
        'last_completed_automatic_backup': None,
        'next_automatic_backup': '2024-11-14T04:55:00+01:00',
        'next_automatic_backup_additional': False,
        'retention': dict({
          'copies': None,
          'days': None,
        }),
        'schedule': dict({
          'days': list([
          ]),
          'recurrence': 'daily',
          'time': None,
        }),
      }),
    }),
    'success': True,
    'type': 'result',
  })
# ---
# name: test_config_update[commands5].2
  dict({
    'data': dict({
      'backups': list([
      ]),
      'config': dict({
        'agents': dict({
        }),
        'automatic_backups_configured': False,
        'create_backup': dict({
          'agent_ids': list([
            'test-agent',
          ]),
          'include_addons': list([
            'test-addon',
          ]),
          'include_all_addons': False,
          'include_database': True,
          'include_folders': list([
            'media',
          ]),
          'name': 'test-name',
          'password': 'test-password',
        }),
        'last_attempted_automatic_backup': None,
        'last_completed_automatic_backup': None,
        'retention': dict({
          'copies': None,
          'days': None,
        }),
        'schedule': dict({
          'days': list([
          ]),
          'recurrence': 'daily',
          'state': 'never',
          'time': None,
        }),
      }),
    }),
    'key': 'backup',
    'minor_version': 4,
    'version': 1,
  })
# ---
# name: test_config_update[commands6]
  dict({
    'id': 1,
    'result': dict({
      'config': dict({
        'agents': dict({
        }),
        'automatic_backups_configured': False,
        'create_backup': dict({
          'agent_ids': list([
          ]),
          'include_addons': None,
          'include_all_addons': False,
          'include_database': True,
          'include_folders': None,
          'name': None,
          'password': None,
        }),
        'last_attempted_automatic_backup': None,
        'last_completed_automatic_backup': None,
        'next_automatic_backup': None,
        'next_automatic_backup_additional': False,
        'retention': dict({
          'copies': None,
          'days': None,
        }),
        'schedule': dict({
          'days': list([
          ]),
          'recurrence': 'never',
          'time': None,
        }),
      }),
    }),
    'success': True,
    'type': 'result',
  })
# ---
# name: test_config_update[commands6].1
  dict({
    'id': 3,
    'result': dict({
      'config': dict({
        'agents': dict({
        }),
        'automatic_backups_configured': False,
        'create_backup': dict({
          'agent_ids': list([
            'test-agent',
          ]),
          'include_addons': None,
          'include_all_addons': False,
          'include_database': True,
          'include_folders': None,
          'name': None,
          'password': None,
        }),
        'last_attempted_automatic_backup': None,
        'last_completed_automatic_backup': None,
        'next_automatic_backup': '2024-11-14T04:55:00+01:00',
        'next_automatic_backup_additional': False,
        'retention': dict({
          'copies': 3,
          'days': 7,
        }),
        'schedule': dict({
          'days': list([
          ]),
          'recurrence': 'daily',
          'time': None,
        }),
      }),
    }),
    'success': True,
    'type': 'result',
  })
# ---
# name: test_config_update[commands6].2
  dict({
    'data': dict({
      'backups': list([
      ]),
      'config': dict({
        'agents': dict({
        }),
        'automatic_backups_configured': False,
        'create_backup': dict({
          'agent_ids': list([
            'test-agent',
          ]),
          'include_addons': None,
          'include_all_addons': False,
          'include_database': True,
          'include_folders': None,
          'name': None,
          'password': None,
        }),
        'last_attempted_automatic_backup': None,
        'last_completed_automatic_backup': None,
        'retention': dict({
          'copies': 3,
          'days': 7,
        }),
        'schedule': dict({
          'days': list([
          ]),
          'recurrence': 'daily',
          'state': 'never',
          'time': None,
        }),
      }),
    }),
    'key': 'backup',
    'minor_version': 4,
    'version': 1,
  })
# ---
# name: test_config_update[commands7]
  dict({
    'id': 1,
    'result': dict({
      'config': dict({
        'agents': dict({
        }),
        'automatic_backups_configured': False,
        'create_backup': dict({
          'agent_ids': list([
          ]),
          'include_addons': None,
          'include_all_addons': False,
          'include_database': True,
          'include_folders': None,
          'name': None,
          'password': None,
        }),
        'last_attempted_automatic_backup': None,
        'last_completed_automatic_backup': None,
        'next_automatic_backup': None,
        'next_automatic_backup_additional': False,
        'retention': dict({
          'copies': None,
          'days': None,
        }),
        'schedule': dict({
          'days': list([
          ]),
          'recurrence': 'never',
          'time': None,
        }),
      }),
    }),
    'success': True,
    'type': 'result',
  })
# ---
# name: test_config_update[commands7].1
  dict({
    'id': 3,
    'result': dict({
      'config': dict({
        'agents': dict({
        }),
        'automatic_backups_configured': False,
        'create_backup': dict({
          'agent_ids': list([
            'test-agent',
          ]),
          'include_addons': None,
          'include_all_addons': False,
          'include_database': True,
          'include_folders': None,
          'name': None,
          'password': None,
        }),
        'last_attempted_automatic_backup': None,
        'last_completed_automatic_backup': None,
        'next_automatic_backup': '2024-11-14T04:55:00+01:00',
        'next_automatic_backup_additional': False,
        'retention': dict({
          'copies': None,
          'days': None,
        }),
        'schedule': dict({
          'days': list([
          ]),
          'recurrence': 'daily',
          'time': None,
        }),
      }),
    }),
    'success': True,
    'type': 'result',
  })
# ---
# name: test_config_update[commands7].2
  dict({
    'data': dict({
      'backups': list([
      ]),
      'config': dict({
        'agents': dict({
        }),
        'automatic_backups_configured': False,
        'create_backup': dict({
          'agent_ids': list([
            'test-agent',
          ]),
          'include_addons': None,
          'include_all_addons': False,
          'include_database': True,
          'include_folders': None,
          'name': None,
          'password': None,
        }),
        'last_attempted_automatic_backup': None,
        'last_completed_automatic_backup': None,
        'retention': dict({
          'copies': None,
          'days': None,
        }),
        'schedule': dict({
          'days': list([
          ]),
          'recurrence': 'daily',
          'state': 'never',
          'time': None,
        }),
      }),
    }),
    'key': 'backup',
    'minor_version': 4,
    'version': 1,
  })
# ---
# name: test_config_update[commands8]
  dict({
    'id': 1,
    'result': dict({
      'config': dict({
        'agents': dict({
        }),
        'automatic_backups_configured': False,
        'create_backup': dict({
          'agent_ids': list([
          ]),
          'include_addons': None,
          'include_all_addons': False,
          'include_database': True,
          'include_folders': None,
          'name': None,
          'password': None,
        }),
        'last_attempted_automatic_backup': None,
        'last_completed_automatic_backup': None,
        'next_automatic_backup': None,
        'next_automatic_backup_additional': False,
        'retention': dict({
          'copies': None,
          'days': None,
        }),
        'schedule': dict({
          'days': list([
          ]),
          'recurrence': 'never',
          'time': None,
        }),
      }),
    }),
    'success': True,
    'type': 'result',
  })
# ---
# name: test_config_update[commands8].1
  dict({
    'id': 3,
    'result': dict({
      'config': dict({
        'agents': dict({
        }),
        'automatic_backups_configured': False,
        'create_backup': dict({
          'agent_ids': list([
            'test-agent',
          ]),
          'include_addons': None,
          'include_all_addons': False,
          'include_database': True,
          'include_folders': None,
          'name': None,
          'password': None,
        }),
        'last_attempted_automatic_backup': None,
        'last_completed_automatic_backup': None,
        'next_automatic_backup': '2024-11-14T04:55:00+01:00',
        'next_automatic_backup_additional': False,
        'retention': dict({
          'copies': 3,
          'days': None,
        }),
        'schedule': dict({
          'days': list([
          ]),
          'recurrence': 'daily',
          'time': None,
        }),
      }),
    }),
    'success': True,
    'type': 'result',
  })
# ---
# name: test_config_update[commands8].2
  dict({
    'data': dict({
      'backups': list([
      ]),
      'config': dict({
        'agents': dict({
        }),
        'automatic_backups_configured': False,
        'create_backup': dict({
          'agent_ids': list([
            'test-agent',
          ]),
          'include_addons': None,
          'include_all_addons': False,
          'include_database': True,
          'include_folders': None,
          'name': None,
          'password': None,
        }),
        'last_attempted_automatic_backup': None,
        'last_completed_automatic_backup': None,
        'retention': dict({
          'copies': 3,
          'days': None,
        }),
        'schedule': dict({
          'days': list([
          ]),
          'recurrence': 'daily',
          'state': 'never',
          'time': None,
        }),
      }),
    }),
    'key': 'backup',
    'minor_version': 4,
    'version': 1,
  })
# ---
# name: test_config_update[commands9]
  dict({
    'id': 1,
    'result': dict({
      'config': dict({
        'agents': dict({
        }),
        'automatic_backups_configured': False,
        'create_backup': dict({
          'agent_ids': list([
          ]),
          'include_addons': None,
          'include_all_addons': False,
          'include_database': True,
          'include_folders': None,
          'name': None,
          'password': None,
        }),
        'last_attempted_automatic_backup': None,
        'last_completed_automatic_backup': None,
        'next_automatic_backup': None,
        'next_automatic_backup_additional': False,
        'retention': dict({
          'copies': None,
          'days': None,
        }),
        'schedule': dict({
          'days': list([
          ]),
          'recurrence': 'never',
          'time': None,
        }),
      }),
    }),
    'success': True,
    'type': 'result',
  })
# ---
# name: test_config_update[commands9].1
  dict({
    'id': 3,
    'result': dict({
      'config': dict({
        'agents': dict({
        }),
        'automatic_backups_configured': False,
        'create_backup': dict({
          'agent_ids': list([
            'test-agent',
          ]),
          'include_addons': None,
          'include_all_addons': False,
          'include_database': True,
          'include_folders': None,
          'name': None,
          'password': None,
        }),
        'last_attempted_automatic_backup': None,
        'last_completed_automatic_backup': None,
        'next_automatic_backup': '2024-11-14T04:55:00+01:00',
        'next_automatic_backup_additional': False,
        'retention': dict({
          'copies': None,
          'days': 7,
        }),
        'schedule': dict({
          'days': list([
          ]),
          'recurrence': 'daily',
          'time': None,
        }),
      }),
    }),
    'success': True,
    'type': 'result',
  })
# ---
# name: test_config_update[commands9].2
  dict({
    'data': dict({
      'backups': list([
      ]),
      'config': dict({
        'agents': dict({
        }),
        'automatic_backups_configured': False,
        'create_backup': dict({
          'agent_ids': list([
            'test-agent',
          ]),
          'include_addons': None,
          'include_all_addons': False,
          'include_database': True,
          'include_folders': None,
          'name': None,
          'password': None,
        }),
        'last_attempted_automatic_backup': None,
        'last_completed_automatic_backup': None,
        'retention': dict({
          'copies': None,
          'days': 7,
        }),
        'schedule': dict({
          'days': list([
          ]),
          'recurrence': 'daily',
          'state': 'never',
          'time': None,
        }),
      }),
    }),
    'key': 'backup',
    'minor_version': 4,
    'version': 1,
  })
# ---
# name: test_config_update_errors[command0]
  dict({
    'id': 1,
    'result': dict({
      'config': dict({
        'agents': dict({
        }),
        'automatic_backups_configured': False,
        'create_backup': dict({
          'agent_ids': list([
          ]),
          'include_addons': None,
          'include_all_addons': False,
          'include_database': True,
          'include_folders': None,
          'name': None,
          'password': None,
        }),
        'last_attempted_automatic_backup': None,
        'last_completed_automatic_backup': None,
        'next_automatic_backup': None,
        'next_automatic_backup_additional': False,
        'retention': dict({
          'copies': None,
          'days': None,
        }),
        'schedule': dict({
          'days': list([
          ]),
          'recurrence': 'never',
          'time': None,
        }),
      }),
    }),
    'success': True,
    'type': 'result',
  })
# ---
# name: test_config_update_errors[command0].1
  dict({
    'id': 3,
    'result': dict({
      'config': dict({
        'agents': dict({
        }),
        'automatic_backups_configured': False,
        'create_backup': dict({
          'agent_ids': list([
          ]),
          'include_addons': None,
          'include_all_addons': False,
          'include_database': True,
          'include_folders': None,
          'name': None,
          'password': None,
        }),
        'last_attempted_automatic_backup': None,
        'last_completed_automatic_backup': None,
        'next_automatic_backup': None,
        'next_automatic_backup_additional': False,
        'retention': dict({
          'copies': None,
          'days': None,
        }),
        'schedule': dict({
          'days': list([
          ]),
          'recurrence': 'never',
          'time': None,
        }),
      }),
    }),
    'success': True,
    'type': 'result',
  })
# ---
# name: test_config_update_errors[command10]
  dict({
    'id': 1,
    'result': dict({
      'config': dict({
        'agents': dict({
        }),
        'create_backup': dict({
          'agent_ids': list([
          ]),
          'include_addons': None,
          'include_all_addons': False,
          'include_database': True,
          'include_folders': None,
          'name': None,
          'password': None,
        }),
        'last_attempted_automatic_backup': None,
        'last_completed_automatic_backup': None,
        'next_automatic_backup': None,
        'next_automatic_backup_additional': False,
        'retention': dict({
          'copies': None,
          'days': None,
        }),
        'schedule': dict({
          'days': list([
          ]),
          'recurrence': 'never',
          'time': None,
        }),
      }),
    }),
    'success': True,
    'type': 'result',
  })
# ---
# name: test_config_update_errors[command10].1
  dict({
    'id': 3,
    'result': dict({
      'config': dict({
        'agents': dict({
        }),
        'create_backup': dict({
          'agent_ids': list([
          ]),
          'include_addons': None,
          'include_all_addons': False,
          'include_database': True,
          'include_folders': None,
          'name': None,
          'password': None,
        }),
        'last_attempted_automatic_backup': None,
        'last_completed_automatic_backup': None,
        'next_automatic_backup': None,
        'next_automatic_backup_additional': False,
        'retention': dict({
          'copies': None,
          'days': None,
        }),
        'schedule': dict({
          'days': list([
          ]),
          'recurrence': 'never',
          'time': None,
        }),
      }),
    }),
    'success': True,
    'type': 'result',
  })
# ---
# name: test_config_update_errors[command11]
  dict({
    'id': 1,
    'result': dict({
      'config': dict({
        'agents': dict({
        }),
        'create_backup': dict({
          'agent_ids': list([
          ]),
          'include_addons': None,
          'include_all_addons': False,
          'include_database': True,
          'include_folders': None,
          'name': None,
          'password': None,
        }),
        'last_attempted_automatic_backup': None,
        'last_completed_automatic_backup': None,
        'next_automatic_backup': None,
        'next_automatic_backup_additional': False,
        'retention': dict({
          'copies': None,
          'days': None,
        }),
        'schedule': dict({
          'days': list([
          ]),
          'recurrence': 'never',
          'time': None,
        }),
      }),
    }),
    'success': True,
    'type': 'result',
  })
# ---
# name: test_config_update_errors[command11].1
  dict({
    'id': 3,
    'result': dict({
      'config': dict({
        'agents': dict({
        }),
        'create_backup': dict({
          'agent_ids': list([
          ]),
          'include_addons': None,
          'include_all_addons': False,
          'include_database': True,
          'include_folders': None,
          'name': None,
          'password': None,
        }),
        'last_attempted_automatic_backup': None,
        'last_completed_automatic_backup': None,
        'next_automatic_backup': None,
        'next_automatic_backup_additional': False,
        'retention': dict({
          'copies': None,
          'days': None,
        }),
        'schedule': dict({
          'days': list([
          ]),
          'recurrence': 'never',
          'time': None,
        }),
      }),
    }),
    'success': True,
    'type': 'result',
  })
# ---
# name: test_config_update_errors[command1]
  dict({
    'id': 1,
    'result': dict({
      'config': dict({
        'agents': dict({
        }),
        'automatic_backups_configured': False,
        'create_backup': dict({
          'agent_ids': list([
          ]),
          'include_addons': None,
          'include_all_addons': False,
          'include_database': True,
          'include_folders': None,
          'name': None,
          'password': None,
        }),
        'last_attempted_automatic_backup': None,
        'last_completed_automatic_backup': None,
        'next_automatic_backup': None,
        'next_automatic_backup_additional': False,
        'retention': dict({
          'copies': None,
          'days': None,
        }),
        'schedule': dict({
          'days': list([
          ]),
          'recurrence': 'never',
          'time': None,
        }),
      }),
    }),
    'success': True,
    'type': 'result',
  })
# ---
# name: test_config_update_errors[command1].1
  dict({
    'id': 3,
    'result': dict({
      'config': dict({
        'agents': dict({
        }),
        'automatic_backups_configured': False,
        'create_backup': dict({
          'agent_ids': list([
          ]),
          'include_addons': None,
          'include_all_addons': False,
          'include_database': True,
          'include_folders': None,
          'name': None,
          'password': None,
        }),
        'last_attempted_automatic_backup': None,
        'last_completed_automatic_backup': None,
        'next_automatic_backup': None,
        'next_automatic_backup_additional': False,
        'retention': dict({
          'copies': None,
          'days': None,
        }),
        'schedule': dict({
          'days': list([
          ]),
          'recurrence': 'never',
          'time': None,
        }),
      }),
    }),
    'success': True,
    'type': 'result',
  })
# ---
# name: test_config_update_errors[command2]
  dict({
    'id': 1,
    'result': dict({
      'config': dict({
        'agents': dict({
        }),
        'automatic_backups_configured': False,
        'create_backup': dict({
          'agent_ids': list([
          ]),
          'include_addons': None,
          'include_all_addons': False,
          'include_database': True,
          'include_folders': None,
          'name': None,
          'password': None,
        }),
        'last_attempted_automatic_backup': None,
        'last_completed_automatic_backup': None,
        'next_automatic_backup': None,
        'next_automatic_backup_additional': False,
        'retention': dict({
          'copies': None,
          'days': None,
        }),
        'schedule': dict({
          'days': list([
          ]),
          'recurrence': 'never',
          'time': None,
        }),
      }),
    }),
    'success': True,
    'type': 'result',
  })
# ---
# name: test_config_update_errors[command2].1
  dict({
    'id': 3,
    'result': dict({
      'config': dict({
        'agents': dict({
        }),
        'automatic_backups_configured': False,
        'create_backup': dict({
          'agent_ids': list([
          ]),
          'include_addons': None,
          'include_all_addons': False,
          'include_database': True,
          'include_folders': None,
          'name': None,
          'password': None,
        }),
        'last_attempted_automatic_backup': None,
        'last_completed_automatic_backup': None,
        'next_automatic_backup': None,
        'next_automatic_backup_additional': False,
        'retention': dict({
          'copies': None,
          'days': None,
        }),
        'schedule': dict({
          'days': list([
          ]),
          'recurrence': 'never',
          'time': None,
        }),
      }),
    }),
    'success': True,
    'type': 'result',
  })
# ---
# name: test_config_update_errors[command3]
  dict({
    'id': 1,
    'result': dict({
      'config': dict({
        'agents': dict({
        }),
        'automatic_backups_configured': False,
        'create_backup': dict({
          'agent_ids': list([
          ]),
          'include_addons': None,
          'include_all_addons': False,
          'include_database': True,
          'include_folders': None,
          'name': None,
          'password': None,
        }),
        'last_attempted_automatic_backup': None,
        'last_completed_automatic_backup': None,
        'next_automatic_backup': None,
        'next_automatic_backup_additional': False,
        'retention': dict({
          'copies': None,
          'days': None,
        }),
        'schedule': dict({
          'days': list([
          ]),
          'recurrence': 'never',
          'time': None,
        }),
      }),
    }),
    'success': True,
    'type': 'result',
  })
# ---
# name: test_config_update_errors[command3].1
  dict({
    'id': 3,
    'result': dict({
      'config': dict({
        'agents': dict({
        }),
        'automatic_backups_configured': False,
        'create_backup': dict({
          'agent_ids': list([
          ]),
          'include_addons': None,
          'include_all_addons': False,
          'include_database': True,
          'include_folders': None,
          'name': None,
          'password': None,
        }),
        'last_attempted_automatic_backup': None,
        'last_completed_automatic_backup': None,
        'next_automatic_backup': None,
        'next_automatic_backup_additional': False,
        'retention': dict({
          'copies': None,
          'days': None,
        }),
        'schedule': dict({
          'days': list([
          ]),
          'recurrence': 'never',
          'time': None,
        }),
      }),
    }),
    'success': True,
    'type': 'result',
  })
# ---
# name: test_config_update_errors[command4]
  dict({
    'id': 1,
    'result': dict({
      'config': dict({
        'agents': dict({
        }),
        'automatic_backups_configured': False,
        'create_backup': dict({
          'agent_ids': list([
          ]),
          'include_addons': None,
          'include_all_addons': False,
          'include_database': True,
          'include_folders': None,
          'name': None,
          'password': None,
        }),
        'last_attempted_automatic_backup': None,
        'last_completed_automatic_backup': None,
        'next_automatic_backup': None,
        'next_automatic_backup_additional': False,
        'retention': dict({
          'copies': None,
          'days': None,
        }),
        'schedule': dict({
          'days': list([
          ]),
          'recurrence': 'never',
          'time': None,
        }),
      }),
    }),
    'success': True,
    'type': 'result',
  })
# ---
# name: test_config_update_errors[command4].1
  dict({
    'id': 3,
    'result': dict({
      'config': dict({
        'agents': dict({
        }),
        'automatic_backups_configured': False,
        'create_backup': dict({
          'agent_ids': list([
          ]),
          'include_addons': None,
          'include_all_addons': False,
          'include_database': True,
          'include_folders': None,
          'name': None,
          'password': None,
        }),
        'last_attempted_automatic_backup': None,
        'last_completed_automatic_backup': None,
        'next_automatic_backup': None,
        'next_automatic_backup_additional': False,
        'retention': dict({
          'copies': None,
          'days': None,
        }),
        'schedule': dict({
          'days': list([
          ]),
          'recurrence': 'never',
          'time': None,
        }),
      }),
    }),
    'success': True,
    'type': 'result',
  })
# ---
# name: test_config_update_errors[command5]
  dict({
    'id': 1,
    'result': dict({
      'config': dict({
        'agents': dict({
        }),
        'automatic_backups_configured': False,
        'create_backup': dict({
          'agent_ids': list([
          ]),
          'include_addons': None,
          'include_all_addons': False,
          'include_database': True,
          'include_folders': None,
          'name': None,
          'password': None,
        }),
        'last_attempted_automatic_backup': None,
        'last_completed_automatic_backup': None,
        'next_automatic_backup': None,
        'next_automatic_backup_additional': False,
        'retention': dict({
          'copies': None,
          'days': None,
        }),
        'schedule': dict({
          'days': list([
          ]),
          'recurrence': 'never',
          'time': None,
        }),
      }),
    }),
    'success': True,
    'type': 'result',
  })
# ---
# name: test_config_update_errors[command5].1
  dict({
    'id': 3,
    'result': dict({
      'config': dict({
        'agents': dict({
        }),
        'automatic_backups_configured': False,
        'create_backup': dict({
          'agent_ids': list([
          ]),
          'include_addons': None,
          'include_all_addons': False,
          'include_database': True,
          'include_folders': None,
          'name': None,
          'password': None,
        }),
        'last_attempted_automatic_backup': None,
        'last_completed_automatic_backup': None,
        'next_automatic_backup': None,
        'next_automatic_backup_additional': False,
        'retention': dict({
          'copies': None,
          'days': None,
        }),
        'schedule': dict({
          'days': list([
          ]),
          'recurrence': 'never',
          'time': None,
        }),
      }),
    }),
    'success': True,
    'type': 'result',
  })
# ---
# name: test_config_update_errors[command6]
  dict({
    'id': 1,
    'result': dict({
      'config': dict({
        'agents': dict({
        }),
        'automatic_backups_configured': False,
        'create_backup': dict({
          'agent_ids': list([
          ]),
          'include_addons': None,
          'include_all_addons': False,
          'include_database': True,
          'include_folders': None,
          'name': None,
          'password': None,
        }),
        'last_attempted_automatic_backup': None,
        'last_completed_automatic_backup': None,
        'next_automatic_backup': None,
        'next_automatic_backup_additional': False,
        'retention': dict({
          'copies': None,
          'days': None,
        }),
        'schedule': dict({
          'days': list([
          ]),
          'recurrence': 'never',
          'time': None,
        }),
      }),
    }),
    'success': True,
    'type': 'result',
  })
# ---
# name: test_config_update_errors[command6].1
  dict({
    'id': 3,
    'result': dict({
      'config': dict({
        'agents': dict({
        }),
        'automatic_backups_configured': False,
        'create_backup': dict({
          'agent_ids': list([
          ]),
          'include_addons': None,
          'include_all_addons': False,
          'include_database': True,
          'include_folders': None,
          'name': None,
          'password': None,
        }),
        'last_attempted_automatic_backup': None,
        'last_completed_automatic_backup': None,
        'next_automatic_backup': None,
        'next_automatic_backup_additional': False,
        'retention': dict({
          'copies': None,
          'days': None,
        }),
        'schedule': dict({
          'days': list([
          ]),
          'recurrence': 'never',
          'time': None,
        }),
      }),
    }),
    'success': True,
    'type': 'result',
  })
# ---
# name: test_config_update_errors[command7]
  dict({
    'id': 1,
    'result': dict({
      'config': dict({
        'agents': dict({
        }),
        'automatic_backups_configured': False,
        'create_backup': dict({
          'agent_ids': list([
          ]),
          'include_addons': None,
          'include_all_addons': False,
          'include_database': True,
          'include_folders': None,
          'name': None,
          'password': None,
        }),
        'last_attempted_automatic_backup': None,
        'last_completed_automatic_backup': None,
        'next_automatic_backup': None,
        'next_automatic_backup_additional': False,
        'retention': dict({
          'copies': None,
          'days': None,
        }),
        'schedule': dict({
          'days': list([
          ]),
          'recurrence': 'never',
          'time': None,
        }),
      }),
    }),
    'success': True,
    'type': 'result',
  })
# ---
# name: test_config_update_errors[command7].1
  dict({
    'id': 3,
    'result': dict({
      'config': dict({
        'agents': dict({
        }),
        'automatic_backups_configured': False,
        'create_backup': dict({
          'agent_ids': list([
          ]),
          'include_addons': None,
          'include_all_addons': False,
          'include_database': True,
          'include_folders': None,
          'name': None,
          'password': None,
        }),
        'last_attempted_automatic_backup': None,
        'last_completed_automatic_backup': None,
        'next_automatic_backup': None,
        'next_automatic_backup_additional': False,
        'retention': dict({
          'copies': None,
          'days': None,
        }),
        'schedule': dict({
          'days': list([
          ]),
          'recurrence': 'never',
          'time': None,
        }),
      }),
    }),
    'success': True,
    'type': 'result',
  })
# ---
# name: test_config_update_errors[command8]
  dict({
    'id': 1,
    'result': dict({
      'config': dict({
        'agents': dict({
        }),
        'automatic_backups_configured': False,
        'create_backup': dict({
          'agent_ids': list([
          ]),
          'include_addons': None,
          'include_all_addons': False,
          'include_database': True,
          'include_folders': None,
          'name': None,
          'password': None,
        }),
        'last_attempted_automatic_backup': None,
        'last_completed_automatic_backup': None,
        'next_automatic_backup': None,
        'next_automatic_backup_additional': False,
        'retention': dict({
          'copies': None,
          'days': None,
        }),
        'schedule': dict({
          'days': list([
          ]),
          'recurrence': 'never',
          'time': None,
        }),
      }),
    }),
    'success': True,
    'type': 'result',
  })
# ---
# name: test_config_update_errors[command8].1
  dict({
    'id': 3,
    'result': dict({
      'config': dict({
        'agents': dict({
        }),
        'automatic_backups_configured': False,
        'create_backup': dict({
          'agent_ids': list([
          ]),
          'include_addons': None,
          'include_all_addons': False,
          'include_database': True,
          'include_folders': None,
          'name': None,
          'password': None,
        }),
        'last_attempted_automatic_backup': None,
        'last_completed_automatic_backup': None,
        'next_automatic_backup': None,
        'next_automatic_backup_additional': False,
        'retention': dict({
          'copies': None,
          'days': None,
        }),
        'schedule': dict({
          'days': list([
          ]),
          'recurrence': 'never',
          'time': None,
        }),
      }),
    }),
    'success': True,
    'type': 'result',
  })
# ---
# name: test_config_update_errors[command9]
  dict({
    'id': 1,
    'result': dict({
      'config': dict({
        'agents': dict({
        }),
        'automatic_backups_configured': False,
        'create_backup': dict({
          'agent_ids': list([
          ]),
          'include_addons': None,
          'include_all_addons': False,
          'include_database': True,
          'include_folders': None,
          'name': None,
          'password': None,
        }),
        'last_attempted_automatic_backup': None,
        'last_completed_automatic_backup': None,
        'next_automatic_backup': None,
        'next_automatic_backup_additional': False,
        'retention': dict({
          'copies': None,
          'days': None,
        }),
        'schedule': dict({
          'days': list([
          ]),
          'recurrence': 'never',
          'time': None,
        }),
      }),
    }),
    'success': True,
    'type': 'result',
  })
# ---
# name: test_config_update_errors[command9].1
  dict({
    'id': 3,
    'result': dict({
      'config': dict({
        'agents': dict({
        }),
        'automatic_backups_configured': False,
        'create_backup': dict({
          'agent_ids': list([
          ]),
          'include_addons': None,
          'include_all_addons': False,
          'include_database': True,
          'include_folders': None,
          'name': None,
          'password': None,
        }),
        'last_attempted_automatic_backup': None,
        'last_completed_automatic_backup': None,
        'next_automatic_backup': None,
        'next_automatic_backup_additional': False,
        'retention': dict({
          'copies': None,
          'days': None,
        }),
        'schedule': dict({
          'days': list([
          ]),
          'recurrence': 'never',
          'time': None,
        }),
      }),
    }),
    'success': True,
    'type': 'result',
  })
# ---
# name: test_delete[remote_agents0-backups0]
  dict({
    'id': 1,
    'result': dict({
      'agent_errors': dict({
      }),
      'backups': list([
      ]),
      'last_attempted_automatic_backup': None,
      'last_completed_automatic_backup': None,
      'last_non_idle_event': None,
      'next_automatic_backup': None,
      'next_automatic_backup_additional': False,
      'state': 'idle',
    }),
    'success': True,
    'type': 'result',
  })
# ---
# name: test_delete[remote_agents0-backups0].1
  dict({
    'id': 2,
    'result': dict({
      'agent_errors': dict({
      }),
    }),
    'success': True,
    'type': 'result',
  })
# ---
# name: test_delete[remote_agents0-backups0].2
  dict({
    'id': 3,
    'result': dict({
      'agent_errors': dict({
      }),
      'backups': list([
      ]),
      'last_attempted_automatic_backup': None,
      'last_completed_automatic_backup': None,
      'last_non_idle_event': None,
      'next_automatic_backup': None,
      'next_automatic_backup_additional': False,
      'state': 'idle',
    }),
    'success': True,
    'type': 'result',
  })
# ---
# name: test_delete[remote_agents1-backups1]
  dict({
    'id': 1,
    'result': dict({
      'agent_errors': dict({
      }),
      'backups': list([
        dict({
          'addons': list([
            dict({
              'name': 'Test',
              'slug': 'test',
              'version': '1.0.0',
            }),
          ]),
          'agents': dict({
            'backup.local': dict({
              'protected': False,
              'size': 0,
            }),
          }),
          'backup_id': 'abc123',
          'database_included': True,
          'date': '1970-01-01T00:00:00.000Z',
          'extra_metadata': dict({
            'instance_id': 'our_uuid',
            'with_automatic_settings': True,
          }),
          'failed_agent_ids': list([
          ]),
          'folders': list([
            'media',
            'share',
          ]),
          'homeassistant_included': True,
          'homeassistant_version': '2024.12.0',
          'name': 'Test',
          'with_automatic_settings': True,
        }),
      ]),
      'last_attempted_automatic_backup': None,
      'last_completed_automatic_backup': None,
      'last_non_idle_event': None,
      'next_automatic_backup': None,
      'next_automatic_backup_additional': False,
      'state': 'idle',
    }),
    'success': True,
    'type': 'result',
  })
# ---
# name: test_delete[remote_agents1-backups1].1
  dict({
    'id': 2,
    'result': dict({
      'agent_errors': dict({
      }),
    }),
    'success': True,
    'type': 'result',
  })
# ---
# name: test_delete[remote_agents1-backups1].2
  dict({
    'id': 3,
    'result': dict({
      'agent_errors': dict({
      }),
      'backups': list([
      ]),
      'last_attempted_automatic_backup': None,
      'last_completed_automatic_backup': None,
      'last_non_idle_event': None,
      'next_automatic_backup': None,
      'next_automatic_backup_additional': False,
      'state': 'idle',
    }),
    'success': True,
    'type': 'result',
  })
# ---
# name: test_delete[remote_agents2-backups2]
  dict({
    'id': 1,
    'result': dict({
      'agent_errors': dict({
      }),
      'backups': list([
        dict({
          'addons': list([
            dict({
              'name': 'Test',
              'slug': 'test',
              'version': '1.0.0',
            }),
          ]),
          'agents': dict({
            'test.remote': dict({
              'protected': False,
              'size': 0,
            }),
          }),
          'backup_id': 'abc123',
          'database_included': True,
          'date': '1970-01-01T00:00:00.000Z',
          'extra_metadata': dict({
            'instance_id': 'our_uuid',
            'with_automatic_settings': True,
          }),
          'failed_agent_ids': list([
          ]),
          'folders': list([
            'media',
            'share',
          ]),
          'homeassistant_included': True,
          'homeassistant_version': '2024.12.0',
          'name': 'Test',
          'with_automatic_settings': True,
        }),
      ]),
      'last_attempted_automatic_backup': None,
      'last_completed_automatic_backup': None,
      'last_non_idle_event': None,
      'next_automatic_backup': None,
      'next_automatic_backup_additional': False,
      'state': 'idle',
    }),
    'success': True,
    'type': 'result',
  })
# ---
# name: test_delete[remote_agents2-backups2].1
  dict({
    'id': 2,
    'result': dict({
      'agent_errors': dict({
      }),
    }),
    'success': True,
    'type': 'result',
  })
# ---
# name: test_delete[remote_agents2-backups2].2
  dict({
    'id': 3,
    'result': dict({
      'agent_errors': dict({
      }),
      'backups': list([
        dict({
          'addons': list([
            dict({
              'name': 'Test',
              'slug': 'test',
              'version': '1.0.0',
            }),
          ]),
          'agents': dict({
            'test.remote': dict({
              'protected': False,
              'size': 0,
            }),
          }),
          'backup_id': 'abc123',
          'database_included': True,
          'date': '1970-01-01T00:00:00.000Z',
          'extra_metadata': dict({
            'instance_id': 'our_uuid',
            'with_automatic_settings': True,
          }),
          'failed_agent_ids': list([
          ]),
          'folders': list([
            'media',
            'share',
          ]),
          'homeassistant_included': True,
          'homeassistant_version': '2024.12.0',
          'name': 'Test',
          'with_automatic_settings': True,
        }),
      ]),
      'last_attempted_automatic_backup': None,
      'last_completed_automatic_backup': None,
      'last_non_idle_event': None,
      'next_automatic_backup': None,
      'next_automatic_backup_additional': False,
      'state': 'idle',
    }),
    'success': True,
    'type': 'result',
  })
# ---
# name: test_delete[remote_agents3-backups3]
  dict({
    'id': 1,
    'result': dict({
      'agent_errors': dict({
      }),
      'backups': list([
        dict({
          'addons': list([
          ]),
          'agents': dict({
            'test.remote': dict({
              'protected': False,
              'size': 1,
            }),
          }),
          'backup_id': 'def456',
          'database_included': False,
          'date': '1980-01-01T00:00:00.000Z',
          'extra_metadata': dict({
            'instance_id': 'unknown_uuid',
            'with_automatic_settings': True,
          }),
          'failed_agent_ids': list([
          ]),
          'folders': list([
            'media',
            'share',
          ]),
          'homeassistant_included': True,
          'homeassistant_version': '2024.12.0',
          'name': 'Test 2',
          'with_automatic_settings': None,
        }),
      ]),
      'last_attempted_automatic_backup': None,
      'last_completed_automatic_backup': None,
      'last_non_idle_event': None,
      'next_automatic_backup': None,
      'next_automatic_backup_additional': False,
      'state': 'idle',
    }),
    'success': True,
    'type': 'result',
  })
# ---
# name: test_delete[remote_agents3-backups3].1
  dict({
    'id': 2,
    'result': dict({
      'agent_errors': dict({
      }),
    }),
    'success': True,
    'type': 'result',
  })
# ---
# name: test_delete[remote_agents3-backups3].2
  dict({
    'id': 3,
    'result': dict({
      'agent_errors': dict({
      }),
      'backups': list([
        dict({
          'addons': list([
          ]),
          'agents': dict({
            'test.remote': dict({
              'protected': False,
              'size': 1,
            }),
          }),
          'backup_id': 'def456',
          'database_included': False,
          'date': '1980-01-01T00:00:00.000Z',
          'extra_metadata': dict({
            'instance_id': 'unknown_uuid',
            'with_automatic_settings': True,
          }),
          'failed_agent_ids': list([
          ]),
          'folders': list([
            'media',
            'share',
          ]),
          'homeassistant_included': True,
          'homeassistant_version': '2024.12.0',
          'name': 'Test 2',
          'with_automatic_settings': None,
        }),
      ]),
      'last_attempted_automatic_backup': None,
      'last_completed_automatic_backup': None,
      'last_non_idle_event': None,
      'next_automatic_backup': None,
      'next_automatic_backup_additional': False,
      'state': 'idle',
    }),
    'success': True,
    'type': 'result',
  })
# ---
# name: test_delete[remote_agents4-backups4]
  dict({
    'id': 1,
    'result': dict({
      'agent_errors': dict({
      }),
      'backups': list([
        dict({
          'addons': list([
            dict({
              'name': 'Test',
              'slug': 'test',
              'version': '1.0.0',
            }),
          ]),
          'agents': dict({
            'backup.local': dict({
              'protected': False,
              'size': 0,
            }),
            'test.remote': dict({
              'protected': False,
              'size': 0,
            }),
          }),
          'backup_id': 'abc123',
          'database_included': True,
          'date': '1970-01-01T00:00:00.000Z',
          'extra_metadata': dict({
            'instance_id': 'our_uuid',
            'with_automatic_settings': True,
          }),
          'failed_agent_ids': list([
          ]),
          'folders': list([
            'media',
            'share',
          ]),
          'homeassistant_included': True,
          'homeassistant_version': '2024.12.0',
          'name': 'Test',
          'with_automatic_settings': True,
        }),
      ]),
      'last_attempted_automatic_backup': None,
      'last_completed_automatic_backup': None,
      'last_non_idle_event': None,
      'next_automatic_backup': None,
      'next_automatic_backup_additional': False,
      'state': 'idle',
    }),
    'success': True,
    'type': 'result',
  })
# ---
# name: test_delete[remote_agents4-backups4].1
  dict({
    'id': 2,
    'result': dict({
      'agent_errors': dict({
      }),
    }),
    'success': True,
    'type': 'result',
  })
# ---
# name: test_delete[remote_agents4-backups4].2
  dict({
    'id': 3,
    'result': dict({
      'agent_errors': dict({
      }),
      'backups': list([
        dict({
          'addons': list([
            dict({
              'name': 'Test',
              'slug': 'test',
              'version': '1.0.0',
            }),
          ]),
          'agents': dict({
            'test.remote': dict({
              'protected': False,
              'size': 0,
            }),
          }),
          'backup_id': 'abc123',
          'database_included': True,
          'date': '1970-01-01T00:00:00.000Z',
          'extra_metadata': dict({
            'instance_id': 'our_uuid',
            'with_automatic_settings': True,
          }),
          'failed_agent_ids': list([
          ]),
          'folders': list([
            'media',
            'share',
          ]),
          'homeassistant_included': True,
          'homeassistant_version': '2024.12.0',
          'name': 'Test',
          'with_automatic_settings': True,
        }),
      ]),
      'last_attempted_automatic_backup': None,
      'last_completed_automatic_backup': None,
      'last_non_idle_event': None,
      'next_automatic_backup': None,
      'next_automatic_backup_additional': False,
      'state': 'idle',
    }),
    'success': True,
    'type': 'result',
  })
# ---
# name: test_delete_with_errors[BackupAgentUnreachableError-storage_data0]
  dict({
    'id': 1,
    'result': dict({
      'agent_errors': dict({
        'test.remote': 'The backup agent is unreachable.',
      }),
    }),
    'success': True,
    'type': 'result',
  })
# ---
# name: test_delete_with_errors[BackupAgentUnreachableError-storage_data0].1
  dict({
    'id': 2,
    'result': dict({
      'agent_errors': dict({
      }),
      'backups': list([
        dict({
          'addons': list([
            dict({
              'name': 'Test',
              'slug': 'test',
              'version': '1.0.0',
            }),
          ]),
          'agents': dict({
            'test.remote': dict({
              'protected': False,
              'size': 0,
            }),
          }),
          'backup_id': 'abc123',
          'database_included': True,
          'date': '1970-01-01T00:00:00.000Z',
          'extra_metadata': dict({
            'instance_id': 'our_uuid',
            'with_automatic_settings': True,
          }),
          'failed_agent_ids': list([
          ]),
          'folders': list([
            'media',
            'share',
          ]),
          'homeassistant_included': True,
          'homeassistant_version': '2024.12.0',
          'name': 'Test',
          'with_automatic_settings': True,
        }),
      ]),
      'last_attempted_automatic_backup': None,
      'last_completed_automatic_backup': None,
      'last_non_idle_event': None,
      'next_automatic_backup': None,
      'next_automatic_backup_additional': False,
      'state': 'idle',
    }),
    'success': True,
    'type': 'result',
  })
# ---
# name: test_delete_with_errors[BackupAgentUnreachableError-storage_data1]
  dict({
    'id': 1,
    'result': dict({
      'agent_errors': dict({
        'test.remote': 'The backup agent is unreachable.',
      }),
    }),
    'success': True,
    'type': 'result',
  })
# ---
# name: test_delete_with_errors[BackupAgentUnreachableError-storage_data1].1
  dict({
    'id': 2,
    'result': dict({
      'agent_errors': dict({
      }),
      'backups': list([
        dict({
          'addons': list([
            dict({
              'name': 'Test',
              'slug': 'test',
              'version': '1.0.0',
            }),
          ]),
          'agents': dict({
            'test.remote': dict({
              'protected': False,
              'size': 0,
            }),
          }),
          'backup_id': 'abc123',
          'database_included': True,
          'date': '1970-01-01T00:00:00.000Z',
          'extra_metadata': dict({
            'instance_id': 'our_uuid',
            'with_automatic_settings': True,
          }),
          'failed_agent_ids': list([
            'test.remote',
          ]),
          'folders': list([
            'media',
            'share',
          ]),
          'homeassistant_included': True,
          'homeassistant_version': '2024.12.0',
          'name': 'Test',
          'with_automatic_settings': True,
        }),
      ]),
      'last_attempted_automatic_backup': None,
      'last_completed_automatic_backup': None,
      'last_non_idle_event': None,
      'next_automatic_backup': None,
      'next_automatic_backup_additional': False,
      'state': 'idle',
    }),
    'success': True,
    'type': 'result',
  })
# ---
# name: test_delete_with_errors[None-storage_data0]
  dict({
    'id': 1,
    'result': dict({
      'agent_errors': dict({
      }),
    }),
    'success': True,
    'type': 'result',
  })
# ---
# name: test_delete_with_errors[None-storage_data0].1
  dict({
    'id': 2,
    'result': dict({
      'agent_errors': dict({
      }),
      'backups': list([
        dict({
          'addons': list([
            dict({
              'name': 'Test',
              'slug': 'test',
              'version': '1.0.0',
            }),
          ]),
          'agents': dict({
            'test.remote': dict({
              'protected': False,
              'size': 0,
            }),
          }),
          'backup_id': 'abc123',
          'database_included': True,
          'date': '1970-01-01T00:00:00.000Z',
          'extra_metadata': dict({
            'instance_id': 'our_uuid',
            'with_automatic_settings': True,
          }),
          'failed_agent_ids': list([
          ]),
          'folders': list([
            'media',
            'share',
          ]),
          'homeassistant_included': True,
          'homeassistant_version': '2024.12.0',
          'name': 'Test',
          'with_automatic_settings': True,
        }),
      ]),
      'last_attempted_automatic_backup': None,
      'last_completed_automatic_backup': None,
      'last_non_idle_event': None,
      'next_automatic_backup': None,
      'next_automatic_backup_additional': False,
      'state': 'idle',
    }),
    'success': True,
    'type': 'result',
  })
# ---
# name: test_delete_with_errors[None-storage_data1]
  dict({
    'id': 1,
    'result': dict({
      'agent_errors': dict({
      }),
    }),
    'success': True,
    'type': 'result',
  })
# ---
# name: test_delete_with_errors[None-storage_data1].1
  dict({
    'id': 2,
    'result': dict({
      'agent_errors': dict({
      }),
      'backups': list([
        dict({
          'addons': list([
            dict({
              'name': 'Test',
              'slug': 'test',
              'version': '1.0.0',
            }),
          ]),
          'agents': dict({
            'test.remote': dict({
              'protected': False,
              'size': 0,
            }),
          }),
          'backup_id': 'abc123',
          'database_included': True,
          'date': '1970-01-01T00:00:00.000Z',
          'extra_metadata': dict({
            'instance_id': 'our_uuid',
            'with_automatic_settings': True,
          }),
          'failed_agent_ids': list([
          ]),
          'folders': list([
            'media',
            'share',
          ]),
          'homeassistant_included': True,
          'homeassistant_version': '2024.12.0',
          'name': 'Test',
          'with_automatic_settings': True,
        }),
      ]),
      'last_attempted_automatic_backup': None,
      'last_completed_automatic_backup': None,
      'last_non_idle_event': None,
      'next_automatic_backup': None,
      'next_automatic_backup_additional': False,
      'state': 'idle',
    }),
    'success': True,
    'type': 'result',
  })
# ---
# name: test_delete_with_errors[side_effect1-storage_data0]
  dict({
    'id': 1,
    'result': dict({
      'agent_errors': dict({
        'test.remote': 'Boom!',
      }),
    }),
    'success': True,
    'type': 'result',
  })
# ---
# name: test_delete_with_errors[side_effect1-storage_data0].1
  dict({
    'id': 2,
    'result': dict({
      'agent_errors': dict({
      }),
      'backups': list([
        dict({
          'addons': list([
            dict({
              'name': 'Test',
              'slug': 'test',
              'version': '1.0.0',
            }),
          ]),
          'agents': dict({
            'test.remote': dict({
              'protected': False,
              'size': 0,
            }),
          }),
          'backup_id': 'abc123',
          'database_included': True,
          'date': '1970-01-01T00:00:00.000Z',
          'extra_metadata': dict({
            'instance_id': 'our_uuid',
            'with_automatic_settings': True,
          }),
          'failed_agent_ids': list([
          ]),
          'folders': list([
            'media',
            'share',
          ]),
          'homeassistant_included': True,
          'homeassistant_version': '2024.12.0',
          'name': 'Test',
          'with_automatic_settings': True,
        }),
      ]),
      'last_attempted_automatic_backup': None,
      'last_completed_automatic_backup': None,
      'last_non_idle_event': None,
      'next_automatic_backup': None,
      'next_automatic_backup_additional': False,
      'state': 'idle',
    }),
    'success': True,
    'type': 'result',
  })
# ---
# name: test_delete_with_errors[side_effect1-storage_data1]
  dict({
    'id': 1,
    'result': dict({
      'agent_errors': dict({
        'test.remote': 'Boom!',
      }),
    }),
    'success': True,
    'type': 'result',
  })
# ---
# name: test_delete_with_errors[side_effect1-storage_data1].1
  dict({
    'id': 2,
    'result': dict({
      'agent_errors': dict({
      }),
      'backups': list([
        dict({
          'addons': list([
            dict({
              'name': 'Test',
              'slug': 'test',
              'version': '1.0.0',
            }),
          ]),
          'agents': dict({
            'test.remote': dict({
              'protected': False,
              'size': 0,
            }),
          }),
          'backup_id': 'abc123',
          'database_included': True,
          'date': '1970-01-01T00:00:00.000Z',
          'extra_metadata': dict({
            'instance_id': 'our_uuid',
            'with_automatic_settings': True,
          }),
          'failed_agent_ids': list([
            'test.remote',
          ]),
          'folders': list([
            'media',
            'share',
          ]),
          'homeassistant_included': True,
          'homeassistant_version': '2024.12.0',
          'name': 'Test',
          'with_automatic_settings': True,
        }),
      ]),
      'last_attempted_automatic_backup': None,
      'last_completed_automatic_backup': None,
      'last_non_idle_event': None,
      'next_automatic_backup': None,
      'next_automatic_backup_additional': False,
      'state': 'idle',
    }),
    'success': True,
    'type': 'result',
  })
# ---
# name: test_details[remote_agents0-backups0]
  dict({
    'id': 1,
    'result': dict({
      'agent_errors': dict({
      }),
      'backup': None,
    }),
    'success': True,
    'type': 'result',
  })
# ---
# name: test_details[remote_agents1-backups1]
  dict({
    'id': 1,
    'result': dict({
      'agent_errors': dict({
      }),
      'backup': dict({
        'addons': list([
          dict({
            'name': 'Test',
            'slug': 'test',
            'version': '1.0.0',
          }),
        ]),
        'agents': dict({
          'backup.local': dict({
            'protected': False,
            'size': 0,
          }),
        }),
        'backup_id': 'abc123',
        'database_included': True,
        'date': '1970-01-01T00:00:00.000Z',
        'extra_metadata': dict({
          'instance_id': 'our_uuid',
          'with_automatic_settings': True,
        }),
        'failed_agent_ids': list([
        ]),
        'folders': list([
          'media',
          'share',
        ]),
        'homeassistant_included': True,
        'homeassistant_version': '2024.12.0',
        'name': 'Test',
        'with_automatic_settings': True,
      }),
    }),
    'success': True,
    'type': 'result',
  })
# ---
# name: test_details[remote_agents2-backups2]
  dict({
    'id': 1,
    'result': dict({
      'agent_errors': dict({
      }),
      'backup': dict({
        'addons': list([
          dict({
            'name': 'Test',
            'slug': 'test',
            'version': '1.0.0',
          }),
        ]),
        'agents': dict({
          'test.remote': dict({
            'protected': False,
            'size': 0,
          }),
        }),
        'backup_id': 'abc123',
        'database_included': True,
        'date': '1970-01-01T00:00:00.000Z',
        'extra_metadata': dict({
          'instance_id': 'our_uuid',
          'with_automatic_settings': True,
        }),
        'failed_agent_ids': list([
        ]),
        'folders': list([
          'media',
          'share',
        ]),
        'homeassistant_included': True,
        'homeassistant_version': '2024.12.0',
        'name': 'Test',
        'with_automatic_settings': True,
      }),
    }),
    'success': True,
    'type': 'result',
  })
# ---
# name: test_details[remote_agents3-backups3]
  dict({
    'id': 1,
    'result': dict({
      'agent_errors': dict({
      }),
      'backup': None,
    }),
    'success': True,
    'type': 'result',
  })
# ---
# name: test_details[remote_agents4-backups4]
  dict({
    'id': 1,
    'result': dict({
      'agent_errors': dict({
      }),
      'backup': dict({
        'addons': list([
          dict({
            'name': 'Test',
            'slug': 'test',
            'version': '1.0.0',
          }),
        ]),
        'agents': dict({
          'backup.local': dict({
            'protected': False,
            'size': 0,
          }),
          'test.remote': dict({
            'protected': False,
            'size': 0,
          }),
        }),
        'backup_id': 'abc123',
        'database_included': True,
        'date': '1970-01-01T00:00:00.000Z',
        'extra_metadata': dict({
          'instance_id': 'our_uuid',
          'with_automatic_settings': True,
        }),
        'failed_agent_ids': list([
        ]),
        'folders': list([
          'media',
          'share',
        ]),
        'homeassistant_included': True,
        'homeassistant_version': '2024.12.0',
        'name': 'Test',
        'with_automatic_settings': True,
      }),
    }),
    'success': True,
    'type': 'result',
  })
# ---
# name: test_details_with_errors[BackupAgentUnreachableError]
  dict({
    'id': 1,
    'result': dict({
      'agent_errors': dict({
        'test.remote': 'The backup agent is unreachable.',
      }),
      'backup': dict({
        'addons': list([
          dict({
            'name': 'Test',
            'slug': 'test',
            'version': '1.0.0',
          }),
        ]),
        'agents': dict({
          'backup.local': dict({
            'protected': False,
            'size': 0,
          }),
        }),
        'backup_id': 'abc123',
        'database_included': True,
        'date': '1970-01-01T00:00:00.000Z',
        'extra_metadata': dict({
          'instance_id': 'our_uuid',
          'with_automatic_settings': True,
        }),
        'failed_agent_ids': list([
        ]),
        'folders': list([
          'media',
          'share',
        ]),
        'homeassistant_included': True,
        'homeassistant_version': '2024.12.0',
        'name': 'Test',
        'with_automatic_settings': True,
      }),
    }),
    'success': True,
    'type': 'result',
  })
# ---
# name: test_details_with_errors[side_effect0]
  dict({
    'id': 1,
    'result': dict({
      'agent_errors': dict({
        'test.remote': 'Oops',
      }),
      'backup': dict({
        'addons': list([
          dict({
            'name': 'Test',
            'slug': 'test',
            'version': '1.0.0',
          }),
        ]),
        'agents': dict({
          'backup.local': dict({
            'protected': False,
            'size': 0,
          }),
        }),
        'backup_id': 'abc123',
        'database_included': True,
        'date': '1970-01-01T00:00:00.000Z',
        'extra_metadata': dict({
          'instance_id': 'our_uuid',
          'with_automatic_settings': True,
        }),
        'failed_agent_ids': list([
        ]),
        'folders': list([
          'media',
          'share',
        ]),
        'homeassistant_included': True,
        'homeassistant_version': '2024.12.0',
        'name': 'Test',
        'with_automatic_settings': True,
      }),
    }),
    'success': True,
    'type': 'result',
  })
# ---
# name: test_details_with_errors[side_effect1]
  dict({
    'id': 1,
    'result': dict({
      'agent_errors': dict({
        'test.remote': 'Boom!',
      }),
      'backup': dict({
        'addons': list([
          dict({
            'name': 'Test',
            'slug': 'test',
            'version': '1.0.0',
          }),
        ]),
        'agents': dict({
          'backup.local': dict({
            'protected': False,
            'size': 0,
          }),
        }),
        'backup_id': 'abc123',
        'database_included': True,
        'date': '1970-01-01T00:00:00.000Z',
        'extra_metadata': dict({
          'instance_id': 'our_uuid',
          'with_automatic_settings': True,
        }),
        'failed_agent_ids': list([
        ]),
        'folders': list([
          'media',
          'share',
        ]),
        'homeassistant_included': True,
        'homeassistant_version': '2024.12.0',
        'name': 'Test',
        'with_automatic_settings': True,
      }),
    }),
    'success': True,
    'type': 'result',
  })
# ---
# name: test_generate[None]
  dict({
    'event': dict({
      'manager_state': 'idle',
    }),
    'id': 1,
    'type': 'event',
  })
# ---
# name: test_generate[None].1
  dict({
    'id': 1,
    'result': None,
    'success': True,
    'type': 'result',
  })
# ---
# name: test_generate[None].2
  dict({
    'event': dict({
      'manager_state': 'create_backup',
      'reason': None,
      'stage': None,
      'state': 'in_progress',
    }),
    'id': 1,
    'type': 'event',
  })
# ---
# name: test_generate[None].3
  dict({
    'id': 2,
    'result': dict({
      'backup_job_id': '64331d85',
    }),
    'success': True,
    'type': 'result',
  })
# ---
# name: test_generate[None].4
  dict({
    'event': dict({
      'manager_state': 'create_backup',
      'reason': None,
      'stage': 'home_assistant',
      'state': 'in_progress',
    }),
    'id': 1,
    'type': 'event',
  })
# ---
# name: test_generate[None].5
  dict({
    'event': dict({
      'manager_state': 'create_backup',
      'reason': None,
      'stage': 'upload_to_agents',
      'state': 'in_progress',
    }),
    'id': 1,
    'type': 'event',
  })
# ---
# name: test_generate[None].6
  dict({
    'event': dict({
      'manager_state': 'create_backup',
      'reason': None,
      'stage': None,
      'state': 'completed',
    }),
    'id': 1,
    'type': 'event',
  })
# ---
# name: test_generate[data1]
  dict({
    'event': dict({
      'manager_state': 'idle',
    }),
    'id': 1,
    'type': 'event',
  })
# ---
# name: test_generate[data1].1
  dict({
    'id': 1,
    'result': None,
    'success': True,
    'type': 'result',
  })
# ---
# name: test_generate[data1].2
  dict({
    'event': dict({
      'manager_state': 'create_backup',
      'reason': None,
      'stage': None,
      'state': 'in_progress',
    }),
    'id': 1,
    'type': 'event',
  })
# ---
# name: test_generate[data1].3
  dict({
    'id': 2,
    'result': dict({
      'backup_job_id': '64331d85',
    }),
    'success': True,
    'type': 'result',
  })
# ---
# name: test_generate[data1].4
  dict({
    'event': dict({
      'manager_state': 'create_backup',
      'reason': None,
      'stage': 'home_assistant',
      'state': 'in_progress',
    }),
    'id': 1,
    'type': 'event',
  })
# ---
# name: test_generate[data1].5
  dict({
    'event': dict({
      'manager_state': 'create_backup',
      'reason': None,
      'stage': 'upload_to_agents',
      'state': 'in_progress',
    }),
    'id': 1,
    'type': 'event',
  })
# ---
# name: test_generate[data1].6
  dict({
    'event': dict({
      'manager_state': 'create_backup',
      'reason': None,
      'stage': None,
      'state': 'completed',
    }),
    'id': 1,
    'type': 'event',
  })
# ---
# name: test_generate[data2]
  dict({
    'event': dict({
      'manager_state': 'idle',
    }),
    'id': 1,
    'type': 'event',
  })
# ---
# name: test_generate[data2].1
  dict({
    'id': 1,
    'result': None,
    'success': True,
    'type': 'result',
  })
# ---
# name: test_generate[data2].2
  dict({
    'event': dict({
      'manager_state': 'create_backup',
      'reason': None,
      'stage': None,
      'state': 'in_progress',
    }),
    'id': 1,
    'type': 'event',
  })
# ---
# name: test_generate[data2].3
  dict({
    'id': 2,
    'result': dict({
      'backup_job_id': '64331d85',
    }),
    'success': True,
    'type': 'result',
  })
# ---
# name: test_generate[data2].4
  dict({
    'event': dict({
      'manager_state': 'create_backup',
      'reason': None,
      'stage': 'home_assistant',
      'state': 'in_progress',
    }),
    'id': 1,
    'type': 'event',
  })
# ---
# name: test_generate[data2].5
  dict({
    'event': dict({
      'manager_state': 'create_backup',
      'reason': None,
      'stage': 'upload_to_agents',
      'state': 'in_progress',
    }),
    'id': 1,
    'type': 'event',
  })
# ---
# name: test_generate[data2].6
  dict({
    'event': dict({
      'manager_state': 'create_backup',
      'reason': None,
      'stage': None,
      'state': 'completed',
    }),
    'id': 1,
    'type': 'event',
  })
# ---
# name: test_info[remote_agents0-remote_backups0]
  dict({
    'id': 1,
    'result': dict({
      'agent_errors': dict({
      }),
      'backups': list([
        dict({
          'addons': list([
            dict({
              'name': 'Test',
              'slug': 'test',
              'version': '1.0.0',
            }),
          ]),
          'agents': dict({
            'backup.local': dict({
              'protected': False,
              'size': 0,
            }),
          }),
          'backup_id': 'abc123',
          'database_included': True,
          'date': '1970-01-01T00:00:00.000Z',
          'extra_metadata': dict({
            'instance_id': 'our_uuid',
            'with_automatic_settings': True,
          }),
          'failed_agent_ids': list([
          ]),
          'folders': list([
            'media',
            'share',
          ]),
          'homeassistant_included': True,
          'homeassistant_version': '2024.12.0',
          'name': 'Test',
          'with_automatic_settings': True,
        }),
      ]),
      'last_attempted_automatic_backup': None,
      'last_completed_automatic_backup': None,
      'last_non_idle_event': None,
      'next_automatic_backup': None,
      'next_automatic_backup_additional': False,
      'state': 'idle',
    }),
    'success': True,
    'type': 'result',
  })
# ---
# name: test_info[remote_agents1-remote_backups1]
  dict({
    'id': 1,
    'result': dict({
      'agent_errors': dict({
      }),
      'backups': list([
        dict({
          'addons': list([
            dict({
              'name': 'Test',
              'slug': 'test',
              'version': '1.0.0',
            }),
          ]),
          'agents': dict({
            'backup.local': dict({
              'protected': False,
              'size': 0,
            }),
          }),
          'backup_id': 'abc123',
          'database_included': True,
          'date': '1970-01-01T00:00:00.000Z',
          'extra_metadata': dict({
            'instance_id': 'our_uuid',
            'with_automatic_settings': True,
          }),
          'failed_agent_ids': list([
          ]),
          'folders': list([
            'media',
            'share',
          ]),
          'homeassistant_included': True,
          'homeassistant_version': '2024.12.0',
          'name': 'Test',
          'with_automatic_settings': True,
        }),
      ]),
      'last_attempted_automatic_backup': None,
      'last_completed_automatic_backup': None,
      'last_non_idle_event': None,
      'next_automatic_backup': None,
      'next_automatic_backup_additional': False,
      'state': 'idle',
    }),
    'success': True,
    'type': 'result',
  })
# ---
# name: test_info[remote_agents2-remote_backups2]
  dict({
    'id': 1,
    'result': dict({
      'agent_errors': dict({
      }),
      'backups': list([
        dict({
          'addons': list([
            dict({
              'name': 'Test',
              'slug': 'test',
              'version': '1.0.0',
            }),
          ]),
          'agents': dict({
            'backup.local': dict({
              'protected': False,
              'size': 0,
            }),
            'test.remote': dict({
              'protected': False,
              'size': 0,
            }),
          }),
          'backup_id': 'abc123',
          'database_included': True,
          'date': '1970-01-01T00:00:00.000Z',
          'extra_metadata': dict({
            'instance_id': 'our_uuid',
            'with_automatic_settings': True,
          }),
          'failed_agent_ids': list([
          ]),
          'folders': list([
            'media',
            'share',
          ]),
          'homeassistant_included': True,
          'homeassistant_version': '2024.12.0',
          'name': 'Test',
          'with_automatic_settings': True,
        }),
      ]),
      'last_attempted_automatic_backup': None,
      'last_completed_automatic_backup': None,
      'last_non_idle_event': None,
      'next_automatic_backup': None,
      'next_automatic_backup_additional': False,
      'state': 'idle',
    }),
    'success': True,
    'type': 'result',
  })
# ---
# name: test_info[remote_agents3-remote_backups3]
  dict({
    'id': 1,
    'result': dict({
      'agent_errors': dict({
      }),
      'backups': list([
        dict({
          'addons': list([
          ]),
          'agents': dict({
            'test.remote': dict({
              'protected': False,
              'size': 1,
            }),
          }),
          'backup_id': 'def456',
          'database_included': False,
          'date': '1980-01-01T00:00:00.000Z',
          'extra_metadata': dict({
            'instance_id': 'unknown_uuid',
            'with_automatic_settings': True,
          }),
          'failed_agent_ids': list([
          ]),
          'folders': list([
            'media',
            'share',
          ]),
          'homeassistant_included': True,
          'homeassistant_version': '2024.12.0',
          'name': 'Test 2',
          'with_automatic_settings': None,
        }),
        dict({
          'addons': list([
            dict({
              'name': 'Test',
              'slug': 'test',
              'version': '1.0.0',
            }),
          ]),
          'agents': dict({
            'backup.local': dict({
              'protected': False,
              'size': 0,
            }),
          }),
          'backup_id': 'abc123',
          'database_included': True,
          'date': '1970-01-01T00:00:00.000Z',
          'extra_metadata': dict({
            'instance_id': 'our_uuid',
            'with_automatic_settings': True,
          }),
          'failed_agent_ids': list([
          ]),
          'folders': list([
            'media',
            'share',
          ]),
          'homeassistant_included': True,
          'homeassistant_version': '2024.12.0',
          'name': 'Test',
          'with_automatic_settings': True,
        }),
      ]),
      'last_attempted_automatic_backup': None,
      'last_completed_automatic_backup': None,
      'last_non_idle_event': None,
      'next_automatic_backup': None,
      'next_automatic_backup_additional': False,
      'state': 'idle',
    }),
    'success': True,
    'type': 'result',
  })
# ---
# name: test_info_with_errors[BackupAgentUnreachableError]
  dict({
    'id': 1,
    'result': dict({
      'agent_errors': dict({
        'test.remote': 'The backup agent is unreachable.',
      }),
      'backups': list([
        dict({
          'addons': list([
            dict({
              'name': 'Test',
              'slug': 'test',
              'version': '1.0.0',
            }),
          ]),
          'agents': dict({
            'backup.local': dict({
              'protected': False,
              'size': 0,
            }),
          }),
          'backup_id': 'abc123',
          'database_included': True,
          'date': '1970-01-01T00:00:00.000Z',
          'extra_metadata': dict({
            'instance_id': 'our_uuid',
            'with_automatic_settings': True,
          }),
          'failed_agent_ids': list([
          ]),
          'folders': list([
            'media',
            'share',
          ]),
          'homeassistant_included': True,
          'homeassistant_version': '2024.12.0',
          'name': 'Test',
          'with_automatic_settings': True,
        }),
      ]),
      'last_attempted_automatic_backup': None,
      'last_completed_automatic_backup': None,
      'last_non_idle_event': None,
      'next_automatic_backup': None,
      'next_automatic_backup_additional': False,
      'state': 'idle',
    }),
    'success': True,
    'type': 'result',
  })
# ---
# name: test_info_with_errors[side_effect0]
  dict({
    'id': 1,
    'result': dict({
      'agent_errors': dict({
        'test.remote': 'Oops',
      }),
      'backups': list([
        dict({
          'addons': list([
            dict({
              'name': 'Test',
              'slug': 'test',
              'version': '1.0.0',
            }),
          ]),
          'agents': dict({
            'backup.local': dict({
              'protected': False,
              'size': 0,
            }),
          }),
          'backup_id': 'abc123',
          'database_included': True,
          'date': '1970-01-01T00:00:00.000Z',
          'extra_metadata': dict({
            'instance_id': 'our_uuid',
            'with_automatic_settings': True,
          }),
          'failed_agent_ids': list([
          ]),
          'folders': list([
            'media',
            'share',
          ]),
          'homeassistant_included': True,
          'homeassistant_version': '2024.12.0',
          'name': 'Test',
          'with_automatic_settings': True,
        }),
      ]),
      'last_attempted_automatic_backup': None,
      'last_completed_automatic_backup': None,
      'last_non_idle_event': None,
      'next_automatic_backup': None,
      'next_automatic_backup_additional': False,
      'state': 'idle',
    }),
    'success': True,
    'type': 'result',
  })
# ---
# name: test_info_with_errors[side_effect1]
  dict({
    'id': 1,
    'result': dict({
      'agent_errors': dict({
        'test.remote': 'Boom!',
      }),
      'backups': list([
        dict({
          'addons': list([
            dict({
              'name': 'Test',
              'slug': 'test',
              'version': '1.0.0',
            }),
          ]),
          'agents': dict({
            'backup.local': dict({
              'protected': False,
              'size': 0,
            }),
          }),
          'backup_id': 'abc123',
          'database_included': True,
          'date': '1970-01-01T00:00:00.000Z',
          'extra_metadata': dict({
            'instance_id': 'our_uuid',
            'with_automatic_settings': True,
          }),
          'failed_agent_ids': list([
          ]),
          'folders': list([
            'media',
            'share',
          ]),
          'homeassistant_included': True,
          'homeassistant_version': '2024.12.0',
          'name': 'Test',
          'with_automatic_settings': True,
        }),
      ]),
      'last_attempted_automatic_backup': None,
      'last_completed_automatic_backup': None,
      'last_non_idle_event': None,
      'next_automatic_backup': None,
      'next_automatic_backup_additional': False,
      'state': 'idle',
    }),
    'success': True,
    'type': 'result',
  })
# ---
# name: test_restore_local_agent[backups0]
  dict({
    'error': dict({
      'code': 'home_assistant_error',
      'message': 'Backup abc123 not found in agent backup.local',
    }),
    'id': 1,
    'success': False,
    'type': 'result',
  })
# ---
# name: test_restore_local_agent[backups0].1
  0
# ---
# name: test_restore_local_agent[backups1]
  dict({
    'id': 1,
    'result': None,
    'success': True,
    'type': 'result',
  })
# ---
# name: test_restore_local_agent[backups1].1
  1
# ---
# name: test_restore_remote_agent[remote_agents0-backups0]
  dict({
    'error': dict({
      'code': 'home_assistant_error',
      'message': 'Backup abc123 not found in agent test.remote',
    }),
    'id': 1,
    'success': False,
    'type': 'result',
  })
# ---
# name: test_restore_remote_agent[remote_agents0-backups0].1
  0
# ---
# name: test_restore_remote_agent[remote_agents1-backups1]
  dict({
    'id': 1,
    'result': None,
    'success': True,
    'type': 'result',
  })
# ---
# name: test_restore_remote_agent[remote_agents1-backups1].1
  1
# ---
# name: test_restore_wrong_password
  dict({
    'error': dict({
      'code': 'password_incorrect',
      'message': 'Incorrect password',
    }),
    'id': 1,
    'success': False,
    'type': 'result',
  })
# ---
# name: test_subscribe_event
  dict({
    'event': dict({
      'manager_state': 'idle',
    }),
    'id': 1,
    'type': 'event',
  })
# ---
# name: test_subscribe_event.1
  dict({
    'id': 1,
    'result': None,
    'success': True,
    'type': 'result',
  })
# ---
# name: test_subscribe_event.2
  dict({
    'event': dict({
      'manager_state': 'create_backup',
      'reason': None,
      'stage': None,
      'state': 'in_progress',
    }),
    'id': 1,
    'type': 'event',
  })
# ---<|MERGE_RESOLUTION|>--- conflicted
+++ resolved
@@ -697,7 +697,7 @@
       }),
     }),
     'key': 'backup',
-    'minor_version': 4,
+    'minor_version': 5,
     'version': 1,
   })
 # ---
@@ -814,7 +814,7 @@
       }),
     }),
     'key': 'backup',
-    'minor_version': 4,
+    'minor_version': 5,
     'version': 1,
   })
 # ---
@@ -931,7 +931,7 @@
       }),
     }),
     'key': 'backup',
-    'minor_version': 4,
+    'minor_version': 5,
     'version': 1,
   })
 # ---
@@ -1058,7 +1058,7 @@
       }),
     }),
     'key': 'backup',
-    'minor_version': 4,
+    'minor_version': 5,
     'version': 1,
   })
 # ---
@@ -1229,8 +1229,7 @@
       }),
     }),
     'key': 'backup',
-    'minor_version': 4,
-<<<<<<< HEAD
+    'minor_version': 5,
     'version': 1,
   })
 # ---
@@ -1345,7 +1344,7 @@
       }),
     }),
     'key': 'backup',
-    'minor_version': 4,
+    'minor_version': 5,
     'version': 1,
   })
 # ---
@@ -1460,9 +1459,7 @@
       }),
     }),
     'key': 'backup',
-    'minor_version': 4,
-=======
->>>>>>> 68085ed4
+    'minor_version': 5,
     'version': 1,
   })
 # ---
@@ -1579,7 +1576,7 @@
       }),
     }),
     'key': 'backup',
-    'minor_version': 4,
+    'minor_version': 5,
     'version': 1,
   })
 # ---
@@ -1698,7 +1695,7 @@
       }),
     }),
     'key': 'backup',
-    'minor_version': 4,
+    'minor_version': 5,
     'version': 1,
   })
 # ---
@@ -1815,7 +1812,7 @@
       }),
     }),
     'key': 'backup',
-    'minor_version': 4,
+    'minor_version': 5,
     'version': 1,
   })
 # ---
@@ -1936,7 +1933,7 @@
       }),
     }),
     'key': 'backup',
-    'minor_version': 4,
+    'minor_version': 5,
     'version': 1,
   })
 # ---
@@ -2061,7 +2058,7 @@
       }),
     }),
     'key': 'backup',
-    'minor_version': 4,
+    'minor_version': 5,
     'version': 1,
   })
 # ---
@@ -2178,7 +2175,7 @@
       }),
     }),
     'key': 'backup',
-    'minor_version': 4,
+    'minor_version': 5,
     'version': 1,
   })
 # ---
@@ -2295,7 +2292,7 @@
       }),
     }),
     'key': 'backup',
-    'minor_version': 4,
+    'minor_version': 5,
     'version': 1,
   })
 # ---
@@ -2412,7 +2409,7 @@
       }),
     }),
     'key': 'backup',
-    'minor_version': 4,
+    'minor_version': 5,
     'version': 1,
   })
 # ---
@@ -2529,7 +2526,7 @@
       }),
     }),
     'key': 'backup',
-    'minor_version': 4,
+    'minor_version': 5,
     'version': 1,
   })
 # ---
@@ -2616,6 +2613,7 @@
       'config': dict({
         'agents': dict({
         }),
+        'automatic_backups_configured': False,
         'create_backup': dict({
           'agent_ids': list([
           ]),
@@ -2653,6 +2651,7 @@
       'config': dict({
         'agents': dict({
         }),
+        'automatic_backups_configured': False,
         'create_backup': dict({
           'agent_ids': list([
           ]),
@@ -2690,6 +2689,7 @@
       'config': dict({
         'agents': dict({
         }),
+        'automatic_backups_configured': False,
         'create_backup': dict({
           'agent_ids': list([
           ]),
@@ -2727,6 +2727,7 @@
       'config': dict({
         'agents': dict({
         }),
+        'automatic_backups_configured': False,
         'create_backup': dict({
           'agent_ids': list([
           ]),
