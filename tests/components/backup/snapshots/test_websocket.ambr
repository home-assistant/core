--- conflicted
+++ resolved
@@ -233,52 +233,55 @@
   dict({
     'id': 1,
     'result': dict({
-      'date': '1970-01-01T00:00:00.000Z',
-      'name': 'Test',
-      'path': 'abc123.tar',
-      'protected': False,
-      'size': 0.0,
-      'slug': 'abc123',
-    }),
-    'success': True,
-    'type': 'result',
+      'slug': '27f5c632',
+    }),
+    'success': True,
+    'type': 'result',
+  })
+# ---
+# name: test_generate[without_hassio-None].1
+  dict({
+    'event': dict({
+      'done': True,
+      'stage': None,
+      'success': True,
+    }),
+    'id': 1,
+    'type': 'event',
   })
 # ---
 # name: test_generate[without_hassio-data1]
   dict({
     'id': 1,
     'result': dict({
-      'date': '1970-01-01T00:00:00.000Z',
-      'name': 'Test',
-      'path': 'abc123.tar',
-      'protected': False,
-      'size': 0.0,
-      'slug': 'abc123',
-    }),
-    'success': True,
-    'type': 'result',
+      'slug': '27f5c632',
+    }),
+    'success': True,
+    'type': 'result',
+  })
+# ---
+# name: test_generate[without_hassio-data1].1
+  dict({
+    'event': dict({
+      'done': True,
+      'stage': None,
+      'success': True,
+    }),
+    'id': 1,
+    'type': 'event',
   })
 # ---
 # name: test_generate[without_hassio-data2]
   dict({
     'id': 1,
     'result': dict({
-<<<<<<< HEAD
-      'date': '1970-01-01T00:00:00.000Z',
-      'name': 'Test',
-      'path': 'abc123.tar',
-      'protected': False,
-      'size': 0.0,
-      'slug': 'abc123',
-=======
       'slug': '27f5c632',
->>>>>>> 093b16c7
-    }),
-    'success': True,
-    'type': 'result',
-  })
-# ---
-# name: test_generate[without_hassio].1
+    }),
+    'success': True,
+    'type': 'result',
+  })
+# ---
+# name: test_generate[without_hassio-data2].1
   dict({
     'event': dict({
       'done': True,
