"""Tests for the Backup integration."""
<<<<<<< HEAD
from typing import Any
=======

>>>>>>> 5900413c
from unittest.mock import patch

import pytest

from homeassistant.components.backup.const import DOMAIN
from homeassistant.core import HomeAssistant

from .common import setup_backup_integration


async def test_setup_with_hassio(
    hass: HomeAssistant,
    caplog: pytest.LogCaptureFixture,
) -> None:
    """Test the setup of the integration with hassio enabled."""
    assert await setup_backup_integration(
        hass=hass,
        with_hassio=True,
        configuration={DOMAIN: {}},
    )
    assert (
        "The backup integration is not supported on this installation method, please"
        " remove it from your configuration"
    ) in caplog.text


@pytest.mark.parametrize("service_data", (None, {}, {"password": "abc123"}))
async def test_create_service(
    hass: HomeAssistant,
    service_data: dict[str, Any] | None,
) -> None:
    """Test generate backup."""
    await setup_backup_integration(hass)

    with patch(
        "homeassistant.components.backup.manager.BackupManager.async_create_backup",
    ) as generate_backup:
        await hass.services.async_call(
            DOMAIN,
            "create",
            blocking=True,
            service_data=service_data,
        )

    assert generate_backup.called<|MERGE_RESOLUTION|>--- conflicted
+++ resolved
@@ -1,9 +1,6 @@
 """Tests for the Backup integration."""
-<<<<<<< HEAD
+
 from typing import Any
-=======
-
->>>>>>> 5900413c
 from unittest.mock import patch
 
 import pytest
@@ -30,7 +27,7 @@
     ) in caplog.text
 
 
-@pytest.mark.parametrize("service_data", (None, {}, {"password": "abc123"}))
+@pytest.mark.parametrize("service_data", [None, {}, {"password": "abc123"}])
 async def test_create_service(
     hass: HomeAssistant,
     service_data: dict[str, Any] | None,
