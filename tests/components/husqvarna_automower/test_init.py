"""Tests for init module."""

from datetime import timedelta
import http
import time
from unittest.mock import AsyncMock

from aioautomower.exceptions import (
    ApiException,
    AuthException,
    HusqvarnaWSServerHandshakeError,
)
from aioautomower.utils import mower_list_to_dictionary_dataclass
from freezegun.api import FrozenDateTimeFactory
import pytest
from syrupy.assertion import SnapshotAssertion

from homeassistant.components.husqvarna_automower.const import DOMAIN, OAUTH2_TOKEN
from homeassistant.config_entries import ConfigEntryState
from homeassistant.core import HomeAssistant
from homeassistant.helpers import device_registry as dr, entity_registry as er

from . import setup_integration
from .const import TEST_MOWER_ID

from tests.common import (
    MockConfigEntry,
    async_fire_time_changed,
    load_json_value_fixture,
)
from tests.test_util.aiohttp import AiohttpClientMocker


async def test_load_unload_entry(
    hass: HomeAssistant,
    mock_automower_client: AsyncMock,
    mock_config_entry: MockConfigEntry,
) -> None:
    """Test load and unload entry."""
    await setup_integration(hass, mock_config_entry)
    entry = hass.config_entries.async_entries(DOMAIN)[0]

    assert entry.state is ConfigEntryState.LOADED

    await hass.config_entries.async_remove(entry.entry_id)
    await hass.async_block_till_done()

    assert entry.state is ConfigEntryState.NOT_LOADED


@pytest.mark.parametrize(
    ("scope"),
    [
        ("iam:read"),
    ],
)
async def test_load_missing_scope(
    hass: HomeAssistant,
    mock_automower_client: AsyncMock,
    mock_config_entry: MockConfigEntry,
) -> None:
    """Test if the entry starts a reauth with the missing token scope."""
    await setup_integration(hass, mock_config_entry)
    assert mock_config_entry.state is ConfigEntryState.SETUP_ERROR
    flows = hass.config_entries.flow.async_progress()
    assert len(flows) == 1
    result = flows[0]
    assert result["step_id"] == "missing_scope"


@pytest.mark.parametrize(
    ("expires_at", "status", "expected_state"),
    [
        (
            time.time() - 3600,
            http.HTTPStatus.UNAUTHORIZED,
            ConfigEntryState.SETUP_ERROR,
        ),
        (
            time.time() - 3600,
            http.HTTPStatus.INTERNAL_SERVER_ERROR,
            ConfigEntryState.SETUP_RETRY,
        ),
    ],
    ids=["unauthorized", "internal_server_error"],
)
async def test_expired_token_refresh_failure(
    hass: HomeAssistant,
    mock_config_entry: MockConfigEntry,
    aioclient_mock: AiohttpClientMocker,
    status: http.HTTPStatus,
    expected_state: ConfigEntryState,
) -> None:
    """Test failure while refreshing token with a transient error."""

    aioclient_mock.clear_requests()
    aioclient_mock.post(
        OAUTH2_TOKEN,
        status=status,
    )

    await setup_integration(hass, mock_config_entry)

    assert mock_config_entry.state is expected_state


@pytest.mark.parametrize(
    ("exception", "entry_state"),
    [
        (ApiException, ConfigEntryState.SETUP_RETRY),
        (AuthException, ConfigEntryState.SETUP_ERROR),
    ],
)
async def test_update_failed(
    hass: HomeAssistant,
    mock_automower_client: AsyncMock,
    mock_config_entry: MockConfigEntry,
    exception: Exception,
    entry_state: ConfigEntryState,
) -> None:
    """Test update failed."""
    mock_automower_client.get_status.side_effect = exception("Test error")
    await setup_integration(hass, mock_config_entry)
    entry = hass.config_entries.async_entries(DOMAIN)[0]
    assert entry.state is entry_state


async def test_websocket_not_available(
    hass: HomeAssistant,
    mock_automower_client: AsyncMock,
    mock_config_entry: MockConfigEntry,
    caplog: pytest.LogCaptureFixture,
    freezer: FrozenDateTimeFactory,
) -> None:
    """Test trying reload the websocket."""
    mock_automower_client.start_listening.side_effect = HusqvarnaWSServerHandshakeError(
        "Boom"
    )
    await setup_integration(hass, mock_config_entry)
    assert "Failed to connect to websocket. Trying to reconnect: Boom" in caplog.text
    assert mock_automower_client.auth.websocket_connect.call_count == 1
    assert mock_automower_client.start_listening.call_count == 1
    assert mock_config_entry.state is ConfigEntryState.LOADED
    freezer.tick(timedelta(seconds=2))
    async_fire_time_changed(hass)
    await hass.async_block_till_done()
    assert mock_automower_client.auth.websocket_connect.call_count == 2
    assert mock_automower_client.start_listening.call_count == 2
    assert mock_config_entry.state is ConfigEntryState.LOADED


async def test_device_info(
    hass: HomeAssistant,
    mock_automower_client: AsyncMock,
    mock_config_entry: MockConfigEntry,
    device_registry: dr.DeviceRegistry,
    snapshot: SnapshotAssertion,
) -> None:
    """Test select platform."""

    mock_config_entry.add_to_hass(hass)
    await hass.config_entries.async_setup(mock_config_entry.entry_id)
    await hass.async_block_till_done()
    reg_device = device_registry.async_get_device(
        identifiers={(DOMAIN, TEST_MOWER_ID)},
    )
    assert reg_device == snapshot


<<<<<<< HEAD
async def test_workarea_deleted(
    hass: HomeAssistant,
    mock_automower_client: AsyncMock,
    mock_config_entry: MockConfigEntry,
    entity_registry: er.EntityRegistry,
) -> None:
    """Test if work area is deleted after removed."""
=======
async def test_coordinator_automatic_registry_cleanup(
    hass: HomeAssistant,
    mock_automower_client: AsyncMock,
    mock_config_entry: MockConfigEntry,
    device_registry: dr.DeviceRegistry,
    entity_registry: er.EntityRegistry,
) -> None:
    """Test automatic registry cleanup."""
    await setup_integration(hass, mock_config_entry)
    entry = hass.config_entries.async_entries(DOMAIN)[0]
    await hass.async_block_till_done()

    assert len(er.async_entries_for_config_entry(entity_registry, entry.entry_id)) == 42
    assert len(dr.async_entries_for_config_entry(device_registry, entry.entry_id)) == 2
>>>>>>> 8158ca7c

    values = mower_list_to_dictionary_dataclass(
        load_json_value_fixture("mower.json", DOMAIN)
    )
<<<<<<< HEAD
    await setup_integration(hass, mock_config_entry)
    current_entries = len(
        er.async_entries_for_config_entry(entity_registry, mock_config_entry.entry_id)
    )

    del values[TEST_MOWER_ID].work_areas[123456]
    mock_automower_client.get_status.return_value = values
    await hass.config_entries.async_reload(mock_config_entry.entry_id)
    await hass.async_block_till_done()
    assert len(
        er.async_entries_for_config_entry(entity_registry, mock_config_entry.entry_id)
    ) == (current_entries - 2)
=======
    values.pop(TEST_MOWER_ID)
    mock_automower_client.get_status.return_value = values
    await hass.config_entries.async_reload(mock_config_entry.entry_id)
    await hass.async_block_till_done()

    assert len(er.async_entries_for_config_entry(entity_registry, entry.entry_id)) == 12
    assert len(dr.async_entries_for_config_entry(device_registry, entry.entry_id)) == 1
>>>>>>> 8158ca7c
<|MERGE_RESOLUTION|>--- conflicted
+++ resolved
@@ -167,7 +167,6 @@
     assert reg_device == snapshot
 
 
-<<<<<<< HEAD
 async def test_workarea_deleted(
     hass: HomeAssistant,
     mock_automower_client: AsyncMock,
@@ -175,27 +174,10 @@
     entity_registry: er.EntityRegistry,
 ) -> None:
     """Test if work area is deleted after removed."""
-=======
-async def test_coordinator_automatic_registry_cleanup(
-    hass: HomeAssistant,
-    mock_automower_client: AsyncMock,
-    mock_config_entry: MockConfigEntry,
-    device_registry: dr.DeviceRegistry,
-    entity_registry: er.EntityRegistry,
-) -> None:
-    """Test automatic registry cleanup."""
-    await setup_integration(hass, mock_config_entry)
-    entry = hass.config_entries.async_entries(DOMAIN)[0]
-    await hass.async_block_till_done()
-
-    assert len(er.async_entries_for_config_entry(entity_registry, entry.entry_id)) == 42
-    assert len(dr.async_entries_for_config_entry(device_registry, entry.entry_id)) == 2
->>>>>>> 8158ca7c
 
     values = mower_list_to_dictionary_dataclass(
         load_json_value_fixture("mower.json", DOMAIN)
     )
-<<<<<<< HEAD
     await setup_integration(hass, mock_config_entry)
     current_entries = len(
         er.async_entries_for_config_entry(entity_registry, mock_config_entry.entry_id)
@@ -208,12 +190,30 @@
     assert len(
         er.async_entries_for_config_entry(entity_registry, mock_config_entry.entry_id)
     ) == (current_entries - 2)
-=======
+    
+    
+async def test_coordinator_automatic_registry_cleanup(
+    hass: HomeAssistant,
+    mock_automower_client: AsyncMock,
+    mock_config_entry: MockConfigEntry,
+    device_registry: dr.DeviceRegistry,
+    entity_registry: er.EntityRegistry,
+) -> None:
+    """Test automatic registry cleanup."""
+    await setup_integration(hass, mock_config_entry)
+    entry = hass.config_entries.async_entries(DOMAIN)[0]
+    await hass.async_block_till_done()
+
+    assert len(er.async_entries_for_config_entry(entity_registry, entry.entry_id)) == 42
+    assert len(dr.async_entries_for_config_entry(device_registry, entry.entry_id)) == 2
+
+    values = mower_list_to_dictionary_dataclass(
+        load_json_value_fixture("mower.json", DOMAIN)
+    )
     values.pop(TEST_MOWER_ID)
     mock_automower_client.get_status.return_value = values
     await hass.config_entries.async_reload(mock_config_entry.entry_id)
     await hass.async_block_till_done()
 
     assert len(er.async_entries_for_config_entry(entity_registry, entry.entry_id)) == 12
-    assert len(dr.async_entries_for_config_entry(device_registry, entry.entry_id)) == 1
->>>>>>> 8158ca7c
+    assert len(dr.async_entries_for_config_entry(device_registry, entry.entry_id)) == 1