--- conflicted
+++ resolved
@@ -320,16 +320,11 @@
         dr.async_entries_for_config_entry(device_registry, entry.entry_id)
     )
     # Remove mower 2 and check if it worked
-<<<<<<< HEAD
-    mower2 = values.pop("1234")
     mower2_messages = messages.pop("1234")
-    mock_automower_client.get_status.return_value = values
     mock_automower_client.async_get_messages.return_value = mower2_messages
-=======
     values_copy = deepcopy(values)
     mower2 = values_copy.pop("1234")
     mock_automower_client.get_status.return_value = values_copy
->>>>>>> 50688bbd
     freezer.tick(SCAN_INTERVAL)
     async_fire_time_changed(hass)
     await hass.async_block_till_done()
@@ -343,16 +338,11 @@
         == current_devices - 1
     )
     # Add mower 2 and check if it worked
-<<<<<<< HEAD
-    values["1234"] = mower2
     messages["1234"] = mower2_messages
-    mock_automower_client.get_status.return_value = values
     mock_automower_client.async_get_messages.return_value = messages
-=======
     values_copy = deepcopy(values)
     values_copy["1234"] = mower2
     mock_automower_client.get_status.return_value = values_copy
->>>>>>> 50688bbd
     freezer.tick(SCAN_INTERVAL)
     async_fire_time_changed(hass)
     await hass.async_block_till_done()
@@ -366,16 +356,11 @@
     )
 
     # Remove mower 1 and check if it worked
-<<<<<<< HEAD
-    mower1 = values.pop(TEST_MOWER_ID)
     mower1_messages = messages.pop(TEST_MOWER_ID)
-    mock_automower_client.get_status.return_value = values
     mock_automower_client.async_get_messages.return_value = messages
-=======
     values_copy = deepcopy(values)
     mower1 = values_copy.pop(TEST_MOWER_ID)
     mock_automower_client.get_status.return_value = values_copy
->>>>>>> 50688bbd
     freezer.tick(SCAN_INTERVAL)
     async_fire_time_changed(hass)
     await hass.async_block_till_done()
@@ -389,10 +374,7 @@
         == current_devices - 1
     )
     # Add mower 1 and check if it worked
-<<<<<<< HEAD
-    values[TEST_MOWER_ID] = mower1
     messages[TEST_MOWER_ID] = mower1_messages
-    mock_automower_client.get_status.return_value = values
 
     def get_message_side_effect(mower_id: str) -> MessageData:
         return messages.get(
@@ -418,11 +400,9 @@
         side_effect=get_message_side_effect
     )
 
-=======
     values_copy = deepcopy(values)
     values_copy[TEST_MOWER_ID] = mower1
     mock_automower_client.get_status.return_value = values_copy
->>>>>>> 50688bbd
     freezer.tick(SCAN_INTERVAL)
     async_fire_time_changed(hass)
     await hass.async_block_till_done()
