--- conflicted
+++ resolved
@@ -190,12 +190,8 @@
     )
     values[TEST_MOWER_ID].work_areas[TEST_AREA_ID].enabled = boolean
     mock_automower_client.get_status.return_value = values
-<<<<<<< HEAD
-    mocked_method = mock_automower_client.commands.workarea_settings
-=======
     mocked_method = AsyncMock()
     mock_automower_client.commands.workarea_settings.return_value = mocked_method
->>>>>>> d95c9c49
     await hass.services.async_call(
         domain=SWITCH_DOMAIN,
         service=service,
