"""Tests for switch platform."""

from datetime import timedelta
from unittest.mock import AsyncMock, patch
import zoneinfo

from aioautomower.exceptions import ApiException
<<<<<<< HEAD
from aioautomower.model import MowerModes, Zone
=======
from aioautomower.model import MowerAttributes, MowerModes
>>>>>>> 759fe541
from aioautomower.utils import mower_list_to_dictionary_dataclass
from freezegun.api import FrozenDateTimeFactory
import pytest
from syrupy import SnapshotAssertion

from homeassistant.components.husqvarna_automower.const import (
    DOMAIN,
    EXECUTION_TIME_DELAY,
)
from homeassistant.components.husqvarna_automower.coordinator import SCAN_INTERVAL
from homeassistant.components.switch import DOMAIN as SWITCH_DOMAIN
from homeassistant.const import (
    ATTR_ENTITY_ID,
    SERVICE_TOGGLE,
    SERVICE_TURN_OFF,
    SERVICE_TURN_ON,
    Platform,
)
from homeassistant.core import HomeAssistant
from homeassistant.exceptions import HomeAssistantError
from homeassistant.helpers import entity_registry as er

from . import setup_integration
from .const import TEST_MOWER_ID

from tests.common import (
    MockConfigEntry,
    async_fire_time_changed,
    load_json_value_fixture,
    snapshot_platform,
)

TEST_AREA_ID = 0
TEST_VARIABLE_ZONE_ID = "203F6359-AB56-4D57-A6DC-703095BB695D"
TEST_ZONE_ID = "AAAAAAAA-BBBB-CCCC-DDDD-123456789101"


async def test_switch_states(
    hass: HomeAssistant,
    mock_automower_client: AsyncMock,
    mock_config_entry: MockConfigEntry,
    freezer: FrozenDateTimeFactory,
    values: dict[str, MowerAttributes],
) -> None:
    """Test switch state."""
    await setup_integration(hass, mock_config_entry)

    for mode, expected_state in (
        (MowerModes.HOME, "off"),
        (MowerModes.MAIN_AREA, "on"),
    ):
        values[TEST_MOWER_ID].mower.mode = mode
        mock_automower_client.get_status.return_value = values
        freezer.tick(SCAN_INTERVAL)
        async_fire_time_changed(hass)
        await hass.async_block_till_done()
        state = hass.states.get("switch.test_mower_1_enable_schedule")
        assert state.state == expected_state


@pytest.mark.parametrize(
    ("service", "aioautomower_command"),
    [
        (SERVICE_TURN_OFF, "park_until_further_notice"),
        (SERVICE_TURN_ON, "resume_schedule"),
        (SERVICE_TOGGLE, "park_until_further_notice"),
    ],
)
async def test_switch_commands(
    hass: HomeAssistant,
    aioautomower_command: str,
    service: str,
    mock_automower_client: AsyncMock,
    mock_config_entry: MockConfigEntry,
) -> None:
    """Test switch commands."""
    await setup_integration(hass, mock_config_entry)
    await hass.services.async_call(
        domain=SWITCH_DOMAIN,
        service=service,
        service_data={ATTR_ENTITY_ID: "switch.test_mower_1_enable_schedule"},
        blocking=True,
    )
    mocked_method = getattr(mock_automower_client.commands, aioautomower_command)
    mocked_method.assert_called_once_with(TEST_MOWER_ID)

    mocked_method.side_effect = ApiException("Test error")
    with pytest.raises(
        HomeAssistantError,
        match="Failed to send command: Test error",
    ):
        await hass.services.async_call(
            domain=SWITCH_DOMAIN,
            service=service,
            service_data={ATTR_ENTITY_ID: "switch.test_mower_1_enable_schedule"},
            blocking=True,
        )
    assert len(mocked_method.mock_calls) == 2


@pytest.mark.parametrize(
    ("service", "boolean", "excepted_state"),
    [
        (SERVICE_TURN_OFF, False, "off"),
        (SERVICE_TURN_ON, True, "on"),
        (SERVICE_TOGGLE, True, "on"),
    ],
)
async def test_stay_out_zone_switch_commands(
    hass: HomeAssistant,
    service: str,
    boolean: bool,
    excepted_state: str,
    mock_automower_client: AsyncMock,
    mock_config_entry: MockConfigEntry,
    freezer: FrozenDateTimeFactory,
    mower_time_zone: zoneinfo.ZoneInfo,
) -> None:
    """Test switch commands."""
    entity_id = "switch.test_mower_1_avoid_danger_zone"
    await setup_integration(hass, mock_config_entry)
    values = mower_list_to_dictionary_dataclass(
        load_json_value_fixture("mower.json", DOMAIN),
        mower_time_zone,
    )
    values[TEST_MOWER_ID].stay_out_zones.zones[TEST_ZONE_ID].enabled = boolean
    mock_automower_client.get_status.return_value = values
    mocked_method = AsyncMock()
    setattr(mock_automower_client.commands, "switch_stay_out_zone", mocked_method)
    await hass.services.async_call(
        domain=SWITCH_DOMAIN,
        service=service,
        service_data={ATTR_ENTITY_ID: entity_id},
        blocking=False,
    )
    freezer.tick(timedelta(seconds=EXECUTION_TIME_DELAY))
    async_fire_time_changed(hass)
    await hass.async_block_till_done()
    mocked_method.assert_called_once_with(TEST_MOWER_ID, TEST_ZONE_ID, boolean)
    state = hass.states.get(entity_id)
    assert state is not None
    assert state.state == excepted_state

    mocked_method.side_effect = ApiException("Test error")
    with pytest.raises(
        HomeAssistantError,
        match="Failed to send command: Test error",
    ):
        await hass.services.async_call(
            domain=SWITCH_DOMAIN,
            service=service,
            service_data={ATTR_ENTITY_ID: entity_id},
            blocking=True,
        )
    assert len(mocked_method.mock_calls) == 2


@pytest.mark.parametrize(
    ("service", "boolean", "excepted_state"),
    [
        (SERVICE_TURN_OFF, False, "off"),
        (SERVICE_TURN_ON, True, "on"),
        (SERVICE_TOGGLE, True, "on"),
    ],
)
async def test_work_area_switch_commands(
    hass: HomeAssistant,
    service: str,
    boolean: bool,
    excepted_state: str,
    mock_automower_client: AsyncMock,
    mock_config_entry: MockConfigEntry,
    freezer: FrozenDateTimeFactory,
    mower_time_zone: zoneinfo.ZoneInfo,
) -> None:
    """Test switch commands."""
    entity_id = "switch.test_mower_1_my_lawn"
    await setup_integration(hass, mock_config_entry)
    values = mower_list_to_dictionary_dataclass(
        load_json_value_fixture("mower.json", DOMAIN),
        mower_time_zone,
    )
    values[TEST_MOWER_ID].work_areas[TEST_AREA_ID].enabled = boolean
    mock_automower_client.get_status.return_value = values
    mocked_method = AsyncMock()
    setattr(mock_automower_client.commands, "workarea_settings", mocked_method)
    await hass.services.async_call(
        domain=SWITCH_DOMAIN,
        service=service,
        service_data={ATTR_ENTITY_ID: entity_id},
        blocking=False,
    )
    freezer.tick(timedelta(seconds=EXECUTION_TIME_DELAY))
    async_fire_time_changed(hass)
    await hass.async_block_till_done()
    mocked_method.assert_called_once_with(TEST_MOWER_ID, TEST_AREA_ID, enabled=boolean)
    state = hass.states.get(entity_id)
    assert state is not None
    assert state.state == excepted_state

    mocked_method.side_effect = ApiException("Test error")
    with pytest.raises(
        HomeAssistantError,
        match="Failed to send command: Test error",
    ):
        await hass.services.async_call(
            domain=SWITCH_DOMAIN,
            service=service,
            service_data={ATTR_ENTITY_ID: entity_id},
            blocking=True,
        )
    assert len(mocked_method.mock_calls) == 2


async def test_add_stay_out_zone(
    hass: HomeAssistant,
    mock_automower_client: AsyncMock,
    mock_config_entry: MockConfigEntry,
    freezer: FrozenDateTimeFactory,
    entity_registry: er.EntityRegistry,
    values: dict[str, MowerAttributes],
) -> None:
<<<<<<< HEAD
    """Test adding a stay out zone in runtime."""
    await setup_integration(hass, mock_config_entry)
    entry = hass.config_entries.async_entries(DOMAIN)[0]
    current_entites = len(
        er.async_entries_for_config_entry(entity_registry, entry.entry_id)
    )
    values = mower_list_to_dictionary_dataclass(
        load_json_value_fixture("mower.json", DOMAIN)
=======
    """Test if stay-out-zone is deleted after removed."""
    await setup_integration(hass, mock_config_entry)
    current_entries = len(
        er.async_entries_for_config_entry(entity_registry, mock_config_entry.entry_id)
>>>>>>> 759fe541
    )

    values[TEST_MOWER_ID].stay_out_zones.zones.update(
        {
            TEST_VARIABLE_ZONE_ID: Zone(
                name="future_zone",
                enabled=True,
            )
        }
    )
    mock_automower_client.get_status.return_value = values
    freezer.tick(SCAN_INTERVAL)
    async_fire_time_changed(hass)
    await hass.async_block_till_done()
    current_entites_after_addition = len(
        er.async_entries_for_config_entry(entity_registry, entry.entry_id)
    )
    assert current_entites_after_addition == current_entites + 1
    values[TEST_MOWER_ID].stay_out_zones.zones.pop(TEST_VARIABLE_ZONE_ID)
    # values[TEST_MOWER_ID].stay_out_zones.zones.pop(TEST_ZONE_ID)
    mock_automower_client.get_status.return_value = values
    freezer.tick(SCAN_INTERVAL)
    async_fire_time_changed(hass)
    await hass.async_block_till_done()
    current_entites_after_deletion = len(
        er.async_entries_for_config_entry(entity_registry, entry.entry_id)
    )
    assert current_entites_after_deletion == current_entites


async def test_switch_snapshot(
    hass: HomeAssistant,
    entity_registry: er.EntityRegistry,
    mock_automower_client: AsyncMock,
    mock_config_entry: MockConfigEntry,
    snapshot: SnapshotAssertion,
) -> None:
    """Snapshot tests of the switches."""
    with patch(
        "homeassistant.components.husqvarna_automower.PLATFORMS",
        [Platform.SWITCH],
    ):
        await setup_integration(hass, mock_config_entry)
        await snapshot_platform(
            hass, entity_registry, snapshot, mock_config_entry.entry_id
        )<|MERGE_RESOLUTION|>--- conflicted
+++ resolved
@@ -5,11 +5,7 @@
 import zoneinfo
 
 from aioautomower.exceptions import ApiException
-<<<<<<< HEAD
-from aioautomower.model import MowerModes, Zone
-=======
 from aioautomower.model import MowerAttributes, MowerModes
->>>>>>> 759fe541
 from aioautomower.utils import mower_list_to_dictionary_dataclass
 from freezegun.api import FrozenDateTimeFactory
 import pytest
@@ -232,7 +228,6 @@
     entity_registry: er.EntityRegistry,
     values: dict[str, MowerAttributes],
 ) -> None:
-<<<<<<< HEAD
     """Test adding a stay out zone in runtime."""
     await setup_integration(hass, mock_config_entry)
     entry = hass.config_entries.async_entries(DOMAIN)[0]
@@ -241,12 +236,6 @@
     )
     values = mower_list_to_dictionary_dataclass(
         load_json_value_fixture("mower.json", DOMAIN)
-=======
-    """Test if stay-out-zone is deleted after removed."""
-    await setup_integration(hass, mock_config_entry)
-    current_entries = len(
-        er.async_entries_for_config_entry(entity_registry, mock_config_entry.entry_id)
->>>>>>> 759fe541
     )
 
     values[TEST_MOWER_ID].stay_out_zones.zones.update(
