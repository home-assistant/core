"""Tests for button platform."""

import datetime
from unittest.mock import AsyncMock, patch

from aioautomower.exceptions import ApiError
from aioautomower.model import MowerAttributes
from freezegun.api import FrozenDateTimeFactory
import pytest
from syrupy.assertion import SnapshotAssertion

from homeassistant.components.button import DOMAIN as BUTTON_DOMAIN, SERVICE_PRESS
from homeassistant.components.husqvarna_automower.coordinator import SCAN_INTERVAL
from homeassistant.const import (
    ATTR_ENTITY_ID,
    STATE_UNAVAILABLE,
    STATE_UNKNOWN,
    Platform,
)
from homeassistant.core import HomeAssistant
from homeassistant.exceptions import HomeAssistantError
from homeassistant.helpers import entity_registry as er

from . import setup_integration
from .const import TEST_MOWER_ID

from tests.common import MockConfigEntry, async_fire_time_changed, snapshot_platform


@pytest.mark.freeze_time(datetime.datetime(2023, 6, 5, tzinfo=datetime.UTC))
async def test_button_states_and_commands(
    hass: HomeAssistant,
    mock_automower_client: AsyncMock,
    mock_config_entry: MockConfigEntry,
    freezer: FrozenDateTimeFactory,
    values: dict[str, MowerAttributes],
) -> None:
    """Test error confirm button command."""
    entity_id = "button.test_mower_1_confirm_error"
    await setup_integration(hass, mock_config_entry)
    state = hass.states.get(entity_id)
    assert state.name == "Test Mower 1 Confirm error"
    assert state.state == STATE_UNAVAILABLE

    values[TEST_MOWER_ID].mower.is_error_confirmable = None
    mock_automower_client.get_status.return_value = values
    freezer.tick(SCAN_INTERVAL)
    async_fire_time_changed(hass)
    await hass.async_block_till_done()
    state = hass.states.get(entity_id)
    assert state.state == STATE_UNAVAILABLE

    values[TEST_MOWER_ID].mower.is_error_confirmable = True
    mock_automower_client.get_status.return_value = values
    freezer.tick(SCAN_INTERVAL)
    async_fire_time_changed(hass)
    await hass.async_block_till_done()
    state = hass.states.get(entity_id)
    assert state.state == STATE_UNKNOWN

    await hass.services.async_call(
        domain="button",
        service=SERVICE_PRESS,
        target={ATTR_ENTITY_ID: entity_id},
        blocking=True,
    )
<<<<<<< HEAD
    mocked_method = mock_automower_client.commands.error_confirm
    mocked_method.assert_called_once_with(TEST_MOWER_ID)
=======
    mock_automower_client.commands.error_confirm.assert_called_once_with(TEST_MOWER_ID)
>>>>>>> 8ec5472b
    await hass.async_block_till_done()
    state = hass.states.get(entity_id)
    assert state.state == "2023-06-05T00:16:00+00:00"
    mock_automower_client.commands.error_confirm.side_effect = ApiError("Test error")
    with pytest.raises(
        HomeAssistantError,
        match="Failed to send command: Test error",
    ):
        await hass.services.async_call(
            domain="button",
            service=SERVICE_PRESS,
            target={ATTR_ENTITY_ID: entity_id},
            blocking=True,
        )


@pytest.mark.freeze_time(datetime.datetime(2024, 2, 29, 11, tzinfo=datetime.UTC))
async def test_sync_clock(
    hass: HomeAssistant,
    mock_automower_client: AsyncMock,
    mock_config_entry: MockConfigEntry,
    freezer: FrozenDateTimeFactory,
    values: dict[str, MowerAttributes],
) -> None:
    """Test sync clock button command."""
    entity_id = "button.test_mower_1_sync_clock"
    await setup_integration(hass, mock_config_entry)
    state = hass.states.get(entity_id)
    assert state.name == "Test Mower 1 Sync clock"

    mock_automower_client.get_status.return_value = values

    await hass.services.async_call(
        BUTTON_DOMAIN,
        SERVICE_PRESS,
        {ATTR_ENTITY_ID: entity_id},
        blocking=True,
    )
    mock_automower_client.commands.set_datetime.assert_called_once_with(TEST_MOWER_ID)
    await hass.async_block_till_done()
    state = hass.states.get(entity_id)
    assert state.state == "2024-02-29T11:00:00+00:00"
    mock_automower_client.commands.set_datetime.side_effect = ApiError("Test error")
    with pytest.raises(
        HomeAssistantError,
        match="Failed to send command: Test error",
    ):
        await hass.services.async_call(
            BUTTON_DOMAIN,
            SERVICE_PRESS,
            {ATTR_ENTITY_ID: entity_id},
            blocking=True,
        )


@pytest.mark.usefixtures("entity_registry_enabled_by_default")
async def test_button_snapshot(
    hass: HomeAssistant,
    entity_registry: er.EntityRegistry,
    mock_automower_client: AsyncMock,
    mock_config_entry: MockConfigEntry,
    snapshot: SnapshotAssertion,
) -> None:
    """Snapshot tests of the button entities."""
    with patch(
        "homeassistant.components.husqvarna_automower.PLATFORMS",
        [Platform.BUTTON],
    ):
        await setup_integration(hass, mock_config_entry)
        await snapshot_platform(
            hass, entity_registry, snapshot, mock_config_entry.entry_id
        )<|MERGE_RESOLUTION|>--- conflicted
+++ resolved
@@ -64,12 +64,7 @@
         target={ATTR_ENTITY_ID: entity_id},
         blocking=True,
     )
-<<<<<<< HEAD
-    mocked_method = mock_automower_client.commands.error_confirm
-    mocked_method.assert_called_once_with(TEST_MOWER_ID)
-=======
     mock_automower_client.commands.error_confirm.assert_called_once_with(TEST_MOWER_ID)
->>>>>>> 8ec5472b
     await hass.async_block_till_done()
     state = hass.states.get(entity_id)
     assert state.state == "2023-06-05T00:16:00+00:00"
