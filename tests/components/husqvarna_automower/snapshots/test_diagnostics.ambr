# serializer version: 1
# name: test_device_diagnostics
  dict({
    'battery': dict({
      'battery_percent': 100,
    }),
    'calendar': dict({
      'tasks': list([
        dict({
          'duration': 300,
          'friday': True,
          'monday': True,
          'saturday': False,
          'start': 1140,
          'sunday': False,
          'thursday': False,
          'tuesday': False,
          'wednesday': True,
          'workAreaId': 123456,
        }),
        dict({
          'duration': 480,
          'friday': False,
          'monday': False,
          'saturday': True,
          'start': 0,
          'sunday': False,
          'thursday': True,
          'tuesday': True,
          'wednesday': False,
          'workAreaId': 123456,
        }),
        dict({
          'duration': 480,
          'friday': False,
          'monday': False,
          'saturday': True,
          'start': 0,
          'sunday': False,
          'thursday': True,
          'tuesday': True,
          'wednesday': False,
          'workAreaId': 654321,
        }),
        dict({
          'duration': 480,
          'friday': False,
          'monday': True,
          'saturday': True,
          'start': 60,
          'sunday': False,
          'thursday': True,
          'tuesday': True,
          'wednesday': False,
          'workAreaId': 654321,
        }),
<<<<<<< HEAD
        dict({
          'duration': 480,
          'friday': False,
          'monday': True,
          'saturday': True,
          'start': 120,
          'sunday': False,
          'thursday': True,
          'tuesday': False,
          'wednesday': False,
        }),
=======
>>>>>>> 90f691fa
      ]),
    }),
    'capabilities': dict({
      'can_confirm_error': True,
      'headlights': True,
      'position': True,
      'stay_out_zones': True,
      'work_areas': True,
    }),
    'metadata': dict({
      'connected': True,
      'status_dateteime': '2023-06-05T00:00:00+00:00',
    }),
    'mower': dict({
      'activity': 'PARKED_IN_CS',
      'error_code': 0,
      'error_datetime_naive': None,
      'error_key': None,
      'error_timestamp': 0,
      'inactive_reason': 'NONE',
      'is_error_confirmable': False,
      'mode': 'MAIN_AREA',
      'state': 'RESTRICTED',
      'work_area_id': 123456,
      'work_area_name': 'Front lawn',
    }),
    'planner': dict({
      'next_start': 1685991600000,
      'next_start_datetime_naive': '2023-06-05T19:00:00',
      'override': dict({
        'action': 'NOT_ACTIVE',
      }),
      'restricted_reason': 'WEEK_SCHEDULE',
    }),
    'positions': '**REDACTED**',
    'settings': dict({
      'cutting_height': 4,
      'headlight': dict({
        'mode': 'EVENING_ONLY',
      }),
    }),
    'statistics': dict({
      'cutting_blade_usage_time': 123,
      'number_of_charging_cycles': 1380,
      'number_of_collisions': 11396,
      'total_charging_time': 4334400,
      'total_cutting_time': 4194000,
      'total_drive_distance': 1780272,
      'total_running_time': 4564800,
      'total_searching_time': 370800,
    }),
    'stay_out_zones': dict({
      'dirty': False,
      'zones': dict({
        '81C6EEA2-D139-4FEA-B134-F22A6B3EA403': dict({
          'enabled': True,
          'name': 'Springflowers',
        }),
        'AAAAAAAA-BBBB-CCCC-DDDD-123456789101': dict({
          'enabled': False,
          'name': 'Danger Zone',
        }),
      }),
    }),
    'system': dict({
      'model': 'HUSQVARNA AUTOMOWER® 450XH',
      'name': 'Test Mower 1',
      'serial_number': 123,
    }),
    'work_area_dict': dict({
      '0': 'my_lawn',
      '123456': 'Front lawn',
      '654321': 'Back lawn',
    }),
    'work_area_names': list([
      'Front lawn',
      'Back lawn',
      'my_lawn',
      'no_work_area_active',
    ]),
    'work_areas': dict({
      '0': dict({
        'cutting_height': 50,
        'enabled': False,
        'last_time_completed_naive': '1970-01-20T22:43:59.269000',
        'name': 'my_lawn',
        'progress': 20,
      }),
      '123456': dict({
        'cutting_height': 50,
        'enabled': True,
        'last_time_completed_naive': '1970-01-20T22:44:09.269000',
        'name': 'Front lawn',
        'progress': 40,
      }),
      '654321': dict({
        'cutting_height': 25,
        'enabled': True,
        'last_time_completed_naive': '1970-01-20T22:27:29.269000',
        'name': 'Back lawn',
        'progress': 30,
      }),
    }),
  })
# ---
# name: test_entry_diagnostics
  dict({
    'data': dict({
      'auth_implementation': 'husqvarna_automower',
      'token': dict({
        'access_token': '**REDACTED**',
        'expires_at': 1685926800.0,
        'expires_in': 86399,
        'provider': 'husqvarna',
        'refresh_token': '**REDACTED**',
        'scope': 'iam:read amc:api',
        'token_type': 'Bearer',
        'user_id': '123',
      }),
    }),
    'disabled_by': None,
    'domain': 'husqvarna_automower',
    'entry_id': 'automower_test',
    'minor_version': 1,
    'options': dict({
    }),
    'pref_disable_new_entities': False,
    'pref_disable_polling': False,
    'source': 'user',
    'title': 'Husqvarna Automower of Erika Mustermann',
    'unique_id': '123',
    'version': 1,
  })
# ---<|MERGE_RESOLUTION|>--- conflicted
+++ resolved
@@ -54,20 +54,6 @@
           'wednesday': False,
           'workAreaId': 654321,
         }),
-<<<<<<< HEAD
-        dict({
-          'duration': 480,
-          'friday': False,
-          'monday': True,
-          'saturday': True,
-          'start': 120,
-          'sunday': False,
-          'thursday': True,
-          'tuesday': False,
-          'wednesday': False,
-        }),
-=======
->>>>>>> 90f691fa
       ]),
     }),
     'capabilities': dict({
