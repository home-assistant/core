# serializer version: 1
# name: test_device_diagnostics
  dict({
    'battery': dict({
      'battery_percent': 100,
    }),
    'calendar': dict({
      'tasks': list([
        dict({
          'duration': 300,
          'friday': True,
          'monday': True,
          'saturday': False,
          'start': 1140,
          'sunday': False,
          'thursday': False,
          'tuesday': False,
          'wednesday': True,
          'workAreaId': 123456,
        }),
        dict({
          'duration': 480,
          'friday': False,
          'monday': False,
          'saturday': True,
          'start': 0,
          'sunday': False,
          'thursday': True,
          'tuesday': True,
          'wednesday': False,
          'workAreaId': 123456,
        }),
        dict({
          'duration': 480,
          'friday': False,
          'monday': False,
          'saturday': True,
          'start': 0,
          'sunday': False,
          'thursday': True,
          'tuesday': True,
          'wednesday': False,
          'workAreaId': 654321,
        }),
        dict({
          'duration': 480,
          'friday': False,
          'monday': True,
          'saturday': True,
          'start': 60,
          'sunday': False,
          'thursday': True,
          'tuesday': True,
          'wednesday': False,
          'workAreaId': 654321,
        }),
      ]),
    }),
    'capabilities': dict({
      'can_confirm_error': True,
      'headlights': True,
      'position': True,
      'stay_out_zones': True,
      'work_areas': True,
    }),
    'metadata': dict({
      'connected': True,
      'status_dateteime': '2023-06-05T00:00:00+00:00',
    }),
    'mower': dict({
      'activity': 'parked_in_cs',
      'error_code': 0,
      'error_datetime': None,
      'error_datetime_naive': None,
      'error_key': None,
      'error_timestamp': 0,
      'inactive_reason': 'none',
      'is_error_confirmable': False,
      'mode': 'main_area',
      'state': 'restricted',
      'work_area_id': 123456,
      'work_area_name': 'Front lawn',
    }),
    'planner': dict({
      'next_start': 1685991600000,
      'next_start_datetime': '2023-06-05T19:00:00+02:00',
      'next_start_datetime_naive': '2023-06-05T19:00:00',
      'override': dict({
        'action': 'not_active',
      }),
      'restricted_reason': 'week_schedule',
    }),
    'positions': '**REDACTED**',
    'settings': dict({
      'cutting_height': 4,
      'headlight': dict({
        'mode': 'evening_only',
      }),
    }),
    'statistics': dict({
      'cutting_blade_usage_time': 123,
      'number_of_charging_cycles': 1380,
      'number_of_collisions': 11396,
      'total_charging_time': 4334400,
      'total_cutting_time': 4194000,
      'total_drive_distance': 1780272,
      'total_running_time': 4564800,
      'total_searching_time': 370800,
    }),
    'stay_out_zones': dict({
      'dirty': False,
      'zones': dict({
        '81C6EEA2-D139-4FEA-B134-F22A6B3EA403': dict({
          'enabled': True,
          'name': 'Springflowers',
        }),
        'AAAAAAAA-BBBB-CCCC-DDDD-123456789101': dict({
          'enabled': False,
          'name': 'Danger Zone',
        }),
      }),
    }),
    'system': dict({
      'model': 'HUSQVARNA AUTOMOWER® 450XH',
      'name': 'Test Mower 1',
      'serial_number': 123,
    }),
    'work_area_dict': dict({
      '0': 'my_lawn',
      '123456': 'Front lawn',
      '654321': 'Back lawn',
    }),
    'work_area_names': list([
      'Front lawn',
      'Back lawn',
      'my_lawn',
      'no_work_area_active',
    ]),
    'work_areas': dict({
      '0': dict({
        'cutting_height': 50,
        'enabled': False,
        'last_time_completed': '2024-08-12T05:07:49+02:00',
        'last_time_completed_naive': '2024-08-12T05:07:49',
        'name': 'my_lawn',
        'progress': 20,
      }),
      '123456': dict({
        'cutting_height': 50,
        'enabled': True,
<<<<<<< HEAD
        'last_time_completed_naive': None,
=======
        'last_time_completed': '2024-08-12T07:54:29+02:00',
        'last_time_completed_naive': '2024-08-12T07:54:29',
>>>>>>> 759fe541
        'name': 'Front lawn',
        'progress': None,
      }),
      '654321': dict({
        'cutting_height': 25,
        'enabled': True,
<<<<<<< HEAD
        'last_time_completed_naive': '2024-08-12T07:54:29',
=======
        'last_time_completed': None,
        'last_time_completed_naive': None,
>>>>>>> 759fe541
        'name': 'Back lawn',
        'progress': 40,
      }),
    }),
  })
# ---
# name: test_entry_diagnostics
  dict({
    'data': dict({
      'auth_implementation': 'husqvarna_automower',
      'token': dict({
        'access_token': '**REDACTED**',
        'expires_at': 1685919600.0,
        'expires_in': 86399,
        'provider': 'husqvarna',
        'refresh_token': '**REDACTED**',
        'scope': 'iam:read amc:api',
        'token_type': 'Bearer',
        'user_id': '123',
      }),
    }),
    'disabled_by': None,
    'discovery_keys': dict({
    }),
    'domain': 'husqvarna_automower',
    'entry_id': 'automower_test',
    'minor_version': 1,
    'options': dict({
    }),
    'pref_disable_new_entities': False,
    'pref_disable_polling': False,
    'source': 'user',
    'title': 'Husqvarna Automower of Erika Mustermann',
    'unique_id': '123',
    'version': 1,
  })
# ---<|MERGE_RESOLUTION|>--- conflicted
+++ resolved
@@ -148,24 +148,16 @@
       '123456': dict({
         'cutting_height': 50,
         'enabled': True,
-<<<<<<< HEAD
-        'last_time_completed_naive': None,
-=======
         'last_time_completed': '2024-08-12T07:54:29+02:00',
         'last_time_completed_naive': '2024-08-12T07:54:29',
->>>>>>> 759fe541
         'name': 'Front lawn',
         'progress': None,
       }),
       '654321': dict({
         'cutting_height': 25,
         'enabled': True,
-<<<<<<< HEAD
-        'last_time_completed_naive': '2024-08-12T07:54:29',
-=======
         'last_time_completed': None,
         'last_time_completed_naive': None,
->>>>>>> 759fe541
         'name': 'Back lawn',
         'progress': 40,
       }),
