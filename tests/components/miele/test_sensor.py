"""Tests for miele sensor module."""

from datetime import timedelta
from unittest.mock import MagicMock

from freezegun.api import FrozenDateTimeFactory
from pymiele import MieleDevices
import pytest
from syrupy.assertion import SnapshotAssertion

from homeassistant.components.miele.const import DOMAIN
from homeassistant.components.sensor import DOMAIN as SENSOR_DOMAIN
from homeassistant.core import HomeAssistant
from homeassistant.helpers import entity_registry as er

from tests.common import (
    MockConfigEntry,
    async_fire_time_changed,
    async_load_json_object_fixture,
    snapshot_platform,
)


@pytest.mark.parametrize("platforms", [(SENSOR_DOMAIN,)])
@pytest.mark.usefixtures("entity_registry_enabled_by_default")
async def test_sensor_states(
    hass: HomeAssistant,
    mock_miele_client: MagicMock,
    snapshot: SnapshotAssertion,
    entity_registry: er.EntityRegistry,
    setup_platform: MockConfigEntry,
) -> None:
    """Test sensor state after polling the API for data."""

    await snapshot_platform(hass, entity_registry, snapshot, setup_platform.entry_id)


@pytest.mark.parametrize("platforms", [(SENSOR_DOMAIN,)])
@pytest.mark.usefixtures("entity_registry_enabled_by_default")
async def test_sensor_states_api_push(
    hass: HomeAssistant,
    mock_miele_client: MagicMock,
    snapshot: SnapshotAssertion,
    entity_registry: er.EntityRegistry,
    setup_platform: MockConfigEntry,
    push_data_and_actions: None,
) -> None:
    """Test sensor state when the API pushes data via SSE."""

    await snapshot_platform(hass, entity_registry, snapshot, setup_platform.entry_id)


@pytest.mark.parametrize("load_device_file", ["hob.json"])
@pytest.mark.parametrize("platforms", [(SENSOR_DOMAIN,)])
@pytest.mark.usefixtures("entity_registry_enabled_by_default")
async def test_hob_sensor_states(
    hass: HomeAssistant,
    mock_miele_client: MagicMock,
    snapshot: SnapshotAssertion,
    entity_registry: er.EntityRegistry,
    setup_platform: None,
) -> None:
    """Test sensor state."""

    await snapshot_platform(hass, entity_registry, snapshot, setup_platform.entry_id)


@pytest.mark.parametrize("load_device_file", ["fridge_freezer.json"])
@pytest.mark.parametrize("platforms", [(SENSOR_DOMAIN,)])
@pytest.mark.usefixtures("entity_registry_enabled_by_default")
async def test_fridge_freezer_sensor_states(
    hass: HomeAssistant,
    mock_miele_client: MagicMock,
    snapshot: SnapshotAssertion,
    entity_registry: er.EntityRegistry,
    setup_platform: None,
) -> None:
    """Test sensor state."""

    await snapshot_platform(hass, entity_registry, snapshot, setup_platform.entry_id)


@pytest.mark.parametrize("load_device_file", ["oven.json"])
@pytest.mark.parametrize("platforms", [(SENSOR_DOMAIN,)])
async def test_oven_temperatures_scenario(
    hass: HomeAssistant,
    mock_miele_client: MagicMock,
    setup_platform: None,
    mock_config_entry: MockConfigEntry,
    device_fixture: MieleDevices,
    freezer: FrozenDateTimeFactory,
) -> None:
    """Parametrized test for verifying temperature sensors for oven devices."""

    # Initial state when the oven is and created for the first time - don't know if it supports core temperature (probe)
    check_sensor_state(hass, "sensor.oven_temperature", "unknown", 0)
    check_sensor_state(hass, "sensor.oven_target_temperature", "unknown", 0)
    check_sensor_state(hass, "sensor.oven_core_temperature", None, 0)
    check_sensor_state(hass, "sensor.oven_core_target_temperature", None, 0)

    # Simulate temperature settings, no probe temperature
    device_fixture["DummyOven"]["state"]["targetTemperature"][0]["value_raw"] = 8000
    device_fixture["DummyOven"]["state"]["targetTemperature"][0]["value_localized"] = (
        80.0
    )
    device_fixture["DummyOven"]["state"]["temperature"][0]["value_raw"] = 2150
    device_fixture["DummyOven"]["state"]["temperature"][0]["value_localized"] = 21.5

    freezer.tick(timedelta(seconds=130))
    async_fire_time_changed(hass)
    await hass.async_block_till_done()

    check_sensor_state(hass, "sensor.oven_temperature", "21.5", 1)
    check_sensor_state(hass, "sensor.oven_target_temperature", "80.0", 1)
    check_sensor_state(hass, "sensor.oven_core_temperature", None, 1)
    check_sensor_state(hass, "sensor.oven_core_target_temperature", None, 1)

    # Simulate unsetting temperature
    device_fixture["DummyOven"]["state"]["targetTemperature"][0]["value_raw"] = -32768
    device_fixture["DummyOven"]["state"]["targetTemperature"][0]["value_localized"] = (
        None
    )
    device_fixture["DummyOven"]["state"]["temperature"][0]["value_raw"] = -32768
    device_fixture["DummyOven"]["state"]["temperature"][0]["value_localized"] = None

    freezer.tick(timedelta(seconds=130))
    async_fire_time_changed(hass)
    await hass.async_block_till_done()

    check_sensor_state(hass, "sensor.oven_temperature", "unknown", 2)
    check_sensor_state(hass, "sensor.oven_target_temperature", "unknown", 2)
    check_sensor_state(hass, "sensor.oven_core_temperature", None, 2)
    check_sensor_state(hass, "sensor.oven_core_target_temperature", None, 2)

    # Simulate temperature settings with probe temperature
    device_fixture["DummyOven"]["state"]["targetTemperature"][0]["value_raw"] = 8000
    device_fixture["DummyOven"]["state"]["targetTemperature"][0]["value_localized"] = (
        80.0
    )
    device_fixture["DummyOven"]["state"]["coreTargetTemperature"][0]["value_raw"] = 3000
    device_fixture["DummyOven"]["state"]["coreTargetTemperature"][0][
        "value_localized"
    ] = 30.0
    device_fixture["DummyOven"]["state"]["temperature"][0]["value_raw"] = 2183
    device_fixture["DummyOven"]["state"]["temperature"][0]["value_localized"] = 21.83
    device_fixture["DummyOven"]["state"]["coreTemperature"][0]["value_raw"] = 2200
    device_fixture["DummyOven"]["state"]["coreTemperature"][0]["value_localized"] = 22.0

    freezer.tick(timedelta(seconds=130))
    async_fire_time_changed(hass)
    await hass.async_block_till_done()

    check_sensor_state(hass, "sensor.oven_temperature", "21.83", 3)
    check_sensor_state(hass, "sensor.oven_target_temperature", "80.0", 3)
    check_sensor_state(hass, "sensor.oven_core_temperature", "22.0", 2)
    check_sensor_state(hass, "sensor.oven_core_target_temperature", "30.0", 3)

    # Simulate unsetting temperature
    device_fixture["DummyOven"]["state"]["targetTemperature"][0]["value_raw"] = -32768
    device_fixture["DummyOven"]["state"]["targetTemperature"][0]["value_localized"] = (
        None
    )
    device_fixture["DummyOven"]["state"]["coreTargetTemperature"][0][
        "value_raw"
    ] = -32768
    device_fixture["DummyOven"]["state"]["coreTargetTemperature"][0][
        "value_localized"
    ] = None
    device_fixture["DummyOven"]["state"]["temperature"][0]["value_raw"] = -32768
    device_fixture["DummyOven"]["state"]["temperature"][0]["value_localized"] = None
    device_fixture["DummyOven"]["state"]["coreTemperature"][0]["value_raw"] = -32768
    device_fixture["DummyOven"]["state"]["coreTemperature"][0]["value_localized"] = None

    freezer.tick(timedelta(seconds=130))
    async_fire_time_changed(hass)
    await hass.async_block_till_done()

    check_sensor_state(hass, "sensor.oven_temperature", "unknown", 4)
    check_sensor_state(hass, "sensor.oven_target_temperature", "unknown", 4)
    check_sensor_state(hass, "sensor.oven_core_temperature", "unknown", 4)
    check_sensor_state(hass, "sensor.oven_core_target_temperature", "unknown", 4)


def check_sensor_state(
    hass: HomeAssistant,
    sensor_entity: str,
    expected: str,
    step: int,
):
    """Check the state of sensor matches the expected state."""

    state = hass.states.get(sensor_entity)

    if expected is None:
        assert state is None, (
            f"[{sensor_entity}] Step {step + 1}: got {state.state}, expected nothing"
        )
    else:
        assert state is not None, f"Missing entity: {sensor_entity}"
        assert state.state == expected, (
            f"[{sensor_entity}] Step {step + 1}: got {state.state}, expected {expected}"
        )


@pytest.mark.parametrize("load_device_file", ["oven.json"])
@pytest.mark.parametrize("platforms", [(SENSOR_DOMAIN,)])
async def test_temperature_sensor_registry_lookup(
    hass: HomeAssistant,
    mock_config_entry: MockConfigEntry,
    mock_miele_client: MagicMock,
    setup_platform: None,
    device_fixture: MieleDevices,
    freezer: FrozenDateTimeFactory,
) -> None:
    """Test that core temperature sensor is provided by the integration after looking up in entity registry."""

    # Initial state, the oven is showing core temperature (probe)
    freezer.tick(timedelta(seconds=130))
    device_fixture["DummyOven"]["state"]["coreTemperature"][0]["value_raw"] = 2200
    device_fixture["DummyOven"]["state"]["coreTemperature"][0]["value_localized"] = 22.0
    async_fire_time_changed(hass)
    await hass.async_block_till_done()

    entity_id = "sensor.oven_core_temperature"

    assert hass.states.get(entity_id) is not None
    assert hass.states.get(entity_id).state == "22.0"

    # reload device when turned off, reporting the invalid value
    mock_miele_client.get_devices.return_value = await async_load_json_object_fixture(
        hass, "oven.json", DOMAIN
    )

    # unload config entry and reload to make sure that the entity is still provided
    await hass.config_entries.async_unload(mock_config_entry.entry_id)
    await hass.async_block_till_done()

    assert hass.states.get(entity_id).state == "unavailable"

    await hass.config_entries.async_reload(mock_config_entry.entry_id)
    await hass.async_block_till_done()
    assert hass.states.get(entity_id).state == "unknown"


@pytest.mark.parametrize("load_device_file", ["vacuum_device.json"])
@pytest.mark.parametrize("platforms", [(SENSOR_DOMAIN,)])
@pytest.mark.usefixtures("entity_registry_enabled_by_default")
async def test_vacuum_sensor_states(
    hass: HomeAssistant,
    mock_miele_client: MagicMock,
    snapshot: SnapshotAssertion,
    entity_registry: er.EntityRegistry,
    setup_platform: None,
) -> None:
    """Test robot vacuum cleaner sensor state."""

    await snapshot_platform(hass, entity_registry, snapshot, setup_platform.entry_id)


@pytest.mark.parametrize("load_device_file", ["fan_devices.json"])
@pytest.mark.parametrize("platforms", [(SENSOR_DOMAIN,)])
@pytest.mark.usefixtures("entity_registry_enabled_by_default")
async def test_fan_hob_sensor_states(
    hass: HomeAssistant,
    mock_miele_client: MagicMock,
    snapshot: SnapshotAssertion,
    entity_registry: er.EntityRegistry,
    setup_platform: None,
) -> None:
    """Test robot fan / hob sensor state."""

    await snapshot_platform(hass, entity_registry, snapshot, setup_platform.entry_id)


@pytest.mark.parametrize("load_device_file", ["coffee_system.json"])
@pytest.mark.parametrize("platforms", [(SENSOR_DOMAIN,)])
@pytest.mark.usefixtures("entity_registry_enabled_by_default")
async def test_coffee_system_sensor_states(
    hass: HomeAssistant,
    mock_miele_client: MagicMock,
    snapshot: SnapshotAssertion,
    entity_registry: er.EntityRegistry,
    setup_platform: None,
) -> None:
    """Test coffee system sensor state."""

    await snapshot_platform(hass, entity_registry, snapshot, setup_platform.entry_id)


@pytest.mark.parametrize("load_device_file", ["laundry.json"])
@pytest.mark.parametrize("platforms", [(SENSOR_DOMAIN,)])
async def test_laundry_wash_scenario(
    hass: HomeAssistant,
    mock_miele_client: MagicMock,
    setup_platform: None,
    mock_config_entry: MockConfigEntry,
    device_fixture: MieleDevices,
    freezer: FrozenDateTimeFactory,
) -> None:
    """Parametrized test for verifying time sensors for wahsing machine devices when API glitches at program end."""

    step = 0

    # Initial state when the washing machine is off
    check_sensor_state(hass, "sensor.washing_machine", "off", step)
    check_sensor_state(hass, "sensor.washing_machine_program", "no_program", step)
    check_sensor_state(
        hass, "sensor.washing_machine_program_phase", "not_running", step
    )
    check_sensor_state(
        hass, "sensor.washing_machine_target_temperature", "unknown", step
    )
    check_sensor_state(hass, "sensor.washing_machine_spin_speed", "unknown", step)
<<<<<<< HEAD
    check_sensor_state(hass, "sensor.washing_machine_remaining_time", "unknown", step)
=======
    check_sensor_state(hass, "sensor.washing_machine_remaining_time", "0", step)
>>>>>>> 8997a4fa
    # OFF -> elapsed forced to unknown (some devices continue reporting last value of last cycle)
    check_sensor_state(hass, "sensor.washing_machine_elapsed_time", "unknown", step)

    # Simulate program started
    device_fixture["DummyWasher"]["state"]["status"]["value_raw"] = 5
    device_fixture["DummyWasher"]["state"]["status"]["value_localized"] = "In use"
    device_fixture["DummyWasher"]["state"]["ProgramID"]["value_raw"] = 3
    device_fixture["DummyWasher"]["state"]["ProgramID"]["value_localized"] = (
        "Minimum iron"
    )
    device_fixture["DummyWasher"]["state"]["programPhase"]["value_raw"] = 260
    device_fixture["DummyWasher"]["state"]["programPhase"]["value_localized"] = (
        "Main wash"
    )
    device_fixture["DummyWasher"]["state"]["remainingTime"][0] = 1
    device_fixture["DummyWasher"]["state"]["remainingTime"][1] = 45
    device_fixture["DummyWasher"]["state"]["targetTemperature"][0]["value_raw"] = 3000
    device_fixture["DummyWasher"]["state"]["targetTemperature"][0][
        "value_localized"
    ] = 30.0
    device_fixture["DummyWasher"]["state"]["elapsedTime"][0] = 0
    device_fixture["DummyWasher"]["state"]["elapsedTime"][1] = 12
    device_fixture["DummyWasher"]["state"]["spinningSpeed"]["value_raw"] = 1200
    device_fixture["DummyWasher"]["state"]["spinningSpeed"]["value_localized"] = "1200"

    freezer.tick(timedelta(seconds=130))
    async_fire_time_changed(hass)
    await hass.async_block_till_done()
    step += 1

    check_sensor_state(hass, "sensor.washing_machine", "in_use", step)
    check_sensor_state(hass, "sensor.washing_machine_program", "minimum_iron", step)
    check_sensor_state(hass, "sensor.washing_machine_program_phase", "main_wash", step)
    check_sensor_state(hass, "sensor.washing_machine_target_temperature", "30.0", step)
    check_sensor_state(hass, "sensor.washing_machine_spin_speed", "1200", step)
    check_sensor_state(hass, "sensor.washing_machine_remaining_time", "105", step)
    # IN_USE -> elapsed time from API (normal case)
    check_sensor_state(hass, "sensor.washing_machine_elapsed_time", "12", step)

    # Simulate rinse hold phase
    device_fixture["DummyWasher"]["state"]["status"]["value_raw"] = 11
    device_fixture["DummyWasher"]["state"]["status"]["value_localized"] = "Rinse hold"
    device_fixture["DummyWasher"]["state"]["programPhase"]["value_raw"] = 262
    device_fixture["DummyWasher"]["state"]["programPhase"]["value_localized"] = (
        "Rinse hold"
    )
    device_fixture["DummyWasher"]["state"]["remainingTime"][0] = 0
    device_fixture["DummyWasher"]["state"]["remainingTime"][1] = 8
    device_fixture["DummyWasher"]["state"]["elapsedTime"][0] = 1
    device_fixture["DummyWasher"]["state"]["elapsedTime"][1] = 49

    freezer.tick(timedelta(seconds=130))
    async_fire_time_changed(hass)
    await hass.async_block_till_done()
    step += 1

    check_sensor_state(hass, "sensor.washing_machine", "rinse_hold", step)
    check_sensor_state(hass, "sensor.washing_machine_program", "minimum_iron", step)
    check_sensor_state(hass, "sensor.washing_machine_program_phase", "rinse_hold", step)
    check_sensor_state(hass, "sensor.washing_machine_target_temperature", "30.0", step)
    check_sensor_state(hass, "sensor.washing_machine_spin_speed", "1200", step)
    check_sensor_state(hass, "sensor.washing_machine_remaining_time", "8", step)
    # RINSE HOLD -> elapsed time from API (normal case)
    check_sensor_state(hass, "sensor.washing_machine_elapsed_time", "109", step)

    # Simulate program ended
    device_fixture["DummyWasher"]["state"]["status"]["value_raw"] = 7
    device_fixture["DummyWasher"]["state"]["status"]["value_localized"] = "Finished"
    device_fixture["DummyWasher"]["state"]["programPhase"]["value_raw"] = 267
    device_fixture["DummyWasher"]["state"]["programPhase"]["value_localized"] = (
        "Anti-crease"
    )
    device_fixture["DummyWasher"]["state"]["remainingTime"][0] = 0
    device_fixture["DummyWasher"]["state"]["remainingTime"][1] = 0
    device_fixture["DummyWasher"]["state"]["elapsedTime"][0] = 0
    device_fixture["DummyWasher"]["state"]["elapsedTime"][1] = 0

    freezer.tick(timedelta(seconds=130))
    async_fire_time_changed(hass)
    await hass.async_block_till_done()
    step += 1

    check_sensor_state(hass, "sensor.washing_machine", "program_ended", step)
    check_sensor_state(hass, "sensor.washing_machine_program", "minimum_iron", step)
    check_sensor_state(
        hass, "sensor.washing_machine_program_phase", "anti_crease", step
    )
    check_sensor_state(hass, "sensor.washing_machine_target_temperature", "30.0", step)
    check_sensor_state(hass, "sensor.washing_machine_spin_speed", "1200", step)
    check_sensor_state(hass, "sensor.washing_machine_remaining_time", "0", step)
    # PROGRAM_ENDED -> elapsed time kept from last program (some devices immediately go to 0)
    check_sensor_state(hass, "sensor.washing_machine_elapsed_time", "109", step)

    # Simulate when door is opened after program ended
    device_fixture["DummyWasher"]["state"]["status"]["value_raw"] = 3
    device_fixture["DummyWasher"]["state"]["status"]["value_localized"] = (
        "Programme selected"
    )
    device_fixture["DummyWasher"]["state"]["programPhase"]["value_raw"] = 256
    device_fixture["DummyWasher"]["state"]["programPhase"]["value_localized"] = ""
    device_fixture["DummyWasher"]["state"]["targetTemperature"][0]["value_raw"] = 4000
    device_fixture["DummyWasher"]["state"]["targetTemperature"][0][
        "value_localized"
    ] = 40.0
    device_fixture["DummyWasher"]["state"]["remainingTime"][0] = 1
    device_fixture["DummyWasher"]["state"]["remainingTime"][1] = 59
    device_fixture["DummyWasher"]["state"]["elapsedTime"][0] = 0
    device_fixture["DummyWasher"]["state"]["elapsedTime"][1] = 0

    freezer.tick(timedelta(seconds=130))
    async_fire_time_changed(hass)
    await hass.async_block_till_done()
    step += 1

    check_sensor_state(hass, "sensor.washing_machine", "programmed", step)
    check_sensor_state(hass, "sensor.washing_machine_program", "minimum_iron", step)
    check_sensor_state(
        hass, "sensor.washing_machine_program_phase", "not_running", step
    )
    check_sensor_state(hass, "sensor.washing_machine_target_temperature", "40.0", step)
    check_sensor_state(hass, "sensor.washing_machine_spin_speed", "1200", step)
    check_sensor_state(hass, "sensor.washing_machine_remaining_time", "119", step)
    # PROGRAMMED -> elapsed time from API (normal case)
    check_sensor_state(hass, "sensor.washing_machine_elapsed_time", "0", step)


@pytest.mark.parametrize("load_device_file", ["laundry.json"])
@pytest.mark.parametrize("platforms", [(SENSOR_DOMAIN,)])
async def test_laundry_dry_scenario(
    hass: HomeAssistant,
    mock_miele_client: MagicMock,
    setup_platform: None,
    mock_config_entry: MockConfigEntry,
    device_fixture: MieleDevices,
    freezer: FrozenDateTimeFactory,
) -> None:
    """Parametrized test for verifying time sensors for tumble dryer devices when API reports time value from last cycle, when device is off."""

    step = 0

    # Initial state when the washing machine is off
    check_sensor_state(hass, "sensor.tumble_dryer", "off", step)
    check_sensor_state(hass, "sensor.tumble_dryer_program", "no_program", step)
    check_sensor_state(hass, "sensor.tumble_dryer_program_phase", "not_running", step)
    check_sensor_state(hass, "sensor.tumble_dryer_drying_step", "unknown", step)
<<<<<<< HEAD
    check_sensor_state(hass, "sensor.tumble_dryer_remaining_time", "unknown", step)
=======
    check_sensor_state(hass, "sensor.tumble_dryer_remaining_time", "0", step)
>>>>>>> 8997a4fa
    # OFF -> elapsed forced to unknown (some devices continue reporting last value of last cycle)
    check_sensor_state(hass, "sensor.tumble_dryer_elapsed_time", "unknown", step)

    # Simulate program started
    device_fixture["DummyDryer"]["state"]["status"]["value_raw"] = 5
    device_fixture["DummyDryer"]["state"]["status"]["value_localized"] = "In use"
    device_fixture["DummyDryer"]["state"]["ProgramID"]["value_raw"] = 3
    device_fixture["DummyDryer"]["state"]["ProgramID"]["value_localized"] = (
        "Minimum iron"
    )
    device_fixture["DummyDryer"]["state"]["programPhase"]["value_raw"] = 514
    device_fixture["DummyDryer"]["state"]["programPhase"]["value_localized"] = "Drying"
    device_fixture["DummyDryer"]["state"]["remainingTime"][0] = 0
    device_fixture["DummyDryer"]["state"]["remainingTime"][1] = 49
    device_fixture["DummyDryer"]["state"]["elapsedTime"][0] = 0
    device_fixture["DummyDryer"]["state"]["elapsedTime"][1] = 20
    device_fixture["DummyDryer"]["state"]["dryingStep"]["value_raw"] = 2
    device_fixture["DummyDryer"]["state"]["dryingStep"]["value_localized"] = "Normal"

    freezer.tick(timedelta(seconds=130))
    async_fire_time_changed(hass)
    await hass.async_block_till_done()
    step += 1

    check_sensor_state(hass, "sensor.tumble_dryer", "in_use", step)
    check_sensor_state(hass, "sensor.tumble_dryer_program", "minimum_iron", step)
    check_sensor_state(hass, "sensor.tumble_dryer_program_phase", "drying", step)
    check_sensor_state(hass, "sensor.tumble_dryer_drying_step", "normal", step)
    check_sensor_state(hass, "sensor.tumble_dryer_remaining_time", "49", step)
    # IN_USE -> elapsed time from API (normal case)
    check_sensor_state(hass, "sensor.tumble_dryer_elapsed_time", "20", step)

    # Simulate program end
    device_fixture["DummyDryer"]["state"]["status"]["value_raw"] = 7
    device_fixture["DummyDryer"]["state"]["status"]["value_localized"] = "Finished"
    device_fixture["DummyDryer"]["state"]["programPhase"]["value_raw"] = 522
    device_fixture["DummyDryer"]["state"]["programPhase"]["value_localized"] = (
        "Finished"
    )
    device_fixture["DummyDryer"]["state"]["remainingTime"][0] = 0
    device_fixture["DummyDryer"]["state"]["remainingTime"][1] = 0
    device_fixture["DummyDryer"]["state"]["elapsedTime"][0] = 1
    device_fixture["DummyDryer"]["state"]["elapsedTime"][1] = 18

    freezer.tick(timedelta(seconds=130))
    async_fire_time_changed(hass)
    await hass.async_block_till_done()
    step += 1

    check_sensor_state(hass, "sensor.tumble_dryer", "program_ended", step)
    check_sensor_state(hass, "sensor.tumble_dryer_program", "minimum_iron", step)
    check_sensor_state(hass, "sensor.tumble_dryer_program_phase", "finished", step)
    check_sensor_state(hass, "sensor.tumble_dryer_drying_step", "normal", step)
    check_sensor_state(hass, "sensor.tumble_dryer_remaining_time", "0", step)
    # PROGRAM_ENDED -> elapsed time kept from last program (some devices immediately go to 0)
    check_sensor_state(hass, "sensor.tumble_dryer_elapsed_time", "20", step)


@pytest.mark.parametrize("load_device_file", ["laundry.json"])
@pytest.mark.parametrize("platforms", [(SENSOR_DOMAIN,)])
async def test_elapsed_time_sensor_restored(
    hass: HomeAssistant,
    mock_config_entry: MockConfigEntry,
    mock_miele_client: MagicMock,
    setup_platform: None,
    device_fixture: MieleDevices,
    freezer: FrozenDateTimeFactory,
) -> None:
    """Test that elapsed time returns the restored value when program ended."""

    entity_id = "sensor.washing_machine_elapsed_time"

    # Simulate program started
    device_fixture["DummyWasher"]["state"]["status"]["value_raw"] = 5
    device_fixture["DummyWasher"]["state"]["status"]["value_localized"] = "In use"
    device_fixture["DummyWasher"]["state"]["ProgramID"]["value_raw"] = 3
    device_fixture["DummyWasher"]["state"]["ProgramID"]["value_localized"] = (
        "Minimum iron"
    )
    device_fixture["DummyWasher"]["state"]["programPhase"]["value_raw"] = 260
    device_fixture["DummyWasher"]["state"]["programPhase"]["value_localized"] = (
        "Main wash"
    )
    device_fixture["DummyWasher"]["state"]["remainingTime"][0] = 1
    device_fixture["DummyWasher"]["state"]["remainingTime"][1] = 45
    device_fixture["DummyWasher"]["state"]["targetTemperature"][0]["value_raw"] = 3000
    device_fixture["DummyWasher"]["state"]["targetTemperature"][0][
        "value_localized"
    ] = 30.0
    device_fixture["DummyWasher"]["state"]["elapsedTime"][0] = 0
    device_fixture["DummyWasher"]["state"]["elapsedTime"][1] = 12
    device_fixture["DummyWasher"]["state"]["spinningSpeed"]["value_raw"] = 1200
    device_fixture["DummyWasher"]["state"]["spinningSpeed"]["value_localized"] = "1200"

    freezer.tick(timedelta(seconds=130))
    async_fire_time_changed(hass)
    await hass.async_block_till_done()

    assert hass.states.get(entity_id).state == "12"

    # Simulate program ended
    device_fixture["DummyWasher"]["state"]["status"]["value_raw"] = 7
    device_fixture["DummyWasher"]["state"]["status"]["value_localized"] = "Finished"
    device_fixture["DummyWasher"]["state"]["programPhase"]["value_raw"] = 267
    device_fixture["DummyWasher"]["state"]["programPhase"]["value_localized"] = (
        "Anti-crease"
    )
    device_fixture["DummyWasher"]["state"]["remainingTime"][0] = 0
    device_fixture["DummyWasher"]["state"]["remainingTime"][1] = 0
    device_fixture["DummyWasher"]["state"]["elapsedTime"][0] = 0
    device_fixture["DummyWasher"]["state"]["elapsedTime"][1] = 0

    freezer.tick(timedelta(seconds=130))
    async_fire_time_changed(hass)
    await hass.async_block_till_done()

    # unload config entry and reload to make sure that the state is restored

    await hass.config_entries.async_unload(mock_config_entry.entry_id)
    await hass.async_block_till_done()

    assert hass.states.get(entity_id).state == "unavailable"

    await hass.config_entries.async_reload(mock_config_entry.entry_id)
    await hass.async_block_till_done()

    # check that elapsed time is the one restored and not the value reported by API (0)
    state = hass.states.get(entity_id)
    assert state is not None
    assert state.state == "12"<|MERGE_RESOLUTION|>--- conflicted
+++ resolved
@@ -311,11 +311,7 @@
         hass, "sensor.washing_machine_target_temperature", "unknown", step
     )
     check_sensor_state(hass, "sensor.washing_machine_spin_speed", "unknown", step)
-<<<<<<< HEAD
     check_sensor_state(hass, "sensor.washing_machine_remaining_time", "unknown", step)
-=======
-    check_sensor_state(hass, "sensor.washing_machine_remaining_time", "0", step)
->>>>>>> 8997a4fa
     # OFF -> elapsed forced to unknown (some devices continue reporting last value of last cycle)
     check_sensor_state(hass, "sensor.washing_machine_elapsed_time", "unknown", step)
 
@@ -461,11 +457,7 @@
     check_sensor_state(hass, "sensor.tumble_dryer_program", "no_program", step)
     check_sensor_state(hass, "sensor.tumble_dryer_program_phase", "not_running", step)
     check_sensor_state(hass, "sensor.tumble_dryer_drying_step", "unknown", step)
-<<<<<<< HEAD
     check_sensor_state(hass, "sensor.tumble_dryer_remaining_time", "unknown", step)
-=======
-    check_sensor_state(hass, "sensor.tumble_dryer_remaining_time", "0", step)
->>>>>>> 8997a4fa
     # OFF -> elapsed forced to unknown (some devices continue reporting last value of last cycle)
     check_sensor_state(hass, "sensor.tumble_dryer_elapsed_time", "unknown", step)
 
