"""Tests for miele sensor module."""

from unittest.mock import MagicMock

import pytest
from syrupy import SnapshotAssertion

from homeassistant.components.sensor import DOMAIN as SENSOR_DOMAIN
from homeassistant.core import HomeAssistant
from homeassistant.helpers import entity_registry as er

from tests.common import MockConfigEntry, snapshot_platform


@pytest.mark.parametrize("platforms", [(SENSOR_DOMAIN,)])
@pytest.mark.usefixtures("entity_registry_enabled_by_default")
async def test_sensor_states(
    hass: HomeAssistant,
    mock_miele_client: MagicMock,
    snapshot: SnapshotAssertion,
    entity_registry: er.EntityRegistry,
    setup_platform: MockConfigEntry,
) -> None:
    """Test sensor state."""

<<<<<<< HEAD
    await snapshot_platform(hass, entity_registry, snapshot, mock_config_entry.entry_id)


@pytest.mark.parametrize("load_device_file", ["hob.json"])
@pytest.mark.parametrize("platforms", [(SENSOR_DOMAIN,)])
@pytest.mark.usefixtures("entity_registry_enabled_by_default")
async def test_hob_sensor_states(
    hass: HomeAssistant,
    mock_miele_client: MagicMock,
    mock_config_entry: MockConfigEntry,
    snapshot: SnapshotAssertion,
    entity_registry: er.EntityRegistry,
    setup_platform: None,
) -> None:
    """Test sensor state."""

    await snapshot_platform(hass, entity_registry, snapshot, mock_config_entry.entry_id)
=======
    await snapshot_platform(hass, entity_registry, snapshot, setup_platform.entry_id)
>>>>>>> 337c64d6
<|MERGE_RESOLUTION|>--- conflicted
+++ resolved
@@ -23,8 +23,7 @@
 ) -> None:
     """Test sensor state."""
 
-<<<<<<< HEAD
-    await snapshot_platform(hass, entity_registry, snapshot, mock_config_entry.entry_id)
+    await snapshot_platform(hass, entity_registry, snapshot, setup_platform.entry_id)
 
 
 @pytest.mark.parametrize("load_device_file", ["hob.json"])
@@ -33,14 +32,10 @@
 async def test_hob_sensor_states(
     hass: HomeAssistant,
     mock_miele_client: MagicMock,
-    mock_config_entry: MockConfigEntry,
     snapshot: SnapshotAssertion,
     entity_registry: er.EntityRegistry,
     setup_platform: None,
 ) -> None:
     """Test sensor state."""
 
-    await snapshot_platform(hass, entity_registry, snapshot, mock_config_entry.entry_id)
-=======
-    await snapshot_platform(hass, entity_registry, snapshot, setup_platform.entry_id)
->>>>>>> 337c64d6
+    await snapshot_platform(hass, entity_registry, snapshot, setup_platform.entry_id)