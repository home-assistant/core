--- conflicted
+++ resolved
@@ -257,7 +257,21 @@
     await snapshot_platform(hass, entity_registry, snapshot, setup_platform.entry_id)
 
 
-<<<<<<< HEAD
+@pytest.mark.parametrize("load_device_file", ["fan_devices.json"])
+@pytest.mark.parametrize("platforms", [(SENSOR_DOMAIN,)])
+@pytest.mark.usefixtures("entity_registry_enabled_by_default")
+async def test_fan_hob_sensor_states(
+    hass: HomeAssistant,
+    mock_miele_client: MagicMock,
+    snapshot: SnapshotAssertion,
+    entity_registry: er.EntityRegistry,
+    setup_platform: None,
+) -> None:
+    """Test robot fan / hob sensor state."""
+
+    await snapshot_platform(hass, entity_registry, snapshot, setup_platform.entry_id)
+
+
 @pytest.mark.parametrize("load_device_file", ["laundry.json"])
 @pytest.mark.parametrize("platforms", [(SENSOR_DOMAIN,)])
 async def test_laundry_wash_scenario(
@@ -558,19 +572,4 @@
     # check that elapsed time is the one restored and not the value reported by API (0)
     state = hass.states.get(entity_id)
     assert state is not None
-    assert state.state == "12"
-=======
-@pytest.mark.parametrize("load_device_file", ["fan_devices.json"])
-@pytest.mark.parametrize("platforms", [(SENSOR_DOMAIN,)])
-@pytest.mark.usefixtures("entity_registry_enabled_by_default")
-async def test_fan_hob_sensor_states(
-    hass: HomeAssistant,
-    mock_miele_client: MagicMock,
-    snapshot: SnapshotAssertion,
-    entity_registry: er.EntityRegistry,
-    setup_platform: None,
-) -> None:
-    """Test robot fan / hob sensor state."""
-
-    await snapshot_platform(hass, entity_registry, snapshot, setup_platform.entry_id)
->>>>>>> bddd4d62
+    assert state.state == "12"