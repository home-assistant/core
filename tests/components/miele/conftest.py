"""Test helpers for Miele."""

from collections.abc import AsyncGenerator, Generator
import time
from unittest.mock import AsyncMock, MagicMock, patch

from pymiele import MieleAction, MieleDevices
import pytest

from homeassistant.components.application_credentials import (
    ClientCredential,
    async_import_client_credential,
)
from homeassistant.components.miele.const import DOMAIN
from homeassistant.core import HomeAssistant
from homeassistant.setup import async_setup_component

from .const import CLIENT_ID, CLIENT_SECRET

from tests.common import MockConfigEntry, load_fixture, load_json_object_fixture


@pytest.fixture(name="expires_at")
def mock_expires_at() -> float:
    """Fixture to set the oauth token expiration time."""
    return time.time() + 3600


@pytest.fixture
def mock_config_entry(hass: HomeAssistant, expires_at: float) -> MockConfigEntry:
    """Return the default mocked config entry."""
    config_entry = MockConfigEntry(
        minor_version=1,
        domain=DOMAIN,
        title="Miele test",
        data={
            "auth_implementation": DOMAIN,
            "token": {
                "access_token": "Fake_token",
                "expires_in": 86399,
                "refresh_token": "3012bc9f-7a65-4240-b817-9154ffdcc30f",
                "token_type": "Bearer",
                "expires_at": expires_at,
            },
        },
        entry_id="miele_test",
    )
    config_entry.add_to_hass(hass)
    return config_entry


@pytest.fixture(autouse=True)
async def setup_credentials(hass: HomeAssistant) -> None:
    """Fixture to setup credentials."""
    assert await async_setup_component(hass, "application_credentials", {})
    await async_import_client_credential(
        hass,
        DOMAIN,
        ClientCredential(
            CLIENT_ID,
            CLIENT_SECRET,
        ),
        DOMAIN,
    )


# Fixture group for device API endpoint.


@pytest.fixture(scope="package")
def load_device_file() -> str:
    """Fixture for loading device file."""
<<<<<<< HEAD
    return "5_devices.json"
=======
    return "4_devices.json"
>>>>>>> e4fe7ba9


@pytest.fixture
def device_fixture(load_device_file: str) -> MieleDevices:
    """Fixture for device."""
    return load_json_object_fixture(load_device_file, DOMAIN)


@pytest.fixture(scope="package")
def load_action_file() -> str:
    """Fixture for loading action file."""
    return "action_washing_machine.json"


@pytest.fixture
def action_fixture(load_action_file: str) -> MieleAction:
    """Fixture for action."""
    return load_json_object_fixture(load_action_file, DOMAIN)


@pytest.fixture(scope="package")
def load_programs_file() -> str:
    """Fixture for loading programs file."""
    return "programs_washing_machine.json"


@pytest.fixture
def programs_fixture(load_programs_file: str) -> list[dict]:
    """Fixture for available programs."""
    return load_fixture(load_programs_file, DOMAIN)


@pytest.fixture
def mock_miele_client(
    device_fixture,
    action_fixture,
    programs_fixture,
) -> Generator[MagicMock]:
    """Mock a Miele client."""

    with patch(
        "homeassistant.components.miele.AsyncConfigEntryAuth",
        autospec=True,
    ) as mock_client:
        client = mock_client.return_value

        client.get_devices.return_value = device_fixture
        client.get_actions.return_value = action_fixture
        client.get_programs.return_value = programs_fixture

        yield client


@pytest.fixture
def platforms() -> list[str]:
    """Fixture for platforms."""
    return []


@pytest.fixture
async def setup_platform(
    hass: HomeAssistant,
    mock_config_entry: MockConfigEntry,
    platforms,
) -> AsyncGenerator[None]:
    """Set up one or all platforms."""

    with patch(f"homeassistant.components.{DOMAIN}.PLATFORMS", platforms):
        assert await hass.config_entries.async_setup(mock_config_entry.entry_id)
        await hass.async_block_till_done()
        yield


@pytest.fixture
async def access_token(hass: HomeAssistant) -> str:
    """Return a valid access token."""
    return "mock-access-token"


@pytest.fixture
def mock_setup_entry() -> Generator[AsyncMock]:
    """Override async_setup_entry."""
    with patch(
        "homeassistant.components.miele.async_setup_entry", return_value=True
    ) as mock_setup_entry:
        yield mock_setup_entry<|MERGE_RESOLUTION|>--- conflicted
+++ resolved
@@ -70,11 +70,7 @@
 @pytest.fixture(scope="package")
 def load_device_file() -> str:
     """Fixture for loading device file."""
-<<<<<<< HEAD
-    return "5_devices.json"
-=======
     return "4_devices.json"
->>>>>>> e4fe7ba9
 
 
 @pytest.fixture
