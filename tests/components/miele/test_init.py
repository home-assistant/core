"""Tests for init module."""

from datetime import timedelta
import http
import time
from unittest.mock import MagicMock

from aiohttp import ClientConnectionError
from freezegun.api import FrozenDateTimeFactory
from pymiele import OAUTH2_TOKEN
import pytest
from syrupy import SnapshotAssertion

from homeassistant.components.miele.const import DOMAIN
from homeassistant.config_entries import ConfigEntryState
from homeassistant.core import HomeAssistant
from homeassistant.helpers import device_registry as dr
from homeassistant.setup import async_setup_component

from . import setup_integration

from tests.common import MockConfigEntry, async_fire_time_changed
from tests.test_util.aiohttp import AiohttpClientMocker
from tests.typing import WebSocketGenerator


async def test_load_unload_entry(
    hass: HomeAssistant,
    mock_miele_client: MagicMock,
    mock_config_entry: MockConfigEntry,
) -> None:
    """Test load and unload entry."""
    await setup_integration(hass, mock_config_entry)
    entry = mock_config_entry

    assert entry.state is ConfigEntryState.LOADED

    await hass.config_entries.async_unload(entry.entry_id)
    await hass.async_block_till_done()

    assert entry.state is ConfigEntryState.NOT_LOADED


@pytest.mark.parametrize(
    ("expires_at", "status", "expected_state"),
    [
        (
            time.time() - 3600,
            http.HTTPStatus.UNAUTHORIZED,
            ConfigEntryState.SETUP_ERROR,
        ),
        (
            time.time() - 3600,
            http.HTTPStatus.INTERNAL_SERVER_ERROR,
            ConfigEntryState.SETUP_RETRY,
        ),
    ],
    ids=["unauthorized", "internal_server_error"],
)
async def test_expired_token_refresh_failure(
    hass: HomeAssistant,
    mock_config_entry: MockConfigEntry,
    aioclient_mock: AiohttpClientMocker,
    status: http.HTTPStatus,
    expected_state: ConfigEntryState,
) -> None:
    """Test failure while refreshing token with a transient error."""

    aioclient_mock.clear_requests()
    aioclient_mock.post(
        OAUTH2_TOKEN,
        status=status,
    )

    await setup_integration(hass, mock_config_entry)

    assert mock_config_entry.state is expected_state


@pytest.mark.parametrize("expires_at", [time.time() - 3600], ids=["expired"])
async def test_expired_token_refresh_connection_failure(
    hass: HomeAssistant,
    mock_config_entry: MockConfigEntry,
    aioclient_mock: AiohttpClientMocker,
) -> None:
    """Test failure while refreshing token with a ClientError."""

    aioclient_mock.clear_requests()
    aioclient_mock.post(
        OAUTH2_TOKEN,
        exc=ClientConnectionError(),
    )

    await setup_integration(hass, mock_config_entry)

    assert mock_config_entry.state is ConfigEntryState.SETUP_RETRY


async def test_devices_multiple_created_count(
    hass: HomeAssistant,
    device_registry: dr.DeviceRegistry,
    mock_miele_client: MagicMock,
    mock_config_entry: MockConfigEntry,
) -> None:
    """Test that multiple devices are created."""
    await setup_integration(hass, mock_config_entry)

    assert len(device_registry.devices) == 4


async def test_device_info(
    hass: HomeAssistant,
    snapshot: SnapshotAssertion,
    mock_miele_client: MagicMock,
    mock_config_entry: MockConfigEntry,
    device_registry: dr.DeviceRegistry,
) -> None:
    """Test device registry integration."""
    await setup_integration(hass, mock_config_entry)
    device_entry = device_registry.async_get_device(
        identifiers={(DOMAIN, "Dummy_Appliance_1")}
    )
    assert device_entry is not None
    assert device_entry == snapshot


<<<<<<< HEAD
@pytest.mark.usefixtures("entity_registry_enabled_by_default")
async def test_setup_platforms(
    hass: HomeAssistant,
    mock_miele_client: MagicMock,
    mock_config_entry: MockConfigEntry,
    device_registry: dr.DeviceRegistry,
    freezer: FrozenDateTimeFactory,
) -> None:
    """Test that all platforms are set up."""

    await setup_integration(hass, mock_config_entry)
    freezer.tick(timedelta(seconds=30))
    async_fire_time_changed(hass)
    await hass.async_block_till_done()

    assert hass.states.get("binary_sensor.freezer_door").state == "off"
    assert hass.states.get("binary_sensor.hood_problem").state == "off"

    assert (
        hass.states.get("button.washing_machine_start").object_id
        == "washing_machine_start"
    )

    assert hass.states.get("climate.freezer_freezer").state == "cool"
    assert hass.states.get("light.hood_light").state == "on"

    assert hass.states.get("sensor.freezer_temperature").state == "-18.0"
    assert hass.states.get("sensor.washing_machine").state == "off"

    assert hass.states.get("switch.washing_machine_power").state == "off"


@pytest.mark.parametrize(
    "load_action_file",
    ["action_freezer.json"],
    ids=[
        "freezer",
    ],
)
@pytest.mark.usefixtures("entity_registry_enabled_by_default")
async def test_setup_climate_platform(
    hass: HomeAssistant,
    mock_miele_client: MagicMock,
    mock_config_entry: MockConfigEntry,
    device_registry: dr.DeviceRegistry,
    freezer: FrozenDateTimeFactory,
) -> None:
    """Test that platforms are set up."""

    await setup_integration(hass, mock_config_entry)
    freezer.tick(timedelta(seconds=30))
    async_fire_time_changed(hass)
    await hass.async_block_till_done()

    assert hass.states.get("climate.freezer_freezer").state == "cool"
=======
async def test_device_remove_devices(
    hass: HomeAssistant,
    hass_ws_client: WebSocketGenerator,
    mock_config_entry: MockConfigEntry,
    mock_miele_client: MagicMock,
    device_registry: dr.DeviceRegistry,
) -> None:
    """Test we can only remove a device that no longer exists."""
    assert await async_setup_component(hass, "config", {})

    mock_config_entry.add_to_hass(hass)

    assert await hass.config_entries.async_setup(mock_config_entry.entry_id)
    await hass.async_block_till_done()

    device_entry = device_registry.async_get_device(
        identifiers={
            (
                DOMAIN,
                "Dummy_Appliance_1",
            )
        },
    )
    client = await hass_ws_client(hass)
    response = await client.remove_device(device_entry.id, mock_config_entry.entry_id)
    assert not response["success"]

    old_device_entry = device_registry.async_get_or_create(
        config_entry_id=mock_config_entry.entry_id,
        identifiers={(DOMAIN, "OLD-DEVICE-UUID")},
    )
    response = await client.remove_device(
        old_device_entry.id, mock_config_entry.entry_id
    )
    assert response["success"]
>>>>>>> f9804340
<|MERGE_RESOLUTION|>--- conflicted
+++ resolved
@@ -124,7 +124,6 @@
     assert device_entry == snapshot
 
 
-<<<<<<< HEAD
 @pytest.mark.usefixtures("entity_registry_enabled_by_default")
 async def test_setup_platforms(
     hass: HomeAssistant,
@@ -180,7 +179,8 @@
     await hass.async_block_till_done()
 
     assert hass.states.get("climate.freezer_freezer").state == "cool"
-=======
+
+
 async def test_device_remove_devices(
     hass: HomeAssistant,
     hass_ws_client: WebSocketGenerator,
@@ -215,5 +215,4 @@
     response = await client.remove_device(
         old_device_entry.id, mock_config_entry.entry_id
     )
-    assert response["success"]
->>>>>>> f9804340
+    assert response["success"]