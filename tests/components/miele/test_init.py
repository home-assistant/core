"""Tests for init module."""

import http
import time
from unittest.mock import MagicMock

from aiohttp import ClientConnectionError
from pymiele import OAUTH2_TOKEN
import pytest
from syrupy import SnapshotAssertion

from homeassistant.components.miele.const import DOMAIN
from homeassistant.config_entries import ConfigEntryState
from homeassistant.core import HomeAssistant
from homeassistant.helpers import device_registry as dr

from . import setup_integration

from tests.common import MockConfigEntry
from tests.test_util.aiohttp import AiohttpClientMocker


async def test_load_unload_entry(
    hass: HomeAssistant,
    mock_miele_client: MagicMock,
    mock_config_entry: MockConfigEntry,
) -> None:
    """Test load and unload entry."""
    await setup_integration(hass, mock_config_entry)
    entry = mock_config_entry

    assert entry.state is ConfigEntryState.LOADED

    await hass.config_entries.async_unload(entry.entry_id)
    await hass.async_block_till_done()

    assert entry.state is ConfigEntryState.NOT_LOADED


@pytest.mark.parametrize(
    ("expires_at", "status", "expected_state"),
    [
        (
            time.time() - 3600,
            http.HTTPStatus.UNAUTHORIZED,
            ConfigEntryState.SETUP_ERROR,
        ),
        (
            time.time() - 3600,
            http.HTTPStatus.INTERNAL_SERVER_ERROR,
            ConfigEntryState.SETUP_RETRY,
        ),
    ],
    ids=["unauthorized", "internal_server_error"],
)
async def test_expired_token_refresh_failure(
    hass: HomeAssistant,
    mock_config_entry: MockConfigEntry,
    aioclient_mock: AiohttpClientMocker,
    status: http.HTTPStatus,
    expected_state: ConfigEntryState,
) -> None:
    """Test failure while refreshing token with a transient error."""

    aioclient_mock.clear_requests()
    aioclient_mock.post(
        OAUTH2_TOKEN,
        status=status,
    )

    await setup_integration(hass, mock_config_entry)

    assert mock_config_entry.state is expected_state


@pytest.mark.parametrize("expires_at", [time.time() - 3600], ids=["expired"])
async def test_expired_token_refresh_connection_failure(
    hass: HomeAssistant,
    mock_config_entry: MockConfigEntry,
    aioclient_mock: AiohttpClientMocker,
) -> None:
    """Test failure while refreshing token with a ClientError."""

    aioclient_mock.clear_requests()
    aioclient_mock.post(
        OAUTH2_TOKEN,
        exc=ClientConnectionError(),
    )

    await setup_integration(hass, mock_config_entry)

    assert mock_config_entry.state is ConfigEntryState.SETUP_RETRY


async def test_devices_multiple_created_count(
    hass: HomeAssistant,
    device_registry: dr.DeviceRegistry,
    mock_miele_client: MagicMock,
    mock_config_entry: MockConfigEntry,
) -> None:
    """Test that multiple devices are created."""
    await setup_integration(hass, mock_config_entry)

<<<<<<< HEAD
    assert len(device_registry.devices) == 5
=======
    assert len(device_registry.devices) == 4
>>>>>>> e4fe7ba9


async def test_device_info(
    hass: HomeAssistant,
    snapshot: SnapshotAssertion,
    mock_miele_client: MagicMock,
    mock_config_entry: MockConfigEntry,
    device_registry: dr.DeviceRegistry,
) -> None:
    """Test device registry integration."""
    await setup_integration(hass, mock_config_entry)
    device_entry = device_registry.async_get_device(
        identifiers={(DOMAIN, "Dummy_Appliance_1")}
    )
    assert device_entry is not None
    assert device_entry == snapshot<|MERGE_RESOLUTION|>--- conflicted
+++ resolved
@@ -101,11 +101,7 @@
     """Test that multiple devices are created."""
     await setup_integration(hass, mock_config_entry)
 
-<<<<<<< HEAD
-    assert len(device_registry.devices) == 5
-=======
     assert len(device_registry.devices) == 4
->>>>>>> e4fe7ba9
 
 
 async def test_device_info(
