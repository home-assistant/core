# serializer version: 1
# name: test_light_states[platforms0][light.hood_ambient_light-entry]
  EntityRegistryEntrySnapshot({
    'aliases': set({
    }),
    'area_id': None,
    'capabilities': dict({
      'supported_color_modes': list([
        <ColorMode.ONOFF: 'onoff'>,
      ]),
    }),
    'config_entry_id': <ANY>,
    'config_subentry_id': <ANY>,
    'device_class': None,
    'device_id': <ANY>,
    'disabled_by': None,
    'domain': 'light',
    'entity_category': None,
    'entity_id': 'light.hood_ambient_light',
    'has_entity_name': True,
    'hidden_by': None,
    'icon': None,
    'id': <ANY>,
    'labels': set({
    }),
    'name': None,
    'options': dict({
    }),
    'original_device_class': None,
    'original_icon': None,
    'original_name': 'Ambient light',
    'platform': 'miele',
    'previous_unique_id': None,
    'suggested_object_id': None,
    'supported_features': 0,
    'translation_key': 'ambient_light',
    'unique_id': 'DummyAppliance_18-ambient_light',
    'unit_of_measurement': None,
  })
# ---
# name: test_light_states[platforms0][light.hood_ambient_light-state]
  StateSnapshot({
    'attributes': ReadOnlyDict({
      'color_mode': None,
      'friendly_name': 'Hood Ambient light',
      'supported_color_modes': list([
        <ColorMode.ONOFF: 'onoff'>,
      ]),
      'supported_features': <LightEntityFeature: 0>,
    }),
    'context': <ANY>,
    'entity_id': 'light.hood_ambient_light',
    'last_changed': <ANY>,
    'last_reported': <ANY>,
    'last_updated': <ANY>,
    'state': 'off',
  })
# ---
# name: test_light_states[platforms0][light.hood_light-entry]
  EntityRegistryEntrySnapshot({
    'aliases': set({
    }),
    'area_id': None,
    'capabilities': dict({
      'supported_color_modes': list([
        <ColorMode.ONOFF: 'onoff'>,
      ]),
    }),
    'config_entry_id': <ANY>,
    'config_subentry_id': <ANY>,
    'device_class': None,
    'device_id': <ANY>,
    'disabled_by': None,
    'domain': 'light',
    'entity_category': None,
    'entity_id': 'light.hood_light',
    'has_entity_name': True,
    'hidden_by': None,
    'icon': None,
    'id': <ANY>,
    'labels': set({
    }),
    'name': None,
    'options': dict({
    }),
    'original_device_class': None,
    'original_icon': None,
    'original_name': 'Light',
    'platform': 'miele',
    'previous_unique_id': None,
    'suggested_object_id': None,
    'supported_features': 0,
    'translation_key': 'light',
    'unique_id': 'DummyAppliance_18-light',
    'unit_of_measurement': None,
  })
# ---
# name: test_light_states[platforms0][light.hood_light-state]
  StateSnapshot({
    'attributes': ReadOnlyDict({
      'color_mode': <ColorMode.ONOFF: 'onoff'>,
      'friendly_name': 'Hood Light',
      'supported_color_modes': list([
        <ColorMode.ONOFF: 'onoff'>,
      ]),
      'supported_features': <LightEntityFeature: 0>,
    }),
    'context': <ANY>,
    'entity_id': 'light.hood_light',
    'last_changed': <ANY>,
    'last_reported': <ANY>,
    'last_updated': <ANY>,
    'state': 'on',
  })
# ---
<<<<<<< HEAD
# name: test_light_states[platforms0][light.oven_light-entry]
=======
# name: test_light_states_api_push[platforms0][light.hood_ambient_light-entry]
>>>>>>> 8abbd35c
  EntityRegistryEntrySnapshot({
    'aliases': set({
    }),
    'area_id': None,
    'capabilities': dict({
      'supported_color_modes': list([
        <ColorMode.ONOFF: 'onoff'>,
      ]),
    }),
    'config_entry_id': <ANY>,
    'config_subentry_id': <ANY>,
    'device_class': None,
    'device_id': <ANY>,
    'disabled_by': None,
    'domain': 'light',
    'entity_category': None,
<<<<<<< HEAD
    'entity_id': 'light.oven_light',
=======
    'entity_id': 'light.hood_ambient_light',
    'has_entity_name': True,
    'hidden_by': None,
    'icon': None,
    'id': <ANY>,
    'labels': set({
    }),
    'name': None,
    'options': dict({
    }),
    'original_device_class': None,
    'original_icon': None,
    'original_name': 'Ambient light',
    'platform': 'miele',
    'previous_unique_id': None,
    'suggested_object_id': None,
    'supported_features': 0,
    'translation_key': 'ambient_light',
    'unique_id': 'DummyAppliance_18-ambient_light',
    'unit_of_measurement': None,
  })
# ---
# name: test_light_states_api_push[platforms0][light.hood_ambient_light-state]
  StateSnapshot({
    'attributes': ReadOnlyDict({
      'color_mode': None,
      'friendly_name': 'Hood Ambient light',
      'supported_color_modes': list([
        <ColorMode.ONOFF: 'onoff'>,
      ]),
      'supported_features': <LightEntityFeature: 0>,
    }),
    'context': <ANY>,
    'entity_id': 'light.hood_ambient_light',
    'last_changed': <ANY>,
    'last_reported': <ANY>,
    'last_updated': <ANY>,
    'state': 'off',
  })
# ---
# name: test_light_states_api_push[platforms0][light.hood_light-entry]
  EntityRegistryEntrySnapshot({
    'aliases': set({
    }),
    'area_id': None,
    'capabilities': dict({
      'supported_color_modes': list([
        <ColorMode.ONOFF: 'onoff'>,
      ]),
    }),
    'config_entry_id': <ANY>,
    'config_subentry_id': <ANY>,
    'device_class': None,
    'device_id': <ANY>,
    'disabled_by': None,
    'domain': 'light',
    'entity_category': None,
    'entity_id': 'light.hood_light',
>>>>>>> 8abbd35c
    'has_entity_name': True,
    'hidden_by': None,
    'icon': None,
    'id': <ANY>,
    'labels': set({
    }),
    'name': None,
    'options': dict({
    }),
    'original_device_class': None,
    'original_icon': None,
    'original_name': 'Light',
    'platform': 'miele',
    'previous_unique_id': None,
<<<<<<< HEAD
    'supported_features': 0,
    'translation_key': 'light',
    'unique_id': 'DummyAppliance_12-light',
    'unit_of_measurement': None,
  })
# ---
# name: test_light_states[platforms0][light.oven_light-state]
  StateSnapshot({
    'attributes': ReadOnlyDict({
      'color_mode': <ColorMode.ONOFF: 'onoff'>,
      'friendly_name': 'Oven Light',
=======
    'suggested_object_id': None,
    'supported_features': 0,
    'translation_key': 'light',
    'unique_id': 'DummyAppliance_18-light',
    'unit_of_measurement': None,
  })
# ---
# name: test_light_states_api_push[platforms0][light.hood_light-state]
  StateSnapshot({
    'attributes': ReadOnlyDict({
      'color_mode': <ColorMode.ONOFF: 'onoff'>,
      'friendly_name': 'Hood Light',
>>>>>>> 8abbd35c
      'supported_color_modes': list([
        <ColorMode.ONOFF: 'onoff'>,
      ]),
      'supported_features': <LightEntityFeature: 0>,
    }),
    'context': <ANY>,
<<<<<<< HEAD
    'entity_id': 'light.oven_light',
=======
    'entity_id': 'light.hood_light',
>>>>>>> 8abbd35c
    'last_changed': <ANY>,
    'last_reported': <ANY>,
    'last_updated': <ANY>,
    'state': 'on',
  })
# ---<|MERGE_RESOLUTION|>--- conflicted
+++ resolved
@@ -113,30 +113,23 @@
     'state': 'on',
   })
 # ---
-<<<<<<< HEAD
-# name: test_light_states[platforms0][light.oven_light-entry]
-=======
 # name: test_light_states_api_push[platforms0][light.hood_ambient_light-entry]
->>>>>>> 8abbd35c
-  EntityRegistryEntrySnapshot({
-    'aliases': set({
-    }),
-    'area_id': None,
-    'capabilities': dict({
-      'supported_color_modes': list([
-        <ColorMode.ONOFF: 'onoff'>,
-      ]),
-    }),
-    'config_entry_id': <ANY>,
-    'config_subentry_id': <ANY>,
-    'device_class': None,
-    'device_id': <ANY>,
-    'disabled_by': None,
-    'domain': 'light',
-    'entity_category': None,
-<<<<<<< HEAD
-    'entity_id': 'light.oven_light',
-=======
+  EntityRegistryEntrySnapshot({
+    'aliases': set({
+    }),
+    'area_id': None,
+    'capabilities': dict({
+      'supported_color_modes': list([
+        <ColorMode.ONOFF: 'onoff'>,
+      ]),
+    }),
+    'config_entry_id': <ANY>,
+    'config_subentry_id': <ANY>,
+    'device_class': None,
+    'device_id': <ANY>,
+    'disabled_by': None,
+    'domain': 'light',
+    'entity_category': None,
     'entity_id': 'light.hood_ambient_light',
     'has_entity_name': True,
     'hidden_by': None,
@@ -195,7 +188,6 @@
     'domain': 'light',
     'entity_category': None,
     'entity_id': 'light.hood_light',
->>>>>>> 8abbd35c
     'has_entity_name': True,
     'hidden_by': None,
     'icon': None,
@@ -210,19 +202,6 @@
     'original_name': 'Light',
     'platform': 'miele',
     'previous_unique_id': None,
-<<<<<<< HEAD
-    'supported_features': 0,
-    'translation_key': 'light',
-    'unique_id': 'DummyAppliance_12-light',
-    'unit_of_measurement': None,
-  })
-# ---
-# name: test_light_states[platforms0][light.oven_light-state]
-  StateSnapshot({
-    'attributes': ReadOnlyDict({
-      'color_mode': <ColorMode.ONOFF: 'onoff'>,
-      'friendly_name': 'Oven Light',
-=======
     'suggested_object_id': None,
     'supported_features': 0,
     'translation_key': 'light',
@@ -235,18 +214,13 @@
     'attributes': ReadOnlyDict({
       'color_mode': <ColorMode.ONOFF: 'onoff'>,
       'friendly_name': 'Hood Light',
->>>>>>> 8abbd35c
-      'supported_color_modes': list([
-        <ColorMode.ONOFF: 'onoff'>,
-      ]),
-      'supported_features': <LightEntityFeature: 0>,
-    }),
-    'context': <ANY>,
-<<<<<<< HEAD
-    'entity_id': 'light.oven_light',
-=======
-    'entity_id': 'light.hood_light',
->>>>>>> 8abbd35c
+      'supported_color_modes': list([
+        <ColorMode.ONOFF: 'onoff'>,
+      ]),
+      'supported_features': <LightEntityFeature: 0>,
+    }),
+    'context': <ANY>,
+    'entity_id': 'light.hood_light',
     'last_changed': <ANY>,
     'last_reported': <ANY>,
     'last_updated': <ANY>,
