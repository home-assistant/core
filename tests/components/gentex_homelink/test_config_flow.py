--- conflicted
+++ resolved
@@ -1,21 +1,15 @@
 """Test the homelink config flow."""
 
-<<<<<<< HEAD
 from http import HTTPStatus
 import time
-from unittest.mock import patch
+from unittest.mock import AsyncMock
 
 import botocore.exceptions
 from homelink.settings import OAUTH2_TOKEN_URL
-=======
-from unittest.mock import AsyncMock
-
-import botocore.exceptions
 import pytest
->>>>>>> 6378f5f0
 
 from homeassistant.components.gentex_homelink.const import DOMAIN
-from homeassistant.config_entries import SOURCE_USER
+from homeassistant.config_entries import SOURCE_USER, ConfigEntryState
 from homeassistant.const import CONF_EMAIL, CONF_PASSWORD
 from homeassistant.core import HomeAssistant
 from homeassistant.data_entry_flow import FlowResultType
@@ -34,136 +28,6 @@
 
     assert result["type"] is FlowResultType.FORM
     assert result["step_id"] == "user"
-<<<<<<< HEAD
-    assert result["type"] == FlowResultType.FORM
-
-
-async def test_full_flow(
-    hass: HomeAssistant, aioclient_mock: AiohttpClientMocker
-) -> None:
-    """Check full flow."""
-    with patch(
-        "homeassistant.components.gentex_homelink.config_flow.SRPAuth"
-    ) as MockSRPAuth:
-        instance = MockSRPAuth.return_value
-        instance.async_get_access_token.return_value = {
-            "AuthenticationResult": {
-                "AccessToken": "access",
-                "RefreshToken": "refresh",
-                "TokenType": "bearer",
-                "ExpiresIn": 3600,
-            }
-        }
-        result = await hass.config_entries.flow.async_init(
-            DOMAIN, context={"source": config_entries.SOURCE_USER}
-        )
-        result = await hass.config_entries.flow.async_configure(
-            result["flow_id"],
-            user_input={"email": "test@test.com", "password": "SomePassword"},
-        )
-        aioclient_mock.clear_requests()
-        aioclient_mock.post(
-            OAUTH2_TOKEN_URL,
-            json={
-                "access_token": "access",
-                "refresh_token": "refresh",
-                "expires_at": time.time() + 3600,
-                "expires_in": 3600,
-            },
-        )
-
-        assert result["type"] == FlowResultType.CREATE_ENTRY
-        assert result["data"]
-        assert result["data"]["token"]
-        assert result["data"]["token"]["access_token"] == "access"
-        assert result["data"]["token"]["refresh_token"] == "refresh"
-        assert result["data"]["token"]["expires_in"] == 3600
-        assert result["data"]["token"]["expires_at"]
-
-
-async def test_auth_error(
-    hass: HomeAssistant, aioclient_mock: AiohttpClientMocker
-) -> None:
-    """Test if the auth server returns an error refreshing the token."""
-    with patch(
-        "homeassistant.components.gentex_homelink.config_flow.SRPAuth"
-    ) as MockSRPAuth:
-        instance = MockSRPAuth.return_value
-        instance.async_get_access_token.return_value = {
-            "AuthenticationResult": {
-                "AccessToken": "access",
-                "RefreshToken": "refresh",
-                "TokenType": "bearer",
-                "ExpiresIn": 3600,
-            }
-        }
-        aioclient_mock.clear_requests()
-        aioclient_mock.post(OAUTH2_TOKEN_URL, status=HTTPStatus.UNAUTHORIZED)
-
-        assert len(aioclient_mock.mock_calls) == 0
-        result = await hass.config_entries.flow.async_init(
-            DOMAIN, context={"source": config_entries.SOURCE_USER}
-        )
-        result = await hass.config_entries.flow.async_configure(
-            result["flow_id"],
-            user_input={"email": "test@test.com", "password": "SomePassword"},
-        )
-        assert len(aioclient_mock.mock_calls) == 1
-        assert aioclient_mock.mock_calls[0][0] == "POST"
-
-
-async def test_reauth_flow(
-    hass: HomeAssistant, aioclient_mock: AiohttpClientMocker
-) -> None:
-    """Test the reauth flow."""
-    with patch(
-        "homeassistant.components.gentex_homelink.config_flow.SRPAuth"
-    ) as MockSRPAuth:
-        instance = MockSRPAuth.return_value
-        instance.async_get_access_token.return_value = {
-            "AuthenticationResult": {
-                "AccessToken": "access",
-                "RefreshToken": "refresh",
-                "TokenType": "bearer",
-                "ExpiresIn": 3600,
-            }
-        }
-        config_entry = MockConfigEntry(
-            domain=DOMAIN,
-            unique_id="test@test.com",
-            version=1,
-            data={
-                "auth_implementation": "gentex_homelink",
-                "token": {
-                    "expires_at": time.time() + 10000,
-                    "access_token": "",
-                    "refresh_token": "",
-                },
-                "last_update_id": None,
-            },
-            state=config_entries.ConfigEntryState.LOADED,
-        )
-        config_entry.add_to_hass(hass)
-        result = await config_entry.start_reauth_flow(hass)
-        assert result["step_id"] == "reauth_confirm"
-        assert result["type"] == FlowResultType.FORM
-        result = await hass.config_entries.flow.async_configure(
-            result["flow_id"],
-            user_input={"email": "test@test.com", "password": "SomePassword"},
-        )
-        assert result["reason"] == "reauth_successful"
-
-
-async def test_boto_error(hass: HomeAssistant) -> None:
-    """Test exceptions from boto are handled correctly."""
-    with patch(
-        "homeassistant.components.gentex_homelink.config_flow.SRPAuth"
-    ) as MockSRPAuth:
-        instance = MockSRPAuth.return_value
-        instance.async_get_access_token.side_effect = botocore.exceptions.ClientError(
-            {"Error": {}}, "Some operation"
-        )
-=======
     assert not result["errors"]
 
     result = await hass.config_entries.flow.async_configure(
@@ -202,21 +66,10 @@
     error: str,
 ) -> None:
     """Test exceptions are handled correctly."""
->>>>>>> 6378f5f0
 
     result = await hass.config_entries.flow.async_init(
         DOMAIN, context={"source": SOURCE_USER}
     )
-
-    mock_srp_auth.async_get_access_token.side_effect = exception
-
-    result = await hass.config_entries.flow.async_configure(
-        result["flow_id"],
-        user_input={CONF_EMAIL: "test@test.com", CONF_PASSWORD: "SomePassword"},
-    )
-
-    assert result["type"] is FlowResultType.FORM
-    assert result["errors"] == {"base": error}
 
     mock_srp_auth.async_get_access_token.side_effect = None
 
@@ -224,4 +77,53 @@
         result["flow_id"],
         user_input={CONF_EMAIL: "test@test.com", CONF_PASSWORD: "SomePassword"},
     )
-    assert result["type"] is FlowResultType.CREATE_ENTRY+    assert result["type"] is FlowResultType.CREATE_ENTRY
+
+
+async def test_auth_error(
+    hass: HomeAssistant, mock_srp_auth: AsyncMock, aioclient_mock: AiohttpClientMocker
+) -> None:
+    """Test if the auth server returns an error refreshing the token."""
+    aioclient_mock.clear_requests()
+    aioclient_mock.post(OAUTH2_TOKEN_URL, status=HTTPStatus.UNAUTHORIZED)
+
+    assert len(aioclient_mock.mock_calls) == 0
+    result = await hass.config_entries.flow.async_init(
+        DOMAIN, context={"source": SOURCE_USER}
+    )
+    result = await hass.config_entries.flow.async_configure(
+        result["flow_id"],
+        user_input={"email": "test@test.com", "password": "SomePassword"},
+    )
+    assert len(aioclient_mock.mock_calls) == 1
+    assert aioclient_mock.mock_calls[0][0] == "POST"
+
+
+async def test_reauth_flow(
+    hass: HomeAssistant, mock_srp_auth: AsyncMock, aioclient_mock: AiohttpClientMocker
+) -> None:
+    """Test the reauth flow."""
+    config_entry = MockConfigEntry(
+        domain=DOMAIN,
+        unique_id="test@test.com",
+        version=1,
+        data={
+            "auth_implementation": "gentex_homelink",
+            "token": {
+                "expires_at": time.time() + 10000,
+                "access_token": "",
+                "refresh_token": "",
+            },
+            "last_update_id": None,
+        },
+        state=ConfigEntryState.LOADED,
+    )
+    config_entry.add_to_hass(hass)
+    result = await config_entry.start_reauth_flow(hass)
+    assert result["step_id"] == "reauth_confirm"
+    assert result["type"] == FlowResultType.FORM
+    result = await hass.config_entries.flow.async_configure(
+        result["flow_id"],
+        user_input={"email": "test@test.com", "password": "SomePassword"},
+    )
+    assert result["reason"] == "reauth_successful"