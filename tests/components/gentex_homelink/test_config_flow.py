--- conflicted
+++ resolved
@@ -7,25 +7,15 @@
 import botocore.exceptions
 import pytest
 
-<<<<<<< HEAD
 from homeassistant.components.gentex_homelink.const import DOMAIN, OAUTH2_TOKEN_URL
 from homeassistant.config_entries import SOURCE_USER, ConfigEntryState
-from homeassistant.const import CONF_EMAIL, CONF_PASSWORD
-from homeassistant.core import HomeAssistant
-from homeassistant.data_entry_flow import FlowResultType
-
-from tests.common import MockConfigEntry
-from tests.conftest import AiohttpClientMocker
-=======
-from homeassistant.components.gentex_homelink.const import DOMAIN
-from homeassistant.config_entries import SOURCE_USER
 from homeassistant.core import HomeAssistant
 from homeassistant.data_entry_flow import FlowResultType
 
 from . import TEST_ACCESS_JWT, TEST_CREDENTIALS, setup_integration
 
 from tests.common import MockConfigEntry
->>>>>>> 36aefce9
+from tests.conftest import AiohttpClientMocker
 
 
 async def test_full_flow(
@@ -106,6 +96,16 @@
         DOMAIN, context={"source": SOURCE_USER}
     )
 
+    mock_srp_auth.async_get_access_token.side_effect = exception
+
+    result = await hass.config_entries.flow.async_configure(
+        result["flow_id"],
+        user_input=TEST_CREDENTIALS,
+    )
+
+    assert result["type"] is FlowResultType.FORM
+    assert result["errors"] == {"base": error}
+
     mock_srp_auth.async_get_access_token.side_effect = None
 
     result = await hass.config_entries.flow.async_configure(
@@ -140,7 +140,7 @@
     """Test the reauth flow."""
     config_entry = MockConfigEntry(
         domain=DOMAIN,
-        unique_id="test@test.com",
+        unique_id="some-uuid",
         version=1,
         data={
             "auth_implementation": "gentex_homelink",
@@ -159,10 +159,6 @@
     assert result["type"] == FlowResultType.FORM
     result = await hass.config_entries.flow.async_configure(
         result["flow_id"],
-<<<<<<< HEAD
-        user_input={"email": "test@test.com", "password": "SomePassword"},
-=======
         user_input=TEST_CREDENTIALS,
->>>>>>> 36aefce9
     )
     assert result["reason"] == "reauth_successful"