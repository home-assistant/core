--- conflicted
+++ resolved
@@ -1554,9 +1554,7 @@
         )
 
     await hass.async_block_till_done()
-<<<<<<< HEAD
-    assert response["chats"][0]["chat_id"] == 654321
-    assert response["chats"][0]["message_id"] == 12345
+    assert response == {"chats": [{"chat_id": 654321, "message_id": 12345}]}
 
 
 @pytest.mark.parametrize(
@@ -1685,7 +1683,4 @@
             schema_request,
             blocking=True,
         )
-    await hass.async_block_till_done()
-=======
-    assert response == {"chats": [{"chat_id": 654321, "message_id": 12345}]}
->>>>>>> a7dbf551
+    await hass.async_block_till_done()