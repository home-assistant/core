"""Tests for the telegram_bot component."""

import base64
from datetime import datetime
import io
from typing import Any
from unittest.mock import AsyncMock, MagicMock, mock_open, patch

import pytest
from telegram import Chat, InlineKeyboardButton, InlineKeyboardMarkup, Message, Update
from telegram.constants import ChatType, InputMediaType, ParseMode
from telegram.error import (
    InvalidToken,
    NetworkError,
    RetryAfter,
    TelegramError,
    TimedOut,
)

from homeassistant.components import automation
from homeassistant.components.telegram_bot import (
    ATTR_LATITUDE,
    ATTR_LONGITUDE,
    async_setup_entry,
)
from homeassistant.components.telegram_bot.const import (
    ATTR_AUTHENTICATION,
    ATTR_CALLBACK_QUERY_ID,
    ATTR_CAPTION,
    ATTR_CHAT_ACTION,
    ATTR_CHAT_ID,
    ATTR_DISABLE_NOTIF,
    ATTR_DISABLE_WEB_PREV,
    ATTR_FILE,
    ATTR_KEYBOARD,
    ATTR_KEYBOARD_INLINE,
    ATTR_MEDIA_TYPE,
    ATTR_MESSAGE,
    ATTR_MESSAGE_TAG,
    ATTR_MESSAGE_THREAD_ID,
    ATTR_MESSAGEID,
    ATTR_OPTIONS,
    ATTR_PARSER,
    ATTR_PASSWORD,
    ATTR_QUESTION,
    ATTR_REPLY_TO_MSGID,
    ATTR_SHOW_ALERT,
    ATTR_STICKER_ID,
    ATTR_TARGET,
    ATTR_URL,
    ATTR_USERNAME,
    ATTR_VERIFY_SSL,
    CHAT_ACTION_TYPING,
    CONF_CONFIG_ENTRY_ID,
    DOMAIN,
    PARSER_PLAIN_TEXT,
    PLATFORM_BROADCAST,
    SECTION_ADVANCED_SETTINGS,
    SERVICE_ANSWER_CALLBACK_QUERY,
    SERVICE_DELETE_MESSAGE,
    SERVICE_EDIT_CAPTION,
    SERVICE_EDIT_MESSAGE,
    SERVICE_EDIT_MESSAGE_MEDIA,
    SERVICE_EDIT_REPLYMARKUP,
    SERVICE_LEAVE_CHAT,
    SERVICE_SEND_ANIMATION,
    SERVICE_SEND_CHAT_ACTION,
    SERVICE_SEND_DOCUMENT,
    SERVICE_SEND_LOCATION,
    SERVICE_SEND_MESSAGE,
    SERVICE_SEND_PHOTO,
    SERVICE_SEND_POLL,
    SERVICE_SEND_STICKER,
    SERVICE_SEND_VIDEO,
    SERVICE_SEND_VOICE,
)
from homeassistant.components.telegram_bot.webhooks import TELEGRAM_WEBHOOK_URL
from homeassistant.config_entries import SOURCE_USER
from homeassistant.const import (
    CONF_API_KEY,
    CONF_PLATFORM,
    HTTP_BASIC_AUTHENTICATION,
    HTTP_BEARER_AUTHENTICATION,
    HTTP_DIGEST_AUTHENTICATION,
)
from homeassistant.core import Context, HomeAssistant
from homeassistant.data_entry_flow import FlowResultType
from homeassistant.exceptions import (
    ConfigEntryAuthFailed,
    HomeAssistantError,
    ServiceValidationError,
)
from homeassistant.helpers.issue_registry import IssueRegistry
from homeassistant.setup import async_setup_component
from homeassistant.util import json as json_util
from homeassistant.util.file import write_utf8_file

from tests.common import MockConfigEntry, async_capture_events, async_load_fixture
from tests.typing import ClientSessionGenerator


async def test_webhook_platform_init(hass: HomeAssistant, webhook_platform) -> None:
    """Test initialization of the webhooks platform."""
    assert hass.services.has_service(DOMAIN, SERVICE_SEND_MESSAGE) is True


async def test_polling_platform_init(
    hass: HomeAssistant, mock_polling_config_entry: MockConfigEntry
) -> None:
    """Test initialization of the polling platform."""
    mock_polling_config_entry.add_to_hass(hass)
    await hass.config_entries.async_setup(mock_polling_config_entry.entry_id)
    await hass.async_block_till_done()

    assert hass.services.has_service(DOMAIN, SERVICE_SEND_MESSAGE) is True


@pytest.mark.parametrize(
    ("service", "input"),
    [
        (
            SERVICE_SEND_MESSAGE,
            {ATTR_MESSAGE: "test_message", ATTR_MESSAGE_THREAD_ID: "123"},
        ),
        (
            SERVICE_SEND_MESSAGE,
            {
                ATTR_KEYBOARD: ["/command1, /command2", "/command3"],
                ATTR_MESSAGE: "test_message",
                ATTR_PARSER: ParseMode.HTML,
                ATTR_DISABLE_NOTIF: True,
                ATTR_DISABLE_WEB_PREV: True,
                ATTR_MESSAGE_TAG: "mock_tag",
                ATTR_REPLY_TO_MSGID: 12345,
            },
        ),
        (
            SERVICE_SEND_MESSAGE,
            {
                ATTR_KEYBOARD: [],
                ATTR_MESSAGE: "test_message",
            },
        ),
        (
            SERVICE_SEND_STICKER,
            {
                ATTR_STICKER_ID: "1",
                ATTR_MESSAGE_THREAD_ID: "123",
            },
        ),
        (
            SERVICE_SEND_POLL,
            {
                ATTR_QUESTION: "Question",
                ATTR_OPTIONS: ["Yes", "No"],
            },
        ),
        (
            SERVICE_SEND_LOCATION,
            {
                ATTR_MESSAGE: "test_message",
                ATTR_MESSAGE_THREAD_ID: "123",
                ATTR_LONGITUDE: "1.123",
                ATTR_LATITUDE: "1.123",
            },
        ),
    ],
)
async def test_send_message(
    hass: HomeAssistant, webhook_platform, service: str, input: dict[str, Any]
) -> None:
    """Test the send_message service. Tests any service that does not require files to be sent."""
    context = Context()
    events = async_capture_events(hass, "telegram_sent")

    response = await hass.services.async_call(
        DOMAIN,
        service,
        input,
        blocking=True,
        context=context,
        return_response=True,
    )
    await hass.async_block_till_done()

    assert len(events) == 1
    assert events[0].context == context

    config_entry = hass.config_entries.async_entry_for_domain_unique_id(
        DOMAIN, "1234567890:ABC"
    )
    assert events[0].data["bot"]["config_entry_id"] == config_entry.entry_id
    assert events[0].data["bot"]["id"] == 123456
    assert events[0].data["bot"]["first_name"] == "Testbot"
    assert events[0].data["bot"]["last_name"] == "mock last name"
    assert events[0].data["bot"]["username"] == "mock username"

    assert len(response["chats"]) == 1
    assert (response["chats"][0]["message_id"]) == 12345


@pytest.mark.parametrize(
    ("input", "expected"),
    [
        (
            {
                ATTR_MESSAGE: "test_message",
                ATTR_PARSER: PARSER_PLAIN_TEXT,
                ATTR_KEYBOARD_INLINE: "command1:/cmd1,/cmd2,mock_link:https://mock_link",
            },
            InlineKeyboardMarkup(
                # 1 row with 3 buttons
                [
                    [
                        InlineKeyboardButton(callback_data="/cmd1", text="command1"),
                        InlineKeyboardButton(callback_data="/cmd2", text="CMD2"),
                        InlineKeyboardButton(url="https://mock_link", text="mock_link"),
                    ]
                ]
            ),
        ),
        (
            {
                ATTR_MESSAGE: "test_message",
                ATTR_PARSER: PARSER_PLAIN_TEXT,
                ATTR_KEYBOARD_INLINE: [
                    [["command1", "/cmd1"]],
                    [["mock_link", "https://mock_link"]],
                ],
            },
            InlineKeyboardMarkup(
                # 2 rows each with 1 button
                [
                    [InlineKeyboardButton(callback_data="/cmd1", text="command1")],
                    [InlineKeyboardButton(url="https://mock_link", text="mock_link")],
                ]
            ),
        ),
    ],
)
async def test_send_message_with_inline_keyboard(
    hass: HomeAssistant,
    webhook_platform,
    input: dict[str, Any],
    expected: InlineKeyboardMarkup,
) -> None:
    """Test the send_message service.

    Tests any service that does not require files to be sent.
    """
    context = Context()
    events = async_capture_events(hass, "telegram_sent")

    with patch(
        "homeassistant.components.telegram_bot.bot.Bot.send_message",
        AsyncMock(
            return_value=Message(
                message_id=12345,
                date=datetime.now(),
                chat=Chat(id=123456, type=ChatType.PRIVATE),
            )
        ),
    ) as mock_send_message:
        response = await hass.services.async_call(
            DOMAIN,
            SERVICE_SEND_MESSAGE,
            input,
            blocking=True,
            context=context,
            return_response=True,
        )
        await hass.async_block_till_done()

        mock_send_message.assert_called_once_with(
            12345678,
            "test_message",
            parse_mode=None,
            disable_web_page_preview=None,
            disable_notification=False,
            reply_to_message_id=None,
            reply_markup=expected,
            read_timeout=None,
            message_thread_id=None,
        )

    assert len(events) == 1
    assert events[0].context == context

    assert len(response["chats"]) == 1
    assert (response["chats"][0]["message_id"]) == 12345


async def test_send_sticker_partial_error(
    hass: HomeAssistant,
    mock_broadcast_config_entry: MockConfigEntry,
    mock_external_calls: None,
) -> None:
    """Test the send_sticker service with multiple targets."""

    mock_broadcast_config_entry.add_to_hass(hass)
    await hass.config_entries.async_setup(mock_broadcast_config_entry.entry_id)
    await hass.async_block_till_done()

    with (
        patch(
            "homeassistant.components.telegram_bot.bot.load_data",
        ) as mock_load_data,
        patch(
            "homeassistant.components.telegram_bot.bot.Bot.send_sticker"
        ) as mock_send_sticker,
    ):
        mock_send_sticker.side_effect = NetworkError("mock network error")

        with pytest.raises(HomeAssistantError) as err:
            await hass.services.async_call(
                DOMAIN,
                SERVICE_SEND_STICKER,
                {
                    ATTR_URL: "https://mock_sticker_url",
                    ATTR_TARGET: [123456, 654321],
                },
                blocking=True,
                return_response=True,
            )

    await hass.async_block_till_done()

    assert mock_load_data.call_count == 1
    assert mock_send_sticker.call_count == 2
    assert err.value.translation_key == "failed_chat_ids"
    assert err.value.args[0] == "Failed targets: [123456, 654321]"


async def test_send_sticker_error(hass: HomeAssistant, webhook_platform) -> None:
    """Test the send_message service with an error."""
    with patch(
        "homeassistant.components.telegram_bot.bot.Bot.send_sticker",
    ) as mock_bot:
        mock_bot.side_effect = NetworkError("mock network error")

        with pytest.raises(HomeAssistantError) as err:
            await hass.services.async_call(
                DOMAIN,
                SERVICE_SEND_STICKER,
                {
                    ATTR_STICKER_ID: "mock sticker id",
                },
                blocking=True,
            )

    await hass.async_block_till_done()

    mock_bot.assert_called_once()
    assert err.value.translation_domain == DOMAIN
    assert err.value.translation_key == "action_failed"


async def test_send_message_with_invalid_inline_keyboard(
    hass: HomeAssistant,
    webhook_platform,
) -> None:
    """Test the send_message service with invalid inline keyboard."""

    with pytest.raises(ServiceValidationError) as err:
        await hass.services.async_call(
            DOMAIN,
            SERVICE_SEND_MESSAGE,
            {
                ATTR_MESSAGE: "test_message",
                ATTR_KEYBOARD_INLINE: 1,
            },
            blocking=True,
            return_response=True,
        )

    await hass.async_block_till_done()
    assert err.value.translation_key == "invalid_inline_keyboard"


@patch(
    "builtins.open",
    mock_open(
        read_data=base64.b64decode(
            "iVBORw0KGgoAAAANSUhEUgAAABgAAAAYCAYAAADgdz34AAAABHNCSVQICAgIfAhkiAAAAAlwSFlzAAAApgAAAKYB3X3/OAAAABl0RVh0U29mdHdhcmUAd3d3Lmlua3NjYXBlLm9yZ5vuPBoAAANCSURBVEiJtZZPbBtFFMZ/M7ubXdtdb1xSFyeilBapySVU8h8OoFaooFSqiihIVIpQBKci6KEg9Q6H9kovIHoCIVQJJCKE1ENFjnAgcaSGC6rEnxBwA04Tx43t2FnvDAfjkNibxgHxnWb2e/u992bee7tCa00YFsffekFY+nUzFtjW0LrvjRXrCDIAaPLlW0nHL0SsZtVoaF98mLrx3pdhOqLtYPHChahZcYYO7KvPFxvRl5XPp1sN3adWiD1ZAqD6XYK1b/dvE5IWryTt2udLFedwc1+9kLp+vbbpoDh+6TklxBeAi9TL0taeWpdmZzQDry0AcO+jQ12RyohqqoYoo8RDwJrU+qXkjWtfi8Xxt58BdQuwQs9qC/afLwCw8tnQbqYAPsgxE1S6F3EAIXux2oQFKm0ihMsOF71dHYx+f3NND68ghCu1YIoePPQN1pGRABkJ6Bus96CutRZMydTl+TvuiRW1m3n0eDl0vRPcEysqdXn+jsQPsrHMquGeXEaY4Yk4wxWcY5V/9scqOMOVUFthatyTy8QyqwZ+kDURKoMWxNKr2EeqVKcTNOajqKoBgOE28U4tdQl5p5bwCw7BWquaZSzAPlwjlithJtp3pTImSqQRrb2Z8PHGigD4RZuNX6JYj6wj7O4TFLbCO/Mn/m8R+h6rYSUb3ekokRY6f/YukArN979jcW+V/S8g0eT/N3VN3kTqWbQ428m9/8k0P/1aIhF36PccEl6EhOcAUCrXKZXXWS3XKd2vc/TRBG9O5ELC17MmWubD2nKhUKZa26Ba2+D3P+4/MNCFwg59oWVeYhkzgN/JDR8deKBoD7Y+ljEjGZ0sosXVTvbc6RHirr2reNy1OXd6pJsQ+gqjk8VWFYmHrwBzW/n+uMPFiRwHB2I7ih8ciHFxIkd/3Omk5tCDV1t+2nNu5sxxpDFNx+huNhVT3/zMDz8usXC3ddaHBj1GHj/As08fwTS7Kt1HBTmyN29vdwAw+/wbwLVOJ3uAD1wi/dUH7Qei66PfyuRj4Ik9is+hglfbkbfR3cnZm7chlUWLdwmprtCohX4HUtlOcQjLYCu+fzGJH2QRKvP3UNz8bWk1qMxjGTOMThZ3kvgLI5AzFfo379UAAAAASUVORK5CYII="
        )
    ),
    create=True,
)
def _read_file_as_bytesio_mock(file_path):
    """Convert file to BytesIO for testing."""
    _file = None

    with open(file_path, encoding="utf8") as file_handler:
        _file = io.BytesIO(file_handler.read())

    _file.name = "dummy"
    _file.seek(0)

    return _file


async def test_send_chat_action(
    hass: HomeAssistant,
    webhook_platform,
    mock_broadcast_config_entry: MockConfigEntry,
) -> None:
    """Test the send_chat_action service."""
    mock_broadcast_config_entry.add_to_hass(hass)
    await hass.config_entries.async_setup(mock_broadcast_config_entry.entry_id)
    await hass.async_block_till_done()

    with patch(
        "homeassistant.components.telegram_bot.bot.Bot.send_chat_action",
        AsyncMock(return_value=True),
    ) as mock:
        await hass.services.async_call(
            DOMAIN,
            SERVICE_SEND_CHAT_ACTION,
            {
                CONF_CONFIG_ENTRY_ID: mock_broadcast_config_entry.entry_id,
                ATTR_TARGET: [123456],
                ATTR_CHAT_ACTION: CHAT_ACTION_TYPING,
            },
            blocking=True,
            return_response=True,
        )

    await hass.async_block_till_done()
    mock.assert_called_once()
    mock.assert_called_with(chat_id=123456, action=CHAT_ACTION_TYPING)


@pytest.mark.parametrize(
    "service",
    [
        SERVICE_SEND_PHOTO,
        SERVICE_SEND_ANIMATION,
        SERVICE_SEND_VIDEO,
        SERVICE_SEND_VOICE,
        SERVICE_SEND_DOCUMENT,
    ],
)
async def test_send_file(hass: HomeAssistant, webhook_platform, service: str) -> None:
    """Test the send_file service (photo, animation, video, document...)."""
    context = Context()
    events = async_capture_events(hass, "telegram_sent")

    hass.config.allowlist_external_dirs.add("/media/")

    # Mock the file handler read with our base64 encoded dummy file
    with patch(
        "homeassistant.components.telegram_bot.bot._read_file_as_bytesio",
        _read_file_as_bytesio_mock,
    ):
        response = await hass.services.async_call(
            DOMAIN,
            service,
            {
                ATTR_FILE: "/media/dummy",
                ATTR_MESSAGE_THREAD_ID: "123",
            },
            blocking=True,
            context=context,
            return_response=True,
        )
        await hass.async_block_till_done()

    assert len(events) == 1
    assert events[0].context == context

    assert len(response["chats"]) == 1
    assert (response["chats"][0]["message_id"]) == 12345


async def test_send_message_thread(hass: HomeAssistant, webhook_platform) -> None:
    """Test the send_message service for threads."""
    context = Context()
    events = async_capture_events(hass, "telegram_sent")

    await hass.services.async_call(
        DOMAIN,
        SERVICE_SEND_MESSAGE,
        {ATTR_MESSAGE: "test_message", ATTR_MESSAGE_THREAD_ID: "123"},
        blocking=True,
        context=context,
    )
    await hass.async_block_till_done()

    assert len(events) == 1
    assert events[0].context == context
    assert events[0].data[ATTR_MESSAGE_THREAD_ID] == 123


async def test_webhook_endpoint_generates_telegram_text_event(
    hass: HomeAssistant,
    webhook_platform,
    hass_client: ClientSessionGenerator,
    update_message_text,
    mock_generate_secret_token,
) -> None:
    """POST to the configured webhook endpoint and assert fired `telegram_text` event."""
    client = await hass_client()
    events = async_capture_events(hass, "telegram_text")

    response = await client.post(
        f"{TELEGRAM_WEBHOOK_URL}_123456",
        json=update_message_text,
        headers={"X-Telegram-Bot-Api-Secret-Token": mock_generate_secret_token},
    )
    assert response.status == 200
    assert (await response.read()).decode("utf-8") == ""

    # Make sure event has fired
    await hass.async_block_till_done()

    assert len(events) == 1
    assert events[0].data["text"] == update_message_text["message"]["text"]
    assert isinstance(events[0].context, Context)


async def test_webhook_endpoint_generates_telegram_command_event(
    hass: HomeAssistant,
    webhook_platform,
    hass_client: ClientSessionGenerator,
    update_message_command,
    mock_generate_secret_token,
) -> None:
    """POST to the configured webhook endpoint and assert fired `telegram_command` event."""
    client = await hass_client()
    events = async_capture_events(hass, "telegram_command")

    response = await client.post(
        f"{TELEGRAM_WEBHOOK_URL}_123456",
        json=update_message_command,
        headers={"X-Telegram-Bot-Api-Secret-Token": mock_generate_secret_token},
    )
    assert response.status == 200
    assert (await response.read()).decode("utf-8") == ""

    # Make sure event has fired
    await hass.async_block_till_done()

    assert len(events) == 1
    assert events[0].data["command"] == update_message_command["message"]["text"]
    assert isinstance(events[0].context, Context)


async def test_webhook_endpoint_generates_telegram_callback_event(
    hass: HomeAssistant,
    webhook_platform,
    hass_client: ClientSessionGenerator,
    update_callback_query,
    mock_generate_secret_token,
) -> None:
    """POST to the configured webhook endpoint and assert fired `telegram_callback` event."""
    client = await hass_client()
    events = async_capture_events(hass, "telegram_callback")

    response = await client.post(
        f"{TELEGRAM_WEBHOOK_URL}_123456",
        json=update_callback_query,
        headers={"X-Telegram-Bot-Api-Secret-Token": mock_generate_secret_token},
    )
    assert response.status == 200
    assert (await response.read()).decode("utf-8") == ""

    # Make sure event has fired
    await hass.async_block_till_done()

    assert len(events) == 1
    assert events[0].data["data"] == update_callback_query["callback_query"]["data"]
    assert isinstance(events[0].context, Context)


@pytest.mark.parametrize(
    ("attachment_type"),
    [
        ("photo"),
        ("document"),
    ],
)
async def test_webhook_endpoint_generates_telegram_attachment_event(
    hass: HomeAssistant,
    webhook_platform: None,
    hass_client: ClientSessionGenerator,
    mock_generate_secret_token: str,
    attachment_type: str,
) -> None:
    """POST to the configured webhook endpoint and assert fired `telegram_attachment` event for photo and document."""
    client = await hass_client()
    events = async_capture_events(hass, "telegram_attachment")
    update_message_attachment = await async_load_fixture(
        hass, f"update_message_attachment_{attachment_type}.json", DOMAIN
    )

    response = await client.post(
        f"{TELEGRAM_WEBHOOK_URL}_123456",
        data=update_message_attachment,
        headers={
            "X-Telegram-Bot-Api-Secret-Token": mock_generate_secret_token,
            "Content-Type": "application/json",
        },
    )
    assert response.status == 200
    assert (await response.read()).decode("utf-8") == ""

    # Make sure event has fired
    await hass.async_block_till_done()

    assert len(events) == 1
    loaded = json_util.json_loads(update_message_attachment)
    if attachment_type == "photo":
        expected_file_id = loaded["message"]["photo"][-1]["file_id"]
    else:
        expected_file_id = loaded["message"][attachment_type]["file_id"]

    assert events[0].data["file_id"] == expected_file_id
    assert isinstance(events[0].context, Context)


async def test_polling_platform_message_text_update(
    hass: HomeAssistant,
    mock_polling_config_entry: MockConfigEntry,
    update_message_text,
    mock_external_calls: None,
) -> None:
    """Provide the `BaseTelegramBot.update_handler` with an `Update` and assert fired `telegram_text` event."""
    events = async_capture_events(hass, "telegram_text")

    with patch(
        "homeassistant.components.telegram_bot.polling.ApplicationBuilder"
    ) as application_builder_class:
        # Set up the integration with the polling platform inside the patch context manager.
        application = (
            application_builder_class.return_value.bot.return_value.build.return_value
        )
        application.updater.start_polling = AsyncMock()
        application.updater.stop = AsyncMock()
        application.initialize = AsyncMock()
        application.start = AsyncMock()
        application.stop = AsyncMock()
        application.shutdown = AsyncMock()

        mock_polling_config_entry.add_to_hass(hass)
        await hass.config_entries.async_setup(mock_polling_config_entry.entry_id)
        await hass.async_block_till_done()

        # Then call the callback and assert events fired.
        handler = application.add_handler.call_args[0][0]
        handle_update_callback = handler.callback

        # Create Update object using library API.
        application.bot.defaults.tzinfo = None
        update = Update.de_json(update_message_text, application.bot)

        # handle_update_callback == BaseTelegramBot.update_handler
        await handle_update_callback(update, None)

    # Make sure event has fired
    await hass.async_block_till_done()

    assert len(events) == 1
    assert events[0].data["text"] == update_message_text["message"]["text"]
    assert (
        events[0].data["bot"]["config_entry_id"] == mock_polling_config_entry.entry_id
    )
    assert events[0].data["bot"]["id"] == 123456
    assert events[0].data["bot"]["first_name"] == "Testbot"
    assert events[0].data["bot"]["last_name"] == "mock last name"
    assert events[0].data["bot"]["username"] == "mock username"

    assert isinstance(events[0].context, Context)


@pytest.mark.parametrize(
    ("error", "log_message"),
    [
        (
            TelegramError("Telegram error"),
            'caused error: "Telegram error"',
        ),
        (NetworkError("Network error"), ""),
        (RetryAfter(42), ""),
        (TimedOut("TimedOut error"), ""),
    ],
)
async def test_polling_platform_add_error_handler(
    hass: HomeAssistant,
    mock_polling_config_entry: MockConfigEntry,
    update_message_text: dict[str, Any],
    mock_external_calls: None,
    caplog: pytest.LogCaptureFixture,
    error: Exception,
    log_message: str,
) -> None:
    """Test polling add error handler."""
    with patch(
        "homeassistant.components.telegram_bot.polling.ApplicationBuilder"
    ) as application_builder_class:
        application = (
            application_builder_class.return_value.bot.return_value.build.return_value
        )
        application.updater.stop = AsyncMock()
        application.initialize = AsyncMock()
        application.updater.start_polling = AsyncMock()
        application.start = AsyncMock()
        application.stop = AsyncMock()
        application.shutdown = AsyncMock()
        application.bot.defaults.tzinfo = None

        mock_polling_config_entry.add_to_hass(hass)
        await hass.config_entries.async_setup(mock_polling_config_entry.entry_id)
        await hass.async_block_till_done()

        update = Update.de_json(update_message_text, application.bot)
        process_error = application.add_error_handler.call_args[0][0]
        await process_error(update, MagicMock(error=error))

        assert log_message in caplog.text


@pytest.mark.parametrize(
    ("error", "log_message"),
    [
        (
            TelegramError("Telegram error"),
            "TelegramError: Telegram error",
        ),
        (NetworkError("Network error"), ""),
        (RetryAfter(42), ""),
        (TimedOut("TimedOut error"), ""),
    ],
)
async def test_polling_platform_start_polling_error_callback(
    hass: HomeAssistant,
    mock_polling_config_entry: MockConfigEntry,
    caplog: pytest.LogCaptureFixture,
    mock_external_calls: None,
    error: Exception,
    log_message: str,
) -> None:
    """Test polling add error handler."""
    with patch(
        "homeassistant.components.telegram_bot.polling.ApplicationBuilder"
    ) as application_builder_class:
        application = (
            application_builder_class.return_value.bot.return_value.build.return_value
        )
        application.initialize = AsyncMock()
        application.updater.start_polling = AsyncMock()
        application.start = AsyncMock()
        application.updater.stop = AsyncMock()
        application.stop = AsyncMock()
        application.shutdown = AsyncMock()

        mock_polling_config_entry.add_to_hass(hass)
        await hass.config_entries.async_setup(mock_polling_config_entry.entry_id)
        await hass.async_block_till_done()

        error_callback = application.updater.start_polling.call_args.kwargs[
            "error_callback"
        ]

        error_callback(error)

        assert log_message in caplog.text


async def test_webhook_endpoint_unauthorized_update_doesnt_generate_telegram_text_event(
    hass: HomeAssistant,
    webhook_platform,
    hass_client: ClientSessionGenerator,
    unauthorized_update_message_text,
    mock_generate_secret_token,
) -> None:
    """Update with unauthorized user/chat should not trigger event."""
    client = await hass_client()
    events = async_capture_events(hass, "telegram_text")

    response = await client.post(
        f"{TELEGRAM_WEBHOOK_URL}_123456",
        json=unauthorized_update_message_text,
        headers={"X-Telegram-Bot-Api-Secret-Token": mock_generate_secret_token},
    )
    assert response.status == 200
    assert (await response.read()).decode("utf-8") == ""

    # Make sure any events would have fired
    await hass.async_block_till_done()

    assert len(events) == 0


async def test_webhook_endpoint_without_secret_token_is_denied(
    hass: HomeAssistant,
    webhook_platform,
    hass_client: ClientSessionGenerator,
    update_message_text,
) -> None:
    """Request without a secret token header should be denied."""
    client = await hass_client()
    async_capture_events(hass, "telegram_text")

    response = await client.post(
        f"{TELEGRAM_WEBHOOK_URL}_123456",
        json=update_message_text,
    )
    assert response.status == 401


async def test_webhook_endpoint_invalid_secret_token_is_denied(
    hass: HomeAssistant,
    webhook_platform,
    hass_client: ClientSessionGenerator,
    update_message_text,
    incorrect_secret_token,
) -> None:
    """Request with an invalid secret token header should be denied."""
    client = await hass_client()
    async_capture_events(hass, "telegram_text")

    response = await client.post(
        f"{TELEGRAM_WEBHOOK_URL}_123456",
        json=update_message_text,
        headers={"X-Telegram-Bot-Api-Secret-Token": incorrect_secret_token},
    )
    assert response.status == 401


async def test_multiple_config_entries_error(
    hass: HomeAssistant,
    mock_polling_config_entry: MockConfigEntry,
    mock_broadcast_config_entry: MockConfigEntry,
    mock_external_calls: None,
    mock_polling_calls: None,
) -> None:
    """Test multiple config entries error."""

    # setup the first entry
    mock_polling_config_entry.add_to_hass(hass)
    await hass.config_entries.async_setup(mock_polling_config_entry.entry_id)
    await hass.async_block_till_done()

    # setup the second entry
    mock_broadcast_config_entry.add_to_hass(hass)
    await hass.config_entries.async_setup(mock_broadcast_config_entry.entry_id)
    await hass.async_block_till_done()

    with pytest.raises(ServiceValidationError) as err:
        await hass.services.async_call(
            DOMAIN,
            SERVICE_SEND_MESSAGE,
            {
                ATTR_MESSAGE: "mock message",
            },
            blocking=True,
            return_response=True,
        )

    await hass.async_block_till_done()
    assert err.value.translation_key == "multiple_config_entry"


async def test_send_message_with_config_entry(
    hass: HomeAssistant,
    mock_broadcast_config_entry: MockConfigEntry,
    mock_external_calls: None,
) -> None:
    """Test send message using config entry."""
    mock_broadcast_config_entry.add_to_hass(hass)
    await hass.config_entries.async_setup(mock_broadcast_config_entry.entry_id)
    await hass.async_block_till_done()

    # test: send message to invalid chat id

    with pytest.raises(HomeAssistantError) as err:
        response = await hass.services.async_call(
            DOMAIN,
            SERVICE_SEND_MESSAGE,
            {
                CONF_CONFIG_ENTRY_ID: mock_broadcast_config_entry.entry_id,
                ATTR_MESSAGE: "mock message",
                ATTR_TARGET: [123456, 1],
            },
            blocking=True,
            return_response=True,
        )
    await hass.async_block_till_done()

    assert err.value.translation_key == "failed_chat_ids"
    assert err.value.translation_placeholders is not None
    assert err.value.translation_placeholders["chat_ids"] == "1"
    assert err.value.translation_placeholders["bot_name"] == "Mock Title"

    # test: send message to valid chat id

    response = await hass.services.async_call(
        DOMAIN,
        SERVICE_SEND_MESSAGE,
        {
            CONF_CONFIG_ENTRY_ID: mock_broadcast_config_entry.entry_id,
            ATTR_MESSAGE: "mock message",
            ATTR_TARGET: 123456,
        },
        blocking=True,
        return_response=True,
    )

    assert response["chats"][0]["message_id"] == 12345


async def test_send_message_no_chat_id_error(
    hass: HomeAssistant,
    mock_external_calls: None,
) -> None:
    """Test send message using config entry with no whitelisted chat id."""
    data = {
        CONF_PLATFORM: PLATFORM_BROADCAST,
        CONF_API_KEY: "mock api key",
        SECTION_ADVANCED_SETTINGS: {},
    }

    with patch("homeassistant.components.telegram_bot.config_flow.Bot.get_me"):
        result = await hass.config_entries.flow.async_init(
            DOMAIN,
            context={"source": SOURCE_USER},
            data=data,
        )
        await hass.async_block_till_done()

        assert result["type"] is FlowResultType.CREATE_ENTRY

    with pytest.raises(ServiceValidationError) as err:
        await hass.services.async_call(
            DOMAIN,
            SERVICE_SEND_MESSAGE,
            {
                CONF_CONFIG_ENTRY_ID: result["result"].entry_id,
                ATTR_MESSAGE: "mock message",
            },
            blocking=True,
            return_response=True,
        )

    assert err.value.translation_key == "missing_allowed_chat_ids"
    assert err.value.translation_placeholders is not None
    assert err.value.translation_placeholders["bot_name"] == "Testbot mock last name"


async def test_send_message_config_entry_error(
    hass: HomeAssistant,
    mock_broadcast_config_entry: MockConfigEntry,
    mock_external_calls: None,
) -> None:
    """Test send message config entry error."""
    mock_broadcast_config_entry.add_to_hass(hass)
    await hass.config_entries.async_setup(mock_broadcast_config_entry.entry_id)
    await hass.async_block_till_done()

    await hass.config_entries.async_unload(mock_broadcast_config_entry.entry_id)
    await hass.async_block_till_done()

    with pytest.raises(ServiceValidationError) as err:
        await hass.services.async_call(
            DOMAIN,
            SERVICE_SEND_MESSAGE,
            {
                CONF_CONFIG_ENTRY_ID: mock_broadcast_config_entry.entry_id,
                ATTR_MESSAGE: "mock message",
            },
            blocking=True,
            return_response=True,
        )

    await hass.async_block_till_done()
    assert err.value.translation_key == "missing_config_entry"


async def test_delete_message(
    hass: HomeAssistant,
    mock_broadcast_config_entry: MockConfigEntry,
    mock_external_calls: None,
) -> None:
    """Test delete message."""
    mock_broadcast_config_entry.add_to_hass(hass)
    await hass.config_entries.async_setup(mock_broadcast_config_entry.entry_id)
    await hass.async_block_till_done()

    # test: delete message with invalid chat id

    with pytest.raises(ServiceValidationError) as err:
        await hass.services.async_call(
            DOMAIN,
            SERVICE_DELETE_MESSAGE,
            {ATTR_CHAT_ID: 1, ATTR_MESSAGEID: "last"},
            blocking=True,
        )
    await hass.async_block_till_done()

    assert err.value.translation_key == "invalid_chat_ids"
    assert err.value.translation_placeholders is not None
    assert err.value.translation_placeholders["chat_ids"] == "1"
    assert err.value.translation_placeholders["bot_name"] == "Mock Title"

    # test: delete message with valid chat id

    response = await hass.services.async_call(
        DOMAIN,
        SERVICE_SEND_MESSAGE,
        {ATTR_MESSAGE: "mock message"},
        blocking=True,
        return_response=True,
    )
    assert response["chats"][0]["message_id"] == 12345

    with patch(
        "homeassistant.components.telegram_bot.bot.Bot.delete_message",
        AsyncMock(return_value=True),
    ) as mock:
        await hass.services.async_call(
            DOMAIN,
            SERVICE_DELETE_MESSAGE,
            {ATTR_CHAT_ID: 123456, ATTR_MESSAGEID: "last"},
            blocking=True,
        )

    await hass.async_block_till_done()
    mock.assert_called_once()


@pytest.mark.parametrize(
    ("media_type", "expected_media_class"),
    [
        (
            InputMediaType.ANIMATION,
            "InputMediaAnimation",
        ),
        (
            InputMediaType.AUDIO,
            "InputMediaAudio",
        ),
        (
            InputMediaType.DOCUMENT,
            "InputMediaDocument",
        ),
        (
            InputMediaType.PHOTO,
            "InputMediaPhoto",
        ),
        (
            InputMediaType.VIDEO,
            "InputMediaVideo",
        ),
    ],
)
async def test_edit_message_media(
    hass: HomeAssistant,
    mock_broadcast_config_entry: MockConfigEntry,
    mock_external_calls: None,
    media_type: str,
    expected_media_class: str,
) -> None:
    """Test edit message media."""
    mock_broadcast_config_entry.add_to_hass(hass)
    await hass.config_entries.async_setup(mock_broadcast_config_entry.entry_id)
    await hass.async_block_till_done()

    hass.config.allowlist_external_dirs.add("/tmp/")  # noqa: S108
    write_utf8_file("/tmp/mock", "mock file contents")  # noqa: S108

    with patch(
        "homeassistant.components.telegram_bot.bot.Bot.edit_message_media",
        AsyncMock(return_value=True),
    ) as mock:
        await hass.services.async_call(
            DOMAIN,
            SERVICE_EDIT_MESSAGE_MEDIA,
            {
                ATTR_CAPTION: "mock caption",
                ATTR_FILE: "/tmp/mock",  # noqa: S108
                ATTR_MEDIA_TYPE: media_type,
                ATTR_MESSAGEID: 12345,
                ATTR_CHAT_ID: 123456,
                ATTR_KEYBOARD_INLINE: "/mock",
            },
            blocking=True,
        )

    await hass.async_block_till_done()
    mock.assert_called_once()
    assert mock.call_args[1]["media"].__class__.__name__ == expected_media_class
    assert mock.call_args[1]["media"].caption == "mock caption"
    assert mock.call_args[1]["chat_id"] == 123456
    assert mock.call_args[1]["message_id"] == 12345
    assert mock.call_args[1]["reply_markup"] == InlineKeyboardMarkup(
        [[InlineKeyboardButton(callback_data="/mock", text="MOCK")]]
    )


async def test_edit_message(
    hass: HomeAssistant,
    mock_broadcast_config_entry: MockConfigEntry,
    mock_external_calls: None,
) -> None:
    """Test edit message."""
    mock_broadcast_config_entry.add_to_hass(hass)
    await hass.config_entries.async_setup(mock_broadcast_config_entry.entry_id)
    await hass.async_block_till_done()

    with patch(
        "homeassistant.components.telegram_bot.bot.Bot.edit_message_text",
        AsyncMock(return_value=True),
    ) as mock:
        await hass.services.async_call(
            DOMAIN,
            SERVICE_EDIT_MESSAGE,
            {ATTR_MESSAGE: "mock message", ATTR_CHAT_ID: 123456, ATTR_MESSAGEID: 12345},
            blocking=True,
        )

    await hass.async_block_till_done()
    mock.assert_called_once()

    with patch(
        "homeassistant.components.telegram_bot.bot.Bot.edit_message_caption",
        AsyncMock(return_value=True),
    ) as mock:
        await hass.services.async_call(
            DOMAIN,
            SERVICE_EDIT_CAPTION,
            {ATTR_CAPTION: "mock caption", ATTR_CHAT_ID: 123456, ATTR_MESSAGEID: 12345},
            blocking=True,
        )

    await hass.async_block_till_done()
    mock.assert_called_once()

    with patch(
        "homeassistant.components.telegram_bot.bot.Bot.edit_message_reply_markup",
        AsyncMock(return_value=True),
    ) as mock:
        await hass.services.async_call(
            DOMAIN,
            SERVICE_EDIT_REPLYMARKUP,
            {ATTR_KEYBOARD_INLINE: [], ATTR_CHAT_ID: 123456, ATTR_MESSAGEID: 12345},
            blocking=True,
        )

    await hass.async_block_till_done()
    mock.assert_called_once()


async def test_async_setup_entry_failed(
    hass: HomeAssistant, mock_broadcast_config_entry: MockConfigEntry
) -> None:
    """Test setup entry failed."""
    mock_broadcast_config_entry.add_to_hass(hass)

    with patch(
        "homeassistant.components.telegram_bot.Bot.get_me",
    ) as mock_bot:
        mock_bot.side_effect = InvalidToken("mock invalid token error")

        with pytest.raises(ConfigEntryAuthFailed) as err:
            await async_setup_entry(hass, mock_broadcast_config_entry)

    await hass.async_block_till_done()
    assert err.value.args[0] == "Invalid API token for Telegram Bot."


async def test_answer_callback_query(
    hass: HomeAssistant,
    mock_broadcast_config_entry: MockConfigEntry,
    mock_external_calls: None,
) -> None:
    """Test answer callback query."""
    mock_broadcast_config_entry.add_to_hass(hass)
    await hass.config_entries.async_setup(mock_broadcast_config_entry.entry_id)
    await hass.async_block_till_done()

    with patch(
        "homeassistant.components.telegram_bot.bot.Bot.answer_callback_query"
    ) as mock:
        await hass.services.async_call(
            DOMAIN,
            SERVICE_ANSWER_CALLBACK_QUERY,
            {
                ATTR_MESSAGE: "mock message",
                ATTR_CALLBACK_QUERY_ID: 123456,
                ATTR_SHOW_ALERT: True,
            },
            blocking=True,
        )

    await hass.async_block_till_done()
    mock.assert_called_once()
    mock.assert_called_with(
        123456,
        text="mock message",
        show_alert=True,
        read_timeout=None,
    )


async def test_leave_chat(
    hass: HomeAssistant,
    mock_broadcast_config_entry: MockConfigEntry,
    mock_external_calls: None,
) -> None:
    """Test answer callback query."""
    mock_broadcast_config_entry.add_to_hass(hass)
    await hass.config_entries.async_setup(mock_broadcast_config_entry.entry_id)
    await hass.async_block_till_done()

    with patch(
        "homeassistant.components.telegram_bot.bot.Bot.leave_chat",
        AsyncMock(return_value=True),
    ) as mock:
        await hass.services.async_call(
            DOMAIN,
            SERVICE_LEAVE_CHAT,
            {
                ATTR_CHAT_ID: 123456,
            },
            blocking=True,
        )

    await hass.async_block_till_done()
    mock.assert_called_once()
    mock.assert_called_with(
        123456,
    )


async def test_send_video(
    hass: HomeAssistant,
    mock_broadcast_config_entry: MockConfigEntry,
    mock_external_calls: None,
) -> None:
    """Test answer callback query."""
    mock_broadcast_config_entry.add_to_hass(hass)
    await hass.config_entries.async_setup(mock_broadcast_config_entry.entry_id)
    await hass.async_block_till_done()

    # test: invalid file path

    with pytest.raises(ServiceValidationError) as err:
        await hass.services.async_call(
            DOMAIN,
            SERVICE_SEND_VIDEO,
            {
                ATTR_FILE: "/mock/file",
            },
            blocking=True,
        )

    await hass.async_block_till_done()
    assert (
        err.value.args[0]
        == "File path has not been configured in allowlist_external_dirs."
    )

    # test: missing username input

    with pytest.raises(ServiceValidationError) as err:
        await hass.services.async_call(
            DOMAIN,
            SERVICE_SEND_VIDEO,
            {
                ATTR_URL: "https://mock",
                ATTR_AUTHENTICATION: HTTP_DIGEST_AUTHENTICATION,
                ATTR_PASSWORD: "mock password",
            },
            blocking=True,
        )

    await hass.async_block_till_done()
    assert err.value.args[0] == "Username is required."

    # test: missing password input

    with pytest.raises(ServiceValidationError) as err:
        await hass.services.async_call(
            DOMAIN,
            SERVICE_SEND_VIDEO,
            {
                ATTR_URL: "https://mock",
                ATTR_AUTHENTICATION: HTTP_BEARER_AUTHENTICATION,
            },
            blocking=True,
        )

    await hass.async_block_till_done()
    assert err.value.args[0] == "Password is required."

    # test: 404 error

    with patch(
        "homeassistant.components.telegram_bot.bot.httpx.AsyncClient.get"
    ) as mock_get:
        mock_get.return_value = AsyncMock(status_code=404, text="Success")

        with pytest.raises(HomeAssistantError) as err:
            await hass.services.async_call(
                DOMAIN,
                SERVICE_SEND_VIDEO,
                {
                    ATTR_URL: "https://mock",
                    ATTR_AUTHENTICATION: HTTP_BASIC_AUTHENTICATION,
                    ATTR_USERNAME: "mock username",
                    ATTR_PASSWORD: "mock password",
                },
                blocking=True,
            )

    await hass.async_block_till_done()
    assert mock_get.call_count > 0
    assert err.value.args[0] == "Failed to load URL: 404"

    # test: invalid url

    with pytest.raises(HomeAssistantError) as err:
        await hass.services.async_call(
            DOMAIN,
            SERVICE_SEND_VIDEO,
            {
                ATTR_URL: "invalid url",
                ATTR_VERIFY_SSL: True,
                ATTR_AUTHENTICATION: HTTP_BEARER_AUTHENTICATION,
                ATTR_PASSWORD: "mock password",
            },
            blocking=True,
        )

    await hass.async_block_till_done()
    assert mock_get.call_count > 0
    assert (
        err.value.args[0]
        == "Failed to load URL: Request URL is missing an 'http://' or 'https://' protocol."
    )

    # test: no url/file input

    with pytest.raises(ServiceValidationError) as err:
        await hass.services.async_call(
            DOMAIN,
            SERVICE_SEND_VIDEO,
            {},
            blocking=True,
        )

    await hass.async_block_till_done()
    assert err.value.args[0] == "URL or File is required."

    # test: load file error (e.g. not found, permissions error)

    hass.config.allowlist_external_dirs.add("/tmp/")  # noqa: S108

    with pytest.raises(HomeAssistantError) as err:
        await hass.services.async_call(
            DOMAIN,
            SERVICE_SEND_VIDEO,
            {
                ATTR_FILE: "/tmp/not-exists",  # noqa: S108
            },
            blocking=True,
        )

    await hass.async_block_till_done()
    assert (
        err.value.args[0]
        == "Failed to load file: [Errno 2] No such file or directory: '/tmp/not-exists'"
    )

    # test: success with file
    write_utf8_file("/tmp/mock", "mock file contents")  # noqa: S108

    response = await hass.services.async_call(
        DOMAIN,
        SERVICE_SEND_VIDEO,
        {
            ATTR_FILE: "/tmp/mock",  # noqa: S108
        },
        blocking=True,
        return_response=True,
    )

    await hass.async_block_till_done()
    assert response["chats"][0]["message_id"] == 12345

    # test: success with url

    with patch(
        "homeassistant.components.telegram_bot.bot.httpx.AsyncClient.get"
    ) as mock_get:
        mock_get.return_value = AsyncMock(status_code=200, content=b"mock content")

        response = await hass.services.async_call(
            DOMAIN,
            SERVICE_SEND_VIDEO,
            {
                ATTR_URL: "https://mock",
                ATTR_AUTHENTICATION: HTTP_DIGEST_AUTHENTICATION,
                ATTR_USERNAME: "mock username",
                ATTR_PASSWORD: "mock password",
            },
            blocking=True,
            return_response=True,
        )

    await hass.async_block_till_done()
    assert mock_get.call_count > 0
    assert response["chats"][0]["message_id"] == 12345


async def test_set_message_reaction(
    hass: HomeAssistant,
    mock_broadcast_config_entry: MockConfigEntry,
    mock_external_calls: None,
) -> None:
    """Test set message reaction."""
    mock_broadcast_config_entry.add_to_hass(hass)
    await hass.config_entries.async_setup(mock_broadcast_config_entry.entry_id)
    await hass.async_block_till_done()

    with patch(
        "homeassistant.components.telegram_bot.bot.Bot.set_message_reaction",
        AsyncMock(return_value=True),
    ) as mock:
        await hass.services.async_call(
            DOMAIN,
            "set_message_reaction",
            {
                ATTR_CHAT_ID: 123456,
                ATTR_MESSAGEID: 54321,
                "reaction": "👍",
                "is_big": True,
            },
            blocking=True,
        )

    await hass.async_block_till_done()
    mock.assert_called_once_with(
        123456,
        54321,
        reaction="👍",
        is_big=True,
        read_timeout=None,
    )


@pytest.mark.parametrize(
    ("service", "input"),
    [
        (
            SERVICE_SEND_MESSAGE,
            {
                ATTR_TARGET: 654321,
                ATTR_MESSAGE: "test_message",
                ATTR_MESSAGE_THREAD_ID: "123",
            },
        ),
        (
            SERVICE_SEND_PHOTO,
            {
                ATTR_TARGET: 654321,
                ATTR_FILE: "/media/dummy",
            },
        ),
        (
            SERVICE_SEND_VIDEO,
            {
                ATTR_TARGET: 654321,
                ATTR_FILE: "/media/dummy",
            },
        ),
        (
            SERVICE_SEND_ANIMATION,
            {
                ATTR_TARGET: 654321,
                ATTR_FILE: "/media/dummy",
            },
        ),
        (
            SERVICE_SEND_DOCUMENT,
            {
                ATTR_TARGET: 654321,
                ATTR_FILE: "/media/dummy",
            },
        ),
        (
            SERVICE_SEND_VOICE,
            {
                ATTR_TARGET: 654321,
                ATTR_FILE: "/media/dummy",
            },
        ),
        (
            SERVICE_SEND_STICKER,
            {
                ATTR_TARGET: 654321,
                ATTR_STICKER_ID: "1",
                ATTR_MESSAGE_THREAD_ID: "123",
            },
        ),
        (
            SERVICE_SEND_POLL,
            {
                ATTR_TARGET: 654321,
                ATTR_QUESTION: "Question",
                ATTR_OPTIONS: ["Yes", "No"],
            },
        ),
        (
            SERVICE_SEND_LOCATION,
            {
                ATTR_TARGET: 654321,
                ATTR_MESSAGE: "test_message",
                ATTR_MESSAGE_THREAD_ID: "123",
                ATTR_LONGITUDE: "1.123",
                ATTR_LATITUDE: "1.123",
            },
        ),
    ],
)
async def test_send_message_multi_target(
    hass: HomeAssistant,
    mock_broadcast_config_entry: MockConfigEntry,
    mock_external_calls: None,
    service: str,
    input: dict[str, Any],
) -> None:
    """Test send message for entries with multiple chat_ids."""

    mock_broadcast_config_entry.add_to_hass(hass)
    await hass.config_entries.async_setup(mock_broadcast_config_entry.entry_id)
    await hass.async_block_till_done()

    # we have 2 whitelisted chat ids in the config subentries: 123456 and 654321
    # 123456 is the default target since it is the first in the list
    # This test checks that the message is sent to the right target

    hass.config.allowlist_external_dirs.add("/media/")
    with patch(
        "homeassistant.components.telegram_bot.bot._read_file_as_bytesio",
        _read_file_as_bytesio_mock,
    ):
        response = await hass.services.async_call(
            DOMAIN,
            service,
            input,
            blocking=True,
            return_response=True,
        )

    await hass.async_block_till_done()
<<<<<<< HEAD
    assert response["chats"][0]["chat_id"] == 654321
    assert response["chats"][0]["message_id"] == 12345


async def test_deprecated_timeout_parameter(
    hass: HomeAssistant,
    mock_broadcast_config_entry: MockConfigEntry,
    mock_external_calls: None,
    issue_registry: IssueRegistry,
) -> None:
    """Test send message using the deprecated timeout parameter."""

    mock_broadcast_config_entry.add_to_hass(hass)
    await hass.config_entries.async_setup(mock_broadcast_config_entry.entry_id)
    await hass.async_block_till_done()

    # create automation that uses the deprecated parameter
    assert await async_setup_component(
        hass,
        automation.DOMAIN,
        {
            automation.DOMAIN: [
                {
                    "trigger": {
                        "platform": "event",
                        "event_type": "test_event_deprecated_timeout_parameter",
                    },
                    "action": {
                        "service": "telegram_bot.send_message",
                        "data": {"message": "test message", "timeout": 5},
                    },
                }
            ]
        },
    )
    await hass.async_block_till_done()

    # trigger the automation
    hass.bus.async_fire("test_event_deprecated_timeout_parameter")
    await hass.async_block_till_done()

    # check issue is created correctly
    issue = issue_registry.async_get_issue(
        domain=DOMAIN,
        issue_id="deprecated_timeout_parameter",
    )
    assert issue is not None
    assert issue.domain == DOMAIN
    assert issue.translation_key == "deprecated_timeout_parameter"
    assert issue.translation_placeholders == {
        "integration_title": "Telegram Bot",
        "action": "telegram_bot.send_message",
        "entity_id": "fragment",
    }
=======
    assert response == {"chats": [{"chat_id": 654321, "message_id": 12345}]}
>>>>>>> 3ef62c97
<|MERGE_RESOLUTION|>--- conflicted
+++ resolved
@@ -1554,9 +1554,7 @@
         )
 
     await hass.async_block_till_done()
-<<<<<<< HEAD
-    assert response["chats"][0]["chat_id"] == 654321
-    assert response["chats"][0]["message_id"] == 12345
+    assert response == {"chats": [{"chat_id": 654321, "message_id": 12345}]}
 
 
 async def test_deprecated_timeout_parameter(
@@ -1608,7 +1606,4 @@
         "integration_title": "Telegram Bot",
         "action": "telegram_bot.send_message",
         "entity_id": "fragment",
-    }
-=======
-    assert response == {"chats": [{"chat_id": 654321, "message_id": 12345}]}
->>>>>>> 3ef62c97
+    }