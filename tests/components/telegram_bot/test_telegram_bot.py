--- conflicted
+++ resolved
@@ -28,14 +28,8 @@
     ATTR_DISABLE_NOTIF,
     ATTR_DISABLE_WEB_PREV,
     ATTR_FILE,
-<<<<<<< HEAD
     ATTR_KEYBOARD,
     ATTR_KEYBOARD_INLINE,
-=======
-    ATTR_KEYBOARD_INLINE,
-    ATTR_LATITUDE,
-    ATTR_LONGITUDE,
->>>>>>> a4d12694
     ATTR_MESSAGE,
     ATTR_MESSAGE_TAG,
     ATTR_MESSAGE_THREAD_ID,
