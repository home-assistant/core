"""Tests for the telegram_bot component."""

import base64
from datetime import datetime
import io
from typing import Any
from unittest.mock import AsyncMock, MagicMock, mock_open, patch

import pytest
from telegram import Chat, InlineKeyboardButton, InlineKeyboardMarkup, Message, Update
from telegram.constants import ChatType, InputMediaType, ParseMode
from telegram.error import (
    InvalidToken,
    NetworkError,
    RetryAfter,
    TelegramError,
    TimedOut,
)

from homeassistant.components.telegram_bot import (
    ATTR_LATITUDE,
    ATTR_LONGITUDE,
    async_setup_entry,
)
from homeassistant.components.telegram_bot.const import (
    ATTR_AUTHENTICATION,
    ATTR_CALLBACK_QUERY_ID,
    ATTR_CAPTION,
    ATTR_CHAT_ACTION,
    ATTR_CHAT_ID,
    ATTR_DISABLE_NOTIF,
    ATTR_DISABLE_WEB_PREV,
    ATTR_FILE,
    ATTR_KEYBOARD,
    ATTR_KEYBOARD_INLINE,
    ATTR_MEDIA_TYPE,
    ATTR_MESSAGE,
    ATTR_MESSAGE_TAG,
    ATTR_MESSAGE_THREAD_ID,
    ATTR_MESSAGEID,
    ATTR_OPTIONS,
    ATTR_PARSER,
    ATTR_PASSWORD,
    ATTR_QUESTION,
    ATTR_REPLY_TO_MSGID,
    ATTR_SHOW_ALERT,
    ATTR_STICKER_ID,
    ATTR_TARGET,
    ATTR_TIMEOUT,
    ATTR_URL,
    ATTR_USERNAME,
    ATTR_VERIFY_SSL,
    CHAT_ACTION_TYPING,
    CONF_CONFIG_ENTRY_ID,
    DOMAIN,
    PARSER_PLAIN_TEXT,
    PLATFORM_BROADCAST,
    SECTION_ADVANCED_SETTINGS,
    SERVICE_ANSWER_CALLBACK_QUERY,
    SERVICE_DELETE_MESSAGE,
    SERVICE_EDIT_CAPTION,
    SERVICE_EDIT_MESSAGE,
    SERVICE_EDIT_MESSAGE_MEDIA,
    SERVICE_EDIT_REPLYMARKUP,
    SERVICE_LEAVE_CHAT,
    SERVICE_SEND_ANIMATION,
    SERVICE_SEND_CHAT_ACTION,
    SERVICE_SEND_DOCUMENT,
    SERVICE_SEND_LOCATION,
    SERVICE_SEND_MESSAGE,
    SERVICE_SEND_PHOTO,
    SERVICE_SEND_POLL,
    SERVICE_SEND_STICKER,
    SERVICE_SEND_VIDEO,
    SERVICE_SEND_VOICE,
)
from homeassistant.components.telegram_bot.webhooks import TELEGRAM_WEBHOOK_URL
from homeassistant.config_entries import SOURCE_USER
from homeassistant.const import (
    CONF_API_KEY,
    CONF_PLATFORM,
    HTTP_BASIC_AUTHENTICATION,
    HTTP_BEARER_AUTHENTICATION,
    HTTP_DIGEST_AUTHENTICATION,
)
from homeassistant.core import Context, HomeAssistant
from homeassistant.data_entry_flow import FlowResultType
from homeassistant.exceptions import (
    ConfigEntryAuthFailed,
    HomeAssistantError,
    ServiceValidationError,
)
<<<<<<< HEAD
=======
from homeassistant.setup import async_setup_component
from homeassistant.util import json as json_util
>>>>>>> b157afac
from homeassistant.util.file import write_utf8_file

from tests.common import MockConfigEntry, async_capture_events, async_load_fixture
from tests.typing import ClientSessionGenerator


async def test_webhook_platform_init(
    hass: HomeAssistant, webhook_platform: MockConfigEntry
) -> None:
    """Test initialization of the webhooks platform."""
    assert hass.services.has_service(DOMAIN, SERVICE_SEND_MESSAGE) is True


async def test_polling_platform_init(
    hass: HomeAssistant, polling_platform: MockConfigEntry
) -> None:
    """Test initialization of the polling platform."""
    assert hass.services.has_service(DOMAIN, SERVICE_SEND_MESSAGE) is True


@pytest.mark.parametrize(
    ("service", "input"),
    [
        (
            SERVICE_SEND_MESSAGE,
            {ATTR_MESSAGE: "test_message", ATTR_MESSAGE_THREAD_ID: "123"},
        ),
        (
            SERVICE_SEND_MESSAGE,
            {
                ATTR_KEYBOARD: ["/command1, /command2", "/command3"],
                ATTR_MESSAGE: "test_message",
                ATTR_PARSER: ParseMode.HTML,
                ATTR_TIMEOUT: 15,
                ATTR_DISABLE_NOTIF: True,
                ATTR_DISABLE_WEB_PREV: True,
                ATTR_MESSAGE_TAG: "mock_tag",
                ATTR_REPLY_TO_MSGID: 12345,
            },
        ),
        (
            SERVICE_SEND_MESSAGE,
            {
                ATTR_KEYBOARD: [],
                ATTR_MESSAGE: "test_message",
            },
        ),
        (
            SERVICE_SEND_STICKER,
            {
                ATTR_STICKER_ID: "1",
                ATTR_MESSAGE_THREAD_ID: "123",
            },
        ),
        (
            SERVICE_SEND_POLL,
            {
                ATTR_QUESTION: "Question",
                ATTR_OPTIONS: ["Yes", "No"],
            },
        ),
        (
            SERVICE_SEND_LOCATION,
            {
                ATTR_MESSAGE: "test_message",
                ATTR_MESSAGE_THREAD_ID: "123",
                ATTR_LONGITUDE: "1.123",
                ATTR_LATITUDE: "1.123",
            },
        ),
    ],
)
async def test_send_message(
    hass: HomeAssistant,
    webhook_platform: MockConfigEntry,
    service: str,
    input: dict[str],
) -> None:
    """Test the send_message service. Tests any service that does not require files to be sent."""
    context = Context()
    events = async_capture_events(hass, "telegram_sent")

    response = await hass.services.async_call(
        DOMAIN,
        service,
        input,
        blocking=True,
        context=context,
        return_response=True,
    )
    await hass.async_block_till_done()

    assert len(events) == 1
    assert events[0].context == context

    config_entry = hass.config_entries.async_entry_for_domain_unique_id(
        DOMAIN, "1234567890:ABC"
    )
    assert events[0].data["bot"]["config_entry_id"] == config_entry.entry_id
    assert events[0].data["bot"]["id"] == 123456
    assert events[0].data["bot"]["first_name"] == "Testbot"
    assert events[0].data["bot"]["last_name"] == "mock last name"
    assert events[0].data["bot"]["username"] == "mock username"

    assert len(response["chats"]) == 1
    assert (response["chats"][0]["message_id"]) == 12345


@pytest.mark.parametrize(
    ("input", "expected"),
    [
        (
            {
                ATTR_MESSAGE: "test_message",
                ATTR_PARSER: PARSER_PLAIN_TEXT,
                ATTR_KEYBOARD_INLINE: "command1:/cmd1,/cmd2,mock_link:https://mock_link",
            },
            InlineKeyboardMarkup(
                # 1 row with 3 buttons
                [
                    [
                        InlineKeyboardButton(callback_data="/cmd1", text="command1"),
                        InlineKeyboardButton(callback_data="/cmd2", text="CMD2"),
                        InlineKeyboardButton(url="https://mock_link", text="mock_link"),
                    ]
                ]
            ),
        ),
        (
            {
                ATTR_MESSAGE: "test_message",
                ATTR_PARSER: PARSER_PLAIN_TEXT,
                ATTR_KEYBOARD_INLINE: [
                    [["command1", "/cmd1"]],
                    [["mock_link", "https://mock_link"]],
                ],
            },
            InlineKeyboardMarkup(
                # 2 rows each with 1 button
                [
                    [InlineKeyboardButton(callback_data="/cmd1", text="command1")],
                    [InlineKeyboardButton(url="https://mock_link", text="mock_link")],
                ]
            ),
        ),
    ],
)
async def test_send_message_with_inline_keyboard(
    hass: HomeAssistant,
    webhook_platform: MockConfigEntry,
    input: dict[str, Any],
    expected: InlineKeyboardMarkup,
) -> None:
    """Test the send_message service.

    Tests any service that does not require files to be sent.
    """
    context = Context()
    events = async_capture_events(hass, "telegram_sent")

    with patch(
        "homeassistant.components.telegram_bot.bot.Bot.send_message",
        AsyncMock(
            return_value=Message(
                message_id=12345,
                date=datetime.now(),
                chat=Chat(id=123456, type=ChatType.PRIVATE),
            )
        ),
    ) as mock_send_message:
        response = await hass.services.async_call(
            DOMAIN,
            SERVICE_SEND_MESSAGE,
            input,
            blocking=True,
            context=context,
            return_response=True,
        )
        await hass.async_block_till_done()

        mock_send_message.assert_called_once_with(
            12345678,
            "test_message",
            parse_mode=None,
            disable_web_page_preview=None,
            disable_notification=False,
            reply_to_message_id=None,
            reply_markup=expected,
            read_timeout=None,
            message_thread_id=None,
        )

    assert len(events) == 1
    assert events[0].context == context

    assert len(response["chats"]) == 1
    assert (response["chats"][0]["message_id"]) == 12345


async def test_send_sticker_partial_error(
    hass: HomeAssistant,
    mock_broadcast_config_entry: MockConfigEntry,
    mock_external_calls: None,
) -> None:
    """Test the send_sticker service with multiple targets."""

    mock_broadcast_config_entry.add_to_hass(hass)
    await hass.config_entries.async_setup(mock_broadcast_config_entry.entry_id)
    await hass.async_block_till_done()

    with (
        patch(
            "homeassistant.components.telegram_bot.bot.load_data",
        ) as mock_load_data,
        patch(
            "homeassistant.components.telegram_bot.bot.Bot.send_sticker"
        ) as mock_send_sticker,
    ):
        mock_send_sticker.side_effect = NetworkError("mock network error")

        with pytest.raises(HomeAssistantError) as err:
            await hass.services.async_call(
                DOMAIN,
                SERVICE_SEND_STICKER,
                {
                    ATTR_URL: "https://mock_sticker_url",
                    ATTR_TARGET: [123456, 654321],
                },
                blocking=True,
                return_response=True,
            )

    await hass.async_block_till_done()

    assert mock_load_data.call_count == 1
    assert mock_send_sticker.call_count == 2
    assert err.value.translation_key == "failed_chat_ids"
    assert err.value.args[0] == "Failed targets: [123456, 654321]"


async def test_send_sticker_error(hass: HomeAssistant, webhook_platform) -> None:
    """Test the send_message service with an error."""
    with patch(
        "homeassistant.components.telegram_bot.bot.Bot.send_sticker",
    ) as mock_bot:
        mock_bot.side_effect = NetworkError("mock network error")

        with pytest.raises(HomeAssistantError) as err:
            await hass.services.async_call(
                DOMAIN,
                SERVICE_SEND_STICKER,
                {
                    ATTR_STICKER_ID: "mock sticker id",
                },
                blocking=True,
            )

    await hass.async_block_till_done()

    mock_bot.assert_called_once()
    assert err.value.translation_domain == DOMAIN
    assert err.value.translation_key == "action_failed"


async def test_send_message_with_invalid_inline_keyboard(
    hass: HomeAssistant,
    webhook_platform,
) -> None:
    """Test the send_message service with invalid inline keyboard."""

    with pytest.raises(ServiceValidationError) as err:
        await hass.services.async_call(
            DOMAIN,
            SERVICE_SEND_MESSAGE,
            {
                ATTR_MESSAGE: "test_message",
                ATTR_KEYBOARD_INLINE: 1,
            },
            blocking=True,
            return_response=True,
        )

    await hass.async_block_till_done()
    assert err.value.translation_key == "invalid_inline_keyboard"


@patch(
    "builtins.open",
    mock_open(
        read_data=base64.b64decode(
            "iVBORw0KGgoAAAANSUhEUgAAABgAAAAYCAYAAADgdz34AAAABHNCSVQICAgIfAhkiAAAAAlwSFlzAAAApgAAAKYB3X3/OAAAABl0RVh0U29mdHdhcmUAd3d3Lmlua3NjYXBlLm9yZ5vuPBoAAANCSURBVEiJtZZPbBtFFMZ/M7ubXdtdb1xSFyeilBapySVU8h8OoFaooFSqiihIVIpQBKci6KEg9Q6H9kovIHoCIVQJJCKE1ENFjnAgcaSGC6rEnxBwA04Tx43t2FnvDAfjkNibxgHxnWb2e/u992bee7tCa00YFsffekFY+nUzFtjW0LrvjRXrCDIAaPLlW0nHL0SsZtVoaF98mLrx3pdhOqLtYPHChahZcYYO7KvPFxvRl5XPp1sN3adWiD1ZAqD6XYK1b/dvE5IWryTt2udLFedwc1+9kLp+vbbpoDh+6TklxBeAi9TL0taeWpdmZzQDry0AcO+jQ12RyohqqoYoo8RDwJrU+qXkjWtfi8Xxt58BdQuwQs9qC/afLwCw8tnQbqYAPsgxE1S6F3EAIXux2oQFKm0ihMsOF71dHYx+f3NND68ghCu1YIoePPQN1pGRABkJ6Bus96CutRZMydTl+TvuiRW1m3n0eDl0vRPcEysqdXn+jsQPsrHMquGeXEaY4Yk4wxWcY5V/9scqOMOVUFthatyTy8QyqwZ+kDURKoMWxNKr2EeqVKcTNOajqKoBgOE28U4tdQl5p5bwCw7BWquaZSzAPlwjlithJtp3pTImSqQRrb2Z8PHGigD4RZuNX6JYj6wj7O4TFLbCO/Mn/m8R+h6rYSUb3ekokRY6f/YukArN979jcW+V/S8g0eT/N3VN3kTqWbQ428m9/8k0P/1aIhF36PccEl6EhOcAUCrXKZXXWS3XKd2vc/TRBG9O5ELC17MmWubD2nKhUKZa26Ba2+D3P+4/MNCFwg59oWVeYhkzgN/JDR8deKBoD7Y+ljEjGZ0sosXVTvbc6RHirr2reNy1OXd6pJsQ+gqjk8VWFYmHrwBzW/n+uMPFiRwHB2I7ih8ciHFxIkd/3Omk5tCDV1t+2nNu5sxxpDFNx+huNhVT3/zMDz8usXC3ddaHBj1GHj/As08fwTS7Kt1HBTmyN29vdwAw+/wbwLVOJ3uAD1wi/dUH7Qei66PfyuRj4Ik9is+hglfbkbfR3cnZm7chlUWLdwmprtCohX4HUtlOcQjLYCu+fzGJH2QRKvP3UNz8bWk1qMxjGTOMThZ3kvgLI5AzFfo379UAAAAASUVORK5CYII="
        )
    ),
    create=True,
)
def _read_file_as_bytesio_mock(file_path):
    """Convert file to BytesIO for testing."""
    _file = None

    with open(file_path, encoding="utf8") as file_handler:
        _file = io.BytesIO(file_handler.read())

    _file.name = "dummy"
    _file.seek(0)

    return _file


async def test_send_chat_action(
    hass: HomeAssistant,
    webhook_platform,
    mock_broadcast_config_entry: MockConfigEntry,
) -> None:
    """Test the send_chat_action service."""
    mock_broadcast_config_entry.add_to_hass(hass)
    await hass.config_entries.async_setup(mock_broadcast_config_entry.entry_id)
    await hass.async_block_till_done()

    with patch(
        "homeassistant.components.telegram_bot.bot.Bot.send_chat_action",
        AsyncMock(return_value=True),
    ) as mock:
        await hass.services.async_call(
            DOMAIN,
            SERVICE_SEND_CHAT_ACTION,
            {
                CONF_CONFIG_ENTRY_ID: mock_broadcast_config_entry.entry_id,
                ATTR_TARGET: [123456],
                ATTR_CHAT_ACTION: CHAT_ACTION_TYPING,
            },
            blocking=True,
            return_response=True,
        )

    await hass.async_block_till_done()
    mock.assert_called_once()
    mock.assert_called_with(chat_id=123456, action=CHAT_ACTION_TYPING)


@pytest.mark.parametrize(
    "service",
    [
        SERVICE_SEND_PHOTO,
        SERVICE_SEND_ANIMATION,
        SERVICE_SEND_VIDEO,
        SERVICE_SEND_VOICE,
        SERVICE_SEND_DOCUMENT,
    ],
)
async def test_send_file(
    hass: HomeAssistant, webhook_platform: MockConfigEntry, service: str
) -> None:
    """Test the send_file service (photo, animation, video, document...)."""
    context = Context()
    events = async_capture_events(hass, "telegram_sent")

    hass.config.allowlist_external_dirs.add("/media/")

    # Mock the file handler read with our base64 encoded dummy file
    with patch(
        "homeassistant.components.telegram_bot.bot._read_file_as_bytesio",
        _read_file_as_bytesio_mock,
    ):
        response = await hass.services.async_call(
            DOMAIN,
            service,
            {
                ATTR_FILE: "/media/dummy",
                ATTR_MESSAGE_THREAD_ID: "123",
            },
            blocking=True,
            context=context,
            return_response=True,
        )
        await hass.async_block_till_done()

    assert len(events) == 1
    assert events[0].context == context

    assert len(response["chats"]) == 1
    assert (response["chats"][0]["message_id"]) == 12345


async def test_send_message_thread(
    hass: HomeAssistant, webhook_platform: MockConfigEntry
) -> None:
    """Test the send_message service for threads."""
    context = Context()
    events = async_capture_events(hass, "telegram_sent")

    await hass.services.async_call(
        DOMAIN,
        SERVICE_SEND_MESSAGE,
        {ATTR_MESSAGE: "test_message", ATTR_MESSAGE_THREAD_ID: "123"},
        blocking=True,
        context=context,
    )
    await hass.async_block_till_done()

    assert len(events) == 1
    assert events[0].context == context
    assert events[0].data[ATTR_MESSAGE_THREAD_ID] == 123


async def test_webhook_endpoint_generates_telegram_text_event(
    hass: HomeAssistant,
    webhook_platform: MockConfigEntry,
    hass_client: ClientSessionGenerator,
    update_message_text,
    mock_generate_secret_token,
) -> None:
    """POST to the configured webhook endpoint and assert fired `telegram_text` event."""
    client = await hass_client()
    events = async_capture_events(hass, "telegram_text")

    response = await client.post(
        f"{TELEGRAM_WEBHOOK_URL}_123456",
        json=update_message_text,
        headers={"X-Telegram-Bot-Api-Secret-Token": mock_generate_secret_token},
    )
    assert response.status == 200
    assert (await response.read()).decode("utf-8") == ""

    # Make sure event has fired
    await hass.async_block_till_done()

    assert len(events) == 1
    assert events[0].data["text"] == update_message_text["message"]["text"]
    assert isinstance(events[0].context, Context)
    assert events[0].context.user_id == "d759909bf2954ef4b3faeac81baecfe0"


async def test_webhook_endpoint_generates_telegram_command_event(
    hass: HomeAssistant,
    webhook_platform: MockConfigEntry,
    hass_client: ClientSessionGenerator,
    update_message_command,
    mock_generate_secret_token,
) -> None:
    """POST to the configured webhook endpoint and assert fired `telegram_command` event."""
    client = await hass_client()
    events = async_capture_events(hass, "telegram_command")

    response = await client.post(
        f"{TELEGRAM_WEBHOOK_URL}_123456",
        json=update_message_command,
        headers={"X-Telegram-Bot-Api-Secret-Token": mock_generate_secret_token},
    )
    assert response.status == 200
    assert (await response.read()).decode("utf-8") == ""

    # Make sure event has fired
    await hass.async_block_till_done()

    assert len(events) == 1
    assert events[0].data["command"] == update_message_command["message"]["text"]
    assert isinstance(events[0].context, Context)
    assert events[0].context.user_id == "d759909bf2954ef4b3faeac81baecfe0"


async def test_webhook_endpoint_generates_telegram_callback_event(
    hass: HomeAssistant,
    webhook_platform: MockConfigEntry,
    hass_client: ClientSessionGenerator,
    update_callback_query,
    mock_generate_secret_token,
) -> None:
    """POST to the configured webhook endpoint and assert fired `telegram_callback` event."""
    client = await hass_client()
    events = async_capture_events(hass, "telegram_callback")

    response = await client.post(
        f"{TELEGRAM_WEBHOOK_URL}_123456",
        json=update_callback_query,
        headers={"X-Telegram-Bot-Api-Secret-Token": mock_generate_secret_token},
    )
    assert response.status == 200
    assert (await response.read()).decode("utf-8") == ""

    # Make sure event has fired
    await hass.async_block_till_done()

    assert len(events) == 1
    assert events[0].data["data"] == update_callback_query["callback_query"]["data"]
    assert isinstance(events[0].context, Context)
    assert events[0].context.user_id == "d759909bf2954ef4b3faeac81baecfe0"


@pytest.mark.parametrize(
    ("attachment_type"),
    [
        ("photo"),
        ("document"),
    ],
)
async def test_webhook_endpoint_generates_telegram_attachment_event(
    hass: HomeAssistant,
    webhook_platform: None,
    hass_client: ClientSessionGenerator,
    mock_generate_secret_token: str,
    attachment_type: str,
) -> None:
    """POST to the configured webhook endpoint and assert fired `telegram_attachment` event for photo and document."""
    client = await hass_client()
    events = async_capture_events(hass, "telegram_attachment")
    update_message_attachment = await async_load_fixture(
        hass, f"update_message_attachment_{attachment_type}.json", DOMAIN
    )

    response = await client.post(
        f"{TELEGRAM_WEBHOOK_URL}_123456",
        data=update_message_attachment,
        headers={
            "X-Telegram-Bot-Api-Secret-Token": mock_generate_secret_token,
            "Content-Type": "application/json",
        },
    )
    assert response.status == 200
    assert (await response.read()).decode("utf-8") == ""

    # Make sure event has fired
    await hass.async_block_till_done()

    assert len(events) == 1
    loaded = json_util.json_loads(update_message_attachment)
    if attachment_type == "photo":
        expected_file_id = loaded["message"]["photo"][-1]["file_id"]
    else:
        expected_file_id = loaded["message"][attachment_type]["file_id"]

    assert events[0].data["file_id"] == expected_file_id
    assert isinstance(events[0].context, Context)


async def test_polling_platform_message_text_update(
    hass: HomeAssistant,
    polling_platform: MockConfigEntry,
    update_message_text,
    mock_external_calls: None,
) -> None:
    """Provide the `BaseTelegramBot.update_handler` with an `Update` and assert fired `telegram_text` event."""
    events = async_capture_events(hass, "telegram_text")

    application = polling_platform.runtime_data.app.application

    # Call the callback and assert events fired.
    handler = application.add_handler.call_args[0][0]
    handle_update_callback = handler.callback

    # Create Update object using library API.
    application.bot.defaults.tzinfo = None
    update = Update.de_json(update_message_text, application.bot)

    # handle_update_callback == BaseTelegramBot.update_handler
    await handle_update_callback(update, None)

    # Make sure event has fired
    await hass.async_block_till_done()

    assert len(events) == 1
    assert events[0].data["text"] == update_message_text["message"]["text"]

    config_entry = hass.config_entries.async_entry_for_domain_unique_id(
        DOMAIN, "1234567890:ABC"
    )
    assert events[0].data["bot"]["config_entry_id"] == config_entry.entry_id
    assert events[0].data["bot"]["id"] == 123456
    assert events[0].data["bot"]["first_name"] == "Testbot"
    assert events[0].data["bot"]["last_name"] == "mock last name"
    assert events[0].data["bot"]["username"] == "mock username"

    assert isinstance(events[0].context, Context)
    assert events[0].context.user_id == "d759909bf2954ef4b3faeac81baecfe0"


@pytest.mark.parametrize(
    ("error", "log_message"),
    [
        (
            TelegramError("Telegram error"),
            'caused error: "Telegram error"',
        ),
        (NetworkError("Network error"), ""),
        (RetryAfter(42), ""),
        (TimedOut("TimedOut error"), ""),
    ],
)
async def test_polling_platform_add_error_handler(
    hass: HomeAssistant,
    polling_platform: MockConfigEntry,
    update_message_text: dict[str, Any],
    mock_external_calls: None,
    caplog: pytest.LogCaptureFixture,
    error: Exception,
    log_message: str,
) -> None:
    """Test polling add error handler."""
    application = polling_platform.runtime_data.app.application
    application.bot.defaults.tzinfo = None

    update = Update.de_json(update_message_text, application.bot)
    process_error = application.add_error_handler.call_args[0][0]
    await process_error(update, MagicMock(error=error))

    assert log_message in caplog.text


@pytest.mark.parametrize(
    ("error", "log_message"),
    [
        (
            TelegramError("Telegram error"),
            "TelegramError: Telegram error",
        ),
        (NetworkError("Network error"), ""),
        (RetryAfter(42), ""),
        (TimedOut("TimedOut error"), ""),
    ],
)
async def test_polling_platform_start_polling_error_callback(
    hass: HomeAssistant,
    polling_platform: MockConfigEntry,
    caplog: pytest.LogCaptureFixture,
    mock_external_calls: None,
    error: Exception,
    log_message: str,
) -> None:
    """Test polling add error handler."""
    application = polling_platform.runtime_data.app.application

    error_callback = application.updater.start_polling.call_args.kwargs[
        "error_callback"
    ]

    error_callback(error)

    assert log_message in caplog.text


async def test_webhook_endpoint_unauthorized_update_doesnt_generate_telegram_text_event(
    hass: HomeAssistant,
    webhook_platform: MockConfigEntry,
    hass_client: ClientSessionGenerator,
    unauthorized_update_message_text,
    mock_generate_secret_token,
) -> None:
    """Update with unauthorized user/chat should not trigger event."""
    client = await hass_client()
    events = async_capture_events(hass, "telegram_text")

    response = await client.post(
        f"{TELEGRAM_WEBHOOK_URL}_123456",
        json=unauthorized_update_message_text,
        headers={"X-Telegram-Bot-Api-Secret-Token": mock_generate_secret_token},
    )
    assert response.status == 200
    assert (await response.read()).decode("utf-8") == ""

    # Make sure any events would have fired
    await hass.async_block_till_done()

    assert len(events) == 0


async def test_webhook_endpoint_without_secret_token_is_denied(
    hass: HomeAssistant,
    webhook_platform: MockConfigEntry,
    hass_client: ClientSessionGenerator,
    update_message_text,
) -> None:
    """Request without a secret token header should be denied."""
    client = await hass_client()
    async_capture_events(hass, "telegram_text")

    response = await client.post(
        f"{TELEGRAM_WEBHOOK_URL}_123456",
        json=update_message_text,
    )
    assert response.status == 401


async def test_webhook_endpoint_invalid_secret_token_is_denied(
    hass: HomeAssistant,
    webhook_platform: MockConfigEntry,
    hass_client: ClientSessionGenerator,
    update_message_text,
    incorrect_secret_token,
) -> None:
    """Request with an invalid secret token header should be denied."""
    client = await hass_client()
    async_capture_events(hass, "telegram_text")

    response = await client.post(
        f"{TELEGRAM_WEBHOOK_URL}_123456",
        json=update_message_text,
        headers={"X-Telegram-Bot-Api-Secret-Token": incorrect_secret_token},
    )
    assert response.status == 401


async def test_multiple_config_entries_error(
    hass: HomeAssistant,
    mock_broadcast_config_entry: MockConfigEntry,
    polling_platform: MockConfigEntry,
    mock_external_calls: None,
) -> None:
    """Test multiple config entries error."""

    # setup the second entry (polling_platform is first entry)
    mock_broadcast_config_entry.add_to_hass(hass)
    await hass.config_entries.async_setup(mock_broadcast_config_entry.entry_id)
    await hass.async_block_till_done()

    with pytest.raises(ServiceValidationError) as err:
        await hass.services.async_call(
            DOMAIN,
            SERVICE_SEND_MESSAGE,
            {
                ATTR_MESSAGE: "mock message",
            },
            blocking=True,
            return_response=True,
        )

    await hass.async_block_till_done()
    assert err.value.translation_key == "multiple_config_entry"


async def test_send_message_with_config_entry(
    hass: HomeAssistant,
    mock_broadcast_config_entry: MockConfigEntry,
    mock_external_calls: None,
) -> None:
    """Test send message using config entry."""
    mock_broadcast_config_entry.add_to_hass(hass)
    await hass.config_entries.async_setup(mock_broadcast_config_entry.entry_id)
    await hass.async_block_till_done()

    # test: send message to invalid chat id

    with pytest.raises(HomeAssistantError) as err:
        response = await hass.services.async_call(
            DOMAIN,
            SERVICE_SEND_MESSAGE,
            {
                CONF_CONFIG_ENTRY_ID: mock_broadcast_config_entry.entry_id,
                ATTR_MESSAGE: "mock message",
                ATTR_TARGET: [123456, 1],
            },
            blocking=True,
            return_response=True,
        )
    await hass.async_block_till_done()

    assert err.value.translation_key == "failed_chat_ids"
    assert err.value.translation_placeholders["chat_ids"] == "1"
    assert err.value.translation_placeholders["bot_name"] == "Mock Title"

    # test: send message to valid chat id

    response = await hass.services.async_call(
        DOMAIN,
        SERVICE_SEND_MESSAGE,
        {
            CONF_CONFIG_ENTRY_ID: mock_broadcast_config_entry.entry_id,
            ATTR_MESSAGE: "mock message",
            ATTR_TARGET: 123456,
        },
        blocking=True,
        return_response=True,
    )

    assert response["chats"][0]["message_id"] == 12345


async def test_send_message_no_chat_id_error(
    hass: HomeAssistant,
    mock_external_calls: None,
) -> None:
    """Test send message using config entry with no whitelisted chat id."""
    data = {
        CONF_PLATFORM: PLATFORM_BROADCAST,
        CONF_API_KEY: "mock api key",
        SECTION_ADVANCED_SETTINGS: {},
    }

    with patch("homeassistant.components.telegram_bot.config_flow.Bot.get_me"):
        result = await hass.config_entries.flow.async_init(
            DOMAIN,
            context={"source": SOURCE_USER},
            data=data,
        )
        await hass.async_block_till_done()

        assert result["type"] is FlowResultType.CREATE_ENTRY

    with pytest.raises(ServiceValidationError) as err:
        await hass.services.async_call(
            DOMAIN,
            SERVICE_SEND_MESSAGE,
            {
                CONF_CONFIG_ENTRY_ID: result["result"].entry_id,
                ATTR_MESSAGE: "mock message",
            },
            blocking=True,
            return_response=True,
        )

    assert err.value.translation_key == "missing_allowed_chat_ids"
    assert err.value.translation_placeholders["bot_name"] == "Testbot mock last name"


async def test_send_message_config_entry_error(
    hass: HomeAssistant,
    mock_broadcast_config_entry: MockConfigEntry,
    mock_external_calls: None,
) -> None:
    """Test send message config entry error."""
    mock_broadcast_config_entry.add_to_hass(hass)
    await hass.config_entries.async_setup(mock_broadcast_config_entry.entry_id)
    await hass.async_block_till_done()

    await hass.config_entries.async_unload(mock_broadcast_config_entry.entry_id)
    await hass.async_block_till_done()

    with pytest.raises(ServiceValidationError) as err:
        await hass.services.async_call(
            DOMAIN,
            SERVICE_SEND_MESSAGE,
            {
                CONF_CONFIG_ENTRY_ID: mock_broadcast_config_entry.entry_id,
                ATTR_MESSAGE: "mock message",
            },
            blocking=True,
            return_response=True,
        )

    await hass.async_block_till_done()
    assert err.value.translation_key == "missing_config_entry"


async def test_delete_message(
    hass: HomeAssistant,
    mock_broadcast_config_entry: MockConfigEntry,
    mock_external_calls: None,
) -> None:
    """Test delete message."""
    mock_broadcast_config_entry.add_to_hass(hass)
    await hass.config_entries.async_setup(mock_broadcast_config_entry.entry_id)
    await hass.async_block_till_done()

    # test: delete message with invalid chat id

    with pytest.raises(ServiceValidationError) as err:
        await hass.services.async_call(
            DOMAIN,
            SERVICE_DELETE_MESSAGE,
            {ATTR_CHAT_ID: 1, ATTR_MESSAGEID: "last"},
            blocking=True,
        )
    await hass.async_block_till_done()

    assert err.value.translation_key == "invalid_chat_ids"
    assert err.value.translation_placeholders["chat_ids"] == "1"
    assert err.value.translation_placeholders["bot_name"] == "Mock Title"

    # test: delete message with valid chat id

    response = await hass.services.async_call(
        DOMAIN,
        SERVICE_SEND_MESSAGE,
        {ATTR_MESSAGE: "mock message"},
        blocking=True,
        return_response=True,
    )
    assert response["chats"][0]["message_id"] == 12345

    with patch(
        "homeassistant.components.telegram_bot.bot.Bot.delete_message",
        AsyncMock(return_value=True),
    ) as mock:
        await hass.services.async_call(
            DOMAIN,
            SERVICE_DELETE_MESSAGE,
            {ATTR_CHAT_ID: 123456, ATTR_MESSAGEID: "last"},
            blocking=True,
        )

    await hass.async_block_till_done()
    mock.assert_called_once()


@pytest.mark.parametrize(
    ("media_type", "expected_media_class"),
    [
        (
            InputMediaType.ANIMATION,
            "InputMediaAnimation",
        ),
        (
            InputMediaType.AUDIO,
            "InputMediaAudio",
        ),
        (
            InputMediaType.DOCUMENT,
            "InputMediaDocument",
        ),
        (
            InputMediaType.PHOTO,
            "InputMediaPhoto",
        ),
        (
            InputMediaType.VIDEO,
            "InputMediaVideo",
        ),
    ],
)
async def test_edit_message_media(
    hass: HomeAssistant,
    mock_broadcast_config_entry: MockConfigEntry,
    mock_external_calls: None,
    media_type: str,
    expected_media_class: str,
) -> None:
    """Test edit message media."""
    mock_broadcast_config_entry.add_to_hass(hass)
    await hass.config_entries.async_setup(mock_broadcast_config_entry.entry_id)
    await hass.async_block_till_done()

    hass.config.allowlist_external_dirs.add("/tmp/")  # noqa: S108
    write_utf8_file("/tmp/mock", "mock file contents")  # noqa: S108

    with patch(
        "homeassistant.components.telegram_bot.bot.Bot.edit_message_media",
        AsyncMock(return_value=True),
    ) as mock:
        await hass.services.async_call(
            DOMAIN,
            SERVICE_EDIT_MESSAGE_MEDIA,
            {
                ATTR_CAPTION: "mock caption",
                ATTR_FILE: "/tmp/mock",  # noqa: S108
                ATTR_MEDIA_TYPE: media_type,
                ATTR_MESSAGEID: 12345,
                ATTR_CHAT_ID: 123456,
                ATTR_TIMEOUT: 10,
                ATTR_KEYBOARD_INLINE: "/mock",
            },
            blocking=True,
        )

    await hass.async_block_till_done()
    mock.assert_called_once()
    assert mock.call_args[1]["media"].__class__.__name__ == expected_media_class
    assert mock.call_args[1]["media"].caption == "mock caption"
    assert mock.call_args[1]["chat_id"] == 123456
    assert mock.call_args[1]["message_id"] == 12345
    assert mock.call_args[1]["reply_markup"] == InlineKeyboardMarkup(
        [[InlineKeyboardButton(callback_data="/mock", text="MOCK")]]
    )
    assert mock.call_args[1]["read_timeout"] == 10


async def test_edit_message(
    hass: HomeAssistant,
    mock_broadcast_config_entry: MockConfigEntry,
    mock_external_calls: None,
) -> None:
    """Test edit message."""
    mock_broadcast_config_entry.add_to_hass(hass)
    await hass.config_entries.async_setup(mock_broadcast_config_entry.entry_id)
    await hass.async_block_till_done()

    with patch(
        "homeassistant.components.telegram_bot.bot.Bot.edit_message_text",
        AsyncMock(return_value=True),
    ) as mock:
        await hass.services.async_call(
            DOMAIN,
            SERVICE_EDIT_MESSAGE,
            {ATTR_MESSAGE: "mock message", ATTR_CHAT_ID: 123456, ATTR_MESSAGEID: 12345},
            blocking=True,
        )

    await hass.async_block_till_done()
    mock.assert_called_once()

    with patch(
        "homeassistant.components.telegram_bot.bot.Bot.edit_message_caption",
        AsyncMock(return_value=True),
    ) as mock:
        await hass.services.async_call(
            DOMAIN,
            SERVICE_EDIT_CAPTION,
            {ATTR_CAPTION: "mock caption", ATTR_CHAT_ID: 123456, ATTR_MESSAGEID: 12345},
            blocking=True,
        )

    await hass.async_block_till_done()
    mock.assert_called_once()

    with patch(
        "homeassistant.components.telegram_bot.bot.Bot.edit_message_reply_markup",
        AsyncMock(return_value=True),
    ) as mock:
        await hass.services.async_call(
            DOMAIN,
            SERVICE_EDIT_REPLYMARKUP,
            {ATTR_KEYBOARD_INLINE: [], ATTR_CHAT_ID: 123456, ATTR_MESSAGEID: 12345},
            blocking=True,
        )

    await hass.async_block_till_done()
    mock.assert_called_once()


async def test_async_setup_entry_failed(
    hass: HomeAssistant, mock_broadcast_config_entry: MockConfigEntry
) -> None:
    """Test setup entry failed."""
    mock_broadcast_config_entry.add_to_hass(hass)

    with patch(
        "homeassistant.components.telegram_bot.Bot.get_me",
    ) as mock_bot:
        mock_bot.side_effect = InvalidToken("mock invalid token error")

        with pytest.raises(ConfigEntryAuthFailed) as err:
            await async_setup_entry(hass, mock_broadcast_config_entry)

    await hass.async_block_till_done()
    assert err.value.args[0] == "Invalid API token for Telegram Bot."


async def test_answer_callback_query(
    hass: HomeAssistant,
    mock_broadcast_config_entry: MockConfigEntry,
    mock_external_calls: None,
) -> None:
    """Test answer callback query."""
    mock_broadcast_config_entry.add_to_hass(hass)
    await hass.config_entries.async_setup(mock_broadcast_config_entry.entry_id)
    await hass.async_block_till_done()

    with patch(
        "homeassistant.components.telegram_bot.bot.Bot.answer_callback_query"
    ) as mock:
        await hass.services.async_call(
            DOMAIN,
            SERVICE_ANSWER_CALLBACK_QUERY,
            {
                ATTR_MESSAGE: "mock message",
                ATTR_CALLBACK_QUERY_ID: 123456,
                ATTR_SHOW_ALERT: True,
            },
            blocking=True,
        )

    await hass.async_block_till_done()
    mock.assert_called_once()
    mock.assert_called_with(
        123456,
        text="mock message",
        show_alert=True,
        read_timeout=None,
    )


async def test_leave_chat(
    hass: HomeAssistant,
    mock_broadcast_config_entry: MockConfigEntry,
    mock_external_calls: None,
) -> None:
    """Test answer callback query."""
    mock_broadcast_config_entry.add_to_hass(hass)
    await hass.config_entries.async_setup(mock_broadcast_config_entry.entry_id)
    await hass.async_block_till_done()

    with patch(
        "homeassistant.components.telegram_bot.bot.Bot.leave_chat",
        AsyncMock(return_value=True),
    ) as mock:
        await hass.services.async_call(
            DOMAIN,
            SERVICE_LEAVE_CHAT,
            {
                ATTR_CHAT_ID: 123456,
            },
            blocking=True,
        )

    await hass.async_block_till_done()
    mock.assert_called_once()
    mock.assert_called_with(
        123456,
    )


async def test_send_video(
    hass: HomeAssistant,
    mock_broadcast_config_entry: MockConfigEntry,
    mock_external_calls: None,
) -> None:
    """Test answer callback query."""
    mock_broadcast_config_entry.add_to_hass(hass)
    await hass.config_entries.async_setup(mock_broadcast_config_entry.entry_id)
    await hass.async_block_till_done()

    # test: invalid file path

    with pytest.raises(ServiceValidationError) as err:
        await hass.services.async_call(
            DOMAIN,
            SERVICE_SEND_VIDEO,
            {
                ATTR_FILE: "/mock/file",
            },
            blocking=True,
        )

    await hass.async_block_till_done()
    assert (
        err.value.args[0]
        == "File path has not been configured in allowlist_external_dirs."
    )

    # test: missing username input

    with pytest.raises(ServiceValidationError) as err:
        await hass.services.async_call(
            DOMAIN,
            SERVICE_SEND_VIDEO,
            {
                ATTR_URL: "https://mock",
                ATTR_AUTHENTICATION: HTTP_DIGEST_AUTHENTICATION,
                ATTR_PASSWORD: "mock password",
            },
            blocking=True,
        )

    await hass.async_block_till_done()
    assert err.value.args[0] == "Username is required."

    # test: missing password input

    with pytest.raises(ServiceValidationError) as err:
        await hass.services.async_call(
            DOMAIN,
            SERVICE_SEND_VIDEO,
            {
                ATTR_URL: "https://mock",
                ATTR_AUTHENTICATION: HTTP_BEARER_AUTHENTICATION,
            },
            blocking=True,
        )

    await hass.async_block_till_done()
    assert err.value.args[0] == "Password is required."

    # test: 404 error

    with patch(
        "homeassistant.components.telegram_bot.bot.httpx.AsyncClient.get"
    ) as mock_get:
        mock_get.return_value = AsyncMock(status_code=404, text="Success")

        with pytest.raises(HomeAssistantError) as err:
            await hass.services.async_call(
                DOMAIN,
                SERVICE_SEND_VIDEO,
                {
                    ATTR_URL: "https://mock",
                    ATTR_AUTHENTICATION: HTTP_BASIC_AUTHENTICATION,
                    ATTR_USERNAME: "mock username",
                    ATTR_PASSWORD: "mock password",
                },
                blocking=True,
            )

    await hass.async_block_till_done()
    assert mock_get.call_count > 0
    assert err.value.args[0] == "Failed to load URL: 404"

    # test: invalid url

    with pytest.raises(HomeAssistantError) as err:
        await hass.services.async_call(
            DOMAIN,
            SERVICE_SEND_VIDEO,
            {
                ATTR_URL: "invalid url",
                ATTR_VERIFY_SSL: True,
                ATTR_AUTHENTICATION: HTTP_BEARER_AUTHENTICATION,
                ATTR_PASSWORD: "mock password",
            },
            blocking=True,
        )

    await hass.async_block_till_done()
    assert mock_get.call_count > 0
    assert (
        err.value.args[0]
        == "Failed to load URL: Request URL is missing an 'http://' or 'https://' protocol."
    )

    # test: no url/file input

    with pytest.raises(ServiceValidationError) as err:
        await hass.services.async_call(
            DOMAIN,
            SERVICE_SEND_VIDEO,
            {},
            blocking=True,
        )

    await hass.async_block_till_done()
    assert err.value.args[0] == "URL or File is required."

    # test: load file error (e.g. not found, permissions error)

    hass.config.allowlist_external_dirs.add("/tmp/")  # noqa: S108

    with pytest.raises(HomeAssistantError) as err:
        await hass.services.async_call(
            DOMAIN,
            SERVICE_SEND_VIDEO,
            {
                ATTR_FILE: "/tmp/not-exists",  # noqa: S108
            },
            blocking=True,
        )

    await hass.async_block_till_done()
    assert (
        err.value.args[0]
        == "Failed to load file: [Errno 2] No such file or directory: '/tmp/not-exists'"
    )

    # test: success with file
    write_utf8_file("/tmp/mock", "mock file contents")  # noqa: S108

    response = await hass.services.async_call(
        DOMAIN,
        SERVICE_SEND_VIDEO,
        {
            ATTR_FILE: "/tmp/mock",  # noqa: S108
        },
        blocking=True,
        return_response=True,
    )

    await hass.async_block_till_done()
    assert response["chats"][0]["message_id"] == 12345

    # test: success with url

    with patch(
        "homeassistant.components.telegram_bot.bot.httpx.AsyncClient.get"
    ) as mock_get:
        mock_get.return_value = AsyncMock(status_code=200, content=b"mock content")

        response = await hass.services.async_call(
            DOMAIN,
            SERVICE_SEND_VIDEO,
            {
                ATTR_URL: "https://mock",
                ATTR_AUTHENTICATION: HTTP_DIGEST_AUTHENTICATION,
                ATTR_USERNAME: "mock username",
                ATTR_PASSWORD: "mock password",
            },
            blocking=True,
            return_response=True,
        )

    await hass.async_block_till_done()
    assert mock_get.call_count > 0
    assert response["chats"][0]["message_id"] == 12345


async def test_set_message_reaction(
    hass: HomeAssistant,
    mock_broadcast_config_entry: MockConfigEntry,
    mock_external_calls: None,
) -> None:
    """Test set message reaction."""
    mock_broadcast_config_entry.add_to_hass(hass)
    await hass.config_entries.async_setup(mock_broadcast_config_entry.entry_id)
    await hass.async_block_till_done()

    with patch(
        "homeassistant.components.telegram_bot.bot.Bot.set_message_reaction",
        AsyncMock(return_value=True),
    ) as mock:
        await hass.services.async_call(
            DOMAIN,
            "set_message_reaction",
            {
                ATTR_CHAT_ID: 123456,
                ATTR_MESSAGEID: 54321,
                "reaction": "👍",
                "is_big": True,
            },
            blocking=True,
        )

    await hass.async_block_till_done()
    mock.assert_called_once_with(
        123456,
        54321,
        reaction="👍",
        is_big=True,
        read_timeout=None,
    )


async def test_send_message_multi_target(
    hass: HomeAssistant,
    mock_broadcast_config_entry: MockConfigEntry,
    mock_external_calls: None,
) -> None:
    """Test send message for entries with multiple chat_ids."""

    mock_broadcast_config_entry.add_to_hass(hass)
    await hass.config_entries.async_setup(mock_broadcast_config_entry.entry_id)
    await hass.async_block_till_done()

    # we have 2 whitelisted chat ids in the config subentries: 123456 and 654321
    # 123456 is the default target since it is the first in the list
    # This test checks that the message is sent to the right target

    response = await hass.services.async_call(
        DOMAIN,
        SERVICE_SEND_MESSAGE,
        {ATTR_TARGET: 654321, ATTR_MESSAGE: "test_message"},
        blocking=True,
        return_response=True,
    )

    await hass.async_block_till_done()
    assert response["chats"][0]["chat_id"] == 654321
    assert response["chats"][0]["message_id"] == 12345<|MERGE_RESOLUTION|>--- conflicted
+++ resolved
@@ -90,11 +90,7 @@
     HomeAssistantError,
     ServiceValidationError,
 )
-<<<<<<< HEAD
-=======
-from homeassistant.setup import async_setup_component
 from homeassistant.util import json as json_util
->>>>>>> b157afac
 from homeassistant.util.file import write_utf8_file
 
 from tests.common import MockConfigEntry, async_capture_events, async_load_fixture
