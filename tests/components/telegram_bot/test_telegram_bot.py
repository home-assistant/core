"""Tests for the telegram_bot component."""

import base64
import io
from typing import Any
from unittest.mock import AsyncMock, MagicMock, mock_open, patch

import pytest
<<<<<<< HEAD
from telegram import InlineKeyboardButton, InlineKeyboardMarkup, Update, User
from telegram.constants import ParseMode
=======
from telegram import Update
>>>>>>> c49d95b2
from telegram.error import (
    InvalidToken,
    NetworkError,
    RetryAfter,
    TelegramError,
    TimedOut,
)

from homeassistant.components.telegram_bot import (
<<<<<<< HEAD
    ATTR_LATITUDE,
    ATTR_LONGITUDE,
    async_setup_entry,
)
from homeassistant.components.telegram_bot.bot import TelegramBotConfigEntry
from homeassistant.components.telegram_bot.const import (
=======
    ATTR_AUTHENTICATION,
>>>>>>> c49d95b2
    ATTR_CALLBACK_QUERY_ID,
    ATTR_CAPTION,
    ATTR_CHAT_ID,
    ATTR_DISABLE_NOTIF,
    ATTR_DISABLE_WEB_PREV,
    ATTR_FILE,
    ATTR_KEYBOARD,
    ATTR_KEYBOARD_INLINE,
    ATTR_MESSAGE,
    ATTR_MESSAGE_TAG,
    ATTR_MESSAGE_THREAD_ID,
    ATTR_MESSAGEID,
    ATTR_OPTIONS,
<<<<<<< HEAD
    ATTR_PARSER,
=======
    ATTR_PASSWORD,
>>>>>>> c49d95b2
    ATTR_QUESTION,
    ATTR_REPLY_TO_MSGID,
    ATTR_REPLYMARKUP,
    ATTR_STICKER_ID,
    ATTR_TARGET,
<<<<<<< HEAD
    ATTR_TIMEOUT,
=======
    ATTR_URL,
    ATTR_USERNAME,
    ATTR_VERIFY_SSL,
>>>>>>> c49d95b2
    CONF_CONFIG_ENTRY_ID,
    DOMAIN,
    PLATFORM_BROADCAST,
    SERVICE_ANSWER_CALLBACK_QUERY,
    SERVICE_DELETE_MESSAGE,
    SERVICE_EDIT_CAPTION,
    SERVICE_EDIT_MESSAGE,
    SERVICE_EDIT_REPLYMARKUP,
    SERVICE_LEAVE_CHAT,
    SERVICE_SEND_ANIMATION,
    SERVICE_SEND_DOCUMENT,
    SERVICE_SEND_LOCATION,
    SERVICE_SEND_MESSAGE,
    SERVICE_SEND_PHOTO,
    SERVICE_SEND_POLL,
    SERVICE_SEND_STICKER,
    SERVICE_SEND_VIDEO,
    SERVICE_SEND_VOICE,
)
from homeassistant.components.telegram_bot.webhooks import TELEGRAM_WEBHOOK_URL
from homeassistant.config_entries import SOURCE_USER
<<<<<<< HEAD
from homeassistant.const import CONF_API_KEY, CONF_PLATFORM
=======
from homeassistant.const import (
    CONF_API_KEY,
    HTTP_BASIC_AUTHENTICATION,
    HTTP_BEARER_AUTHENTICATION,
    HTTP_DIGEST_AUTHENTICATION,
)
>>>>>>> c49d95b2
from homeassistant.core import Context, HomeAssistant
from homeassistant.data_entry_flow import FlowResultType
from homeassistant.exceptions import (
    ConfigEntryAuthFailed,
    HomeAssistantError,
    ServiceValidationError,
)
from homeassistant.setup import async_setup_component
from homeassistant.util.file import write_utf8_file

from tests.common import MockConfigEntry, async_capture_events
from tests.typing import ClientSessionGenerator


async def test_webhook_platform_init(hass: HomeAssistant, webhook_platform) -> None:
    """Test initialization of the webhooks platform."""
    assert hass.services.has_service(DOMAIN, SERVICE_SEND_MESSAGE) is True


async def test_polling_platform_init(hass: HomeAssistant, polling_platform) -> None:
    """Test initialization of the polling platform."""
    assert hass.services.has_service(DOMAIN, SERVICE_SEND_MESSAGE) is True


@pytest.mark.parametrize(
    ("service", "input"),
    [
        (
            SERVICE_SEND_MESSAGE,
            {ATTR_MESSAGE: "test_message", ATTR_MESSAGE_THREAD_ID: "123"},
        ),
        (
            SERVICE_SEND_MESSAGE,
            {
                ATTR_KEYBOARD: ["/command1, /command2", "/command3"],
                ATTR_MESSAGE: "test_message",
                ATTR_PARSER: ParseMode.HTML,
                ATTR_TIMEOUT: 15,
                ATTR_DISABLE_NOTIF: True,
                ATTR_DISABLE_WEB_PREV: True,
                ATTR_MESSAGE_TAG: "mock_tag",
                ATTR_REPLY_TO_MSGID: 12345,
            },
        ),
        (
            SERVICE_SEND_MESSAGE,
            {
                ATTR_KEYBOARD: [],
                ATTR_MESSAGE: "test_message",
            },
        ),
        (
            SERVICE_SEND_STICKER,
            {
                ATTR_STICKER_ID: "1",
                ATTR_MESSAGE_THREAD_ID: "123",
            },
        ),
        (
            SERVICE_SEND_POLL,
            {
                ATTR_QUESTION: "Question",
                ATTR_OPTIONS: ["Yes", "No"],
            },
        ),
        (
            SERVICE_SEND_LOCATION,
            {
                ATTR_MESSAGE: "test_message",
                ATTR_MESSAGE_THREAD_ID: "123",
                ATTR_LONGITUDE: "1.123",
                ATTR_LATITUDE: "1.123",
            },
        ),
    ],
)
async def test_send_message(
    hass: HomeAssistant, webhook_platform, service: str, input: dict[str]
) -> None:
    """Test the send_message service. Tests any service that does not require files to be sent."""
    context = Context()
    events = async_capture_events(hass, "telegram_sent")

    response = await hass.services.async_call(
        DOMAIN,
        service,
        input,
        blocking=True,
        context=context,
        return_response=True,
    )
    await hass.async_block_till_done()

    assert len(events) == 1
    assert events[0].context == context

    assert len(response["chats"]) == 1
    assert (response["chats"][0]["message_id"]) == 12345


@pytest.mark.parametrize(
    ("input", "expected"),
    [
        (
            {
                ATTR_MESSAGE: "test_message",
                ATTR_KEYBOARD_INLINE: "command1:/cmd1,/cmd2,mock_link:https://mock_link",
            },
            InlineKeyboardMarkup(
                # 1 row with 3 buttons
                [
                    [
                        InlineKeyboardButton(callback_data="/cmd1", text="command1"),
                        InlineKeyboardButton(callback_data="/cmd2", text="CMD2"),
                        InlineKeyboardButton(url="https://mock_link", text="mock_link"),
                    ]
                ]
            ),
        ),
        (
            {
                ATTR_MESSAGE: "test_message",
                ATTR_KEYBOARD_INLINE: [
                    [["command1", "/cmd1"]],
                    [["mock_link", "https://mock_link"]],
                ],
            },
            InlineKeyboardMarkup(
                # 2 rows each with 1 button
                [
                    [InlineKeyboardButton(callback_data="/cmd1", text="command1")],
                    [InlineKeyboardButton(url="https://mock_link", text="mock_link")],
                ]
            ),
        ),
    ],
)
async def test_send_message_with_inline_keyboard(
    hass: HomeAssistant,
    webhook_platform,
    input: dict[str, Any],
    expected: InlineKeyboardMarkup,
) -> None:
    """Test the send_message service. Tests any service that does not require files to be sent."""
    context = Context()
    events = async_capture_events(hass, "telegram_sent")

    response = await hass.services.async_call(
        DOMAIN,
        SERVICE_SEND_MESSAGE,
        input,
        blocking=True,
        context=context,
        return_response=True,
    )
    await hass.async_block_till_done()

    assert len(events) == 1
    assert events[0].context == context

    assert len(response["chats"]) == 1
    assert (response["chats"][0]["message_id"]) == 12345

    # retrieve the last message
    config_entry_ids = hass.config_entries.async_entry_ids()
    assert len(config_entry_ids) == 1
    config_entry: TelegramBotConfigEntry = hass.config_entries.async_get_known_entry(
        config_entry_ids[0]
    )
    last_message: dict[str, Any] = config_entry.runtime_data.last_message[123456]

    assert last_message[ATTR_MESSAGEID] == 12345
    reply_markup: InlineKeyboardMarkup = last_message[ATTR_REPLYMARKUP]
    assert reply_markup == expected


async def test_send_message_inline_keyboard_error(
    hass: HomeAssistant, webhook_platform
) -> None:
    """Test the send_message service with invalid inline keyboard."""

    with pytest.raises(TypeError) as err:
        await hass.services.async_call(
            DOMAIN,
            SERVICE_SEND_MESSAGE,
            {ATTR_MESSAGE: "mock message", ATTR_KEYBOARD_INLINE: 12345},
            blocking=True,
        )

    await hass.async_block_till_done()
    assert err.value.args[0] == "12345"


@patch(
    "builtins.open",
    mock_open(
        read_data=base64.b64decode(
            "iVBORw0KGgoAAAANSUhEUgAAABgAAAAYCAYAAADgdz34AAAABHNCSVQICAgIfAhkiAAAAAlwSFlzAAAApgAAAKYB3X3/OAAAABl0RVh0U29mdHdhcmUAd3d3Lmlua3NjYXBlLm9yZ5vuPBoAAANCSURBVEiJtZZPbBtFFMZ/M7ubXdtdb1xSFyeilBapySVU8h8OoFaooFSqiihIVIpQBKci6KEg9Q6H9kovIHoCIVQJJCKE1ENFjnAgcaSGC6rEnxBwA04Tx43t2FnvDAfjkNibxgHxnWb2e/u992bee7tCa00YFsffekFY+nUzFtjW0LrvjRXrCDIAaPLlW0nHL0SsZtVoaF98mLrx3pdhOqLtYPHChahZcYYO7KvPFxvRl5XPp1sN3adWiD1ZAqD6XYK1b/dvE5IWryTt2udLFedwc1+9kLp+vbbpoDh+6TklxBeAi9TL0taeWpdmZzQDry0AcO+jQ12RyohqqoYoo8RDwJrU+qXkjWtfi8Xxt58BdQuwQs9qC/afLwCw8tnQbqYAPsgxE1S6F3EAIXux2oQFKm0ihMsOF71dHYx+f3NND68ghCu1YIoePPQN1pGRABkJ6Bus96CutRZMydTl+TvuiRW1m3n0eDl0vRPcEysqdXn+jsQPsrHMquGeXEaY4Yk4wxWcY5V/9scqOMOVUFthatyTy8QyqwZ+kDURKoMWxNKr2EeqVKcTNOajqKoBgOE28U4tdQl5p5bwCw7BWquaZSzAPlwjlithJtp3pTImSqQRrb2Z8PHGigD4RZuNX6JYj6wj7O4TFLbCO/Mn/m8R+h6rYSUb3ekokRY6f/YukArN979jcW+V/S8g0eT/N3VN3kTqWbQ428m9/8k0P/1aIhF36PccEl6EhOcAUCrXKZXXWS3XKd2vc/TRBG9O5ELC17MmWubD2nKhUKZa26Ba2+D3P+4/MNCFwg59oWVeYhkzgN/JDR8deKBoD7Y+ljEjGZ0sosXVTvbc6RHirr2reNy1OXd6pJsQ+gqjk8VWFYmHrwBzW/n+uMPFiRwHB2I7ih8ciHFxIkd/3Omk5tCDV1t+2nNu5sxxpDFNx+huNhVT3/zMDz8usXC3ddaHBj1GHj/As08fwTS7Kt1HBTmyN29vdwAw+/wbwLVOJ3uAD1wi/dUH7Qei66PfyuRj4Ik9is+hglfbkbfR3cnZm7chlUWLdwmprtCohX4HUtlOcQjLYCu+fzGJH2QRKvP3UNz8bWk1qMxjGTOMThZ3kvgLI5AzFfo379UAAAAASUVORK5CYII="
        )
    ),
    create=True,
)
def _read_file_as_bytesio_mock(file_path):
    """Convert file to BytesIO for testing."""
    _file = None

    with open(file_path, encoding="utf8") as file_handler:
        _file = io.BytesIO(file_handler.read())

    _file.name = "dummy"
    _file.seek(0)

    return _file


@pytest.mark.parametrize(
    "service",
    [
        SERVICE_SEND_PHOTO,
        SERVICE_SEND_ANIMATION,
        SERVICE_SEND_VIDEO,
        SERVICE_SEND_VOICE,
        SERVICE_SEND_DOCUMENT,
    ],
)
async def test_send_file(hass: HomeAssistant, webhook_platform, service: str) -> None:
    """Test the send_file service (photo, animation, video, document...)."""
    context = Context()
    events = async_capture_events(hass, "telegram_sent")

    hass.config.allowlist_external_dirs.add("/media/")

    # Mock the file handler read with our base64 encoded dummy file
    with patch(
        "homeassistant.components.telegram_bot.bot._read_file_as_bytesio",
        _read_file_as_bytesio_mock,
    ):
        response = await hass.services.async_call(
            DOMAIN,
            service,
            {
                ATTR_FILE: "/media/dummy",
                ATTR_MESSAGE_THREAD_ID: "123",
            },
            blocking=True,
            context=context,
            return_response=True,
        )
        await hass.async_block_till_done()

    assert len(events) == 1
    assert events[0].context == context

    assert len(response["chats"]) == 1
    assert (response["chats"][0]["message_id"]) == 12345


async def test_send_message_thread(hass: HomeAssistant, webhook_platform) -> None:
    """Test the send_message service for threads."""
    context = Context()
    events = async_capture_events(hass, "telegram_sent")

    await hass.services.async_call(
        DOMAIN,
        SERVICE_SEND_MESSAGE,
        {ATTR_MESSAGE: "test_message", ATTR_MESSAGE_THREAD_ID: "123"},
        blocking=True,
        context=context,
    )
    await hass.async_block_till_done()

    assert len(events) == 1
    assert events[0].context == context
    assert events[0].data[ATTR_MESSAGE_THREAD_ID] == 123


async def test_webhook_endpoint_generates_telegram_text_event(
    hass: HomeAssistant,
    webhook_platform,
    hass_client: ClientSessionGenerator,
    update_message_text,
    mock_generate_secret_token,
) -> None:
    """POST to the configured webhook endpoint and assert fired `telegram_text` event."""
    client = await hass_client()
    events = async_capture_events(hass, "telegram_text")

    response = await client.post(
        TELEGRAM_WEBHOOK_URL,
        json=update_message_text,
        headers={"X-Telegram-Bot-Api-Secret-Token": mock_generate_secret_token},
    )
    assert response.status == 200
    assert (await response.read()).decode("utf-8") == ""

    # Make sure event has fired
    await hass.async_block_till_done()

    assert len(events) == 1
    assert events[0].data["text"] == update_message_text["message"]["text"]
    assert isinstance(events[0].context, Context)


async def test_webhook_endpoint_generates_telegram_command_event(
    hass: HomeAssistant,
    webhook_platform,
    hass_client: ClientSessionGenerator,
    update_message_command,
    mock_generate_secret_token,
) -> None:
    """POST to the configured webhook endpoint and assert fired `telegram_command` event."""
    client = await hass_client()
    events = async_capture_events(hass, "telegram_command")

    response = await client.post(
        TELEGRAM_WEBHOOK_URL,
        json=update_message_command,
        headers={"X-Telegram-Bot-Api-Secret-Token": mock_generate_secret_token},
    )
    assert response.status == 200
    assert (await response.read()).decode("utf-8") == ""

    # Make sure event has fired
    await hass.async_block_till_done()

    assert len(events) == 1
    assert events[0].data["command"] == update_message_command["message"]["text"]
    assert isinstance(events[0].context, Context)


async def test_webhook_endpoint_generates_telegram_callback_event(
    hass: HomeAssistant,
    webhook_platform,
    hass_client: ClientSessionGenerator,
    update_callback_query,
    mock_generate_secret_token,
) -> None:
    """POST to the configured webhook endpoint and assert fired `telegram_callback` event."""
    client = await hass_client()
    events = async_capture_events(hass, "telegram_callback")

    response = await client.post(
        TELEGRAM_WEBHOOK_URL,
        json=update_callback_query,
        headers={"X-Telegram-Bot-Api-Secret-Token": mock_generate_secret_token},
    )
    assert response.status == 200
    assert (await response.read()).decode("utf-8") == ""

    # Make sure event has fired
    await hass.async_block_till_done()

    assert len(events) == 1
    assert events[0].data["data"] == update_callback_query["callback_query"]["data"]
    assert isinstance(events[0].context, Context)


async def test_polling_platform_message_text_update(
    hass: HomeAssistant,
    config_polling,
    update_message_text,
    mock_external_calls: None,
) -> None:
    """Provide the `BaseTelegramBot.update_handler` with an `Update` and assert fired `telegram_text` event."""
    events = async_capture_events(hass, "telegram_text")

    with patch(
        "homeassistant.components.telegram_bot.polling.ApplicationBuilder"
    ) as application_builder_class:
        # Set up the integration with the polling platform inside the patch context manager.
        application = (
            application_builder_class.return_value.bot.return_value.build.return_value
        )
        application.updater.start_polling = AsyncMock()
        application.updater.stop = AsyncMock()
        application.initialize = AsyncMock()
        application.start = AsyncMock()
        application.stop = AsyncMock()
        application.shutdown = AsyncMock()

        await async_setup_component(
            hass,
            DOMAIN,
            config_polling,
        )
        await hass.async_block_till_done()

        # Then call the callback and assert events fired.
        handler = application.add_handler.call_args[0][0]
        handle_update_callback = handler.callback

        # Create Update object using library API.
        application.bot.defaults.tzinfo = None
        update = Update.de_json(update_message_text, application.bot)

        # handle_update_callback == BaseTelegramBot.update_handler
        await handle_update_callback(update, None)

    # Make sure event has fired
    await hass.async_block_till_done()

    assert len(events) == 1
    assert events[0].data["text"] == update_message_text["message"]["text"]
    assert isinstance(events[0].context, Context)


@pytest.mark.parametrize(
    ("error", "log_message"),
    [
        (
            TelegramError("Telegram error"),
            'caused error: "Telegram error"',
        ),
        (NetworkError("Network error"), ""),
        (RetryAfter(42), ""),
        (TimedOut("TimedOut error"), ""),
    ],
)
async def test_polling_platform_add_error_handler(
    hass: HomeAssistant,
    config_polling: dict[str, Any],
    update_message_text: dict[str, Any],
    mock_external_calls: None,
    caplog: pytest.LogCaptureFixture,
    error: Exception,
    log_message: str,
) -> None:
    """Test polling add error handler."""
    with patch(
        "homeassistant.components.telegram_bot.polling.ApplicationBuilder"
    ) as application_builder_class:
        application = (
            application_builder_class.return_value.bot.return_value.build.return_value
        )
        application.updater.stop = AsyncMock()
        application.initialize = AsyncMock()
        application.updater.start_polling = AsyncMock()
        application.start = AsyncMock()
        application.stop = AsyncMock()
        application.shutdown = AsyncMock()
        application.bot.defaults.tzinfo = None

        await async_setup_component(
            hass,
            DOMAIN,
            config_polling,
        )
        await hass.async_block_till_done()

        update = Update.de_json(update_message_text, application.bot)
        process_error = application.add_error_handler.call_args[0][0]
        await process_error(update, MagicMock(error=error))

        assert log_message in caplog.text


@pytest.mark.parametrize(
    ("error", "log_message"),
    [
        (
            TelegramError("Telegram error"),
            "TelegramError: Telegram error",
        ),
        (NetworkError("Network error"), ""),
        (RetryAfter(42), ""),
        (TimedOut("TimedOut error"), ""),
    ],
)
async def test_polling_platform_start_polling_error_callback(
    hass: HomeAssistant,
    config_polling: dict[str, Any],
    caplog: pytest.LogCaptureFixture,
    mock_external_calls: None,
    error: Exception,
    log_message: str,
) -> None:
    """Test polling add error handler."""
    with patch(
        "homeassistant.components.telegram_bot.polling.ApplicationBuilder"
    ) as application_builder_class:
        application = (
            application_builder_class.return_value.bot.return_value.build.return_value
        )
        application.initialize = AsyncMock()
        application.updater.start_polling = AsyncMock()
        application.start = AsyncMock()
        application.updater.stop = AsyncMock()
        application.stop = AsyncMock()
        application.shutdown = AsyncMock()

        await async_setup_component(
            hass,
            DOMAIN,
            config_polling,
        )

        await hass.async_block_till_done()
        error_callback = application.updater.start_polling.call_args.kwargs[
            "error_callback"
        ]

        error_callback(error)

        assert log_message in caplog.text


async def test_webhook_endpoint_unauthorized_update_doesnt_generate_telegram_text_event(
    hass: HomeAssistant,
    webhook_platform,
    hass_client: ClientSessionGenerator,
    unauthorized_update_message_text,
    mock_generate_secret_token,
) -> None:
    """Update with unauthorized user/chat should not trigger event."""
    client = await hass_client()
    events = async_capture_events(hass, "telegram_text")

    response = await client.post(
        TELEGRAM_WEBHOOK_URL,
        json=unauthorized_update_message_text,
        headers={"X-Telegram-Bot-Api-Secret-Token": mock_generate_secret_token},
    )
    assert response.status == 200
    assert (await response.read()).decode("utf-8") == ""

    # Make sure any events would have fired
    await hass.async_block_till_done()

    assert len(events) == 0


async def test_webhook_endpoint_without_secret_token_is_denied(
    hass: HomeAssistant,
    webhook_platform,
    hass_client: ClientSessionGenerator,
    update_message_text,
) -> None:
    """Request without a secret token header should be denied."""
    client = await hass_client()
    async_capture_events(hass, "telegram_text")

    response = await client.post(
        TELEGRAM_WEBHOOK_URL,
        json=update_message_text,
    )
    assert response.status == 401


async def test_webhook_endpoint_invalid_secret_token_is_denied(
    hass: HomeAssistant,
    webhook_platform,
    hass_client: ClientSessionGenerator,
    update_message_text,
    incorrect_secret_token,
) -> None:
    """Request with an invalid secret token header should be denied."""
    client = await hass_client()
    async_capture_events(hass, "telegram_text")

    response = await client.post(
        TELEGRAM_WEBHOOK_URL,
        json=update_message_text,
        headers={"X-Telegram-Bot-Api-Secret-Token": incorrect_secret_token},
    )
    assert response.status == 401


async def test_multiple_config_entries_error(
    hass: HomeAssistant,
    mock_broadcast_config_entry: MockConfigEntry,
    polling_platform,
    mock_external_calls: None,
) -> None:
    """Test multiple config entries error."""

    # setup the second entry (polling_platform is first entry)
    mock_broadcast_config_entry.add_to_hass(hass)
    await hass.config_entries.async_setup(mock_broadcast_config_entry.entry_id)
    await hass.async_block_till_done()

    with pytest.raises(ServiceValidationError) as err:
        await hass.services.async_call(
            DOMAIN,
            SERVICE_SEND_MESSAGE,
            {
                ATTR_MESSAGE: "mock message",
            },
            blocking=True,
            return_response=True,
        )

    await hass.async_block_till_done()
    assert err.value.translation_key == "multiple_config_entry"


async def test_send_message_with_config_entry(
    hass: HomeAssistant,
    mock_broadcast_config_entry: MockConfigEntry,
    mock_external_calls: None,
) -> None:
    """Test send message using config entry."""
    mock_broadcast_config_entry.add_to_hass(hass)
    await hass.config_entries.async_setup(mock_broadcast_config_entry.entry_id)
    await hass.async_block_till_done()

    response = await hass.services.async_call(
        DOMAIN,
        SERVICE_SEND_MESSAGE,
        {
            CONF_CONFIG_ENTRY_ID: mock_broadcast_config_entry.entry_id,
            ATTR_MESSAGE: "mock message",
            ATTR_TARGET: 1,
        },
        blocking=True,
        return_response=True,
    )

    assert response["chats"][0]["message_id"] == 12345


async def test_send_message_no_chat_id_error(
    hass: HomeAssistant,
    mock_external_calls: None,
) -> None:
    """Test send message using config entry with no whitelisted chat id."""
    data = {
        CONF_PLATFORM: PLATFORM_BROADCAST,
        CONF_API_KEY: "mock api key",
    }

    with patch("homeassistant.components.telegram_bot.config_flow.Bot.get_me"):
        result = await hass.config_entries.flow.async_init(
            DOMAIN,
            context={"source": SOURCE_USER},
            data=data,
        )
        await hass.async_block_till_done()

        assert result["type"] is FlowResultType.CREATE_ENTRY

    with pytest.raises(ServiceValidationError) as err:
        await hass.services.async_call(
            DOMAIN,
            SERVICE_SEND_MESSAGE,
            {
                CONF_CONFIG_ENTRY_ID: result["result"].entry_id,
                ATTR_MESSAGE: "mock message",
            },
            blocking=True,
            return_response=True,
        )

    assert err.value.translation_key == "missing_allowed_chat_ids"
    assert err.value.translation_placeholders["bot_name"] == "Testbot"


async def test_send_message_config_entry_error(
    hass: HomeAssistant,
    mock_broadcast_config_entry: MockConfigEntry,
    mock_external_calls: None,
) -> None:
    """Test send message config entry error."""
    mock_broadcast_config_entry.add_to_hass(hass)
    await hass.config_entries.async_setup(mock_broadcast_config_entry.entry_id)
    await hass.async_block_till_done()

    await hass.config_entries.async_unload(mock_broadcast_config_entry.entry_id)
    await hass.async_block_till_done()

    with pytest.raises(ServiceValidationError) as err:
        await hass.services.async_call(
            DOMAIN,
            SERVICE_SEND_MESSAGE,
            {
                CONF_CONFIG_ENTRY_ID: mock_broadcast_config_entry.entry_id,
                ATTR_MESSAGE: "mock message",
            },
            blocking=True,
            return_response=True,
        )

    await hass.async_block_till_done()
    assert err.value.translation_key == "missing_config_entry"


async def test_delete_message(
    hass: HomeAssistant,
    mock_broadcast_config_entry: MockConfigEntry,
    mock_external_calls: None,
) -> None:
    """Test delete message."""
    mock_broadcast_config_entry.add_to_hass(hass)
    await hass.config_entries.async_setup(mock_broadcast_config_entry.entry_id)
    await hass.async_block_till_done()

    response = await hass.services.async_call(
        DOMAIN,
        SERVICE_SEND_MESSAGE,
        {ATTR_MESSAGE: "mock message"},
        blocking=True,
        return_response=True,
    )
    assert response["chats"][0]["message_id"] == 12345

    with patch(
        "homeassistant.components.telegram_bot.bot.Bot.delete_message",
        AsyncMock(return_value=True),
    ) as mock:
        await hass.services.async_call(
            DOMAIN,
            SERVICE_DELETE_MESSAGE,
            {ATTR_CHAT_ID: 123456, ATTR_MESSAGEID: "last"},
            blocking=True,
        )

    await hass.async_block_till_done()
    mock.assert_called_once()


async def test_edit_message(
    hass: HomeAssistant,
    mock_broadcast_config_entry: MockConfigEntry,
    mock_external_calls: None,
) -> None:
    """Test edit message."""
    mock_broadcast_config_entry.add_to_hass(hass)
    await hass.config_entries.async_setup(mock_broadcast_config_entry.entry_id)
    await hass.async_block_till_done()

    with patch(
        "homeassistant.components.telegram_bot.bot.Bot.edit_message_text",
        AsyncMock(return_value=True),
    ) as mock:
        await hass.services.async_call(
            DOMAIN,
            SERVICE_EDIT_MESSAGE,
            {ATTR_MESSAGE: "mock message", ATTR_CHAT_ID: 12345, ATTR_MESSAGEID: 12345},
            blocking=True,
        )

    await hass.async_block_till_done()
    mock.assert_called_once()

    with patch(
        "homeassistant.components.telegram_bot.bot.Bot.edit_message_caption",
        AsyncMock(return_value=True),
    ) as mock:
        await hass.services.async_call(
            DOMAIN,
            SERVICE_EDIT_CAPTION,
            {ATTR_CAPTION: "mock caption", ATTR_CHAT_ID: 12345, ATTR_MESSAGEID: 12345},
            blocking=True,
        )

    await hass.async_block_till_done()
    mock.assert_called_once()

    with patch(
        "homeassistant.components.telegram_bot.bot.Bot.edit_message_reply_markup",
        AsyncMock(return_value=True),
    ) as mock:
        await hass.services.async_call(
            DOMAIN,
            SERVICE_EDIT_REPLYMARKUP,
            {ATTR_KEYBOARD_INLINE: [], ATTR_CHAT_ID: 12345, ATTR_MESSAGEID: 12345},
            blocking=True,
        )

    await hass.async_block_till_done()
    mock.assert_called_once()


async def test_async_setup_entry_failed(
    hass: HomeAssistant, mock_broadcast_config_entry: MockConfigEntry
) -> None:
    """Test setup entry failed."""
    mock_broadcast_config_entry.add_to_hass(hass)

    with patch(
        "homeassistant.components.telegram_bot.Bot.get_me",
    ) as mock_bot:
        mock_bot.side_effect = InvalidToken("mock invalid token error")

        with pytest.raises(ConfigEntryAuthFailed) as err:
            await async_setup_entry(hass, mock_broadcast_config_entry)

    await hass.async_block_till_done()
    assert err.value.args[0] == "Invalid API token for Telegram Bot."


async def test_answer_callback_query(
    hass: HomeAssistant,
    mock_broadcast_config_entry: MockConfigEntry,
    mock_external_calls: None,
) -> None:
    """Test answer callback query."""
    mock_broadcast_config_entry.add_to_hass(hass)
    await hass.config_entries.async_setup(mock_broadcast_config_entry.entry_id)
    await hass.async_block_till_done()

    with patch(
        "homeassistant.components.telegram_bot.bot.TelegramNotificationService.answer_callback_query"
    ) as mock:
        await hass.services.async_call(
            DOMAIN,
            SERVICE_ANSWER_CALLBACK_QUERY,
            {
                ATTR_MESSAGE: "mock message",
                ATTR_CALLBACK_QUERY_ID: 12345,
            },
            blocking=True,
        )

    await hass.async_block_till_done()
    mock.assert_called_once()


async def test_leave_chat(
    hass: HomeAssistant,
    mock_broadcast_config_entry: MockConfigEntry,
    mock_external_calls: None,
) -> None:
    """Test answer callback query."""
    mock_broadcast_config_entry.add_to_hass(hass)
    await hass.config_entries.async_setup(mock_broadcast_config_entry.entry_id)
    await hass.async_block_till_done()

    with patch(
        "homeassistant.components.telegram_bot.bot.TelegramNotificationService.leave_chat",
        AsyncMock(return_value=True),
    ) as mock:
        await hass.services.async_call(
            DOMAIN,
            SERVICE_LEAVE_CHAT,
            {
                ATTR_CHAT_ID: 12345,
            },
            blocking=True,
        )

    await hass.async_block_till_done()
    mock.assert_called_once()


async def test_send_video(
    hass: HomeAssistant,
    mock_broadcast_config_entry: MockConfigEntry,
    mock_external_calls: None,
) -> None:
    """Test answer callback query."""
    mock_broadcast_config_entry.add_to_hass(hass)
    await hass.config_entries.async_setup(mock_broadcast_config_entry.entry_id)
    await hass.async_block_till_done()

    # test: invalid file path

    with pytest.raises(ServiceValidationError) as err:
        await hass.services.async_call(
            DOMAIN,
            SERVICE_SEND_VIDEO,
            {
                ATTR_FILE: "/mock/file",
            },
            blocking=True,
        )

    await hass.async_block_till_done()
    assert (
        err.value.args[0]
        == "File path has not been configured in allowlist_external_dirs."
    )

    # test: missing username input

    with pytest.raises(ServiceValidationError) as err:
        await hass.services.async_call(
            DOMAIN,
            SERVICE_SEND_VIDEO,
            {
                ATTR_URL: "https://mock",
                ATTR_AUTHENTICATION: HTTP_DIGEST_AUTHENTICATION,
                ATTR_PASSWORD: "mock password",
            },
            blocking=True,
        )

    await hass.async_block_till_done()
    assert err.value.args[0] == "Username is required."

    # test: missing password input

    with pytest.raises(ServiceValidationError) as err:
        await hass.services.async_call(
            DOMAIN,
            SERVICE_SEND_VIDEO,
            {
                ATTR_URL: "https://mock",
                ATTR_AUTHENTICATION: HTTP_BEARER_AUTHENTICATION,
            },
            blocking=True,
        )

    await hass.async_block_till_done()
    assert err.value.args[0] == "Password is required."

    # test: 404 error

    with patch(
        "homeassistant.components.telegram_bot.bot.httpx.AsyncClient.get"
    ) as mock_get:
        mock_get.return_value = AsyncMock(status_code=404, text="Success")

        with pytest.raises(HomeAssistantError) as err:
            await hass.services.async_call(
                DOMAIN,
                SERVICE_SEND_VIDEO,
                {
                    ATTR_URL: "https://mock",
                    ATTR_AUTHENTICATION: HTTP_BASIC_AUTHENTICATION,
                    ATTR_USERNAME: "mock username",
                    ATTR_PASSWORD: "mock password",
                },
                blocking=True,
            )

    await hass.async_block_till_done()
    assert mock_get.call_count > 0
    assert err.value.args[0] == "Failed to load URL: 404"

    # test: invalid url

    with pytest.raises(HomeAssistantError) as err:
        await hass.services.async_call(
            DOMAIN,
            SERVICE_SEND_VIDEO,
            {
                ATTR_URL: "invalid url",
                ATTR_VERIFY_SSL: True,
                ATTR_AUTHENTICATION: HTTP_BEARER_AUTHENTICATION,
                ATTR_PASSWORD: "mock password",
            },
            blocking=True,
        )

    await hass.async_block_till_done()
    assert mock_get.call_count > 0
    assert (
        err.value.args[0]
        == "Failed to load URL: Request URL is missing an 'http://' or 'https://' protocol."
    )

    # test: no url/file input

    with pytest.raises(ServiceValidationError) as err:
        await hass.services.async_call(
            DOMAIN,
            SERVICE_SEND_VIDEO,
            {},
            blocking=True,
        )

    await hass.async_block_till_done()
    assert err.value.args[0] == "URL or File is required."

    # test: load file error (e.g. not found, permissions error)

    hass.config.allowlist_external_dirs.add("/tmp/")  # noqa: S108

    with pytest.raises(HomeAssistantError) as err:
        await hass.services.async_call(
            DOMAIN,
            SERVICE_SEND_VIDEO,
            {
                ATTR_FILE: "/tmp/not-exists",  # noqa: S108
            },
            blocking=True,
        )

    await hass.async_block_till_done()
    assert (
        err.value.args[0]
        == "Failed to load file: [Errno 2] No such file or directory: '/tmp/not-exists'"
    )

    # test: success with file
    write_utf8_file("/tmp/mock", "mock file contents")  # noqa: S108

    response = await hass.services.async_call(
        DOMAIN,
        SERVICE_SEND_VIDEO,
        {
            ATTR_FILE: "/tmp/mock",  # noqa: S108
        },
        blocking=True,
        return_response=True,
    )

    await hass.async_block_till_done()
    assert response["chats"][0]["message_id"] == 12345

    # test: success with url

    with patch(
        "homeassistant.components.telegram_bot.bot.httpx.AsyncClient.get"
    ) as mock_get:
        mock_get.return_value = AsyncMock(status_code=200, content=b"mock content")

        response = await hass.services.async_call(
            DOMAIN,
            SERVICE_SEND_VIDEO,
            {
                ATTR_URL: "https://mock",
                ATTR_AUTHENTICATION: HTTP_DIGEST_AUTHENTICATION,
                ATTR_USERNAME: "mock username",
                ATTR_PASSWORD: "mock password",
            },
            blocking=True,
            return_response=True,
        )

    await hass.async_block_till_done()
    assert mock_get.call_count > 0
    assert response["chats"][0]["message_id"] == 12345<|MERGE_RESOLUTION|>--- conflicted
+++ resolved
@@ -6,12 +6,8 @@
 from unittest.mock import AsyncMock, MagicMock, mock_open, patch
 
 import pytest
-<<<<<<< HEAD
-from telegram import InlineKeyboardButton, InlineKeyboardMarkup, Update, User
+from telegram import InlineKeyboardButton, InlineKeyboardMarkup, Update
 from telegram.constants import ParseMode
-=======
-from telegram import Update
->>>>>>> c49d95b2
 from telegram.error import (
     InvalidToken,
     NetworkError,
@@ -21,16 +17,13 @@
 )
 
 from homeassistant.components.telegram_bot import (
-<<<<<<< HEAD
     ATTR_LATITUDE,
     ATTR_LONGITUDE,
     async_setup_entry,
 )
 from homeassistant.components.telegram_bot.bot import TelegramBotConfigEntry
 from homeassistant.components.telegram_bot.const import (
-=======
     ATTR_AUTHENTICATION,
->>>>>>> c49d95b2
     ATTR_CALLBACK_QUERY_ID,
     ATTR_CAPTION,
     ATTR_CHAT_ID,
@@ -44,23 +37,17 @@
     ATTR_MESSAGE_THREAD_ID,
     ATTR_MESSAGEID,
     ATTR_OPTIONS,
-<<<<<<< HEAD
     ATTR_PARSER,
-=======
     ATTR_PASSWORD,
->>>>>>> c49d95b2
     ATTR_QUESTION,
     ATTR_REPLY_TO_MSGID,
     ATTR_REPLYMARKUP,
     ATTR_STICKER_ID,
     ATTR_TARGET,
-<<<<<<< HEAD
     ATTR_TIMEOUT,
-=======
     ATTR_URL,
     ATTR_USERNAME,
     ATTR_VERIFY_SSL,
->>>>>>> c49d95b2
     CONF_CONFIG_ENTRY_ID,
     DOMAIN,
     PLATFORM_BROADCAST,
@@ -82,16 +69,13 @@
 )
 from homeassistant.components.telegram_bot.webhooks import TELEGRAM_WEBHOOK_URL
 from homeassistant.config_entries import SOURCE_USER
-<<<<<<< HEAD
-from homeassistant.const import CONF_API_KEY, CONF_PLATFORM
-=======
 from homeassistant.const import (
     CONF_API_KEY,
+    CONF_PLATFORM,
     HTTP_BASIC_AUTHENTICATION,
     HTTP_BEARER_AUTHENTICATION,
     HTTP_DIGEST_AUTHENTICATION,
 )
->>>>>>> c49d95b2
 from homeassistant.core import Context, HomeAssistant
 from homeassistant.data_entry_flow import FlowResultType
 from homeassistant.exceptions import (
