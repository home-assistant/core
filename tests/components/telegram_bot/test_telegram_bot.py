"""Tests for the telegram_bot component."""

import base64
from datetime import datetime
import io
from typing import Any
from unittest.mock import AsyncMock, MagicMock, mock_open, patch

import pytest
from telegram import Chat, InlineKeyboardButton, InlineKeyboardMarkup, Message, Update
from telegram.constants import ChatType, ParseMode
from telegram.error import (
    InvalidToken,
    NetworkError,
    RetryAfter,
    TelegramError,
    TimedOut,
)

from homeassistant.components.telegram_bot import (
    ATTR_LATITUDE,
    ATTR_LONGITUDE,
    async_setup_entry,
)
from homeassistant.components.telegram_bot.const import (
    ATTR_AUTHENTICATION,
    ATTR_CALLBACK_QUERY_ID,
    ATTR_CAPTION,
    ATTR_CHAT_ID,
    ATTR_DISABLE_NOTIF,
    ATTR_DISABLE_WEB_PREV,
    ATTR_FILE,
    ATTR_KEYBOARD,
    ATTR_KEYBOARD_INLINE,
    ATTR_MESSAGE,
    ATTR_MESSAGE_TAG,
    ATTR_MESSAGE_THREAD_ID,
    ATTR_MESSAGEID,
    ATTR_OPTIONS,
    ATTR_PARSER,
    ATTR_PASSWORD,
    ATTR_QUESTION,
<<<<<<< HEAD
    ATTR_REPLY_TO_MSGID,
=======
    ATTR_SHOW_ALERT,
>>>>>>> 2e5de732
    ATTR_STICKER_ID,
    ATTR_TARGET,
    ATTR_TIMEOUT,
    ATTR_URL,
    ATTR_USERNAME,
    ATTR_VERIFY_SSL,
    CONF_CONFIG_ENTRY_ID,
    DOMAIN,
    PLATFORM_BROADCAST,
    SERVICE_ANSWER_CALLBACK_QUERY,
    SERVICE_DELETE_MESSAGE,
    SERVICE_EDIT_CAPTION,
    SERVICE_EDIT_MESSAGE,
    SERVICE_EDIT_REPLYMARKUP,
    SERVICE_LEAVE_CHAT,
    SERVICE_SEND_ANIMATION,
    SERVICE_SEND_DOCUMENT,
    SERVICE_SEND_LOCATION,
    SERVICE_SEND_MESSAGE,
    SERVICE_SEND_PHOTO,
    SERVICE_SEND_POLL,
    SERVICE_SEND_STICKER,
    SERVICE_SEND_VIDEO,
    SERVICE_SEND_VOICE,
)
from homeassistant.components.telegram_bot.webhooks import TELEGRAM_WEBHOOK_URL
from homeassistant.config_entries import SOURCE_USER
from homeassistant.const import (
    CONF_API_KEY,
    CONF_PLATFORM,
    HTTP_BASIC_AUTHENTICATION,
    HTTP_BEARER_AUTHENTICATION,
    HTTP_DIGEST_AUTHENTICATION,
)
from homeassistant.core import Context, HomeAssistant
from homeassistant.data_entry_flow import FlowResultType
from homeassistant.exceptions import (
    ConfigEntryAuthFailed,
    HomeAssistantError,
    ServiceValidationError,
)
from homeassistant.setup import async_setup_component
from homeassistant.util.file import write_utf8_file

from tests.common import MockConfigEntry, async_capture_events
from tests.typing import ClientSessionGenerator


async def test_webhook_platform_init(hass: HomeAssistant, webhook_platform) -> None:
    """Test initialization of the webhooks platform."""
    assert hass.services.has_service(DOMAIN, SERVICE_SEND_MESSAGE) is True


async def test_polling_platform_init(hass: HomeAssistant, polling_platform) -> None:
    """Test initialization of the polling platform."""
    assert hass.services.has_service(DOMAIN, SERVICE_SEND_MESSAGE) is True


@pytest.mark.parametrize(
    ("service", "input"),
    [
        (
            SERVICE_SEND_MESSAGE,
            {ATTR_MESSAGE: "test_message", ATTR_MESSAGE_THREAD_ID: "123"},
        ),
        (
            SERVICE_SEND_MESSAGE,
            {
                ATTR_KEYBOARD: ["/command1, /command2", "/command3"],
                ATTR_MESSAGE: "test_message",
                ATTR_PARSER: ParseMode.HTML,
                ATTR_TIMEOUT: 15,
                ATTR_DISABLE_NOTIF: True,
                ATTR_DISABLE_WEB_PREV: True,
                ATTR_MESSAGE_TAG: "mock_tag",
                ATTR_REPLY_TO_MSGID: 12345,
            },
        ),
        (
            SERVICE_SEND_MESSAGE,
            {
                ATTR_KEYBOARD: [],
                ATTR_MESSAGE: "test_message",
            },
        ),
        (
            SERVICE_SEND_STICKER,
            {
                ATTR_STICKER_ID: "1",
                ATTR_MESSAGE_THREAD_ID: "123",
            },
        ),
        (
            SERVICE_SEND_POLL,
            {
                ATTR_QUESTION: "Question",
                ATTR_OPTIONS: ["Yes", "No"],
            },
        ),
        (
            SERVICE_SEND_LOCATION,
            {
                ATTR_MESSAGE: "test_message",
                ATTR_MESSAGE_THREAD_ID: "123",
                ATTR_LONGITUDE: "1.123",
                ATTR_LATITUDE: "1.123",
            },
        ),
    ],
)
async def test_send_message(
    hass: HomeAssistant, webhook_platform, service: str, input: dict[str]
) -> None:
    """Test the send_message service. Tests any service that does not require files to be sent."""
    context = Context()
    events = async_capture_events(hass, "telegram_sent")

    response = await hass.services.async_call(
        DOMAIN,
        service,
        input,
        blocking=True,
        context=context,
        return_response=True,
    )
    await hass.async_block_till_done()

    assert len(events) == 1
    assert events[0].context == context

    assert len(response["chats"]) == 1
    assert (response["chats"][0]["message_id"]) == 12345


@pytest.mark.parametrize(
    ("input", "expected"),
    [
        (
            {
                ATTR_MESSAGE: "test_message",
                ATTR_KEYBOARD_INLINE: "command1:/cmd1,/cmd2,mock_link:https://mock_link",
            },
            InlineKeyboardMarkup(
                # 1 row with 3 buttons
                [
                    [
                        InlineKeyboardButton(callback_data="/cmd1", text="command1"),
                        InlineKeyboardButton(callback_data="/cmd2", text="CMD2"),
                        InlineKeyboardButton(url="https://mock_link", text="mock_link"),
                    ]
                ]
            ),
        ),
        (
            {
                ATTR_MESSAGE: "test_message",
                ATTR_KEYBOARD_INLINE: [
                    [["command1", "/cmd1"]],
                    [["mock_link", "https://mock_link"]],
                ],
            },
            InlineKeyboardMarkup(
                # 2 rows each with 1 button
                [
                    [InlineKeyboardButton(callback_data="/cmd1", text="command1")],
                    [InlineKeyboardButton(url="https://mock_link", text="mock_link")],
                ]
            ),
        ),
    ],
)
async def test_send_message_with_inline_keyboard(
    hass: HomeAssistant,
    webhook_platform,
    input: dict[str, Any],
    expected: InlineKeyboardMarkup,
) -> None:
    """Test the send_message service.

    Tests any service that does not require files to be sent.
    """
    context = Context()
    events = async_capture_events(hass, "telegram_sent")

    with patch(
        "homeassistant.components.telegram_bot.bot.Bot.send_message",
        AsyncMock(
            return_value=Message(
                message_id=12345,
                date=datetime.now(),
                chat=Chat(id=123456, type=ChatType.PRIVATE),
            )
        ),
    ) as mock_send_message:
        response = await hass.services.async_call(
            DOMAIN,
            SERVICE_SEND_MESSAGE,
            input,
            blocking=True,
            context=context,
            return_response=True,
        )
        await hass.async_block_till_done()

        mock_send_message.assert_called_once_with(
            12345678,
            "test_message",
            parse_mode=ParseMode.MARKDOWN,
            disable_web_page_preview=None,
            disable_notification=False,
            reply_to_message_id=None,
            reply_markup=expected,
            read_timeout=None,
            message_thread_id=None,
        )

    assert len(events) == 1
    assert events[0].context == context

    assert len(response["chats"]) == 1
    assert (response["chats"][0]["message_id"]) == 12345


async def test_send_message_inline_keyboard_error(
    hass: HomeAssistant, webhook_platform
) -> None:
    """Test the send_message service with invalid inline keyboard."""

    with pytest.raises(TypeError) as err:
        await hass.services.async_call(
            DOMAIN,
            SERVICE_SEND_MESSAGE,
            {ATTR_MESSAGE: "mock message", ATTR_KEYBOARD_INLINE: 12345},
            blocking=True,
        )

    await hass.async_block_till_done()
    assert err.value.args[0] == "12345"


@patch(
    "builtins.open",
    mock_open(
        read_data=base64.b64decode(
            "iVBORw0KGgoAAAANSUhEUgAAABgAAAAYCAYAAADgdz34AAAABHNCSVQICAgIfAhkiAAAAAlwSFlzAAAApgAAAKYB3X3/OAAAABl0RVh0U29mdHdhcmUAd3d3Lmlua3NjYXBlLm9yZ5vuPBoAAANCSURBVEiJtZZPbBtFFMZ/M7ubXdtdb1xSFyeilBapySVU8h8OoFaooFSqiihIVIpQBKci6KEg9Q6H9kovIHoCIVQJJCKE1ENFjnAgcaSGC6rEnxBwA04Tx43t2FnvDAfjkNibxgHxnWb2e/u992bee7tCa00YFsffekFY+nUzFtjW0LrvjRXrCDIAaPLlW0nHL0SsZtVoaF98mLrx3pdhOqLtYPHChahZcYYO7KvPFxvRl5XPp1sN3adWiD1ZAqD6XYK1b/dvE5IWryTt2udLFedwc1+9kLp+vbbpoDh+6TklxBeAi9TL0taeWpdmZzQDry0AcO+jQ12RyohqqoYoo8RDwJrU+qXkjWtfi8Xxt58BdQuwQs9qC/afLwCw8tnQbqYAPsgxE1S6F3EAIXux2oQFKm0ihMsOF71dHYx+f3NND68ghCu1YIoePPQN1pGRABkJ6Bus96CutRZMydTl+TvuiRW1m3n0eDl0vRPcEysqdXn+jsQPsrHMquGeXEaY4Yk4wxWcY5V/9scqOMOVUFthatyTy8QyqwZ+kDURKoMWxNKr2EeqVKcTNOajqKoBgOE28U4tdQl5p5bwCw7BWquaZSzAPlwjlithJtp3pTImSqQRrb2Z8PHGigD4RZuNX6JYj6wj7O4TFLbCO/Mn/m8R+h6rYSUb3ekokRY6f/YukArN979jcW+V/S8g0eT/N3VN3kTqWbQ428m9/8k0P/1aIhF36PccEl6EhOcAUCrXKZXXWS3XKd2vc/TRBG9O5ELC17MmWubD2nKhUKZa26Ba2+D3P+4/MNCFwg59oWVeYhkzgN/JDR8deKBoD7Y+ljEjGZ0sosXVTvbc6RHirr2reNy1OXd6pJsQ+gqjk8VWFYmHrwBzW/n+uMPFiRwHB2I7ih8ciHFxIkd/3Omk5tCDV1t+2nNu5sxxpDFNx+huNhVT3/zMDz8usXC3ddaHBj1GHj/As08fwTS7Kt1HBTmyN29vdwAw+/wbwLVOJ3uAD1wi/dUH7Qei66PfyuRj4Ik9is+hglfbkbfR3cnZm7chlUWLdwmprtCohX4HUtlOcQjLYCu+fzGJH2QRKvP3UNz8bWk1qMxjGTOMThZ3kvgLI5AzFfo379UAAAAASUVORK5CYII="
        )
    ),
    create=True,
)
def _read_file_as_bytesio_mock(file_path):
    """Convert file to BytesIO for testing."""
    _file = None

    with open(file_path, encoding="utf8") as file_handler:
        _file = io.BytesIO(file_handler.read())

    _file.name = "dummy"
    _file.seek(0)

    return _file


@pytest.mark.parametrize(
    "service",
    [
        SERVICE_SEND_PHOTO,
        SERVICE_SEND_ANIMATION,
        SERVICE_SEND_VIDEO,
        SERVICE_SEND_VOICE,
        SERVICE_SEND_DOCUMENT,
    ],
)
async def test_send_file(hass: HomeAssistant, webhook_platform, service: str) -> None:
    """Test the send_file service (photo, animation, video, document...)."""
    context = Context()
    events = async_capture_events(hass, "telegram_sent")

    hass.config.allowlist_external_dirs.add("/media/")

    # Mock the file handler read with our base64 encoded dummy file
    with patch(
        "homeassistant.components.telegram_bot.bot._read_file_as_bytesio",
        _read_file_as_bytesio_mock,
    ):
        response = await hass.services.async_call(
            DOMAIN,
            service,
            {
                ATTR_FILE: "/media/dummy",
                ATTR_MESSAGE_THREAD_ID: "123",
            },
            blocking=True,
            context=context,
            return_response=True,
        )
        await hass.async_block_till_done()

    assert len(events) == 1
    assert events[0].context == context

    assert len(response["chats"]) == 1
    assert (response["chats"][0]["message_id"]) == 12345


async def test_send_message_thread(hass: HomeAssistant, webhook_platform) -> None:
    """Test the send_message service for threads."""
    context = Context()
    events = async_capture_events(hass, "telegram_sent")

    await hass.services.async_call(
        DOMAIN,
        SERVICE_SEND_MESSAGE,
        {ATTR_MESSAGE: "test_message", ATTR_MESSAGE_THREAD_ID: "123"},
        blocking=True,
        context=context,
    )
    await hass.async_block_till_done()

    assert len(events) == 1
    assert events[0].context == context
    assert events[0].data[ATTR_MESSAGE_THREAD_ID] == 123


async def test_webhook_endpoint_generates_telegram_text_event(
    hass: HomeAssistant,
    webhook_platform,
    hass_client: ClientSessionGenerator,
    update_message_text,
    mock_generate_secret_token,
) -> None:
    """POST to the configured webhook endpoint and assert fired `telegram_text` event."""
    client = await hass_client()
    events = async_capture_events(hass, "telegram_text")

    response = await client.post(
        TELEGRAM_WEBHOOK_URL,
        json=update_message_text,
        headers={"X-Telegram-Bot-Api-Secret-Token": mock_generate_secret_token},
    )
    assert response.status == 200
    assert (await response.read()).decode("utf-8") == ""

    # Make sure event has fired
    await hass.async_block_till_done()

    assert len(events) == 1
    assert events[0].data["text"] == update_message_text["message"]["text"]
    assert isinstance(events[0].context, Context)


async def test_webhook_endpoint_generates_telegram_command_event(
    hass: HomeAssistant,
    webhook_platform,
    hass_client: ClientSessionGenerator,
    update_message_command,
    mock_generate_secret_token,
) -> None:
    """POST to the configured webhook endpoint and assert fired `telegram_command` event."""
    client = await hass_client()
    events = async_capture_events(hass, "telegram_command")

    response = await client.post(
        TELEGRAM_WEBHOOK_URL,
        json=update_message_command,
        headers={"X-Telegram-Bot-Api-Secret-Token": mock_generate_secret_token},
    )
    assert response.status == 200
    assert (await response.read()).decode("utf-8") == ""

    # Make sure event has fired
    await hass.async_block_till_done()

    assert len(events) == 1
    assert events[0].data["command"] == update_message_command["message"]["text"]
    assert isinstance(events[0].context, Context)


async def test_webhook_endpoint_generates_telegram_callback_event(
    hass: HomeAssistant,
    webhook_platform,
    hass_client: ClientSessionGenerator,
    update_callback_query,
    mock_generate_secret_token,
) -> None:
    """POST to the configured webhook endpoint and assert fired `telegram_callback` event."""
    client = await hass_client()
    events = async_capture_events(hass, "telegram_callback")

    response = await client.post(
        TELEGRAM_WEBHOOK_URL,
        json=update_callback_query,
        headers={"X-Telegram-Bot-Api-Secret-Token": mock_generate_secret_token},
    )
    assert response.status == 200
    assert (await response.read()).decode("utf-8") == ""

    # Make sure event has fired
    await hass.async_block_till_done()

    assert len(events) == 1
    assert events[0].data["data"] == update_callback_query["callback_query"]["data"]
    assert isinstance(events[0].context, Context)


async def test_polling_platform_message_text_update(
    hass: HomeAssistant,
    config_polling,
    update_message_text,
    mock_external_calls: None,
) -> None:
    """Provide the `BaseTelegramBot.update_handler` with an `Update` and assert fired `telegram_text` event."""
    events = async_capture_events(hass, "telegram_text")

    with patch(
        "homeassistant.components.telegram_bot.polling.ApplicationBuilder"
    ) as application_builder_class:
        # Set up the integration with the polling platform inside the patch context manager.
        application = (
            application_builder_class.return_value.bot.return_value.build.return_value
        )
        application.updater.start_polling = AsyncMock()
        application.updater.stop = AsyncMock()
        application.initialize = AsyncMock()
        application.start = AsyncMock()
        application.stop = AsyncMock()
        application.shutdown = AsyncMock()

        await async_setup_component(
            hass,
            DOMAIN,
            config_polling,
        )
        await hass.async_block_till_done()

        # Then call the callback and assert events fired.
        handler = application.add_handler.call_args[0][0]
        handle_update_callback = handler.callback

        # Create Update object using library API.
        application.bot.defaults.tzinfo = None
        update = Update.de_json(update_message_text, application.bot)

        # handle_update_callback == BaseTelegramBot.update_handler
        await handle_update_callback(update, None)

    # Make sure event has fired
    await hass.async_block_till_done()

    assert len(events) == 1
    assert events[0].data["text"] == update_message_text["message"]["text"]
    assert isinstance(events[0].context, Context)


@pytest.mark.parametrize(
    ("error", "log_message"),
    [
        (
            TelegramError("Telegram error"),
            'caused error: "Telegram error"',
        ),
        (NetworkError("Network error"), ""),
        (RetryAfter(42), ""),
        (TimedOut("TimedOut error"), ""),
    ],
)
async def test_polling_platform_add_error_handler(
    hass: HomeAssistant,
    config_polling: dict[str, Any],
    update_message_text: dict[str, Any],
    mock_external_calls: None,
    caplog: pytest.LogCaptureFixture,
    error: Exception,
    log_message: str,
) -> None:
    """Test polling add error handler."""
    with patch(
        "homeassistant.components.telegram_bot.polling.ApplicationBuilder"
    ) as application_builder_class:
        application = (
            application_builder_class.return_value.bot.return_value.build.return_value
        )
        application.updater.stop = AsyncMock()
        application.initialize = AsyncMock()
        application.updater.start_polling = AsyncMock()
        application.start = AsyncMock()
        application.stop = AsyncMock()
        application.shutdown = AsyncMock()
        application.bot.defaults.tzinfo = None

        await async_setup_component(
            hass,
            DOMAIN,
            config_polling,
        )
        await hass.async_block_till_done()

        update = Update.de_json(update_message_text, application.bot)
        process_error = application.add_error_handler.call_args[0][0]
        await process_error(update, MagicMock(error=error))

        assert log_message in caplog.text


@pytest.mark.parametrize(
    ("error", "log_message"),
    [
        (
            TelegramError("Telegram error"),
            "TelegramError: Telegram error",
        ),
        (NetworkError("Network error"), ""),
        (RetryAfter(42), ""),
        (TimedOut("TimedOut error"), ""),
    ],
)
async def test_polling_platform_start_polling_error_callback(
    hass: HomeAssistant,
    config_polling: dict[str, Any],
    caplog: pytest.LogCaptureFixture,
    mock_external_calls: None,
    error: Exception,
    log_message: str,
) -> None:
    """Test polling add error handler."""
    with patch(
        "homeassistant.components.telegram_bot.polling.ApplicationBuilder"
    ) as application_builder_class:
        application = (
            application_builder_class.return_value.bot.return_value.build.return_value
        )
        application.initialize = AsyncMock()
        application.updater.start_polling = AsyncMock()
        application.start = AsyncMock()
        application.updater.stop = AsyncMock()
        application.stop = AsyncMock()
        application.shutdown = AsyncMock()

        await async_setup_component(
            hass,
            DOMAIN,
            config_polling,
        )

        await hass.async_block_till_done()
        error_callback = application.updater.start_polling.call_args.kwargs[
            "error_callback"
        ]

        error_callback(error)

        assert log_message in caplog.text


async def test_webhook_endpoint_unauthorized_update_doesnt_generate_telegram_text_event(
    hass: HomeAssistant,
    webhook_platform,
    hass_client: ClientSessionGenerator,
    unauthorized_update_message_text,
    mock_generate_secret_token,
) -> None:
    """Update with unauthorized user/chat should not trigger event."""
    client = await hass_client()
    events = async_capture_events(hass, "telegram_text")

    response = await client.post(
        TELEGRAM_WEBHOOK_URL,
        json=unauthorized_update_message_text,
        headers={"X-Telegram-Bot-Api-Secret-Token": mock_generate_secret_token},
    )
    assert response.status == 200
    assert (await response.read()).decode("utf-8") == ""

    # Make sure any events would have fired
    await hass.async_block_till_done()

    assert len(events) == 0


async def test_webhook_endpoint_without_secret_token_is_denied(
    hass: HomeAssistant,
    webhook_platform,
    hass_client: ClientSessionGenerator,
    update_message_text,
) -> None:
    """Request without a secret token header should be denied."""
    client = await hass_client()
    async_capture_events(hass, "telegram_text")

    response = await client.post(
        TELEGRAM_WEBHOOK_URL,
        json=update_message_text,
    )
    assert response.status == 401


async def test_webhook_endpoint_invalid_secret_token_is_denied(
    hass: HomeAssistant,
    webhook_platform,
    hass_client: ClientSessionGenerator,
    update_message_text,
    incorrect_secret_token,
) -> None:
    """Request with an invalid secret token header should be denied."""
    client = await hass_client()
    async_capture_events(hass, "telegram_text")

    response = await client.post(
        TELEGRAM_WEBHOOK_URL,
        json=update_message_text,
        headers={"X-Telegram-Bot-Api-Secret-Token": incorrect_secret_token},
    )
    assert response.status == 401


async def test_multiple_config_entries_error(
    hass: HomeAssistant,
    mock_broadcast_config_entry: MockConfigEntry,
    polling_platform,
    mock_external_calls: None,
) -> None:
    """Test multiple config entries error."""

    # setup the second entry (polling_platform is first entry)
    mock_broadcast_config_entry.add_to_hass(hass)
    await hass.config_entries.async_setup(mock_broadcast_config_entry.entry_id)
    await hass.async_block_till_done()

    with pytest.raises(ServiceValidationError) as err:
        await hass.services.async_call(
            DOMAIN,
            SERVICE_SEND_MESSAGE,
            {
                ATTR_MESSAGE: "mock message",
            },
            blocking=True,
            return_response=True,
        )

    await hass.async_block_till_done()
    assert err.value.translation_key == "multiple_config_entry"


async def test_send_message_with_config_entry(
    hass: HomeAssistant,
    mock_broadcast_config_entry: MockConfigEntry,
    mock_external_calls: None,
) -> None:
    """Test send message using config entry."""
    mock_broadcast_config_entry.add_to_hass(hass)
    await hass.config_entries.async_setup(mock_broadcast_config_entry.entry_id)
    await hass.async_block_till_done()

    response = await hass.services.async_call(
        DOMAIN,
        SERVICE_SEND_MESSAGE,
        {
            CONF_CONFIG_ENTRY_ID: mock_broadcast_config_entry.entry_id,
            ATTR_MESSAGE: "mock message",
            ATTR_TARGET: 1,
        },
        blocking=True,
        return_response=True,
    )

    assert response["chats"][0]["message_id"] == 12345


async def test_send_message_no_chat_id_error(
    hass: HomeAssistant,
    mock_external_calls: None,
) -> None:
    """Test send message using config entry with no whitelisted chat id."""
    data = {
        CONF_PLATFORM: PLATFORM_BROADCAST,
        CONF_API_KEY: "mock api key",
    }

    with patch("homeassistant.components.telegram_bot.config_flow.Bot.get_me"):
        result = await hass.config_entries.flow.async_init(
            DOMAIN,
            context={"source": SOURCE_USER},
            data=data,
        )
        await hass.async_block_till_done()

        assert result["type"] is FlowResultType.CREATE_ENTRY

    with pytest.raises(ServiceValidationError) as err:
        await hass.services.async_call(
            DOMAIN,
            SERVICE_SEND_MESSAGE,
            {
                CONF_CONFIG_ENTRY_ID: result["result"].entry_id,
                ATTR_MESSAGE: "mock message",
            },
            blocking=True,
            return_response=True,
        )

    assert err.value.translation_key == "missing_allowed_chat_ids"
    assert err.value.translation_placeholders["bot_name"] == "Testbot"


async def test_send_message_config_entry_error(
    hass: HomeAssistant,
    mock_broadcast_config_entry: MockConfigEntry,
    mock_external_calls: None,
) -> None:
    """Test send message config entry error."""
    mock_broadcast_config_entry.add_to_hass(hass)
    await hass.config_entries.async_setup(mock_broadcast_config_entry.entry_id)
    await hass.async_block_till_done()

    await hass.config_entries.async_unload(mock_broadcast_config_entry.entry_id)
    await hass.async_block_till_done()

    with pytest.raises(ServiceValidationError) as err:
        await hass.services.async_call(
            DOMAIN,
            SERVICE_SEND_MESSAGE,
            {
                CONF_CONFIG_ENTRY_ID: mock_broadcast_config_entry.entry_id,
                ATTR_MESSAGE: "mock message",
            },
            blocking=True,
            return_response=True,
        )

    await hass.async_block_till_done()
    assert err.value.translation_key == "missing_config_entry"


async def test_delete_message(
    hass: HomeAssistant,
    mock_broadcast_config_entry: MockConfigEntry,
    mock_external_calls: None,
) -> None:
    """Test delete message."""
    mock_broadcast_config_entry.add_to_hass(hass)
    await hass.config_entries.async_setup(mock_broadcast_config_entry.entry_id)
    await hass.async_block_till_done()

    response = await hass.services.async_call(
        DOMAIN,
        SERVICE_SEND_MESSAGE,
        {ATTR_MESSAGE: "mock message"},
        blocking=True,
        return_response=True,
    )
    assert response["chats"][0]["message_id"] == 12345

    with patch(
        "homeassistant.components.telegram_bot.bot.Bot.delete_message",
        AsyncMock(return_value=True),
    ) as mock:
        await hass.services.async_call(
            DOMAIN,
            SERVICE_DELETE_MESSAGE,
            {ATTR_CHAT_ID: 123456, ATTR_MESSAGEID: "last"},
            blocking=True,
        )

    await hass.async_block_till_done()
    mock.assert_called_once()


async def test_edit_message(
    hass: HomeAssistant,
    mock_broadcast_config_entry: MockConfigEntry,
    mock_external_calls: None,
) -> None:
    """Test edit message."""
    mock_broadcast_config_entry.add_to_hass(hass)
    await hass.config_entries.async_setup(mock_broadcast_config_entry.entry_id)
    await hass.async_block_till_done()

    with patch(
        "homeassistant.components.telegram_bot.bot.Bot.edit_message_text",
        AsyncMock(return_value=True),
    ) as mock:
        await hass.services.async_call(
            DOMAIN,
            SERVICE_EDIT_MESSAGE,
            {ATTR_MESSAGE: "mock message", ATTR_CHAT_ID: 12345, ATTR_MESSAGEID: 12345},
            blocking=True,
        )

    await hass.async_block_till_done()
    mock.assert_called_once()

    with patch(
        "homeassistant.components.telegram_bot.bot.Bot.edit_message_caption",
        AsyncMock(return_value=True),
    ) as mock:
        await hass.services.async_call(
            DOMAIN,
            SERVICE_EDIT_CAPTION,
            {ATTR_CAPTION: "mock caption", ATTR_CHAT_ID: 12345, ATTR_MESSAGEID: 12345},
            blocking=True,
        )

    await hass.async_block_till_done()
    mock.assert_called_once()

    with patch(
        "homeassistant.components.telegram_bot.bot.Bot.edit_message_reply_markup",
        AsyncMock(return_value=True),
    ) as mock:
        await hass.services.async_call(
            DOMAIN,
            SERVICE_EDIT_REPLYMARKUP,
            {ATTR_KEYBOARD_INLINE: [], ATTR_CHAT_ID: 12345, ATTR_MESSAGEID: 12345},
            blocking=True,
        )

    await hass.async_block_till_done()
    mock.assert_called_once()


async def test_async_setup_entry_failed(
    hass: HomeAssistant, mock_broadcast_config_entry: MockConfigEntry
) -> None:
    """Test setup entry failed."""
    mock_broadcast_config_entry.add_to_hass(hass)

    with patch(
        "homeassistant.components.telegram_bot.Bot.get_me",
    ) as mock_bot:
        mock_bot.side_effect = InvalidToken("mock invalid token error")

        with pytest.raises(ConfigEntryAuthFailed) as err:
            await async_setup_entry(hass, mock_broadcast_config_entry)

    await hass.async_block_till_done()
    assert err.value.args[0] == "Invalid API token for Telegram Bot."


async def test_answer_callback_query(
    hass: HomeAssistant,
    mock_broadcast_config_entry: MockConfigEntry,
    mock_external_calls: None,
) -> None:
    """Test answer callback query."""
    mock_broadcast_config_entry.add_to_hass(hass)
    await hass.config_entries.async_setup(mock_broadcast_config_entry.entry_id)
    await hass.async_block_till_done()

    with patch(
        "homeassistant.components.telegram_bot.bot.Bot.answer_callback_query"
    ) as mock:
        await hass.services.async_call(
            DOMAIN,
            SERVICE_ANSWER_CALLBACK_QUERY,
            {
                ATTR_MESSAGE: "mock message",
                ATTR_CALLBACK_QUERY_ID: 123456,
                ATTR_SHOW_ALERT: True,
            },
            blocking=True,
        )

    await hass.async_block_till_done()
    mock.assert_called_once()
    mock.assert_called_with(
        123456,
        text="mock message",
        show_alert=True,
        read_timeout=None,
    )


async def test_leave_chat(
    hass: HomeAssistant,
    mock_broadcast_config_entry: MockConfigEntry,
    mock_external_calls: None,
) -> None:
    """Test answer callback query."""
    mock_broadcast_config_entry.add_to_hass(hass)
    await hass.config_entries.async_setup(mock_broadcast_config_entry.entry_id)
    await hass.async_block_till_done()

    with patch(
        "homeassistant.components.telegram_bot.bot.Bot.leave_chat",
        AsyncMock(return_value=True),
    ) as mock:
        await hass.services.async_call(
            DOMAIN,
            SERVICE_LEAVE_CHAT,
            {
                ATTR_CHAT_ID: 123456,
            },
            blocking=True,
        )

    await hass.async_block_till_done()
    mock.assert_called_once()
    mock.assert_called_with(
        123456,
    )


async def test_send_video(
    hass: HomeAssistant,
    mock_broadcast_config_entry: MockConfigEntry,
    mock_external_calls: None,
) -> None:
    """Test answer callback query."""
    mock_broadcast_config_entry.add_to_hass(hass)
    await hass.config_entries.async_setup(mock_broadcast_config_entry.entry_id)
    await hass.async_block_till_done()

    # test: invalid file path

    with pytest.raises(ServiceValidationError) as err:
        await hass.services.async_call(
            DOMAIN,
            SERVICE_SEND_VIDEO,
            {
                ATTR_FILE: "/mock/file",
            },
            blocking=True,
        )

    await hass.async_block_till_done()
    assert (
        err.value.args[0]
        == "File path has not been configured in allowlist_external_dirs."
    )

    # test: missing username input

    with pytest.raises(ServiceValidationError) as err:
        await hass.services.async_call(
            DOMAIN,
            SERVICE_SEND_VIDEO,
            {
                ATTR_URL: "https://mock",
                ATTR_AUTHENTICATION: HTTP_DIGEST_AUTHENTICATION,
                ATTR_PASSWORD: "mock password",
            },
            blocking=True,
        )

    await hass.async_block_till_done()
    assert err.value.args[0] == "Username is required."

    # test: missing password input

    with pytest.raises(ServiceValidationError) as err:
        await hass.services.async_call(
            DOMAIN,
            SERVICE_SEND_VIDEO,
            {
                ATTR_URL: "https://mock",
                ATTR_AUTHENTICATION: HTTP_BEARER_AUTHENTICATION,
            },
            blocking=True,
        )

    await hass.async_block_till_done()
    assert err.value.args[0] == "Password is required."

    # test: 404 error

    with patch(
        "homeassistant.components.telegram_bot.bot.httpx.AsyncClient.get"
    ) as mock_get:
        mock_get.return_value = AsyncMock(status_code=404, text="Success")

        with pytest.raises(HomeAssistantError) as err:
            await hass.services.async_call(
                DOMAIN,
                SERVICE_SEND_VIDEO,
                {
                    ATTR_URL: "https://mock",
                    ATTR_AUTHENTICATION: HTTP_BASIC_AUTHENTICATION,
                    ATTR_USERNAME: "mock username",
                    ATTR_PASSWORD: "mock password",
                },
                blocking=True,
            )

    await hass.async_block_till_done()
    assert mock_get.call_count > 0
    assert err.value.args[0] == "Failed to load URL: 404"

    # test: invalid url

    with pytest.raises(HomeAssistantError) as err:
        await hass.services.async_call(
            DOMAIN,
            SERVICE_SEND_VIDEO,
            {
                ATTR_URL: "invalid url",
                ATTR_VERIFY_SSL: True,
                ATTR_AUTHENTICATION: HTTP_BEARER_AUTHENTICATION,
                ATTR_PASSWORD: "mock password",
            },
            blocking=True,
        )

    await hass.async_block_till_done()
    assert mock_get.call_count > 0
    assert (
        err.value.args[0]
        == "Failed to load URL: Request URL is missing an 'http://' or 'https://' protocol."
    )

    # test: no url/file input

    with pytest.raises(ServiceValidationError) as err:
        await hass.services.async_call(
            DOMAIN,
            SERVICE_SEND_VIDEO,
            {},
            blocking=True,
        )

    await hass.async_block_till_done()
    assert err.value.args[0] == "URL or File is required."

    # test: load file error (e.g. not found, permissions error)

    hass.config.allowlist_external_dirs.add("/tmp/")  # noqa: S108

    with pytest.raises(HomeAssistantError) as err:
        await hass.services.async_call(
            DOMAIN,
            SERVICE_SEND_VIDEO,
            {
                ATTR_FILE: "/tmp/not-exists",  # noqa: S108
            },
            blocking=True,
        )

    await hass.async_block_till_done()
    assert (
        err.value.args[0]
        == "Failed to load file: [Errno 2] No such file or directory: '/tmp/not-exists'"
    )

    # test: success with file
    write_utf8_file("/tmp/mock", "mock file contents")  # noqa: S108

    response = await hass.services.async_call(
        DOMAIN,
        SERVICE_SEND_VIDEO,
        {
            ATTR_FILE: "/tmp/mock",  # noqa: S108
        },
        blocking=True,
        return_response=True,
    )

    await hass.async_block_till_done()
    assert response["chats"][0]["message_id"] == 12345

    # test: success with url

    with patch(
        "homeassistant.components.telegram_bot.bot.httpx.AsyncClient.get"
    ) as mock_get:
        mock_get.return_value = AsyncMock(status_code=200, content=b"mock content")

        response = await hass.services.async_call(
            DOMAIN,
            SERVICE_SEND_VIDEO,
            {
                ATTR_URL: "https://mock",
                ATTR_AUTHENTICATION: HTTP_DIGEST_AUTHENTICATION,
                ATTR_USERNAME: "mock username",
                ATTR_PASSWORD: "mock password",
            },
            blocking=True,
            return_response=True,
        )

    await hass.async_block_till_done()
    assert mock_get.call_count > 0
    assert response["chats"][0]["message_id"] == 12345


async def test_set_message_reaction(
    hass: HomeAssistant,
    mock_broadcast_config_entry: MockConfigEntry,
    mock_external_calls: None,
) -> None:
    """Test set message reaction."""
    mock_broadcast_config_entry.add_to_hass(hass)
    await hass.config_entries.async_setup(mock_broadcast_config_entry.entry_id)
    await hass.async_block_till_done()

    with patch(
        "homeassistant.components.telegram_bot.bot.Bot.set_message_reaction",
        AsyncMock(return_value=True),
    ) as mock:
        await hass.services.async_call(
            DOMAIN,
            "set_message_reaction",
            {
                ATTR_CHAT_ID: 123456,
                ATTR_MESSAGEID: 54321,
                "reaction": "👍",
                "is_big": True,
            },
            blocking=True,
        )

    await hass.async_block_till_done()
    mock.assert_called_once_with(
        123456,
        54321,
        reaction="👍",
        is_big=True,
        read_timeout=None,
    )<|MERGE_RESOLUTION|>--- conflicted
+++ resolved
@@ -40,11 +40,8 @@
     ATTR_PARSER,
     ATTR_PASSWORD,
     ATTR_QUESTION,
-<<<<<<< HEAD
     ATTR_REPLY_TO_MSGID,
-=======
     ATTR_SHOW_ALERT,
->>>>>>> 2e5de732
     ATTR_STICKER_ID,
     ATTR_TARGET,
     ATTR_TIMEOUT,
