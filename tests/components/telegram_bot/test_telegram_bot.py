--- conflicted
+++ resolved
@@ -90,11 +90,8 @@
     HomeAssistantError,
     ServiceValidationError,
 )
-<<<<<<< HEAD
 from homeassistant.helpers.issue_registry import IssueRegistry
 from homeassistant.setup import async_setup_component
-=======
->>>>>>> 9668a68c
 from homeassistant.util import json as json_util
 from homeassistant.util.file import write_utf8_file
 
