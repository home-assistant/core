"""Tests for the telegram_bot component."""

import base64
from datetime import datetime
from http import HTTPStatus
import io
import os
from typing import Any
from unittest.mock import AsyncMock, MagicMock, mock_open, patch

import pytest
from telegram import (
    Chat,
    File,
    InlineKeyboardButton,
    InlineKeyboardMarkup,
    Message,
    Update,
)
from telegram.constants import ChatType, InputMediaType, ParseMode
from telegram.error import (
    InvalidToken,
    NetworkError,
    RetryAfter,
    TelegramError,
    TimedOut,
)

from homeassistant.components.telegram_bot import (
    ATTR_LATITUDE,
    ATTR_LONGITUDE,
    async_setup_entry,
)
from homeassistant.components.telegram_bot.const import (
    ATTR_AUTHENTICATION,
    ATTR_CALLBACK_QUERY_ID,
    ATTR_CAPTION,
    ATTR_CHAT_ACTION,
    ATTR_CHAT_ID,
    ATTR_DIRECTORY_PATH,
    ATTR_DISABLE_NOTIF,
    ATTR_DISABLE_WEB_PREV,
    ATTR_FILE,
    ATTR_FILE_ID,
    ATTR_FILE_NAME,
    ATTR_KEYBOARD,
    ATTR_KEYBOARD_INLINE,
    ATTR_MEDIA_TYPE,
    ATTR_MESSAGE,
    ATTR_MESSAGE_TAG,
    ATTR_MESSAGE_THREAD_ID,
    ATTR_MESSAGEID,
    ATTR_OPTIONS,
    ATTR_PARSER,
    ATTR_PASSWORD,
    ATTR_QUESTION,
    ATTR_REPLY_TO_MSGID,
    ATTR_SHOW_ALERT,
    ATTR_STICKER_ID,
    ATTR_TARGET,
    ATTR_URL,
    ATTR_USERNAME,
    ATTR_VERIFY_SSL,
    CHAT_ACTION_TYPING,
    CONF_CONFIG_ENTRY_ID,
    DOMAIN,
    PARSER_PLAIN_TEXT,
    PLATFORM_BROADCAST,
    SECTION_ADVANCED_SETTINGS,
    SERVICE_ANSWER_CALLBACK_QUERY,
    SERVICE_DELETE_MESSAGE,
    SERVICE_EDIT_CAPTION,
    SERVICE_EDIT_MESSAGE,
    SERVICE_EDIT_MESSAGE_MEDIA,
    SERVICE_EDIT_REPLYMARKUP,
    SERVICE_LEAVE_CHAT,
    SERVICE_SEND_ANIMATION,
    SERVICE_SEND_CHAT_ACTION,
    SERVICE_SEND_DOCUMENT,
    SERVICE_SEND_LOCATION,
    SERVICE_SEND_MESSAGE,
    SERVICE_SEND_PHOTO,
    SERVICE_SEND_POLL,
    SERVICE_SEND_STICKER,
    SERVICE_SEND_VIDEO,
    SERVICE_SEND_VOICE,
)
from homeassistant.components.telegram_bot.webhooks import TELEGRAM_WEBHOOK_URL
from homeassistant.const import (
    ATTR_DOMAIN,
    ATTR_ENTITY_ID,
    ATTR_SERVICE,
    CONF_API_KEY,
    CONF_PLATFORM,
    HTTP_BASIC_AUTHENTICATION,
    HTTP_BEARER_AUTHENTICATION,
    HTTP_DIGEST_AUTHENTICATION,
)
from homeassistant.core import Context, Event, HomeAssistant
from homeassistant.exceptions import (
    ConfigEntryAuthFailed,
    HomeAssistantError,
    ServiceValidationError,
)
from homeassistant.helpers.issue_registry import IssueRegistry
from homeassistant.util import json as json_util
from homeassistant.util.file import write_utf8_file

from tests.common import MockConfigEntry, async_capture_events, async_load_fixture
from tests.typing import ClientSessionGenerator


async def test_webhook_platform_init(hass: HomeAssistant, webhook_bot) -> None:
    """Test initialization of the webhooks platform."""
    assert hass.services.has_service(DOMAIN, SERVICE_SEND_MESSAGE) is True


async def test_polling_platform_init(
    hass: HomeAssistant, mock_polling_config_entry: MockConfigEntry
) -> None:
    """Test initialization of the polling platform."""
    mock_polling_config_entry.add_to_hass(hass)
    await hass.config_entries.async_setup(mock_polling_config_entry.entry_id)
    await hass.async_block_till_done()

    assert hass.services.has_service(DOMAIN, SERVICE_SEND_MESSAGE) is True


@pytest.mark.parametrize(
    ("service", "input"),
    [
        (
            SERVICE_SEND_MESSAGE,
            {ATTR_MESSAGE: "test_message", ATTR_MESSAGE_THREAD_ID: "123"},
        ),
        (
            SERVICE_SEND_MESSAGE,
            {
                ATTR_KEYBOARD: ["/command1, /command2", "/command3"],
                ATTR_MESSAGE: "test_message",
                ATTR_PARSER: ParseMode.HTML,
                ATTR_DISABLE_NOTIF: True,
                ATTR_DISABLE_WEB_PREV: True,
                ATTR_MESSAGE_TAG: "mock_tag",
                ATTR_REPLY_TO_MSGID: 12345,
            },
        ),
        (
            SERVICE_SEND_MESSAGE,
            {
                ATTR_KEYBOARD: [],
                ATTR_MESSAGE: "test_message",
            },
        ),
        (
            SERVICE_SEND_STICKER,
            {
                ATTR_STICKER_ID: "1",
                ATTR_MESSAGE_THREAD_ID: "123",
            },
        ),
        (
            SERVICE_SEND_POLL,
            {
                ATTR_QUESTION: "Question",
                ATTR_OPTIONS: ["Yes", "No"],
            },
        ),
        (
            SERVICE_SEND_LOCATION,
            {
                ATTR_MESSAGE: "test_message",
                ATTR_MESSAGE_THREAD_ID: "123",
                ATTR_LONGITUDE: "1.123",
                ATTR_LATITUDE: "1.123",
            },
        ),
    ],
)
async def test_send_message(
    hass: HomeAssistant, webhook_bot, service: str, input: dict[str, Any]
) -> None:
    """Test the send_message service. Tests any service that does not require files to be sent."""
    context = Context()
    events = async_capture_events(hass, "telegram_sent")

    response = await hass.services.async_call(
        DOMAIN,
        service,
        input,
        blocking=True,
        context=context,
        return_response=True,
    )
    await hass.async_block_till_done()

    assert len(events) == 1
    assert events[0].context == context

    assert events[0].data["bot"]["id"] == 123456
    assert events[0].data["bot"]["first_name"] == "Testbot"
    assert events[0].data["bot"]["last_name"] == "mock last name"
    assert events[0].data["bot"]["username"] == "mock username"

    assert response == {"chats": [{"chat_id": 12345678, "message_id": 12345}]}


@pytest.mark.parametrize(
    ("input", "expected"),
    [
        (
            {
                ATTR_MESSAGE: "test_message",
                ATTR_PARSER: PARSER_PLAIN_TEXT,
                ATTR_KEYBOARD_INLINE: "command1:/cmd1,/cmd2,mock_link:https://mock_link",
            },
            InlineKeyboardMarkup(
                # 1 row with 3 buttons
                [
                    [
                        InlineKeyboardButton(callback_data="/cmd1", text="command1"),
                        InlineKeyboardButton(callback_data="/cmd2", text="CMD2"),
                        InlineKeyboardButton(url="https://mock_link", text="mock_link"),
                    ]
                ]
            ),
        ),
        (
            {
                ATTR_MESSAGE: "test_message",
                ATTR_PARSER: PARSER_PLAIN_TEXT,
                ATTR_KEYBOARD_INLINE: [
                    [["command1", "/cmd1"]],
                    [["mock_link", "https://mock_link"]],
                ],
            },
            InlineKeyboardMarkup(
                # 2 rows each with 1 button
                [
                    [InlineKeyboardButton(callback_data="/cmd1", text="command1")],
                    [InlineKeyboardButton(url="https://mock_link", text="mock_link")],
                ]
            ),
        ),
    ],
)
async def test_send_message_with_inline_keyboard(
    hass: HomeAssistant,
    webhook_bot,
    input: dict[str, Any],
    expected: InlineKeyboardMarkup,
) -> None:
    """Test the send_message service.

    Tests any service that does not require files to be sent.
    """
    context = Context()
    events = async_capture_events(hass, "telegram_sent")

    with patch(
        "homeassistant.components.telegram_bot.bot.Bot.send_message",
        AsyncMock(
            return_value=Message(
                message_id=12345,
                date=datetime.now(),
                chat=Chat(id=12345678, type=ChatType.PRIVATE),
            )
        ),
    ) as mock_send_message:
        response = await hass.services.async_call(
            DOMAIN,
            SERVICE_SEND_MESSAGE,
            input,
            blocking=True,
            context=context,
            return_response=True,
        )
        await hass.async_block_till_done()

        mock_send_message.assert_called_once_with(
            12345678,
            "test_message",
            parse_mode=None,
            disable_web_page_preview=None,
            disable_notification=False,
            reply_to_message_id=None,
            reply_markup=expected,
            read_timeout=None,
            message_thread_id=None,
        )

    assert len(events) == 1
    assert events[0].context == context

    assert response == {"chats": [{"chat_id": 12345678, "message_id": 12345}]}


async def test_send_sticker_partial_error(
    hass: HomeAssistant,
    mock_broadcast_config_entry: MockConfigEntry,
    mock_external_calls: None,
) -> None:
    """Test the send_sticker service with multiple targets."""

    mock_broadcast_config_entry.add_to_hass(hass)
    await hass.config_entries.async_setup(mock_broadcast_config_entry.entry_id)
    await hass.async_block_till_done()

    with (
        patch(
            "homeassistant.components.telegram_bot.bot.load_data",
        ) as mock_load_data,
        patch(
            "homeassistant.components.telegram_bot.bot.Bot.send_sticker"
        ) as mock_send_sticker,
    ):
        mock_send_sticker.side_effect = NetworkError("mock network error")

        with pytest.raises(HomeAssistantError) as err:
            await hass.services.async_call(
                DOMAIN,
                SERVICE_SEND_STICKER,
                {
                    ATTR_URL: "https://mock_sticker_url",
                    ATTR_TARGET: [123456, 654321],
                },
                blocking=True,
                return_response=True,
            )

    await hass.async_block_till_done()

    assert mock_load_data.call_count == 1
    assert mock_send_sticker.call_count == 2
    assert err.value.translation_key == "failed_chat_ids"
    assert err.value.args[0] == "Failed targets: [123456, 654321]"


async def test_send_sticker_error(hass: HomeAssistant, webhook_bot) -> None:
    """Test the send_message service with an error."""
    with patch(
        "homeassistant.components.telegram_bot.bot.Bot.send_sticker",
    ) as mock_bot:
        mock_bot.side_effect = NetworkError("mock network error")

        with pytest.raises(HomeAssistantError) as err:
            await hass.services.async_call(
                DOMAIN,
                SERVICE_SEND_STICKER,
                {
                    ATTR_STICKER_ID: "mock sticker id",
                },
                blocking=True,
            )

    await hass.async_block_till_done()

    mock_bot.assert_called_once()
    assert err.value.translation_domain == DOMAIN
    assert err.value.translation_key == "action_failed"


async def test_send_message_with_invalid_inline_keyboard(
    hass: HomeAssistant,
    webhook_bot,
) -> None:
    """Test the send_message service with invalid inline keyboard."""

    with pytest.raises(ServiceValidationError) as err:
        await hass.services.async_call(
            DOMAIN,
            SERVICE_SEND_MESSAGE,
            {
                ATTR_MESSAGE: "test_message",
                ATTR_KEYBOARD_INLINE: 1,
            },
            blocking=True,
            return_response=True,
        )

    await hass.async_block_till_done()
    assert err.value.translation_key == "invalid_inline_keyboard"


@patch(
    "builtins.open",
    mock_open(
        read_data=base64.b64decode(
            "iVBORw0KGgoAAAANSUhEUgAAABgAAAAYCAYAAADgdz34AAAABHNCSVQICAgIfAhkiAAAAAlwSFlzAAAApgAAAKYB3X3/OAAAABl0RVh0U29mdHdhcmUAd3d3Lmlua3NjYXBlLm9yZ5vuPBoAAANCSURBVEiJtZZPbBtFFMZ/M7ubXdtdb1xSFyeilBapySVU8h8OoFaooFSqiihIVIpQBKci6KEg9Q6H9kovIHoCIVQJJCKE1ENFjnAgcaSGC6rEnxBwA04Tx43t2FnvDAfjkNibxgHxnWb2e/u992bee7tCa00YFsffekFY+nUzFtjW0LrvjRXrCDIAaPLlW0nHL0SsZtVoaF98mLrx3pdhOqLtYPHChahZcYYO7KvPFxvRl5XPp1sN3adWiD1ZAqD6XYK1b/dvE5IWryTt2udLFedwc1+9kLp+vbbpoDh+6TklxBeAi9TL0taeWpdmZzQDry0AcO+jQ12RyohqqoYoo8RDwJrU+qXkjWtfi8Xxt58BdQuwQs9qC/afLwCw8tnQbqYAPsgxE1S6F3EAIXux2oQFKm0ihMsOF71dHYx+f3NND68ghCu1YIoePPQN1pGRABkJ6Bus96CutRZMydTl+TvuiRW1m3n0eDl0vRPcEysqdXn+jsQPsrHMquGeXEaY4Yk4wxWcY5V/9scqOMOVUFthatyTy8QyqwZ+kDURKoMWxNKr2EeqVKcTNOajqKoBgOE28U4tdQl5p5bwCw7BWquaZSzAPlwjlithJtp3pTImSqQRrb2Z8PHGigD4RZuNX6JYj6wj7O4TFLbCO/Mn/m8R+h6rYSUb3ekokRY6f/YukArN979jcW+V/S8g0eT/N3VN3kTqWbQ428m9/8k0P/1aIhF36PccEl6EhOcAUCrXKZXXWS3XKd2vc/TRBG9O5ELC17MmWubD2nKhUKZa26Ba2+D3P+4/MNCFwg59oWVeYhkzgN/JDR8deKBoD7Y+ljEjGZ0sosXVTvbc6RHirr2reNy1OXd6pJsQ+gqjk8VWFYmHrwBzW/n+uMPFiRwHB2I7ih8ciHFxIkd/3Omk5tCDV1t+2nNu5sxxpDFNx+huNhVT3/zMDz8usXC3ddaHBj1GHj/As08fwTS7Kt1HBTmyN29vdwAw+/wbwLVOJ3uAD1wi/dUH7Qei66PfyuRj4Ik9is+hglfbkbfR3cnZm7chlUWLdwmprtCohX4HUtlOcQjLYCu+fzGJH2QRKvP3UNz8bWk1qMxjGTOMThZ3kvgLI5AzFfo379UAAAAASUVORK5CYII="
        )
    ),
    create=True,
)
def _read_file_as_bytesio_mock(file_path):
    """Convert file to BytesIO for testing."""
    _file = None

    with open(file_path, encoding="utf8") as file_handler:
        _file = io.BytesIO(file_handler.read())

    _file.name = "dummy"
    _file.seek(0)

    return _file


async def test_send_chat_action(
    hass: HomeAssistant,
    webhook_bot,
    mock_broadcast_config_entry: MockConfigEntry,
) -> None:
    """Test the send_chat_action service."""
    mock_broadcast_config_entry.add_to_hass(hass)
    await hass.config_entries.async_setup(mock_broadcast_config_entry.entry_id)
    await hass.async_block_till_done()

    with patch(
        "homeassistant.components.telegram_bot.bot.Bot.send_chat_action",
        AsyncMock(return_value=True),
    ) as mock:
        await hass.services.async_call(
            DOMAIN,
            SERVICE_SEND_CHAT_ACTION,
            {
                CONF_CONFIG_ENTRY_ID: mock_broadcast_config_entry.entry_id,
                ATTR_TARGET: [123456],
                ATTR_CHAT_ACTION: CHAT_ACTION_TYPING,
            },
            blocking=True,
            return_response=True,
        )

    await hass.async_block_till_done()
    mock.assert_called_once()
    mock.assert_called_with(chat_id=123456, action=CHAT_ACTION_TYPING)


@pytest.mark.parametrize(
    "service",
    [
        SERVICE_SEND_PHOTO,
        SERVICE_SEND_ANIMATION,
        SERVICE_SEND_VIDEO,
        SERVICE_SEND_VOICE,
        SERVICE_SEND_DOCUMENT,
    ],
)
async def test_send_file(hass: HomeAssistant, webhook_bot, service: str) -> None:
    """Test the send_file service (photo, animation, video, document...)."""
    context = Context()
    events = async_capture_events(hass, "telegram_sent")

    hass.config.allowlist_external_dirs.add("/media/")

    # Mock the file handler read with our base64 encoded dummy file
    with patch(
        "homeassistant.components.telegram_bot.bot._read_file_as_bytesio",
        _read_file_as_bytesio_mock,
    ):
        response = await hass.services.async_call(
            DOMAIN,
            service,
            {
                ATTR_FILE: "/media/dummy",
                ATTR_MESSAGE_THREAD_ID: "123",
            },
            blocking=True,
            context=context,
            return_response=True,
        )
        await hass.async_block_till_done()

    assert len(events) == 1
    assert events[0].context == context

    assert response == {"chats": [{"chat_id": 12345678, "message_id": 12345}]}


async def test_send_message_thread(hass: HomeAssistant, webhook_bot) -> None:
    """Test the send_message service for threads."""
    context = Context()
    events = async_capture_events(hass, "telegram_sent")

    await hass.services.async_call(
        DOMAIN,
        SERVICE_SEND_MESSAGE,
        {ATTR_MESSAGE: "test_message", ATTR_MESSAGE_THREAD_ID: "123"},
        blocking=True,
        context=context,
    )
    await hass.async_block_till_done()

    assert len(events) == 1
    assert events[0].context == context
    assert events[0].data[ATTR_MESSAGE_THREAD_ID] == 123


async def test_webhook_endpoint_generates_telegram_text_event(
    hass: HomeAssistant,
    webhook_bot,
    hass_client: ClientSessionGenerator,
    update_message_text,
    mock_generate_secret_token,
) -> None:
    """POST to the configured webhook endpoint and assert fired `telegram_text` event."""
    client = await hass_client()
    events = async_capture_events(hass, "telegram_text")

    response = await client.post(
        f"{TELEGRAM_WEBHOOK_URL}_123456",
        json=update_message_text,
        headers={"X-Telegram-Bot-Api-Secret-Token": mock_generate_secret_token},
    )
    assert response.status == 200
    assert (await response.read()).decode("utf-8") == ""

    # Make sure event has fired
    await hass.async_block_till_done()

    assert len(events) == 1
    assert events[0].data["text"] == update_message_text["message"]["text"]
    assert isinstance(events[0].context, Context)


async def test_webhook_endpoint_generates_telegram_command_event(
    hass: HomeAssistant,
    webhook_bot,
    hass_client: ClientSessionGenerator,
    update_message_command,
    mock_generate_secret_token,
) -> None:
    """POST to the configured webhook endpoint and assert fired `telegram_command` event."""
    client = await hass_client()
    events = async_capture_events(hass, "telegram_command")

    response = await client.post(
        f"{TELEGRAM_WEBHOOK_URL}_123456",
        json=update_message_command,
        headers={"X-Telegram-Bot-Api-Secret-Token": mock_generate_secret_token},
    )
    assert response.status == 200
    assert (await response.read()).decode("utf-8") == ""

    # Make sure event has fired
    await hass.async_block_till_done()

    assert len(events) == 1
    assert events[0].data["command"] == update_message_command["message"]["text"]
    assert isinstance(events[0].context, Context)


async def test_webhook_endpoint_generates_telegram_callback_event(
    hass: HomeAssistant,
    webhook_bot,
    hass_client: ClientSessionGenerator,
    update_callback_query,
    mock_generate_secret_token,
) -> None:
    """POST to the configured webhook endpoint and assert fired `telegram_callback` event."""
    client = await hass_client()
    events = async_capture_events(hass, "telegram_callback")

    response = await client.post(
        f"{TELEGRAM_WEBHOOK_URL}_123456",
        json=update_callback_query,
        headers={"X-Telegram-Bot-Api-Secret-Token": mock_generate_secret_token},
    )
    assert response.status == 200
    assert (await response.read()).decode("utf-8") == ""

    # Make sure event has fired
    await hass.async_block_till_done()

    assert len(events) == 1
    assert events[0].data["data"] == update_callback_query["callback_query"]["data"]
    assert isinstance(events[0].context, Context)


@pytest.mark.parametrize(
    ("attachment_type"),
    [
        ("photo"),
        ("document"),
    ],
)
async def test_webhook_endpoint_generates_telegram_attachment_event(
    hass: HomeAssistant,
    webhook_bot: None,
    hass_client: ClientSessionGenerator,
    mock_generate_secret_token: str,
    attachment_type: str,
) -> None:
    """POST to the configured webhook endpoint and assert fired `telegram_attachment` event for photo and document."""
    client = await hass_client()
    events = async_capture_events(hass, "telegram_attachment")
    update_message_attachment = await async_load_fixture(
        hass, f"update_message_attachment_{attachment_type}.json", DOMAIN
    )

    response = await client.post(
        f"{TELEGRAM_WEBHOOK_URL}_123456",
        data=update_message_attachment,
        headers={
            "X-Telegram-Bot-Api-Secret-Token": mock_generate_secret_token,
            "Content-Type": "application/json",
        },
    )
    assert response.status == 200
    assert (await response.read()).decode("utf-8") == ""

    # Make sure event has fired
    await hass.async_block_till_done()

    assert len(events) == 1
    loaded = json_util.json_loads(update_message_attachment)
    if attachment_type == "photo":
        expected_file_id = loaded["message"]["photo"][-1]["file_id"]
    else:
        expected_file_id = loaded["message"][attachment_type]["file_id"]

    assert events[0].data["file_id"] == expected_file_id
    assert isinstance(events[0].context, Context)


async def test_polling_platform_message_text_update(
    hass: HomeAssistant,
    mock_polling_config_entry: MockConfigEntry,
    update_message_text,
    mock_external_calls: None,
) -> None:
    """Provide the `BaseTelegramBot.update_handler` with an `Update` and assert fired `telegram_text` event."""
    events = async_capture_events(hass, "telegram_text")

    with patch(
        "homeassistant.components.telegram_bot.polling.ApplicationBuilder"
    ) as application_builder_class:
        # Set up the integration with the polling platform inside the patch context manager.
        application = (
            application_builder_class.return_value.bot.return_value.build.return_value
        )
        application.updater.start_polling = AsyncMock()
        application.updater.stop = AsyncMock()
        application.initialize = AsyncMock()
        application.start = AsyncMock()
        application.stop = AsyncMock()
        application.shutdown = AsyncMock()

        mock_polling_config_entry.add_to_hass(hass)
        await hass.config_entries.async_setup(mock_polling_config_entry.entry_id)
        await hass.async_block_till_done()

        # Then call the callback and assert events fired.
        handler = application.add_handler.call_args[0][0]
        handle_update_callback = handler.callback

        # Create Update object using library API.
        application.bot.defaults.tzinfo = None
        update = Update.de_json(update_message_text, application.bot)

        # handle_update_callback == BaseTelegramBot.update_handler
        await handle_update_callback(update, None)

    # Make sure event has fired
    await hass.async_block_till_done()

    assert len(events) == 1
    assert events[0].data["text"] == update_message_text["message"]["text"]
    assert (
        events[0].data["bot"]["config_entry_id"] == mock_polling_config_entry.entry_id
    )
    assert events[0].data["bot"]["id"] == 123456
    assert events[0].data["bot"]["first_name"] == "Testbot"
    assert events[0].data["bot"]["last_name"] == "mock last name"
    assert events[0].data["bot"]["username"] == "mock username"

    assert isinstance(events[0].context, Context)


@pytest.mark.parametrize(
    ("error", "log_message"),
    [
        (
            TelegramError("Telegram error"),
            'caused error: "Telegram error"',
        ),
        (NetworkError("Network error"), ""),
        (RetryAfter(42), ""),
        (TimedOut("TimedOut error"), ""),
    ],
)
async def test_polling_platform_add_error_handler(
    hass: HomeAssistant,
    mock_polling_config_entry: MockConfigEntry,
    update_message_text: dict[str, Any],
    mock_external_calls: None,
    caplog: pytest.LogCaptureFixture,
    error: Exception,
    log_message: str,
) -> None:
    """Test polling add error handler."""
    with patch(
        "homeassistant.components.telegram_bot.polling.ApplicationBuilder"
    ) as application_builder_class:
        application = (
            application_builder_class.return_value.bot.return_value.build.return_value
        )
        application.updater.stop = AsyncMock()
        application.initialize = AsyncMock()
        application.updater.start_polling = AsyncMock()
        application.start = AsyncMock()
        application.stop = AsyncMock()
        application.shutdown = AsyncMock()
        application.bot.defaults.tzinfo = None

        mock_polling_config_entry.add_to_hass(hass)
        await hass.config_entries.async_setup(mock_polling_config_entry.entry_id)
        await hass.async_block_till_done()

        update = Update.de_json(update_message_text, application.bot)
        process_error = application.add_error_handler.call_args[0][0]
        await process_error(update, MagicMock(error=error))

        assert log_message in caplog.text


@pytest.mark.parametrize(
    ("error", "log_message"),
    [
        (
            TelegramError("Telegram error"),
            "TelegramError: Telegram error",
        ),
        (NetworkError("Network error"), ""),
        (RetryAfter(42), ""),
        (TimedOut("TimedOut error"), ""),
    ],
)
async def test_polling_platform_start_polling_error_callback(
    hass: HomeAssistant,
    mock_polling_config_entry: MockConfigEntry,
    caplog: pytest.LogCaptureFixture,
    mock_external_calls: None,
    error: Exception,
    log_message: str,
) -> None:
    """Test polling add error handler."""
    with patch(
        "homeassistant.components.telegram_bot.polling.ApplicationBuilder"
    ) as application_builder_class:
        application = (
            application_builder_class.return_value.bot.return_value.build.return_value
        )
        application.initialize = AsyncMock()
        application.updater.start_polling = AsyncMock()
        application.start = AsyncMock()
        application.updater.stop = AsyncMock()
        application.stop = AsyncMock()
        application.shutdown = AsyncMock()

        mock_polling_config_entry.add_to_hass(hass)
        await hass.config_entries.async_setup(mock_polling_config_entry.entry_id)
        await hass.async_block_till_done()

        error_callback = application.updater.start_polling.call_args.kwargs[
            "error_callback"
        ]

        error_callback(error)

        assert log_message in caplog.text


async def test_webhook_endpoint_unauthorized_update_doesnt_generate_telegram_text_event(
    hass: HomeAssistant,
    webhook_bot,
    hass_client: ClientSessionGenerator,
    unauthorized_update_message_text,
    mock_generate_secret_token,
) -> None:
    """Update with unauthorized user/chat should not trigger event."""
    client = await hass_client()
    events = async_capture_events(hass, "telegram_text")

    response = await client.post(
        f"{TELEGRAM_WEBHOOK_URL}_123456",
        json=unauthorized_update_message_text,
        headers={"X-Telegram-Bot-Api-Secret-Token": mock_generate_secret_token},
    )
    assert response.status == 200
    assert (await response.read()).decode("utf-8") == ""

    # Make sure any events would have fired
    await hass.async_block_till_done()

    assert len(events) == 0


async def test_webhook_endpoint_without_secret_token_is_denied(
    hass: HomeAssistant,
    webhook_bot,
    hass_client: ClientSessionGenerator,
    update_message_text,
) -> None:
    """Request without a secret token header should be denied."""
    client = await hass_client()
    async_capture_events(hass, "telegram_text")

    response = await client.post(
        f"{TELEGRAM_WEBHOOK_URL}_123456",
        json=update_message_text,
    )
    assert response.status == 401


async def test_webhook_endpoint_invalid_secret_token_is_denied(
    hass: HomeAssistant,
    webhook_bot,
    hass_client: ClientSessionGenerator,
    update_message_text,
    incorrect_secret_token,
) -> None:
    """Request with an invalid secret token header should be denied."""
    client = await hass_client()
    async_capture_events(hass, "telegram_text")

    response = await client.post(
        f"{TELEGRAM_WEBHOOK_URL}_123456",
        json=update_message_text,
        headers={"X-Telegram-Bot-Api-Secret-Token": incorrect_secret_token},
    )
    assert response.status == 401


async def test_multiple_config_entries_error(
    hass: HomeAssistant,
    mock_polling_config_entry: MockConfigEntry,
    mock_broadcast_config_entry: MockConfigEntry,
    mock_external_calls: None,
    mock_polling_calls: None,
) -> None:
    """Test multiple config entries error."""

    # setup the first entry
    mock_polling_config_entry.add_to_hass(hass)
    await hass.config_entries.async_setup(mock_polling_config_entry.entry_id)
    await hass.async_block_till_done()

    # setup the second entry
    mock_broadcast_config_entry.add_to_hass(hass)
    await hass.config_entries.async_setup(mock_broadcast_config_entry.entry_id)
    await hass.async_block_till_done()

    with pytest.raises(ServiceValidationError) as err:
        await hass.services.async_call(
            DOMAIN,
            SERVICE_SEND_MESSAGE,
            {
                ATTR_MESSAGE: "mock message",
            },
            blocking=True,
            return_response=True,
        )

    await hass.async_block_till_done()
    assert err.value.translation_key == "multiple_config_entry"


async def test_send_message_with_config_entry(
    hass: HomeAssistant,
    mock_broadcast_config_entry: MockConfigEntry,
    mock_external_calls: None,
) -> None:
    """Test send message using config entry."""
    mock_broadcast_config_entry.add_to_hass(hass)
    await hass.config_entries.async_setup(mock_broadcast_config_entry.entry_id)
    await hass.async_block_till_done()

    # test: send message to invalid chat id

    with pytest.raises(HomeAssistantError) as err:
        response = await hass.services.async_call(
            DOMAIN,
            SERVICE_SEND_MESSAGE,
            {
                CONF_CONFIG_ENTRY_ID: mock_broadcast_config_entry.entry_id,
                ATTR_MESSAGE: "mock message",
                ATTR_TARGET: [123456, 1],
            },
            blocking=True,
            return_response=True,
        )
    await hass.async_block_till_done()

    assert err.value.translation_key == "failed_chat_ids"
    assert err.value.translation_placeholders is not None
    assert err.value.translation_placeholders["chat_ids"] == "1"
    assert err.value.translation_placeholders["bot_name"] == "Mock Title"

    # test: send message to valid chat id

    response = await hass.services.async_call(
        DOMAIN,
        SERVICE_SEND_MESSAGE,
        {
            CONF_CONFIG_ENTRY_ID: mock_broadcast_config_entry.entry_id,
            ATTR_MESSAGE: "mock message",
            ATTR_TARGET: 123456,
        },
        blocking=True,
        return_response=True,
    )

    assert response == {"chats": [{"chat_id": 123456, "message_id": 12345}]}


async def test_send_message_no_chat_id_error(
    hass: HomeAssistant,
    mock_external_calls: None,
) -> None:
    """Test send message using config entry with no whitelisted chat id."""
    mock_config_entry = MockConfigEntry(
        unique_id="mock api key",
        domain=DOMAIN,
        data={
            CONF_PLATFORM: PLATFORM_BROADCAST,
            CONF_API_KEY: "mock api key",
            SECTION_ADVANCED_SETTINGS: {},
        },
        options={ATTR_PARSER: PARSER_PLAIN_TEXT},
    )
    mock_config_entry.add_to_hass(hass)
    await hass.config_entries.async_setup(mock_config_entry.entry_id)
    await hass.async_block_till_done()

    with pytest.raises(ServiceValidationError) as err:
        await hass.services.async_call(
            DOMAIN,
            SERVICE_SEND_MESSAGE,
            {
                ATTR_MESSAGE: "mock message",
            },
            blocking=True,
            return_response=True,
        )

    assert err.value.translation_key == "missing_allowed_chat_ids"
    assert err.value.translation_placeholders is not None
    assert err.value.translation_placeholders["bot_name"] == "Mock Title"


async def test_send_message_config_entry_error(
    hass: HomeAssistant,
    mock_broadcast_config_entry: MockConfigEntry,
    mock_external_calls: None,
) -> None:
    """Test send message config entry error."""
    mock_broadcast_config_entry.add_to_hass(hass)
    await hass.config_entries.async_setup(mock_broadcast_config_entry.entry_id)
    await hass.async_block_till_done()

    await hass.config_entries.async_unload(mock_broadcast_config_entry.entry_id)
    await hass.async_block_till_done()

    with pytest.raises(ServiceValidationError) as err:
        await hass.services.async_call(
            DOMAIN,
            SERVICE_SEND_MESSAGE,
            {
                CONF_CONFIG_ENTRY_ID: mock_broadcast_config_entry.entry_id,
                ATTR_MESSAGE: "mock message",
            },
            blocking=True,
            return_response=True,
        )

    await hass.async_block_till_done()
    assert err.value.translation_key == "missing_config_entry"


async def test_delete_message(
    hass: HomeAssistant,
    mock_broadcast_config_entry: MockConfigEntry,
    mock_external_calls: None,
) -> None:
    """Test delete message."""
    mock_broadcast_config_entry.add_to_hass(hass)
    await hass.config_entries.async_setup(mock_broadcast_config_entry.entry_id)
    await hass.async_block_till_done()

    # test: delete message with invalid chat id

    with pytest.raises(ServiceValidationError) as err:
        await hass.services.async_call(
            DOMAIN,
            SERVICE_DELETE_MESSAGE,
            {ATTR_CHAT_ID: 1, ATTR_MESSAGEID: "last"},
            blocking=True,
        )
    await hass.async_block_till_done()

    assert err.value.translation_key == "invalid_chat_ids"
    assert err.value.translation_placeholders is not None
    assert err.value.translation_placeholders["chat_ids"] == "1"
    assert err.value.translation_placeholders["bot_name"] == "Mock Title"

    # test: delete message with valid chat id

    response = await hass.services.async_call(
        DOMAIN,
        SERVICE_SEND_MESSAGE,
        {ATTR_MESSAGE: "mock message"},
        blocking=True,
        return_response=True,
    )
    assert response == {"chats": [{"chat_id": 123456, "message_id": 12345}]}

    with patch(
        "homeassistant.components.telegram_bot.bot.Bot.delete_message",
        AsyncMock(return_value=True),
    ) as mock:
        await hass.services.async_call(
            DOMAIN,
            SERVICE_DELETE_MESSAGE,
            {ATTR_CHAT_ID: 123456, ATTR_MESSAGEID: "last"},
            blocking=True,
        )

    await hass.async_block_till_done()
    mock.assert_called_once()


@pytest.mark.parametrize(
    ("media_type", "expected_media_class"),
    [
        (
            InputMediaType.ANIMATION,
            "InputMediaAnimation",
        ),
        (
            InputMediaType.AUDIO,
            "InputMediaAudio",
        ),
        (
            InputMediaType.DOCUMENT,
            "InputMediaDocument",
        ),
        (
            InputMediaType.PHOTO,
            "InputMediaPhoto",
        ),
        (
            InputMediaType.VIDEO,
            "InputMediaVideo",
        ),
    ],
)
async def test_edit_message_media(
    hass: HomeAssistant,
    mock_broadcast_config_entry: MockConfigEntry,
    mock_external_calls: None,
    media_type: str,
    expected_media_class: str,
) -> None:
    """Test edit message media."""
    mock_broadcast_config_entry.add_to_hass(hass)
    await hass.config_entries.async_setup(mock_broadcast_config_entry.entry_id)
    await hass.async_block_till_done()

    hass.config.allowlist_external_dirs.add("/tmp/")  # noqa: S108
    write_utf8_file("/tmp/mock", "mock file contents")  # noqa: S108

    with patch(
        "homeassistant.components.telegram_bot.bot.Bot.edit_message_media",
        AsyncMock(return_value=True),
    ) as mock:
        await hass.services.async_call(
            DOMAIN,
            SERVICE_EDIT_MESSAGE_MEDIA,
            {
                ATTR_CAPTION: "mock caption",
                ATTR_FILE: "/tmp/mock",  # noqa: S108
                ATTR_MEDIA_TYPE: media_type,
                ATTR_MESSAGEID: 12345,
                ATTR_CHAT_ID: 123456,
                ATTR_KEYBOARD_INLINE: "/mock",
            },
            blocking=True,
        )

    await hass.async_block_till_done()
    mock.assert_called_once()
    assert mock.call_args[1]["media"].__class__.__name__ == expected_media_class
    assert mock.call_args[1]["media"].caption == "mock caption"
    assert mock.call_args[1]["chat_id"] == 123456
    assert mock.call_args[1]["message_id"] == 12345
    assert mock.call_args[1]["reply_markup"] == InlineKeyboardMarkup(
        [[InlineKeyboardButton(callback_data="/mock", text="MOCK")]]
    )


async def test_edit_message(
    hass: HomeAssistant,
    mock_broadcast_config_entry: MockConfigEntry,
    mock_external_calls: None,
) -> None:
    """Test edit message."""
    mock_broadcast_config_entry.add_to_hass(hass)
    await hass.config_entries.async_setup(mock_broadcast_config_entry.entry_id)
    await hass.async_block_till_done()

    with patch(
        "homeassistant.components.telegram_bot.bot.Bot.edit_message_text",
        AsyncMock(return_value=True),
    ) as mock:
        await hass.services.async_call(
            DOMAIN,
            SERVICE_EDIT_MESSAGE,
            {ATTR_MESSAGE: "mock message", ATTR_CHAT_ID: 123456, ATTR_MESSAGEID: 12345},
            blocking=True,
        )

    await hass.async_block_till_done()
    mock.assert_called_once()

    with patch(
        "homeassistant.components.telegram_bot.bot.Bot.edit_message_caption",
        AsyncMock(return_value=True),
    ) as mock:
        await hass.services.async_call(
            DOMAIN,
            SERVICE_EDIT_CAPTION,
            {ATTR_CAPTION: "mock caption", ATTR_CHAT_ID: 123456, ATTR_MESSAGEID: 12345},
            blocking=True,
        )

    await hass.async_block_till_done()
    mock.assert_called_once()

    with patch(
        "homeassistant.components.telegram_bot.bot.Bot.edit_message_reply_markup",
        AsyncMock(return_value=True),
    ) as mock:
        await hass.services.async_call(
            DOMAIN,
            SERVICE_EDIT_REPLYMARKUP,
            {ATTR_KEYBOARD_INLINE: [], ATTR_CHAT_ID: 123456, ATTR_MESSAGEID: 12345},
            blocking=True,
        )

    await hass.async_block_till_done()
    mock.assert_called_once()


async def test_async_setup_entry_failed(
    hass: HomeAssistant, mock_broadcast_config_entry: MockConfigEntry
) -> None:
    """Test setup entry failed."""
    mock_broadcast_config_entry.add_to_hass(hass)

    with patch(
        "homeassistant.components.telegram_bot.Bot.get_me",
    ) as mock_bot:
        mock_bot.side_effect = InvalidToken("mock invalid token error")

        with pytest.raises(ConfigEntryAuthFailed) as err:
            await async_setup_entry(hass, mock_broadcast_config_entry)

    await hass.async_block_till_done()
    assert err.value.args[0] == "Invalid API token for Telegram Bot."


async def test_answer_callback_query(
    hass: HomeAssistant,
    mock_broadcast_config_entry: MockConfigEntry,
    mock_external_calls: None,
) -> None:
    """Test answer callback query."""
    mock_broadcast_config_entry.add_to_hass(hass)
    await hass.config_entries.async_setup(mock_broadcast_config_entry.entry_id)
    await hass.async_block_till_done()

    with patch(
        "homeassistant.components.telegram_bot.bot.Bot.answer_callback_query"
    ) as mock:
        await hass.services.async_call(
            DOMAIN,
            SERVICE_ANSWER_CALLBACK_QUERY,
            {
                ATTR_MESSAGE: "mock message",
                ATTR_CALLBACK_QUERY_ID: 123456,
                ATTR_SHOW_ALERT: True,
            },
            blocking=True,
        )

    await hass.async_block_till_done()
    mock.assert_called_once()
    mock.assert_called_with(
        123456,
        text="mock message",
        show_alert=True,
        read_timeout=None,
    )


async def test_leave_chat(
    hass: HomeAssistant,
    mock_broadcast_config_entry: MockConfigEntry,
    mock_external_calls: None,
) -> None:
    """Test answer callback query."""
    mock_broadcast_config_entry.add_to_hass(hass)
    await hass.config_entries.async_setup(mock_broadcast_config_entry.entry_id)
    await hass.async_block_till_done()

    with patch(
        "homeassistant.components.telegram_bot.bot.Bot.leave_chat",
        AsyncMock(return_value=True),
    ) as mock:
        await hass.services.async_call(
            DOMAIN,
            SERVICE_LEAVE_CHAT,
            {
                ATTR_CHAT_ID: 123456,
            },
            blocking=True,
        )

    await hass.async_block_till_done()
    mock.assert_called_once()
    mock.assert_called_with(
        123456,
    )


async def test_send_video(
    hass: HomeAssistant,
    mock_broadcast_config_entry: MockConfigEntry,
    mock_external_calls: None,
) -> None:
    """Test answer callback query."""
    mock_broadcast_config_entry.add_to_hass(hass)
    await hass.config_entries.async_setup(mock_broadcast_config_entry.entry_id)
    await hass.async_block_till_done()

    # test: invalid file path

    with pytest.raises(ServiceValidationError) as err:
        await hass.services.async_call(
            DOMAIN,
            SERVICE_SEND_VIDEO,
            {
                ATTR_FILE: "/mock/file",
            },
            blocking=True,
        )

    await hass.async_block_till_done()
    assert (
        err.value.args[0]
        == "File path has not been configured in allowlist_external_dirs."
    )

    # test: missing username input

    with pytest.raises(ServiceValidationError) as err:
        await hass.services.async_call(
            DOMAIN,
            SERVICE_SEND_VIDEO,
            {
                ATTR_URL: "https://mock",
                ATTR_AUTHENTICATION: HTTP_DIGEST_AUTHENTICATION,
                ATTR_PASSWORD: "mock password",
            },
            blocking=True,
        )

    await hass.async_block_till_done()
    assert err.value.args[0] == "Username is required."

    # test: missing password input

    with pytest.raises(ServiceValidationError) as err:
        await hass.services.async_call(
            DOMAIN,
            SERVICE_SEND_VIDEO,
            {
                ATTR_URL: "https://mock",
                ATTR_AUTHENTICATION: HTTP_BEARER_AUTHENTICATION,
            },
            blocking=True,
        )

    await hass.async_block_till_done()
    assert err.value.args[0] == "Password is required."

    # test: 404 error

    with patch(
        "homeassistant.components.telegram_bot.bot.httpx.AsyncClient.get"
    ) as mock_get:
        mock_get.return_value = AsyncMock(status_code=404, text="Success")

        with pytest.raises(HomeAssistantError) as err:
            await hass.services.async_call(
                DOMAIN,
                SERVICE_SEND_VIDEO,
                {
                    ATTR_URL: "https://mock",
                    ATTR_AUTHENTICATION: HTTP_BASIC_AUTHENTICATION,
                    ATTR_USERNAME: "mock username",
                    ATTR_PASSWORD: "mock password",
                },
                blocking=True,
            )

    await hass.async_block_till_done()
    assert mock_get.call_count > 0
    assert err.value.args[0] == "Failed to load URL: 404"

    # test: invalid url

    with pytest.raises(HomeAssistantError) as err:
        await hass.services.async_call(
            DOMAIN,
            SERVICE_SEND_VIDEO,
            {
                ATTR_URL: "invalid url",
                ATTR_VERIFY_SSL: True,
                ATTR_AUTHENTICATION: HTTP_BEARER_AUTHENTICATION,
                ATTR_PASSWORD: "mock password",
            },
            blocking=True,
        )

    await hass.async_block_till_done()
    assert mock_get.call_count > 0
    assert (
        err.value.args[0]
        == "Failed to load URL: Request URL is missing an 'http://' or 'https://' protocol."
    )

    # test: no url/file input

    with pytest.raises(ServiceValidationError) as err:
        await hass.services.async_call(
            DOMAIN,
            SERVICE_SEND_VIDEO,
            {},
            blocking=True,
        )

    await hass.async_block_till_done()
    assert err.value.args[0] == "URL or File is required."

    # test: load file error (e.g. not found, permissions error)

    hass.config.allowlist_external_dirs.add("/tmp/")  # noqa: S108

    with pytest.raises(HomeAssistantError) as err:
        await hass.services.async_call(
            DOMAIN,
            SERVICE_SEND_VIDEO,
            {
                ATTR_FILE: "/tmp/not-exists",  # noqa: S108
            },
            blocking=True,
        )

    await hass.async_block_till_done()
    assert (
        err.value.args[0]
        == "Failed to load file: [Errno 2] No such file or directory: '/tmp/not-exists'"
    )

    # test: success with file
    write_utf8_file("/tmp/mock", "mock file contents")  # noqa: S108

    response = await hass.services.async_call(
        DOMAIN,
        SERVICE_SEND_VIDEO,
        {
            ATTR_FILE: "/tmp/mock",  # noqa: S108
        },
        blocking=True,
        return_response=True,
    )

    await hass.async_block_till_done()
    assert response == {"chats": [{"chat_id": 123456, "message_id": 12345}]}

    # test: success with url

    with patch(
        "homeassistant.components.telegram_bot.bot.httpx.AsyncClient.get"
    ) as mock_get:
        mock_get.return_value = AsyncMock(status_code=200, content=b"mock content")

        response = await hass.services.async_call(
            DOMAIN,
            SERVICE_SEND_VIDEO,
            {
                ATTR_URL: "https://mock",
                ATTR_AUTHENTICATION: HTTP_DIGEST_AUTHENTICATION,
                ATTR_USERNAME: "mock username",
                ATTR_PASSWORD: "mock password",
            },
            blocking=True,
            return_response=True,
        )

    await hass.async_block_till_done()
    assert mock_get.call_count > 0
    assert response == {"chats": [{"chat_id": 123456, "message_id": 12345}]}


async def test_set_message_reaction(
    hass: HomeAssistant,
    mock_broadcast_config_entry: MockConfigEntry,
    mock_external_calls: None,
) -> None:
    """Test set message reaction."""
    mock_broadcast_config_entry.add_to_hass(hass)
    await hass.config_entries.async_setup(mock_broadcast_config_entry.entry_id)
    await hass.async_block_till_done()

    with patch(
        "homeassistant.components.telegram_bot.bot.Bot.set_message_reaction",
        AsyncMock(return_value=True),
    ) as mock:
        await hass.services.async_call(
            DOMAIN,
            "set_message_reaction",
            {
                ATTR_CHAT_ID: 123456,
                ATTR_MESSAGEID: 54321,
                "reaction": "👍",
                "is_big": True,
            },
            blocking=True,
        )

    await hass.async_block_till_done()
    mock.assert_called_once_with(
        123456,
        54321,
        reaction="👍",
        is_big=True,
        read_timeout=None,
    )


@pytest.mark.parametrize(
    ("service", "input"),
    [
        (
            SERVICE_SEND_MESSAGE,
            {
                ATTR_TARGET: 654321,
                ATTR_MESSAGE: "test_message",
                ATTR_MESSAGE_THREAD_ID: "123",
            },
        ),
        (
            SERVICE_SEND_PHOTO,
            {
                ATTR_TARGET: 654321,
                ATTR_FILE: "/media/dummy",
            },
        ),
        (
            SERVICE_SEND_VIDEO,
            {
                ATTR_TARGET: 654321,
                ATTR_FILE: "/media/dummy",
            },
        ),
        (
            SERVICE_SEND_ANIMATION,
            {
                ATTR_TARGET: 654321,
                ATTR_FILE: "/media/dummy",
            },
        ),
        (
            SERVICE_SEND_DOCUMENT,
            {
                ATTR_TARGET: 654321,
                ATTR_FILE: "/media/dummy",
            },
        ),
        (
            SERVICE_SEND_VOICE,
            {
                ATTR_TARGET: 654321,
                ATTR_FILE: "/media/dummy",
            },
        ),
        (
            SERVICE_SEND_STICKER,
            {
                ATTR_TARGET: 654321,
                ATTR_STICKER_ID: "1",
                ATTR_MESSAGE_THREAD_ID: "123",
            },
        ),
        (
            SERVICE_SEND_POLL,
            {
                ATTR_TARGET: 654321,
                ATTR_QUESTION: "Question",
                ATTR_OPTIONS: ["Yes", "No"],
            },
        ),
        (
            SERVICE_SEND_LOCATION,
            {
                ATTR_TARGET: 654321,
                ATTR_MESSAGE: "test_message",
                ATTR_MESSAGE_THREAD_ID: "123",
                ATTR_LONGITUDE: "1.123",
                ATTR_LATITUDE: "1.123",
            },
        ),
    ],
)
async def test_send_message_multi_target(
    hass: HomeAssistant,
    mock_broadcast_config_entry: MockConfigEntry,
    mock_external_calls: None,
    service: str,
    input: dict[str, Any],
) -> None:
    """Test send message for entries with multiple chat_ids."""

    mock_broadcast_config_entry.add_to_hass(hass)
    await hass.config_entries.async_setup(mock_broadcast_config_entry.entry_id)
    await hass.async_block_till_done()

    # we have 2 whitelisted chat ids in the config subentries: 123456 and 654321
    # 123456 is the default target since it is the first in the list
    # This test checks that the message is sent to the right target

    hass.config.allowlist_external_dirs.add("/media/")
    with patch(
        "homeassistant.components.telegram_bot.bot._read_file_as_bytesio",
        _read_file_as_bytesio_mock,
    ):
        response = await hass.services.async_call(
            DOMAIN,
            service,
            input,
            blocking=True,
            return_response=True,
        )

    await hass.async_block_till_done()
    assert response == {"chats": [{"chat_id": 654321, "message_id": 12345}]}


@pytest.mark.parametrize(
<<<<<<< HEAD
    ("telegram_file_name", "schema_request", "expected_download_path"),
    [
        pytest.param(
            "file_name1.jpg",
            {ATTR_FILE_ID: "some-file-id-1"},
            lambda hass: f"{hass.config.path(DOMAIN)}/file_name1.jpg",
            id="no_custom_name_no_custom_dir",
        ),
        pytest.param(
            "file_name2.jpg",
            {ATTR_FILE_ID: "some-file-id-2", ATTR_FILE_NAME: "custom_name2.jpg"},
            lambda hass: f"{hass.config.path(DOMAIN)}/custom_name2.jpg",
            id="custom_name_no_custom_dir",
        ),
        pytest.param(
            "file_name3.jpg",
            {
                ATTR_FILE_ID: "some-file-id-3",
                ATTR_DIRECTORY_PATH: "/tmp/tempfolder3",  # noqa: S108
            },
            lambda hass: "/tmp/tempfolder3/file_name3.jpg",  # noqa: S108
            id="no_custom_name_custom_dir",
        ),
        pytest.param(
            "file_name4.jpg",
            {
                ATTR_FILE_ID: "some-file-id-4",
                ATTR_FILE_NAME: "custom_name4.jpg",
                ATTR_DIRECTORY_PATH: "/tmp/tempfolder4",  # noqa: S108
            },
            lambda hass: "/tmp/tempfolder4/custom_name4.jpg",  # noqa: S108
            id="custom_name_custom_dir",
        ),
    ],
)
async def test_download_file(
    hass: HomeAssistant,
    mock_broadcast_config_entry: MockConfigEntry,
    mock_external_calls: None,
    telegram_file_name: str,
    schema_request: dict[str, Any],
    expected_download_path: Any,
) -> None:
    """Test download file."""
=======
    ("event", "expected_action_origin"),
    [
        (
            Event("automation_triggered", {ATTR_ENTITY_ID: "automation.automation_0"}),
            "automation.automation_0",
        ),
        (
            Event("call_service", {ATTR_DOMAIN: "script", ATTR_SERVICE: "mock_script"}),
            "script.mock_script",
        ),
        (
            None,
            "call_service",
        ),
    ],
)
async def test_deprecated_timeout_parameter(
    hass: HomeAssistant,
    hass_client: ClientSessionGenerator,
    mock_broadcast_config_entry: MockConfigEntry,
    mock_external_calls: None,
    issue_registry: IssueRegistry,
    event: Event | None,
    expected_action_origin: str,
) -> None:
    """Test send message using the deprecated timeout parameter."""

>>>>>>> 8de6f048
    mock_broadcast_config_entry.add_to_hass(hass)
    await hass.config_entries.async_setup(mock_broadcast_config_entry.entry_id)
    await hass.async_block_till_done()

<<<<<<< HEAD
    expected_path = expected_download_path(hass)
    expected_directory = os.path.dirname(expected_path)
    allowlist_dir = (
        expected_directory
        if os.path.exists(expected_directory)
        else os.path.dirname(expected_directory)
    )
    hass.config.allowlist_external_dirs.add(allowlist_dir)

    file_id = schema_request[ATTR_FILE_ID]
    telegram_file = File(
        file_id=file_id,
        file_unique_id="file_unique_id",
        file_path=f"file/path/{telegram_file_name}",
    )

    with (
        patch(
            "homeassistant.components.telegram_bot.bot.Bot.get_file",
            AsyncMock(return_value=telegram_file),
        ) as get_file_mock,
        patch(
            "telegram.File.download_as_bytearray",
            AsyncMock(
                return_value=f"This is the file content of {telegram_file_name}".encode()
            ),
        ) as download_as_bytearray_mock,
        patch(
            "homeassistant.components.telegram_bot.bot.asyncio.to_thread",
            AsyncMock(return_value=None),
        ) as to_thread_mock,
    ):
        await hass.services.async_call(
            DOMAIN,
            "download_file",
            schema_request,
            blocking=True,
        )

    await hass.async_block_till_done()
    get_file_mock.assert_called_once_with(file_id=file_id)
    download_as_bytearray_mock.assert_called_once()
    to_thread_mock.assert_called()
    args, _ = to_thread_mock.call_args
    assert str(args[0].__self__) == expected_path
    assert args[1] == f"This is the file content of {telegram_file_name}".encode()


async def test_download_file_when_bot_failed_to_get_file(
    hass: HomeAssistant,
    mock_broadcast_config_entry: MockConfigEntry,
    mock_external_calls: None,
) -> None:
    """Test download file when bot failed to get file."""
    mock_broadcast_config_entry.add_to_hass(hass)
    await hass.config_entries.async_setup(mock_broadcast_config_entry.entry_id)
    await hass.async_block_till_done()

    schema_request = {
        ATTR_FILE_ID: "some-file-id",
        ATTR_DIRECTORY_PATH: "/some/path",
        ATTR_FILE_NAME: "custom_name.jpg",
    }

    with (
        patch(
            "homeassistant.components.telegram_bot.bot.Bot.get_file",
            AsyncMock(side_effect=TelegramError("failed to get file")),
        ),
        pytest.raises(HomeAssistantError),
    ):
        await hass.services.async_call(
            DOMAIN,
            "download_file",
            schema_request,
            blocking=True,
        )
    await hass.async_block_till_done()
=======
    # trigger service call
    context = Context()
    context.origin_event = event
    await hass.services.async_call(
        DOMAIN,
        "send_message",
        {"message": "test message", "timeout": 5},
        blocking=True,
        context=context,
    )

    # check issue is created correctly
    issue = issue_registry.async_get_issue(
        domain=DOMAIN,
        issue_id="deprecated_timeout_parameter",
    )
    assert issue is not None
    assert issue.domain == DOMAIN
    assert issue.translation_key == "deprecated_timeout_parameter"
    assert issue.translation_placeholders == {
        "integration_title": "Telegram Bot",
        "action": "telegram_bot.send_message",
        "action_origin": expected_action_origin,
    }

    # fix the issue via repair flow

    client = await hass_client()
    resp = await client.post(
        "/api/repairs/issues/fix",
        json={"handler": DOMAIN, "issue_id": issue.issue_id},
    )

    assert resp.status == HTTPStatus.OK
    data = await resp.json()

    flow_id = data["flow_id"]
    assert data == {
        "type": "form",
        "flow_id": flow_id,
        "handler": DOMAIN,
        "step_id": "confirm",
        "data_schema": [],
        "errors": None,
        "description_placeholders": {
            "integration_title": "Telegram Bot",
            "action": "telegram_bot.send_message",
            "action_origin": expected_action_origin,
        },
        "last_step": None,
        "preview": None,
    }

    resp = await client.post(f"/api/repairs/issues/fix/{flow_id}")

    assert resp.status == HTTPStatus.OK
    data = await resp.json()

    flow_id = data["flow_id"]
    assert data == {
        "type": "create_entry",
        "flow_id": flow_id,
        "handler": DOMAIN,
        "description": None,
        "description_placeholders": None,
    }

    # verify issue is resolved
    assert not issue_registry.async_get_issue(DOMAIN, "deprecated_timeout_parameter")
>>>>>>> 8de6f048
<|MERGE_RESOLUTION|>--- conflicted
+++ resolved
@@ -1559,7 +1559,109 @@
 
 
 @pytest.mark.parametrize(
-<<<<<<< HEAD
+    ("event", "expected_action_origin"),
+    [
+        (
+            Event("automation_triggered", {ATTR_ENTITY_ID: "automation.automation_0"}),
+            "automation.automation_0",
+        ),
+        (
+            Event("call_service", {ATTR_DOMAIN: "script", ATTR_SERVICE: "mock_script"}),
+            "script.mock_script",
+        ),
+        (
+            None,
+            "call_service",
+        ),
+    ],
+)
+async def test_deprecated_timeout_parameter(
+    hass: HomeAssistant,
+    hass_client: ClientSessionGenerator,
+    mock_broadcast_config_entry: MockConfigEntry,
+    mock_external_calls: None,
+    issue_registry: IssueRegistry,
+    event: Event | None,
+    expected_action_origin: str,
+) -> None:
+    """Test send message using the deprecated timeout parameter."""
+
+    mock_broadcast_config_entry.add_to_hass(hass)
+    await hass.config_entries.async_setup(mock_broadcast_config_entry.entry_id)
+    await hass.async_block_till_done()
+
+    # trigger service call
+    context = Context()
+    context.origin_event = event
+    await hass.services.async_call(
+        DOMAIN,
+        "send_message",
+        {"message": "test message", "timeout": 5},
+        blocking=True,
+        context=context,
+    )
+
+    # check issue is created correctly
+    issue = issue_registry.async_get_issue(
+        domain=DOMAIN,
+        issue_id="deprecated_timeout_parameter",
+    )
+    assert issue is not None
+    assert issue.domain == DOMAIN
+    assert issue.translation_key == "deprecated_timeout_parameter"
+    assert issue.translation_placeholders == {
+        "integration_title": "Telegram Bot",
+        "action": "telegram_bot.send_message",
+        "action_origin": expected_action_origin,
+    }
+
+    # fix the issue via repair flow
+
+    client = await hass_client()
+    resp = await client.post(
+        "/api/repairs/issues/fix",
+        json={"handler": DOMAIN, "issue_id": issue.issue_id},
+    )
+
+    assert resp.status == HTTPStatus.OK
+    data = await resp.json()
+
+    flow_id = data["flow_id"]
+    assert data == {
+        "type": "form",
+        "flow_id": flow_id,
+        "handler": DOMAIN,
+        "step_id": "confirm",
+        "data_schema": [],
+        "errors": None,
+        "description_placeholders": {
+            "integration_title": "Telegram Bot",
+            "action": "telegram_bot.send_message",
+            "action_origin": expected_action_origin,
+        },
+        "last_step": None,
+        "preview": None,
+    }
+
+    resp = await client.post(f"/api/repairs/issues/fix/{flow_id}")
+
+    assert resp.status == HTTPStatus.OK
+    data = await resp.json()
+
+    flow_id = data["flow_id"]
+    assert data == {
+        "type": "create_entry",
+        "flow_id": flow_id,
+        "handler": DOMAIN,
+        "description": None,
+        "description_placeholders": None,
+    }
+
+    # verify issue is resolved
+    assert not issue_registry.async_get_issue(DOMAIN, "deprecated_timeout_parameter")
+
+
+@pytest.mark.parametrize(
     ("telegram_file_name", "schema_request", "expected_download_path"),
     [
         pytest.param(
@@ -1604,40 +1706,10 @@
     expected_download_path: Any,
 ) -> None:
     """Test download file."""
-=======
-    ("event", "expected_action_origin"),
-    [
-        (
-            Event("automation_triggered", {ATTR_ENTITY_ID: "automation.automation_0"}),
-            "automation.automation_0",
-        ),
-        (
-            Event("call_service", {ATTR_DOMAIN: "script", ATTR_SERVICE: "mock_script"}),
-            "script.mock_script",
-        ),
-        (
-            None,
-            "call_service",
-        ),
-    ],
-)
-async def test_deprecated_timeout_parameter(
-    hass: HomeAssistant,
-    hass_client: ClientSessionGenerator,
-    mock_broadcast_config_entry: MockConfigEntry,
-    mock_external_calls: None,
-    issue_registry: IssueRegistry,
-    event: Event | None,
-    expected_action_origin: str,
-) -> None:
-    """Test send message using the deprecated timeout parameter."""
-
->>>>>>> 8de6f048
     mock_broadcast_config_entry.add_to_hass(hass)
     await hass.config_entries.async_setup(mock_broadcast_config_entry.entry_id)
     await hass.async_block_till_done()
 
-<<<<<<< HEAD
     expected_path = expected_download_path(hass)
     expected_directory = os.path.dirname(expected_path)
     allowlist_dir = (
@@ -1715,75 +1787,4 @@
             schema_request,
             blocking=True,
         )
-    await hass.async_block_till_done()
-=======
-    # trigger service call
-    context = Context()
-    context.origin_event = event
-    await hass.services.async_call(
-        DOMAIN,
-        "send_message",
-        {"message": "test message", "timeout": 5},
-        blocking=True,
-        context=context,
-    )
-
-    # check issue is created correctly
-    issue = issue_registry.async_get_issue(
-        domain=DOMAIN,
-        issue_id="deprecated_timeout_parameter",
-    )
-    assert issue is not None
-    assert issue.domain == DOMAIN
-    assert issue.translation_key == "deprecated_timeout_parameter"
-    assert issue.translation_placeholders == {
-        "integration_title": "Telegram Bot",
-        "action": "telegram_bot.send_message",
-        "action_origin": expected_action_origin,
-    }
-
-    # fix the issue via repair flow
-
-    client = await hass_client()
-    resp = await client.post(
-        "/api/repairs/issues/fix",
-        json={"handler": DOMAIN, "issue_id": issue.issue_id},
-    )
-
-    assert resp.status == HTTPStatus.OK
-    data = await resp.json()
-
-    flow_id = data["flow_id"]
-    assert data == {
-        "type": "form",
-        "flow_id": flow_id,
-        "handler": DOMAIN,
-        "step_id": "confirm",
-        "data_schema": [],
-        "errors": None,
-        "description_placeholders": {
-            "integration_title": "Telegram Bot",
-            "action": "telegram_bot.send_message",
-            "action_origin": expected_action_origin,
-        },
-        "last_step": None,
-        "preview": None,
-    }
-
-    resp = await client.post(f"/api/repairs/issues/fix/{flow_id}")
-
-    assert resp.status == HTTPStatus.OK
-    data = await resp.json()
-
-    flow_id = data["flow_id"]
-    assert data == {
-        "type": "create_entry",
-        "flow_id": flow_id,
-        "handler": DOMAIN,
-        "description": None,
-        "description_placeholders": None,
-    }
-
-    # verify issue is resolved
-    assert not issue_registry.async_get_issue(DOMAIN, "deprecated_timeout_parameter")
->>>>>>> 8de6f048
+    await hass.async_block_till_done()