--- conflicted
+++ resolved
@@ -1459,7 +1459,34 @@
     )
 
 
-<<<<<<< HEAD
+async def test_send_message_multi_target(
+    hass: HomeAssistant,
+    mock_broadcast_config_entry: MockConfigEntry,
+    mock_external_calls: None,
+) -> None:
+    """Test send message for entries with multiple chat_ids."""
+
+    mock_broadcast_config_entry.add_to_hass(hass)
+    await hass.config_entries.async_setup(mock_broadcast_config_entry.entry_id)
+    await hass.async_block_till_done()
+
+    # we have 2 whitelisted chat ids in the config subentries: 123456 and 654321
+    # 123456 is the default target since it is the first in the list
+    # This test checks that the message is sent to the right target
+
+    response = await hass.services.async_call(
+        DOMAIN,
+        SERVICE_SEND_MESSAGE,
+        {ATTR_TARGET: 654321, ATTR_MESSAGE: "test_message"},
+        blocking=True,
+        return_response=True,
+    )
+
+    await hass.async_block_till_done()
+    assert response["chats"][0]["chat_id"] == 654321
+    assert response["chats"][0]["message_id"] == 12345
+
+
 @pytest.mark.parametrize(
     (
         "file_id",
@@ -1498,20 +1525,10 @@
     telegram_file_name: str,
 ) -> None:
     """Test download file."""
-=======
-async def test_send_message_multi_target(
-    hass: HomeAssistant,
-    mock_broadcast_config_entry: MockConfigEntry,
-    mock_external_calls: None,
-) -> None:
-    """Test send message for entries with multiple chat_ids."""
-
->>>>>>> b182d5ce
     mock_broadcast_config_entry.add_to_hass(hass)
     await hass.config_entries.async_setup(mock_broadcast_config_entry.entry_id)
     await hass.async_block_till_done()
 
-<<<<<<< HEAD
     TELEGRAM_FILE = File(
         file_id=file_id,
         file_unique_id="blabla",
@@ -1597,21 +1614,4 @@
             schema_request,
             blocking=True,
         )
-    await hass.async_block_till_done()
-=======
-    # we have 2 whitelisted chat ids in the config subentries: 123456 and 654321
-    # 123456 is the default target since it is the first in the list
-    # This test checks that the message is sent to the right target
-
-    response = await hass.services.async_call(
-        DOMAIN,
-        SERVICE_SEND_MESSAGE,
-        {ATTR_TARGET: 654321, ATTR_MESSAGE: "test_message"},
-        blocking=True,
-        return_response=True,
-    )
-
-    await hass.async_block_till_done()
-    assert response["chats"][0]["chat_id"] == 654321
-    assert response["chats"][0]["message_id"] == 12345
->>>>>>> b182d5ce
+    await hass.async_block_till_done()