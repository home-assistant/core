--- conflicted
+++ resolved
@@ -86,7 +86,6 @@
             Temperature(3002800000, "Temperature Parameter", "Solar", 3005200000, 1000),
             PercentageParameter(
                 2002800000, "Percentage Parameter", "Solar", 2005200000, 1000
-<<<<<<< HEAD
             ),
             HoursParameter(7002800000, "Hours Parameter", "Heating", 7005200000, 1000),
             SimpleParameter(1002800000, "Simple Parameter", "DHW", 1005200000, 1000),
@@ -95,11 +94,9 @@
             ),
             RPMParameter(1000280001, "RPM Parameter", "Heating", 10005200000, 7000),
             FlowParameter(1100280001, "Flow Parameter", "Heating", 11005200000, 8000),
-=======
             ),
             HoursParameter(7002800000, "Hours Parameter", "Heating", 7005200000, 1000),
             SimpleParameter(1002800000, "Simple Parameter", "DHW", 1005200000, 1000),
->>>>>>> 30c19ec3
         ]
 
         wolflink.fetch_value.return_value = [
