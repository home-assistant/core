"""The tests for SleepIQ binary sensor platform."""
<<<<<<< HEAD
from homeassistant.components.binary_sensor import DOMAIN
from homeassistant.const import STATE_OFF, STATE_ON
from homeassistant.core import HomeAssistant
from homeassistant.helpers import entity_registry as er

from .conftest import setup_platform


async def test_setup_binary_sensor(hass: HomeAssistant, mock_aioresponse) -> None:
    """Tests that the devices are registered in the entity registry."""
    await setup_platform(hass, DOMAIN)
    entity_registry = er.async_get(hass)

    assert len(entity_registry.entities) == 2

    entry = entity_registry.async_get("binary_sensor.sleepnumber_ile_test1_is_in_bed")
    assert entry.unique_id == "-31-R-InBed"
    assert hass.states.get(entry.entity_id).state == STATE_ON

    entry = entity_registry.async_get("binary_sensor.sleepnumber_ile_test2_is_in_bed")
    assert entry.unique_id == "-31-L-InBed"
    assert hass.states.get(entry.entity_id).state == STATE_OFF
=======
from homeassistant.components.binary_sensor import BinarySensorDeviceClass
from homeassistant.const import ATTR_DEVICE_CLASS, ATTR_FRIENDLY_NAME, ATTR_ICON
from homeassistant.helpers import entity_registry as er


async def test_binary_sensors(hass, setup_entry):
    """Test the SleepIQ binary sensors."""
    entity_registry = er.async_get(hass)

    state = hass.states.get("binary_sensor.sleepnumber_ile_test1_is_in_bed")
    assert state.state == "on"
    assert state.attributes.get(ATTR_ICON) == "mdi:bed"
    assert state.attributes.get(ATTR_DEVICE_CLASS) == BinarySensorDeviceClass.OCCUPANCY
    assert state.attributes.get(ATTR_FRIENDLY_NAME) == "SleepNumber ILE Test1 Is In Bed"

    entry = entity_registry.async_get("binary_sensor.sleepnumber_ile_test1_is_in_bed")
    assert entry
    assert entry.unique_id == "-31_Test1_is_in_bed"

    # If account type is set, only a single bed account was created and there will
    # not be a second entity
    if setup_entry["account_type"]:
        return

    entry = entity_registry.async_get("binary_sensor.sleepnumber_ile_test2_is_in_bed")
    assert entry
    assert entry.unique_id == "-31_Test2_is_in_bed"

    state = hass.states.get("binary_sensor.sleepnumber_ile_test2_is_in_bed")
    assert state.state == "off"
    assert state.attributes.get(ATTR_ICON) == "mdi:bed-empty"
    assert state.attributes.get(ATTR_DEVICE_CLASS) == BinarySensorDeviceClass.OCCUPANCY
    assert state.attributes.get(ATTR_FRIENDLY_NAME) == "SleepNumber ILE Test2 Is In Bed"
>>>>>>> de2734bd
<|MERGE_RESOLUTION|>--- conflicted
+++ resolved
@@ -1,28 +1,4 @@
 """The tests for SleepIQ binary sensor platform."""
-<<<<<<< HEAD
-from homeassistant.components.binary_sensor import DOMAIN
-from homeassistant.const import STATE_OFF, STATE_ON
-from homeassistant.core import HomeAssistant
-from homeassistant.helpers import entity_registry as er
-
-from .conftest import setup_platform
-
-
-async def test_setup_binary_sensor(hass: HomeAssistant, mock_aioresponse) -> None:
-    """Tests that the devices are registered in the entity registry."""
-    await setup_platform(hass, DOMAIN)
-    entity_registry = er.async_get(hass)
-
-    assert len(entity_registry.entities) == 2
-
-    entry = entity_registry.async_get("binary_sensor.sleepnumber_ile_test1_is_in_bed")
-    assert entry.unique_id == "-31-R-InBed"
-    assert hass.states.get(entry.entity_id).state == STATE_ON
-
-    entry = entity_registry.async_get("binary_sensor.sleepnumber_ile_test2_is_in_bed")
-    assert entry.unique_id == "-31-L-InBed"
-    assert hass.states.get(entry.entity_id).state == STATE_OFF
-=======
 from homeassistant.components.binary_sensor import BinarySensorDeviceClass
 from homeassistant.const import ATTR_DEVICE_CLASS, ATTR_FRIENDLY_NAME, ATTR_ICON
 from homeassistant.helpers import entity_registry as er
@@ -55,5 +31,4 @@
     assert state.state == "off"
     assert state.attributes.get(ATTR_ICON) == "mdi:bed-empty"
     assert state.attributes.get(ATTR_DEVICE_CLASS) == BinarySensorDeviceClass.OCCUPANCY
-    assert state.attributes.get(ATTR_FRIENDLY_NAME) == "SleepNumber ILE Test2 Is In Bed"
->>>>>>> de2734bd
+    assert state.attributes.get(ATTR_FRIENDLY_NAME) == "SleepNumber ILE Test2 Is In Bed"