--- conflicted
+++ resolved
@@ -290,7 +290,34 @@
     assert state.attributes["humidity"] == 37
 
 
-<<<<<<< HEAD
+async def test_dehumidifier_target_humidity_modes(hass, utcnow):
+    """Test that we can read the state of a HomeKit dehumidifier accessory."""
+    helper = await setup_test_component(hass, create_dehumidifier_service)
+
+    helper.characteristics[RELATIVE_HUMIDITY_DEHUMIDIFIER_THRESHOLD].value = 73
+    helper.characteristics[RELATIVE_HUMIDITY_CURRENT].value = 51
+    helper.characteristics[CURRENT_HUMIDIFIER_DEHUMIDIFIER_STATE].value = 1
+
+    state = await helper.poll_and_get_state()
+    assert state.attributes["mode"] == "auto"
+    assert state.attributes["humidity"] == 73
+
+    helper.characteristics[CURRENT_HUMIDIFIER_DEHUMIDIFIER_STATE].value = 3
+    state = await helper.poll_and_get_state()
+    assert state.attributes["mode"] == "normal"
+    assert state.attributes["humidity"] == 73
+
+    helper.characteristics[CURRENT_HUMIDIFIER_DEHUMIDIFIER_STATE].value = 2
+    state = await helper.poll_and_get_state()
+    assert state.attributes["mode"] == "normal"
+    assert state.attributes["humidity"] == 73
+
+    helper.characteristics[CURRENT_HUMIDIFIER_DEHUMIDIFIER_STATE].value = 0
+    state = await helper.poll_and_get_state()
+    assert state.attributes["mode"] == "normal"
+    assert state.attributes["humidity"] == 73
+
+
 async def test_diffuser_read_state(hass, utcnow):
     """Test that we can read the state of a HomeKit diffuser accessory."""
     helper = await setup_test_component(hass, create_diffuser_service)
@@ -347,32 +374,4 @@
         {"entity_id": helper.entity_id, "humidity": 19},
         blocking=True,
     )
-    assert helper.characteristics[ACTIVE].value == 0
-=======
-async def test_dehumidifier_target_humidity_modes(hass, utcnow):
-    """Test that we can read the state of a HomeKit dehumidifier accessory."""
-    helper = await setup_test_component(hass, create_dehumidifier_service)
-
-    helper.characteristics[RELATIVE_HUMIDITY_DEHUMIDIFIER_THRESHOLD].value = 73
-    helper.characteristics[RELATIVE_HUMIDITY_CURRENT].value = 51
-    helper.characteristics[CURRENT_HUMIDIFIER_DEHUMIDIFIER_STATE].value = 1
-
-    state = await helper.poll_and_get_state()
-    assert state.attributes["mode"] == "auto"
-    assert state.attributes["humidity"] == 73
-
-    helper.characteristics[CURRENT_HUMIDIFIER_DEHUMIDIFIER_STATE].value = 3
-    state = await helper.poll_and_get_state()
-    assert state.attributes["mode"] == "normal"
-    assert state.attributes["humidity"] == 73
-
-    helper.characteristics[CURRENT_HUMIDIFIER_DEHUMIDIFIER_STATE].value = 2
-    state = await helper.poll_and_get_state()
-    assert state.attributes["mode"] == "normal"
-    assert state.attributes["humidity"] == 73
-
-    helper.characteristics[CURRENT_HUMIDIFIER_DEHUMIDIFIER_STATE].value = 0
-    state = await helper.poll_and_get_state()
-    assert state.attributes["mode"] == "normal"
-    assert state.attributes["humidity"] == 73
->>>>>>> fa2e5bba
+    assert helper.characteristics[ACTIVE].value == 0