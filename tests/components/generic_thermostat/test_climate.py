"""The tests for the generic_thermostat."""
import datetime
from unittest.mock import patch

import pytest
import voluptuous as vol

from homeassistant import config as hass_config
from homeassistant.components import input_boolean, switch
from homeassistant.components.climate.const import (
    ATTR_PRESET_MODE,
    DOMAIN,
    PRESET_ACTIVITY,
    PRESET_AWAY,
    PRESET_COMFORT,
    PRESET_HOME,
    PRESET_NONE,
    PRESET_SLEEP,
    HVACMode,
)
from homeassistant.components.generic_thermostat import (
    DOMAIN as GENERIC_THERMOSTAT_DOMAIN,
)
from homeassistant.const import (
    ATTR_TEMPERATURE,
    SERVICE_RELOAD,
    SERVICE_TURN_OFF,
    SERVICE_TURN_ON,
    STATE_OFF,
    STATE_ON,
    STATE_UNAVAILABLE,
    STATE_UNKNOWN,
    TEMP_CELSIUS,
)
import homeassistant.core as ha
from homeassistant.core import DOMAIN as HASS_DOMAIN, CoreState, State, callback
from homeassistant.helpers import entity_registry as er
from homeassistant.setup import async_setup_component
from homeassistant.util import dt as dt_util
from homeassistant.util.unit_system import IMPERIAL_SYSTEM, METRIC_SYSTEM

from tests.common import (
    assert_setup_component,
    async_fire_time_changed,
    async_mock_service,
    get_fixture_path,
    mock_restore_cache,
)
from tests.components.climate import common

ENTITY = "climate.test"
ENT_SENSOR = "sensor.test"
ENT_SWITCH = "switch.test"
HEAT_ENTITY = "climate.test_heat"
COOL_ENTITY = "climate.test_cool"
ATTR_AWAY_MODE = "away_mode"
MIN_TEMP = 3.0
MAX_TEMP = 65.0
TARGET_TEMP = 42.0
COLD_TOLERANCE = 0.5
HOT_TOLERANCE = 0.5
TARGET_TEMP_STEP = 0.5


async def test_setup_missing_conf(hass):
    """Test set up heat_control with missing config values."""
    config = {
        "platform": "generic_thermostat",
        "name": "test",
        "target_sensor": ENT_SENSOR,
    }
    with assert_setup_component(0):
        await async_setup_component(hass, "climate", {"climate": config})


async def test_valid_conf(hass):
    """Test set up generic_thermostat with valid config values."""
    assert await async_setup_component(
        hass,
        "climate",
        {
            "climate": {
                "platform": "generic_thermostat",
                "name": "test",
                "heater": ENT_SWITCH,
                "target_sensor": ENT_SENSOR,
            }
        },
    )


@pytest.fixture
async def setup_comp_1(hass):
    """Initialize components."""
    hass.config.units = METRIC_SYSTEM
    assert await async_setup_component(hass, "homeassistant", {})
    await hass.async_block_till_done()


async def test_heater_input_boolean(hass, setup_comp_1):
    """Test heater switching input_boolean."""
    heater_switch = "input_boolean.test"
    assert await async_setup_component(
        hass, input_boolean.DOMAIN, {"input_boolean": {"test": None}}
    )

    assert await async_setup_component(
        hass,
        DOMAIN,
        {
            "climate": {
                "platform": "generic_thermostat",
                "name": "test",
                "heater": heater_switch,
                "target_sensor": ENT_SENSOR,
                "initial_hvac_mode": HVACMode.HEAT,
            }
        },
    )
    await hass.async_block_till_done()

    assert hass.states.get(heater_switch).state == STATE_OFF

    _setup_sensor(hass, 18)
    await hass.async_block_till_done()
    await common.async_set_temperature(hass, 23)

    assert hass.states.get(heater_switch).state == STATE_ON


async def test_heater_switch(hass, setup_comp_1, enable_custom_integrations):
    """Test heater switching test switch."""
    platform = getattr(hass.components, "test.switch")
    platform.init()
    switch_1 = platform.ENTITIES[1]
    assert await async_setup_component(
        hass, switch.DOMAIN, {"switch": {"platform": "test"}}
    )
    await hass.async_block_till_done()
    heater_switch = switch_1.entity_id

    assert await async_setup_component(
        hass,
        DOMAIN,
        {
            "climate": {
                "platform": "generic_thermostat",
                "name": "test",
                "heater": heater_switch,
                "target_sensor": ENT_SENSOR,
                "initial_hvac_mode": HVACMode.HEAT,
            }
        },
    )

    await hass.async_block_till_done()
    assert hass.states.get(heater_switch).state == STATE_OFF

    _setup_sensor(hass, 18)
    await common.async_set_temperature(hass, 23)
    await hass.async_block_till_done()

    assert hass.states.get(heater_switch).state == STATE_ON


async def test_unique_id(hass, setup_comp_1):
    """Test heater switching input_boolean."""
    unique_id = "some_unique_id"
    _setup_sensor(hass, 18)
    _setup_switch(hass, True)
    assert await async_setup_component(
        hass,
        DOMAIN,
        {
            "climate": {
                "platform": "generic_thermostat",
                "name": "test",
                "heater": ENT_SWITCH,
                "target_sensor": ENT_SENSOR,
                "unique_id": unique_id,
            }
        },
    )
    await hass.async_block_till_done()

    entity_registry = er.async_get(hass)

    entry = entity_registry.async_get(ENTITY)
    assert entry
    assert entry.unique_id == unique_id


def _setup_sensor(hass, temp):
    """Set up the test sensor."""
    hass.states.async_set(ENT_SENSOR, temp)


@pytest.fixture
async def setup_comp_2(hass):
    """Initialize components."""
    hass.config.units = METRIC_SYSTEM
    assert await async_setup_component(
        hass,
        DOMAIN,
        {
            "climate": {
                "platform": "generic_thermostat",
                "name": "test",
                "cold_tolerance": 2,
                "hot_tolerance": 4,
                "heater": ENT_SWITCH,
                "target_sensor": ENT_SENSOR,
                "away_temp": 16,
                "sleep_temp": 17,
                "home_temp": 19,
                "comfort_temp": 20,
                "activity_temp": 21,
                "initial_hvac_mode": HVACMode.HEAT,
            }
        },
    )
    await hass.async_block_till_done()


async def test_setup_defaults_to_unknown(hass):
    """Test the setting of defaults to unknown."""
    hass.config.units = METRIC_SYSTEM
    await async_setup_component(
        hass,
        DOMAIN,
        {
            "climate": {
                "platform": "generic_thermostat",
                "name": "test",
                "cold_tolerance": 2,
                "hot_tolerance": 4,
                "heater": ENT_SWITCH,
                "target_sensor": ENT_SENSOR,
                "away_temp": 16,
            }
        },
    )
    await hass.async_block_till_done()
    assert hass.states.get(ENTITY).state == HVACMode.OFF


async def test_setup_gets_current_temp_from_sensor(hass):
    """Test that current temperature is updated on entity addition."""
    hass.config.units = METRIC_SYSTEM
    _setup_sensor(hass, 18)
    await hass.async_block_till_done()
    await async_setup_component(
        hass,
        DOMAIN,
        {
            "climate": {
                "platform": "generic_thermostat",
                "name": "test",
                "cold_tolerance": 2,
                "hot_tolerance": 4,
                "heater": ENT_SWITCH,
                "target_sensor": ENT_SENSOR,
                "away_temp": 16,
            }
        },
    )
    await hass.async_block_till_done()
    assert hass.states.get(ENTITY).attributes["current_temperature"] == 18


async def test_default_setup_params(hass, setup_comp_2):
    """Test the setup with default parameters."""
    state = hass.states.get(ENTITY)
    assert state.attributes.get("min_temp") == 7
    assert state.attributes.get("max_temp") == 35
    assert state.attributes.get("temperature") == 7
    assert state.attributes.get("target_temp_step") == 0.1


async def test_get_hvac_modes(hass, setup_comp_2):
    """Test that the operation list returns the correct modes."""
    state = hass.states.get(ENTITY)
    modes = state.attributes.get("hvac_modes")
    assert modes == [HVACMode.HEAT, HVACMode.OFF]


async def test_set_target_temp(hass, setup_comp_2):
    """Test the setting of the target temperature."""
    await common.async_set_temperature(hass, 30)
    state = hass.states.get(ENTITY)
    assert state.attributes.get("temperature") == 30.0
    with pytest.raises(vol.Invalid):
        await common.async_set_temperature(hass, None)
    state = hass.states.get(ENTITY)
    assert state.attributes.get("temperature") == 30.0


@pytest.mark.parametrize(
    "preset,temp",
    [
        (PRESET_NONE, 23),
        (PRESET_AWAY, 16),
        (PRESET_COMFORT, 20),
        (PRESET_HOME, 19),
        (PRESET_SLEEP, 17),
        (PRESET_ACTIVITY, 21),
    ],
)
async def test_set_away_mode(hass, setup_comp_2, preset, temp):
    """Test the setting away mode."""
    await common.async_set_temperature(hass, 23)
    await common.async_set_preset_mode(hass, preset)
    state = hass.states.get(ENTITY)
    assert state.attributes.get("temperature") == temp


@pytest.mark.parametrize(
    "preset,temp",
    [
        (PRESET_NONE, 23),
        (PRESET_AWAY, 16),
        (PRESET_COMFORT, 20),
        (PRESET_HOME, 19),
        (PRESET_SLEEP, 17),
        (PRESET_ACTIVITY, 21),
    ],
)
async def test_set_away_mode_and_restore_prev_temp(hass, setup_comp_2, preset, temp):
    """Test the setting and removing away mode.

    Verify original temperature is restored.
    """
    await common.async_set_temperature(hass, 23)
    await common.async_set_preset_mode(hass, preset)
    state = hass.states.get(ENTITY)
    assert state.attributes.get("temperature") == temp
    await common.async_set_preset_mode(hass, PRESET_NONE)
    state = hass.states.get(ENTITY)
    assert state.attributes.get("temperature") == 23


@pytest.mark.parametrize(
    "preset,temp",
    [
        (PRESET_NONE, 23),
        (PRESET_AWAY, 16),
        (PRESET_COMFORT, 20),
        (PRESET_HOME, 19),
        (PRESET_SLEEP, 17),
        (PRESET_ACTIVITY, 21),
    ],
)
async def test_set_away_mode_twice_and_restore_prev_temp(
    hass, setup_comp_2, preset, temp
):
    """Test the setting away mode twice in a row.

    Verify original temperature is restored.
    """
    await common.async_set_temperature(hass, 23)
    await common.async_set_preset_mode(hass, preset)
    await common.async_set_preset_mode(hass, preset)
    state = hass.states.get(ENTITY)
    assert state.attributes.get("temperature") == temp
    await common.async_set_preset_mode(hass, PRESET_NONE)
    state = hass.states.get(ENTITY)
    assert state.attributes.get("temperature") == 23


async def test_set_preset_mode_invalid(hass, setup_comp_2):
    """Test an invalid mode raises an error and ignore case when checking modes."""
    await common.async_set_temperature(hass, 23)
    await common.async_set_preset_mode(hass, "away")
    state = hass.states.get(ENTITY)
    assert state.attributes.get("preset_mode") == "away"
    await common.async_set_preset_mode(hass, "none")
    state = hass.states.get(ENTITY)
    assert state.attributes.get("preset_mode") == "none"
    with pytest.raises(ValueError):
        await common.async_set_preset_mode(hass, "Sleep")
    state = hass.states.get(ENTITY)
    assert state.attributes.get("preset_mode") == "none"


async def test_sensor_bad_value(hass, setup_comp_2):
    """Test sensor that have None as state."""
    state = hass.states.get(ENTITY)
    temp = state.attributes.get("current_temperature")

    _setup_sensor(hass, None)
    await hass.async_block_till_done()
    state = hass.states.get(ENTITY)
    assert state.attributes.get("current_temperature") == temp

    _setup_sensor(hass, "inf")
    await hass.async_block_till_done()
    state = hass.states.get(ENTITY)
    assert state.attributes.get("current_temperature") == temp

    _setup_sensor(hass, "nan")
    await hass.async_block_till_done()
    state = hass.states.get(ENTITY)
    assert state.attributes.get("current_temperature") == temp


async def test_sensor_unknown(hass):
    """Test when target sensor is Unknown."""
    hass.states.async_set("sensor.unknown", STATE_UNKNOWN)
    assert await async_setup_component(
        hass,
        "climate",
        {
            "climate": {
                "platform": "generic_thermostat",
                "name": "unknown",
                "heater": ENT_SWITCH,
                "target_sensor": "sensor.unknown",
            }
        },
    )
    await hass.async_block_till_done()
    state = hass.states.get("climate.unknown")
    assert state.attributes.get("current_temperature") is None


async def test_sensor_unavailable(hass):
    """Test when target sensor is Unavailable."""
    hass.states.async_set("sensor.unavailable", STATE_UNAVAILABLE)
    assert await async_setup_component(
        hass,
        "climate",
        {
            "climate": {
                "platform": "generic_thermostat",
                "name": "unavailable",
                "heater": ENT_SWITCH,
                "target_sensor": "sensor.unavailable",
            }
        },
    )
    await hass.async_block_till_done()
    state = hass.states.get("climate.unavailable")
    assert state.attributes.get("current_temperature") is None


async def test_set_target_temp_heater_on(hass, setup_comp_2):
    """Test if target temperature turn heater on."""
    calls = _setup_switch(hass, False)
    _setup_sensor(hass, 25)
    await hass.async_block_till_done()
    await common.async_set_temperature(hass, 30)
    assert len(calls) == 1
    call = calls[0]
    assert call.domain == HASS_DOMAIN
    assert call.service == SERVICE_TURN_ON
    assert call.data["entity_id"] == ENT_SWITCH


async def test_set_target_temp_heater_off(hass, setup_comp_2):
    """Test if target temperature turn heater off."""
    calls = _setup_switch(hass, True)
    _setup_sensor(hass, 30)
    await hass.async_block_till_done()
    await common.async_set_temperature(hass, 25)
    assert len(calls) == 2
    call = calls[0]
    assert call.domain == HASS_DOMAIN
    assert call.service == SERVICE_TURN_OFF
    assert call.data["entity_id"] == ENT_SWITCH


async def test_temp_change_heater_on_within_tolerance(hass, setup_comp_2):
    """Test if temperature change doesn't turn on within tolerance."""
    calls = _setup_switch(hass, False)
    await common.async_set_temperature(hass, 30)
    _setup_sensor(hass, 29)
    await hass.async_block_till_done()
    assert len(calls) == 0


async def test_temp_change_heater_on_outside_tolerance(hass, setup_comp_2):
    """Test if temperature change turn heater on outside cold tolerance."""
    calls = _setup_switch(hass, False)
    await common.async_set_temperature(hass, 30)
    _setup_sensor(hass, 27)
    await hass.async_block_till_done()
    assert len(calls) == 1
    call = calls[0]
    assert call.domain == HASS_DOMAIN
    assert call.service == SERVICE_TURN_ON
    assert call.data["entity_id"] == ENT_SWITCH


async def test_temp_change_heater_off_within_tolerance(hass, setup_comp_2):
    """Test if temperature change doesn't turn off within tolerance."""
    calls = _setup_switch(hass, True)
    await common.async_set_temperature(hass, 30)
    _setup_sensor(hass, 33)
    await hass.async_block_till_done()
    assert len(calls) == 0


async def test_temp_change_heater_off_outside_tolerance(hass, setup_comp_2):
    """Test if temperature change turn heater off outside hot tolerance."""
    calls = _setup_switch(hass, True)
    await common.async_set_temperature(hass, 30)
    _setup_sensor(hass, 35)
    await hass.async_block_till_done()
    assert len(calls) == 1
    call = calls[0]
    assert call.domain == HASS_DOMAIN
    assert call.service == SERVICE_TURN_OFF
    assert call.data["entity_id"] == ENT_SWITCH


async def test_running_when_hvac_mode_is_off(hass, setup_comp_2):
    """Test that the switch turns off when enabled is set False."""
    calls = _setup_switch(hass, True)
    await common.async_set_temperature(hass, 30)
    await common.async_set_hvac_mode(hass, HVACMode.OFF)
    assert len(calls) == 1
    call = calls[0]
    assert call.domain == HASS_DOMAIN
    assert call.service == SERVICE_TURN_OFF
    assert call.data["entity_id"] == ENT_SWITCH


async def test_no_state_change_when_hvac_mode_off(hass, setup_comp_2):
    """Test that the switch doesn't turn on when enabled is False."""
    calls = _setup_switch(hass, False)
    await common.async_set_temperature(hass, 30)
    await common.async_set_hvac_mode(hass, HVACMode.OFF)
    _setup_sensor(hass, 25)
    await hass.async_block_till_done()
    assert len(calls) == 0


async def test_hvac_mode_heat(hass, setup_comp_2):
    """Test change mode from OFF to HEAT.

    Switch turns on when temp below setpoint and mode changes.
    """
    await common.async_set_hvac_mode(hass, HVACMode.OFF)
    await common.async_set_temperature(hass, 30)
    _setup_sensor(hass, 25)
    await hass.async_block_till_done()
    calls = _setup_switch(hass, False)
    await common.async_set_hvac_mode(hass, HVACMode.HEAT)
    assert len(calls) == 1
    call = calls[0]
    assert call.domain == HASS_DOMAIN
    assert call.service == SERVICE_TURN_ON
    assert call.data["entity_id"] == ENT_SWITCH


def _setup_switch(hass, is_on):
    """Set up the test switch."""
    hass.states.async_set(ENT_SWITCH, STATE_ON if is_on else STATE_OFF)
    calls = []

    @callback
    def log_call(call):
        """Log service calls."""
        calls.append(call)

    hass.services.async_register(ha.DOMAIN, SERVICE_TURN_ON, log_call)
    hass.services.async_register(ha.DOMAIN, SERVICE_TURN_OFF, log_call)

    return calls


@pytest.fixture
async def setup_comp_3(hass):
    """Initialize components."""
    hass.config.temperature_unit = TEMP_CELSIUS
    assert await async_setup_component(
        hass,
        DOMAIN,
        {
            "climate": {
                "platform": "generic_thermostat",
                "name": "test",
                "cold_tolerance": 2,
                "hot_tolerance": 4,
                "away_temp": 30,
                "heater": ENT_SWITCH,
                "target_sensor": ENT_SENSOR,
                "ac_mode": True,
                "initial_hvac_mode": HVACMode.COOL,
            }
        },
    )
    await hass.async_block_till_done()


async def test_set_target_temp_ac_off(hass, setup_comp_3):
    """Test if target temperature turn ac off."""
    calls = _setup_switch(hass, True)
    _setup_sensor(hass, 25)
    await hass.async_block_till_done()
    await common.async_set_temperature(hass, 30)
    assert len(calls) == 2
    call = calls[0]
    assert call.domain == HASS_DOMAIN
    assert call.service == SERVICE_TURN_OFF
    assert call.data["entity_id"] == ENT_SWITCH


async def test_turn_away_mode_on_cooling(hass, setup_comp_3):
    """Test the setting away mode when cooling."""
    _setup_switch(hass, True)
    _setup_sensor(hass, 25)
    await hass.async_block_till_done()
    await common.async_set_temperature(hass, 19)
    await common.async_set_preset_mode(hass, PRESET_AWAY)
    state = hass.states.get(ENTITY)
    assert state.attributes.get("temperature") == 30


async def test_hvac_mode_cool(hass, setup_comp_3):
    """Test change mode from OFF to COOL.

    Switch turns on when temp below setpoint and mode changes.
    """
    await common.async_set_hvac_mode(hass, HVACMode.OFF)
    await common.async_set_temperature(hass, 25)
    _setup_sensor(hass, 30)
    await hass.async_block_till_done()
    calls = _setup_switch(hass, False)
    await common.async_set_hvac_mode(hass, HVACMode.COOL)
    assert len(calls) == 1
    call = calls[0]
    assert call.domain == HASS_DOMAIN
    assert call.service == SERVICE_TURN_ON
    assert call.data["entity_id"] == ENT_SWITCH


async def test_set_target_temp_ac_on(hass, setup_comp_3):
    """Test if target temperature turn ac on."""
    calls = _setup_switch(hass, False)
    _setup_sensor(hass, 30)
    await hass.async_block_till_done()
    await common.async_set_temperature(hass, 25)
    assert len(calls) == 1
    call = calls[0]
    assert call.domain == HASS_DOMAIN
    assert call.service == SERVICE_TURN_ON
    assert call.data["entity_id"] == ENT_SWITCH


async def test_temp_change_ac_off_within_tolerance(hass, setup_comp_3):
    """Test if temperature change doesn't turn ac off within tolerance."""
    calls = _setup_switch(hass, True)
    await common.async_set_temperature(hass, 30)
    _setup_sensor(hass, 29.8)
    await hass.async_block_till_done()
    assert len(calls) == 0


async def test_set_temp_change_ac_off_outside_tolerance(hass, setup_comp_3):
    """Test if temperature change turn ac off."""
    calls = _setup_switch(hass, True)
    await common.async_set_temperature(hass, 30)
    _setup_sensor(hass, 27)
    await hass.async_block_till_done()
    assert len(calls) == 1
    call = calls[0]
    assert call.domain == HASS_DOMAIN
    assert call.service == SERVICE_TURN_OFF
    assert call.data["entity_id"] == ENT_SWITCH


async def test_temp_change_ac_on_within_tolerance(hass, setup_comp_3):
    """Test if temperature change doesn't turn ac on within tolerance."""
    calls = _setup_switch(hass, False)
    await common.async_set_temperature(hass, 25)
    _setup_sensor(hass, 25.2)
    await hass.async_block_till_done()
    assert len(calls) == 0


async def test_temp_change_ac_on_outside_tolerance(hass, setup_comp_3):
    """Test if temperature change turn ac on."""
    calls = _setup_switch(hass, False)
    await common.async_set_temperature(hass, 25)
    _setup_sensor(hass, 30)
    await hass.async_block_till_done()
    assert len(calls) == 1
    call = calls[0]
    assert call.domain == HASS_DOMAIN
    assert call.service == SERVICE_TURN_ON
    assert call.data["entity_id"] == ENT_SWITCH


async def test_running_when_operating_mode_is_off_2(hass, setup_comp_3):
    """Test that the switch turns off when enabled is set False."""
    calls = _setup_switch(hass, True)
    await common.async_set_temperature(hass, 30)
    await common.async_set_hvac_mode(hass, HVACMode.OFF)
    assert len(calls) == 1
    call = calls[0]
    assert call.domain == HASS_DOMAIN
    assert call.service == SERVICE_TURN_OFF
    assert call.data["entity_id"] == ENT_SWITCH


async def test_no_state_change_when_operation_mode_off_2(hass, setup_comp_3):
    """Test that the switch doesn't turn on when enabled is False."""
    calls = _setup_switch(hass, False)
    await common.async_set_temperature(hass, 30)
    await common.async_set_hvac_mode(hass, HVACMode.OFF)
    _setup_sensor(hass, 35)
    await hass.async_block_till_done()
    assert len(calls) == 0


@pytest.fixture
async def setup_comp_4(hass):
    """Initialize components."""
    hass.config.temperature_unit = TEMP_CELSIUS
    assert await async_setup_component(
        hass,
        DOMAIN,
        {
            "climate": {
                "platform": "generic_thermostat",
                "name": "test",
                "cold_tolerance": 0.3,
                "hot_tolerance": 0.3,
                "heater": ENT_SWITCH,
                "target_sensor": ENT_SENSOR,
                "ac_mode": True,
                "min_cycle_duration": datetime.timedelta(minutes=10),
                "initial_hvac_mode": HVACMode.COOL,
            }
        },
    )
    await hass.async_block_till_done()


async def test_temp_change_ac_trigger_on_not_long_enough(hass, setup_comp_4):
    """Test if temperature change turn ac on."""
    calls = _setup_switch(hass, False)
    await common.async_set_temperature(hass, 25)
    _setup_sensor(hass, 30)
    await hass.async_block_till_done()
    assert len(calls) == 0


async def test_temp_change_ac_trigger_on_long_enough(hass, setup_comp_4):
    """Test if temperature change turn ac on."""
    fake_changed = datetime.datetime(1918, 11, 11, 11, 11, 11, tzinfo=dt_util.UTC)
    with patch(
        "homeassistant.helpers.condition.dt_util.utcnow", return_value=fake_changed
    ):
        calls = _setup_switch(hass, False)
    await common.async_set_temperature(hass, 25)
    _setup_sensor(hass, 30)
    await hass.async_block_till_done()
    assert len(calls) == 1
    call = calls[0]
    assert call.domain == HASS_DOMAIN
    assert call.service == SERVICE_TURN_ON
    assert call.data["entity_id"] == ENT_SWITCH


async def test_temp_change_ac_trigger_off_not_long_enough(hass, setup_comp_4):
    """Test if temperature change turn ac on."""
    calls = _setup_switch(hass, True)
    await common.async_set_temperature(hass, 30)
    _setup_sensor(hass, 25)
    await hass.async_block_till_done()
    assert len(calls) == 0


async def test_temp_change_ac_trigger_off_long_enough(hass, setup_comp_4):
    """Test if temperature change turn ac on."""
    fake_changed = datetime.datetime(1918, 11, 11, 11, 11, 11, tzinfo=dt_util.UTC)
    with patch(
        "homeassistant.helpers.condition.dt_util.utcnow", return_value=fake_changed
    ):
        calls = _setup_switch(hass, True)
    await common.async_set_temperature(hass, 30)
    _setup_sensor(hass, 25)
    await hass.async_block_till_done()
    assert len(calls) == 1
    call = calls[0]
    assert call.domain == HASS_DOMAIN
    assert call.service == SERVICE_TURN_OFF
    assert call.data["entity_id"] == ENT_SWITCH


async def test_mode_change_ac_trigger_off_not_long_enough(hass, setup_comp_4):
    """Test if mode change turns ac off despite minimum cycle."""
    calls = _setup_switch(hass, True)
    await common.async_set_temperature(hass, 30)
    _setup_sensor(hass, 25)
    await hass.async_block_till_done()
    assert len(calls) == 0
    await common.async_set_hvac_mode(hass, HVACMode.OFF)
    assert len(calls) == 1
    call = calls[0]
    assert call.domain == "homeassistant"
    assert call.service == SERVICE_TURN_OFF
    assert call.data["entity_id"] == ENT_SWITCH


async def test_mode_change_ac_trigger_on_not_long_enough(hass, setup_comp_4):
    """Test if mode change turns ac on despite minimum cycle."""
    calls = _setup_switch(hass, False)
    await common.async_set_temperature(hass, 25)
    _setup_sensor(hass, 30)
    await hass.async_block_till_done()
    assert len(calls) == 0
    await common.async_set_hvac_mode(hass, HVACMode.HEAT)
    assert len(calls) == 1
    call = calls[0]
    assert call.domain == "homeassistant"
    assert call.service == SERVICE_TURN_ON
    assert call.data["entity_id"] == ENT_SWITCH


@pytest.fixture
async def setup_comp_5(hass):
    """Initialize components."""
    hass.config.temperature_unit = TEMP_CELSIUS
    assert await async_setup_component(
        hass,
        DOMAIN,
        {
            "climate": {
                "platform": "generic_thermostat",
                "name": "test",
                "cold_tolerance": 0.3,
                "hot_tolerance": 0.3,
                "heater": ENT_SWITCH,
                "target_sensor": ENT_SENSOR,
                "ac_mode": True,
                "min_cycle_duration": datetime.timedelta(minutes=10),
                "initial_hvac_mode": HVACMode.COOL,
            }
        },
    )
    await hass.async_block_till_done()


async def test_temp_change_ac_trigger_on_not_long_enough_2(hass, setup_comp_5):
    """Test if temperature change turn ac on."""
    calls = _setup_switch(hass, False)
    await common.async_set_temperature(hass, 25)
    _setup_sensor(hass, 30)
    await hass.async_block_till_done()
    assert len(calls) == 0


async def test_temp_change_ac_trigger_on_long_enough_2(hass, setup_comp_5):
    """Test if temperature change turn ac on."""
    fake_changed = datetime.datetime(1918, 11, 11, 11, 11, 11, tzinfo=dt_util.UTC)
    with patch(
        "homeassistant.helpers.condition.dt_util.utcnow", return_value=fake_changed
    ):
        calls = _setup_switch(hass, False)
    await common.async_set_temperature(hass, 25)
    _setup_sensor(hass, 30)
    await hass.async_block_till_done()
    assert len(calls) == 1
    call = calls[0]
    assert call.domain == HASS_DOMAIN
    assert call.service == SERVICE_TURN_ON
    assert call.data["entity_id"] == ENT_SWITCH


async def test_temp_change_ac_trigger_off_not_long_enough_2(hass, setup_comp_5):
    """Test if temperature change turn ac on."""
    calls = _setup_switch(hass, True)
    await common.async_set_temperature(hass, 30)
    _setup_sensor(hass, 25)
    await hass.async_block_till_done()
    assert len(calls) == 0


async def test_temp_change_ac_trigger_off_long_enough_2(hass, setup_comp_5):
    """Test if temperature change turn ac on."""
    fake_changed = datetime.datetime(1918, 11, 11, 11, 11, 11, tzinfo=dt_util.UTC)
    with patch(
        "homeassistant.helpers.condition.dt_util.utcnow", return_value=fake_changed
    ):
        calls = _setup_switch(hass, True)
    await common.async_set_temperature(hass, 30)
    _setup_sensor(hass, 25)
    await hass.async_block_till_done()
    assert len(calls) == 1
    call = calls[0]
    assert call.domain == HASS_DOMAIN
    assert call.service == SERVICE_TURN_OFF
    assert call.data["entity_id"] == ENT_SWITCH


async def test_mode_change_ac_trigger_off_not_long_enough_2(hass, setup_comp_5):
    """Test if mode change turns ac off despite minimum cycle."""
    calls = _setup_switch(hass, True)
    await common.async_set_temperature(hass, 30)
    _setup_sensor(hass, 25)
    await hass.async_block_till_done()
    assert len(calls) == 0
    await common.async_set_hvac_mode(hass, HVACMode.OFF)
    assert len(calls) == 1
    call = calls[0]
    assert call.domain == "homeassistant"
    assert call.service == SERVICE_TURN_OFF
    assert call.data["entity_id"] == ENT_SWITCH


async def test_mode_change_ac_trigger_on_not_long_enough_2(hass, setup_comp_5):
    """Test if mode change turns ac on despite minimum cycle."""
    calls = _setup_switch(hass, False)
    await common.async_set_temperature(hass, 25)
    _setup_sensor(hass, 30)
    await hass.async_block_till_done()
    assert len(calls) == 0
    await common.async_set_hvac_mode(hass, HVACMode.HEAT)
    assert len(calls) == 1
    call = calls[0]
    assert call.domain == "homeassistant"
    assert call.service == SERVICE_TURN_ON
    assert call.data["entity_id"] == ENT_SWITCH


@pytest.fixture
async def setup_comp_6(hass):
    """Initialize components."""
    hass.config.temperature_unit = TEMP_CELSIUS
    assert await async_setup_component(
        hass,
        DOMAIN,
        {
            "climate": {
                "platform": "generic_thermostat",
                "name": "test",
                "cold_tolerance": 0.3,
                "hot_tolerance": 0.3,
                "heater": ENT_SWITCH,
                "target_sensor": ENT_SENSOR,
                "min_cycle_duration": datetime.timedelta(minutes=10),
                "initial_hvac_mode": HVACMode.HEAT,
            }
        },
    )
    await hass.async_block_till_done()


async def test_temp_change_heater_trigger_off_not_long_enough(hass, setup_comp_6):
    """Test if temp change doesn't turn heater off because of time."""
    calls = _setup_switch(hass, True)
    await common.async_set_temperature(hass, 25)
    _setup_sensor(hass, 30)
    await hass.async_block_till_done()
    assert len(calls) == 0


async def test_temp_change_heater_trigger_on_not_long_enough(hass, setup_comp_6):
    """Test if temp change doesn't turn heater on because of time."""
    calls = _setup_switch(hass, False)
    await common.async_set_temperature(hass, 30)
    _setup_sensor(hass, 25)
    await hass.async_block_till_done()
    assert len(calls) == 0


async def test_temp_change_heater_trigger_on_long_enough(hass, setup_comp_6):
    """Test if temperature change turn heater on after min cycle."""
    fake_changed = datetime.datetime(1918, 11, 11, 11, 11, 11, tzinfo=dt_util.UTC)
    with patch(
        "homeassistant.helpers.condition.dt_util.utcnow", return_value=fake_changed
    ):
        calls = _setup_switch(hass, False)
    await common.async_set_temperature(hass, 30)
    _setup_sensor(hass, 25)
    await hass.async_block_till_done()
    assert len(calls) == 1
    call = calls[0]
    assert call.domain == HASS_DOMAIN
    assert call.service == SERVICE_TURN_ON
    assert call.data["entity_id"] == ENT_SWITCH


async def test_temp_change_heater_trigger_off_long_enough(hass, setup_comp_6):
    """Test if temperature change turn heater off after min cycle."""
    fake_changed = datetime.datetime(1918, 11, 11, 11, 11, 11, tzinfo=dt_util.UTC)
    with patch(
        "homeassistant.helpers.condition.dt_util.utcnow", return_value=fake_changed
    ):
        calls = _setup_switch(hass, True)
    await common.async_set_temperature(hass, 25)
    _setup_sensor(hass, 30)
    await hass.async_block_till_done()
    assert len(calls) == 1
    call = calls[0]
    assert call.domain == HASS_DOMAIN
    assert call.service == SERVICE_TURN_OFF
    assert call.data["entity_id"] == ENT_SWITCH


async def test_mode_change_heater_trigger_off_not_long_enough(hass, setup_comp_6):
    """Test if mode change turns heater off despite minimum cycle."""
    calls = _setup_switch(hass, True)
    await common.async_set_temperature(hass, 25)
    _setup_sensor(hass, 30)
    await hass.async_block_till_done()
    assert len(calls) == 0
    await common.async_set_hvac_mode(hass, HVACMode.OFF)
    assert len(calls) == 1
    call = calls[0]
    assert call.domain == "homeassistant"
    assert call.service == SERVICE_TURN_OFF
    assert call.data["entity_id"] == ENT_SWITCH


async def test_mode_change_heater_trigger_on_not_long_enough(hass, setup_comp_6):
    """Test if mode change turns heater on despite minimum cycle."""
    calls = _setup_switch(hass, False)
    await common.async_set_temperature(hass, 30)
    _setup_sensor(hass, 25)
    await hass.async_block_till_done()
    assert len(calls) == 0
    await common.async_set_hvac_mode(hass, HVACMode.HEAT)
    assert len(calls) == 1
    call = calls[0]
    assert call.domain == "homeassistant"
    assert call.service == SERVICE_TURN_ON
    assert call.data["entity_id"] == ENT_SWITCH


@pytest.fixture
async def setup_comp_7(hass):
    """Initialize components."""
    hass.config.temperature_unit = TEMP_CELSIUS
    assert await async_setup_component(
        hass,
        DOMAIN,
        {
            "climate": {
                "platform": "generic_thermostat",
                "name": "test",
                "cold_tolerance": 0.3,
                "hot_tolerance": 0.3,
                "heater": ENT_SWITCH,
                "target_temp": 25,
                "target_sensor": ENT_SENSOR,
                "ac_mode": True,
                "min_cycle_duration": datetime.timedelta(minutes=15),
                "keep_alive": datetime.timedelta(minutes=10),
                "initial_hvac_mode": HVACMode.COOL,
            }
        },
    )

    await hass.async_block_till_done()


async def test_temp_change_ac_trigger_on_long_enough_3(hass, setup_comp_7):
    """Test if turn on signal is sent at keep-alive intervals."""
    calls = _setup_switch(hass, True)
    await hass.async_block_till_done()
    _setup_sensor(hass, 30)
    await hass.async_block_till_done()
    await common.async_set_temperature(hass, 25)
    test_time = datetime.datetime.now(dt_util.UTC)
    async_fire_time_changed(hass, test_time)
    await hass.async_block_till_done()
    assert len(calls) == 0
    async_fire_time_changed(hass, test_time + datetime.timedelta(minutes=5))
    await hass.async_block_till_done()
    assert len(calls) == 0
    async_fire_time_changed(hass, test_time + datetime.timedelta(minutes=10))
    await hass.async_block_till_done()
    assert len(calls) == 1
    call = calls[0]
    assert call.domain == HASS_DOMAIN
    assert call.service == SERVICE_TURN_ON
    assert call.data["entity_id"] == ENT_SWITCH


async def test_temp_change_ac_trigger_off_long_enough_3(hass, setup_comp_7):
    """Test if turn on signal is sent at keep-alive intervals."""
    calls = _setup_switch(hass, False)
    await hass.async_block_till_done()
    _setup_sensor(hass, 20)
    await hass.async_block_till_done()
    await common.async_set_temperature(hass, 25)
    test_time = datetime.datetime.now(dt_util.UTC)
    async_fire_time_changed(hass, test_time)
    await hass.async_block_till_done()
    assert len(calls) == 0
    async_fire_time_changed(hass, test_time + datetime.timedelta(minutes=5))
    await hass.async_block_till_done()
    assert len(calls) == 0
    async_fire_time_changed(hass, test_time + datetime.timedelta(minutes=10))
    await hass.async_block_till_done()
    assert len(calls) == 1
    call = calls[0]
    assert call.domain == HASS_DOMAIN
    assert call.service == SERVICE_TURN_OFF
    assert call.data["entity_id"] == ENT_SWITCH


@pytest.fixture
async def setup_comp_8(hass):
    """Initialize components."""
    hass.config.temperature_unit = TEMP_CELSIUS
    assert await async_setup_component(
        hass,
        DOMAIN,
        {
            "climate": {
                "platform": "generic_thermostat",
                "name": "test",
                "cold_tolerance": 0.3,
                "hot_tolerance": 0.3,
                "target_temp": 25,
                "heater": ENT_SWITCH,
                "target_sensor": ENT_SENSOR,
                "min_cycle_duration": datetime.timedelta(minutes=15),
                "keep_alive": datetime.timedelta(minutes=10),
                "initial_hvac_mode": HVACMode.HEAT,
            }
        },
    )
    await hass.async_block_till_done()


async def test_temp_change_heater_trigger_on_long_enough_2(hass, setup_comp_8):
    """Test if turn on signal is sent at keep-alive intervals."""
    calls = _setup_switch(hass, True)
    await hass.async_block_till_done()
    _setup_sensor(hass, 20)
    await hass.async_block_till_done()
    await common.async_set_temperature(hass, 25)
    test_time = datetime.datetime.now(dt_util.UTC)
    async_fire_time_changed(hass, test_time)
    await hass.async_block_till_done()
    assert len(calls) == 0
    async_fire_time_changed(hass, test_time + datetime.timedelta(minutes=5))
    await hass.async_block_till_done()
    assert len(calls) == 0
    async_fire_time_changed(hass, test_time + datetime.timedelta(minutes=10))
    await hass.async_block_till_done()
    assert len(calls) == 1
    call = calls[0]
    assert call.domain == HASS_DOMAIN
    assert call.service == SERVICE_TURN_ON
    assert call.data["entity_id"] == ENT_SWITCH


async def test_temp_change_heater_trigger_off_long_enough_2(hass, setup_comp_8):
    """Test if turn on signal is sent at keep-alive intervals."""
    calls = _setup_switch(hass, False)
    await hass.async_block_till_done()
    _setup_sensor(hass, 30)
    await hass.async_block_till_done()
    await common.async_set_temperature(hass, 25)
    test_time = datetime.datetime.now(dt_util.UTC)
    async_fire_time_changed(hass, test_time)
    await hass.async_block_till_done()
    assert len(calls) == 0
    async_fire_time_changed(hass, test_time + datetime.timedelta(minutes=5))
    await hass.async_block_till_done()
    assert len(calls) == 0
    async_fire_time_changed(hass, test_time + datetime.timedelta(minutes=10))
    await hass.async_block_till_done()
    assert len(calls) == 1
    call = calls[0]
    assert call.domain == HASS_DOMAIN
    assert call.service == SERVICE_TURN_OFF
    assert call.data["entity_id"] == ENT_SWITCH


@pytest.fixture
async def setup_comp_9(hass):
    """Initialize components."""
    assert await async_setup_component(
        hass,
        DOMAIN,
        {
            "climate": {
                "platform": "generic_thermostat",
                "name": "test",
                "cold_tolerance": 0.3,
                "hot_tolerance": 0.3,
                "target_temp": 25,
                "heater": ENT_SWITCH,
                "target_sensor": ENT_SENSOR,
                "min_cycle_duration": datetime.timedelta(minutes=15),
                "keep_alive": datetime.timedelta(minutes=10),
                "precision": 0.1,
            }
        },
    )
    await hass.async_block_till_done()


async def test_precision(hass, setup_comp_9):
    """Test that setting precision to tenths works as intended."""
    hass.config.units = IMPERIAL_SYSTEM
    await common.async_set_temperature(hass, 23.27)
    state = hass.states.get(ENTITY)
    assert state.attributes.get("temperature") == 23.3
    # check that target_temp_step defaults to precision
    assert state.attributes.get("target_temp_step") == 0.1


async def test_custom_setup_params(hass):
    """Test the setup with custom parameters."""
    result = await async_setup_component(
        hass,
        DOMAIN,
        {
            "climate": {
                "platform": "generic_thermostat",
                "name": "test",
                "heater": ENT_SWITCH,
                "target_sensor": ENT_SENSOR,
                "min_temp": MIN_TEMP,
                "max_temp": MAX_TEMP,
                "target_temp": TARGET_TEMP,
                "target_temp_step": 0.5,
            }
        },
    )
    assert result
    await hass.async_block_till_done()
    state = hass.states.get(ENTITY)
    assert state.attributes.get("min_temp") == MIN_TEMP
    assert state.attributes.get("max_temp") == MAX_TEMP
    assert state.attributes.get("temperature") == TARGET_TEMP
    assert state.attributes.get("target_temp_step") == TARGET_TEMP_STEP


@pytest.mark.parametrize("hvac_mode", [HVACMode.OFF, HVACMode.HEAT, HVACMode.COOL])
async def test_restore_state(hass, hvac_mode):
    """Ensure states are restored on startup."""
    mock_restore_cache(
        hass,
        (
            State(
                "climate.test_thermostat",
                hvac_mode,
                {ATTR_TEMPERATURE: "20", ATTR_PRESET_MODE: PRESET_AWAY},
            ),
        ),
    )

    hass.state = CoreState.starting

    await async_setup_component(
        hass,
        DOMAIN,
        {
            "climate": {
                "platform": "generic_thermostat",
                "name": "test_thermostat",
                "heater": ENT_SWITCH,
                "target_sensor": ENT_SENSOR,
                "away_temp": 14,
            }
        },
    )
    await hass.async_block_till_done()
    state = hass.states.get("climate.test_thermostat")
    assert state.attributes[ATTR_TEMPERATURE] == 20
    assert state.attributes[ATTR_PRESET_MODE] == PRESET_AWAY
    assert state.state == hvac_mode


async def test_no_restore_state(hass):
    """Ensure states are restored on startup if they exist.

    Allows for graceful reboot.
    """
    mock_restore_cache(
        hass,
        (
            State(
                "climate.test_thermostat",
                HVACMode.OFF,
                {ATTR_TEMPERATURE: "20", ATTR_PRESET_MODE: PRESET_AWAY},
            ),
        ),
    )

    hass.state = CoreState.starting

    await async_setup_component(
        hass,
        DOMAIN,
        {
            "climate": {
                "platform": "generic_thermostat",
                "name": "test_thermostat",
                "heater": ENT_SWITCH,
                "target_sensor": ENT_SENSOR,
                "target_temp": 22,
            }
        },
    )
    await hass.async_block_till_done()
    state = hass.states.get("climate.test_thermostat")
<<<<<<< HEAD
    assert state.attributes[ATTR_TEMPERATURE] == 20
    assert state.state == HVAC_MODE_OFF
=======
    assert state.attributes[ATTR_TEMPERATURE] == 22
    assert state.state == HVACMode.OFF
>>>>>>> 791138eb


async def test_initial_hvac_off_force_heater_off(hass):
    """Ensure that restored state is coherent with real situation.

    'initial_hvac_mode: off' will force HVAC status, but we must be sure
    that heater don't keep on.
    """
    # switch is on
    calls = _setup_switch(hass, True)
    assert hass.states.get(ENT_SWITCH).state == STATE_ON

    _setup_sensor(hass, 16)

    await async_setup_component(
        hass,
        DOMAIN,
        {
            "climate": {
                "platform": "generic_thermostat",
                "name": "test_thermostat",
                "heater": ENT_SWITCH,
                "target_sensor": ENT_SENSOR,
                "target_temp": 20,
                "initial_hvac_mode": HVACMode.OFF,
            }
        },
    )
    await hass.async_block_till_done()
    state = hass.states.get("climate.test_thermostat")
    # 'initial_hvac_mode' will force state but must prevent heather keep working
    assert state.state == HVACMode.OFF
    # heater must be switched off
    assert len(calls) == 1
    call = calls[0]
    assert call.domain == HASS_DOMAIN
    assert call.service == SERVICE_TURN_OFF
    assert call.data["entity_id"] == ENT_SWITCH


async def test_restore_will_turn_off_(hass):
    """Ensure that restored state is coherent with real situation.

    Thermostat status must trigger heater event if temp raises the target .
    """
    heater_switch = "input_boolean.test"
    mock_restore_cache(
        hass,
        (
            State(
                "climate.test_thermostat",
                HVACMode.HEAT,
                {ATTR_TEMPERATURE: "18", ATTR_PRESET_MODE: PRESET_NONE},
            ),
            State(heater_switch, STATE_ON, {}),
        ),
    )

    hass.state = CoreState.starting

    assert await async_setup_component(
        hass, input_boolean.DOMAIN, {"input_boolean": {"test": None}}
    )
    await hass.async_block_till_done()
    assert hass.states.get(heater_switch).state == STATE_ON

    _setup_sensor(hass, 22)

    await async_setup_component(
        hass,
        DOMAIN,
        {
            "climate": {
                "platform": "generic_thermostat",
                "name": "test_thermostat",
                "heater": heater_switch,
                "target_sensor": ENT_SENSOR,
                "target_temp": 20,
            }
        },
    )
    await hass.async_block_till_done()
    state = hass.states.get("climate.test_thermostat")
<<<<<<< HEAD
    assert state.attributes[ATTR_TEMPERATURE] == 18
    assert state.state == HVAC_MODE_HEAT
=======
    assert state.attributes[ATTR_TEMPERATURE] == 20
    assert state.state == HVACMode.HEAT
>>>>>>> 791138eb
    assert hass.states.get(heater_switch).state == STATE_ON


async def test_restore_will_turn_off_when_loaded_second(hass):
    """Ensure that restored state is coherent with real situation.

    Switch is not available until after component is loaded
    """
    heater_switch = "input_boolean.test"
    mock_restore_cache(
        hass,
        (
            State(
                "climate.test_thermostat",
                HVACMode.HEAT,
                {ATTR_TEMPERATURE: "18", ATTR_PRESET_MODE: PRESET_NONE},
            ),
            State(heater_switch, STATE_ON, {}),
        ),
    )

    hass.state = CoreState.starting

    await hass.async_block_till_done()
    assert hass.states.get(heater_switch) is None

    _setup_sensor(hass, 16)

    await async_setup_component(
        hass,
        DOMAIN,
        {
            "climate": {
                "platform": "generic_thermostat",
                "name": "test_thermostat",
                "heater": heater_switch,
                "target_sensor": ENT_SENSOR,
                "target_temp": 20,
                "initial_hvac_mode": HVACMode.OFF,
            }
        },
    )
    await hass.async_block_till_done()
    state = hass.states.get("climate.test_thermostat")
<<<<<<< HEAD
    assert state.attributes[ATTR_TEMPERATURE] == 18
    assert state.state == HVAC_MODE_OFF
=======
    assert state.attributes[ATTR_TEMPERATURE] == 20
    assert state.state == HVACMode.OFF
>>>>>>> 791138eb

    calls_on = async_mock_service(hass, ha.DOMAIN, SERVICE_TURN_ON)
    calls_off = async_mock_service(hass, ha.DOMAIN, SERVICE_TURN_OFF)

    assert await async_setup_component(
        hass, input_boolean.DOMAIN, {"input_boolean": {"test": None}}
    )
    await hass.async_block_till_done()
    # heater must be switched off
    assert len(calls_on) == 0
    assert len(calls_off) == 1
    call = calls_off[0]
    assert call.domain == HASS_DOMAIN
    assert call.service == SERVICE_TURN_OFF
    assert call.data["entity_id"] == "input_boolean.test"


async def test_restore_state_uncoherence_case(hass):
    """
    Test restore from a strange state.

    - Turn the generic thermostat off
    - Restart HA and restore state from DB
    """
    _mock_restore_cache(hass, temperature=20)

    calls = _setup_switch(hass, False)
    _setup_sensor(hass, 15)
    await _setup_climate(hass)
    await hass.async_block_till_done()

    state = hass.states.get(ENTITY)
    assert state.attributes[ATTR_TEMPERATURE] == 20
    assert state.state == HVACMode.OFF
    assert len(calls) == 0

    calls = _setup_switch(hass, False)
    await hass.async_block_till_done()
    state = hass.states.get(ENTITY)
    assert state.state == HVACMode.OFF


async def _setup_climate(hass):
    assert await async_setup_component(
        hass,
        DOMAIN,
        {
            "climate": {
                "platform": "generic_thermostat",
                "name": "test",
                "cold_tolerance": 2,
                "hot_tolerance": 4,
                "away_temp": 30,
                "heater": ENT_SWITCH,
                "target_sensor": ENT_SENSOR,
                "ac_mode": True,
            }
        },
    )


def _mock_restore_cache(hass, temperature=20, hvac_mode=HVACMode.OFF):
    mock_restore_cache(
        hass,
        (
            State(
                ENTITY,
                hvac_mode,
                {ATTR_TEMPERATURE: str(temperature), ATTR_PRESET_MODE: PRESET_AWAY},
            ),
        ),
    )


async def test_reload(hass):
    """Test we can reload."""

    assert await async_setup_component(
        hass,
        DOMAIN,
        {
            "climate": {
                "platform": "generic_thermostat",
                "name": "test",
                "heater": "switch.any",
                "target_sensor": "sensor.any",
            }
        },
    )

    await hass.async_block_till_done()
    assert len(hass.states.async_all()) == 1
    assert hass.states.get("climate.test") is not None

    yaml_path = get_fixture_path("configuration.yaml", "generic_thermostat")
    with patch.object(hass_config, "YAML_CONFIG_FILE", yaml_path):
        await hass.services.async_call(
            GENERIC_THERMOSTAT_DOMAIN,
            SERVICE_RELOAD,
            {},
            blocking=True,
        )
        await hass.async_block_till_done()

    assert len(hass.states.async_all()) == 1
    assert hass.states.get("climate.test") is None
    assert hass.states.get("climate.reload")<|MERGE_RESOLUTION|>--- conflicted
+++ resolved
@@ -1305,13 +1305,8 @@
     )
     await hass.async_block_till_done()
     state = hass.states.get("climate.test_thermostat")
-<<<<<<< HEAD
     assert state.attributes[ATTR_TEMPERATURE] == 20
-    assert state.state == HVAC_MODE_OFF
-=======
-    assert state.attributes[ATTR_TEMPERATURE] == 22
     assert state.state == HVACMode.OFF
->>>>>>> 791138eb
 
 
 async def test_initial_hvac_off_force_heater_off(hass):
@@ -1395,13 +1390,8 @@
     )
     await hass.async_block_till_done()
     state = hass.states.get("climate.test_thermostat")
-<<<<<<< HEAD
     assert state.attributes[ATTR_TEMPERATURE] == 18
-    assert state.state == HVAC_MODE_HEAT
-=======
-    assert state.attributes[ATTR_TEMPERATURE] == 20
     assert state.state == HVACMode.HEAT
->>>>>>> 791138eb
     assert hass.states.get(heater_switch).state == STATE_ON
 
 
@@ -1446,13 +1436,8 @@
     )
     await hass.async_block_till_done()
     state = hass.states.get("climate.test_thermostat")
-<<<<<<< HEAD
     assert state.attributes[ATTR_TEMPERATURE] == 18
-    assert state.state == HVAC_MODE_OFF
-=======
-    assert state.attributes[ATTR_TEMPERATURE] == 20
     assert state.state == HVACMode.OFF
->>>>>>> 791138eb
 
     calls_on = async_mock_service(hass, ha.DOMAIN, SERVICE_TURN_ON)
     calls_off = async_mock_service(hass, ha.DOMAIN, SERVICE_TURN_OFF)
