"""Fixtures for Weheat tests."""

from collections.abc import Generator
from time import time
from unittest.mock import AsyncMock, MagicMock, patch

import pytest
from weheat.abstractions.discovery import HeatPumpDiscovery
from weheat.abstractions.heat_pump import HeatPump

from homeassistant.components.application_credentials import (
    DOMAIN as APPLICATION_CREDENTIALS,
    ClientCredential,
    async_import_client_credential,
)
from homeassistant.components.weheat.const import DOMAIN
from homeassistant.core import HomeAssistant
from homeassistant.setup import async_setup_component

from .const import (
    CLIENT_ID,
    CLIENT_SECRET,
    TEST_HP_UUID,
    TEST_MODEL,
    TEST_SN,
    USER_UUID_1,
)

from tests.common import MockConfigEntry


@pytest.fixture(autouse=True)
async def setup_credentials(hass: HomeAssistant) -> None:
    """Fixture to setup credentials."""
    assert await async_setup_component(hass, APPLICATION_CREDENTIALS, {})
    await async_import_client_credential(
        hass,
        DOMAIN,
        ClientCredential(CLIENT_ID, CLIENT_SECRET),
    )


@pytest.fixture
def mock_setup_entry():
    """Mock a successful setup."""
    with patch(
        "homeassistant.components.weheat.async_setup_entry", return_value=True
    ) as mock_setup:
        yield mock_setup


@pytest.fixture
def mock_heat_pump_info() -> HeatPumpDiscovery.HeatPumpInfo:
    """Create a HeatPumpInfo with default settings."""
    return HeatPumpDiscovery.HeatPumpInfo(TEST_HP_UUID, None, TEST_MODEL, TEST_SN, True)


@pytest.fixture
def mock_config_entry() -> MockConfigEntry:
    """Mock a config entry."""
    return MockConfigEntry(
        domain=DOMAIN,
        title="Weheat",
        data={
            "id": "12345",
            "auth_implementation": DOMAIN,
            "token": {
                "refresh_token": "mock-refresh-token",
                "access_token": "mock-access-token",
                "type": "Bearer",
                "expires_in": 60,
                "expires_at": time() + 60,
            },
        },
        unique_id="123456789",
    )


@pytest.fixture
def mock_user_id() -> Generator[AsyncMock]:
    """Mock the user API call."""
    with (
        patch(
            "homeassistant.components.weheat.config_flow.get_user_id_from_token",
            return_value=USER_UUID_1,
        ) as user_mock,
    ):
        yield user_mock


@pytest.fixture
def mock_weheat_discover(mock_heat_pump_info) -> Generator[AsyncMock]:
    """Mock an Weheat discovery."""
    with (
        patch(
            "homeassistant.components.weheat.HeatPumpDiscovery.discover_active",
            autospec=True,
        ) as mock_discover,
    ):
        mock_discover.return_value = [mock_heat_pump_info]

        yield mock_discover


@pytest.fixture
def mock_weheat_heat_pump_instance() -> MagicMock:
    """Mock an Weheat heat pump instance with a set of default values."""
    mock_heat_pump_instance = MagicMock(spec_set=HeatPump)

    mock_heat_pump_instance.water_inlet_temperature = 11
    mock_heat_pump_instance.water_outlet_temperature = 22
    mock_heat_pump_instance.water_house_in_temperature = 33
    mock_heat_pump_instance.air_inlet_temperature = 44
    mock_heat_pump_instance.power_input = 55
    mock_heat_pump_instance.power_output = 66
    mock_heat_pump_instance.dhw_top_temperature = 77
    mock_heat_pump_instance.dhw_bottom_temperature = 88
    mock_heat_pump_instance.thermostat_water_setpoint = 35
    mock_heat_pump_instance.thermostat_room_temperature = 19
    mock_heat_pump_instance.thermostat_room_temperature_setpoint = 21
    mock_heat_pump_instance.cop = 4.5
    mock_heat_pump_instance.heat_pump_state = HeatPump.State.HEATING
    mock_heat_pump_instance.energy_total = 12345
<<<<<<< HEAD
    mock_heat_pump_instance.indoor_unit_water_pump_state = False
    mock_heat_pump_instance.indoor_unit_auxiliary_pump_state = False
    mock_heat_pump_instance.indoor_unit_dhw_valve_or_pump_state = None
    mock_heat_pump_instance.indoor_unit_gas_boiler_state = False
    mock_heat_pump_instance.indoor_unit_electric_heater_state = True
=======
    mock_heat_pump_instance.energy_output = 56789
    mock_heat_pump_instance.compressor_rpm = 4500
    mock_heat_pump_instance.compressor_percentage = 100
>>>>>>> 0e996515

    return mock_heat_pump_instance


@pytest.fixture
def mock_weheat_heat_pump(mock_weheat_heat_pump_instance) -> Generator[AsyncMock]:
    """Mock the coordinator HeatPump data."""
    with (
        patch(
            "homeassistant.components.weheat.coordinator.HeatPump",
        ) as mock_heat_pump,
    ):
        mock_heat_pump.return_value = mock_weheat_heat_pump_instance

        yield mock_weheat_heat_pump_instance<|MERGE_RESOLUTION|>--- conflicted
+++ resolved
@@ -121,17 +121,14 @@
     mock_heat_pump_instance.cop = 4.5
     mock_heat_pump_instance.heat_pump_state = HeatPump.State.HEATING
     mock_heat_pump_instance.energy_total = 12345
-<<<<<<< HEAD
+    mock_heat_pump_instance.energy_output = 56789
+    mock_heat_pump_instance.compressor_rpm = 4500
+    mock_heat_pump_instance.compressor_percentage = 100
     mock_heat_pump_instance.indoor_unit_water_pump_state = False
     mock_heat_pump_instance.indoor_unit_auxiliary_pump_state = False
     mock_heat_pump_instance.indoor_unit_dhw_valve_or_pump_state = None
     mock_heat_pump_instance.indoor_unit_gas_boiler_state = False
     mock_heat_pump_instance.indoor_unit_electric_heater_state = True
-=======
-    mock_heat_pump_instance.energy_output = 56789
-    mock_heat_pump_instance.compressor_rpm = 4500
-    mock_heat_pump_instance.compressor_percentage = 100
->>>>>>> 0e996515
 
     return mock_heat_pump_instance
 
