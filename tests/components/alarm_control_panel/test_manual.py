--- conflicted
+++ resolved
@@ -1317,8 +1317,7 @@
             self.hass.block_till_done()
 
         state = self.hass.states.get(entity_id)
-<<<<<<< HEAD
-        self.assertEqual(STATE_ALARM_TRIGGERED, state.state)
+        assert STATE_ALARM_TRIGGERED == state.state
 
 
 async def test_restore_armed_state(hass):
@@ -1364,7 +1363,4 @@
 
     state = hass.states.get('alarm_control_panel.test')
     assert state
-    assert state.state == STATE_ALARM_DISARMED
-=======
-        assert STATE_ALARM_TRIGGERED == state.state
->>>>>>> 67d92c4f
+    assert state.state == STATE_ALARM_DISARMED