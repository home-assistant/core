"""The tests for Alarm control panel device triggers."""
from datetime import timedelta

import pytest

from homeassistant.components.alarm_control_panel import DOMAIN
import homeassistant.components.automation as automation
from homeassistant.const import (
    STATE_ALARM_ARMED_AWAY,
    STATE_ALARM_ARMED_HOME,
    STATE_ALARM_ARMED_NIGHT,
    STATE_ALARM_ARMED_VACATION,
    STATE_ALARM_DISARMED,
    STATE_ALARM_PENDING,
    STATE_ALARM_TRIGGERED,
)
from homeassistant.helpers import device_registry
from homeassistant.setup import async_setup_component
import homeassistant.util.dt as dt_util

from tests.common import (
    MockConfigEntry,
    assert_lists_same,
    async_fire_time_changed,
    async_get_device_automation_capabilities,
    async_get_device_automations,
    async_mock_service,
    mock_device_registry,
    mock_registry,
)
from tests.components.blueprint.conftest import stub_blueprint_populate  # noqa: F401


@pytest.fixture
def device_reg(hass):
    """Return an empty, loaded, registry."""
    return mock_device_registry(hass)


@pytest.fixture
def entity_reg(hass):
    """Return an empty, loaded, registry."""
    return mock_registry(hass)


@pytest.fixture
def calls(hass):
    """Track calls to a mock service."""
    return async_mock_service(hass, "test", "automation")


async def test_get_triggers(hass, device_reg, entity_reg):
    """Test we get the expected triggers from an alarm_control_panel."""
    config_entry = MockConfigEntry(domain="test", data={})
    config_entry.add_to_hass(hass)
    device_entry = device_reg.async_get_or_create(
        config_entry_id=config_entry.entry_id,
        connections={(device_registry.CONNECTION_NETWORK_MAC, "12:34:56:AB:CD:EF")},
    )
    entity_reg.async_get_or_create(DOMAIN, "test", "5678", device_id=device_entry.id)
    hass.states.async_set(
        "alarm_control_panel.test_5678", "attributes", {"supported_features": 47}
    )
    expected_triggers = [
        {
            "platform": "device",
            "domain": DOMAIN,
            "type": "disarmed",
            "device_id": device_entry.id,
            "entity_id": f"{DOMAIN}.test_5678",
        },
        {
            "platform": "device",
            "domain": DOMAIN,
            "type": "triggered",
            "device_id": device_entry.id,
            "entity_id": f"{DOMAIN}.test_5678",
        },
        {
            "platform": "device",
            "domain": DOMAIN,
            "type": "arming",
            "device_id": device_entry.id,
            "entity_id": f"{DOMAIN}.test_5678",
        },
        {
            "platform": "device",
            "domain": DOMAIN,
            "type": "armed_home",
            "device_id": device_entry.id,
            "entity_id": f"{DOMAIN}.test_5678",
        },
        {
            "platform": "device",
            "domain": DOMAIN,
            "type": "armed_away",
            "device_id": device_entry.id,
            "entity_id": f"{DOMAIN}.test_5678",
        },
        {
            "platform": "device",
            "domain": DOMAIN,
            "type": "armed_night",
            "device_id": device_entry.id,
            "entity_id": f"{DOMAIN}.test_5678",
        },
        {
            "platform": "device",
            "domain": DOMAIN,
            "type": "armed_vacation",
            "device_id": device_entry.id,
            "entity_id": f"{DOMAIN}.test_5678",
        },
    ]
    triggers = await async_get_device_automations(hass, "trigger", device_entry.id)
    assert_lists_same(triggers, expected_triggers)


async def test_get_trigger_capabilities(hass, device_reg, entity_reg):
    """Test we get the expected capabilities from an alarm_control_panel."""
    config_entry = MockConfigEntry(domain="test", data={})
    config_entry.add_to_hass(hass)
    device_entry = device_reg.async_get_or_create(
        config_entry_id=config_entry.entry_id,
        connections={(device_registry.CONNECTION_NETWORK_MAC, "12:34:56:AB:CD:EF")},
    )
    entity_reg.async_get_or_create(DOMAIN, "test", "5678", device_id=device_entry.id)
    hass.states.async_set(
        "alarm_control_panel.test_5678", "attributes", {"supported_features": 15}
    )

    triggers = await async_get_device_automations(hass, "trigger", device_entry.id)
    assert len(triggers) == 6
    for trigger in triggers:
        capabilities = await async_get_device_automation_capabilities(
            hass, "trigger", trigger
        )
        assert capabilities == {
            "extra_fields": [
                {"name": "for", "optional": True, "type": "positive_time_period_dict"}
            ]
        }


async def test_if_fires_on_state_change(hass, calls):
    """Test for turn_on and turn_off triggers firing."""
    hass.states.async_set("alarm_control_panel.entity", STATE_ALARM_PENDING)

    assert await async_setup_component(
        hass,
        automation.DOMAIN,
        {
            automation.DOMAIN: [
                {
                    "trigger": {
                        "platform": "device",
                        "domain": DOMAIN,
                        "device_id": "",
                        "entity_id": "alarm_control_panel.entity",
                        "type": "triggered",
                    },
                    "action": {
                        "service": "test.automation",
                        "data_template": {
                            "some": (
                                "triggered - {{ trigger.platform}} - "
                                "{{ trigger.entity_id}} - {{ trigger.from_state.state}} - "
                                "{{ trigger.to_state.state}} - {{ trigger.for }}"
                            )
                        },
                    },
                },
                {
                    "trigger": {
                        "platform": "device",
                        "domain": DOMAIN,
                        "device_id": "",
                        "entity_id": "alarm_control_panel.entity",
                        "type": "disarmed",
                    },
                    "action": {
                        "service": "test.automation",
                        "data_template": {
                            "some": (
                                "disarmed - {{ trigger.platform}} - "
                                "{{ trigger.entity_id}} - {{ trigger.from_state.state}} - "
                                "{{ trigger.to_state.state}} - {{ trigger.for }}"
                            )
                        },
                    },
                },
                {
                    "trigger": {
                        "platform": "device",
                        "domain": DOMAIN,
                        "device_id": "",
                        "entity_id": "alarm_control_panel.entity",
                        "type": "armed_home",
                    },
                    "action": {
                        "service": "test.automation",
                        "data_template": {
                            "some": (
                                "armed_home - {{ trigger.platform}} - "
                                "{{ trigger.entity_id}} - {{ trigger.from_state.state}} - "
                                "{{ trigger.to_state.state}} - {{ trigger.for }}"
                            )
                        },
                    },
                },
                {
                    "trigger": {
                        "platform": "device",
                        "domain": DOMAIN,
                        "device_id": "",
                        "entity_id": "alarm_control_panel.entity",
                        "type": "armed_away",
                    },
                    "action": {
                        "service": "test.automation",
                        "data_template": {
                            "some": (
                                "armed_away - {{ trigger.platform}} - "
                                "{{ trigger.entity_id}} - {{ trigger.from_state.state}} - "
                                "{{ trigger.to_state.state}} - {{ trigger.for }}"
                            )
                        },
                    },
                },
                {
                    "trigger": {
                        "platform": "device",
                        "domain": DOMAIN,
                        "device_id": "",
                        "entity_id": "alarm_control_panel.entity",
                        "type": "armed_night",
                    },
                    "action": {
                        "service": "test.automation",
                        "data_template": {
                            "some": (
                                "armed_night - {{ trigger.platform}} - "
                                "{{ trigger.entity_id}} - {{ trigger.from_state.state}} - "
                                "{{ trigger.to_state.state}} - {{ trigger.for }}"
                            )
                        },
                    },
                },
                {
                    "trigger": {
                        "platform": "device",
                        "domain": DOMAIN,
                        "device_id": "",
                        "entity_id": "alarm_control_panel.entity",
                        "type": "armed_vacation",
                    },
                    "action": {
                        "service": "test.automation",
                        "data_template": {
                            "some": (
                                "armed_vacation - {{ trigger.platform}} - "
                                "{{ trigger.entity_id}} - {{ trigger.from_state.state}} - "
                                "{{ trigger.to_state.state}} - {{ trigger.for }}"
                            )
                        },
                    },
                },
            ]
        },
    )

    # Fake that the entity is triggered.
    hass.states.async_set("alarm_control_panel.entity", STATE_ALARM_TRIGGERED)
    await hass.async_block_till_done()
    assert len(calls) == 1
    assert (
        calls[0].data["some"]
        == "triggered - device - alarm_control_panel.entity - pending - triggered - None"
    )

    # Fake that the entity is disarmed.
    hass.states.async_set("alarm_control_panel.entity", STATE_ALARM_DISARMED)
    await hass.async_block_till_done()
    assert len(calls) == 2
    assert (
        calls[1].data["some"]
        == "disarmed - device - alarm_control_panel.entity - triggered - disarmed - None"
    )

    # Fake that the entity is armed home.
    hass.states.async_set("alarm_control_panel.entity", STATE_ALARM_ARMED_HOME)
    await hass.async_block_till_done()
    assert len(calls) == 3
    assert (
        calls[2].data["some"]
        == "armed_home - device - alarm_control_panel.entity - disarmed - armed_home - None"
    )

    # Fake that the entity is armed away.
    hass.states.async_set("alarm_control_panel.entity", STATE_ALARM_ARMED_AWAY)
    await hass.async_block_till_done()
    assert len(calls) == 4
    assert (
        calls[3].data["some"]
        == "armed_away - device - alarm_control_panel.entity - armed_home - armed_away - None"
    )

    # Fake that the entity is armed night.
    hass.states.async_set("alarm_control_panel.entity", STATE_ALARM_ARMED_NIGHT)
    await hass.async_block_till_done()
    assert len(calls) == 5
    assert (
        calls[4].data["some"]
        == "armed_night - device - alarm_control_panel.entity - armed_away - armed_night - None"
    )

<<<<<<< HEAD
    # Fake that the entity is armed vacation.
    hass.states.async_set("alarm_control_panel.entity", STATE_ALARM_ARMED_VACATION)
    await hass.async_block_till_done()
    assert len(calls) == 6
    assert (
        calls[5].data["some"]
        == "armed_vacation - device - alarm_control_panel.entity - armed_night - armed_vacation - None"
=======

async def test_if_fires_on_state_change_with_for(hass, calls):
    """Test for triggers firing with delay."""
    entity_id = f"{DOMAIN}.entity"
    hass.states.async_set(entity_id, STATE_ALARM_DISARMED)

    assert await async_setup_component(
        hass,
        automation.DOMAIN,
        {
            automation.DOMAIN: [
                {
                    "trigger": {
                        "platform": "device",
                        "domain": DOMAIN,
                        "device_id": "",
                        "entity_id": entity_id,
                        "type": "triggered",
                        "for": {"seconds": 5},
                    },
                    "action": {
                        "service": "test.automation",
                        "data_template": {
                            "some": "turn_off {{ trigger.%s }}"
                            % "}} - {{ trigger.".join(
                                (
                                    "platform",
                                    "entity_id",
                                    "from_state.state",
                                    "to_state.state",
                                    "for",
                                )
                            )
                        },
                    },
                }
            ]
        },
    )
    await hass.async_block_till_done()
    assert hass.states.get(entity_id).state == STATE_ALARM_DISARMED
    assert len(calls) == 0

    hass.states.async_set(entity_id, STATE_ALARM_TRIGGERED)
    await hass.async_block_till_done()
    assert len(calls) == 0
    async_fire_time_changed(hass, dt_util.utcnow() + timedelta(seconds=10))
    await hass.async_block_till_done()
    assert len(calls) == 1
    await hass.async_block_till_done()
    assert (
        calls[0].data["some"]
        == f"turn_off device - {entity_id} - disarmed - triggered - 0:00:05"
>>>>>>> 46b673cd
    )<|MERGE_RESOLUTION|>--- conflicted
+++ resolved
@@ -314,15 +314,6 @@
         == "armed_night - device - alarm_control_panel.entity - armed_away - armed_night - None"
     )
 
-<<<<<<< HEAD
-    # Fake that the entity is armed vacation.
-    hass.states.async_set("alarm_control_panel.entity", STATE_ALARM_ARMED_VACATION)
-    await hass.async_block_till_done()
-    assert len(calls) == 6
-    assert (
-        calls[5].data["some"]
-        == "armed_vacation - device - alarm_control_panel.entity - armed_night - armed_vacation - None"
-=======
 
 async def test_if_fires_on_state_change_with_for(hass, calls):
     """Test for triggers firing with delay."""
@@ -376,5 +367,4 @@
     assert (
         calls[0].data["some"]
         == f"turn_off device - {entity_id} - disarmed - triggered - 0:00:05"
->>>>>>> 46b673cd
     )