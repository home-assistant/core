"""The tests for Alarm control panel device triggers."""
import pytest

from homeassistant.components.alarm_control_panel import DOMAIN
import homeassistant.components.automation as automation
from homeassistant.const import (
    STATE_ALARM_ARMED_AWAY,
    STATE_ALARM_ARMED_HOME,
    STATE_ALARM_ARMED_NIGHT,
    STATE_ALARM_ARMED_VACATION,
    STATE_ALARM_DISARMED,
    STATE_ALARM_PENDING,
    STATE_ALARM_TRIGGERED,
)
from homeassistant.helpers import device_registry
from homeassistant.setup import async_setup_component

from tests.common import (
    MockConfigEntry,
    assert_lists_same,
    async_get_device_automations,
    async_mock_service,
    mock_device_registry,
    mock_registry,
)
from tests.components.blueprint.conftest import stub_blueprint_populate  # noqa


@pytest.fixture
def device_reg(hass):
    """Return an empty, loaded, registry."""
    return mock_device_registry(hass)


@pytest.fixture
def entity_reg(hass):
    """Return an empty, loaded, registry."""
    return mock_registry(hass)


@pytest.fixture
def calls(hass):
    """Track calls to a mock service."""
    return async_mock_service(hass, "test", "automation")


async def test_get_triggers(hass, device_reg, entity_reg):
    """Test we get the expected triggers from a alarm_control_panel."""
    config_entry = MockConfigEntry(domain="test", data={})
    config_entry.add_to_hass(hass)
    device_entry = device_reg.async_get_or_create(
        config_entry_id=config_entry.entry_id,
        connections={(device_registry.CONNECTION_NETWORK_MAC, "12:34:56:AB:CD:EF")},
    )
    entity_reg.async_get_or_create(DOMAIN, "test", "5678", device_id=device_entry.id)
    hass.states.async_set(
        "alarm_control_panel.test_5678", "attributes", {"supported_features": 63}
    )
    expected_triggers = [
        {
            "platform": "device",
            "domain": DOMAIN,
            "type": "disarmed",
            "device_id": device_entry.id,
            "entity_id": f"{DOMAIN}.test_5678",
        },
        {
            "platform": "device",
            "domain": DOMAIN,
            "type": "triggered",
            "device_id": device_entry.id,
            "entity_id": f"{DOMAIN}.test_5678",
        },
        {
            "platform": "device",
            "domain": DOMAIN,
            "type": "arming",
            "device_id": device_entry.id,
            "entity_id": f"{DOMAIN}.test_5678",
        },
        {
            "platform": "device",
            "domain": DOMAIN,
            "type": "armed_home",
            "device_id": device_entry.id,
            "entity_id": f"{DOMAIN}.test_5678",
        },
        {
            "platform": "device",
            "domain": DOMAIN,
            "type": "armed_away",
            "device_id": device_entry.id,
            "entity_id": f"{DOMAIN}.test_5678",
        },
        {
            "platform": "device",
            "domain": DOMAIN,
            "type": "armed_night",
            "device_id": device_entry.id,
            "entity_id": f"{DOMAIN}.test_5678",
        },
        {
            "platform": "device",
            "domain": DOMAIN,
            "type": "armed_vacation",
            "device_id": device_entry.id,
            "entity_id": f"{DOMAIN}.test_5678",
        },
    ]
    triggers = await async_get_device_automations(hass, "trigger", device_entry.id)
    assert_lists_same(triggers, expected_triggers)


async def test_if_fires_on_state_change(hass, calls):
    """Test for turn_on and turn_off triggers firing."""
    hass.states.async_set("alarm_control_panel.entity", STATE_ALARM_PENDING)

    assert await async_setup_component(
        hass,
        automation.DOMAIN,
        {
            automation.DOMAIN: [
                {
                    "trigger": {
                        "platform": "device",
                        "domain": DOMAIN,
                        "device_id": "",
                        "entity_id": "alarm_control_panel.entity",
                        "type": "triggered",
                    },
                    "action": {
                        "service": "test.automation",
                        "data_template": {
                            "some": (
                                "triggered - {{ trigger.platform}} - "
                                "{{ trigger.entity_id}} - {{ trigger.from_state.state}} - "
                                "{{ trigger.to_state.state}} - {{ trigger.for }}"
                            )
                        },
                    },
                },
                {
                    "trigger": {
                        "platform": "device",
                        "domain": DOMAIN,
                        "device_id": "",
                        "entity_id": "alarm_control_panel.entity",
                        "type": "disarmed",
                    },
                    "action": {
                        "service": "test.automation",
                        "data_template": {
                            "some": (
                                "disarmed - {{ trigger.platform}} - "
                                "{{ trigger.entity_id}} - {{ trigger.from_state.state}} - "
                                "{{ trigger.to_state.state}} - {{ trigger.for }}"
                            )
                        },
                    },
                },
                {
                    "trigger": {
                        "platform": "device",
                        "domain": DOMAIN,
                        "device_id": "",
                        "entity_id": "alarm_control_panel.entity",
                        "type": "armed_home",
                    },
                    "action": {
                        "service": "test.automation",
                        "data_template": {
                            "some": (
                                "armed_home - {{ trigger.platform}} - "
                                "{{ trigger.entity_id}} - {{ trigger.from_state.state}} - "
                                "{{ trigger.to_state.state}} - {{ trigger.for }}"
                            )
                        },
                    },
                },
                {
                    "trigger": {
                        "platform": "device",
                        "domain": DOMAIN,
                        "device_id": "",
                        "entity_id": "alarm_control_panel.entity",
                        "type": "armed_away",
                    },
                    "action": {
                        "service": "test.automation",
                        "data_template": {
                            "some": (
                                "armed_away - {{ trigger.platform}} - "
                                "{{ trigger.entity_id}} - {{ trigger.from_state.state}} - "
                                "{{ trigger.to_state.state}} - {{ trigger.for }}"
                            )
                        },
                    },
                },
                {
                    "trigger": {
                        "platform": "device",
                        "domain": DOMAIN,
                        "device_id": "",
                        "entity_id": "alarm_control_panel.entity",
                        "type": "armed_night",
                    },
                    "action": {
                        "service": "test.automation",
                        "data_template": {
                            "some": (
                                "armed_night - {{ trigger.platform}} - "
                                "{{ trigger.entity_id}} - {{ trigger.from_state.state}} - "
                                "{{ trigger.to_state.state}} - {{ trigger.for }}"
                            )
                        },
                    },
                },
                {
                    "trigger": {
                        "platform": "device",
                        "domain": DOMAIN,
                        "device_id": "",
                        "entity_id": "alarm_control_panel.entity",
                        "type": "armed_vacation",
                    },
                    "action": {
                        "service": "test.automation",
                        "data_template": {
                            "some": (
                                "armed_vacation - {{ trigger.platform}} - "
                                "{{ trigger.entity_id}} - {{ trigger.from_state.state}} - "
                                "{{ trigger.to_state.state}} - {{ trigger.for }}"
                            )
                        },
                    },
                },
            ]
        },
    )

    # Fake that the entity is triggered.
    hass.states.async_set("alarm_control_panel.entity", STATE_ALARM_TRIGGERED)
    await hass.async_block_till_done()
    assert len(calls) == 1
    assert (
        calls[0].data["some"]
        == "triggered - device - alarm_control_panel.entity - pending - triggered - None"
    )

    # Fake that the entity is disarmed.
    hass.states.async_set("alarm_control_panel.entity", STATE_ALARM_DISARMED)
    await hass.async_block_till_done()
    assert len(calls) == 2
    assert (
        calls[1].data["some"]
        == "disarmed - device - alarm_control_panel.entity - triggered - disarmed - None"
    )

    # Fake that the entity is armed home.
    hass.states.async_set("alarm_control_panel.entity", STATE_ALARM_ARMED_HOME)
    await hass.async_block_till_done()
    assert len(calls) == 3
    assert (
        calls[2].data["some"]
        == "armed_home - device - alarm_control_panel.entity - disarmed - armed_home - None"
    )

    # Fake that the entity is armed away.
    hass.states.async_set("alarm_control_panel.entity", STATE_ALARM_ARMED_AWAY)
    await hass.async_block_till_done()
    assert len(calls) == 4
    assert (
        calls[3].data["some"]
        == "armed_away - device - alarm_control_panel.entity - armed_home - armed_away - None"
    )

    # Fake that the entity is armed night.
    hass.states.async_set("alarm_control_panel.entity", STATE_ALARM_ARMED_NIGHT)
    await hass.async_block_till_done()
    assert len(calls) == 5
    assert (
        calls[4].data["some"]
<<<<<<< HEAD
        == "armed_night - device - alarm_control_panel.entity - pending - armed_night - None"
    )

    # Fake that the entity is armed vacation.
    hass.states.async_set("alarm_control_panel.entity", STATE_ALARM_PENDING)
    hass.states.async_set("alarm_control_panel.entity", STATE_ALARM_ARMED_VACATION)
    await hass.async_block_till_done()
    assert len(calls) == 6
    assert (
        calls[5].data["some"]
        == "armed_vacation - device - alarm_control_panel.entity - pending - armed_vacation - None"
=======
        == "armed_night - device - alarm_control_panel.entity - armed_away - armed_night - None"
>>>>>>> 1b61b5c1
    )<|MERGE_RESOLUTION|>--- conflicted
+++ resolved
@@ -280,8 +280,7 @@
     assert len(calls) == 5
     assert (
         calls[4].data["some"]
-<<<<<<< HEAD
-        == "armed_night - device - alarm_control_panel.entity - pending - armed_night - None"
+        == "armed_night - device - alarm_control_panel.entity - armed_away - armed_night - None"
     )
 
     # Fake that the entity is armed vacation.
@@ -292,7 +291,4 @@
     assert (
         calls[5].data["some"]
         == "armed_vacation - device - alarm_control_panel.entity - pending - armed_vacation - None"
-=======
-        == "armed_night - device - alarm_control_panel.entity - armed_away - armed_night - None"
->>>>>>> 1b61b5c1
     )