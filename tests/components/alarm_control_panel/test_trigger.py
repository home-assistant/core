--- conflicted
+++ resolved
@@ -32,20 +32,6 @@
 async def target_alarm_control_panels(hass: HomeAssistant) -> None:
     """Create multiple alarm control panel entities associated with different targets."""
     return await target_entities(hass, "alarm_control_panel")
-
-
-<<<<<<< HEAD
-def set_or_remove_state(
-    hass: HomeAssistant,
-    entity_id: str,
-    state: str | None,
-    attributes: dict | None = None,
-) -> None:
-    """Set or clear the state of an entity."""
-    if state is None:
-        hass.states.async_remove(entity_id)
-    else:
-        hass.states.async_set(entity_id, state, attributes, force_update=True)
 
 
 def parametrize_acp_trigger_states(
@@ -70,8 +56,6 @@
     ]
 
 
-=======
->>>>>>> 6ee8724a
 @pytest.mark.parametrize(
     ("trigger_target_config", "entity_id", "entities_in_target"),
     parametrize_target_entities("alarm_control_panel"),
