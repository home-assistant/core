--- conflicted
+++ resolved
@@ -8,13 +8,9 @@
 
 from homeassistant.components.timer import (
     ATTR_DURATION,
-<<<<<<< HEAD
     ATTR_FINISHES_AT,
     ATTR_REMAINING,
     ATTR_RESTORE,
-=======
-    ATTR_REMAINING,
->>>>>>> e43c8b51
     CONF_DURATION,
     CONF_ICON,
     CONF_NAME,
