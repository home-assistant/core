"""Test camera WebRTC."""

from collections.abc import AsyncGenerator, Generator
import logging
from typing import Any
from unittest.mock import AsyncMock, Mock, patch

import pytest

from homeassistant.components.camera import (
    DATA_ICE_SERVERS,
    DOMAIN as CAMERA_DOMAIN,
    Camera,
    CameraEntityFeature,
    CameraWebRTCProvider,
    RTCIceServer,
    StreamType,
    WebRTCAnswer,
    WebRTCCandidate,
    WebRTCError,
    WebRTCMessage,
    WebRTCSendMessage,
    async_register_ice_servers,
    async_register_rtsp_to_web_rtc_provider,
    async_register_webrtc_provider,
    get_camera_from_entity_id,
)
from homeassistant.components.websocket_api import TYPE_RESULT
from homeassistant.config_entries import ConfigEntry, ConfigFlow
from homeassistant.core import HomeAssistant, callback
<<<<<<< HEAD
from homeassistant.exceptions import HomeAssistantError
=======
from homeassistant.core_config import async_process_ha_core_config
>>>>>>> 929ba70e
from homeassistant.setup import async_setup_component

from .common import STREAM_SOURCE, WEBRTC_ANSWER

from tests.common import (
    MockConfigEntry,
    MockModule,
    mock_config_flow,
    mock_integration,
    mock_platform,
    setup_test_component_platform,
)
from tests.typing import WebSocketGenerator

WEBRTC_OFFER = "v=0\r\n"
HLS_STREAM_SOURCE = "http://127.0.0.1/example.m3u"
TEST_INTEGRATION_DOMAIN = "test"


class TestProvider(CameraWebRTCProvider):
    """Test provider."""

    def __init__(self) -> None:
        """Initialize the provider."""
        self._is_supported = True

    def async_is_supported(self, stream_source: str) -> bool:
        """Determine if the provider supports the stream source."""
        return self._is_supported

    async def async_handle_async_webrtc_offer(
        self,
        camera: Camera,
        offer_sdp: str,
        session_id: str,
        send_message: WebRTCSendMessage,
    ) -> None:
        """Handle the WebRTC offer and return the answer via the provided callback.

        Return value determines if the offer was handled successfully.
        """
        send_message(WebRTCAnswer(answer="answer"))

    async def async_on_webrtc_candidate(self, session_id: str, candidate: str) -> None:
        """Handle the WebRTC candidate."""

    @callback
    def async_close_session(self, session_id: str) -> None:
        """Close the session."""


class MockCamera(Camera):
    """Mock Camera Entity."""

    _attr_name = "Test"
    _attr_supported_features: CameraEntityFeature = CameraEntityFeature.STREAM
    _attr_frontend_stream_type: StreamType = StreamType.WEB_RTC

    def __init__(self) -> None:
        """Initialize the mock entity."""
        super().__init__()
        self._sync_answer: str | None | Exception = WEBRTC_ANSWER

    def set_sync_answer(self, value: str | None | Exception) -> None:
        """Set sync offer answer."""
        self._sync_answer = value

    async def async_handle_web_rtc_offer(self, offer_sdp: str) -> str | None:
        """Handle the WebRTC offer and return the answer."""
        if isinstance(self._sync_answer, Exception):
            raise self._sync_answer
        return self._sync_answer

    async def stream_source(self) -> str | None:
        """Return the source of the stream.

        This is used by cameras with CameraEntityFeature.STREAM
        and StreamType.HLS.
        """
        return "rtsp://stream"


@pytest.fixture
async def init_test_integration(
    hass: HomeAssistant,
) -> MockCamera:
    """Initialize components."""

    entry = MockConfigEntry(domain=TEST_INTEGRATION_DOMAIN)
    entry.add_to_hass(hass)

    async def async_setup_entry_init(
        hass: HomeAssistant, config_entry: ConfigEntry
    ) -> bool:
        """Set up test config entry."""
        await hass.config_entries.async_forward_entry_setups(
            config_entry, [CAMERA_DOMAIN]
        )
        return True

    async def async_unload_entry_init(
        hass: HomeAssistant, config_entry: ConfigEntry
    ) -> bool:
        """Unload test config entry."""
        await hass.config_entries.async_forward_entry_unload(
            config_entry, CAMERA_DOMAIN
        )
        return True

    mock_integration(
        hass,
        MockModule(
            TEST_INTEGRATION_DOMAIN,
            async_setup_entry=async_setup_entry_init,
            async_unload_entry=async_unload_entry_init,
        ),
    )
    test_camera = MockCamera()
    setup_test_component_platform(
        hass, CAMERA_DOMAIN, [test_camera], from_config_entry=True
    )
    mock_platform(hass, f"{TEST_INTEGRATION_DOMAIN}.config_flow", Mock())

    with mock_config_flow(TEST_INTEGRATION_DOMAIN, ConfigFlow):
        assert await hass.config_entries.async_setup(entry.entry_id)
        await hass.async_block_till_done()

    return test_camera


@pytest.fixture
async def register_test_provider(hass: HomeAssistant) -> AsyncGenerator[TestProvider]:
    """Add WebRTC test provider."""
    await async_setup_component(hass, "camera", {})

    provider = TestProvider()
    unsub = async_register_webrtc_provider(hass, provider)
    await hass.async_block_till_done()
    yield provider
    unsub()


@pytest.mark.usefixtures("mock_camera", "mock_stream", "mock_stream_source")
async def test_async_register_webrtc_provider(
    hass: HomeAssistant,
) -> None:
    """Test registering a WebRTC provider."""
    await async_setup_component(hass, "camera", {})

    camera = get_camera_from_entity_id(hass, "camera.demo_camera")
    assert camera.frontend_stream_type is StreamType.HLS

    provider = TestProvider()
    unregister = async_register_webrtc_provider(hass, provider)
    await hass.async_block_till_done()

    assert camera.frontend_stream_type is StreamType.WEB_RTC

    # Mark stream as unsupported
    provider._is_supported = False
    # Manually refresh the provider
    await camera.async_refresh_providers()

    assert camera.frontend_stream_type is StreamType.HLS

    # Mark stream as supported
    provider._is_supported = True
    # Manually refresh the provider
    await camera.async_refresh_providers()
    assert camera.frontend_stream_type is StreamType.WEB_RTC

    unregister()
    await hass.async_block_till_done()

    assert camera.frontend_stream_type is StreamType.HLS


@pytest.mark.usefixtures("mock_camera", "mock_stream", "mock_stream_source")
async def test_async_register_webrtc_provider_twice(
    hass: HomeAssistant,
    register_test_provider: TestProvider,
) -> None:
    """Test registering a WebRTC provider twice should raise."""
    with pytest.raises(ValueError, match="Provider already registered"):
        async_register_webrtc_provider(hass, register_test_provider)


async def test_async_register_webrtc_provider_camera_not_loaded(
    hass: HomeAssistant,
) -> None:
    """Test registering a WebRTC provider when camera is not loaded."""
    with pytest.raises(ValueError, match="Unexpected state, camera not loaded"):
        async_register_webrtc_provider(hass, TestProvider())


@pytest.mark.usefixtures("mock_camera", "mock_stream", "mock_stream_source")
async def test_async_register_ice_server(
    hass: HomeAssistant,
) -> None:
    """Test registering an ICE server."""
    await async_setup_component(hass, "camera", {})

    # Clear any existing ICE servers
    hass.data[DATA_ICE_SERVERS].clear()

    called = 0

    @callback
    def get_ice_servers() -> list[RTCIceServer]:
        nonlocal called
        called += 1
        return [
            RTCIceServer(urls="stun:example.com"),
            RTCIceServer(urls="turn:example.com"),
        ]

    unregister = async_register_ice_servers(hass, get_ice_servers)
    assert not called

    camera = get_camera_from_entity_id(hass, "camera.demo_camera")
    config = await camera.async_get_webrtc_client_configuration()

    assert config.configuration.ice_servers == [
        RTCIceServer(urls="stun:example.com"),
        RTCIceServer(urls="turn:example.com"),
    ]
    assert called == 1

    # register another ICE server
    called_2 = 0

    @callback
    def get_ice_servers_2() -> list[RTCIceServer]:
        nonlocal called_2
        called_2 += 1
        return [
            RTCIceServer(
                urls=["stun:example2.com", "turn:example2.com"],
                username="user",
                credential="pass",
            )
        ]

    unregister_2 = async_register_ice_servers(hass, get_ice_servers_2)

    config = await camera.async_get_webrtc_client_configuration()
    assert config.configuration.ice_servers == [
        RTCIceServer(urls="stun:example.com"),
        RTCIceServer(urls="turn:example.com"),
        RTCIceServer(
            urls=["stun:example2.com", "turn:example2.com"],
            username="user",
            credential="pass",
        ),
    ]
    assert called == 2
    assert called_2 == 1

    # unregister the first ICE server

    unregister()

    config = await camera.async_get_webrtc_client_configuration()
    assert config.configuration.ice_servers == [
        RTCIceServer(
            urls=["stun:example2.com", "turn:example2.com"],
            username="user",
            credential="pass",
        ),
    ]
    assert called == 2
    assert called_2 == 2

    # unregister the second ICE server
    unregister_2()

    config = await camera.async_get_webrtc_client_configuration()
    assert config.configuration.ice_servers == []


@pytest.mark.usefixtures("mock_camera_webrtc")
async def test_ws_get_client_config(
    hass: HomeAssistant, hass_ws_client: WebSocketGenerator
) -> None:
    """Test get WebRTC client config."""
    await async_setup_component(hass, "camera", {})

    client = await hass_ws_client(hass)
    await client.send_json_auto_id(
        {"type": "camera/webrtc/get_client_config", "entity_id": "camera.demo_camera"}
    )
    msg = await client.receive_json()

    # Assert WebSocket response
    assert msg["type"] == TYPE_RESULT
    assert msg["success"]
    assert msg["result"] == {
        "configuration": {
            "iceServers": [{"urls": "stun:stun.home-assistant.io:80"}],
        },
        "getCandidatesUpfront": False,
    }

    @callback
    def get_ice_server() -> list[RTCIceServer]:
        return [
            RTCIceServer(
                urls=["stun:example2.com", "turn:example2.com"],
                username="user",
                credential="pass",
            )
        ]

    async_register_ice_servers(hass, get_ice_server)

    await client.send_json_auto_id(
        {"type": "camera/webrtc/get_client_config", "entity_id": "camera.demo_camera"}
    )
    msg = await client.receive_json()

    # Assert WebSocket response
    assert msg["type"] == TYPE_RESULT
    assert msg["success"]
    assert msg["result"] == {
        "configuration": {
            "iceServers": [
                {"urls": "stun:stun.home-assistant.io:80"},
                {
                    "urls": ["stun:example2.com", "turn:example2.com"],
                    "username": "user",
                    "credential": "pass",
                },
            ],
        },
        "getCandidatesUpfront": False,
    }


@pytest.mark.usefixtures("mock_camera_web_rtc")
async def test_ws_get_client_config_custom_config(
    hass: HomeAssistant, hass_ws_client: WebSocketGenerator
) -> None:
    """Test get WebRTC client config."""
    await async_process_ha_core_config(
        hass,
        {"webrtc": {"ice_servers": [{"url": "stun:custom_stun_server:3478"}]}},
    )

    await async_setup_component(hass, "camera", {})

    client = await hass_ws_client(hass)
    await client.send_json_auto_id(
        {"type": "camera/webrtc/get_client_config", "entity_id": "camera.demo_camera"}
    )
    msg = await client.receive_json()

    # Assert WebSocket response
    assert msg["type"] == TYPE_RESULT
    assert msg["success"]
    assert msg["result"] == {
        "configuration": {"iceServers": [{"urls": ["stun:custom_stun_server:3478"]}]}
    }


@pytest.mark.usefixtures("mock_camera_hls")
async def test_ws_get_client_config_no_rtc_camera(
    hass: HomeAssistant, hass_ws_client: WebSocketGenerator
) -> None:
    """Test get WebRTC client config."""
    await async_setup_component(hass, "camera", {})

    client = await hass_ws_client(hass)
    await client.send_json_auto_id(
        {"type": "camera/webrtc/get_client_config", "entity_id": "camera.demo_camera"}
    )
    msg = await client.receive_json()

    # Assert WebSocket response
    assert msg["type"] == TYPE_RESULT
    assert not msg["success"]
    assert msg["error"] == {
        "code": "webrtc_get_client_config_failed",
        "message": "Camera does not support WebRTC, frontend_stream_type=hls",
    }


async def provide_webrtc_answer(stream_source: str, offer: str, stream_id: str) -> str:
    """Simulate an rtsp to webrtc provider."""
    assert stream_source == STREAM_SOURCE
    assert offer == WEBRTC_OFFER
    return WEBRTC_ANSWER


@pytest.fixture(name="mock_rtsp_to_webrtc")
def mock_rtsp_to_webrtc_fixture(hass: HomeAssistant) -> Generator[Mock]:
    """Fixture that registers a mock rtsp to webrtc provider."""
    mock_provider = Mock(side_effect=provide_webrtc_answer)
    unsub = async_register_rtsp_to_web_rtc_provider(hass, "mock_domain", mock_provider)
    yield mock_provider
    unsub()


@pytest.mark.usefixtures("mock_camera_webrtc")
async def test_websocket_webrtc_offer(
    hass: HomeAssistant, hass_ws_client: WebSocketGenerator
) -> None:
    """Test initiating a WebRTC stream with offer and answer."""
    client = await hass_ws_client(hass)
    await client.send_json_auto_id(
        {
            "type": "camera/webrtc/offer",
            "entity_id": "camera.demo_camera",
            "offer": WEBRTC_OFFER,
        }
    )
    response = await client.receive_json()
    assert response["type"] == TYPE_RESULT
    assert response["success"]
    subscription_id = response["id"]

    # Session id
    response = await client.receive_json()
    assert response["id"] == subscription_id
    assert response["type"] == "event"
    assert response["event"]["type"] == "session"

    # Answer
    response = await client.receive_json()
    assert response["id"] == subscription_id
    assert response["type"] == "event"
    assert response["event"] == {
        "type": "answer",
        "answer": WEBRTC_ANSWER,
    }

    # Unsubscribe/Close session
    await client.send_json_auto_id(
        {
            "type": "unsubscribe_events",
            "subscription": subscription_id,
        }
    )
    msg = await client.receive_json()
    assert msg["success"]


@pytest.mark.parametrize(
    ("message", "expected_frontend_message"),
    [
        (WebRTCCandidate("candidate"), {"type": "candidate", "candidate": "candidate"}),
        (
            WebRTCError("webrtc_offer_failed", "error"),
            {"type": "error", "code": "webrtc_offer_failed", "message": "error"},
        ),
        (WebRTCAnswer("answer"), {"type": "answer", "answer": "answer"}),
    ],
    ids=["candidate", "error", "answer"],
)
@pytest.mark.usefixtures("mock_stream_source", "mock_camera")
async def test_websocket_webrtc_offer_webrtc_provider(
    hass: HomeAssistant,
    hass_ws_client: WebSocketGenerator,
    register_test_provider: TestProvider,
    message: WebRTCMessage,
    expected_frontend_message: dict[str, Any],
) -> None:
    """Test initiating a WebRTC stream with a webrtc provider."""
    client = await hass_ws_client(hass)
    with (
        patch.object(
            register_test_provider, "async_handle_async_webrtc_offer", autospec=True
        ) as mock_async_handle_async_webrtc_offer,
        patch.object(
            register_test_provider, "async_close_session", autospec=True
        ) as mock_async_close_session,
    ):
        await client.send_json_auto_id(
            {
                "type": "camera/webrtc/offer",
                "entity_id": "camera.demo_camera",
                "offer": WEBRTC_OFFER,
            }
        )
        response = await client.receive_json()
        assert response["type"] == TYPE_RESULT
        assert response["success"]
        subscription_id = response["id"]
        mock_async_handle_async_webrtc_offer.assert_called_once()
        assert mock_async_handle_async_webrtc_offer.call_args[0][1] == WEBRTC_OFFER
        send_message: WebRTCSendMessage = (
            mock_async_handle_async_webrtc_offer.call_args[0][3]
        )

        # Session id
        response = await client.receive_json()
        assert response["id"] == subscription_id
        assert response["type"] == "event"
        assert response["event"]["type"] == "session"
        session_id = response["event"]["session_id"]

        send_message(message)

        response = await client.receive_json()
        assert response["id"] == subscription_id
        assert response["type"] == "event"
        assert response["event"] == expected_frontend_message

        # Unsubscribe/Close session
        await client.send_json_auto_id(
            {
                "type": "unsubscribe_events",
                "subscription": subscription_id,
            }
        )
        msg = await client.receive_json()
        assert msg["success"]
        mock_async_close_session.assert_called_once_with(session_id)


@pytest.mark.usefixtures("mock_camera_webrtc")
async def test_websocket_webrtc_offer_invalid_entity(
    hass: HomeAssistant, hass_ws_client: WebSocketGenerator
) -> None:
    """Test WebRTC with a camera entity that does not exist."""
    client = await hass_ws_client(hass)
    await client.send_json_auto_id(
        {
            "type": "camera/webrtc/offer",
            "entity_id": "camera.does_not_exist",
            "offer": WEBRTC_OFFER,
        }
    )
    response = await client.receive_json()

    assert response["type"] == TYPE_RESULT
    assert not response["success"]
    assert response["error"] == {
        "code": "home_assistant_error",
        "message": "Camera not found",
    }


@pytest.mark.usefixtures("mock_camera_webrtc")
async def test_websocket_webrtc_offer_missing_offer(
    hass: HomeAssistant, hass_ws_client: WebSocketGenerator
) -> None:
    """Test WebRTC stream with missing required fields."""
    client = await hass_ws_client(hass)
    await client.send_json_auto_id(
        {
            "type": "camera/webrtc/offer",
            "entity_id": "camera.demo_camera",
        }
    )
    response = await client.receive_json()

    assert response["type"] == TYPE_RESULT
    assert not response["success"]
    assert response["error"]["code"] == "invalid_format"


@pytest.mark.parametrize(
    ("error", "expected_message"),
    [
        (ValueError("value error"), "value error"),
        (HomeAssistantError("offer failed"), "offer failed"),
        (TimeoutError(), "Timeout handling WebRTC offer"),
    ],
)
@pytest.mark.usefixtures("mock_camera_webrtc_frontendtype_only")
async def test_websocket_webrtc_offer_failure(
    hass: HomeAssistant,
    hass_ws_client: WebSocketGenerator,
    init_test_integration: MockCamera,
    error: Exception,
    expected_message: str,
) -> None:
    """Test WebRTC stream that fails handling the offer."""
    client = await hass_ws_client(hass)
    init_test_integration.set_sync_answer(error)

    await client.send_json_auto_id(
        {
            "type": "camera/webrtc/offer",
            "entity_id": "camera.test",
            "offer": WEBRTC_OFFER,
        }
    )
    response = await client.receive_json()

    assert response["type"] == TYPE_RESULT
    assert response["success"]
    subscription_id = response["id"]

    # Session id
    response = await client.receive_json()
    assert response["id"] == subscription_id
    assert response["type"] == "event"
    assert response["event"]["type"] == "session"

    # Error
    response = await client.receive_json()
    assert response["id"] == subscription_id
    assert response["type"] == "event"
    assert response["event"] == {
        "type": "error",
        "code": "webrtc_offer_failed",
        "message": expected_message,
    }


async def test_websocket_webrtc_offer_sync(
    hass: HomeAssistant,
    hass_ws_client: WebSocketGenerator,
    init_test_integration: MockCamera,
) -> None:
    """Test sync WebRTC stream offer."""
    client = await hass_ws_client(hass)
    init_test_integration.set_sync_answer(WEBRTC_ANSWER)

    await client.send_json_auto_id(
        {
            "type": "camera/webrtc/offer",
            "entity_id": "camera.test",
            "offer": WEBRTC_OFFER,
        }
    )
    response = await client.receive_json()

    assert response["type"] == TYPE_RESULT
    assert response["success"]
    subscription_id = response["id"]

    # Session id
    response = await client.receive_json()
    assert response["id"] == subscription_id
    assert response["type"] == "event"
    assert response["event"]["type"] == "session"

    # Answer
    response = await client.receive_json()
    assert response["id"] == subscription_id
    assert response["type"] == "event"
    assert response["event"] == {"type": "answer", "answer": WEBRTC_ANSWER}


async def test_websocket_webrtc_offer_sync_no_answer(
    hass: HomeAssistant,
    hass_ws_client: WebSocketGenerator,
    caplog: pytest.LogCaptureFixture,
    init_test_integration: MockCamera,
) -> None:
    """Test sync WebRTC stream offer with no answer."""
    client = await hass_ws_client(hass)
    init_test_integration.set_sync_answer(None)

    await client.send_json_auto_id(
        {
            "type": "camera/webrtc/offer",
            "entity_id": "camera.test",
            "offer": WEBRTC_OFFER,
        }
    )
    response = await client.receive_json()

    assert response["type"] == TYPE_RESULT
    assert response["success"]
    subscription_id = response["id"]

    # Session id
    response = await client.receive_json()
    assert response["id"] == subscription_id
    assert response["type"] == "event"
    assert response["event"]["type"] == "session"

    # Answer
    response = await client.receive_json()
    assert response["id"] == subscription_id
    assert response["type"] == "event"
    assert response["event"] == {
        "type": "error",
        "code": "webrtc_offer_failed",
        "message": "No answer on WebRTC offer",
    }
    assert (
        "homeassistant.components.camera",
        logging.ERROR,
        "Error handling WebRTC offer: No answer",
    ) in caplog.record_tuples


@pytest.mark.usefixtures("mock_camera")
async def test_websocket_webrtc_offer_invalid_stream_type(
    hass: HomeAssistant, hass_ws_client: WebSocketGenerator
) -> None:
    """Test WebRTC initiating for a camera with a different stream_type."""
    client = await hass_ws_client(hass)
    await client.send_json_auto_id(
        {
            "type": "camera/webrtc/offer",
            "entity_id": "camera.demo_camera",
            "offer": WEBRTC_OFFER,
        }
    )
    response = await client.receive_json()

    assert response["type"] == TYPE_RESULT
    assert not response["success"]
    assert response["error"] == {
        "code": "webrtc_offer_failed",
        "message": "Camera does not support WebRTC, frontend_stream_type=hls",
    }


@pytest.mark.usefixtures("mock_camera", "mock_stream_source")
async def test_rtsp_to_webrtc_offer(
    hass: HomeAssistant,
    hass_ws_client: WebSocketGenerator,
    mock_rtsp_to_webrtc: Mock,
) -> None:
    """Test creating a webrtc offer from an rstp provider."""
    client = await hass_ws_client(hass)
    await client.send_json_auto_id(
        {
            "type": "camera/webrtc/offer",
            "entity_id": "camera.demo_camera",
            "offer": WEBRTC_OFFER,
        }
    )
    response = await client.receive_json()

    assert response["type"] == TYPE_RESULT
    assert response["success"]
    subscription_id = response["id"]

    # Session id
    response = await client.receive_json()
    assert response["id"] == subscription_id
    assert response["type"] == "event"
    assert response["event"]["type"] == "session"

    # Answer
    response = await client.receive_json()
    assert response["id"] == subscription_id
    assert response["type"] == "event"
    assert response["event"] == {
        "type": "answer",
        "answer": WEBRTC_ANSWER,
    }

    assert mock_rtsp_to_webrtc.called


@pytest.fixture(name="mock_hls_stream_source")
async def mock_hls_stream_source_fixture() -> AsyncGenerator[AsyncMock]:
    """Fixture to create an HLS stream source."""
    with patch(
        "homeassistant.components.camera.Camera.stream_source",
        return_value=HLS_STREAM_SOURCE,
    ) as mock_hls_stream_source:
        yield mock_hls_stream_source


@pytest.mark.usefixtures(
    "mock_camera",
    "mock_hls_stream_source",  # Not an RTSP stream source
    "mock_camera_webrtc_frontendtype_only",
)
async def test_unsupported_rtsp_to_webrtc_stream_type(
    hass: HomeAssistant, hass_ws_client: WebSocketGenerator
) -> None:
    """Test rtsp-to-webrtc is not registered for non-RTSP streams."""
    client = await hass_ws_client(hass)
    await client.send_json_auto_id(
        {
            "type": "camera/webrtc/offer",
            "entity_id": "camera.demo_camera",
            "offer": WEBRTC_OFFER,
        }
    )
    response = await client.receive_json()
    assert response["type"] == TYPE_RESULT
    assert response["success"]
    subscription_id = response["id"]

    # Session id
    response = await client.receive_json()
    assert response["id"] == subscription_id
    assert response["type"] == "event"
    assert response["event"]["type"] == "session"

    # Answer
    response = await client.receive_json()
    assert response["id"] == subscription_id
    assert response["type"] == "event"
    assert response["event"] == {
        "type": "error",
        "code": "webrtc_offer_failed",
        "message": "Camera does not support WebRTC",
    }


@pytest.mark.usefixtures("mock_camera", "mock_stream_source")
async def test_rtsp_to_webrtc_provider_unregistered(
    hass: HomeAssistant, hass_ws_client: WebSocketGenerator
) -> None:
    """Test creating a webrtc offer from an rstp provider."""
    mock_provider = Mock(side_effect=provide_webrtc_answer)
    unsub = async_register_rtsp_to_web_rtc_provider(hass, "mock_domain", mock_provider)

    client = await hass_ws_client(hass)

    # Registered provider can handle the WebRTC offer
    await client.send_json_auto_id(
        {
            "type": "camera/webrtc/offer",
            "entity_id": "camera.demo_camera",
            "offer": WEBRTC_OFFER,
        }
    )
    response = await client.receive_json()
    assert response["type"] == TYPE_RESULT
    assert response["success"]
    subscription_id = response["id"]

    # Session id
    response = await client.receive_json()
    assert response["id"] == subscription_id
    assert response["type"] == "event"
    assert response["event"]["type"] == "session"

    # Answer
    response = await client.receive_json()
    assert response["id"] == subscription_id
    assert response["type"] == "event"
    assert response["event"] == {
        "type": "answer",
        "answer": WEBRTC_ANSWER,
    }

    assert mock_provider.called
    mock_provider.reset_mock()

    # Unregister provider, then verify the WebRTC offer cannot be handled
    unsub()
    await client.send_json_auto_id(
        {
            "type": "camera/webrtc/offer",
            "entity_id": "camera.demo_camera",
            "offer": WEBRTC_OFFER,
        }
    )
    response = await client.receive_json()
    assert response.get("type") == TYPE_RESULT
    assert not response["success"]
    assert response["error"] == {
        "code": "webrtc_offer_failed",
        "message": "Camera does not support WebRTC, frontend_stream_type=hls",
    }

    assert not mock_provider.called


@pytest.mark.usefixtures("mock_camera", "mock_stream_source")
async def test_rtsp_to_webrtc_offer_not_accepted(
    hass: HomeAssistant, hass_ws_client: WebSocketGenerator
) -> None:
    """Test a provider that can't satisfy the rtsp to webrtc offer."""

    async def provide_none(
        stream_source: str, offer: str, stream_id: str
    ) -> str | None:
        """Simulate a provider that can't accept the offer."""
        return None

    mock_provider = Mock(side_effect=provide_none)
    unsub = async_register_rtsp_to_web_rtc_provider(hass, "mock_domain", mock_provider)
    client = await hass_ws_client(hass)

    # Registered provider can handle the WebRTC offer
    await client.send_json_auto_id(
        {
            "type": "camera/webrtc/offer",
            "entity_id": "camera.demo_camera",
            "offer": WEBRTC_OFFER,
        }
    )
    response = await client.receive_json()
    assert response["type"] == TYPE_RESULT
    assert response["success"]
    subscription_id = response["id"]

    # Session id
    response = await client.receive_json()
    assert response["id"] == subscription_id
    assert response["type"] == "event"
    assert response["event"]["type"] == "session"

    # Answer
    response = await client.receive_json()
    assert response["id"] == subscription_id
    assert response["type"] == "event"
    assert response["event"] == {
        "type": "error",
        "code": "webrtc_offer_failed",
        "message": "Camera does not support WebRTC",
    }

    assert mock_provider.called

    unsub()


@pytest.mark.usefixtures("mock_camera_webrtc")
async def test_ws_webrtc_candidate(
    hass: HomeAssistant, hass_ws_client: WebSocketGenerator
) -> None:
    """Test ws webrtc candidate command."""
    client = await hass_ws_client(hass)
    session_id = "session_id"
    candidate = "candidate"
    with patch(
        "homeassistant.components.camera.Camera.async_on_webrtc_candidate"
    ) as mock_on_webrtc_candidate:
        await client.send_json_auto_id(
            {
                "type": "camera/webrtc/candidate",
                "entity_id": "camera.demo_camera",
                "session_id": session_id,
                "candidate": candidate,
            }
        )
        response = await client.receive_json()
        assert response["type"] == TYPE_RESULT
        assert response["success"]
        mock_on_webrtc_candidate.assert_called_once_with(session_id, candidate)


@pytest.mark.usefixtures("mock_camera_webrtc")
async def test_ws_webrtc_candidate_not_supported(
    hass: HomeAssistant, hass_ws_client: WebSocketGenerator
) -> None:
    """Test ws webrtc candidate command is raising if not supported."""
    client = await hass_ws_client(hass)
    await client.send_json_auto_id(
        {
            "type": "camera/webrtc/candidate",
            "entity_id": "camera.demo_camera",
            "session_id": "session_id",
            "candidate": "candidate",
        }
    )
    response = await client.receive_json()
    assert response["type"] == TYPE_RESULT
    assert not response["success"]
    assert response["error"] == {
        "code": "home_assistant_error",
        "message": "Cannot handle WebRTC candidate",
    }


@pytest.mark.usefixtures("mock_camera", "mock_stream_source")
async def test_ws_webrtc_candidate_webrtc_provider(
    hass: HomeAssistant,
    hass_ws_client: WebSocketGenerator,
    register_test_provider: TestProvider,
) -> None:
    """Test ws webrtc candidate command with WebRTC provider."""
    with patch.object(
        register_test_provider, "async_on_webrtc_candidate"
    ) as mock_on_webrtc_candidate:
        client = await hass_ws_client(hass)
        session_id = "session_id"
        candidate = "candidate"
        await client.send_json_auto_id(
            {
                "type": "camera/webrtc/candidate",
                "entity_id": "camera.demo_camera",
                "session_id": session_id,
                "candidate": candidate,
            }
        )
        response = await client.receive_json()
        assert response["type"] == TYPE_RESULT
        assert response["success"]
        mock_on_webrtc_candidate.assert_called_once_with(session_id, candidate)


@pytest.mark.usefixtures("mock_camera_webrtc")
async def test_ws_webrtc_candidate_invalid_entity(
    hass: HomeAssistant, hass_ws_client: WebSocketGenerator
) -> None:
    """Test ws WebRTC candidate command with a camera entity that does not exist."""
    client = await hass_ws_client(hass)
    await client.send_json_auto_id(
        {
            "type": "camera/webrtc/candidate",
            "entity_id": "camera.does_not_exist",
            "session_id": "session_id",
            "candidate": "candidate",
        }
    )
    response = await client.receive_json()

    assert response["type"] == TYPE_RESULT
    assert not response["success"]
    assert response["error"] == {
        "code": "home_assistant_error",
        "message": "Camera not found",
    }


@pytest.mark.usefixtures("mock_camera_webrtc")
async def test_ws_webrtc_canidate_missing_candidtae(
    hass: HomeAssistant, hass_ws_client: WebSocketGenerator
) -> None:
    """Test ws WebRTC candidate command with missing required fields."""
    client = await hass_ws_client(hass)
    await client.send_json_auto_id(
        {
            "type": "camera/webrtc/candidate",
            "entity_id": "camera.demo_camera",
            "session_id": "session_id",
        }
    )
    response = await client.receive_json()

    assert response["type"] == TYPE_RESULT
    assert not response["success"]
    assert response["error"]["code"] == "invalid_format"


@pytest.mark.usefixtures("mock_camera")
async def test_ws_webrtc_candidate_invalid_stream_type(
    hass: HomeAssistant, hass_ws_client: WebSocketGenerator
) -> None:
    """Test ws WebRTC candidate command for a camera with a different stream_type."""
    client = await hass_ws_client(hass)
    await client.send_json_auto_id(
        {
            "type": "camera/webrtc/candidate",
            "entity_id": "camera.demo_camera",
            "session_id": "session_id",
            "candidate": "candidate",
        }
    )
    response = await client.receive_json()

    assert response["type"] == TYPE_RESULT
    assert not response["success"]
    assert response["error"] == {
        "code": "webrtc_candidate_failed",
        "message": "Camera does not support WebRTC, frontend_stream_type=hls",
    }<|MERGE_RESOLUTION|>--- conflicted
+++ resolved
@@ -28,11 +28,8 @@
 from homeassistant.components.websocket_api import TYPE_RESULT
 from homeassistant.config_entries import ConfigEntry, ConfigFlow
 from homeassistant.core import HomeAssistant, callback
-<<<<<<< HEAD
+from homeassistant.core_config import async_process_ha_core_config
 from homeassistant.exceptions import HomeAssistantError
-=======
-from homeassistant.core_config import async_process_ha_core_config
->>>>>>> 929ba70e
 from homeassistant.setup import async_setup_component
 
 from .common import STREAM_SOURCE, WEBRTC_ANSWER
@@ -371,7 +368,7 @@
     }
 
 
-@pytest.mark.usefixtures("mock_camera_web_rtc")
+@pytest.mark.usefixtures("mock_camera_webrtc")
 async def test_ws_get_client_config_custom_config(
     hass: HomeAssistant, hass_ws_client: WebSocketGenerator
 ) -> None:
@@ -393,7 +390,8 @@
     assert msg["type"] == TYPE_RESULT
     assert msg["success"]
     assert msg["result"] == {
-        "configuration": {"iceServers": [{"urls": ["stun:custom_stun_server:3478"]}]}
+        "configuration": {"iceServers": [{"urls": ["stun:custom_stun_server:3478"]}]},
+        "getCandidatesUpfront": False,
     }
 
 
