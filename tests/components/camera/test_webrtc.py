"""Test camera WebRTC."""

from collections.abc import AsyncGenerator, Generator
import logging
from typing import Any
from unittest.mock import AsyncMock, Mock, patch

import pytest

from homeassistant.components.camera import (
    DATA_ICE_SERVERS,
    DOMAIN as CAMERA_DOMAIN,
    Camera,
    CameraEntityFeature,
    CameraWebRTCProvider,
    RTCIceServer,
<<<<<<< HEAD
    StreamType,
    WebRTCAnswer,
    WebRTCCandidate,
    WebRTCError,
    WebRTCMessage,
    WebRTCSendMessage,
    async_register_rtsp_to_web_rtc_provider,
    async_register_webrtc_provider,
    get_camera_from_entity_id,
    register_ice_server,
)
from homeassistant.components.websocket_api import TYPE_RESULT
from homeassistant.config_entries import ConfigEntry, ConfigFlow
from homeassistant.core import HomeAssistant, callback
from homeassistant.exceptions import HomeAssistantError
=======
    async_register_ice_servers,
    async_register_webrtc_provider,
)
from homeassistant.components.websocket_api import TYPE_RESULT
from homeassistant.core import HomeAssistant, callback
>>>>>>> 1c4f191f
from homeassistant.setup import async_setup_component

from .common import STREAM_SOURCE, WEBRTC_ANSWER

from tests.common import (
    MockConfigEntry,
    MockModule,
    mock_config_flow,
    mock_integration,
    mock_platform,
    setup_test_component_platform,
)
from tests.typing import WebSocketGenerator

WEBRTC_OFFER = "v=0\r\n"
HLS_STREAM_SOURCE = "http://127.0.0.1/example.m3u"
TEST_INTEGRATION_DOMAIN = "test"


class TestProvider(CameraWebRTCProvider):
    """Test provider."""

    def __init__(self) -> None:
        """Initialize the provider."""
        self._is_supported = True

    def async_is_supported(self, stream_source: str) -> bool:
        """Determine if the provider supports the stream source."""
        return self._is_supported

    async def async_handle_async_webrtc_offer(
        self,
        camera: Camera,
        offer_sdp: str,
        session_id: str,
        send_message: WebRTCSendMessage,
    ) -> None:
        """Handle the WebRTC offer and return the answer via the provided callback.

        Return value determines if the offer was handled successfully.
        """
        send_message(WebRTCAnswer(answer="answer"))

    async def async_on_webrtc_candidate(self, session_id: str, candidate: str) -> None:
        """Handle the WebRTC candidate."""

    @callback
    def async_close_session(self, session_id: str) -> None:
        """Close the session."""


class MockCamera(Camera):
    """Mock Camera Entity."""

    _attr_name = "Test"
    _attr_supported_features: CameraEntityFeature = CameraEntityFeature.STREAM
    _attr_frontend_stream_type: StreamType = StreamType.WEB_RTC

    def __init__(self) -> None:
        """Initialize the mock entity."""
        super().__init__()
        self._sync_answer: str | None | Exception = WEBRTC_ANSWER

    def set_sync_answer(self, value: str | None | Exception) -> None:
        """Set sync offer answer."""
        self._sync_answer = value

    async def async_handle_web_rtc_offer(self, offer_sdp: str) -> str | None:
        """Handle the WebRTC offer and return the answer."""
        if isinstance(self._sync_answer, Exception):
            raise self._sync_answer
        return self._sync_answer

    async def stream_source(self) -> str | None:
        """Return the source of the stream.

        This is used by cameras with CameraEntityFeature.STREAM
        and StreamType.HLS.
        """
        return "rtsp://stream"


@pytest.fixture
async def init_test_integration(
    hass: HomeAssistant,
) -> MockCamera:
    """Initialize components."""

    entry = MockConfigEntry(domain=TEST_INTEGRATION_DOMAIN)
    entry.add_to_hass(hass)

    async def async_setup_entry_init(
        hass: HomeAssistant, config_entry: ConfigEntry
    ) -> bool:
        """Set up test config entry."""
        await hass.config_entries.async_forward_entry_setups(
            config_entry, [CAMERA_DOMAIN]
        )
        return True

    async def async_unload_entry_init(
        hass: HomeAssistant, config_entry: ConfigEntry
    ) -> bool:
        """Unload test config entry."""
        await hass.config_entries.async_forward_entry_unload(
            config_entry, CAMERA_DOMAIN
        )
        return True

    mock_integration(
        hass,
        MockModule(
            TEST_INTEGRATION_DOMAIN,
            async_setup_entry=async_setup_entry_init,
            async_unload_entry=async_unload_entry_init,
        ),
    )
    test_camera = MockCamera()
    setup_test_component_platform(
        hass, CAMERA_DOMAIN, [test_camera], from_config_entry=True
    )
    mock_platform(hass, f"{TEST_INTEGRATION_DOMAIN}.config_flow", Mock())

    with mock_config_flow(TEST_INTEGRATION_DOMAIN, ConfigFlow):
        assert await hass.config_entries.async_setup(entry.entry_id)
        await hass.async_block_till_done()

    return test_camera


@pytest.fixture
async def register_test_provider(hass: HomeAssistant) -> AsyncGenerator[TestProvider]:
    """Add WebRTC test provider."""
    await async_setup_component(hass, "camera", {})

    provider = TestProvider()
    unsub = async_register_webrtc_provider(hass, provider)
    await hass.async_block_till_done()
    yield provider
    unsub()


@pytest.mark.usefixtures("mock_camera", "mock_stream", "mock_stream_source")
async def test_async_register_webrtc_provider(
    hass: HomeAssistant,
) -> None:
    """Test registering a WebRTC provider."""
    await async_setup_component(hass, "camera", {})

    camera = get_camera_from_entity_id(hass, "camera.demo_camera")
    assert camera.frontend_stream_type is StreamType.HLS

    provider = TestProvider()
    unregister = async_register_webrtc_provider(hass, provider)
    await hass.async_block_till_done()

    assert camera.frontend_stream_type is StreamType.WEB_RTC

    # Mark stream as unsupported
    provider._is_supported = False
    # Manually refresh the provider
    await camera.async_refresh_providers()

    assert camera.frontend_stream_type is StreamType.HLS

    # Mark stream as supported
    provider._is_supported = True
    # Manually refresh the provider
    await camera.async_refresh_providers()
    assert camera.frontend_stream_type is StreamType.WEB_RTC

    unregister()
    await hass.async_block_till_done()

    assert camera.frontend_stream_type is StreamType.HLS


@pytest.mark.usefixtures("mock_camera", "mock_stream", "mock_stream_source")
async def test_async_register_webrtc_provider_twice(
    hass: HomeAssistant,
    register_test_provider: TestProvider,
) -> None:
    """Test registering a WebRTC provider twice should raise."""
    with pytest.raises(ValueError, match="Provider already registered"):
        async_register_webrtc_provider(hass, register_test_provider)


async def test_async_register_webrtc_provider_camera_not_loaded(
    hass: HomeAssistant,
) -> None:
    """Test registering a WebRTC provider when camera is not loaded."""
    with pytest.raises(ValueError, match="Unexpected state, camera not loaded"):
        async_register_webrtc_provider(hass, TestProvider())


@pytest.mark.usefixtures("mock_camera", "mock_stream", "mock_stream_source")
async def test_async_register_ice_server(
    hass: HomeAssistant,
) -> None:
    """Test registering an ICE server."""
    await async_setup_component(hass, "camera", {})

    # Clear any existing ICE servers
    hass.data[DATA_ICE_SERVERS].clear()

    called = 0

    @callback
    def get_ice_servers() -> list[RTCIceServer]:
        nonlocal called
        called += 1
        return [
            RTCIceServer(urls="stun:example.com"),
            RTCIceServer(urls="turn:example.com"),
        ]

    unregister = async_register_ice_servers(hass, get_ice_servers)
    assert not called

    camera = get_camera_from_entity_id(hass, "camera.demo_camera")
    config = await camera.async_get_webrtc_client_configuration()

    assert config.configuration.ice_servers == [
        RTCIceServer(urls="stun:example.com"),
        RTCIceServer(urls="turn:example.com"),
    ]
    assert called == 1

    # register another ICE server
    called_2 = 0

    @callback
    def get_ice_servers_2() -> RTCIceServer:
        nonlocal called_2
        called_2 += 1
        return [
            RTCIceServer(
                urls=["stun:example2.com", "turn:example2.com"],
                username="user",
                credential="pass",
            )
        ]

    unregister_2 = async_register_ice_servers(hass, get_ice_servers_2)

    config = await camera.async_get_webrtc_client_configuration()
    assert config.configuration.ice_servers == [
        RTCIceServer(urls="stun:example.com"),
        RTCIceServer(urls="turn:example.com"),
        RTCIceServer(
            urls=["stun:example2.com", "turn:example2.com"],
            username="user",
            credential="pass",
        ),
    ]
    assert called == 2
    assert called_2 == 1

    # unregister the first ICE server

    unregister()

    config = await camera.async_get_webrtc_client_configuration()
    assert config.configuration.ice_servers == [
        RTCIceServer(
            urls=["stun:example2.com", "turn:example2.com"],
            username="user",
            credential="pass",
        ),
    ]
    assert called == 2
    assert called_2 == 2

    # unregister the second ICE server
    unregister_2()

    config = await camera.async_get_webrtc_client_configuration()
    assert config.configuration.ice_servers == []


@pytest.mark.usefixtures("mock_camera_webrtc")
async def test_ws_get_client_config(
    hass: HomeAssistant, hass_ws_client: WebSocketGenerator
) -> None:
    """Test get WebRTC client config."""
    await async_setup_component(hass, "camera", {})

    client = await hass_ws_client(hass)
    await client.send_json_auto_id(
        {"type": "camera/webrtc/get_client_config", "entity_id": "camera.demo_camera"}
    )
    msg = await client.receive_json()

    # Assert WebSocket response
    assert msg["type"] == TYPE_RESULT
    assert msg["success"]
    assert msg["result"] == {
        "configuration": {
            "iceServers": [{"urls": "stun:stun.home-assistant.io:80"}],
        },
        "getCandidatesUpfront": False,
    }

    async def get_ice_server() -> RTCIceServer:
        return RTCIceServer(
            urls=["stun:example2.com", "turn:example2.com"],
            username="user",
            credential="pass",
        )

    register_ice_server(hass, get_ice_server)

    await client.send_json_auto_id(
        {"type": "camera/webrtc/get_client_config", "entity_id": "camera.demo_camera"}
    )
    msg = await client.receive_json()

    # Assert WebSocket response
    assert msg["type"] == TYPE_RESULT
    assert msg["success"]
    assert msg["result"] == {
        "configuration": {
            "iceServers": [
                {"urls": "stun:stun.home-assistant.io:80"},
                {
                    "urls": ["stun:example2.com", "turn:example2.com"],
                    "username": "user",
                    "credential": "pass",
                },
            ],
        },
        "getCandidatesUpfront": False,
    }


@pytest.mark.usefixtures("mock_camera_hls")
async def test_ws_get_client_config_no_rtc_camera(
    hass: HomeAssistant, hass_ws_client: WebSocketGenerator
) -> None:
    """Test get WebRTC client config."""
    await async_setup_component(hass, "camera", {})

    client = await hass_ws_client(hass)
    await client.send_json_auto_id(
        {"type": "camera/webrtc/get_client_config", "entity_id": "camera.demo_camera"}
    )
    msg = await client.receive_json()

    # Assert WebSocket response
    assert msg["type"] == TYPE_RESULT
    assert not msg["success"]
    assert msg["error"] == {
        "code": "webrtc_get_client_config_failed",
        "message": "Camera does not support WebRTC, frontend_stream_type=hls",
    }


async def provide_webrtc_answer(stream_source: str, offer: str, stream_id: str) -> str:
    """Simulate an rtsp to webrtc provider."""
    assert stream_source == STREAM_SOURCE
    assert offer == WEBRTC_OFFER
    return WEBRTC_ANSWER


@pytest.fixture(name="mock_rtsp_to_webrtc")
def mock_rtsp_to_webrtc_fixture(hass: HomeAssistant) -> Generator[Mock]:
    """Fixture that registers a mock rtsp to webrtc provider."""
    mock_provider = Mock(side_effect=provide_webrtc_answer)
    unsub = async_register_rtsp_to_web_rtc_provider(hass, "mock_domain", mock_provider)
    yield mock_provider
    unsub()


@pytest.mark.usefixtures("mock_camera_webrtc")
async def test_websocket_webrtc_offer(
    hass: HomeAssistant, hass_ws_client: WebSocketGenerator
) -> None:
    """Test initiating a WebRTC stream with offer and answer."""
    client = await hass_ws_client(hass)
    await client.send_json_auto_id(
        {
            "type": "camera/webrtc/offer",
            "entity_id": "camera.demo_camera",
            "offer": WEBRTC_OFFER,
        }
    )
    response = await client.receive_json()
    assert response["type"] == TYPE_RESULT
    assert response["success"]
    subscription_id = response["id"]

    # Session id
    response = await client.receive_json()
    assert response["id"] == subscription_id
    assert response["type"] == "event"
    assert response["event"]["type"] == "session"

    # Answer
    response = await client.receive_json()
    assert response["id"] == subscription_id
    assert response["type"] == "event"
    assert response["event"] == {
        "type": "answer",
        "answer": WEBRTC_ANSWER,
    }

    # Unsubscribe/Close session
    await client.send_json_auto_id(
        {
            "type": "unsubscribe_events",
            "subscription": subscription_id,
        }
    )
    msg = await client.receive_json()
    assert msg["success"]


@pytest.mark.parametrize(
    ("message", "expected_frontend_message"),
    [
        (WebRTCCandidate("candidate"), {"type": "candidate", "candidate": "candidate"}),
        (
            WebRTCError("webrtc_offer_failed", "error"),
            {"type": "error", "code": "webrtc_offer_failed", "message": "error"},
        ),
        (WebRTCAnswer("answer"), {"type": "answer", "answer": "answer"}),
    ],
    ids=["candidate", "error", "answer"],
)
@pytest.mark.usefixtures("mock_stream_source", "mock_camera")
async def test_websocket_webrtc_offer_webrtc_provider(
    hass: HomeAssistant,
    hass_ws_client: WebSocketGenerator,
    register_test_provider: TestProvider,
    message: WebRTCMessage,
    expected_frontend_message: dict[str, Any],
) -> None:
    """Test initiating a WebRTC stream with a webrtc provider."""
    client = await hass_ws_client(hass)
    with (
        patch.object(
            register_test_provider, "async_handle_async_webrtc_offer", autospec=True
        ) as mock_async_handle_async_webrtc_offer,
        patch.object(
            register_test_provider, "async_close_session", autospec=True
        ) as mock_async_close_session,
    ):
        await client.send_json_auto_id(
            {
                "type": "camera/webrtc/offer",
                "entity_id": "camera.demo_camera",
                "offer": WEBRTC_OFFER,
            }
        )
        response = await client.receive_json()
        assert response["type"] == TYPE_RESULT
        assert response["success"]
        subscription_id = response["id"]
        mock_async_handle_async_webrtc_offer.assert_called_once()
        assert mock_async_handle_async_webrtc_offer.call_args[0][1] == WEBRTC_OFFER
        send_message: WebRTCSendMessage = (
            mock_async_handle_async_webrtc_offer.call_args[0][3]
        )

        # Session id
        response = await client.receive_json()
        assert response["id"] == subscription_id
        assert response["type"] == "event"
        assert response["event"]["type"] == "session"
        session_id = response["event"]["session_id"]

        send_message(message)

        response = await client.receive_json()
        assert response["id"] == subscription_id
        assert response["type"] == "event"
        assert response["event"] == expected_frontend_message

        # Unsubscribe/Close session
        await client.send_json_auto_id(
            {
                "type": "unsubscribe_events",
                "subscription": subscription_id,
            }
        )
        msg = await client.receive_json()
        assert msg["success"]
        mock_async_close_session.assert_called_once_with(session_id)


@pytest.mark.usefixtures("mock_camera_webrtc")
async def test_websocket_webrtc_offer_invalid_entity(
    hass: HomeAssistant, hass_ws_client: WebSocketGenerator
) -> None:
    """Test WebRTC with a camera entity that does not exist."""
    client = await hass_ws_client(hass)
    await client.send_json_auto_id(
        {
            "type": "camera/webrtc/offer",
            "entity_id": "camera.does_not_exist",
            "offer": WEBRTC_OFFER,
        }
    )
    response = await client.receive_json()

    assert response["type"] == TYPE_RESULT
    assert not response["success"]
    assert response["error"] == {
        "code": "home_assistant_error",
        "message": "Camera not found",
    }


@pytest.mark.usefixtures("mock_camera_webrtc")
async def test_websocket_webrtc_offer_missing_offer(
    hass: HomeAssistant, hass_ws_client: WebSocketGenerator
) -> None:
    """Test WebRTC stream with missing required fields."""
    client = await hass_ws_client(hass)
    await client.send_json_auto_id(
        {
            "type": "camera/webrtc/offer",
            "entity_id": "camera.demo_camera",
        }
    )
    response = await client.receive_json()

    assert response["type"] == TYPE_RESULT
    assert not response["success"]
    assert response["error"]["code"] == "invalid_format"


@pytest.mark.parametrize(
    ("error", "expected_message"),
    [
        (ValueError("value error"), "value error"),
        (HomeAssistantError("offer failed"), "offer failed"),
        (TimeoutError(), "Timeout handling WebRTC offer"),
    ],
)
@pytest.mark.usefixtures("mock_camera_webrtc_frontendtype_only")
async def test_websocket_webrtc_offer_failure(
    hass: HomeAssistant,
    hass_ws_client: WebSocketGenerator,
    init_test_integration: MockCamera,
    error: Exception,
    expected_message: str,
) -> None:
    """Test WebRTC stream that fails handling the offer."""
    client = await hass_ws_client(hass)
    init_test_integration.set_sync_answer(error)

    await client.send_json_auto_id(
        {
            "type": "camera/webrtc/offer",
            "entity_id": "camera.test",
            "offer": WEBRTC_OFFER,
        }
    )
    response = await client.receive_json()

    assert response["type"] == TYPE_RESULT
    assert response["success"]
    subscription_id = response["id"]

    # Session id
    response = await client.receive_json()
    assert response["id"] == subscription_id
    assert response["type"] == "event"
    assert response["event"]["type"] == "session"

    # Error
    response = await client.receive_json()
    assert response["id"] == subscription_id
    assert response["type"] == "event"
    assert response["event"] == {
        "type": "error",
        "code": "webrtc_offer_failed",
        "message": expected_message,
    }


async def test_websocket_webrtc_offer_sync(
    hass: HomeAssistant,
    hass_ws_client: WebSocketGenerator,
    init_test_integration: MockCamera,
) -> None:
    """Test sync WebRTC stream offer."""
    client = await hass_ws_client(hass)
    init_test_integration.set_sync_answer(WEBRTC_ANSWER)

    await client.send_json_auto_id(
        {
            "type": "camera/webrtc/offer",
            "entity_id": "camera.test",
            "offer": WEBRTC_OFFER,
        }
    )
    response = await client.receive_json()

    assert response["type"] == TYPE_RESULT
    assert response["success"]
    subscription_id = response["id"]

    # Session id
    response = await client.receive_json()
    assert response["id"] == subscription_id
    assert response["type"] == "event"
    assert response["event"]["type"] == "session"

    # Answer
    response = await client.receive_json()
    assert response["id"] == subscription_id
    assert response["type"] == "event"
    assert response["event"] == {"type": "answer", "answer": WEBRTC_ANSWER}


async def test_websocket_webrtc_offer_sync_no_answer(
    hass: HomeAssistant,
    hass_ws_client: WebSocketGenerator,
    caplog: pytest.LogCaptureFixture,
    init_test_integration: MockCamera,
) -> None:
    """Test sync WebRTC stream offer with no answer."""
    client = await hass_ws_client(hass)
    init_test_integration.set_sync_answer(None)

    await client.send_json_auto_id(
        {
            "type": "camera/webrtc/offer",
            "entity_id": "camera.test",
            "offer": WEBRTC_OFFER,
        }
    )
    response = await client.receive_json()

    assert response["type"] == TYPE_RESULT
    assert response["success"]
    subscription_id = response["id"]

    # Session id
    response = await client.receive_json()
    assert response["id"] == subscription_id
    assert response["type"] == "event"
    assert response["event"]["type"] == "session"

    # Answer
    response = await client.receive_json()
    assert response["id"] == subscription_id
    assert response["type"] == "event"
    assert response["event"] == {
        "type": "error",
        "code": "webrtc_offer_failed",
        "message": "No answer on WebRTC offer",
    }
    assert (
        "homeassistant.components.camera",
        logging.ERROR,
        "Error handling WebRTC offer: No answer",
    ) in caplog.record_tuples


@pytest.mark.usefixtures("mock_camera")
async def test_websocket_webrtc_offer_invalid_stream_type(
    hass: HomeAssistant, hass_ws_client: WebSocketGenerator
) -> None:
    """Test WebRTC initiating for a camera with a different stream_type."""
    client = await hass_ws_client(hass)
    await client.send_json_auto_id(
        {
            "type": "camera/webrtc/offer",
            "entity_id": "camera.demo_camera",
            "offer": WEBRTC_OFFER,
        }
    )
    response = await client.receive_json()

    assert response["type"] == TYPE_RESULT
    assert not response["success"]
    assert response["error"] == {
        "code": "webrtc_offer_failed",
        "message": "Camera does not support WebRTC, frontend_stream_type=hls",
    }


@pytest.mark.usefixtures("mock_camera", "mock_stream_source")
async def test_rtsp_to_webrtc_offer(
    hass: HomeAssistant,
    hass_ws_client: WebSocketGenerator,
    mock_rtsp_to_webrtc: Mock,
) -> None:
    """Test creating a webrtc offer from an rstp provider."""
    client = await hass_ws_client(hass)
    await client.send_json_auto_id(
        {
            "type": "camera/webrtc/offer",
            "entity_id": "camera.demo_camera",
            "offer": WEBRTC_OFFER,
        }
    )
    response = await client.receive_json()

    assert response["type"] == TYPE_RESULT
    assert response["success"]
    subscription_id = response["id"]

    # Session id
    response = await client.receive_json()
    assert response["id"] == subscription_id
    assert response["type"] == "event"
    assert response["event"]["type"] == "session"

    # Answer
    response = await client.receive_json()
    assert response["id"] == subscription_id
    assert response["type"] == "event"
    assert response["event"] == {
        "type": "answer",
        "answer": WEBRTC_ANSWER,
    }

    assert mock_rtsp_to_webrtc.called


@pytest.fixture(name="mock_hls_stream_source")
async def mock_hls_stream_source_fixture() -> AsyncGenerator[AsyncMock]:
    """Fixture to create an HLS stream source."""
    with patch(
        "homeassistant.components.camera.Camera.stream_source",
        return_value=HLS_STREAM_SOURCE,
    ) as mock_hls_stream_source:
        yield mock_hls_stream_source


@pytest.mark.usefixtures(
    "mock_camera",
    "mock_hls_stream_source",  # Not an RTSP stream source
    "mock_camera_webrtc_frontendtype_only",
)
async def test_unsupported_rtsp_to_webrtc_stream_type(
    hass: HomeAssistant, hass_ws_client: WebSocketGenerator
) -> None:
    """Test rtsp-to-webrtc is not registered for non-RTSP streams."""
    client = await hass_ws_client(hass)
    await client.send_json_auto_id(
        {
            "type": "camera/webrtc/offer",
            "entity_id": "camera.demo_camera",
            "offer": WEBRTC_OFFER,
        }
    )
    response = await client.receive_json()
    assert response["type"] == TYPE_RESULT
    assert response["success"]
    subscription_id = response["id"]

    # Session id
    response = await client.receive_json()
    assert response["id"] == subscription_id
    assert response["type"] == "event"
    assert response["event"]["type"] == "session"

    # Answer
    response = await client.receive_json()
    assert response["id"] == subscription_id
    assert response["type"] == "event"
    assert response["event"] == {
        "type": "error",
        "code": "webrtc_offer_failed",
        "message": "Camera does not support WebRTC",
    }


@pytest.mark.usefixtures("mock_camera", "mock_stream_source")
async def test_rtsp_to_webrtc_provider_unregistered(
    hass: HomeAssistant, hass_ws_client: WebSocketGenerator
) -> None:
    """Test creating a webrtc offer from an rstp provider."""
    mock_provider = Mock(side_effect=provide_webrtc_answer)
    unsub = async_register_rtsp_to_web_rtc_provider(hass, "mock_domain", mock_provider)

    client = await hass_ws_client(hass)

    # Registered provider can handle the WebRTC offer
    await client.send_json_auto_id(
        {
            "type": "camera/webrtc/offer",
            "entity_id": "camera.demo_camera",
            "offer": WEBRTC_OFFER,
        }
    )
    response = await client.receive_json()
    assert response["type"] == TYPE_RESULT
    assert response["success"]
    subscription_id = response["id"]

    # Session id
    response = await client.receive_json()
    assert response["id"] == subscription_id
    assert response["type"] == "event"
    assert response["event"]["type"] == "session"

    # Answer
    response = await client.receive_json()
    assert response["id"] == subscription_id
    assert response["type"] == "event"
    assert response["event"] == {
        "type": "answer",
        "answer": WEBRTC_ANSWER,
    }

    assert mock_provider.called
    mock_provider.reset_mock()

    # Unregister provider, then verify the WebRTC offer cannot be handled
    unsub()
    await client.send_json_auto_id(
        {
            "type": "camera/webrtc/offer",
            "entity_id": "camera.demo_camera",
            "offer": WEBRTC_OFFER,
        }
    )
    response = await client.receive_json()
    assert response.get("type") == TYPE_RESULT
    assert not response["success"]
    assert response["error"] == {
        "code": "webrtc_offer_failed",
        "message": "Camera does not support WebRTC, frontend_stream_type=hls",
    }

    assert not mock_provider.called


@pytest.mark.usefixtures("mock_camera", "mock_stream_source")
async def test_rtsp_to_webrtc_offer_not_accepted(
    hass: HomeAssistant, hass_ws_client: WebSocketGenerator
) -> None:
    """Test a provider that can't satisfy the rtsp to webrtc offer."""

    async def provide_none(
        stream_source: str, offer: str, stream_id: str
    ) -> str | None:
        """Simulate a provider that can't accept the offer."""
        return None

    mock_provider = Mock(side_effect=provide_none)
    unsub = async_register_rtsp_to_web_rtc_provider(hass, "mock_domain", mock_provider)
    client = await hass_ws_client(hass)

    # Registered provider can handle the WebRTC offer
    await client.send_json_auto_id(
        {
            "type": "camera/webrtc/offer",
            "entity_id": "camera.demo_camera",
            "offer": WEBRTC_OFFER,
        }
    )
    response = await client.receive_json()
    assert response["type"] == TYPE_RESULT
    assert response["success"]
    subscription_id = response["id"]

    # Session id
    response = await client.receive_json()
    assert response["id"] == subscription_id
    assert response["type"] == "event"
    assert response["event"]["type"] == "session"

    # Answer
    response = await client.receive_json()
    assert response["id"] == subscription_id
    assert response["type"] == "event"
    assert response["event"] == {
        "type": "error",
        "code": "webrtc_offer_failed",
        "message": "Camera does not support WebRTC",
    }

    assert mock_provider.called

    unsub()


@pytest.mark.usefixtures("mock_camera_webrtc")
async def test_ws_webrtc_candidate(
    hass: HomeAssistant, hass_ws_client: WebSocketGenerator
) -> None:
    """Test ws webrtc candidate command."""
    client = await hass_ws_client(hass)
    session_id = "session_id"
    candidate = "candidate"
    with patch(
        "homeassistant.components.camera.Camera.async_on_webrtc_candidate"
    ) as mock_on_webrtc_candidate:
        await client.send_json_auto_id(
            {
                "type": "camera/webrtc/candidate",
                "entity_id": "camera.demo_camera",
                "session_id": session_id,
                "candidate": candidate,
            }
        )
        response = await client.receive_json()
        assert response["type"] == TYPE_RESULT
        assert response["success"]
        mock_on_webrtc_candidate.assert_called_once_with(session_id, candidate)


@pytest.mark.usefixtures("mock_camera_webrtc")
async def test_ws_webrtc_candidate_not_supported(
    hass: HomeAssistant, hass_ws_client: WebSocketGenerator
) -> None:
    """Test ws webrtc candidate command is raising if not supported."""
    client = await hass_ws_client(hass)
    await client.send_json_auto_id(
        {
            "type": "camera/webrtc/candidate",
            "entity_id": "camera.demo_camera",
            "session_id": "session_id",
            "candidate": "candidate",
        }
    )
    response = await client.receive_json()
    assert response["type"] == TYPE_RESULT
    assert not response["success"]
    assert response["error"] == {
        "code": "home_assistant_error",
        "message": "Cannot handle WebRTC candidate",
    }


@pytest.mark.usefixtures("mock_camera", "mock_stream_source")
async def test_ws_webrtc_candidate_webrtc_provider(
    hass: HomeAssistant,
    hass_ws_client: WebSocketGenerator,
    register_test_provider: TestProvider,
) -> None:
    """Test ws webrtc candidate command with WebRTC provider."""
    with patch.object(
        register_test_provider, "async_on_webrtc_candidate"
    ) as mock_on_webrtc_candidate:
        client = await hass_ws_client(hass)
        session_id = "session_id"
        candidate = "candidate"
        await client.send_json_auto_id(
            {
                "type": "camera/webrtc/candidate",
                "entity_id": "camera.demo_camera",
                "session_id": session_id,
                "candidate": candidate,
            }
        )
        response = await client.receive_json()
        assert response["type"] == TYPE_RESULT
        assert response["success"]
        mock_on_webrtc_candidate.assert_called_once_with(session_id, candidate)


@pytest.mark.usefixtures("mock_camera_webrtc")
async def test_ws_webrtc_candidate_invalid_entity(
    hass: HomeAssistant, hass_ws_client: WebSocketGenerator
) -> None:
    """Test ws WebRTC candidate command with a camera entity that does not exist."""
    client = await hass_ws_client(hass)
    await client.send_json_auto_id(
        {
            "type": "camera/webrtc/candidate",
            "entity_id": "camera.does_not_exist",
            "session_id": "session_id",
            "candidate": "candidate",
        }
    )
    response = await client.receive_json()

    assert response["type"] == TYPE_RESULT
    assert not response["success"]
    assert response["error"] == {
        "code": "home_assistant_error",
        "message": "Camera not found",
    }


@pytest.mark.usefixtures("mock_camera_webrtc")
async def test_ws_webrtc_canidate_missing_candidtae(
    hass: HomeAssistant, hass_ws_client: WebSocketGenerator
) -> None:
    """Test ws WebRTC candidate command with missing required fields."""
    client = await hass_ws_client(hass)
    await client.send_json_auto_id(
        {
            "type": "camera/webrtc/candidate",
            "entity_id": "camera.demo_camera",
            "session_id": "session_id",
        }
    )
    response = await client.receive_json()

    assert response["type"] == TYPE_RESULT
    assert not response["success"]
    assert response["error"]["code"] == "invalid_format"


@pytest.mark.usefixtures("mock_camera")
async def test_ws_webrtc_candidate_invalid_stream_type(
    hass: HomeAssistant, hass_ws_client: WebSocketGenerator
) -> None:
    """Test ws WebRTC candidate command for a camera with a different stream_type."""
    client = await hass_ws_client(hass)
    await client.send_json_auto_id(
        {
            "type": "camera/webrtc/candidate",
            "entity_id": "camera.demo_camera",
            "session_id": "session_id",
            "candidate": "candidate",
        }
    )
    response = await client.receive_json()

    assert response["type"] == TYPE_RESULT
    assert not response["success"]
    assert response["error"] == {
        "code": "webrtc_candidate_failed",
        "message": "Camera does not support WebRTC, frontend_stream_type=hls",
    }<|MERGE_RESOLUTION|>--- conflicted
+++ resolved
@@ -14,29 +14,21 @@
     CameraEntityFeature,
     CameraWebRTCProvider,
     RTCIceServer,
-<<<<<<< HEAD
     StreamType,
     WebRTCAnswer,
     WebRTCCandidate,
     WebRTCError,
     WebRTCMessage,
     WebRTCSendMessage,
+    async_register_ice_servers,
     async_register_rtsp_to_web_rtc_provider,
     async_register_webrtc_provider,
     get_camera_from_entity_id,
-    register_ice_server,
 )
 from homeassistant.components.websocket_api import TYPE_RESULT
 from homeassistant.config_entries import ConfigEntry, ConfigFlow
 from homeassistant.core import HomeAssistant, callback
 from homeassistant.exceptions import HomeAssistantError
-=======
-    async_register_ice_servers,
-    async_register_webrtc_provider,
-)
-from homeassistant.components.websocket_api import TYPE_RESULT
-from homeassistant.core import HomeAssistant, callback
->>>>>>> 1c4f191f
 from homeassistant.setup import async_setup_component
 
 from .common import STREAM_SOURCE, WEBRTC_ANSWER
@@ -269,7 +261,7 @@
     called_2 = 0
 
     @callback
-    def get_ice_servers_2() -> RTCIceServer:
+    def get_ice_servers_2() -> list[RTCIceServer]:
         nonlocal called_2
         called_2 += 1
         return [
@@ -340,14 +332,17 @@
         "getCandidatesUpfront": False,
     }
 
-    async def get_ice_server() -> RTCIceServer:
-        return RTCIceServer(
-            urls=["stun:example2.com", "turn:example2.com"],
-            username="user",
-            credential="pass",
-        )
-
-    register_ice_server(hass, get_ice_server)
+    @callback
+    def get_ice_server() -> list[RTCIceServer]:
+        return [
+            RTCIceServer(
+                urls=["stun:example2.com", "turn:example2.com"],
+                username="user",
+                credential="pass",
+            )
+        ]
+
+    async_register_ice_servers(hass, get_ice_server)
 
     await client.send_json_auto_id(
         {"type": "camera/webrtc/get_client_config", "entity_id": "camera.demo_camera"}
