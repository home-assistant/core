--- conflicted
+++ resolved
@@ -32,10 +32,6 @@
 from homeassistant.exceptions import HomeAssistantError
 from homeassistant.setup import async_setup_component
 
-<<<<<<< HEAD
-from .common import add_webrtc_provider
-
-=======
 from .common import STREAM_SOURCE, WEBRTC_ANSWER
 
 from tests.common import (
@@ -46,7 +42,6 @@
     mock_platform,
     setup_test_component_platform,
 )
->>>>>>> 2de161ce
 from tests.typing import WebSocketGenerator
 
 WEBRTC_OFFER = "v=0\r\n"
@@ -218,12 +213,8 @@
     register_test_provider: TestProvider,
 ) -> None:
     """Test registering a WebRTC provider twice should raise."""
-<<<<<<< HEAD
     await async_setup_component(hass, "camera", {})
-    provider = await add_webrtc_provider(hass)
-
-=======
->>>>>>> 2de161ce
+
     with pytest.raises(ValueError, match="Provider already registered"):
         async_register_webrtc_provider(hass, register_test_provider)
 
