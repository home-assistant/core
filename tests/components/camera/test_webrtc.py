"""Test camera WebRTC."""

from collections.abc import AsyncGenerator, Generator
import logging
from typing import Any
from unittest.mock import AsyncMock, Mock, patch

import pytest
from webrtc_models import RTCIceCandidate, RTCIceCandidateInit, RTCIceServer

from homeassistant.components.camera import (
    DATA_ICE_SERVERS,
    DOMAIN as CAMERA_DOMAIN,
    Camera,
    CameraEntityFeature,
    CameraWebRTCProvider,
    StreamType,
    WebRTCAnswer,
    WebRTCCandidate,
    WebRTCError,
    WebRTCMessage,
    WebRTCSendMessage,
    async_get_supported_legacy_provider,
    async_register_ice_servers,
    async_register_rtsp_to_web_rtc_provider,
    async_register_webrtc_provider,
    get_camera_from_entity_id,
)
from homeassistant.components.websocket_api import TYPE_RESULT
from homeassistant.config_entries import ConfigEntry, ConfigFlow
from homeassistant.core import HomeAssistant, callback
from homeassistant.core_config import async_process_ha_core_config
from homeassistant.exceptions import HomeAssistantError
from homeassistant.helpers import issue_registry as ir
from homeassistant.setup import async_setup_component

from .common import STREAM_SOURCE, WEBRTC_ANSWER, SomeTestProvider

from tests.common import (
    MockConfigEntry,
    MockModule,
    mock_config_flow,
    mock_integration,
    mock_platform,
    setup_test_component_platform,
)
from tests.typing import WebSocketGenerator

WEBRTC_OFFER = "v=0\r\n"
HLS_STREAM_SOURCE = "http://127.0.0.1/example.m3u"
TEST_INTEGRATION_DOMAIN = "test"


class Go2RTCProvider(SomeTestProvider):
    """go2rtc provider."""

    @property
    def domain(self) -> str:
        """Return the integration domain of the provider."""
        return "go2rtc"


class MockCamera(Camera):
    """Mock Camera Entity."""

    _attr_name = "Test"
    _attr_supported_features: CameraEntityFeature = CameraEntityFeature.STREAM

    def __init__(self) -> None:
        """Initialize the mock entity."""
        super().__init__()
        self._sync_answer: str | None | Exception = WEBRTC_ANSWER

    def set_sync_answer(self, value: str | None | Exception) -> None:
        """Set sync offer answer."""
        self._sync_answer = value

    async def async_handle_web_rtc_offer(self, offer_sdp: str) -> str | None:
        """Handle the WebRTC offer and return the answer."""
        if isinstance(self._sync_answer, Exception):
            raise self._sync_answer
        return self._sync_answer

    async def stream_source(self) -> str | None:
        """Return the source of the stream.

        This is used by cameras with CameraEntityFeature.STREAM
        and StreamType.HLS.
        """
        return "rtsp://stream"


@pytest.fixture
async def init_test_integration(
    hass: HomeAssistant,
) -> MockCamera:
    """Initialize components."""

    entry = MockConfigEntry(domain=TEST_INTEGRATION_DOMAIN)
    entry.add_to_hass(hass)

    async def async_setup_entry_init(
        hass: HomeAssistant, config_entry: ConfigEntry
    ) -> bool:
        """Set up test config entry."""
        await hass.config_entries.async_forward_entry_setups(
            config_entry, [CAMERA_DOMAIN]
        )
        return True

    async def async_unload_entry_init(
        hass: HomeAssistant, config_entry: ConfigEntry
    ) -> bool:
        """Unload test config entry."""
        await hass.config_entries.async_forward_entry_unload(
            config_entry, CAMERA_DOMAIN
        )
        return True

    mock_integration(
        hass,
        MockModule(
            TEST_INTEGRATION_DOMAIN,
            async_setup_entry=async_setup_entry_init,
            async_unload_entry=async_unload_entry_init,
        ),
    )
    test_camera = MockCamera()
    setup_test_component_platform(
        hass, CAMERA_DOMAIN, [test_camera], from_config_entry=True
    )
    mock_platform(hass, f"{TEST_INTEGRATION_DOMAIN}.config_flow", Mock())

    with mock_config_flow(TEST_INTEGRATION_DOMAIN, ConfigFlow):
        assert await hass.config_entries.async_setup(entry.entry_id)
        await hass.async_block_till_done()

    return test_camera


@pytest.mark.usefixtures("mock_camera", "mock_stream_source")
async def test_async_register_webrtc_provider(
    hass: HomeAssistant,
) -> None:
    """Test registering a WebRTC provider."""
    camera = get_camera_from_entity_id(hass, "camera.demo_camera")
    assert camera.camera_capabilities.frontend_stream_types == {StreamType.HLS}

    provider = SomeTestProvider()
    unregister = async_register_webrtc_provider(hass, provider)
    await hass.async_block_till_done()

    assert camera.camera_capabilities.frontend_stream_types == {
        StreamType.HLS,
        StreamType.WEB_RTC,
    }

    # Mark stream as unsupported
    provider._is_supported = False
    # Manually refresh the provider
    await camera.async_refresh_providers()

    assert camera.camera_capabilities.frontend_stream_types == {StreamType.HLS}

    # Mark stream as supported
    provider._is_supported = True
    # Manually refresh the provider
    await camera.async_refresh_providers()
    assert camera.camera_capabilities.frontend_stream_types == {
        StreamType.HLS,
        StreamType.WEB_RTC,
    }

    unregister()
    await hass.async_block_till_done()

    assert camera.camera_capabilities.frontend_stream_types == {StreamType.HLS}


@pytest.mark.usefixtures("mock_camera", "mock_stream_source")
async def test_async_register_webrtc_provider_twice(
    hass: HomeAssistant,
    register_test_provider: SomeTestProvider,
) -> None:
    """Test registering a WebRTC provider twice should raise."""
    with pytest.raises(ValueError, match="Provider already registered"):
        async_register_webrtc_provider(hass, register_test_provider)


async def test_async_register_webrtc_provider_camera_not_loaded(
    hass: HomeAssistant,
) -> None:
    """Test registering a WebRTC provider when camera is not loaded."""
    with pytest.raises(ValueError, match="Unexpected state, camera not loaded"):
        async_register_webrtc_provider(hass, SomeTestProvider())


@pytest.mark.usefixtures("mock_test_webrtc_cameras")
async def test_async_register_ice_server(
    hass: HomeAssistant,
) -> None:
    """Test registering an ICE server."""
    # Clear any existing ICE servers
    hass.data[DATA_ICE_SERVERS].clear()

    called = 0

    @callback
    def get_ice_servers() -> list[RTCIceServer]:
        nonlocal called
        called += 1
        return [
            RTCIceServer(urls="stun:example.com"),
            RTCIceServer(urls="turn:example.com"),
        ]

    unregister = async_register_ice_servers(hass, get_ice_servers)
    assert not called

    camera = get_camera_from_entity_id(hass, "camera.async")
    config = camera.async_get_webrtc_client_configuration()

    assert config.configuration.ice_servers == [
        RTCIceServer(urls="stun:example.com"),
        RTCIceServer(urls="turn:example.com"),
    ]
    assert called == 1

    # register another ICE server
    called_2 = 0

    @callback
    def get_ice_servers_2() -> list[RTCIceServer]:
        nonlocal called_2
        called_2 += 1
        return [
            RTCIceServer(
                urls=["stun:example2.com", "turn:example2.com"],
                username="user",
                credential="pass",
            )
        ]

    unregister_2 = async_register_ice_servers(hass, get_ice_servers_2)

    config = camera.async_get_webrtc_client_configuration()
    assert config.configuration.ice_servers == [
        RTCIceServer(urls="stun:example.com"),
        RTCIceServer(urls="turn:example.com"),
        RTCIceServer(
            urls=["stun:example2.com", "turn:example2.com"],
            username="user",
            credential="pass",
        ),
    ]
    assert called == 2
    assert called_2 == 1

    # unregister the first ICE server

    unregister()

    config = camera.async_get_webrtc_client_configuration()
    assert config.configuration.ice_servers == [
        RTCIceServer(
            urls=["stun:example2.com", "turn:example2.com"],
            username="user",
            credential="pass",
        ),
    ]
    assert called == 2
    assert called_2 == 2

    # unregister the second ICE server
    unregister_2()

    config = camera.async_get_webrtc_client_configuration()
    assert config.configuration.ice_servers == []


@pytest.mark.usefixtures("mock_test_webrtc_cameras")
async def test_ws_get_client_config(
    hass: HomeAssistant, hass_ws_client: WebSocketGenerator
) -> None:
    """Test get WebRTC client config."""
    await async_setup_component(hass, "camera", {})

    client = await hass_ws_client(hass)
    await client.send_json_auto_id(
        {"type": "camera/webrtc/get_client_config", "entity_id": "camera.async"}
    )
    msg = await client.receive_json()

    # Assert WebSocket response
    assert msg["type"] == TYPE_RESULT
    assert msg["success"]
    assert msg["result"] == {
        "configuration": {
            "iceServers": [
                {
                    "urls": [
                        "stun:stun.home-assistant.io:80",
                        "stun:stun.home-assistant.io:3478",
                    ]
                },
            ],
        },
        "getCandidatesUpfront": False,
    }

    @callback
    def get_ice_server() -> list[RTCIceServer]:
        return [
            RTCIceServer(
                urls=["stun:example2.com", "turn:example2.com"],
                username="user",
                credential="pass",
            )
        ]

    async_register_ice_servers(hass, get_ice_server)

    await client.send_json_auto_id(
        {"type": "camera/webrtc/get_client_config", "entity_id": "camera.async"}
    )
    msg = await client.receive_json()

    # Assert WebSocket response
    assert msg["type"] == TYPE_RESULT
    assert msg["success"]
    assert msg["result"] == {
        "configuration": {
            "iceServers": [
                {
                    "urls": [
                        "stun:stun.home-assistant.io:80",
                        "stun:stun.home-assistant.io:3478",
                    ]
                },
                {
                    "urls": ["stun:example2.com", "turn:example2.com"],
                    "username": "user",
                    "credential": "pass",
                },
            ],
        },
        "getCandidatesUpfront": False,
    }


@pytest.mark.usefixtures("mock_test_webrtc_cameras")
async def test_ws_get_client_config_sync_offer(
    hass: HomeAssistant, hass_ws_client: WebSocketGenerator
) -> None:
    """Test get WebRTC client config, when camera is supporting sync offer."""
    await async_setup_component(hass, "camera", {})
    await hass.async_block_till_done()

    client = await hass_ws_client(hass)
    await client.send_json_auto_id(
        {"type": "camera/webrtc/get_client_config", "entity_id": "camera.sync"}
    )
    msg = await client.receive_json()

    # Assert WebSocket response
    assert msg["type"] == TYPE_RESULT
    assert msg["success"]
    assert msg["result"] == {
        "configuration": {},
        "getCandidatesUpfront": True,
    }


@pytest.mark.usefixtures("mock_test_webrtc_cameras")
async def test_ws_get_client_config_custom_config(
    hass: HomeAssistant, hass_ws_client: WebSocketGenerator
) -> None:
    """Test get WebRTC client config."""
    await async_process_ha_core_config(
        hass,
        {"webrtc": {"ice_servers": [{"url": "stun:custom_stun_server:3478"}]}},
    )

    await async_setup_component(hass, "camera", {})

    client = await hass_ws_client(hass)
    await client.send_json_auto_id(
        {"type": "camera/webrtc/get_client_config", "entity_id": "camera.async"}
    )
    msg = await client.receive_json()

    # Assert WebSocket response
    assert msg["type"] == TYPE_RESULT
    assert msg["success"]
    assert msg["result"] == {
        "configuration": {"iceServers": [{"urls": ["stun:custom_stun_server:3478"]}]},
        "getCandidatesUpfront": False,
    }


<<<<<<< HEAD
@pytest.mark.usefixtures("mock_camera_web_rtc_two_way_audio")
async def test_ws_get_client_config_two_way_audio(
    hass: HomeAssistant, hass_ws_client: WebSocketGenerator
) -> None:
    """Test get WebRTC client config for two way audio."""
    await async_setup_component(hass, "camera", {})

    client = await hass_ws_client(hass)
    await client.send_json_auto_id(
        {"type": "camera/webrtc/get_client_config", "entity_id": "camera.demo_camera"}
    )
    msg = await client.receive_json()

    # Assert WebSocket response
    assert msg["type"] == TYPE_RESULT
    assert msg["success"]
    assert msg["result"] == {
        "configuration": {"iceServers": [{"urls": "stun:stun.l.google.com:19302"}]},
        "audioDirection": "sendrecv",
    }


@pytest.mark.usefixtures("mock_camera_hls")
=======
@pytest.mark.usefixtures("mock_camera")
>>>>>>> 147679f8
async def test_ws_get_client_config_no_rtc_camera(
    hass: HomeAssistant, hass_ws_client: WebSocketGenerator
) -> None:
    """Test get WebRTC client config."""
    await async_setup_component(hass, "camera", {})

    client = await hass_ws_client(hass)
    await client.send_json_auto_id(
        {"type": "camera/webrtc/get_client_config", "entity_id": "camera.demo_camera"}
    )
    msg = await client.receive_json()

    # Assert WebSocket response
    assert msg["type"] == TYPE_RESULT
    assert not msg["success"]
    assert msg["error"] == {
        "code": "webrtc_get_client_config_failed",
        "message": "Camera does not support WebRTC, frontend_stream_types={<StreamType.HLS: 'hls'>}",
    }


async def provide_webrtc_answer(stream_source: str, offer: str, stream_id: str) -> str:
    """Simulate an rtsp to webrtc provider."""
    assert stream_source == STREAM_SOURCE
    assert offer == WEBRTC_OFFER
    return WEBRTC_ANSWER


@pytest.fixture(name="mock_rtsp_to_webrtc")
def mock_rtsp_to_webrtc_fixture(
    hass: HomeAssistant, caplog: pytest.LogCaptureFixture
) -> Generator[Mock]:
    """Fixture that registers a mock rtsp to webrtc provider."""
    mock_provider = Mock(side_effect=provide_webrtc_answer)
    unsub = async_register_rtsp_to_web_rtc_provider(hass, "mock_domain", mock_provider)
    assert (
        "async_register_rtsp_to_web_rtc_provider is a deprecated function which will"
        " be removed in HA Core 2025.6. Use async_register_webrtc_provider instead"
    ) in caplog.text
    yield mock_provider
    unsub()


@pytest.mark.usefixtures("mock_test_webrtc_cameras")
async def test_websocket_webrtc_offer(
    hass: HomeAssistant, hass_ws_client: WebSocketGenerator
) -> None:
    """Test initiating a WebRTC stream with offer and answer."""
    client = await hass_ws_client(hass)
    await client.send_json_auto_id(
        {
            "type": "camera/webrtc/offer",
            "entity_id": "camera.async",
            "offer": WEBRTC_OFFER,
        }
    )
    response = await client.receive_json()
    assert response["type"] == TYPE_RESULT
    assert response["success"]
    subscription_id = response["id"]

    # Session id
    response = await client.receive_json()
    assert response["id"] == subscription_id
    assert response["type"] == "event"
    assert response["event"]["type"] == "session"

    # Answer
    response = await client.receive_json()
    assert response["id"] == subscription_id
    assert response["type"] == "event"
    assert response["event"] == {
        "type": "answer",
        "answer": WEBRTC_ANSWER,
    }

    # Unsubscribe/Close session
    await client.send_json_auto_id(
        {
            "type": "unsubscribe_events",
            "subscription": subscription_id,
        }
    )
    msg = await client.receive_json()
    assert msg["success"]


@pytest.mark.filterwarnings(
    "ignore:Using RTCIceCandidate is deprecated. Use RTCIceCandidateInit instead"
)
@pytest.mark.usefixtures("mock_stream_source", "mock_camera")
async def test_websocket_webrtc_offer_webrtc_provider_deprecated(
    hass: HomeAssistant,
    hass_ws_client: WebSocketGenerator,
    register_test_provider: SomeTestProvider,
) -> None:
    """Test initiating a WebRTC stream with a webrtc provider with the deprecated class."""
    await _test_websocket_webrtc_offer_webrtc_provider(
        hass,
        hass_ws_client,
        register_test_provider,
        WebRTCCandidate(RTCIceCandidate("candidate")),
        {"type": "candidate", "candidate": {"candidate": "candidate"}},
    )


@pytest.mark.parametrize(
    ("message", "expected_frontend_message"),
    [
        (
            WebRTCCandidate(RTCIceCandidateInit("candidate")),
            {
                "type": "candidate",
                "candidate": {"candidate": "candidate", "sdpMLineIndex": 0},
            },
        ),
        (
            WebRTCError("webrtc_offer_failed", "error"),
            {"type": "error", "code": "webrtc_offer_failed", "message": "error"},
        ),
        (WebRTCAnswer("answer"), {"type": "answer", "answer": "answer"}),
    ],
    ids=["candidate", "error", "answer"],
)
@pytest.mark.usefixtures("mock_stream_source", "mock_camera")
async def test_websocket_webrtc_offer_webrtc_provider(
    hass: HomeAssistant,
    hass_ws_client: WebSocketGenerator,
    register_test_provider: SomeTestProvider,
    message: WebRTCMessage,
    expected_frontend_message: dict[str, Any],
) -> None:
    """Test initiating a WebRTC stream with a webrtc provider."""
    await _test_websocket_webrtc_offer_webrtc_provider(
        hass,
        hass_ws_client,
        register_test_provider,
        message,
        expected_frontend_message,
    )


async def _test_websocket_webrtc_offer_webrtc_provider(
    hass: HomeAssistant,
    hass_ws_client: WebSocketGenerator,
    register_test_provider: SomeTestProvider,
    message: WebRTCMessage,
    expected_frontend_message: dict[str, Any],
) -> None:
    """Test initiating a WebRTC stream with a webrtc provider."""
    client = await hass_ws_client(hass)
    with (
        patch.object(
            register_test_provider, "async_handle_async_webrtc_offer", autospec=True
        ) as mock_async_handle_async_webrtc_offer,
        patch.object(
            register_test_provider, "async_close_session", autospec=True
        ) as mock_async_close_session,
    ):
        await client.send_json_auto_id(
            {
                "type": "camera/webrtc/offer",
                "entity_id": "camera.demo_camera",
                "offer": WEBRTC_OFFER,
            }
        )
        response = await client.receive_json()
        assert response["type"] == TYPE_RESULT
        assert response["success"]
        subscription_id = response["id"]
        mock_async_handle_async_webrtc_offer.assert_called_once()
        assert mock_async_handle_async_webrtc_offer.call_args[0][1] == WEBRTC_OFFER
        send_message: WebRTCSendMessage = (
            mock_async_handle_async_webrtc_offer.call_args[0][3]
        )

        # Session id
        response = await client.receive_json()
        assert response["id"] == subscription_id
        assert response["type"] == "event"
        assert response["event"]["type"] == "session"
        session_id = response["event"]["session_id"]

        send_message(message)

        response = await client.receive_json()
        assert response["id"] == subscription_id
        assert response["type"] == "event"
        assert response["event"] == expected_frontend_message

        # Unsubscribe/Close session
        await client.send_json_auto_id(
            {
                "type": "unsubscribe_events",
                "subscription": subscription_id,
            }
        )
        msg = await client.receive_json()
        assert msg["success"]
        mock_async_close_session.assert_called_once_with(session_id)


async def test_websocket_webrtc_offer_invalid_entity(
    hass: HomeAssistant, hass_ws_client: WebSocketGenerator
) -> None:
    """Test WebRTC with a camera entity that does not exist."""
    await async_setup_component(hass, "camera", {})
    client = await hass_ws_client(hass)
    await client.send_json_auto_id(
        {
            "type": "camera/webrtc/offer",
            "entity_id": "camera.does_not_exist",
            "offer": WEBRTC_OFFER,
        }
    )
    response = await client.receive_json()

    assert response["type"] == TYPE_RESULT
    assert not response["success"]
    assert response["error"] == {
        "code": "home_assistant_error",
        "message": "Camera not found",
    }


@pytest.mark.usefixtures("mock_test_webrtc_cameras")
async def test_websocket_webrtc_offer_missing_offer(
    hass: HomeAssistant, hass_ws_client: WebSocketGenerator
) -> None:
    """Test WebRTC stream with missing required fields."""
    client = await hass_ws_client(hass)
    await client.send_json_auto_id(
        {
            "type": "camera/webrtc/offer",
            "entity_id": "camera.demo_camera",
        }
    )
    response = await client.receive_json()

    assert response["type"] == TYPE_RESULT
    assert not response["success"]
    assert response["error"]["code"] == "invalid_format"


@pytest.mark.parametrize(
    ("error", "expected_message"),
    [
        (ValueError("value error"), "value error"),
        (HomeAssistantError("offer failed"), "offer failed"),
        (TimeoutError(), "Timeout handling WebRTC offer"),
    ],
)
async def test_websocket_webrtc_offer_failure(
    hass: HomeAssistant,
    hass_ws_client: WebSocketGenerator,
    init_test_integration: MockCamera,
    error: Exception,
    expected_message: str,
) -> None:
    """Test WebRTC stream that fails handling the offer."""
    client = await hass_ws_client(hass)
    init_test_integration.set_sync_answer(error)

    await client.send_json_auto_id(
        {
            "type": "camera/webrtc/offer",
            "entity_id": "camera.test",
            "offer": WEBRTC_OFFER,
        }
    )
    response = await client.receive_json()

    assert response["type"] == TYPE_RESULT
    assert response["success"]
    subscription_id = response["id"]

    # Session id
    response = await client.receive_json()
    assert response["id"] == subscription_id
    assert response["type"] == "event"
    assert response["event"]["type"] == "session"

    # Error
    response = await client.receive_json()
    assert response["id"] == subscription_id
    assert response["type"] == "event"
    assert response["event"] == {
        "type": "error",
        "code": "webrtc_offer_failed",
        "message": expected_message,
    }


@pytest.mark.usefixtures("mock_test_webrtc_cameras")
async def test_websocket_webrtc_offer_sync(
    hass: HomeAssistant,
    hass_ws_client: WebSocketGenerator,
    caplog: pytest.LogCaptureFixture,
) -> None:
    """Test sync WebRTC stream offer."""
    client = await hass_ws_client(hass)

    await client.send_json_auto_id(
        {
            "type": "camera/webrtc/offer",
            "entity_id": "camera.sync",
            "offer": WEBRTC_OFFER,
        }
    )
    response = await client.receive_json()

    assert (
        "tests.components.camera.conftest",
        logging.WARNING,
        (
            "async_handle_web_rtc_offer was called from camera, this is a deprecated "
            "function which will be removed in HA Core 2025.6. Use "
            "async_handle_async_webrtc_offer instead"
        ),
    ) in caplog.record_tuples
    assert response["type"] == TYPE_RESULT
    assert response["success"]
    subscription_id = response["id"]

    # Session id
    response = await client.receive_json()
    assert response["id"] == subscription_id
    assert response["type"] == "event"
    assert response["event"]["type"] == "session"

    # Answer
    response = await client.receive_json()
    assert response["id"] == subscription_id
    assert response["type"] == "event"
    assert response["event"] == {"type": "answer", "answer": WEBRTC_ANSWER}


async def test_websocket_webrtc_offer_sync_no_answer(
    hass: HomeAssistant,
    hass_ws_client: WebSocketGenerator,
    caplog: pytest.LogCaptureFixture,
    init_test_integration: MockCamera,
) -> None:
    """Test sync WebRTC stream offer with no answer."""
    client = await hass_ws_client(hass)
    init_test_integration.set_sync_answer(None)

    await client.send_json_auto_id(
        {
            "type": "camera/webrtc/offer",
            "entity_id": "camera.test",
            "offer": WEBRTC_OFFER,
        }
    )
    response = await client.receive_json()

    assert response["type"] == TYPE_RESULT
    assert response["success"]
    subscription_id = response["id"]

    # Session id
    response = await client.receive_json()
    assert response["id"] == subscription_id
    assert response["type"] == "event"
    assert response["event"]["type"] == "session"

    # Answer
    response = await client.receive_json()
    assert response["id"] == subscription_id
    assert response["type"] == "event"
    assert response["event"] == {
        "type": "error",
        "code": "webrtc_offer_failed",
        "message": "No answer on WebRTC offer",
    }
    assert (
        "homeassistant.components.camera",
        logging.ERROR,
        "Error handling WebRTC offer: No answer",
    ) in caplog.record_tuples


@pytest.mark.usefixtures("mock_camera")
async def test_websocket_webrtc_offer_invalid_stream_type(
    hass: HomeAssistant, hass_ws_client: WebSocketGenerator
) -> None:
    """Test WebRTC initiating for a camera with a different stream_type."""
    client = await hass_ws_client(hass)
    await client.send_json_auto_id(
        {
            "type": "camera/webrtc/offer",
            "entity_id": "camera.demo_camera",
            "offer": WEBRTC_OFFER,
        }
    )
    response = await client.receive_json()

    assert response["type"] == TYPE_RESULT
    assert not response["success"]
    assert response["error"] == {
        "code": "webrtc_offer_failed",
        "message": "Camera does not support WebRTC, frontend_stream_types={<StreamType.HLS: 'hls'>}",
    }


@pytest.mark.usefixtures("mock_camera", "mock_stream_source")
async def test_rtsp_to_webrtc_offer(
    hass: HomeAssistant,
    hass_ws_client: WebSocketGenerator,
    mock_rtsp_to_webrtc: Mock,
) -> None:
    """Test creating a webrtc offer from an rstp provider."""
    client = await hass_ws_client(hass)
    await client.send_json_auto_id(
        {
            "type": "camera/webrtc/offer",
            "entity_id": "camera.demo_camera",
            "offer": WEBRTC_OFFER,
        }
    )
    response = await client.receive_json()

    assert response["type"] == TYPE_RESULT
    assert response["success"]
    subscription_id = response["id"]

    # Session id
    response = await client.receive_json()
    assert response["id"] == subscription_id
    assert response["type"] == "event"
    assert response["event"]["type"] == "session"

    # Answer
    response = await client.receive_json()
    assert response["id"] == subscription_id
    assert response["type"] == "event"
    assert response["event"] == {
        "type": "answer",
        "answer": WEBRTC_ANSWER,
    }

    assert mock_rtsp_to_webrtc.called


@pytest.fixture(name="mock_hls_stream_source")
async def mock_hls_stream_source_fixture() -> AsyncGenerator[AsyncMock]:
    """Fixture to create an HLS stream source."""
    with patch(
        "homeassistant.components.camera.Camera.stream_source",
        return_value=HLS_STREAM_SOURCE,
    ) as mock_hls_stream_source:
        yield mock_hls_stream_source


@pytest.mark.usefixtures("mock_camera", "mock_stream_source")
async def test_rtsp_to_webrtc_provider_unregistered(
    hass: HomeAssistant, hass_ws_client: WebSocketGenerator
) -> None:
    """Test creating a webrtc offer from an rstp provider."""
    mock_provider = Mock(side_effect=provide_webrtc_answer)
    unsub = async_register_rtsp_to_web_rtc_provider(hass, "mock_domain", mock_provider)

    client = await hass_ws_client(hass)

    # Registered provider can handle the WebRTC offer
    await client.send_json_auto_id(
        {
            "type": "camera/webrtc/offer",
            "entity_id": "camera.demo_camera",
            "offer": WEBRTC_OFFER,
        }
    )
    response = await client.receive_json()
    assert response["type"] == TYPE_RESULT
    assert response["success"]
    subscription_id = response["id"]

    # Session id
    response = await client.receive_json()
    assert response["id"] == subscription_id
    assert response["type"] == "event"
    assert response["event"]["type"] == "session"

    # Answer
    response = await client.receive_json()
    assert response["id"] == subscription_id
    assert response["type"] == "event"
    assert response["event"] == {
        "type": "answer",
        "answer": WEBRTC_ANSWER,
    }

    assert mock_provider.called
    mock_provider.reset_mock()

    # Unregister provider, then verify the WebRTC offer cannot be handled
    unsub()
    await client.send_json_auto_id(
        {
            "type": "camera/webrtc/offer",
            "entity_id": "camera.demo_camera",
            "offer": WEBRTC_OFFER,
        }
    )
    response = await client.receive_json()
    assert response.get("type") == TYPE_RESULT
    assert not response["success"]
    assert response["error"] == {
        "code": "webrtc_offer_failed",
        "message": "Camera does not support WebRTC, frontend_stream_types={<StreamType.HLS: 'hls'>}",
    }

    assert not mock_provider.called


@pytest.mark.usefixtures("mock_camera", "mock_stream_source")
async def test_rtsp_to_webrtc_offer_not_accepted(
    hass: HomeAssistant, hass_ws_client: WebSocketGenerator
) -> None:
    """Test a provider that can't satisfy the rtsp to webrtc offer."""

    async def provide_none(
        stream_source: str, offer: str, stream_id: str
    ) -> str | None:
        """Simulate a provider that can't accept the offer."""
        return None

    mock_provider = Mock(side_effect=provide_none)
    unsub = async_register_rtsp_to_web_rtc_provider(hass, "mock_domain", mock_provider)
    client = await hass_ws_client(hass)

    # Registered provider can handle the WebRTC offer
    await client.send_json_auto_id(
        {
            "type": "camera/webrtc/offer",
            "entity_id": "camera.demo_camera",
            "offer": WEBRTC_OFFER,
        }
    )
    response = await client.receive_json()
    assert response["type"] == TYPE_RESULT
    assert response["success"]
    subscription_id = response["id"]

    # Session id
    response = await client.receive_json()
    assert response["id"] == subscription_id
    assert response["type"] == "event"
    assert response["event"]["type"] == "session"

    # Answer
    response = await client.receive_json()
    assert response["id"] == subscription_id
    assert response["type"] == "event"
    assert response["event"] == {
        "type": "error",
        "code": "webrtc_offer_failed",
        "message": "Camera does not support WebRTC",
    }

    assert mock_provider.called

    unsub()


@pytest.mark.parametrize(
    ("frontend_candidate", "expected_candidate"),
    [
        (
            {"candidate": "candidate", "sdpMLineIndex": 0},
            RTCIceCandidateInit("candidate"),
        ),
        (
            {"candidate": "candidate", "sdpMLineIndex": 1},
            RTCIceCandidateInit("candidate", sdp_m_line_index=1),
        ),
        (
            {"candidate": "candidate", "sdpMid": "1"},
            RTCIceCandidateInit("candidate", sdp_mid="1"),
        ),
    ],
    ids=["candidate", "candidate-mline-index", "candidate-mid"],
)
@pytest.mark.usefixtures("mock_test_webrtc_cameras")
async def test_ws_webrtc_candidate(
    hass: HomeAssistant,
    hass_ws_client: WebSocketGenerator,
    frontend_candidate: dict[str, Any],
    expected_candidate: RTCIceCandidateInit,
) -> None:
    """Test ws webrtc candidate command."""
    client = await hass_ws_client(hass)
    session_id = "session_id"
    with patch.object(
        get_camera_from_entity_id(hass, "camera.async"), "async_on_webrtc_candidate"
    ) as mock_on_webrtc_candidate:
        await client.send_json_auto_id(
            {
                "type": "camera/webrtc/candidate",
                "entity_id": "camera.async",
                "session_id": session_id,
                "candidate": frontend_candidate,
            }
        )
        response = await client.receive_json()
        assert response["type"] == TYPE_RESULT
        assert response["success"]
        mock_on_webrtc_candidate.assert_called_once_with(session_id, expected_candidate)


@pytest.mark.parametrize(
    ("message", "expected_error_msg"),
    [
        (
            {"sdpMLineIndex": 0},
            (
                'Field "candidate" of type str is missing in RTCIceCandidateInit instance'
                " for dictionary value @ data['candidate']. Got {'sdpMLineIndex': 0}"
            ),
        ),
        (
            {"candidate": "candidate", "sdpMLineIndex": -1},
            (
                "sdpMLineIndex must be greater than or equal to 0 for dictionary value @ "
                "data['candidate']. Got {'candidate': 'candidate', 'sdpMLineIndex': -1}"
            ),
        ),
    ],
    ids=[
        "candidate missing",
        "spd_mline_index smaller than 0",
    ],
)
@pytest.mark.usefixtures("mock_test_webrtc_cameras")
async def test_ws_webrtc_candidate_invalid_candidate_message(
    hass: HomeAssistant,
    hass_ws_client: WebSocketGenerator,
    message: dict,
    expected_error_msg: str,
) -> None:
    """Test ws WebRTC candidate command for a camera with a different stream_type."""
    client = await hass_ws_client(hass)
    with patch("homeassistant.components.camera.Camera.async_on_webrtc_candidate"):
        await client.send_json_auto_id(
            {
                "type": "camera/webrtc/candidate",
                "entity_id": "camera.async",
                "session_id": "session_id",
                "candidate": message,
            }
        )
        response = await client.receive_json()

    assert response["type"] == TYPE_RESULT
    assert not response["success"]
    assert response["error"] == {
        "code": "invalid_format",
        "message": expected_error_msg,
    }


@pytest.mark.usefixtures("mock_test_webrtc_cameras")
async def test_ws_webrtc_candidate_not_supported(
    hass: HomeAssistant, hass_ws_client: WebSocketGenerator
) -> None:
    """Test ws webrtc candidate command is raising if not supported."""
    client = await hass_ws_client(hass)
    await client.send_json_auto_id(
        {
            "type": "camera/webrtc/candidate",
            "entity_id": "camera.sync",
            "session_id": "session_id",
            "candidate": {"candidate": "candidate"},
        }
    )
    response = await client.receive_json()
    assert response["type"] == TYPE_RESULT
    assert not response["success"]
    assert response["error"] == {
        "code": "home_assistant_error",
        "message": "Cannot handle WebRTC candidate",
    }


@pytest.mark.usefixtures("mock_camera", "mock_stream_source")
async def test_ws_webrtc_candidate_webrtc_provider(
    hass: HomeAssistant,
    hass_ws_client: WebSocketGenerator,
    register_test_provider: SomeTestProvider,
) -> None:
    """Test ws webrtc candidate command with WebRTC provider."""
    with patch.object(
        register_test_provider, "async_on_webrtc_candidate"
    ) as mock_on_webrtc_candidate:
        client = await hass_ws_client(hass)
        session_id = "session_id"
        candidate = "candidate"
        await client.send_json_auto_id(
            {
                "type": "camera/webrtc/candidate",
                "entity_id": "camera.demo_camera",
                "session_id": session_id,
                "candidate": {"candidate": candidate, "sdpMLineIndex": 1},
            }
        )
        response = await client.receive_json()
        assert response["type"] == TYPE_RESULT
        assert response["success"]
        mock_on_webrtc_candidate.assert_called_once_with(
            session_id, RTCIceCandidateInit(candidate, sdp_m_line_index=1)
        )


async def test_ws_webrtc_candidate_invalid_entity(
    hass: HomeAssistant, hass_ws_client: WebSocketGenerator
) -> None:
    """Test ws WebRTC candidate command with a camera entity that does not exist."""
    await async_setup_component(hass, "camera", {})
    client = await hass_ws_client(hass)
    await client.send_json_auto_id(
        {
            "type": "camera/webrtc/candidate",
            "entity_id": "camera.does_not_exist",
            "session_id": "session_id",
            "candidate": {"candidate": "candidate"},
        }
    )
    response = await client.receive_json()

    assert response["type"] == TYPE_RESULT
    assert not response["success"]
    assert response["error"] == {
        "code": "home_assistant_error",
        "message": "Camera not found",
    }


@pytest.mark.usefixtures("mock_test_webrtc_cameras")
async def test_ws_webrtc_canidate_missing_candidate(
    hass: HomeAssistant, hass_ws_client: WebSocketGenerator
) -> None:
    """Test ws WebRTC candidate command with missing required fields."""
    client = await hass_ws_client(hass)
    await client.send_json_auto_id(
        {
            "type": "camera/webrtc/candidate",
            "entity_id": "camera.async",
            "session_id": "session_id",
        }
    )
    response = await client.receive_json()

    assert response["type"] == TYPE_RESULT
    assert not response["success"]
    assert response["error"]["code"] == "invalid_format"


@pytest.mark.usefixtures("mock_camera")
async def test_ws_webrtc_candidate_invalid_stream_type(
    hass: HomeAssistant, hass_ws_client: WebSocketGenerator
) -> None:
    """Test ws WebRTC candidate command for a camera with a different stream_type."""
    client = await hass_ws_client(hass)
    await client.send_json_auto_id(
        {
            "type": "camera/webrtc/candidate",
            "entity_id": "camera.demo_camera",
            "session_id": "session_id",
            "candidate": {"candidate": "candidate"},
        }
    )
    response = await client.receive_json()

    assert response["type"] == TYPE_RESULT
    assert not response["success"]
    assert response["error"] == {
        "code": "webrtc_candidate_failed",
        "message": "Camera does not support WebRTC, frontend_stream_types={<StreamType.HLS: 'hls'>}",
    }


async def test_webrtc_provider_optional_interface(hass: HomeAssistant) -> None:
    """Test optional interface for WebRTC provider."""

    class OnlyRequiredInterfaceProvider(CameraWebRTCProvider):
        """Test provider."""

        @property
        def domain(self) -> str:
            """Return the domain of the provider."""
            return "test"

        @callback
        def async_is_supported(self, stream_source: str) -> bool:
            """Determine if the provider supports the stream source."""
            return True

        async def async_handle_async_webrtc_offer(
            self,
            camera: Camera,
            offer_sdp: str,
            session_id: str,
            send_message: WebRTCSendMessage,
        ) -> None:
            """Handle the WebRTC offer and return the answer via the provided callback.

            Return value determines if the offer was handled successfully.
            """
            send_message(WebRTCAnswer(answer="answer"))

        async def async_on_webrtc_candidate(
            self, session_id: str, candidate: RTCIceCandidateInit
        ) -> None:
            """Handle the WebRTC candidate."""

    provider = OnlyRequiredInterfaceProvider()
    # Call all interface methods
    assert provider.async_is_supported("stream_source") is True
    await provider.async_handle_async_webrtc_offer(
        Mock(), "offer_sdp", "session_id", Mock()
    )
    await provider.async_on_webrtc_candidate(
        "session_id", RTCIceCandidateInit("candidate")
    )
    provider.async_close_session("session_id")


@pytest.mark.usefixtures("mock_camera")
async def test_repair_issue_legacy_provider(
    hass: HomeAssistant,
    issue_registry: ir.IssueRegistry,
) -> None:
    """Test repair issue created for legacy provider."""
    # Ensure no issue if no provider is registered
    assert not issue_registry.async_get_issue(
        "camera", "legacy_webrtc_provider_mock_domain"
    )

    # Register a legacy provider
    legacy_provider = Mock(side_effect=provide_webrtc_answer)
    unsub_legacy_provider = async_register_rtsp_to_web_rtc_provider(
        hass, "mock_domain", legacy_provider
    )
    await hass.async_block_till_done()

    # Ensure no issue if only legacy provider is registered
    assert not issue_registry.async_get_issue(
        "camera", "legacy_webrtc_provider_mock_domain"
    )

    provider = Go2RTCProvider()
    unsub_go2rtc_provider = async_register_webrtc_provider(hass, provider)
    await hass.async_block_till_done()

    # Ensure issue when legacy and builtin provider are registered
    issue = issue_registry.async_get_issue(
        "camera", "legacy_webrtc_provider_mock_domain"
    )
    assert issue
    assert issue.is_fixable is False
    assert issue.is_persistent is False
    assert issue.issue_domain == "mock_domain"
    assert issue.learn_more_url == "https://www.home-assistant.io/integrations/go2rtc/"
    assert issue.severity == ir.IssueSeverity.WARNING
    assert issue.issue_id == "legacy_webrtc_provider_mock_domain"
    assert issue.translation_key == "legacy_webrtc_provider"
    assert issue.translation_placeholders == {
        "legacy_integration": "mock_domain",
        "builtin_integration": "go2rtc",
    }

    unsub_legacy_provider()
    unsub_go2rtc_provider()


@pytest.mark.usefixtures("mock_camera", "register_test_provider", "mock_rtsp_to_webrtc")
async def test_no_repair_issue_without_new_provider(
    hass: HomeAssistant,
    issue_registry: ir.IssueRegistry,
) -> None:
    """Test repair issue not created if no go2rtc provider exists."""
    assert not issue_registry.async_get_issue(
        "camera", "legacy_webrtc_provider_mock_domain"
    )


@pytest.mark.usefixtures("mock_camera", "mock_rtsp_to_webrtc")
async def test_registering_same_legacy_provider(
    hass: HomeAssistant,
) -> None:
    """Test registering the same legacy provider twice."""
    legacy_provider = Mock(side_effect=provide_webrtc_answer)
    with pytest.raises(ValueError, match="Provider already registered"):
        async_register_rtsp_to_web_rtc_provider(hass, "mock_domain", legacy_provider)


@pytest.mark.usefixtures("mock_hls_stream_source", "mock_camera", "mock_rtsp_to_webrtc")
async def test_get_not_supported_legacy_provider(hass: HomeAssistant) -> None:
    """Test getting a not supported legacy provider."""
    camera = get_camera_from_entity_id(hass, "camera.demo_camera")
    assert await async_get_supported_legacy_provider(hass, camera) is None<|MERGE_RESOLUTION|>--- conflicted
+++ resolved
@@ -295,6 +295,7 @@
     assert msg["type"] == TYPE_RESULT
     assert msg["success"]
     assert msg["result"] == {
+        "audioDirection": "recvonly",
         "configuration": {
             "iceServers": [
                 {
@@ -329,6 +330,7 @@
     assert msg["type"] == TYPE_RESULT
     assert msg["success"]
     assert msg["result"] == {
+        "audioDirection": "recvonly",
         "configuration": {
             "iceServers": [
                 {
@@ -366,6 +368,7 @@
     assert msg["type"] == TYPE_RESULT
     assert msg["success"]
     assert msg["result"] == {
+        "audioDirection": "recvonly",
         "configuration": {},
         "getCandidatesUpfront": True,
     }
@@ -393,13 +396,13 @@
     assert msg["type"] == TYPE_RESULT
     assert msg["success"]
     assert msg["result"] == {
+        "audioDirection": "recvonly",
         "configuration": {"iceServers": [{"urls": ["stun:custom_stun_server:3478"]}]},
         "getCandidatesUpfront": False,
     }
 
 
-<<<<<<< HEAD
-@pytest.mark.usefixtures("mock_camera_web_rtc_two_way_audio")
+@pytest.mark.usefixtures("mock_test_webrtc_cameras")
 async def test_ws_get_client_config_two_way_audio(
     hass: HomeAssistant, hass_ws_client: WebSocketGenerator
 ) -> None:
@@ -408,7 +411,7 @@
 
     client = await hass_ws_client(hass)
     await client.send_json_auto_id(
-        {"type": "camera/webrtc/get_client_config", "entity_id": "camera.demo_camera"}
+        {"type": "camera/webrtc/get_client_config", "entity_id": "camera.asynctwoway"}
     )
     msg = await client.receive_json()
 
@@ -416,15 +419,22 @@
     assert msg["type"] == TYPE_RESULT
     assert msg["success"]
     assert msg["result"] == {
-        "configuration": {"iceServers": [{"urls": "stun:stun.l.google.com:19302"}]},
         "audioDirection": "sendrecv",
-    }
-
-
-@pytest.mark.usefixtures("mock_camera_hls")
-=======
+        "configuration": {
+            "iceServers": [
+                {
+                    "urls": [
+                        "stun:stun.home-assistant.io:80",
+                        "stun:stun.home-assistant.io:3478",
+                    ]
+                },
+            ],
+        },
+        "getCandidatesUpfront": False,
+    }
+
+
 @pytest.mark.usefixtures("mock_camera")
->>>>>>> 147679f8
 async def test_ws_get_client_config_no_rtc_camera(
     hass: HomeAssistant, hass_ws_client: WebSocketGenerator
 ) -> None:
