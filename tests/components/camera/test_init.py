--- conflicted
+++ resolved
@@ -17,11 +17,7 @@
 )
 from homeassistant.components.camera.helper import get_camera_from_entity_id
 from homeassistant.components.websocket_api import TYPE_RESULT
-<<<<<<< HEAD
-from homeassistant.config import async_process_ha_core_config
 from homeassistant.config_entries import ConfigEntry, ConfigFlow
-=======
->>>>>>> 2de161ce
 from homeassistant.const import (
     ATTR_ENTITY_ID,
     EVENT_HOMEASSISTANT_STARTED,
@@ -34,7 +30,6 @@
 from homeassistant.setup import async_setup_component
 from homeassistant.util import dt as dt_util
 
-<<<<<<< HEAD
 from .common import (
     EMPTY_8_6_JPEG,
     STREAM_SOURCE,
@@ -42,9 +37,6 @@
     add_webrtc_provider,
     mock_turbo_jpeg,
 )
-=======
-from .common import EMPTY_8_6_JPEG, STREAM_SOURCE, mock_turbo_jpeg
->>>>>>> 2de161ce
 
 from tests.common import (
     MockConfigEntry,
