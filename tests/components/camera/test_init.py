"""The tests for the camera component."""
import asyncio
import base64
import io
from unittest.mock import Mock, PropertyMock, mock_open, patch

import pytest

from homeassistant.components import camera
from homeassistant.components.camera.const import DOMAIN, PREF_PRELOAD_STREAM
from homeassistant.components.camera.prefs import CameraEntityPreferences
from homeassistant.components.websocket_api.const import TYPE_RESULT
from homeassistant.config import async_process_ha_core_config
from homeassistant.const import (
    ATTR_ENTITY_ID,
    EVENT_HOMEASSISTANT_START,
    HTTP_BAD_GATEWAY,
    HTTP_OK,
)
from homeassistant.exceptions import HomeAssistantError
from homeassistant.setup import async_setup_component

from .common import JPEG_8_6

from tests.components.camera import common


@pytest.fixture(name="mock_camera")
async def mock_camera_fixture(hass):
    """Initialize a demo camera platform."""
    assert await async_setup_component(
        hass, "camera", {camera.DOMAIN: {"platform": "demo"}}
    )
    await hass.async_block_till_done()

    with patch(
        "homeassistant.components.demo.camera.Path.read_bytes",
        return_value=b"Test",
    ):
        yield


@pytest.fixture(name="mock_stream")
def mock_stream_fixture(hass):
    """Initialize a demo camera platform with streaming."""
    assert hass.loop.run_until_complete(
        async_setup_component(hass, "stream", {"stream": {}})
    )


@pytest.fixture(name="setup_camera_prefs")
def setup_camera_prefs_fixture(hass):
    """Initialize HTTP API."""
    return common.mock_camera_prefs(hass, "camera.demo_camera")


@pytest.fixture(name="image_mock_url")
async def image_mock_url_fixture(hass):
    """Fixture for get_image tests."""
    await async_setup_component(
        hass, camera.DOMAIN, {camera.DOMAIN: {"platform": "demo"}}
    )
    await hass.async_block_till_done()


async def test_get_image_from_camera(hass, image_mock_url):
    """Grab an image from camera entity."""

    with patch(
        "homeassistant.components.demo.camera.Path.read_bytes",
        autospec=True,
        return_value=b"Test",
    ) as mock_camera:
        image = await camera.async_get_image(hass, "camera.demo_camera")

    assert mock_camera.called
    assert image.content == b"Test"


async def test_get_image_from_camera_with_width_height(hass, image_mock_url):
    """Grab an image from camera entity with width and height."""

    with patch(
        "homeassistant.components.demo.camera.Path.read_bytes",
        autospec=True,
        return_value=b"Test",
    ) as mock_camera:
        image = await camera.async_get_image(
            hass, "camera.demo_camera", width=640, height=480
        )

    assert mock_camera.called
    assert image.content == b"Test"


<<<<<<< HEAD
=======
async def test_get_image_from_camera_with_width_height_scaled(hass, image_mock_url):
    """Grab an image from camera entity with width and height and scale it."""

    with patch(
        "homeassistant.components.demo.camera.Path.read_bytes",
        autospec=True,
        return_value=JPEG_8_6,
    ) as mock_camera:
        image = await camera.async_get_image(
            hass, "camera.demo_camera", width=4, height=3
        )

    assert mock_camera.called
    assert image.content_type == "image/jpeg"
    assert image.content is not JPEG_8_6


>>>>>>> 349d448a
async def test_get_stream_source_from_camera(hass, mock_camera):
    """Fetch stream source from camera entity."""

    with patch(
        "homeassistant.components.camera.Camera.stream_source",
        return_value="rtsp://127.0.0.1/stream",
    ) as mock_camera_stream_source:
        stream_source = await camera.async_get_stream_source(hass, "camera.demo_camera")

    assert mock_camera_stream_source.called
    assert stream_source == "rtsp://127.0.0.1/stream"


async def test_get_image_without_exists_camera(hass, image_mock_url):
    """Try to get image without exists camera."""
    with patch(
        "homeassistant.helpers.entity_component.EntityComponent.get_entity",
        return_value=None,
    ), pytest.raises(HomeAssistantError):
        await camera.async_get_image(hass, "camera.demo_camera")


async def test_get_image_with_timeout(hass, image_mock_url):
    """Try to get image with timeout."""
    with patch(
        "homeassistant.components.demo.camera.DemoCamera.async_camera_image",
        side_effect=asyncio.TimeoutError,
    ), pytest.raises(HomeAssistantError):
        await camera.async_get_image(hass, "camera.demo_camera")


async def test_get_image_fails(hass, image_mock_url):
    """Try to get image with timeout."""
    with patch(
        "homeassistant.components.demo.camera.DemoCamera.async_camera_image",
        return_value=None,
    ), pytest.raises(HomeAssistantError):
        await camera.async_get_image(hass, "camera.demo_camera")


async def test_snapshot_service(hass, mock_camera):
    """Test snapshot service."""
    mopen = mock_open()

    with patch("homeassistant.components.camera.open", mopen, create=True), patch(
        "homeassistant.components.camera.os.path.exists",
        Mock(spec="os.path.exists", return_value=True),
    ), patch.object(hass.config, "is_allowed_path", return_value=True):
        await hass.services.async_call(
            camera.DOMAIN,
            camera.SERVICE_SNAPSHOT,
            {
                ATTR_ENTITY_ID: "camera.demo_camera",
                camera.ATTR_FILENAME: "/test/snapshot.jpg",
            },
            blocking=True,
        )

        mock_write = mopen().write

        assert len(mock_write.mock_calls) == 1
        assert mock_write.mock_calls[0][1][0] == b"Test"


async def test_websocket_camera_thumbnail(hass, hass_ws_client, mock_camera):
    """Test camera_thumbnail websocket command."""
    await async_setup_component(hass, "camera", {})

    client = await hass_ws_client(hass)
    await client.send_json(
        {"id": 5, "type": "camera_thumbnail", "entity_id": "camera.demo_camera"}
    )

    msg = await client.receive_json()

    assert msg["id"] == 5
    assert msg["type"] == TYPE_RESULT
    assert msg["success"]
    assert msg["result"]["content_type"] == "image/jpeg"
    assert msg["result"]["content"] == base64.b64encode(b"Test").decode("utf-8")


async def test_websocket_stream_no_source(
    hass, hass_ws_client, mock_camera, mock_stream
):
    """Test camera/stream websocket command with camera with no source."""
    await async_setup_component(hass, "camera", {})

    # Request playlist through WebSocket
    client = await hass_ws_client(hass)
    await client.send_json(
        {"id": 6, "type": "camera/stream", "entity_id": "camera.demo_camera"}
    )
    msg = await client.receive_json()

    # Assert WebSocket response
    assert msg["id"] == 6
    assert msg["type"] == TYPE_RESULT
    assert not msg["success"]


async def test_websocket_camera_stream(hass, hass_ws_client, mock_camera, mock_stream):
    """Test camera/stream websocket command."""
    await async_setup_component(hass, "camera", {})

    with patch(
        "homeassistant.components.camera.Stream.endpoint_url",
        return_value="http://home.assistant/playlist.m3u8",
    ) as mock_stream_view_url, patch(
        "homeassistant.components.demo.camera.DemoCamera.stream_source",
        return_value="http://example.com",
    ):
        # Request playlist through WebSocket
        client = await hass_ws_client(hass)
        await client.send_json(
            {"id": 6, "type": "camera/stream", "entity_id": "camera.demo_camera"}
        )
        msg = await client.receive_json()

        # Assert WebSocket response
        assert mock_stream_view_url.called
        assert msg["id"] == 6
        assert msg["type"] == TYPE_RESULT
        assert msg["success"]
        assert msg["result"]["url"][-13:] == "playlist.m3u8"


async def test_websocket_get_prefs(hass, hass_ws_client, mock_camera):
    """Test get camera preferences websocket command."""
    await async_setup_component(hass, "camera", {})

    # Request preferences through websocket
    client = await hass_ws_client(hass)
    await client.send_json(
        {"id": 7, "type": "camera/get_prefs", "entity_id": "camera.demo_camera"}
    )
    msg = await client.receive_json()

    # Assert WebSocket response
    assert msg["success"]


async def test_websocket_update_prefs(
    hass, hass_ws_client, mock_camera, setup_camera_prefs
):
    """Test updating preference."""
    await async_setup_component(hass, "camera", {})
    assert setup_camera_prefs[PREF_PRELOAD_STREAM]
    client = await hass_ws_client(hass)
    await client.send_json(
        {
            "id": 8,
            "type": "camera/update_prefs",
            "entity_id": "camera.demo_camera",
            "preload_stream": False,
        }
    )
    response = await client.receive_json()

    assert response["success"]
    assert not setup_camera_prefs[PREF_PRELOAD_STREAM]
    assert (
        response["result"][PREF_PRELOAD_STREAM]
        == setup_camera_prefs[PREF_PRELOAD_STREAM]
    )


async def test_play_stream_service_no_source(hass, mock_camera, mock_stream):
    """Test camera play_stream service."""
    data = {
        ATTR_ENTITY_ID: "camera.demo_camera",
        camera.ATTR_MEDIA_PLAYER: "media_player.test",
    }
    with pytest.raises(HomeAssistantError):
        # Call service
        await hass.services.async_call(
            camera.DOMAIN, camera.SERVICE_PLAY_STREAM, data, blocking=True
        )


async def test_handle_play_stream_service(hass, mock_camera, mock_stream):
    """Test camera play_stream service."""
    await async_process_ha_core_config(
        hass,
        {"external_url": "https://example.com"},
    )
    await async_setup_component(hass, "media_player", {})
    with patch(
        "homeassistant.components.camera.Stream.endpoint_url",
    ) as mock_request_stream, patch(
        "homeassistant.components.demo.camera.DemoCamera.stream_source",
        return_value="http://example.com",
    ):
        # Call service
        await hass.services.async_call(
            camera.DOMAIN,
            camera.SERVICE_PLAY_STREAM,
            {
                ATTR_ENTITY_ID: "camera.demo_camera",
                camera.ATTR_MEDIA_PLAYER: "media_player.test",
            },
            blocking=True,
        )
        # So long as we request the stream, the rest should be covered
        # by the play_media service tests.
        assert mock_request_stream.called


async def test_no_preload_stream(hass, mock_stream):
    """Test camera preload preference."""
    demo_prefs = CameraEntityPreferences({PREF_PRELOAD_STREAM: False})
    with patch(
        "homeassistant.components.camera.Stream.endpoint_url",
    ) as mock_request_stream, patch(
        "homeassistant.components.camera.prefs.CameraPreferences.get",
        return_value=demo_prefs,
    ), patch(
        "homeassistant.components.demo.camera.DemoCamera.stream_source",
        new_callable=PropertyMock,
    ) as mock_stream_source:
        mock_stream_source.return_value = io.BytesIO()
        await async_setup_component(hass, "camera", {DOMAIN: {"platform": "demo"}})
        hass.bus.async_fire(EVENT_HOMEASSISTANT_START)
        await hass.async_block_till_done()
        assert not mock_request_stream.called


async def test_preload_stream(hass, mock_stream):
    """Test camera preload preference."""
    demo_prefs = CameraEntityPreferences({PREF_PRELOAD_STREAM: True})
    with patch(
        "homeassistant.components.camera.create_stream"
    ) as mock_create_stream, patch(
        "homeassistant.components.camera.prefs.CameraPreferences.get",
        return_value=demo_prefs,
    ), patch(
        "homeassistant.components.demo.camera.DemoCamera.stream_source",
        return_value="http://example.com",
    ):
        assert await async_setup_component(
            hass, "camera", {DOMAIN: {"platform": "demo"}}
        )
        await hass.async_block_till_done()
        hass.bus.async_fire(EVENT_HOMEASSISTANT_START)
        await hass.async_block_till_done()
        assert mock_create_stream.called


async def test_record_service_invalid_path(hass, mock_camera):
    """Test record service with invalid path."""
    with patch.object(
        hass.config, "is_allowed_path", return_value=False
    ), pytest.raises(HomeAssistantError):
        # Call service
        await hass.services.async_call(
            camera.DOMAIN,
            camera.SERVICE_RECORD,
            {
                ATTR_ENTITY_ID: "camera.demo_camera",
                camera.CONF_FILENAME: "/my/invalid/path",
            },
            blocking=True,
        )


async def test_record_service(hass, mock_camera, mock_stream):
    """Test record service."""
    with patch(
        "homeassistant.components.demo.camera.DemoCamera.stream_source",
        return_value="http://example.com",
    ), patch(
        "homeassistant.components.stream.Stream.async_record",
        autospec=True,
    ) as mock_record:
        # Call service
        await hass.services.async_call(
            camera.DOMAIN,
            camera.SERVICE_RECORD,
            {ATTR_ENTITY_ID: "camera.demo_camera", camera.CONF_FILENAME: "/my/path"},
            blocking=True,
        )
        # So long as we call stream.record, the rest should be covered
        # by those tests.
        assert mock_record.called


async def test_camera_proxy_stream(hass, mock_camera, hass_client):
    """Test record service."""

    client = await hass_client()

    response = await client.get("/api/camera_proxy_stream/camera.demo_camera")
    assert response.status == HTTP_OK

    with patch(
        "homeassistant.components.demo.camera.DemoCamera.handle_async_mjpeg_stream",
        return_value=None,
    ):
        response = await client.get("/api/camera_proxy_stream/camera.demo_camera")
        assert response.status == HTTP_BAD_GATEWAY<|MERGE_RESOLUTION|>--- conflicted
+++ resolved
@@ -93,8 +93,6 @@
     assert image.content == b"Test"
 
 
-<<<<<<< HEAD
-=======
 async def test_get_image_from_camera_with_width_height_scaled(hass, image_mock_url):
     """Grab an image from camera entity with width and height and scale it."""
 
@@ -112,7 +110,6 @@
     assert image.content is not JPEG_8_6
 
 
->>>>>>> 349d448a
 async def test_get_stream_source_from_camera(hass, mock_camera):
     """Fetch stream source from camera entity."""
 
