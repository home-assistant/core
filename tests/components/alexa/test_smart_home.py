"""Test for smart home alexa support."""
from typing import Any
from unittest.mock import AsyncMock, MagicMock, patch

import pytest

from homeassistant.components.alexa import smart_home, state_report
import homeassistant.components.camera as camera
from homeassistant.components.cover import CoverDeviceClass
from homeassistant.components.media_player import MediaPlayerEntityFeature
from homeassistant.components.vacuum import VacuumEntityFeature
from homeassistant.config import async_process_ha_core_config
from homeassistant.const import STATE_UNKNOWN, UnitOfTemperature
from homeassistant.core import Context, Event, HomeAssistant
from homeassistant.helpers import entityfilter
from homeassistant.setup import async_setup_component
from homeassistant.util.unit_system import US_CUSTOMARY_SYSTEM

from .test_common import (
    MockConfig,
    ReportedProperties,
    assert_power_controller_works,
    assert_request_calls_service,
    assert_request_fails,
    assert_scene_controller_works,
    get_default_config,
    get_new_request,
    reported_properties,
)

from tests.common import async_capture_events, async_mock_service
from tests.typing import ClientSessionGenerator


@pytest.fixture
def events(hass: HomeAssistant) -> list[Event]:
    """Fixture that catches alexa events."""
    return async_capture_events(hass, smart_home.EVENT_ALEXA_SMART_HOME)


@pytest.fixture
async def mock_camera(hass: HomeAssistant) -> None:
    """Initialize a demo camera platform."""
    assert await async_setup_component(hass, "homeassistant", {})
    assert await async_setup_component(
        hass, "camera", {camera.DOMAIN: {"platform": "demo"}}
    )
    await hass.async_block_till_done()


@pytest.fixture
async def mock_stream(hass: HomeAssistant) -> None:
    """Initialize a demo camera platform with streaming."""
    assert await async_setup_component(hass, "stream", {"stream": {}})
    await hass.async_block_till_done()


def test_create_api_message_defaults(hass: HomeAssistant) -> None:
    """Create an API message response of a request with defaults."""
    request = get_new_request("Alexa.PowerController", "TurnOn", "switch#xy")
    directive_header = request["directive"]["header"]
    directive = state_report.AlexaDirective(request)

    msg = directive.response(payload={"test": 3})._response

    assert "event" in msg
    msg = msg["event"]

    assert msg["header"]["messageId"] is not None
    assert msg["header"]["messageId"] != directive_header["messageId"]
    assert msg["header"]["correlationToken"] == directive_header["correlationToken"]
    assert msg["header"]["name"] == "Response"
    assert msg["header"]["namespace"] == "Alexa"
    assert msg["header"]["payloadVersion"] == "3"

    assert "test" in msg["payload"]
    assert msg["payload"]["test"] == 3

    assert msg["endpoint"] == request["directive"]["endpoint"]
    assert msg["endpoint"] is not request["directive"]["endpoint"]


def test_create_api_message_special() -> None:
    """Create an API message response of a request with non defaults."""
    request = get_new_request("Alexa.PowerController", "TurnOn")
    directive_header = request["directive"]["header"]
    directive_header.pop("correlationToken")
    directive = state_report.AlexaDirective(request)

    msg = directive.response("testName", "testNameSpace")._response

    assert "event" in msg
    msg = msg["event"]

    assert msg["header"]["messageId"] is not None
    assert msg["header"]["messageId"] != directive_header["messageId"]
    assert "correlationToken" not in msg["header"]
    assert msg["header"]["name"] == "testName"
    assert msg["header"]["namespace"] == "testNameSpace"
    assert msg["header"]["payloadVersion"] == "3"

    assert msg["payload"] == {}
    assert "endpoint" not in msg


async def test_wrong_version(hass: HomeAssistant) -> None:
    """Test with wrong version."""
    msg = get_new_request("Alexa.PowerController", "TurnOn")
    msg["directive"]["header"]["payloadVersion"] = "2"

    with pytest.raises(AssertionError):
        await smart_home.async_handle_message(hass, get_default_config(hass), msg)


async def discovery_test(device, hass, expected_endpoints=1):
    """Test alexa discovery request."""
    request = get_new_request("Alexa.Discovery", "Discover")

    # setup test devices
    hass.states.async_set(*device)

    msg = await smart_home.async_handle_message(hass, get_default_config(hass), request)

    assert "event" in msg
    msg = msg["event"]

    assert msg["header"]["name"] == "Discover.Response"
    assert msg["header"]["namespace"] == "Alexa.Discovery"
    endpoints = msg["payload"]["endpoints"]
    assert len(endpoints) == expected_endpoints

    if expected_endpoints == 1:
        return endpoints[0]
    if expected_endpoints > 1:
        return endpoints
    return None


def get_capability(capabilities, capability_name, instance=None):
    """Search a set of capabilities for a specific one."""
    for capability in capabilities:
        if instance and capability.get("instance") == instance:
            return capability
        if not instance and capability["interface"] == capability_name:
            return capability

    return None


def assert_endpoint_capabilities(endpoint, *interfaces):
    """Assert the endpoint supports the given interfaces.

    Returns a set of capabilities, in case you want to assert more things about
    them.
    """
    capabilities = endpoint["capabilities"]
    supported = {feature["interface"] for feature in capabilities}

    assert supported == set(interfaces)
    return capabilities


@pytest.mark.freeze_time("2022-04-19 07:53:05")
async def test_switch(hass: HomeAssistant, events: list[Event]) -> None:
    """Test switch discovery."""
    device = ("switch.test", "on", {"friendly_name": "Test switch"})
    appliance = await discovery_test(device, hass)

    assert appliance["endpointId"] == "switch#test"
    assert appliance["displayCategories"][0] == "SWITCH"
    assert appliance["friendlyName"] == "Test switch"
    capabilities = assert_endpoint_capabilities(
        appliance,
        "Alexa.PowerController",
        "Alexa.ContactSensor",
        "Alexa.EndpointHealth",
        "Alexa",
    )

    await assert_power_controller_works(
        "switch#test", "switch.turn_on", "switch.turn_off", hass, "2022-04-19T07:53:05Z"
    )

    properties = await reported_properties(hass, "switch#test")
    properties.assert_equal("Alexa.PowerController", "powerState", "ON")
    properties.assert_equal("Alexa.ContactSensor", "detectionState", "DETECTED")
    properties.assert_equal("Alexa.EndpointHealth", "connectivity", {"value": "OK"})

    contact_sensor_capability = get_capability(capabilities, "Alexa.ContactSensor")
    assert contact_sensor_capability is not None
    properties = contact_sensor_capability["properties"]
    assert properties["retrievable"] is True
    assert {"name": "detectionState"} in properties["supported"]


async def test_outlet(hass: HomeAssistant, events: list[Event]) -> None:
    """Test switch with device class outlet discovery."""
    device = (
        "switch.test",
        "on",
        {"friendly_name": "Test switch", "device_class": "outlet"},
    )
    appliance = await discovery_test(device, hass)

    assert appliance["endpointId"] == "switch#test"
    assert appliance["displayCategories"][0] == "SMARTPLUG"
    assert appliance["friendlyName"] == "Test switch"
    assert_endpoint_capabilities(
        appliance,
        "Alexa",
        "Alexa.PowerController",
        "Alexa.EndpointHealth",
        "Alexa.ContactSensor",
    )


@pytest.mark.freeze_time("2022-04-19 07:53:05")
async def test_light(hass: HomeAssistant) -> None:
    """Test light discovery."""
    device = ("light.test_1", "on", {"friendly_name": "Test light 1"})
    appliance = await discovery_test(device, hass)

    assert appliance["endpointId"] == "light#test_1"
    assert appliance["displayCategories"][0] == "LIGHT"
    assert appliance["friendlyName"] == "Test light 1"
    assert_endpoint_capabilities(
        appliance, "Alexa.PowerController", "Alexa.EndpointHealth", "Alexa"
    )

    await assert_power_controller_works(
        "light#test_1", "light.turn_on", "light.turn_off", hass, "2022-04-19T07:53:05Z"
    )


async def test_dimmable_light(hass: HomeAssistant) -> None:
    """Test dimmable light discovery."""
    device = (
        "light.test_2",
        "on",
        {
            "brightness": 128,
            "friendly_name": "Test light 2",
            "supported_color_modes": ["brightness"],
        },
    )
    appliance = await discovery_test(device, hass)

    assert appliance["endpointId"] == "light#test_2"
    assert appliance["displayCategories"][0] == "LIGHT"
    assert appliance["friendlyName"] == "Test light 2"

    assert_endpoint_capabilities(
        appliance,
        "Alexa.BrightnessController",
        "Alexa.PowerController",
        "Alexa.EndpointHealth",
        "Alexa",
    )

    properties = await reported_properties(hass, "light#test_2")
    properties.assert_equal("Alexa.PowerController", "powerState", "ON")
    properties.assert_equal("Alexa.BrightnessController", "brightness", 50)

    call, _ = await assert_request_calls_service(
        "Alexa.BrightnessController",
        "SetBrightness",
        "light#test_2",
        "light.turn_on",
        hass,
        payload={"brightness": "50"},
    )
    assert call.data["brightness_pct"] == 50


@pytest.mark.parametrize(
    "supported_color_modes",
    [["color_temp", "hs"], ["color_temp", "rgb"], ["color_temp", "xy"]],
)
async def test_color_light(
    hass: HomeAssistant, supported_color_modes: list[str]
) -> None:
    """Test color light discovery."""
    device = (
        "light.test_3",
        "on",
        {
            "friendly_name": "Test light 3",
            "supported_color_modes": supported_color_modes,
            "min_mireds": 142,
            "color_temp": "333",
        },
    )
    appliance = await discovery_test(device, hass)

    assert appliance["endpointId"] == "light#test_3"
    assert appliance["displayCategories"][0] == "LIGHT"
    assert appliance["friendlyName"] == "Test light 3"

    assert_endpoint_capabilities(
        appliance,
        "Alexa.BrightnessController",
        "Alexa.PowerController",
        "Alexa.ColorController",
        "Alexa.ColorTemperatureController",
        "Alexa.EndpointHealth",
        "Alexa",
    )

    # IncreaseColorTemperature and DecreaseColorTemperature have their own
    # tests


@pytest.mark.freeze_time("2022-04-19 07:53:05")
async def test_script(hass: HomeAssistant) -> None:
    """Test script discovery."""
    device = ("script.test", "off", {"friendly_name": "Test script"})
    appliance = await discovery_test(device, hass)

    assert appliance["endpointId"] == "script#test"
    assert appliance["displayCategories"][0] == "ACTIVITY_TRIGGER"
    assert appliance["friendlyName"] == "Test script"

    capabilities = assert_endpoint_capabilities(
        appliance, "Alexa.SceneController", "Alexa"
    )
    scene_capability = get_capability(capabilities, "Alexa.SceneController")
    assert scene_capability["supportsDeactivation"]

    await assert_scene_controller_works(
        "script#test", "script.turn_on", "script.turn_off", hass, "2022-04-19T07:53:05Z"
    )


@pytest.mark.freeze_time("2022-04-19 07:53:05")
async def test_input_boolean(hass: HomeAssistant) -> None:
    """Test input boolean discovery."""
    device = ("input_boolean.test", "off", {"friendly_name": "Test input boolean"})
    appliance = await discovery_test(device, hass)

    assert appliance["endpointId"] == "input_boolean#test"
    assert appliance["displayCategories"][0] == "OTHER"
    assert appliance["friendlyName"] == "Test input boolean"
    capabilities = assert_endpoint_capabilities(
        appliance,
        "Alexa.PowerController",
        "Alexa.ContactSensor",
        "Alexa.EndpointHealth",
        "Alexa",
    )

    await assert_power_controller_works(
        "input_boolean#test",
        "input_boolean.turn_on",
        "input_boolean.turn_off",
        hass,
        "2022-04-19T07:53:05Z",
    )

    properties = await reported_properties(hass, "input_boolean#test")
    properties.assert_equal("Alexa.PowerController", "powerState", "OFF")
    properties.assert_equal("Alexa.ContactSensor", "detectionState", "NOT_DETECTED")
    properties.assert_equal("Alexa.EndpointHealth", "connectivity", {"value": "OK"})

    contact_sensor_capability = get_capability(capabilities, "Alexa.ContactSensor")
    assert contact_sensor_capability is not None
    properties = contact_sensor_capability["properties"]
    assert properties["retrievable"] is True
    assert {"name": "detectionState"} in properties["supported"]


@pytest.mark.freeze_time("2022-04-19 07:53:05")
async def test_scene(hass: HomeAssistant) -> None:
    """Test scene discovery."""
    device = ("scene.test", "off", {"friendly_name": "Test scene"})
    appliance = await discovery_test(device, hass)

    assert appliance["endpointId"] == "scene#test"
    assert appliance["displayCategories"][0] == "SCENE_TRIGGER"
    assert appliance["friendlyName"] == "Test scene"

    capabilities = assert_endpoint_capabilities(
        appliance, "Alexa.SceneController", "Alexa"
    )
    scene_capability = get_capability(capabilities, "Alexa.SceneController")
    assert not scene_capability["supportsDeactivation"]

    await assert_scene_controller_works(
        "scene#test", "scene.turn_on", None, hass, "2022-04-19T07:53:05Z"
    )


@pytest.mark.freeze_time("2022-04-19 07:53:05")
async def test_fan(hass: HomeAssistant) -> None:
    """Test fan discovery."""
    device = ("fan.test_1", "off", {"friendly_name": "Test fan 1"})
    appliance = await discovery_test(device, hass)

    assert appliance["endpointId"] == "fan#test_1"
    assert appliance["displayCategories"][0] == "FAN"
    assert appliance["friendlyName"] == "Test fan 1"
    # Alexa.RangeController is added to make a fan controllable when
    # no other controllers are available.
    capabilities = assert_endpoint_capabilities(
        appliance,
        "Alexa.RangeController",
        "Alexa.PowerController",
        "Alexa.EndpointHealth",
        "Alexa",
    )

    power_capability = get_capability(capabilities, "Alexa.PowerController")
    assert "capabilityResources" not in power_capability
    assert "configuration" not in power_capability

    await assert_power_controller_works(
        "fan#test_1", "fan.turn_on", "fan.turn_off", hass, "2022-04-19T07:53:05Z"
    )

    await assert_request_calls_service(
        "Alexa.RangeController",
        "SetRangeValue",
        "fan#test_1",
        "fan.turn_on",
        hass,
        payload={"rangeValue": "100"},
        instance="fan.percentage",
    )
    await assert_request_calls_service(
        "Alexa.RangeController",
        "SetRangeValue",
        "fan#test_1",
        "fan.turn_off",
        hass,
        payload={"rangeValue": "0"},
        instance="fan.percentage",
    )


async def test_fan2(hass: HomeAssistant) -> None:
    """Test fan discovery with percentage_step."""

    # Test fan discovery with percentage_step
    device = (
        "fan.test_2",
        "on",
        {
            "friendly_name": "Test fan 2",
            "percentage": 66,
            "supported_features": 1,
            "percentage_step": 33.3333,
        },
    )
    appliance = await discovery_test(device, hass)

    assert appliance["endpointId"] == "fan#test_2"
    assert appliance["displayCategories"][0] == "FAN"
    assert appliance["friendlyName"] == "Test fan 2"
    # Alexa.RangeController is added to make a fan controllable
    # when no other controllers are available
    capabilities = assert_endpoint_capabilities(
        appliance,
        "Alexa.RangeController",
        "Alexa.PowerController",
        "Alexa.EndpointHealth",
        "Alexa",
    )

    power_capability = get_capability(capabilities, "Alexa.PowerController")
    assert "capabilityResources" not in power_capability
    assert "configuration" not in power_capability


async def test_variable_fan(hass: HomeAssistant) -> None:
    """Test fan discovery.

    This one has variable speed.
    """
    device = (
        "fan.test_2",
        "off",
        {
            "friendly_name": "Test fan 2",
            "supported_features": 1,
            "percentage": 100,
        },
    )
    appliance = await discovery_test(device, hass)

    assert appliance["endpointId"] == "fan#test_2"
    assert appliance["displayCategories"][0] == "FAN"
    assert appliance["friendlyName"] == "Test fan 2"

    capabilities = assert_endpoint_capabilities(
        appliance,
        "Alexa.RangeController",
        "Alexa.PowerController",
        "Alexa.EndpointHealth",
        "Alexa",
    )

    capability = get_capability(capabilities, "Alexa.RangeController")
    assert capability is not None

    capability = get_capability(capabilities, "Alexa.PowerController")
    assert capability is not None

    call, _ = await assert_request_calls_service(
        "Alexa.RangeController",
        "SetRangeValue",
        "fan#test_2",
        "fan.set_percentage",
        hass,
        payload={"rangeValue": "50"},
        instance="fan.percentage",
    )
    assert call.data["percentage"] == 50

    call, _ = await assert_request_calls_service(
        "Alexa.RangeController",
        "SetRangeValue",
        "fan#test_2",
        "fan.set_percentage",
        hass,
        payload={"rangeValue": "33"},
        instance="fan.percentage",
    )
    assert call.data["percentage"] == 33

    call, _ = await assert_request_calls_service(
        "Alexa.RangeController",
        "SetRangeValue",
        "fan#test_2",
        "fan.set_percentage",
        hass,
        payload={"rangeValue": "100"},
        instance="fan.percentage",
    )
    assert call.data["percentage"] == 100

    await assert_range_changes(
        hass,
        [
            (95, -5, False),
            (100, 5, False),
            (20, -80, False),
            (66, -34, False),
            (80, -1, True),
            (20, -4, True),
        ],
        "Alexa.RangeController",
        "AdjustRangeValue",
        "fan#test_2",
        "fan.set_percentage",
        "percentage",
        "fan.percentage",
    )
    await assert_range_changes(
        hass,
        [
            (0, -100, False),
        ],
        "Alexa.RangeController",
        "AdjustRangeValue",
        "fan#test_2",
        "fan.turn_off",
        None,
        "fan.percentage",
    )


async def test_variable_fan_no_current_speed(
    hass: HomeAssistant, caplog: pytest.LogCaptureFixture
) -> None:
    """Test fan discovery.

    This one has variable speed, but no current speed.
    """
    device = (
        "fan.test_3",
        "off",
        {
            "friendly_name": "Test fan 3",
            "supported_features": 1,
            "percentage": None,
        },
    )
    appliance = await discovery_test(device, hass)

    assert appliance["endpointId"] == "fan#test_3"
    assert appliance["displayCategories"][0] == "FAN"
    assert appliance["friendlyName"] == "Test fan 3"
    # Alexa.RangeController is added to make a van controllable
    # when no other controllers are available
    capabilities = assert_endpoint_capabilities(
        appliance,
        "Alexa.RangeController",
        "Alexa.PowerController",
        "Alexa.EndpointHealth",
        "Alexa",
    )
    capability = get_capability(capabilities, "Alexa.RangeController")
    assert capability is not None

    capability = get_capability(capabilities, "Alexa.PowerController")
    assert capability is not None

    with pytest.raises(AssertionError):
        await assert_range_changes(
            hass,
            [
                (20, -5, False),
            ],
            "Alexa.RangeController",
            "AdjustRangeValue",
            "fan#test_3",
            "fan.set_percentage",
            "percentage",
            "fan.percentage",
        )
    assert (
        "Request Alexa.RangeController/AdjustRangeValue error "
        "INVALID_VALUE: Unable to determine fan.test_3 current fan speed"
    ) in caplog.text
    caplog.clear()


async def test_oscillating_fan(hass: HomeAssistant) -> None:
    """Test oscillating fan with ToggleController."""
    device = (
        "fan.test_3",
        "off",
        {"friendly_name": "Test fan 3", "supported_features": 2},
    )
    appliance = await discovery_test(device, hass)

    assert appliance["endpointId"] == "fan#test_3"
    assert appliance["displayCategories"][0] == "FAN"
    assert appliance["friendlyName"] == "Test fan 3"
    capabilities = assert_endpoint_capabilities(
        appliance,
        "Alexa.PowerController",
        "Alexa.ToggleController",
        "Alexa.EndpointHealth",
        "Alexa",
    )

    toggle_capability = get_capability(capabilities, "Alexa.ToggleController")
    assert toggle_capability is not None
    assert toggle_capability["instance"] == "fan.oscillating"

    properties = toggle_capability["properties"]
    assert properties["nonControllable"] is False
    assert {"name": "toggleState"} in properties["supported"]

    capability_resources = toggle_capability["capabilityResources"]
    assert capability_resources is not None
    assert {
        "@type": "asset",
        "value": {"assetId": "Alexa.Setting.Oscillate"},
    } in capability_resources["friendlyNames"]

    call, _ = await assert_request_calls_service(
        "Alexa.ToggleController",
        "TurnOn",
        "fan#test_3",
        "fan.oscillate",
        hass,
        payload={},
        instance="fan.oscillating",
    )
    assert call.data["oscillating"]

    call, _ = await assert_request_calls_service(
        "Alexa.ToggleController",
        "TurnOff",
        "fan#test_3",
        "fan.oscillate",
        hass,
        payload={},
        instance="fan.oscillating",
    )
    assert not call.data["oscillating"]


async def test_direction_fan(hass: HomeAssistant) -> None:
    """Test fan direction with modeController."""
    device = (
        "fan.test_4",
        "on",
        {
            "friendly_name": "Test fan 4",
            "supported_features": 4,
            "direction": "forward",
        },
    )
    appliance = await discovery_test(device, hass)

    assert appliance["endpointId"] == "fan#test_4"
    assert appliance["displayCategories"][0] == "FAN"
    assert appliance["friendlyName"] == "Test fan 4"
    capabilities = assert_endpoint_capabilities(
        appliance,
        "Alexa.PowerController",
        "Alexa.ModeController",
        "Alexa.EndpointHealth",
        "Alexa",
    )

    mode_capability = get_capability(capabilities, "Alexa.ModeController")
    assert mode_capability is not None
    assert mode_capability["instance"] == "fan.direction"

    properties = mode_capability["properties"]
    assert properties["nonControllable"] is False
    assert {"name": "mode"} in properties["supported"]

    capability_resources = mode_capability["capabilityResources"]
    assert capability_resources is not None
    assert {
        "@type": "asset",
        "value": {"assetId": "Alexa.Setting.Direction"},
    } in capability_resources["friendlyNames"]

    configuration = mode_capability["configuration"]
    assert configuration is not None
    assert configuration["ordered"] is False

    supported_modes = configuration["supportedModes"]
    assert supported_modes is not None
    assert {
        "value": "direction.forward",
        "modeResources": {
            "friendlyNames": [
                {"@type": "text", "value": {"text": "forward", "locale": "en-US"}}
            ]
        },
    } in supported_modes
    assert {
        "value": "direction.reverse",
        "modeResources": {
            "friendlyNames": [
                {"@type": "text", "value": {"text": "reverse", "locale": "en-US"}}
            ]
        },
    } in supported_modes

    call, msg = await assert_request_calls_service(
        "Alexa.ModeController",
        "SetMode",
        "fan#test_4",
        "fan.set_direction",
        hass,
        payload={"mode": "direction.reverse"},
        instance="fan.direction",
    )
    assert call.data["direction"] == "reverse"
    properties = msg["context"]["properties"][0]
    assert properties["name"] == "mode"
    assert properties["namespace"] == "Alexa.ModeController"
    assert properties["value"] == "direction.reverse"

    call, msg = await assert_request_calls_service(
        "Alexa.ModeController",
        "SetMode",
        "fan#test_4",
        "fan.set_direction",
        hass,
        payload={"mode": "direction.forward"},
        instance="fan.direction",
    )
    assert call.data["direction"] == "forward"
    properties = msg["context"]["properties"][0]
    assert properties["name"] == "mode"
    assert properties["namespace"] == "Alexa.ModeController"
    assert properties["value"] == "direction.forward"

    # Test for AdjustMode instance=None Error coverage
    with pytest.raises(AssertionError):
        call, _ = await assert_request_calls_service(
            "Alexa.ModeController",
            "AdjustMode",
            "fan#test_4",
            "fan.set_direction",
            hass,
            payload={},
            instance=None,
        )
        assert call.data


async def test_preset_mode_fan(
    hass: HomeAssistant, caplog: pytest.LogCaptureFixture
) -> None:
    """Test fan discovery.

    This one has preset modes.
    """
    device = (
        "fan.test_7",
        "off",
        {
            "friendly_name": "Test fan 7",
            "supported_features": 8,
            "preset_modes": ["auto", "eco", "smart", "whoosh"],
            "preset_mode": "auto",
        },
    )
    appliance = await discovery_test(device, hass)

    assert appliance["endpointId"] == "fan#test_7"
    assert appliance["displayCategories"][0] == "FAN"
    assert appliance["friendlyName"] == "Test fan 7"

    capabilities = assert_endpoint_capabilities(
        appliance,
        "Alexa.EndpointHealth",
        "Alexa.ModeController",
        "Alexa.PowerController",
        "Alexa",
    )

    range_capability = get_capability(capabilities, "Alexa.ModeController")
    assert range_capability is not None
    assert range_capability["instance"] == "fan.preset_mode"

    properties = range_capability["properties"]
    assert properties["nonControllable"] is False
    assert {"name": "mode"} in properties["supported"]

    capability_resources = range_capability["capabilityResources"]
    assert capability_resources is not None
    assert {
        "@type": "asset",
        "value": {"assetId": "Alexa.Setting.Preset"},
    } in capability_resources["friendlyNames"]

    configuration = range_capability["configuration"]
    assert configuration is not None

    call, _ = await assert_request_calls_service(
        "Alexa.ModeController",
        "SetMode",
        "fan#test_7",
        "fan.set_preset_mode",
        hass,
        payload={"mode": "preset_mode.eco"},
        instance="fan.preset_mode",
    )
    assert call.data["preset_mode"] == "eco"

    call, _ = await assert_request_calls_service(
        "Alexa.ModeController",
        "SetMode",
        "fan#test_7",
        "fan.set_preset_mode",
        hass,
        payload={"mode": "preset_mode.whoosh"},
        instance="fan.preset_mode",
    )
    assert call.data["preset_mode"] == "whoosh"

    with pytest.raises(AssertionError):
        await assert_request_calls_service(
            "Alexa.ModeController",
            "SetMode",
            "fan#test_7",
            "fan.set_preset_mode",
            hass,
            payload={"mode": "preset_mode.invalid"},
            instance="fan.preset_mode",
        )
    assert "Entity 'fan.test_7' does not support Preset 'invalid'" in caplog.text
    caplog.clear()


async def test_single_preset_mode_fan(
    hass: HomeAssistant, caplog: pytest.LogCaptureFixture
) -> None:
    """Test fan discovery.

    This one has only preset mode.
    """
    device = (
        "fan.test_8",
        "off",
        {
            "friendly_name": "Test fan 8",
            "supported_features": 8,
            "preset_modes": ["auto"],
            "preset_mode": "auto",
        },
    )
    appliance = await discovery_test(device, hass)

    assert appliance["endpointId"] == "fan#test_8"
    assert appliance["displayCategories"][0] == "FAN"
    assert appliance["friendlyName"] == "Test fan 8"

    capabilities = assert_endpoint_capabilities(
        appliance,
        "Alexa.EndpointHealth",
        "Alexa.ModeController",
        "Alexa.PowerController",
        "Alexa",
    )

    range_capability = get_capability(capabilities, "Alexa.ModeController")
    assert range_capability is not None
    assert range_capability["instance"] == "fan.preset_mode"

    properties = range_capability["properties"]
    assert properties["nonControllable"] is False
    assert {"name": "mode"} in properties["supported"]

    capability_resources = range_capability["capabilityResources"]
    assert capability_resources is not None
    assert {
        "@type": "asset",
        "value": {"assetId": "Alexa.Setting.Preset"},
    } in capability_resources["friendlyNames"]

    configuration = range_capability["configuration"]
    assert configuration is not None

    call, _ = await assert_request_calls_service(
        "Alexa.ModeController",
        "SetMode",
        "fan#test_8",
        "fan.set_preset_mode",
        hass,
        payload={"mode": "preset_mode.auto"},
        instance="fan.preset_mode",
    )
    assert call.data["preset_mode"] == "auto"

    with pytest.raises(AssertionError):
        await assert_request_calls_service(
            "Alexa.ModeController",
            "SetMode",
            "fan#test_8",
            "fan.set_preset_mode",
            hass,
            payload={"mode": "preset_mode.-"},
            instance="fan.preset_mode",
        )
    assert "Entity 'fan.test_8' does not support Preset '-'" in caplog.text
    caplog.clear()


@pytest.mark.freeze_time("2022-04-19 07:53:05")
async def test_humidifier(
    hass: HomeAssistant, caplog: pytest.LogCaptureFixture
) -> None:
    """Test humidifier controller."""
    device = (
        "humidifier.test_1",
        "on",
        {
            "friendly_name": "Humidifier test 1",
            "humidity": 66,
            "supported_features": 1,
            "mode": "Auto",
            "available_modes": ["Auto", "Low", "Medium", "High"],
            "min_humidity": 20,
            "max_humidity": 90,
        },
    )
    await discovery_test(device, hass)

    await assert_power_controller_works(
        "humidifier#test_1",
        "humidifier.turn_on",
        "humidifier.turn_off",
        hass,
        "2022-04-19T07:53:05Z",
    )

    call, _ = await assert_request_calls_service(
        "Alexa.ModeController",
        "SetMode",
        "humidifier#test_1",
        "humidifier.set_mode",
        hass,
        payload={"mode": "mode.Auto"},
        instance="humidifier.mode",
    )
    assert call.data["mode"] == "Auto"

    with pytest.raises(AssertionError):
        await assert_request_calls_service(
            "Alexa.ModeController",
            "SetMode",
            "humidifier#test_1",
            "humidifier.set_mode",
            hass,
            payload={"mode": "mode.-"},
            instance="humidifier.mode",
        )
    assert "Entity 'humidifier.test_1' does not support Mode '-'" in caplog.text
    caplog.clear()

    call, _ = await assert_request_calls_service(
        "Alexa.RangeController",
        "SetRangeValue",
        "humidifier#test_1",
        "humidifier.set_humidity",
        hass,
        payload={"rangeValue": "67"},
        instance="humidifier.humidity",
    )
    assert call.data["humidity"] == 67
    call, _ = await assert_request_calls_service(
        "Alexa.RangeController",
        "SetRangeValue",
        "humidifier#test_1",
        "humidifier.set_humidity",
        hass,
        payload={"rangeValue": "33"},
        instance="humidifier.humidity",
    )
    assert call.data["humidity"] == 33


async def test_humidifier_without_modes(hass: HomeAssistant) -> None:
    """Test humidifier discovery without modes."""

    device = (
        "humidifier.test_2",
        "on",
        {
            "friendly_name": "Humidifier test 2",
            "humidity": 33,
            "supported_features": 0,
            "min_humidity": 20,
            "max_humidity": 90,
        },
    )
    appliance = await discovery_test(device, hass)

    assert appliance["endpointId"] == "humidifier#test_2"
    assert appliance["displayCategories"][0] == "OTHER"
    assert appliance["friendlyName"] == "Humidifier test 2"
    capabilities = assert_endpoint_capabilities(
        appliance,
        "Alexa.RangeController",
        "Alexa.PowerController",
        "Alexa.EndpointHealth",
        "Alexa",
    )

    power_capability = get_capability(capabilities, "Alexa.PowerController")
    assert "capabilityResources" not in power_capability
    assert "configuration" not in power_capability


async def test_humidifier_with_modes(hass: HomeAssistant) -> None:
    """Test humidifier discovery with modes."""

    device = (
        "humidifier.test_1",
        "on",
        {
            "friendly_name": "Humidifier test 1",
            "humidity": 66,
            "supported_features": 1,
            "mode": "Auto",
            "available_modes": ["Auto", "Low", "Medium", "High"],
            "min_humidity": 20,
            "max_humidity": 90,
        },
    )
    appliance = await discovery_test(device, hass)

    assert appliance["endpointId"] == "humidifier#test_1"
    assert appliance["displayCategories"][0] == "OTHER"
    assert appliance["friendlyName"] == "Humidifier test 1"
    capabilities = assert_endpoint_capabilities(
        appliance,
        "Alexa.ModeController",
        "Alexa.RangeController",
        "Alexa.PowerController",
        "Alexa.EndpointHealth",
        "Alexa",
    )

    power_capability = get_capability(capabilities, "Alexa.PowerController")
    assert "capabilityResources" not in power_capability
    assert "configuration" not in power_capability


async def test_lock(hass: HomeAssistant) -> None:
    """Test lock discovery."""
    device = ("lock.test", "off", {"friendly_name": "Test lock"})
    appliance = await discovery_test(device, hass)

    assert appliance["endpointId"] == "lock#test"
    assert appliance["displayCategories"][0] == "SMARTLOCK"
    assert appliance["friendlyName"] == "Test lock"
    assert_endpoint_capabilities(
        appliance, "Alexa.LockController", "Alexa.EndpointHealth", "Alexa"
    )

    _, msg = await assert_request_calls_service(
        "Alexa.LockController", "Lock", "lock#test", "lock.lock", hass
    )

    properties = msg["context"]["properties"][0]
    assert properties["name"] == "lockState"
    assert properties["namespace"] == "Alexa.LockController"
    assert properties["value"] == "LOCKED"

    _, msg = await assert_request_calls_service(
        "Alexa.LockController", "Unlock", "lock#test", "lock.unlock", hass
    )

    properties = msg["context"]["properties"][0]
    assert properties["name"] == "lockState"
    assert properties["namespace"] == "Alexa.LockController"
    assert properties["value"] == "UNLOCKED"


@pytest.mark.freeze_time("2022-04-19 07:53:05")
async def test_media_player(hass: HomeAssistant) -> None:
    """Test media player discovery."""
    device = (
        "media_player.test",
        "off",
        {
            "friendly_name": "Test media player",
            "supported_features": MediaPlayerEntityFeature.NEXT_TRACK
            | MediaPlayerEntityFeature.PAUSE
            | MediaPlayerEntityFeature.PLAY
            | MediaPlayerEntityFeature.PLAY_MEDIA
            | MediaPlayerEntityFeature.PREVIOUS_TRACK
            | MediaPlayerEntityFeature.SELECT_SOURCE
            | MediaPlayerEntityFeature.STOP
            | MediaPlayerEntityFeature.TURN_OFF
            | MediaPlayerEntityFeature.TURN_ON
            | MediaPlayerEntityFeature.VOLUME_MUTE
            | MediaPlayerEntityFeature.VOLUME_SET,
            "volume_level": 0.75,
            "source_list": ["hdmi", "tv"],
        },
    )
    appliance = await discovery_test(device, hass)

    assert appliance["endpointId"] == "media_player#test"
    assert appliance["displayCategories"][0] == "TV"
    assert appliance["friendlyName"] == "Test media player"

    capabilities = assert_endpoint_capabilities(
        appliance,
        "Alexa",
        "Alexa.ChannelController",
        "Alexa.EndpointHealth",
        "Alexa.InputController",
        "Alexa.PlaybackController",
        "Alexa.PlaybackStateReporter",
        "Alexa.PowerController",
        "Alexa.Speaker",
    )

    playback_capability = get_capability(capabilities, "Alexa.PlaybackController")
    assert playback_capability is not None
    supported_operations = playback_capability["supportedOperations"]
    operations = ["Play", "Pause", "Stop", "Next", "Previous"]
    for operation in operations:
        assert operation in supported_operations

    await assert_power_controller_works(
        "media_player#test",
        "media_player.turn_on",
        "media_player.turn_off",
        hass,
        "2022-04-19T07:53:05Z",
    )

    await assert_request_calls_service(
        "Alexa.PlaybackController",
        "Play",
        "media_player#test",
        "media_player.media_play",
        hass,
    )

    await assert_request_calls_service(
        "Alexa.PlaybackController",
        "Pause",
        "media_player#test",
        "media_player.media_pause",
        hass,
    )

    await assert_request_calls_service(
        "Alexa.PlaybackController",
        "Stop",
        "media_player#test",
        "media_player.media_stop",
        hass,
    )

    await assert_request_calls_service(
        "Alexa.PlaybackController",
        "Next",
        "media_player#test",
        "media_player.media_next_track",
        hass,
    )

    await assert_request_calls_service(
        "Alexa.PlaybackController",
        "Previous",
        "media_player#test",
        "media_player.media_previous_track",
        hass,
    )

    await assert_request_calls_service(
        "Alexa.ChannelController",
        "ChangeChannel",
        "media_player#test",
        "media_player.play_media",
        hass,
        payload={"channel": {"number": "24"}, "channelMetadata": {"name": ""}},
    )

    await assert_request_calls_service(
        "Alexa.ChannelController",
        "ChangeChannel",
        "media_player#test",
        "media_player.play_media",
        hass,
        payload={"channel": {"callSign": "ABC"}, "channelMetadata": {"name": ""}},
    )

    await assert_request_calls_service(
        "Alexa.ChannelController",
        "ChangeChannel",
        "media_player#test",
        "media_player.play_media",
        hass,
        payload={"channel": {"number": ""}, "channelMetadata": {"name": "ABC"}},
    )

    await assert_request_calls_service(
        "Alexa.ChannelController",
        "ChangeChannel",
        "media_player#test",
        "media_player.play_media",
        hass,
        payload={
            "channel": {"affiliateCallSign": "ABC"},
            "channelMetadata": {"name": ""},
        },
    )

    await assert_request_calls_service(
        "Alexa.ChannelController",
        "ChangeChannel",
        "media_player#test",
        "media_player.play_media",
        hass,
        payload={"channel": {"uri": "ABC"}, "channelMetadata": {"name": ""}},
    )

    await assert_request_calls_service(
        "Alexa.ChannelController",
        "SkipChannels",
        "media_player#test",
        "media_player.media_next_track",
        hass,
        payload={"channelCount": 1},
    )

    await assert_request_calls_service(
        "Alexa.ChannelController",
        "SkipChannels",
        "media_player#test",
        "media_player.media_previous_track",
        hass,
        payload={"channelCount": -1},
    )


async def test_media_player_power(hass: HomeAssistant) -> None:
    """Test media player discovery with mapped on/off."""
    device = (
        "media_player.test",
        "off",
        {
            "friendly_name": "Test media player",
            "supported_features": 0xFA3F,
            "volume_level": 0.75,
        },
    )
    appliance = await discovery_test(device, hass)

    assert appliance["endpointId"] == "media_player#test"
    assert appliance["displayCategories"][0] == "TV"
    assert appliance["friendlyName"] == "Test media player"

    assert_endpoint_capabilities(
        appliance,
        "Alexa",
        "Alexa.ChannelController",
        "Alexa.EndpointHealth",
        "Alexa.PlaybackController",
        "Alexa.PlaybackStateReporter",
        "Alexa.PowerController",
        "Alexa.SeekController",
        "Alexa.Speaker",
    )

    await assert_request_calls_service(
        "Alexa.PowerController",
        "TurnOn",
        "media_player#test",
        "media_player.media_play",
        hass,
    )

    await assert_request_calls_service(
        "Alexa.PowerController",
        "TurnOff",
        "media_player#test",
        "media_player.media_stop",
        hass,
    )


async def test_media_player_inputs(hass: HomeAssistant) -> None:
    """Test media player discovery with source list inputs."""
    device = (
        "media_player.test",
        "on",
        {
            "friendly_name": "Test media player",
            "supported_features": MediaPlayerEntityFeature.SELECT_SOURCE,
            "volume_level": 0.75,
            "source_list": [
                "foo",
                "foo_2",
                "hdmi",
                "hdmi_2",
                "hdmi-3",
                "hdmi4",
                "hdmi 5",
                "HDMI 6",
                "hdmi_arc",
                "aux",
                "input 1",
                "tv",
            ],
        },
    )
    appliance = await discovery_test(device, hass)

    assert appliance["endpointId"] == "media_player#test"
    assert appliance["displayCategories"][0] == "TV"
    assert appliance["friendlyName"] == "Test media player"

    capabilities = assert_endpoint_capabilities(
        appliance,
        "Alexa",
        "Alexa.InputController",
        "Alexa.PowerController",
        "Alexa.EndpointHealth",
    )

    input_capability = get_capability(capabilities, "Alexa.InputController")
    assert input_capability is not None
    assert {"name": "AUX"} not in input_capability["inputs"]
    assert {"name": "AUX 1"} in input_capability["inputs"]
    assert {"name": "HDMI 1"} in input_capability["inputs"]
    assert {"name": "HDMI 2"} in input_capability["inputs"]
    assert {"name": "HDMI 3"} in input_capability["inputs"]
    assert {"name": "HDMI 4"} in input_capability["inputs"]
    assert {"name": "HDMI 5"} in input_capability["inputs"]
    assert {"name": "HDMI 6"} in input_capability["inputs"]
    assert {"name": "HDMI ARC"} in input_capability["inputs"]
    assert {"name": "FOO 1"} not in input_capability["inputs"]
    assert {"name": "TV"} in input_capability["inputs"]

    call, _ = await assert_request_calls_service(
        "Alexa.InputController",
        "SelectInput",
        "media_player#test",
        "media_player.select_source",
        hass,
        payload={"input": "HDMI 1"},
    )
    assert call.data["source"] == "hdmi"

    call, _ = await assert_request_calls_service(
        "Alexa.InputController",
        "SelectInput",
        "media_player#test",
        "media_player.select_source",
        hass,
        payload={"input": "HDMI 2"},
    )
    assert call.data["source"] == "hdmi_2"

    call, _ = await assert_request_calls_service(
        "Alexa.InputController",
        "SelectInput",
        "media_player#test",
        "media_player.select_source",
        hass,
        payload={"input": "HDMI 5"},
    )
    assert call.data["source"] == "hdmi 5"

    call, _ = await assert_request_calls_service(
        "Alexa.InputController",
        "SelectInput",
        "media_player#test",
        "media_player.select_source",
        hass,
        payload={"input": "HDMI 6"},
    )
    assert call.data["source"] == "HDMI 6"

    call, _ = await assert_request_calls_service(
        "Alexa.InputController",
        "SelectInput",
        "media_player#test",
        "media_player.select_source",
        hass,
        payload={"input": "TV"},
    )
    assert call.data["source"] == "tv"


async def test_media_player_no_supported_inputs(hass: HomeAssistant) -> None:
    """Test media player discovery with no supported inputs."""
    device = (
        "media_player.test_no_inputs",
        "off",
        {
            "friendly_name": "Test media player",
            "supported_features": MediaPlayerEntityFeature.SELECT_SOURCE,
            "volume_level": 0.75,
            "source_list": [
                "foo",
                "foo_2",
                "vcr",
                "betamax",
                "record_player",
                "f.m.",
                "a.m.",
                "tape_deck",
                "laser_disc",
                "hd_dvd",
            ],
        },
    )
    appliance = await discovery_test(device, hass)

    assert appliance["endpointId"] == "media_player#test_no_inputs"
    assert appliance["displayCategories"][0] == "TV"
    assert appliance["friendlyName"] == "Test media player"

    # Assert Alexa.InputController is not in capabilities list.
    assert_endpoint_capabilities(
        appliance, "Alexa", "Alexa.EndpointHealth", "Alexa.PowerController"
    )


async def test_media_player_speaker(hass: HomeAssistant) -> None:
    """Test media player with speaker interface."""
    device = (
        "media_player.test_speaker",
        "off",
        {
            "friendly_name": "Test media player speaker",
            "supported_features": MediaPlayerEntityFeature.VOLUME_MUTE
            | MediaPlayerEntityFeature.VOLUME_SET,
            "volume_level": 0.75,
            "device_class": "speaker",
        },
    )
    appliance = await discovery_test(device, hass)

    assert appliance["endpointId"] == "media_player#test_speaker"
    assert appliance["displayCategories"][0] == "SPEAKER"
    assert appliance["friendlyName"] == "Test media player speaker"

    capabilities = assert_endpoint_capabilities(
        appliance,
        "Alexa",
        "Alexa.EndpointHealth",
        "Alexa.PowerController",
        "Alexa.Speaker",
    )

    speaker_capability = get_capability(capabilities, "Alexa.Speaker")
    properties = speaker_capability["properties"]
    assert {"name": "volume"} in properties["supported"]
    assert {"name": "muted"} in properties["supported"]

    call, _ = await assert_request_calls_service(
        "Alexa.Speaker",
        "SetVolume",
        "media_player#test_speaker",
        "media_player.volume_set",
        hass,
        payload={"volume": 50},
    )
    assert call.data["volume_level"] == 0.5

    call, _ = await assert_request_calls_service(
        "Alexa.Speaker",
        "SetMute",
        "media_player#test_speaker",
        "media_player.volume_mute",
        hass,
        payload={"mute": True},
    )
    assert call.data["is_volume_muted"]

    (
        call,
        _,
    ) = await assert_request_calls_service(
        "Alexa.Speaker",
        "SetMute",
        "media_player#test_speaker",
        "media_player.volume_mute",
        hass,
        payload={"mute": False},
    )
    assert not call.data["is_volume_muted"]

    await assert_percentage_changes(
        hass,
        [(0.7, "-5"), (0.8, "5"), (0, "-80")],
        "Alexa.Speaker",
        "AdjustVolume",
        "media_player#test_speaker",
        "volume",
        "media_player.volume_set",
        "volume_level",
    )


async def test_media_player_step_speaker(hass: HomeAssistant) -> None:
    """Test media player with step speaker interface."""
    device = (
        "media_player.test_step_speaker",
        "off",
        {
            "friendly_name": "Test media player step speaker",
            "supported_features": MediaPlayerEntityFeature.VOLUME_MUTE
            | MediaPlayerEntityFeature.VOLUME_STEP,
            "device_class": "speaker",
        },
    )
    appliance = await discovery_test(device, hass)

    assert appliance["endpointId"] == "media_player#test_step_speaker"
    assert appliance["displayCategories"][0] == "SPEAKER"
    assert appliance["friendlyName"] == "Test media player step speaker"

    call, _ = await assert_request_calls_service(
        "Alexa.StepSpeaker",
        "SetMute",
        "media_player#test_step_speaker",
        "media_player.volume_mute",
        hass,
        payload={"mute": True},
    )
    assert call.data["is_volume_muted"]

    (
        call,
        _,
    ) = await assert_request_calls_service(
        "Alexa.StepSpeaker",
        "SetMute",
        "media_player#test_step_speaker",
        "media_player.volume_mute",
        hass,
        payload={"mute": False},
    )
    assert not call.data["is_volume_muted"]

    call, _ = await assert_request_calls_service(
        "Alexa.StepSpeaker",
        "AdjustVolume",
        "media_player#test_step_speaker",
        "media_player.volume_up",
        hass,
        payload={"volumeSteps": 1, "volumeStepsDefault": False},
    )

    call, _ = await assert_request_calls_service(
        "Alexa.StepSpeaker",
        "AdjustVolume",
        "media_player#test_step_speaker",
        "media_player.volume_down",
        hass,
        payload={"volumeSteps": -1, "volumeStepsDefault": False},
    )

    call, _ = await assert_request_calls_service(
        "Alexa.StepSpeaker",
        "AdjustVolume",
        "media_player#test_step_speaker",
        "media_player.volume_up",
        hass,
        payload={"volumeSteps": 10, "volumeStepsDefault": True},
    )


async def test_media_player_seek(hass: HomeAssistant) -> None:
    """Test media player seek capability."""
    device = (
        "media_player.test_seek",
        "playing",
        {
            "friendly_name": "Test media player seek",
            "supported_features": MediaPlayerEntityFeature.SEEK,
            "media_position": 300,  # 5min
            "media_duration": 600,  # 10min
        },
    )
    appliance = await discovery_test(device, hass)

    assert appliance["endpointId"] == "media_player#test_seek"
    assert appliance["displayCategories"][0] == "TV"
    assert appliance["friendlyName"] == "Test media player seek"

    assert_endpoint_capabilities(
        appliance,
        "Alexa",
        "Alexa.EndpointHealth",
        "Alexa.PowerController",
        "Alexa.SeekController",
    )

    # Test seek forward 30 seconds.
    call, msg = await assert_request_calls_service(
        "Alexa.SeekController",
        "AdjustSeekPosition",
        "media_player#test_seek",
        "media_player.media_seek",
        hass,
        response_type="StateReport",
        payload={"deltaPositionMilliseconds": 30000},
    )
    assert call.data["seek_position"] == 330
    assert "properties" in msg["event"]["payload"]
    properties = msg["event"]["payload"]["properties"]
    assert {"name": "positionMilliseconds", "value": 330000} in properties

    # Test seek reverse 30 seconds.
    call, msg = await assert_request_calls_service(
        "Alexa.SeekController",
        "AdjustSeekPosition",
        "media_player#test_seek",
        "media_player.media_seek",
        hass,
        response_type="StateReport",
        payload={"deltaPositionMilliseconds": -30000},
    )
    assert call.data["seek_position"] == 270
    assert "properties" in msg["event"]["payload"]
    properties = msg["event"]["payload"]["properties"]
    assert {"name": "positionMilliseconds", "value": 270000} in properties

    # Test seek backwards more than current position (5 min.) result = 0.
    call, msg = await assert_request_calls_service(
        "Alexa.SeekController",
        "AdjustSeekPosition",
        "media_player#test_seek",
        "media_player.media_seek",
        hass,
        response_type="StateReport",
        payload={"deltaPositionMilliseconds": -500000},
    )
    assert call.data["seek_position"] == 0
    assert "properties" in msg["event"]["payload"]
    properties = msg["event"]["payload"]["properties"]
    assert {"name": "positionMilliseconds", "value": 0} in properties

    # Test seek forward more than current duration (10 min.) result = 600 sec.
    call, msg = await assert_request_calls_service(
        "Alexa.SeekController",
        "AdjustSeekPosition",
        "media_player#test_seek",
        "media_player.media_seek",
        hass,
        response_type="StateReport",
        payload={"deltaPositionMilliseconds": 800000},
    )
    assert call.data["seek_position"] == 600
    assert "properties" in msg["event"]["payload"]
    properties = msg["event"]["payload"]["properties"]
    assert {"name": "positionMilliseconds", "value": 600000} in properties


async def test_media_player_seek_error(hass: HomeAssistant) -> None:
    """Test media player seek capability for media_position Error."""
    device = (
        "media_player.test_seek",
        "playing",
        {
            "friendly_name": "Test media player seek",
            "supported_features": MediaPlayerEntityFeature.SEEK,
        },
    )
    await discovery_test(device, hass)

    # Test for media_position error.
    with pytest.raises(AssertionError):
        _, msg = await assert_request_calls_service(
            "Alexa.SeekController",
            "AdjustSeekPosition",
            "media_player#test_seek",
            "media_player.media_seek",
            hass,
            response_type="StateReport",
            payload={"deltaPositionMilliseconds": 30000},
        )

        assert "event" in msg
        msg = msg["event"]
        assert msg["header"]["name"] == "ErrorResponse"
        assert msg["header"]["namespace"] == "Alexa.Video"
        assert msg["payload"]["type"] == "ACTION_NOT_PERMITTED_FOR_CONTENT"


@pytest.mark.freeze_time("2022-04-19 07:53:05")
async def test_alert(hass: HomeAssistant) -> None:
    """Test alert discovery."""
    device = ("alert.test", "off", {"friendly_name": "Test alert"})
    appliance = await discovery_test(device, hass)

    assert appliance["endpointId"] == "alert#test"
    assert appliance["displayCategories"][0] == "OTHER"
    assert appliance["friendlyName"] == "Test alert"
    assert_endpoint_capabilities(
        appliance, "Alexa.PowerController", "Alexa.EndpointHealth", "Alexa"
    )

    await assert_power_controller_works(
        "alert#test", "alert.turn_on", "alert.turn_off", hass, "2022-04-19T07:53:05Z"
    )


@pytest.mark.freeze_time("2022-04-19 07:53:05")
async def test_automation(hass: HomeAssistant) -> None:
    """Test automation discovery."""
    device = ("automation.test", "off", {"friendly_name": "Test automation"})
    appliance = await discovery_test(device, hass)

    assert appliance["endpointId"] == "automation#test"
    assert appliance["displayCategories"][0] == "ACTIVITY_TRIGGER"
    assert appliance["friendlyName"] == "Test automation"
    assert_endpoint_capabilities(
        appliance, "Alexa.PowerController", "Alexa.EndpointHealth", "Alexa"
    )

    await assert_power_controller_works(
        "automation#test",
        "automation.turn_on",
        "automation.turn_off",
        hass,
        "2022-04-19T07:53:05Z",
    )


@pytest.mark.freeze_time("2022-04-19 07:53:05")
async def test_group(hass: HomeAssistant) -> None:
    """Test group discovery."""
    device = ("group.test", "off", {"friendly_name": "Test group"})
    appliance = await discovery_test(device, hass)

    assert appliance["endpointId"] == "group#test"
    assert appliance["displayCategories"][0] == "OTHER"
    assert appliance["friendlyName"] == "Test group"
    assert_endpoint_capabilities(
        appliance, "Alexa.PowerController", "Alexa.EndpointHealth", "Alexa"
    )

    await assert_power_controller_works(
        "group#test",
        "homeassistant.turn_on",
        "homeassistant.turn_off",
        hass,
        "2022-04-19T07:53:05Z",
    )


async def test_cover_position_range(hass: HomeAssistant) -> None:
    """Test cover discovery and position using rangeController."""
    device = (
        "cover.test_range",
        "open",
        {
            "friendly_name": "Test cover range",
            "device_class": "blind",
            "supported_features": 7,
            "position": 30,
        },
    )
    appliance = await discovery_test(device, hass)

    assert appliance["endpointId"] == "cover#test_range"
    assert appliance["displayCategories"][0] == "INTERIOR_BLIND"
    assert appliance["friendlyName"] == "Test cover range"

    capabilities = assert_endpoint_capabilities(
        appliance,
        "Alexa.PowerController",
        "Alexa.RangeController",
        "Alexa.EndpointHealth",
        "Alexa",
    )

    range_capability = get_capability(capabilities, "Alexa.RangeController")
    assert range_capability is not None
    assert range_capability["instance"] == "cover.position"

    properties = range_capability["properties"]
    assert properties["nonControllable"] is False
    assert {"name": "rangeValue"} in properties["supported"]

    capability_resources = range_capability["capabilityResources"]
    assert capability_resources is not None
    assert {
        "@type": "text",
        "value": {"text": "Position", "locale": "en-US"},
    } in capability_resources["friendlyNames"]

    assert {
        "@type": "asset",
        "value": {"assetId": "Alexa.Setting.Opening"},
    } in capability_resources["friendlyNames"]

    configuration = range_capability["configuration"]
    assert configuration is not None
    assert configuration["unitOfMeasure"] == "Alexa.Unit.Percent"

    supported_range = configuration["supportedRange"]
    assert supported_range["minimumValue"] == 0
    assert supported_range["maximumValue"] == 100
    assert supported_range["precision"] == 1

    # Assert for Position Semantics
    position_semantics = range_capability["semantics"]
    assert position_semantics is not None

    position_action_mappings = position_semantics["actionMappings"]
    assert position_action_mappings is not None
    assert {
        "@type": "ActionsToDirective",
        "actions": ["Alexa.Actions.Lower", "Alexa.Actions.Close"],
        "directive": {"name": "SetRangeValue", "payload": {"rangeValue": 0}},
    } in position_action_mappings
    assert {
        "@type": "ActionsToDirective",
        "actions": ["Alexa.Actions.Raise", "Alexa.Actions.Open"],
        "directive": {"name": "SetRangeValue", "payload": {"rangeValue": 100}},
    } in position_action_mappings

    position_state_mappings = position_semantics["stateMappings"]
    assert position_state_mappings is not None
    assert {
        "@type": "StatesToValue",
        "states": ["Alexa.States.Closed"],
        "value": 0,
    } in position_state_mappings
    assert {
        "@type": "StatesToRange",
        "states": ["Alexa.States.Open"],
        "range": {"minimumValue": 1, "maximumValue": 100},
    } in position_state_mappings

    call, _ = await assert_request_calls_service(
        "Alexa.RangeController",
        "SetRangeValue",
        "cover#test_range",
        "cover.set_cover_position",
        hass,
        payload={"rangeValue": 50},
        instance="cover.position",
    )
    assert call.data["position"] == 50

    call, msg = await assert_request_calls_service(
        "Alexa.RangeController",
        "SetRangeValue",
        "cover#test_range",
        "cover.close_cover",
        hass,
        payload={"rangeValue": 0},
        instance="cover.position",
    )
    properties = msg["context"]["properties"][0]
    assert properties["name"] == "rangeValue"
    assert properties["namespace"] == "Alexa.RangeController"
    assert properties["value"] == 0

    call, msg = await assert_request_calls_service(
        "Alexa.RangeController",
        "SetRangeValue",
        "cover#test_range",
        "cover.open_cover",
        hass,
        payload={"rangeValue": 100},
        instance="cover.position",
    )
    properties = msg["context"]["properties"][0]
    assert properties["name"] == "rangeValue"
    assert properties["namespace"] == "Alexa.RangeController"
    assert properties["value"] == 100

    call, msg = await assert_request_calls_service(
        "Alexa.RangeController",
        "AdjustRangeValue",
        "cover#test_range",
        "cover.open_cover",
        hass,
        payload={"rangeValueDelta": 99, "rangeValueDeltaDefault": False},
        instance="cover.position",
    )
    properties = msg["context"]["properties"][0]
    assert properties["name"] == "rangeValue"
    assert properties["namespace"] == "Alexa.RangeController"
    assert properties["value"] == 100

    call, msg = await assert_request_calls_service(
        "Alexa.RangeController",
        "AdjustRangeValue",
        "cover#test_range",
        "cover.close_cover",
        hass,
        payload={"rangeValueDelta": -99, "rangeValueDeltaDefault": False},
        instance="cover.position",
    )
    properties = msg["context"]["properties"][0]
    assert properties["name"] == "rangeValue"
    assert properties["namespace"] == "Alexa.RangeController"
    assert properties["value"] == 0

    await assert_range_changes(
        hass,
        [(25, -5, False), (35, 5, False), (50, 1, True), (10, -1, True)],
        "Alexa.RangeController",
        "AdjustRangeValue",
        "cover#test_range",
        "cover.set_cover_position",
        "position",
        instance="cover.position",
    )


async def assert_percentage_changes(
    hass, adjustments, namespace, name, endpoint, parameter, service, changed_parameter
):
    """Assert an API request making percentage changes works.

    AdjustPercentage, AdjustBrightness, etc. are examples of such requests.
    """
    for result_volume, adjustment in adjustments:
        payload = {parameter: adjustment} if parameter else {}
        call, _ = await assert_request_calls_service(
            namespace, name, endpoint, service, hass, payload=payload
        )
        assert call.data[changed_parameter] == result_volume


async def assert_range_changes(
    hass, adjustments, namespace, name, endpoint, service, changed_parameter, instance
):
    """Assert an API request making range changes works.

    AdjustRangeValue are examples of such requests.
    """
    for result_range, adjustment, delta_default in adjustments:
        payload = {
            "rangeValueDelta": adjustment,
            "rangeValueDeltaDefault": delta_default,
        }

        call, _ = await assert_request_calls_service(
            namespace, name, endpoint, service, hass, payload=payload, instance=instance
        )
        if changed_parameter:
            assert call.data[changed_parameter] == result_range


async def test_temp_sensor(hass: HomeAssistant) -> None:
    """Test temperature sensor discovery."""
    device = (
        "sensor.test_temp",
        "42",
        {
            "friendly_name": "Test Temp Sensor",
            "unit_of_measurement": UnitOfTemperature.FAHRENHEIT,
        },
    )
    appliance = await discovery_test(device, hass)

    assert appliance["endpointId"] == "sensor#test_temp"
    assert appliance["displayCategories"][0] == "TEMPERATURE_SENSOR"
    assert appliance["friendlyName"] == "Test Temp Sensor"

    capabilities = assert_endpoint_capabilities(
        appliance, "Alexa.TemperatureSensor", "Alexa.EndpointHealth", "Alexa"
    )

    temp_sensor_capability = get_capability(capabilities, "Alexa.TemperatureSensor")
    assert temp_sensor_capability is not None
    properties = temp_sensor_capability["properties"]
    assert properties["retrievable"] is True
    assert {"name": "temperature"} in properties["supported"]

    properties = await reported_properties(hass, "sensor#test_temp")
    properties.assert_equal(
        "Alexa.TemperatureSensor", "temperature", {"value": 42.0, "scale": "FAHRENHEIT"}
    )


async def test_contact_sensor(hass: HomeAssistant) -> None:
    """Test contact sensor discovery."""
    device = (
        "binary_sensor.test_contact",
        "on",
        {"friendly_name": "Test Contact Sensor", "device_class": "door"},
    )
    appliance = await discovery_test(device, hass)

    assert appliance["endpointId"] == "binary_sensor#test_contact"
    assert appliance["displayCategories"][0] == "CONTACT_SENSOR"
    assert appliance["friendlyName"] == "Test Contact Sensor"

    capabilities = assert_endpoint_capabilities(
        appliance, "Alexa.ContactSensor", "Alexa.EndpointHealth", "Alexa"
    )

    contact_sensor_capability = get_capability(capabilities, "Alexa.ContactSensor")
    assert contact_sensor_capability is not None
    properties = contact_sensor_capability["properties"]
    assert properties["retrievable"] is True
    assert {"name": "detectionState"} in properties["supported"]

    properties = await reported_properties(hass, "binary_sensor#test_contact")
    properties.assert_equal("Alexa.ContactSensor", "detectionState", "DETECTED")

    properties.assert_equal("Alexa.EndpointHealth", "connectivity", {"value": "OK"})


async def test_forced_contact_sensor(hass: HomeAssistant) -> None:
    """Test contact sensor discovery with specified display_category."""
    device = (
        "binary_sensor.test_contact_forced",
        "on",
        {"friendly_name": "Test Contact Sensor With DisplayCategory"},
    )
    appliance = await discovery_test(device, hass)

    assert appliance["endpointId"] == "binary_sensor#test_contact_forced"
    assert appliance["displayCategories"][0] == "CONTACT_SENSOR"
    assert appliance["friendlyName"] == "Test Contact Sensor With DisplayCategory"

    capabilities = assert_endpoint_capabilities(
        appliance, "Alexa.ContactSensor", "Alexa.EndpointHealth", "Alexa"
    )

    contact_sensor_capability = get_capability(capabilities, "Alexa.ContactSensor")
    assert contact_sensor_capability is not None
    properties = contact_sensor_capability["properties"]
    assert properties["retrievable"] is True
    assert {"name": "detectionState"} in properties["supported"]

    properties = await reported_properties(hass, "binary_sensor#test_contact_forced")
    properties.assert_equal("Alexa.ContactSensor", "detectionState", "DETECTED")

    properties.assert_equal("Alexa.EndpointHealth", "connectivity", {"value": "OK"})


async def test_motion_sensor(hass: HomeAssistant) -> None:
    """Test motion sensor discovery."""
    device = (
        "binary_sensor.test_motion",
        "on",
        {"friendly_name": "Test Motion Sensor", "device_class": "motion"},
    )
    appliance = await discovery_test(device, hass)

    assert appliance["endpointId"] == "binary_sensor#test_motion"
    assert appliance["displayCategories"][0] == "MOTION_SENSOR"
    assert appliance["friendlyName"] == "Test Motion Sensor"

    capabilities = assert_endpoint_capabilities(
        appliance, "Alexa.MotionSensor", "Alexa.EndpointHealth", "Alexa"
    )

    motion_sensor_capability = get_capability(capabilities, "Alexa.MotionSensor")
    assert motion_sensor_capability is not None
    properties = motion_sensor_capability["properties"]
    assert properties["retrievable"] is True
    assert {"name": "detectionState"} in properties["supported"]

    properties = await reported_properties(hass, "binary_sensor#test_motion")
    properties.assert_equal("Alexa.MotionSensor", "detectionState", "DETECTED")


async def test_forced_motion_sensor(hass: HomeAssistant) -> None:
    """Test motion sensor discovery with specified display_category."""
    device = (
        "binary_sensor.test_motion_forced",
        "on",
        {"friendly_name": "Test Motion Sensor With DisplayCategory"},
    )
    appliance = await discovery_test(device, hass)

    assert appliance["endpointId"] == "binary_sensor#test_motion_forced"
    assert appliance["displayCategories"][0] == "MOTION_SENSOR"
    assert appliance["friendlyName"] == "Test Motion Sensor With DisplayCategory"

    capabilities = assert_endpoint_capabilities(
        appliance, "Alexa.MotionSensor", "Alexa.EndpointHealth", "Alexa"
    )

    motion_sensor_capability = get_capability(capabilities, "Alexa.MotionSensor")
    assert motion_sensor_capability is not None
    properties = motion_sensor_capability["properties"]
    assert properties["retrievable"] is True
    assert {"name": "detectionState"} in properties["supported"]

    properties = await reported_properties(hass, "binary_sensor#test_motion_forced")
    properties.assert_equal("Alexa.MotionSensor", "detectionState", "DETECTED")

    properties.assert_equal("Alexa.EndpointHealth", "connectivity", {"value": "OK"})


@pytest.mark.parametrize(
    ("device", "endpoint_id", "friendly_name", "display_category"),
    [
        (
            (
                "binary_sensor.test_doorbell",
                "off",
                {"friendly_name": "Test Doorbell Sensor", "device_class": "occupancy"},
            ),
            "binary_sensor#test_doorbell",
            "Test Doorbell Sensor",
            "DOORBELL",
        ),
        (
            (
                "event.test_doorbell",
                None,
                {
                    "friendly_name": "Test Doorbell Event",
                    "event_types": ["press"],
                    "device_class": "doorbell",
                },
            ),
            "event#test_doorbell",
            "Test Doorbell Event",
            "DOORBELL",
        ),
    ],
)
async def test_doorbell_event(
    hass: HomeAssistant,
    device: tuple[str, str, dict[str, Any]],
    endpoint_id: str,
    friendly_name: str,
    display_category: str,
) -> None:
    """Test doorbell event/sensor discovery."""
    appliance = await discovery_test(device, hass)

    assert appliance["endpointId"] == endpoint_id
    assert appliance["displayCategories"][0] == display_category
    assert appliance["friendlyName"] == friendly_name

    capabilities = assert_endpoint_capabilities(
        appliance, "Alexa.DoorbellEventSource", "Alexa.EndpointHealth", "Alexa"
    )

    doorbell_capability = get_capability(capabilities, "Alexa.DoorbellEventSource")
    assert doorbell_capability is not None
    assert doorbell_capability["proactivelyReported"] is True


async def test_unknown_sensor(hass: HomeAssistant) -> None:
    """Test sensors of unknown quantities are not discovered."""
    device = (
        "sensor.test_sickness",
        "0.1",
        {"friendly_name": "Test Space Sickness Sensor", "unit_of_measurement": "garn"},
    )
    await discovery_test(device, hass, expected_endpoints=0)


async def test_thermostat(hass: HomeAssistant) -> None:
    """Test thermostat discovery."""
    hass.config.units = US_CUSTOMARY_SYSTEM
    device = (
        "climate.test_thermostat",
        "cool",
        {
            "temperature": 70.0,
            "target_temp_high": None,
            "target_temp_low": None,
            "current_temperature": 75.0,
            "friendly_name": "Test Thermostat",
            "supported_features": 1 | 2 | 4 | 128,
            "hvac_modes": ["off", "heat", "cool", "auto", "dry", "fan_only"],
            "preset_mode": None,
            "preset_modes": ["eco"],
            "min_temp": 50,
            "max_temp": 90,
        },
    )
    appliance = await discovery_test(device, hass)

    assert appliance["endpointId"] == "climate#test_thermostat"
    assert appliance["displayCategories"][0] == "THERMOSTAT"
    assert appliance["friendlyName"] == "Test Thermostat"

    capabilities = assert_endpoint_capabilities(
        appliance,
        "Alexa.PowerController",
        "Alexa.ThermostatController",
        "Alexa.TemperatureSensor",
        "Alexa.EndpointHealth",
        "Alexa",
    )

    properties = await reported_properties(hass, "climate#test_thermostat")
    properties.assert_equal("Alexa.ThermostatController", "thermostatMode", "COOL")
    properties.assert_equal(
        "Alexa.ThermostatController",
        "targetSetpoint",
        {"value": 70.0, "scale": "FAHRENHEIT"},
    )
    properties.assert_equal(
        "Alexa.TemperatureSensor", "temperature", {"value": 75.0, "scale": "FAHRENHEIT"}
    )

    thermostat_capability = get_capability(capabilities, "Alexa.ThermostatController")
    assert thermostat_capability is not None
    configuration = thermostat_capability["configuration"]
    assert configuration["supportsScheduling"] is False

    supported_modes = ["OFF", "HEAT", "COOL", "AUTO", "ECO", "CUSTOM"]
    for mode in supported_modes:
        assert mode in configuration["supportedModes"]

    call, msg = await assert_request_calls_service(
        "Alexa.ThermostatController",
        "SetTargetTemperature",
        "climate#test_thermostat",
        "climate.set_temperature",
        hass,
        payload={"targetSetpoint": {"value": 69.0, "scale": "FAHRENHEIT"}},
    )
    assert call.data["temperature"] == 69.0
    properties = ReportedProperties(msg["context"]["properties"])
    properties.assert_equal(
        "Alexa.ThermostatController",
        "targetSetpoint",
        {"value": 69.0, "scale": "FAHRENHEIT"},
    )

    msg = await assert_request_fails(
        "Alexa.ThermostatController",
        "SetTargetTemperature",
        "climate#test_thermostat",
        "climate.set_temperature",
        hass,
        payload={"targetSetpoint": {"value": 0.0, "scale": "CELSIUS"}},
    )
    assert msg["event"]["payload"]["type"] == "TEMPERATURE_VALUE_OUT_OF_RANGE"

    call, msg = await assert_request_calls_service(
        "Alexa.ThermostatController",
        "SetTargetTemperature",
        "climate#test_thermostat",
        "climate.set_temperature",
        hass,
        payload={
            "targetSetpoint": {"value": 70.0, "scale": "FAHRENHEIT"},
            "lowerSetpoint": {"value": 293.15, "scale": "KELVIN"},
            "upperSetpoint": {"value": 30.0, "scale": "CELSIUS"},
        },
    )
    assert call.data["temperature"] == 70.0
    assert call.data["target_temp_low"] == 68.0
    assert call.data["target_temp_high"] == 86.0
    properties = ReportedProperties(msg["context"]["properties"])
    properties.assert_equal(
        "Alexa.ThermostatController",
        "targetSetpoint",
        {"value": 70.0, "scale": "FAHRENHEIT"},
    )
    properties.assert_equal(
        "Alexa.ThermostatController",
        "lowerSetpoint",
        {"value": 68.0, "scale": "FAHRENHEIT"},
    )
    properties.assert_equal(
        "Alexa.ThermostatController",
        "upperSetpoint",
        {"value": 86.0, "scale": "FAHRENHEIT"},
    )

    msg = await assert_request_fails(
        "Alexa.ThermostatController",
        "SetTargetTemperature",
        "climate#test_thermostat",
        "climate.set_temperature",
        hass,
        payload={
            "lowerSetpoint": {"value": 273.15, "scale": "KELVIN"},
            "upperSetpoint": {"value": 75.0, "scale": "FAHRENHEIT"},
        },
    )
    assert msg["event"]["payload"]["type"] == "TEMPERATURE_VALUE_OUT_OF_RANGE"

    msg = await assert_request_fails(
        "Alexa.ThermostatController",
        "SetTargetTemperature",
        "climate#test_thermostat",
        "climate.set_temperature",
        hass,
        payload={
            "lowerSetpoint": {"value": 293.15, "scale": "FAHRENHEIT"},
            "upperSetpoint": {"value": 75.0, "scale": "CELSIUS"},
        },
    )
    assert msg["event"]["payload"]["type"] == "TEMPERATURE_VALUE_OUT_OF_RANGE"

    call, msg = await assert_request_calls_service(
        "Alexa.ThermostatController",
        "AdjustTargetTemperature",
        "climate#test_thermostat",
        "climate.set_temperature",
        hass,
        payload={"targetSetpointDelta": {"value": -10.0, "scale": "KELVIN"}},
    )
    assert call.data["temperature"] == 52.0
    properties = ReportedProperties(msg["context"]["properties"])
    properties.assert_equal(
        "Alexa.ThermostatController",
        "targetSetpoint",
        {"value": 52.0, "scale": "FAHRENHEIT"},
    )

    msg = await assert_request_fails(
        "Alexa.ThermostatController",
        "AdjustTargetTemperature",
        "climate#test_thermostat",
        "climate.set_temperature",
        hass,
        payload={"targetSetpointDelta": {"value": 20.0, "scale": "CELSIUS"}},
    )
    assert msg["event"]["payload"]["type"] == "TEMPERATURE_VALUE_OUT_OF_RANGE"

    # Setting mode, the payload can be an object with a value attribute...
    call, msg = await assert_request_calls_service(
        "Alexa.ThermostatController",
        "SetThermostatMode",
        "climate#test_thermostat",
        "climate.set_hvac_mode",
        hass,
        payload={"thermostatMode": {"value": "HEAT"}},
    )
    assert call.data["hvac_mode"] == "heat"
    properties = ReportedProperties(msg["context"]["properties"])
    properties.assert_equal("Alexa.ThermostatController", "thermostatMode", "HEAT")

    call, msg = await assert_request_calls_service(
        "Alexa.ThermostatController",
        "SetThermostatMode",
        "climate#test_thermostat",
        "climate.set_hvac_mode",
        hass,
        payload={"thermostatMode": {"value": "COOL"}},
    )
    assert call.data["hvac_mode"] == "cool"
    properties = ReportedProperties(msg["context"]["properties"])
    properties.assert_equal("Alexa.ThermostatController", "thermostatMode", "COOL")

    # ...it can also be just the mode.
    call, msg = await assert_request_calls_service(
        "Alexa.ThermostatController",
        "SetThermostatMode",
        "climate#test_thermostat",
        "climate.set_hvac_mode",
        hass,
        payload={"thermostatMode": "HEAT"},
    )
    assert call.data["hvac_mode"] == "heat"
    properties = ReportedProperties(msg["context"]["properties"])
    properties.assert_equal("Alexa.ThermostatController", "thermostatMode", "HEAT")

    # Assert we can call custom modes for dry and fan_only
    call, msg = await assert_request_calls_service(
        "Alexa.ThermostatController",
        "SetThermostatMode",
        "climate#test_thermostat",
        "climate.set_hvac_mode",
        hass,
        payload={"thermostatMode": {"value": "CUSTOM", "customName": "DEHUMIDIFY"}},
    )
    assert call.data["hvac_mode"] == "dry"
    properties = ReportedProperties(msg["context"]["properties"])
    properties.assert_equal("Alexa.ThermostatController", "thermostatMode", "CUSTOM")

    call, msg = await assert_request_calls_service(
        "Alexa.ThermostatController",
        "SetThermostatMode",
        "climate#test_thermostat",
        "climate.set_hvac_mode",
        hass,
        payload={"thermostatMode": {"value": "CUSTOM", "customName": "FAN"}},
    )
    assert call.data["hvac_mode"] == "fan_only"
    properties = ReportedProperties(msg["context"]["properties"])
    properties.assert_equal("Alexa.ThermostatController", "thermostatMode", "CUSTOM")

    # assert unsupported custom mode
    msg = await assert_request_fails(
        "Alexa.ThermostatController",
        "SetThermostatMode",
        "climate#test_thermostat",
        "climate.set_hvac_mode",
        hass,
        payload={"thermostatMode": {"value": "CUSTOM", "customName": "INVALID"}},
    )
    assert msg["event"]["payload"]["type"] == "UNSUPPORTED_THERMOSTAT_MODE"

    msg = await assert_request_fails(
        "Alexa.ThermostatController",
        "SetThermostatMode",
        "climate#test_thermostat",
        "climate.set_hvac_mode",
        hass,
        payload={"thermostatMode": {"value": "INVALID"}},
    )
    assert msg["event"]["payload"]["type"] == "UNSUPPORTED_THERMOSTAT_MODE"

    call, _ = await assert_request_calls_service(
        "Alexa.ThermostatController",
        "SetThermostatMode",
        "climate#test_thermostat",
        "climate.set_hvac_mode",
        hass,
        payload={"thermostatMode": "OFF"},
    )
    assert call.data["hvac_mode"] == "off"

    # Assert we can call presets
    call, msg = await assert_request_calls_service(
        "Alexa.ThermostatController",
        "SetThermostatMode",
        "climate#test_thermostat",
        "climate.set_preset_mode",
        hass,
        payload={"thermostatMode": "ECO"},
    )
    assert call.data["preset_mode"] == "eco"


async def test_thermostat_dual(hass: HomeAssistant) -> None:
    """Test thermostat discovery with auto mode, with upper and lower target temperatures."""
    hass.config.units = US_CUSTOMARY_SYSTEM
    device = (
        "climate.test_thermostat",
        "auto",
        {
            "temperature": None,
            "target_temp_high": 80.0,
            "target_temp_low": 60.0,
            "current_temperature": 75.0,
            "friendly_name": "Test Thermostat",
            "supported_features": 1 | 2 | 4 | 128,
            "hvac_modes": ["off", "heat", "cool", "auto", "dry", "fan_only"],
            "preset_mode": None,
            "preset_modes": ["eco"],
            "min_temp": 50,
            "max_temp": 90,
        },
    )
    appliance = await discovery_test(device, hass)

    assert appliance["endpointId"] == "climate#test_thermostat"
    assert appliance["displayCategories"][0] == "THERMOSTAT"
    assert appliance["friendlyName"] == "Test Thermostat"

    assert_endpoint_capabilities(
        appliance,
        "Alexa.PowerController",
        "Alexa.ThermostatController",
        "Alexa.TemperatureSensor",
        "Alexa.EndpointHealth",
        "Alexa",
    )

    properties = await reported_properties(hass, "climate#test_thermostat")
    properties.assert_equal("Alexa.ThermostatController", "thermostatMode", "AUTO")
    properties.assert_equal(
        "Alexa.ThermostatController",
        "upperSetpoint",
        {"value": 80.0, "scale": "FAHRENHEIT"},
    )
    properties.assert_equal(
        "Alexa.ThermostatController",
        "lowerSetpoint",
        {"value": 60.0, "scale": "FAHRENHEIT"},
    )
    properties.assert_equal(
        "Alexa.TemperatureSensor", "temperature", {"value": 75.0, "scale": "FAHRENHEIT"}
    )

    # Adjust temperature when in auto mode
    call, msg = await assert_request_calls_service(
        "Alexa.ThermostatController",
        "AdjustTargetTemperature",
        "climate#test_thermostat",
        "climate.set_temperature",
        hass,
        payload={"targetSetpointDelta": {"value": -5.0, "scale": "KELVIN"}},
    )
    assert call.data["target_temp_high"] == 71.0
    assert call.data["target_temp_low"] == 51.0
    properties = ReportedProperties(msg["context"]["properties"])
    properties.assert_equal(
        "Alexa.ThermostatController",
        "upperSetpoint",
        {"value": 71.0, "scale": "FAHRENHEIT"},
    )
    properties.assert_equal(
        "Alexa.ThermostatController",
        "lowerSetpoint",
        {"value": 51.0, "scale": "FAHRENHEIT"},
    )

    # Fails if the upper setpoint goes too high
    msg = await assert_request_fails(
        "Alexa.ThermostatController",
        "AdjustTargetTemperature",
        "climate#test_thermostat",
        "climate.set_temperature",
        hass,
        payload={"targetSetpointDelta": {"value": 6.0, "scale": "CELSIUS"}},
    )
    assert msg["event"]["payload"]["type"] == "TEMPERATURE_VALUE_OUT_OF_RANGE"

    # Fails if the lower setpoint goes too low
    msg = await assert_request_fails(
        "Alexa.ThermostatController",
        "AdjustTargetTemperature",
        "climate#test_thermostat",
        "climate.set_temperature",
        hass,
        payload={"targetSetpointDelta": {"value": -6.0, "scale": "CELSIUS"}},
    )
    assert msg["event"]["payload"]["type"] == "TEMPERATURE_VALUE_OUT_OF_RANGE"


async def test_exclude_filters(hass: HomeAssistant) -> None:
    """Test exclusion filters."""
    request = get_new_request("Alexa.Discovery", "Discover")

    # setup test devices
    hass.states.async_set("switch.test", "on", {"friendly_name": "Test switch"})

    hass.states.async_set("script.deny", "off", {"friendly_name": "Blocked script"})

    hass.states.async_set("cover.deny", "off", {"friendly_name": "Blocked cover"})

    alexa_config = MockConfig(hass)
    alexa_config.should_expose = entityfilter.generate_filter(
        include_domains=[],
        include_entities=[],
        exclude_domains=["script"],
        exclude_entities=["cover.deny"],
    )

    msg = await smart_home.async_handle_message(hass, alexa_config, request)
    await hass.async_block_till_done()

    msg = msg["event"]

    assert len(msg["payload"]["endpoints"]) == 1


async def test_include_filters(hass: HomeAssistant) -> None:
    """Test inclusion filters."""
    request = get_new_request("Alexa.Discovery", "Discover")

    # setup test devices
    hass.states.async_set("switch.deny", "on", {"friendly_name": "Blocked switch"})

    hass.states.async_set("script.deny", "off", {"friendly_name": "Blocked script"})

    hass.states.async_set(
        "automation.allow", "off", {"friendly_name": "Allowed automation"}
    )

    hass.states.async_set("group.allow", "off", {"friendly_name": "Allowed group"})

    alexa_config = MockConfig(hass)
    alexa_config.should_expose = entityfilter.generate_filter(
        include_domains=["automation", "group"],
        include_entities=["script.deny"],
        exclude_domains=[],
        exclude_entities=[],
    )

    msg = await smart_home.async_handle_message(hass, alexa_config, request)
    await hass.async_block_till_done()

    msg = msg["event"]

    assert len(msg["payload"]["endpoints"]) == 3


async def test_never_exposed_entities(hass: HomeAssistant) -> None:
    """Test never exposed locks do not get discovered."""
    request = get_new_request("Alexa.Discovery", "Discover")

    # setup test devices
    hass.states.async_set("group.all_locks", "on", {"friendly_name": "Blocked locks"})

    hass.states.async_set("group.allow", "off", {"friendly_name": "Allowed group"})

    alexa_config = MockConfig(hass)
    alexa_config.should_expose = entityfilter.generate_filter(
        include_domains=["group"],
        include_entities=[],
        exclude_domains=[],
        exclude_entities=[],
    )

    msg = await smart_home.async_handle_message(hass, alexa_config, request)
    await hass.async_block_till_done()

    msg = msg["event"]

    assert len(msg["payload"]["endpoints"]) == 1


async def test_api_entity_not_exists(hass: HomeAssistant) -> None:
    """Test api turn on process without entity."""
    request = get_new_request("Alexa.PowerController", "TurnOn", "switch#test")

    call_switch = async_mock_service(hass, "switch", "turn_on")

    msg = await smart_home.async_handle_message(hass, get_default_config(hass), request)
    await hass.async_block_till_done()

    assert "event" in msg
    msg = msg["event"]

    assert not call_switch
    assert msg["header"]["name"] == "ErrorResponse"
    assert msg["header"]["namespace"] == "Alexa"
    assert msg["payload"]["type"] == "NO_SUCH_ENDPOINT"


async def test_api_function_not_implemented(hass: HomeAssistant) -> None:
    """Test api call that is not implemented to us."""
    request = get_new_request("Alexa.HAHAAH", "Sweet")
    msg = await smart_home.async_handle_message(hass, get_default_config(hass), request)

    assert "event" in msg
    msg = msg["event"]

    assert msg["header"]["name"] == "ErrorResponse"
    assert msg["header"]["namespace"] == "Alexa"
    assert msg["payload"]["type"] == "INTERNAL_ERROR"


async def test_api_accept_grant(hass: HomeAssistant) -> None:
    """Test api AcceptGrant process."""
    request = get_new_request("Alexa.Authorization", "AcceptGrant")

    # add payload
    request["directive"]["payload"] = {
        "grant": {
            "type": "OAuth2.AuthorizationCode",
            "code": "VGhpcyBpcyBhbiBhdXRob3JpemF0aW9uIGNvZGUuIDotKQ==",
        },
        "grantee": {"type": "BearerToken", "token": "access-token-from-skill"},
    }

    # setup test devices
    msg = await smart_home.async_handle_message(hass, get_default_config(hass), request)
    await hass.async_block_till_done()

    assert "event" in msg
    msg = msg["event"]

    assert msg["header"]["name"] == "AcceptGrant.Response"


async def test_entity_config(hass: HomeAssistant) -> None:
    """Test that we can configure things via entity config."""
    request = get_new_request("Alexa.Discovery", "Discover")

    hass.states.async_set("light.test_1", "on", {"friendly_name": "Test light 1"})
    hass.states.async_set("scene.test_1", "scening", {"friendly_name": "Test 1"})

    alexa_config = MockConfig(hass)
    alexa_config.entity_config = {
        "light.test_1": {
            "name": "Config *name*",
            "display_categories": "SWITCH",
            "description": "Config >!<description",
        },
        "scene.test_1": {"description": "Config description"},
    }

    msg = await smart_home.async_handle_message(hass, alexa_config, request)

    assert "event" in msg
    msg = msg["event"]

    assert len(msg["payload"]["endpoints"]) == 2

    appliance = msg["payload"]["endpoints"][0]
    assert appliance["endpointId"] == "light#test_1"
    assert appliance["displayCategories"][0] == "SWITCH"
    assert appliance["friendlyName"] == "Config name"
    assert appliance["description"] == "Config description via Home Assistant"
    assert_endpoint_capabilities(
        appliance, "Alexa.PowerController", "Alexa.EndpointHealth", "Alexa"
    )

    scene = msg["payload"]["endpoints"][1]
    assert scene["endpointId"] == "scene#test_1"
    assert scene["displayCategories"][0] == "SCENE_TRIGGER"
    assert scene["friendlyName"] == "Test 1"
    assert scene["description"] == "Config description via Home Assistant (Scene)"


async def test_logging_request(hass: HomeAssistant, events: list[Event]) -> None:
    """Test that we log requests."""
    context = Context()
    request = get_new_request("Alexa.Discovery", "Discover")
    await smart_home.async_handle_message(
        hass, get_default_config(hass), request, context
    )

    # To trigger event listener
    await hass.async_block_till_done()

    assert len(events) == 1
    event = events[0]

    assert event.data["request"] == {"namespace": "Alexa.Discovery", "name": "Discover"}
    assert event.data["response"] == {
        "namespace": "Alexa.Discovery",
        "name": "Discover.Response",
    }
    assert event.context == context


async def test_logging_request_with_entity(
    hass: HomeAssistant, events: list[Event]
) -> None:
    """Test that we log requests."""
    context = Context()
    request = get_new_request("Alexa.PowerController", "TurnOn", "switch#xy")
    await smart_home.async_handle_message(
        hass, get_default_config(hass), request, context
    )

    # To trigger event listener
    await hass.async_block_till_done()

    assert len(events) == 1
    event = events[0]

    assert event.data["request"] == {
        "namespace": "Alexa.PowerController",
        "name": "TurnOn",
        "entity_id": "switch.xy",
    }
    # Entity doesn't exist
    assert event.data["response"] == {"namespace": "Alexa", "name": "ErrorResponse"}
    assert event.context == context


async def test_disabled(hass: HomeAssistant) -> None:
    """When enabled=False, everything fails."""
    hass.states.async_set("switch.test", "on", {"friendly_name": "Test switch"})
    request = get_new_request("Alexa.PowerController", "TurnOn", "switch#test")

    async_mock_service(hass, "switch", "turn_on")

    with pytest.raises(AssertionError):
        await smart_home.async_handle_message(
            hass, get_default_config(hass), request, enabled=False
        )
        await hass.async_block_till_done()


async def test_endpoint_good_health(hass: HomeAssistant) -> None:
    """Test endpoint health reporting."""
    device = (
        "binary_sensor.test_contact",
        "on",
        {"friendly_name": "Test Contact Sensor", "device_class": "door"},
    )
    await discovery_test(device, hass)
    properties = await reported_properties(hass, "binary_sensor#test_contact")
    properties.assert_equal("Alexa.EndpointHealth", "connectivity", {"value": "OK"})


async def test_endpoint_bad_health(hass: HomeAssistant) -> None:
    """Test endpoint health reporting."""
    device = (
        "binary_sensor.test_contact",
        "unavailable",
        {"friendly_name": "Test Contact Sensor", "device_class": "door"},
    )
    await discovery_test(device, hass)
    properties = await reported_properties(hass, "binary_sensor#test_contact")
    properties.assert_equal(
        "Alexa.EndpointHealth", "connectivity", {"value": "UNREACHABLE"}
    )


async def test_alarm_control_panel_disarmed(hass: HomeAssistant) -> None:
    """Test alarm_control_panel discovery."""
    device = (
        "alarm_control_panel.test_1",
        "disarmed",
        {
            "friendly_name": "Test Alarm Control Panel 1",
            "code_arm_required": False,
            "code_format": "number",
            "code": "1234",
            "supported_features": 31,
        },
    )
    appliance = await discovery_test(device, hass)

    assert appliance["endpointId"] == "alarm_control_panel#test_1"
    assert appliance["displayCategories"][0] == "SECURITY_PANEL"
    assert appliance["friendlyName"] == "Test Alarm Control Panel 1"
    capabilities = assert_endpoint_capabilities(
        appliance, "Alexa.SecurityPanelController", "Alexa.EndpointHealth", "Alexa"
    )
    security_panel_capability = get_capability(
        capabilities, "Alexa.SecurityPanelController"
    )
    assert security_panel_capability is not None
    configuration = security_panel_capability["configuration"]
    assert {"type": "FOUR_DIGIT_PIN"} in configuration["supportedAuthorizationTypes"]
    assert {"value": "DISARMED"} in configuration["supportedArmStates"]
    assert {"value": "ARMED_STAY"} in configuration["supportedArmStates"]
    assert {"value": "ARMED_AWAY"} in configuration["supportedArmStates"]
    assert {"value": "ARMED_NIGHT"} in configuration["supportedArmStates"]

    properties = await reported_properties(hass, "alarm_control_panel#test_1")
    properties.assert_equal("Alexa.SecurityPanelController", "armState", "DISARMED")

    _, msg = await assert_request_calls_service(
        "Alexa.SecurityPanelController",
        "Arm",
        "alarm_control_panel#test_1",
        "alarm_control_panel.alarm_arm_home",
        hass,
        response_type="Arm.Response",
        payload={"armState": "ARMED_STAY"},
    )
    properties = ReportedProperties(msg["context"]["properties"])
    properties.assert_equal("Alexa.SecurityPanelController", "armState", "ARMED_STAY")

    _, msg = await assert_request_calls_service(
        "Alexa.SecurityPanelController",
        "Arm",
        "alarm_control_panel#test_1",
        "alarm_control_panel.alarm_arm_away",
        hass,
        response_type="Arm.Response",
        payload={"armState": "ARMED_AWAY"},
    )
    properties = ReportedProperties(msg["context"]["properties"])
    properties.assert_equal("Alexa.SecurityPanelController", "armState", "ARMED_AWAY")

    _, msg = await assert_request_calls_service(
        "Alexa.SecurityPanelController",
        "Arm",
        "alarm_control_panel#test_1",
        "alarm_control_panel.alarm_arm_night",
        hass,
        response_type="Arm.Response",
        payload={"armState": "ARMED_NIGHT"},
    )
    properties = ReportedProperties(msg["context"]["properties"])
    properties.assert_equal("Alexa.SecurityPanelController", "armState", "ARMED_NIGHT")


async def test_alarm_control_panel_armed(hass: HomeAssistant) -> None:
    """Test alarm_control_panel discovery."""
    device = (
        "alarm_control_panel.test_2",
        "armed_away",
        {
            "friendly_name": "Test Alarm Control Panel 2",
            "code_arm_required": False,
            "code_format": "FORMAT_NUMBER",
            "code": "1234",
            "supported_features": 3,
        },
    )
    appliance = await discovery_test(device, hass)

    assert appliance["endpointId"] == "alarm_control_panel#test_2"
    assert appliance["displayCategories"][0] == "SECURITY_PANEL"
    assert appliance["friendlyName"] == "Test Alarm Control Panel 2"
    assert_endpoint_capabilities(
        appliance, "Alexa.SecurityPanelController", "Alexa.EndpointHealth", "Alexa"
    )

    properties = await reported_properties(hass, "alarm_control_panel#test_2")
    properties.assert_equal("Alexa.SecurityPanelController", "armState", "ARMED_AWAY")

    call, msg = await assert_request_calls_service(
        "Alexa.SecurityPanelController",
        "Disarm",
        "alarm_control_panel#test_2",
        "alarm_control_panel.alarm_disarm",
        hass,
        payload={"authorization": {"type": "FOUR_DIGIT_PIN", "value": "1234"}},
    )
    assert call.data["code"] == "1234"
    properties = ReportedProperties(msg["context"]["properties"])
    properties.assert_equal("Alexa.SecurityPanelController", "armState", "DISARMED")

    msg = await assert_request_fails(
        "Alexa.SecurityPanelController",
        "Arm",
        "alarm_control_panel#test_2",
        "alarm_control_panel.alarm_arm_home",
        hass,
        payload={"armState": "ARMED_STAY"},
    )
    assert msg["event"]["payload"]["type"] == "AUTHORIZATION_REQUIRED"


async def test_alarm_control_panel_code_arm_required(hass: HomeAssistant) -> None:
    """Test alarm_control_panel with code_arm_required not in discovery."""
    device = (
        "alarm_control_panel.test_3",
        "disarmed",
        {
            "friendly_name": "Test Alarm Control Panel 3",
            "code_arm_required": True,
            "supported_features": 3,
        },
    )
    await discovery_test(device, hass, expected_endpoints=0)


async def test_range_unsupported_domain(hass: HomeAssistant) -> None:
    """Test rangeController with unsupported domain."""
    device = ("switch.test", "on", {"friendly_name": "Test switch"})
    await discovery_test(device, hass)

    context = Context()
    request = get_new_request("Alexa.RangeController", "SetRangeValue", "switch#test")
    request["directive"]["payload"] = {"rangeValue": 1}
    request["directive"]["header"]["instance"] = "switch.speed"

    msg = await smart_home.async_handle_message(
        hass, get_default_config(hass), request, context
    )

    assert "event" in msg
    msg = msg["event"]
    assert msg["header"]["name"] == "ErrorResponse"
    assert msg["header"]["namespace"] == "Alexa"
    assert msg["payload"]["type"] == "INVALID_DIRECTIVE"


async def test_mode_unsupported_domain(hass: HomeAssistant) -> None:
    """Test modeController with unsupported domain."""
    device = ("switch.test", "on", {"friendly_name": "Test switch"})
    await discovery_test(device, hass)

    context = Context()
    request = get_new_request("Alexa.ModeController", "SetMode", "switch#test")
    request["directive"]["payload"] = {"mode": "testMode"}
    request["directive"]["header"]["instance"] = "switch.direction"

    msg = await smart_home.async_handle_message(
        hass, get_default_config(hass), request, context
    )

    assert "event" in msg
    msg = msg["event"]
    assert msg["header"]["name"] == "ErrorResponse"
    assert msg["header"]["namespace"] == "Alexa"
    assert msg["payload"]["type"] == "INVALID_DIRECTIVE"


async def test_cover_garage_door(hass: HomeAssistant) -> None:
    """Test garage door cover discovery."""
    device = (
        "cover.test_garage_door",
        "off",
        {
            "friendly_name": "Test cover garage door",
            "supported_features": 3,
            "device_class": "garage",
        },
    )
    appliance = await discovery_test(device, hass)

    assert appliance["endpointId"] == "cover#test_garage_door"
    assert appliance["displayCategories"][0] == "GARAGE_DOOR"
    assert appliance["friendlyName"] == "Test cover garage door"

    assert_endpoint_capabilities(
        appliance, "Alexa.ModeController", "Alexa.EndpointHealth", "Alexa"
    )


async def test_cover_gate(hass: HomeAssistant) -> None:
    """Test gate cover discovery."""
    device = (
        "cover.test_gate",
        "off",
        {
            "friendly_name": "Test cover gate",
            "supported_features": 3,
            "device_class": CoverDeviceClass.GATE,
        },
    )
    appliance = await discovery_test(device, hass)

    assert appliance["endpointId"] == "cover#test_gate"
    assert appliance["displayCategories"][0] == "GARAGE_DOOR"
    assert appliance["friendlyName"] == "Test cover gate"

    assert_endpoint_capabilities(
        appliance, "Alexa.ModeController", "Alexa.EndpointHealth", "Alexa"
    )


async def test_cover_position_mode(hass: HomeAssistant) -> None:
    """Test cover discovery and position using modeController."""
    device = (
        "cover.test_mode",
        "open",
        {
            "friendly_name": "Test cover mode",
            "device_class": "blind",
            "supported_features": 3,
        },
    )
    appliance = await discovery_test(device, hass)

    assert appliance["endpointId"] == "cover#test_mode"
    assert appliance["displayCategories"][0] == "INTERIOR_BLIND"
    assert appliance["friendlyName"] == "Test cover mode"

    capabilities = assert_endpoint_capabilities(
        appliance,
        "Alexa.PowerController",
        "Alexa.ModeController",
        "Alexa.EndpointHealth",
        "Alexa",
    )

    mode_capability = get_capability(capabilities, "Alexa.ModeController")
    assert mode_capability is not None
    assert mode_capability["instance"] == "cover.position"

    properties = mode_capability["properties"]
    assert properties["nonControllable"] is False
    assert {"name": "mode"} in properties["supported"]

    capability_resources = mode_capability["capabilityResources"]
    assert capability_resources is not None
    assert {
        "@type": "text",
        "value": {"text": "Position", "locale": "en-US"},
    } in capability_resources["friendlyNames"]

    assert {
        "@type": "asset",
        "value": {"assetId": "Alexa.Setting.Opening"},
    } in capability_resources["friendlyNames"]

    configuration = mode_capability["configuration"]
    assert configuration is not None
    assert configuration["ordered"] is False

    supported_modes = configuration["supportedModes"]
    assert supported_modes is not None
    assert {
        "value": "position.open",
        "modeResources": {
            "friendlyNames": [
                {"@type": "asset", "value": {"assetId": "Alexa.Value.Open"}}
            ]
        },
    } in supported_modes
    assert {
        "value": "position.closed",
        "modeResources": {
            "friendlyNames": [
                {"@type": "asset", "value": {"assetId": "Alexa.Value.Close"}}
            ]
        },
    } in supported_modes

    # Assert for Position Semantics
    position_semantics = mode_capability["semantics"]
    assert position_semantics is not None

    position_action_mappings = position_semantics["actionMappings"]
    assert position_action_mappings is not None
    assert {
        "@type": "ActionsToDirective",
        "actions": ["Alexa.Actions.Lower", "Alexa.Actions.Close"],
        "directive": {"name": "SetMode", "payload": {"mode": "position.closed"}},
    } in position_action_mappings
    assert {
        "@type": "ActionsToDirective",
        "actions": ["Alexa.Actions.Raise", "Alexa.Actions.Open"],
        "directive": {"name": "SetMode", "payload": {"mode": "position.open"}},
    } in position_action_mappings

    position_state_mappings = position_semantics["stateMappings"]
    assert position_state_mappings is not None
    assert {
        "@type": "StatesToValue",
        "states": ["Alexa.States.Closed"],
        "value": "position.closed",
    } in position_state_mappings
    assert {
        "@type": "StatesToValue",
        "states": ["Alexa.States.Open"],
        "value": "position.open",
    } in position_state_mappings

    _, msg = await assert_request_calls_service(
        "Alexa.ModeController",
        "SetMode",
        "cover#test_mode",
        "cover.close_cover",
        hass,
        payload={"mode": "position.closed"},
        instance="cover.position",
    )
    properties = msg["context"]["properties"][0]
    assert properties["name"] == "mode"
    assert properties["namespace"] == "Alexa.ModeController"
    assert properties["value"] == "position.closed"

    _, msg = await assert_request_calls_service(
        "Alexa.ModeController",
        "SetMode",
        "cover#test_mode",
        "cover.open_cover",
        hass,
        payload={"mode": "position.open"},
        instance="cover.position",
    )
    properties = msg["context"]["properties"][0]
    assert properties["name"] == "mode"
    assert properties["namespace"] == "Alexa.ModeController"
    assert properties["value"] == "position.open"

    _, msg = await assert_request_calls_service(
        "Alexa.ModeController",
        "SetMode",
        "cover#test_mode",
        "cover.stop_cover",
        hass,
        payload={"mode": "position.custom"},
        instance="cover.position",
    )
    properties = msg["context"]["properties"][0]
    assert properties["name"] == "mode"
    assert properties["namespace"] == "Alexa.ModeController"
    assert properties["value"] == "position.custom"


async def test_image_processing(hass: HomeAssistant) -> None:
    """Test image_processing discovery as event detection."""
    device = (
        "image_processing.test_face",
        0,
        {
            "friendly_name": "Test face",
            "device_class": "face",
            "faces": [],
            "total_faces": 0,
        },
    )
    appliance = await discovery_test(device, hass)

    assert appliance["endpointId"] == "image_processing#test_face"
    assert appliance["displayCategories"][0] == "CAMERA"
    assert appliance["friendlyName"] == "Test face"

    assert_endpoint_capabilities(
        appliance, "Alexa.EventDetectionSensor", "Alexa.EndpointHealth", "Alexa"
    )


async def test_motion_sensor_event_detection(hass: HomeAssistant) -> None:
    """Test motion sensor with EventDetectionSensor discovery."""
    device = (
        "binary_sensor.test_motion_camera_event",
        "off",
        {"friendly_name": "Test motion camera event", "device_class": "motion"},
    )
    appliance = await discovery_test(device, hass)

    assert appliance["endpointId"] == "binary_sensor#test_motion_camera_event"
    assert appliance["displayCategories"][0] == "CAMERA"
    assert appliance["friendlyName"] == "Test motion camera event"

    capabilities = assert_endpoint_capabilities(
        appliance,
        "Alexa",
        "Alexa.MotionSensor",
        "Alexa.EventDetectionSensor",
        "Alexa.EndpointHealth",
    )

    event_detection_capability = get_capability(
        capabilities, "Alexa.EventDetectionSensor"
    )
    assert event_detection_capability is not None
    properties = event_detection_capability["properties"]
    assert properties["proactivelyReported"] is True
    assert not properties["retrievable"]
    assert {"name": "humanPresenceDetectionState"} in properties["supported"]


async def test_presence_sensor(hass: HomeAssistant) -> None:
    """Test presence sensor."""
    device = (
        "binary_sensor.test_presence_sensor",
        "off",
        {"friendly_name": "Test presence sensor", "device_class": "presence"},
    )
    appliance = await discovery_test(device, hass)

    assert appliance["endpointId"] == "binary_sensor#test_presence_sensor"
    assert appliance["displayCategories"][0] == "CAMERA"
    assert appliance["friendlyName"] == "Test presence sensor"

    capabilities = assert_endpoint_capabilities(
        appliance, "Alexa", "Alexa.EventDetectionSensor", "Alexa.EndpointHealth"
    )

    event_detection_capability = get_capability(
        capabilities, "Alexa.EventDetectionSensor"
    )
    assert event_detection_capability is not None
    properties = event_detection_capability["properties"]
    assert properties["proactivelyReported"] is True
    assert not properties["retrievable"]
    assert {"name": "humanPresenceDetectionState"} in properties["supported"]


async def test_cover_tilt_position_range(hass: HomeAssistant) -> None:
    """Test cover discovery and tilt position using rangeController."""
    device = (
        "cover.test_tilt_range",
        "open",
        {
            "friendly_name": "Test cover tilt range",
            "device_class": "blind",
            "supported_features": 240,
            "tilt_position": 30,
        },
    )
    appliance = await discovery_test(device, hass)

    assert appliance["endpointId"] == "cover#test_tilt_range"
    assert appliance["displayCategories"][0] == "INTERIOR_BLIND"
    assert appliance["friendlyName"] == "Test cover tilt range"

    capabilities = assert_endpoint_capabilities(
        appliance,
        "Alexa.PowerController",
        "Alexa.RangeController",
        "Alexa.EndpointHealth",
        "Alexa",
    )

    range_capability = get_capability(capabilities, "Alexa.RangeController")
    assert range_capability is not None
    assert range_capability["instance"] == "cover.tilt"

    semantics = range_capability["semantics"]
    assert semantics is not None

    action_mappings = semantics["actionMappings"]
    assert action_mappings is not None

    state_mappings = semantics["stateMappings"]
    assert state_mappings is not None

    call, _ = await assert_request_calls_service(
        "Alexa.RangeController",
        "SetRangeValue",
        "cover#test_tilt_range",
        "cover.set_cover_tilt_position",
        hass,
        payload={"rangeValue": 50},
        instance="cover.tilt",
    )
    assert call.data["tilt_position"] == 50

    call, msg = await assert_request_calls_service(
        "Alexa.RangeController",
        "SetRangeValue",
        "cover#test_tilt_range",
        "cover.close_cover_tilt",
        hass,
        payload={"rangeValue": 0},
        instance="cover.tilt",
    )
    properties = msg["context"]["properties"][0]
    assert properties["name"] == "rangeValue"
    assert properties["namespace"] == "Alexa.RangeController"
    assert properties["value"] == 0

    call, msg = await assert_request_calls_service(
        "Alexa.RangeController",
        "SetRangeValue",
        "cover#test_tilt_range",
        "cover.open_cover_tilt",
        hass,
        payload={"rangeValue": 100},
        instance="cover.tilt",
    )
    properties = msg["context"]["properties"][0]
    assert properties["name"] == "rangeValue"
    assert properties["namespace"] == "Alexa.RangeController"
    assert properties["value"] == 100

    call, msg = await assert_request_calls_service(
        "Alexa.RangeController",
        "AdjustRangeValue",
        "cover#test_tilt_range",
        "cover.open_cover_tilt",
        hass,
        payload={"rangeValueDelta": 99, "rangeValueDeltaDefault": False},
        instance="cover.tilt",
    )
    properties = msg["context"]["properties"][0]
    assert properties["name"] == "rangeValue"
    assert properties["namespace"] == "Alexa.RangeController"
    assert properties["value"] == 100

    call, msg = await assert_request_calls_service(
        "Alexa.RangeController",
        "AdjustRangeValue",
        "cover#test_tilt_range",
        "cover.close_cover_tilt",
        hass,
        payload={"rangeValueDelta": -99, "rangeValueDeltaDefault": False},
        instance="cover.tilt",
    )
    properties = msg["context"]["properties"][0]
    assert properties["name"] == "rangeValue"
    assert properties["namespace"] == "Alexa.RangeController"
    assert properties["value"] == 0

    await assert_range_changes(
        hass,
        [(25, -5, False), (35, 5, False), (50, 1, True), (10, -1, True)],
        "Alexa.RangeController",
        "AdjustRangeValue",
        "cover#test_tilt_range",
        "cover.set_cover_tilt_position",
        "tilt_position",
        instance="cover.tilt",
    )


async def test_cover_semantics_position_and_tilt(hass: HomeAssistant) -> None:
    """Test cover discovery and semantics with position and tilt support."""
    device = (
        "cover.test_semantics",
        "open",
        {
            "friendly_name": "Test cover semantics",
            "device_class": "blind",
            "supported_features": 255,
            "position": 30,
            "tilt_position": 30,
        },
    )
    appliance = await discovery_test(device, hass)

    assert appliance["endpointId"] == "cover#test_semantics"
    assert appliance["displayCategories"][0] == "INTERIOR_BLIND"
    assert appliance["friendlyName"] == "Test cover semantics"

    capabilities = assert_endpoint_capabilities(
        appliance,
        "Alexa.PowerController",
        "Alexa.RangeController",
        "Alexa.EndpointHealth",
        "Alexa",
    )

    # Assert for Position Semantics
    position_capability = get_capability(
        capabilities, "Alexa.RangeController", "cover.position"
    )
    position_semantics = position_capability["semantics"]
    assert position_semantics is not None

    position_action_mappings = position_semantics["actionMappings"]
    assert position_action_mappings is not None
    assert {
        "@type": "ActionsToDirective",
        "actions": ["Alexa.Actions.Lower"],
        "directive": {"name": "SetRangeValue", "payload": {"rangeValue": 0}},
    } in position_action_mappings
    assert {
        "@type": "ActionsToDirective",
        "actions": ["Alexa.Actions.Raise"],
        "directive": {"name": "SetRangeValue", "payload": {"rangeValue": 100}},
    } in position_action_mappings

    # Assert for Tilt Semantics
    tilt_capability = get_capability(
        capabilities, "Alexa.RangeController", "cover.tilt"
    )
    tilt_semantics = tilt_capability["semantics"]
    assert tilt_semantics is not None
    tilt_action_mappings = tilt_semantics["actionMappings"]
    assert tilt_action_mappings is not None
    assert {
        "@type": "ActionsToDirective",
        "actions": ["Alexa.Actions.Close"],
        "directive": {"name": "SetRangeValue", "payload": {"rangeValue": 0}},
    } in tilt_action_mappings
    assert {
        "@type": "ActionsToDirective",
        "actions": ["Alexa.Actions.Open"],
        "directive": {"name": "SetRangeValue", "payload": {"rangeValue": 100}},
    } in tilt_action_mappings

    tilt_state_mappings = tilt_semantics["stateMappings"]
    assert tilt_state_mappings is not None
    assert {
        "@type": "StatesToValue",
        "states": ["Alexa.States.Closed"],
        "value": 0,
    } in tilt_state_mappings
    assert {
        "@type": "StatesToRange",
        "states": ["Alexa.States.Open"],
        "range": {"minimumValue": 1, "maximumValue": 100},
    } in tilt_state_mappings


@pytest.mark.parametrize("domain", ["input_number", "number"])
async def test_input_number(hass: HomeAssistant, domain: str) -> None:
    """Test input_number and number discovery."""
    device = (
        f"{domain}.test_slider",
        30,
        {
            "initial": 30,
            "min": -20,
            "max": 35,
            "step": 1,
            "mode": "slider",
            "friendly_name": "Test Slider",
        },
    )
    appliance = await discovery_test(device, hass)

    assert appliance["endpointId"] == f"{domain}#test_slider"
    assert appliance["displayCategories"][0] == "OTHER"
    assert appliance["friendlyName"] == "Test Slider"

    capabilities = assert_endpoint_capabilities(
        appliance, "Alexa.RangeController", "Alexa.EndpointHealth", "Alexa"
    )

    range_capability = get_capability(
        capabilities, "Alexa.RangeController", f"{domain}.value"
    )

    capability_resources = range_capability["capabilityResources"]
    assert capability_resources is not None
    assert {
        "@type": "text",
        "value": {"text": "Value", "locale": "en-US"},
    } in capability_resources["friendlyNames"]

    configuration = range_capability["configuration"]
    assert configuration is not None

    supported_range = configuration["supportedRange"]
    assert supported_range["minimumValue"] == -20
    assert supported_range["maximumValue"] == 35
    assert supported_range["precision"] == 1

    presets = configuration["presets"]
    assert {
        "rangeValue": 35,
        "presetResources": {
            "friendlyNames": [
                {"@type": "asset", "value": {"assetId": "Alexa.Value.Maximum"}}
            ]
        },
    } in presets

    assert {
        "rangeValue": -20,
        "presetResources": {
            "friendlyNames": [
                {"@type": "asset", "value": {"assetId": "Alexa.Value.Minimum"}}
            ]
        },
    } in presets

    call, _ = await assert_request_calls_service(
        "Alexa.RangeController",
        "SetRangeValue",
        f"{domain}#test_slider",
        f"{domain}.set_value",
        hass,
        payload={"rangeValue": 10},
        instance=f"{domain}.value",
    )
    assert call.data["value"] == 10

    await assert_range_changes(
        hass,
        [(25, -5, False), (35, 5, False), (-20, -100, False), (35, 100, False)],
        "Alexa.RangeController",
        "AdjustRangeValue",
        f"{domain}#test_slider",
        f"{domain}.set_value",
        "value",
        instance=f"{domain}.value",
    )


@pytest.mark.parametrize("domain", ["input_number", "number"])
async def test_input_number_float(hass: HomeAssistant, domain: str) -> None:
    """Test input_number and number discovery."""
    device = (
        f"{domain}.test_slider_float",
        0.5,
        {
            "initial": 0.5,
            "min": 0,
            "max": 1,
            "step": 0.01,
            "mode": "slider",
            "friendly_name": "Test Slider Float",
        },
    )
    appliance = await discovery_test(device, hass)

    assert appliance["endpointId"] == f"{domain}#test_slider_float"
    assert appliance["displayCategories"][0] == "OTHER"
    assert appliance["friendlyName"] == "Test Slider Float"

    capabilities = assert_endpoint_capabilities(
        appliance, "Alexa.RangeController", "Alexa.EndpointHealth", "Alexa"
    )

    range_capability = get_capability(
        capabilities, "Alexa.RangeController", f"{domain}.value"
    )

    capability_resources = range_capability["capabilityResources"]
    assert capability_resources is not None
    assert {
        "@type": "text",
        "value": {"text": "Value", "locale": "en-US"},
    } in capability_resources["friendlyNames"]

    configuration = range_capability["configuration"]
    assert configuration is not None

    supported_range = configuration["supportedRange"]
    assert supported_range["minimumValue"] == 0
    assert supported_range["maximumValue"] == 1
    assert supported_range["precision"] == 0.01

    presets = configuration["presets"]
    assert {
        "rangeValue": 1,
        "presetResources": {
            "friendlyNames": [
                {"@type": "asset", "value": {"assetId": "Alexa.Value.Maximum"}}
            ]
        },
    } in presets

    assert {
        "rangeValue": 0,
        "presetResources": {
            "friendlyNames": [
                {"@type": "asset", "value": {"assetId": "Alexa.Value.Minimum"}}
            ]
        },
    } in presets

    call, _ = await assert_request_calls_service(
        "Alexa.RangeController",
        "SetRangeValue",
        f"{domain}#test_slider_float",
        f"{domain}.set_value",
        hass,
        payload={"rangeValue": 0.333},
        instance=f"{domain}.value",
    )
    assert call.data["value"] == 0.333

    await assert_range_changes(
        hass,
        [
            (0.4, -0.1, False),
            (0.6, 0.1, False),
            (0, -100, False),
            (1, 100, False),
            (0.51, 0.01, False),
        ],
        "Alexa.RangeController",
        "AdjustRangeValue",
        f"{domain}#test_slider_float",
        f"{domain}.set_value",
        "value",
        instance=f"{domain}.value",
    )


async def test_media_player_eq_modes(hass: HomeAssistant) -> None:
    """Test media player discovery with sound mode list."""
    device = (
        "media_player.test",
        "on",
        {
            "friendly_name": "Test media player",
            "supported_features": MediaPlayerEntityFeature.SELECT_SOUND_MODE,
            "sound_mode": "tv",
            "sound_mode_list": ["movie", "music", "night", "sport", "tv", "rocknroll"],
        },
    )
    appliance = await discovery_test(device, hass)

    assert appliance["endpointId"] == "media_player#test"
    assert appliance["friendlyName"] == "Test media player"

    capabilities = assert_endpoint_capabilities(
        appliance,
        "Alexa",
        "Alexa.EqualizerController",
        "Alexa.PowerController",
        "Alexa.EndpointHealth",
    )

    eq_capability = get_capability(capabilities, "Alexa.EqualizerController")
    assert eq_capability is not None
    assert eq_capability["properties"]["retrievable"]
    assert "modes" in eq_capability["configurations"]

    eq_modes = eq_capability["configurations"]["modes"]
    assert {"name": "rocknroll"} not in eq_modes["supported"]
    assert {"name": "ROCKNROLL"} not in eq_modes["supported"]

    for mode in ("MOVIE", "MUSIC", "NIGHT", "SPORT", "TV"):
        assert {"name": mode} in eq_modes["supported"]

        call, _ = await assert_request_calls_service(
            "Alexa.EqualizerController",
            "SetMode",
            "media_player#test",
            "media_player.select_sound_mode",
            hass,
            payload={"mode": mode},
        )
        assert call.data["sound_mode"] == mode.lower()


async def test_media_player_sound_mode_list_unsupported(hass: HomeAssistant) -> None:
    """Test EqualizerController with unsupported sound modes."""
    device = (
        "media_player.test",
        "on",
        {
            "friendly_name": "Test media player",
            "supported_features": MediaPlayerEntityFeature.SELECT_SOUND_MODE,
            "sound_mode": "unknown",
            "sound_mode_list": ["unsupported", "non-existing"],
        },
    )
    appliance = await discovery_test(device, hass)
    assert appliance["endpointId"] == "media_player#test"
    assert appliance["friendlyName"] == "Test media player"

    # Test equalizer controller is not there
    assert_endpoint_capabilities(
        appliance, "Alexa", "Alexa.PowerController", "Alexa.EndpointHealth"
    )


async def test_media_player_eq_bands_not_supported(hass: HomeAssistant) -> None:
    """Test EqualizerController bands directive not supported."""
    device = (
        "media_player.test_bands",
        "on",
        {
            "friendly_name": "Test media player",
            "supported_features": MediaPlayerEntityFeature.SELECT_SOUND_MODE,
            "sound_mode": "tv",
            "sound_mode_list": ["movie", "music", "night", "sport", "tv", "rocknroll"],
        },
    )
    await discovery_test(device, hass)

    context = Context()

    # Test for SetBands Error
    request = get_new_request(
        "Alexa.EqualizerController", "SetBands", "media_player#test_bands"
    )
    request["directive"]["payload"] = {"bands": [{"name": "BASS", "value": -2}]}
    msg = await smart_home.async_handle_message(
        hass, get_default_config(hass), request, context
    )

    assert "event" in msg
    msg = msg["event"]
    assert msg["header"]["name"] == "ErrorResponse"
    assert msg["header"]["namespace"] == "Alexa"
    assert msg["payload"]["type"] == "INVALID_DIRECTIVE"

    # Test for AdjustBands Error
    request = get_new_request(
        "Alexa.EqualizerController", "AdjustBands", "media_player#test_bands"
    )
    request["directive"]["payload"] = {
        "bands": [{"name": "BASS", "levelDelta": 3, "levelDirection": "UP"}]
    }
    msg = await smart_home.async_handle_message(
        hass, get_default_config(hass), request, context
    )

    assert "event" in msg
    msg = msg["event"]
    assert msg["header"]["name"] == "ErrorResponse"
    assert msg["header"]["namespace"] == "Alexa"
    assert msg["payload"]["type"] == "INVALID_DIRECTIVE"

    # Test for ResetBands Error
    request = get_new_request(
        "Alexa.EqualizerController", "ResetBands", "media_player#test_bands"
    )
    request["directive"]["payload"] = {
        "bands": [{"name": "BASS", "levelDelta": 3, "levelDirection": "UP"}]
    }
    msg = await smart_home.async_handle_message(
        hass, get_default_config(hass), request, context
    )

    assert "event" in msg
    msg = msg["event"]
    assert msg["header"]["name"] == "ErrorResponse"
    assert msg["header"]["namespace"] == "Alexa"
    assert msg["payload"]["type"] == "INVALID_DIRECTIVE"


async def test_timer_hold(hass: HomeAssistant) -> None:
    """Test timer hold."""
    device = (
        "timer.laundry",
        "active",
        {"friendly_name": "Laundry", "duration": "00:01:00", "remaining": "00:50:00"},
    )
    appliance = await discovery_test(device, hass)

    assert appliance["endpointId"] == "timer#laundry"
    assert appliance["displayCategories"][0] == "OTHER"
    assert appliance["friendlyName"] == "Laundry"

    capabilities = assert_endpoint_capabilities(
        appliance, "Alexa", "Alexa.TimeHoldController", "Alexa.PowerController"
    )

    time_hold_capability = get_capability(capabilities, "Alexa.TimeHoldController")
    assert time_hold_capability is not None
    configuration = time_hold_capability["configuration"]
    assert configuration["allowRemoteResume"] is True

    await assert_request_calls_service(
        "Alexa.TimeHoldController", "Hold", "timer#laundry", "timer.pause", hass
    )


async def test_timer_resume(hass: HomeAssistant) -> None:
    """Test timer resume."""
    device = (
        "timer.laundry",
        "paused",
        {"friendly_name": "Laundry", "duration": "00:01:00", "remaining": "00:50:00"},
    )
    await discovery_test(device, hass)

    properties = await reported_properties(hass, "timer#laundry")
    properties.assert_equal("Alexa.PowerController", "powerState", "ON")

    await assert_request_calls_service(
        "Alexa.TimeHoldController", "Resume", "timer#laundry", "timer.start", hass
    )


async def test_timer_start(hass: HomeAssistant) -> None:
    """Test timer start."""
    device = (
        "timer.laundry",
        "idle",
        {"friendly_name": "Laundry", "duration": "00:01:00", "remaining": "00:50:00"},
    )
    await discovery_test(device, hass)

    properties = await reported_properties(hass, "timer#laundry")
    properties.assert_equal("Alexa.PowerController", "powerState", "OFF")

    await assert_request_calls_service(
        "Alexa.PowerController", "TurnOn", "timer#laundry", "timer.start", hass
    )


async def test_timer_cancel(hass: HomeAssistant) -> None:
    """Test timer cancel."""
    device = (
        "timer.laundry",
        "active",
        {"friendly_name": "Laundry", "duration": "00:01:00", "remaining": "00:50:00"},
    )
    await discovery_test(device, hass)

    properties = await reported_properties(hass, "timer#laundry")
    properties.assert_equal("Alexa.PowerController", "powerState", "ON")

    await assert_request_calls_service(
        "Alexa.PowerController", "TurnOff", "timer#laundry", "timer.cancel", hass
    )


async def test_vacuum_discovery(hass: HomeAssistant) -> None:
    """Test vacuum discovery."""
    device = (
        "vacuum.test_1",
        "docked",
        {
            "friendly_name": "Test vacuum 1",
<<<<<<< HEAD
            "supported_features": vacuum.VacuumEntityFeature.TURN_ON
            | vacuum.VacuumEntityFeature.TURN_OFF
            | vacuum.VacuumEntityFeature.START
            | vacuum.VacuumEntityFeature.STOP
            | vacuum.VacuumEntityFeature.RETURN_HOME
            | vacuum.VacuumEntityFeature.PAUSE,
=======
            "supported_features": VacuumEntityFeature.TURN_ON
            | VacuumEntityFeature.TURN_OFF
            | VacuumEntityFeature.START
            | VacuumEntityFeature.STOP
            | VacuumEntityFeature.RETURN_HOME
            | VacuumEntityFeature.PAUSE,
>>>>>>> 992cc56c
        },
    )
    appliance = await discovery_test(device, hass)

    assert appliance["endpointId"] == "vacuum#test_1"
    assert appliance["displayCategories"][0] == "VACUUM_CLEANER"
    assert appliance["friendlyName"] == "Test vacuum 1"

    assert_endpoint_capabilities(
        appliance,
        "Alexa.PowerController",
        "Alexa.TimeHoldController",
        "Alexa.EndpointHealth",
        "Alexa",
    )

    properties = await reported_properties(hass, "vacuum#test_1")
    properties.assert_equal("Alexa.PowerController", "powerState", "OFF")

    await assert_request_calls_service(
        "Alexa.PowerController", "TurnOn", "vacuum#test_1", "vacuum.turn_on", hass
    )

    await assert_request_calls_service(
        "Alexa.PowerController", "TurnOff", "vacuum#test_1", "vacuum.turn_off", hass
    )


async def test_vacuum_fan_speed(hass: HomeAssistant) -> None:
    """Test vacuum fan speed with rangeController."""
    device = (
        "vacuum.test_2",
        "cleaning",
        {
            "friendly_name": "Test vacuum 2",
<<<<<<< HEAD
            "supported_features": vacuum.VacuumEntityFeature.TURN_ON
            | vacuum.VacuumEntityFeature.TURN_OFF
            | vacuum.VacuumEntityFeature.START
            | vacuum.VacuumEntityFeature.STOP
            | vacuum.VacuumEntityFeature.PAUSE
            | vacuum.VacuumEntityFeature.FAN_SPEED,
=======
            "supported_features": VacuumEntityFeature.TURN_ON
            | VacuumEntityFeature.TURN_OFF
            | VacuumEntityFeature.START
            | VacuumEntityFeature.STOP
            | VacuumEntityFeature.PAUSE
            | VacuumEntityFeature.FAN_SPEED,
>>>>>>> 992cc56c
            "fan_speed_list": ["off", "low", "medium", "high", "turbo", "super_sucker"],
            "fan_speed": "medium",
        },
    )
    appliance = await discovery_test(device, hass)

    assert appliance["endpointId"] == "vacuum#test_2"
    assert appliance["displayCategories"][0] == "VACUUM_CLEANER"
    assert appliance["friendlyName"] == "Test vacuum 2"

    capabilities = assert_endpoint_capabilities(
        appliance,
        "Alexa.PowerController",
        "Alexa.RangeController",
        "Alexa.TimeHoldController",
        "Alexa.EndpointHealth",
        "Alexa",
    )

    range_capability = get_capability(capabilities, "Alexa.RangeController")
    assert range_capability is not None
    assert range_capability["instance"] == "vacuum.fan_speed"

    capability_resources = range_capability["capabilityResources"]
    assert capability_resources is not None
    assert {
        "@type": "asset",
        "value": {"assetId": "Alexa.Setting.FanSpeed"},
    } in capability_resources["friendlyNames"]

    configuration = range_capability["configuration"]
    assert configuration is not None

    supported_range = configuration["supportedRange"]
    assert supported_range["minimumValue"] == 0
    assert supported_range["maximumValue"] == 5
    assert supported_range["precision"] == 1

    presets = configuration["presets"]
    assert {
        "rangeValue": 0,
        "presetResources": {
            "friendlyNames": [
                {"@type": "text", "value": {"text": "off", "locale": "en-US"}}
            ]
        },
    } in presets

    assert {
        "rangeValue": 1,
        "presetResources": {
            "friendlyNames": [
                {"@type": "text", "value": {"text": "low", "locale": "en-US"}},
                {"@type": "asset", "value": {"assetId": "Alexa.Value.Minimum"}},
            ]
        },
    } in presets

    assert {
        "rangeValue": 2,
        "presetResources": {
            "friendlyNames": [
                {"@type": "text", "value": {"text": "medium", "locale": "en-US"}}
            ]
        },
    } in presets

    assert {
        "rangeValue": 5,
        "presetResources": {
            "friendlyNames": [
                {"@type": "text", "value": {"text": "super sucker", "locale": "en-US"}},
                {"@type": "asset", "value": {"assetId": "Alexa.Value.Maximum"}},
            ]
        },
    } in presets

    call, _ = await assert_request_calls_service(
        "Alexa.RangeController",
        "SetRangeValue",
        "vacuum#test_2",
        "vacuum.set_fan_speed",
        hass,
        payload={"rangeValue": 1},
        instance="vacuum.fan_speed",
    )
    assert call.data["fan_speed"] == "low"

    call, _ = await assert_request_calls_service(
        "Alexa.RangeController",
        "SetRangeValue",
        "vacuum#test_2",
        "vacuum.set_fan_speed",
        hass,
        payload={"rangeValue": 5},
        instance="vacuum.fan_speed",
    )
    assert call.data["fan_speed"] == "super_sucker"

    await assert_range_changes(
        hass,
        [
            ("low", -1, False),
            ("high", 1, False),
            ("medium", 0, False),
            ("super_sucker", 99, False),
        ],
        "Alexa.RangeController",
        "AdjustRangeValue",
        "vacuum#test_2",
        "vacuum.set_fan_speed",
        "fan_speed",
        instance="vacuum.fan_speed",
    )


async def test_vacuum_pause(hass: HomeAssistant) -> None:
    """Test vacuum pause with TimeHoldController."""
    device = (
        "vacuum.test_3",
        "cleaning",
        {
            "friendly_name": "Test vacuum 3",
<<<<<<< HEAD
            "supported_features": vacuum.VacuumEntityFeature.TURN_ON
            | vacuum.VacuumEntityFeature.TURN_OFF
            | vacuum.VacuumEntityFeature.START
            | vacuum.VacuumEntityFeature.STOP
            | vacuum.VacuumEntityFeature.PAUSE
            | vacuum.VacuumEntityFeature.FAN_SPEED,
=======
            "supported_features": VacuumEntityFeature.TURN_ON
            | VacuumEntityFeature.TURN_OFF
            | VacuumEntityFeature.START
            | VacuumEntityFeature.STOP
            | VacuumEntityFeature.PAUSE
            | VacuumEntityFeature.FAN_SPEED,
>>>>>>> 992cc56c
            "fan_speed_list": ["off", "low", "medium", "high", "turbo", "super_sucker"],
            "fan_speed": "medium",
        },
    )
    appliance = await discovery_test(device, hass)

    capabilities = assert_endpoint_capabilities(
        appliance,
        "Alexa.PowerController",
        "Alexa.RangeController",
        "Alexa.TimeHoldController",
        "Alexa.EndpointHealth",
        "Alexa",
    )

    time_hold_capability = get_capability(capabilities, "Alexa.TimeHoldController")
    assert time_hold_capability is not None
    configuration = time_hold_capability["configuration"]
    assert configuration["allowRemoteResume"] is True

    await assert_request_calls_service(
        "Alexa.TimeHoldController", "Hold", "vacuum#test_3", "vacuum.start_pause", hass
    )


async def test_vacuum_resume(hass: HomeAssistant) -> None:
    """Test vacuum resume with TimeHoldController."""
    device = (
        "vacuum.test_4",
        "docked",
        {
            "friendly_name": "Test vacuum 4",
<<<<<<< HEAD
            "supported_features": vacuum.VacuumEntityFeature.TURN_ON
            | vacuum.VacuumEntityFeature.TURN_OFF
            | vacuum.VacuumEntityFeature.START
            | vacuum.VacuumEntityFeature.STOP
            | vacuum.VacuumEntityFeature.PAUSE
            | vacuum.VacuumEntityFeature.FAN_SPEED,
=======
            "supported_features": VacuumEntityFeature.TURN_ON
            | VacuumEntityFeature.TURN_OFF
            | VacuumEntityFeature.START
            | VacuumEntityFeature.STOP
            | VacuumEntityFeature.PAUSE
            | VacuumEntityFeature.FAN_SPEED,
>>>>>>> 992cc56c
            "fan_speed_list": ["off", "low", "medium", "high", "turbo", "super_sucker"],
            "fan_speed": "medium",
        },
    )
    await discovery_test(device, hass)

    await assert_request_calls_service(
        "Alexa.TimeHoldController",
        "Resume",
        "vacuum#test_4",
        "vacuum.start_pause",
        hass,
    )


async def test_vacuum_discovery_no_turn_on(hass: HomeAssistant) -> None:
    """Test vacuum discovery for vacuums without turn_on."""
    device = (
        "vacuum.test_5",
        "cleaning",
        {
            "friendly_name": "Test vacuum 5",
<<<<<<< HEAD
            "supported_features": vacuum.VacuumEntityFeature.TURN_OFF
            | vacuum.VacuumEntityFeature.START
            | vacuum.VacuumEntityFeature.RETURN_HOME,
=======
            "supported_features": VacuumEntityFeature.TURN_OFF
            | VacuumEntityFeature.START
            | VacuumEntityFeature.RETURN_HOME,
>>>>>>> 992cc56c
        },
    )
    appliance = await discovery_test(device, hass)

    assert_endpoint_capabilities(
        appliance, "Alexa.PowerController", "Alexa.EndpointHealth", "Alexa"
    )

    properties = await reported_properties(hass, "vacuum#test_5")
    properties.assert_equal("Alexa.PowerController", "powerState", "ON")

    await assert_request_calls_service(
        "Alexa.PowerController", "TurnOn", "vacuum#test_5", "vacuum.start", hass
    )

    await assert_request_calls_service(
        "Alexa.PowerController", "TurnOff", "vacuum#test_5", "vacuum.turn_off", hass
    )


async def test_vacuum_discovery_no_turn_off(hass: HomeAssistant) -> None:
    """Test vacuum discovery for vacuums without turn_off."""
    device = (
        "vacuum.test_6",
        "cleaning",
        {
            "friendly_name": "Test vacuum 6",
<<<<<<< HEAD
            "supported_features": vacuum.VacuumEntityFeature.TURN_ON
            | vacuum.VacuumEntityFeature.START
            | vacuum.VacuumEntityFeature.RETURN_HOME,
=======
            "supported_features": VacuumEntityFeature.TURN_ON
            | VacuumEntityFeature.START
            | VacuumEntityFeature.RETURN_HOME,
>>>>>>> 992cc56c
        },
    )
    appliance = await discovery_test(device, hass)

    assert_endpoint_capabilities(
        appliance, "Alexa.PowerController", "Alexa.EndpointHealth", "Alexa"
    )

    await assert_request_calls_service(
        "Alexa.PowerController", "TurnOn", "vacuum#test_6", "vacuum.turn_on", hass
    )

    await assert_request_calls_service(
        "Alexa.PowerController",
        "TurnOff",
        "vacuum#test_6",
        "vacuum.return_to_base",
        hass,
    )


async def test_vacuum_discovery_no_turn_on_or_off(hass: HomeAssistant) -> None:
    """Test vacuum discovery vacuums without on or off."""
    device = (
        "vacuum.test_7",
        "cleaning",
        {
            "friendly_name": "Test vacuum 7",
<<<<<<< HEAD
            "supported_features": vacuum.VacuumEntityFeature.START
            | vacuum.VacuumEntityFeature.RETURN_HOME,
=======
            "supported_features": VacuumEntityFeature.START
            | VacuumEntityFeature.RETURN_HOME,
>>>>>>> 992cc56c
        },
    )
    appliance = await discovery_test(device, hass)

    assert_endpoint_capabilities(
        appliance, "Alexa.PowerController", "Alexa.EndpointHealth", "Alexa"
    )

    await assert_request_calls_service(
        "Alexa.PowerController", "TurnOn", "vacuum#test_7", "vacuum.start", hass
    )

    await assert_request_calls_service(
        "Alexa.PowerController",
        "TurnOff",
        "vacuum#test_7",
        "vacuum.return_to_base",
        hass,
    )


async def test_camera_discovery(hass: HomeAssistant, mock_stream: None) -> None:
    """Test camera discovery."""
    device = (
        "camera.test",
        "idle",
        {"friendly_name": "Test camera", "supported_features": 3},
    )

    hass.config.components.add("cloud")
    with patch.object(
        hass.components.cloud,
        "async_remote_ui_url",
        return_value="https://example.nabu.casa",
    ):
        appliance = await discovery_test(device, hass)

    capabilities = assert_endpoint_capabilities(
        appliance, "Alexa.CameraStreamController", "Alexa.EndpointHealth", "Alexa"
    )

    camera_stream_capability = get_capability(
        capabilities, "Alexa.CameraStreamController"
    )
    configuration = camera_stream_capability["cameraStreamConfigurations"][0]
    assert "HLS" in configuration["protocols"]
    assert {"width": 1280, "height": 720} in configuration["resolutions"]
    assert "NONE" in configuration["authorizationTypes"]
    assert "H264" in configuration["videoCodecs"]
    assert "AAC" in configuration["audioCodecs"]


async def test_camera_discovery_without_stream(hass: HomeAssistant) -> None:
    """Test camera discovery without stream integration."""
    device = (
        "camera.test",
        "idle",
        {"friendly_name": "Test camera", "supported_features": 3},
    )

    hass.config.components.add("cloud")
    with patch.object(
        hass.components.cloud,
        "async_remote_ui_url",
        return_value="https://example.nabu.casa",
    ):
        appliance = await discovery_test(device, hass)
        # assert Alexa.CameraStreamController is not yielded.
        assert_endpoint_capabilities(appliance, "Alexa.EndpointHealth", "Alexa")


@pytest.mark.parametrize(
    ("url", "result"),
    [
        ("http://nohttpswrongport.org:8123", 2),
        ("http://nohttpsport443.org:443", 2),
        ("https://httpsnnonstandport.org:8123", 2),
        ("https://correctschemaandport.org:443", 3),
        ("https://correctschemaandport.org", 3),
    ],
)
async def test_camera_hass_urls(
    hass: HomeAssistant, mock_stream: None, url: str, result: int
) -> None:
    """Test camera discovery with unsupported urls."""
    device = (
        "camera.test",
        "idle",
        {"friendly_name": "Test camera", "supported_features": 3},
    )
    await async_process_ha_core_config(hass, {"external_url": url})

    appliance = await discovery_test(device, hass)
    assert len(appliance["capabilities"]) == result


async def test_initialize_camera_stream(
    hass: HomeAssistant, mock_camera: None, mock_stream: None
) -> None:
    """Test InitializeCameraStreams handler."""
    request = get_new_request(
        "Alexa.CameraStreamController", "InitializeCameraStreams", "camera#demo_camera"
    )

    await async_process_ha_core_config(
        hass, {"external_url": "https://mycamerastream.test"}
    )

    with patch(
        "homeassistant.components.demo.camera.DemoCamera.stream_source",
        return_value="rtsp://example.local",
    ):
        msg = await smart_home.async_handle_message(
            hass, get_default_config(hass), request
        )
        await hass.async_stop()

    assert "event" in msg
    response = msg["event"]
    assert response["header"]["namespace"] == "Alexa.CameraStreamController"
    assert response["header"]["name"] == "Response"
    camera_streams = response["payload"]["cameraStreams"]
    assert "https://mycamerastream.test/api/hls/" in camera_streams[0]["uri"]
    assert camera_streams[0]["protocol"] == "HLS"
    assert camera_streams[0]["resolution"]["width"] == 1280
    assert camera_streams[0]["resolution"]["height"] == 720
    assert camera_streams[0]["authorizationType"] == "NONE"
    assert camera_streams[0]["videoCodec"] == "H264"
    assert camera_streams[0]["audioCodec"] == "AAC"
    assert (
        "https://mycamerastream.test/api/camera_proxy/camera.demo_camera?token="
        in response["payload"]["imageUri"]
    )


@pytest.mark.freeze_time("2022-04-19 07:53:05")
@pytest.mark.parametrize(
    "domain",
    ["button", "input_button"],
)
async def test_button(hass: HomeAssistant, domain: str) -> None:
    """Test button discovery."""
    device = (
        f"{domain}.ring_doorbell",
        STATE_UNKNOWN,
        {"friendly_name": "Ring Doorbell"},
    )
    appliance = await discovery_test(device, hass)

    assert appliance["endpointId"] == f"{domain}#ring_doorbell"
    assert appliance["displayCategories"][0] == "ACTIVITY_TRIGGER"
    assert appliance["friendlyName"] == "Ring Doorbell"

    capabilities = assert_endpoint_capabilities(
        appliance,
        "Alexa.SceneController",
        "Alexa.EventDetectionSensor",
        "Alexa.EndpointHealth",
        "Alexa",
    )
    scene_capability = get_capability(capabilities, "Alexa.SceneController")
    assert scene_capability["supportsDeactivation"] is False

    await assert_scene_controller_works(
        f"{domain}#ring_doorbell",
        f"{domain}.press",
        False,
        hass,
        "2022-04-19T07:53:05Z",
    )

    event_detection_capability = get_capability(
        capabilities, "Alexa.EventDetectionSensor"
    )
    assert event_detection_capability is not None
    properties = event_detection_capability["properties"]
    assert properties["proactivelyReported"] is True
    assert not properties["retrievable"]
    assert {"name": "humanPresenceDetectionState"} in properties["supported"]
    assert (
        event_detection_capability["configuration"]["detectionModes"]["humanPresence"][
            "supportsNotDetected"
        ]
        is False
    )


async def test_api_message_sets_authorized(hass: HomeAssistant) -> None:
    """Test an incoming API messages sets the authorized flag."""
    msg = get_new_request("Alexa.PowerController", "TurnOn", "switch#xy")
    async_mock_service(hass, "switch", "turn_on")

    config = get_default_config(hass)
    config._store.set_authorized.assert_not_called()
    await smart_home.async_handle_message(hass, config, msg)
    config._store.set_authorized.assert_called_once_with(True)


async def test_alexa_config(
    hass: HomeAssistant, hass_client: ClientSessionGenerator
) -> None:
    """Test all methods of the AlexaConfig class."""
    config = {
        "filter": entityfilter.FILTER_SCHEMA({"include_domains": ["sensor"]}),
    }
    test_config = smart_home.AlexaConfig(hass, config)
    await test_config.async_initialize()
    assert not test_config.supports_auth
    assert not test_config.should_report_state
    assert test_config.endpoint is None
    assert test_config.entity_config == {}
    assert test_config.user_identifier() == ""
    assert test_config.locale is None
    assert test_config.should_expose("sensor.test")
    assert not test_config.should_expose("switch.test")
    with patch.object(test_config, "_auth", AsyncMock()):
        test_config._auth.async_invalidate_access_token = MagicMock()
        test_config.async_invalidate_access_token()
        assert len(test_config._auth.async_invalidate_access_token.mock_calls)
        await test_config.async_accept_grant("grant_code")
        test_config._auth.async_do_auth.assert_called_once_with("grant_code")<|MERGE_RESOLUTION|>--- conflicted
+++ resolved
@@ -3872,21 +3872,12 @@
         "docked",
         {
             "friendly_name": "Test vacuum 1",
-<<<<<<< HEAD
-            "supported_features": vacuum.VacuumEntityFeature.TURN_ON
-            | vacuum.VacuumEntityFeature.TURN_OFF
-            | vacuum.VacuumEntityFeature.START
-            | vacuum.VacuumEntityFeature.STOP
-            | vacuum.VacuumEntityFeature.RETURN_HOME
-            | vacuum.VacuumEntityFeature.PAUSE,
-=======
             "supported_features": VacuumEntityFeature.TURN_ON
             | VacuumEntityFeature.TURN_OFF
             | VacuumEntityFeature.START
             | VacuumEntityFeature.STOP
             | VacuumEntityFeature.RETURN_HOME
             | VacuumEntityFeature.PAUSE,
->>>>>>> 992cc56c
         },
     )
     appliance = await discovery_test(device, hass)
@@ -3922,21 +3913,12 @@
         "cleaning",
         {
             "friendly_name": "Test vacuum 2",
-<<<<<<< HEAD
-            "supported_features": vacuum.VacuumEntityFeature.TURN_ON
-            | vacuum.VacuumEntityFeature.TURN_OFF
-            | vacuum.VacuumEntityFeature.START
-            | vacuum.VacuumEntityFeature.STOP
-            | vacuum.VacuumEntityFeature.PAUSE
-            | vacuum.VacuumEntityFeature.FAN_SPEED,
-=======
             "supported_features": VacuumEntityFeature.TURN_ON
             | VacuumEntityFeature.TURN_OFF
             | VacuumEntityFeature.START
             | VacuumEntityFeature.STOP
             | VacuumEntityFeature.PAUSE
             | VacuumEntityFeature.FAN_SPEED,
->>>>>>> 992cc56c
             "fan_speed_list": ["off", "low", "medium", "high", "turbo", "super_sucker"],
             "fan_speed": "medium",
         },
@@ -4060,21 +4042,12 @@
         "cleaning",
         {
             "friendly_name": "Test vacuum 3",
-<<<<<<< HEAD
-            "supported_features": vacuum.VacuumEntityFeature.TURN_ON
-            | vacuum.VacuumEntityFeature.TURN_OFF
-            | vacuum.VacuumEntityFeature.START
-            | vacuum.VacuumEntityFeature.STOP
-            | vacuum.VacuumEntityFeature.PAUSE
-            | vacuum.VacuumEntityFeature.FAN_SPEED,
-=======
             "supported_features": VacuumEntityFeature.TURN_ON
             | VacuumEntityFeature.TURN_OFF
             | VacuumEntityFeature.START
             | VacuumEntityFeature.STOP
             | VacuumEntityFeature.PAUSE
             | VacuumEntityFeature.FAN_SPEED,
->>>>>>> 992cc56c
             "fan_speed_list": ["off", "low", "medium", "high", "turbo", "super_sucker"],
             "fan_speed": "medium",
         },
@@ -4107,21 +4080,12 @@
         "docked",
         {
             "friendly_name": "Test vacuum 4",
-<<<<<<< HEAD
-            "supported_features": vacuum.VacuumEntityFeature.TURN_ON
-            | vacuum.VacuumEntityFeature.TURN_OFF
-            | vacuum.VacuumEntityFeature.START
-            | vacuum.VacuumEntityFeature.STOP
-            | vacuum.VacuumEntityFeature.PAUSE
-            | vacuum.VacuumEntityFeature.FAN_SPEED,
-=======
             "supported_features": VacuumEntityFeature.TURN_ON
             | VacuumEntityFeature.TURN_OFF
             | VacuumEntityFeature.START
             | VacuumEntityFeature.STOP
             | VacuumEntityFeature.PAUSE
             | VacuumEntityFeature.FAN_SPEED,
->>>>>>> 992cc56c
             "fan_speed_list": ["off", "low", "medium", "high", "turbo", "super_sucker"],
             "fan_speed": "medium",
         },
@@ -4144,15 +4108,9 @@
         "cleaning",
         {
             "friendly_name": "Test vacuum 5",
-<<<<<<< HEAD
-            "supported_features": vacuum.VacuumEntityFeature.TURN_OFF
-            | vacuum.VacuumEntityFeature.START
-            | vacuum.VacuumEntityFeature.RETURN_HOME,
-=======
             "supported_features": VacuumEntityFeature.TURN_OFF
             | VacuumEntityFeature.START
             | VacuumEntityFeature.RETURN_HOME,
->>>>>>> 992cc56c
         },
     )
     appliance = await discovery_test(device, hass)
@@ -4180,15 +4138,9 @@
         "cleaning",
         {
             "friendly_name": "Test vacuum 6",
-<<<<<<< HEAD
-            "supported_features": vacuum.VacuumEntityFeature.TURN_ON
-            | vacuum.VacuumEntityFeature.START
-            | vacuum.VacuumEntityFeature.RETURN_HOME,
-=======
             "supported_features": VacuumEntityFeature.TURN_ON
             | VacuumEntityFeature.START
             | VacuumEntityFeature.RETURN_HOME,
->>>>>>> 992cc56c
         },
     )
     appliance = await discovery_test(device, hass)
@@ -4217,13 +4169,8 @@
         "cleaning",
         {
             "friendly_name": "Test vacuum 7",
-<<<<<<< HEAD
-            "supported_features": vacuum.VacuumEntityFeature.START
-            | vacuum.VacuumEntityFeature.RETURN_HOME,
-=======
             "supported_features": VacuumEntityFeature.START
             | VacuumEntityFeature.RETURN_HOME,
->>>>>>> 992cc56c
         },
     )
     appliance = await discovery_test(device, hass)
