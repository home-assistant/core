"""Configure pytest for Skybell tests."""
from http import HTTPStatus
from unittest.mock import patch

from aiohttp.client import ClientError
from aioskybell import Skybell
from aioskybell.helpers.const import BASE_URL, USERS_ME_URL
import pytest

<<<<<<< HEAD
from homeassistant.components.skybell.const import DOMAIN
from homeassistant.const import CONF_EMAIL, CONF_PASSWORD
from homeassistant.core import HomeAssistant
from homeassistant.helpers.aiohttp_client import async_get_clientsession
=======
from aioskybell import Skybell, SkybellDevice
import pytest
>>>>>>> 072f228e

from tests.common import MockConfigEntry, load_fixture
from tests.test_util.aiohttp import AiohttpClientMocker

USERNAME = "user"
PASSWORD = "password"
USER_ID = "1234567890abcdef12345678"
DEVICE_ID = "012345670123456789abcdef"

<<<<<<< HEAD
CONF_DATA = {
    CONF_EMAIL: USERNAME,
    CONF_PASSWORD: PASSWORD,
}
=======
@pytest.fixture(autouse=True)
def skybell_mock():
    """Fixture for our skybell tests."""
    mocked_skybell_device = AsyncMock(spec=SkybellDevice)
>>>>>>> 072f228e


@pytest.fixture()
def invalid_auth(hass: HomeAssistant, aioclient_mock: AiohttpClientMocker) -> None:
    """Return invalid auth."""
    return aioclient_mock.post(
        f"{BASE_URL}login/",
        text=load_fixture("skybell/login_401.json"),
        status=HTTPStatus.UNAUTHORIZED,
    )


@pytest.fixture()
def internal_server_error(
    hass: HomeAssistant, aioclient_mock: AiohttpClientMocker
) -> None:
    """Return internal server error."""
    return aioclient_mock.post(
        f"{BASE_URL}login/",
        status=HTTPStatus.INTERNAL_SERVER_ERROR,
    )


@pytest.fixture()
def cannot_connect(hass: HomeAssistant, aioclient_mock: AiohttpClientMocker) -> None:
    """Return internal server error."""
    return aioclient_mock.post(
        f"{BASE_URL}login/",
        text="{}",
        exc=ClientError,
    )


@pytest.fixture()
def auth_exception(hass: HomeAssistant, aioclient_mock: AiohttpClientMocker) -> None:
    """Return invalid authorization error."""
    return aioclient_mock.get(
        USERS_ME_URL,
        text=load_fixture("skybell/login_401.json"),
        status=HTTPStatus.UNAUTHORIZED,
    )


@pytest.fixture()
def not_ready(hass: HomeAssistant, aioclient_mock: AiohttpClientMocker) -> None:
    """Return internal server error."""
    return aioclient_mock.get(
        USERS_ME_URL,
        text="{}",
        status=HTTPStatus.INTERNAL_SERVER_ERROR,
    )


def create_entry(hass: HomeAssistant) -> MockConfigEntry:
    """Create fixture for adding config entry in Home Assistant."""
    entry = MockConfigEntry(domain=DOMAIN, unique_id=USER_ID, data=CONF_DATA)
    entry.add_to_hass(hass)
    return entry


@pytest.fixture()
def config_entry(hass: HomeAssistant) -> MockConfigEntry:
    """Add config entry in Home Assistant."""
    return create_entry(hass)


async def set_aioclient_responses(aioclient_mock: AiohttpClientMocker) -> None:
    """Set AioClient responses."""
    aioclient_mock.get(
        f"{BASE_URL}devices/{DEVICE_ID}/info/",
        text=load_fixture("skybell/device_info.json"),
    )
    aioclient_mock.get(
        f"{BASE_URL}devices/{DEVICE_ID}/settings/",
        text=load_fixture("skybell/device_settings.json"),
    )
    aioclient_mock.get(
        f"{BASE_URL}devices/{DEVICE_ID}/activities/",
        text=load_fixture("skybell/activities.json"),
    )
    aioclient_mock.get(
        f"{BASE_URL}devices/",
        text=load_fixture("skybell/device.json"),
    )
    aioclient_mock.get(
        USERS_ME_URL,
        text=load_fixture("skybell/me.json"),
    )
    aioclient_mock.post(
        f"{BASE_URL}login/",
        text=load_fixture("skybell/login.json"),
    )
    aioclient_mock.get(
        f"{BASE_URL}devices/{DEVICE_ID}/activities/1234567890ab1234567890ac/video/",
        text=load_fixture("skybell/video.json"),
    )
    aioclient_mock.get(
        f"{BASE_URL}devices/{DEVICE_ID}/avatar/",
        text=load_fixture("skybell/avatar.json"),
    )
    aioclient_mock.get(
        f"https://v3-production-devices-avatar.s3.us-west-2.amazonaws.com/{DEVICE_ID}.jpg",
    )
    aioclient_mock.get(
        f"https://skybell-thumbnails-stage.s3.amazonaws.com/{DEVICE_ID}/1646859244793-951{DEVICE_ID}_{DEVICE_ID}.jpeg",
    )


@pytest.fixture
async def connection(aioclient_mock: AiohttpClientMocker) -> None:
    """Fixture for good connection responses."""
    await set_aioclient_responses(aioclient_mock)


def create_skybell(hass: HomeAssistant) -> Skybell:
    """Create Skybell object."""
    return Skybell(
        username=USERNAME,
        password=PASSWORD,
        get_devices=True,
        cache_path="tests/components/skybell/fixtures/cache.pickle",
        session=async_get_clientsession(hass),
    )


def mock_skybell(hass: HomeAssistant) -> None:
    """Mock Skybell object."""
    return patch(
        "homeassistant.components.skybell.Skybell", return_value=create_skybell(hass)
    )


async def async_init_integration(hass: HomeAssistant) -> MockConfigEntry:
    """Set up the Skybell integration in Home Assistant."""
    config_entry = create_entry(hass)

    with mock_skybell(hass):
        await hass.config_entries.async_setup(config_entry.entry_id)
    await hass.async_block_till_done()

    return config_entry<|MERGE_RESOLUTION|>--- conflicted
+++ resolved
@@ -7,15 +7,10 @@
 from aioskybell.helpers.const import BASE_URL, USERS_ME_URL
 import pytest
 
-<<<<<<< HEAD
 from homeassistant.components.skybell.const import DOMAIN
 from homeassistant.const import CONF_EMAIL, CONF_PASSWORD
 from homeassistant.core import HomeAssistant
 from homeassistant.helpers.aiohttp_client import async_get_clientsession
-=======
-from aioskybell import Skybell, SkybellDevice
-import pytest
->>>>>>> 072f228e
 
 from tests.common import MockConfigEntry, load_fixture
 from tests.test_util.aiohttp import AiohttpClientMocker
@@ -25,20 +20,13 @@
 USER_ID = "1234567890abcdef12345678"
 DEVICE_ID = "012345670123456789abcdef"
 
-<<<<<<< HEAD
 CONF_DATA = {
     CONF_EMAIL: USERNAME,
     CONF_PASSWORD: PASSWORD,
 }
-=======
-@pytest.fixture(autouse=True)
-def skybell_mock():
-    """Fixture for our skybell tests."""
-    mocked_skybell_device = AsyncMock(spec=SkybellDevice)
->>>>>>> 072f228e
 
 
-@pytest.fixture()
+@pytest.fixture
 def invalid_auth(hass: HomeAssistant, aioclient_mock: AiohttpClientMocker) -> None:
     """Return invalid auth."""
     return aioclient_mock.post(
@@ -48,7 +36,7 @@
     )
 
 
-@pytest.fixture()
+@pytest.fixture
 def internal_server_error(
     hass: HomeAssistant, aioclient_mock: AiohttpClientMocker
 ) -> None:
@@ -59,7 +47,7 @@
     )
 
 
-@pytest.fixture()
+@pytest.fixture
 def cannot_connect(hass: HomeAssistant, aioclient_mock: AiohttpClientMocker) -> None:
     """Return internal server error."""
     return aioclient_mock.post(
@@ -69,7 +57,7 @@
     )
 
 
-@pytest.fixture()
+@pytest.fixture
 def auth_exception(hass: HomeAssistant, aioclient_mock: AiohttpClientMocker) -> None:
     """Return invalid authorization error."""
     return aioclient_mock.get(
@@ -79,7 +67,7 @@
     )
 
 
-@pytest.fixture()
+@pytest.fixture
 def not_ready(hass: HomeAssistant, aioclient_mock: AiohttpClientMocker) -> None:
     """Return internal server error."""
     return aioclient_mock.get(
@@ -96,7 +84,7 @@
     return entry
 
 
-@pytest.fixture()
+@pytest.fixture
 def config_entry(hass: HomeAssistant) -> MockConfigEntry:
     """Add config entry in Home Assistant."""
     return create_entry(hass)
