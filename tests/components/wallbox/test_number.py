--- conflicted
+++ resolved
@@ -1,6 +1,6 @@
 """Test Wallbox Switch component."""
 
-from unittest.mock import patch
+from unittest.mock import Mock, patch
 
 import pytest
 
@@ -12,15 +12,12 @@
 from homeassistant.exceptions import HomeAssistantError
 
 from .conftest import (
+    authorisation_response,
     http_403_error,
     http_404_error,
     http_429_error,
     setup_integration,
-<<<<<<< HEAD
     test_response_bidir,
-=======
-    setup_integration_bidir,
->>>>>>> 2afe4752
 )
 from .const import (
     MOCK_NUMBER_ENTITY_ENERGY_PRICE_ID,
@@ -37,27 +34,9 @@
     """Test wallbox sensor class."""
     await setup_integration(hass, entry)
 
-<<<<<<< HEAD
     state = hass.states.get(MOCK_NUMBER_ENTITY_ID)
     assert state.attributes["min"] == 6
     assert state.attributes["max"] == 25
-=======
-    with (
-        patch(
-            "homeassistant.components.wallbox.Wallbox.authenticate",
-            new=Mock(return_value=authorisation_response),
-        ),
-        patch(
-            "homeassistant.components.wallbox.Wallbox.setMaxChargingCurrent",
-            new=Mock(
-                return_value={"data": {"chargerData": {"maxChargingCurrent": 20}}}
-            ),
-        ),
-    ):
-        state = hass.states.get(MOCK_NUMBER_ENTITY_ID)
-        assert state.attributes["min"] == 6
-        assert state.attributes["max"] == 25
->>>>>>> 2afe4752
 
     await hass.services.async_call(
         "number",
@@ -213,17 +192,12 @@
 
 
 async def test_wallbox_number_class_icp_energy(
-<<<<<<< HEAD
-    hass: HomeAssistant, entry: MockConfigEntry, mock_wallbox
-=======
-    hass: HomeAssistant, entry: MockConfigEntry
->>>>>>> 2afe4752
-) -> None:
-    """Test wallbox sensor class."""
-
-    await setup_integration(hass, entry)
-
-<<<<<<< HEAD
+    hass: HomeAssistant, entry: MockConfigEntry, mock_wallbox
+) -> None:
+    """Test wallbox sensor class."""
+
+    await setup_integration(hass, entry)
+
     await hass.services.async_call(
         NUMBER_DOMAIN,
         SERVICE_SET_VALUE,
@@ -237,16 +211,36 @@
 
 async def test_wallbox_number_class_max_current_auth_error(
     hass: HomeAssistant, entry: MockConfigEntry, mock_wallbox
-=======
-    with (
-        patch(
-            "homeassistant.components.wallbox.Wallbox.authenticate",
-            new=Mock(return_value=authorisation_response),
-        ),
-        patch(
-            "homeassistant.components.wallbox.Wallbox.setIcpMaxCurrent",
-            new=Mock(return_value={"icp_max_current": 20}),
-        ),
+) -> None:
+    """Test wallbox sensor class."""
+
+    await setup_integration(hass, entry)
+
+    with (
+        patch.object(mock_wallbox, "setMaxChargingCurrent", side_effect=http_403_error),
+        pytest.raises(InvalidAuth),
+    ):
+        await hass.services.async_call(
+            NUMBER_DOMAIN,
+            SERVICE_SET_VALUE,
+            {
+                ATTR_ENTITY_ID: MOCK_NUMBER_ENTITY_ID,
+                ATTR_VALUE: 10,
+            },
+            blocking=True,
+        )
+
+
+async def test_wallbox_number_class_icp_energy_auth_error(
+    hass: HomeAssistant, entry: MockConfigEntry, mock_wallbox
+) -> None:
+    """Test wallbox sensor class."""
+
+    await setup_integration(hass, entry)
+
+    with (
+        patch.object(mock_wallbox, "setIcpMaxCurrent", side_effect=http_403_error),
+        pytest.raises(InvalidAuth),
     ):
         await hass.services.async_call(
             NUMBER_DOMAIN,
@@ -259,56 +253,14 @@
         )
 
 
-async def test_wallbox_number_class_icp_energy_auth_error(
-    hass: HomeAssistant, entry: MockConfigEntry
->>>>>>> 2afe4752
-) -> None:
-    """Test wallbox sensor class."""
-
-    await setup_integration(hass, entry)
-
-    with (
-<<<<<<< HEAD
-        patch.object(mock_wallbox, "setMaxChargingCurrent", side_effect=http_403_error),
-=======
-        patch(
-            "homeassistant.components.wallbox.Wallbox.authenticate",
-            new=Mock(return_value=authorisation_response),
-        ),
-        patch(
-            "homeassistant.components.wallbox.Wallbox.setIcpMaxCurrent",
-            new=Mock(side_effect=http_403_error),
-        ),
->>>>>>> 2afe4752
-        pytest.raises(InvalidAuth),
-    ):
-        await hass.services.async_call(
-            NUMBER_DOMAIN,
-            SERVICE_SET_VALUE,
-            {
-                ATTR_ENTITY_ID: MOCK_NUMBER_ENTITY_ID,
-                ATTR_VALUE: 10,
-            },
-            blocking=True,
-        )
-
-
-<<<<<<< HEAD
-async def test_wallbox_number_class_icp_energy_auth_error(
-    hass: HomeAssistant, entry: MockConfigEntry, mock_wallbox
-=======
 async def test_wallbox_number_class_energy_auth_error(
     hass: HomeAssistant, entry: MockConfigEntry
->>>>>>> 2afe4752
-) -> None:
-    """Test wallbox sensor class."""
-
-    await setup_integration(hass, entry)
-
-    with (
-<<<<<<< HEAD
-        patch.object(mock_wallbox, "setIcpMaxCurrent", side_effect=http_403_error),
-=======
+) -> None:
+    """Test wallbox sensor class."""
+
+    await setup_integration(hass, entry)
+
+    with (
         patch(
             "homeassistant.components.wallbox.Wallbox.authenticate",
             new=Mock(return_value=authorisation_response),
@@ -317,7 +269,6 @@
             "homeassistant.components.wallbox.Wallbox.setMaxChargingCurrent",
             new=Mock(side_effect=http_403_error),
         ),
->>>>>>> 2afe4752
         pytest.raises(InvalidAuth),
     ):
         await hass.services.async_call(
