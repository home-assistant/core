"""Test Wallbox Lock component."""

from unittest.mock import patch

import pytest

from homeassistant.components.lock import SERVICE_LOCK, SERVICE_UNLOCK
from homeassistant.components.wallbox.coordinator import InvalidAuth
from homeassistant.const import ATTR_ENTITY_ID
from homeassistant.core import HomeAssistant
from homeassistant.exceptions import HomeAssistantError

<<<<<<< HEAD
from .conftest import http_403_error, http_404_error, http_429_error, setup_integration
=======
from . import (
    authorisation_response,
    http_403_error,
    http_404_error,
    http_429_error,
    setup_integration,
)
>>>>>>> 2afe4752
from .const import MOCK_LOCK_ENTITY_ID

from tests.common import MockConfigEntry


async def test_wallbox_lock_class(
    hass: HomeAssistant, entry: MockConfigEntry, mock_wallbox
) -> None:
    """Test wallbox lock class."""

    await setup_integration(hass, entry)

    state = hass.states.get(MOCK_LOCK_ENTITY_ID)
    assert state
    assert state.state == "unlocked"

    await hass.services.async_call(
        "lock",
        SERVICE_LOCK,
        {
            ATTR_ENTITY_ID: MOCK_LOCK_ENTITY_ID,
        },
        blocking=True,
    )

    await hass.services.async_call(
        "lock",
        SERVICE_UNLOCK,
        {
            ATTR_ENTITY_ID: MOCK_LOCK_ENTITY_ID,
        },
        blocking=True,
    )


async def test_wallbox_lock_class_connection_error(
    hass: HomeAssistant, entry: MockConfigEntry, mock_wallbox
) -> None:
    """Test wallbox lock class connection error."""

    await setup_integration(hass, entry)

    with (
<<<<<<< HEAD
        patch.object(mock_wallbox, "lockCharger", side_effect=http_404_error),
        pytest.raises(HomeAssistantError),
=======
        patch(
            "homeassistant.components.wallbox.Wallbox.authenticate",
            new=Mock(return_value=authorisation_response),
        ),
        patch(
            "homeassistant.components.wallbox.Wallbox.lockCharger",
            new=Mock(
                return_value={"data": {"chargerData": {CHARGER_LOCKED_UNLOCKED_KEY: 1}}}
            ),
        ),
        patch(
            "homeassistant.components.wallbox.Wallbox.unlockCharger",
            new=Mock(
                return_value={"data": {"chargerData": {CHARGER_LOCKED_UNLOCKED_KEY: 0}}}
            ),
        ),
>>>>>>> 2afe4752
    ):
        await hass.services.async_call(
            "lock",
            SERVICE_LOCK,
            {
                ATTR_ENTITY_ID: MOCK_LOCK_ENTITY_ID,
            },
            blocking=True,
        )

    with (
        patch.object(mock_wallbox, "lockCharger", side_effect=http_404_error),
        patch.object(mock_wallbox, "unlockCharger", side_effect=http_404_error),
        pytest.raises(HomeAssistantError),
    ):
        await hass.services.async_call(
            "lock",
            SERVICE_UNLOCK,
            {
                ATTR_ENTITY_ID: MOCK_LOCK_ENTITY_ID,
            },
            blocking=True,
        )

    with (
        patch.object(mock_wallbox, "lockCharger", side_effect=http_403_error),
        patch.object(mock_wallbox, "unlockCharger", side_effect=http_403_error),
        pytest.raises(InvalidAuth),
    ):
        await hass.services.async_call(
            "lock",
            SERVICE_UNLOCK,
            {
                ATTR_ENTITY_ID: MOCK_LOCK_ENTITY_ID,
            },
            blocking=True,
        )

    with (
        patch.object(mock_wallbox, "lockCharger", side_effect=http_429_error),
        patch.object(mock_wallbox, "unlockCharger", side_effect=http_429_error),
        pytest.raises(HomeAssistantError),
    ):
        await hass.services.async_call(
            "lock",
            SERVICE_LOCK,
            {
                ATTR_ENTITY_ID: MOCK_LOCK_ENTITY_ID,
            },
            blocking=True,
        )
    with (
        patch(
            "homeassistant.components.wallbox.Wallbox.authenticate",
            new=Mock(return_value=authorisation_response),
        ),
        patch(
            "homeassistant.components.wallbox.Wallbox.lockCharger",
            new=Mock(side_effect=http_403_error),
        ),
        patch(
            "homeassistant.components.wallbox.Wallbox.unlockCharger",
            new=Mock(side_effect=http_403_error),
        ),
        pytest.raises(HomeAssistantError),
    ):
        await hass.services.async_call(
            "lock",
            SERVICE_UNLOCK,
            {
                ATTR_ENTITY_ID: MOCK_LOCK_ENTITY_ID,
            },
            blocking=True,
<<<<<<< HEAD
=======
        )
    with (
        patch(
            "homeassistant.components.wallbox.Wallbox.authenticate",
            new=Mock(return_value=authorisation_response),
        ),
        patch(
            "homeassistant.components.wallbox.Wallbox.lockCharger",
            new=Mock(side_effect=http_404_error),
        ),
        patch(
            "homeassistant.components.wallbox.Wallbox.unlockCharger",
            new=Mock(side_effect=http_404_error),
        ),
        pytest.raises(HomeAssistantError),
    ):
        await hass.services.async_call(
            "lock",
            SERVICE_UNLOCK,
            {
                ATTR_ENTITY_ID: MOCK_LOCK_ENTITY_ID,
            },
            blocking=True,
>>>>>>> 2afe4752
        )<|MERGE_RESOLUTION|>--- conflicted
+++ resolved
@@ -1,6 +1,6 @@
 """Test Wallbox Lock component."""
 
-from unittest.mock import patch
+from unittest.mock import Mock, patch
 
 import pytest
 
@@ -10,17 +10,13 @@
 from homeassistant.core import HomeAssistant
 from homeassistant.exceptions import HomeAssistantError
 
-<<<<<<< HEAD
-from .conftest import http_403_error, http_404_error, http_429_error, setup_integration
-=======
-from . import (
+from .conftest import (
     authorisation_response,
     http_403_error,
     http_404_error,
     http_429_error,
     setup_integration,
 )
->>>>>>> 2afe4752
 from .const import MOCK_LOCK_ENTITY_ID
 
 from tests.common import MockConfigEntry
@@ -64,27 +60,8 @@
     await setup_integration(hass, entry)
 
     with (
-<<<<<<< HEAD
         patch.object(mock_wallbox, "lockCharger", side_effect=http_404_error),
         pytest.raises(HomeAssistantError),
-=======
-        patch(
-            "homeassistant.components.wallbox.Wallbox.authenticate",
-            new=Mock(return_value=authorisation_response),
-        ),
-        patch(
-            "homeassistant.components.wallbox.Wallbox.lockCharger",
-            new=Mock(
-                return_value={"data": {"chargerData": {CHARGER_LOCKED_UNLOCKED_KEY: 1}}}
-            ),
-        ),
-        patch(
-            "homeassistant.components.wallbox.Wallbox.unlockCharger",
-            new=Mock(
-                return_value={"data": {"chargerData": {CHARGER_LOCKED_UNLOCKED_KEY: 0}}}
-            ),
-        ),
->>>>>>> 2afe4752
     ):
         await hass.services.async_call(
             "lock",
@@ -98,6 +75,52 @@
     with (
         patch.object(mock_wallbox, "lockCharger", side_effect=http_404_error),
         patch.object(mock_wallbox, "unlockCharger", side_effect=http_404_error),
+        pytest.raises(HomeAssistantError),
+    ):
+        await hass.services.async_call(
+            "lock",
+            SERVICE_LOCK,
+            {
+                ATTR_ENTITY_ID: MOCK_LOCK_ENTITY_ID,
+            },
+            blocking=True,
+        )
+    with (
+        patch(
+            "homeassistant.components.wallbox.Wallbox.authenticate",
+            new=Mock(return_value=authorisation_response),
+        ),
+        patch(
+            "homeassistant.components.wallbox.Wallbox.lockCharger",
+            new=Mock(side_effect=http_403_error),
+        ),
+        patch(
+            "homeassistant.components.wallbox.Wallbox.unlockCharger",
+            new=Mock(side_effect=http_403_error),
+        ),
+        pytest.raises(HomeAssistantError),
+    ):
+        await hass.services.async_call(
+            "lock",
+            SERVICE_UNLOCK,
+            {
+                ATTR_ENTITY_ID: MOCK_LOCK_ENTITY_ID,
+            },
+            blocking=True,
+        )
+    with (
+        patch(
+            "homeassistant.components.wallbox.Wallbox.authenticate",
+            new=Mock(return_value=authorisation_response),
+        ),
+        patch(
+            "homeassistant.components.wallbox.Wallbox.lockCharger",
+            new=Mock(side_effect=http_404_error),
+        ),
+        patch(
+            "homeassistant.components.wallbox.Wallbox.unlockCharger",
+            new=Mock(side_effect=http_404_error),
+        ),
         pytest.raises(HomeAssistantError),
     ):
         await hass.services.async_call(
@@ -130,58 +153,9 @@
     ):
         await hass.services.async_call(
             "lock",
-            SERVICE_LOCK,
-            {
-                ATTR_ENTITY_ID: MOCK_LOCK_ENTITY_ID,
-            },
-            blocking=True,
-        )
-    with (
-        patch(
-            "homeassistant.components.wallbox.Wallbox.authenticate",
-            new=Mock(return_value=authorisation_response),
-        ),
-        patch(
-            "homeassistant.components.wallbox.Wallbox.lockCharger",
-            new=Mock(side_effect=http_403_error),
-        ),
-        patch(
-            "homeassistant.components.wallbox.Wallbox.unlockCharger",
-            new=Mock(side_effect=http_403_error),
-        ),
-        pytest.raises(HomeAssistantError),
-    ):
-        await hass.services.async_call(
-            "lock",
             SERVICE_UNLOCK,
             {
                 ATTR_ENTITY_ID: MOCK_LOCK_ENTITY_ID,
             },
             blocking=True,
-<<<<<<< HEAD
-=======
-        )
-    with (
-        patch(
-            "homeassistant.components.wallbox.Wallbox.authenticate",
-            new=Mock(return_value=authorisation_response),
-        ),
-        patch(
-            "homeassistant.components.wallbox.Wallbox.lockCharger",
-            new=Mock(side_effect=http_404_error),
-        ),
-        patch(
-            "homeassistant.components.wallbox.Wallbox.unlockCharger",
-            new=Mock(side_effect=http_404_error),
-        ),
-        pytest.raises(HomeAssistantError),
-    ):
-        await hass.services.async_call(
-            "lock",
-            SERVICE_UNLOCK,
-            {
-                ATTR_ENTITY_ID: MOCK_LOCK_ENTITY_ID,
-            },
-            blocking=True,
->>>>>>> 2afe4752
         )