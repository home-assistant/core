--- conflicted
+++ resolved
@@ -1,18 +1,10 @@
 """Test the Wallbox config flow."""
 import json
-<<<<<<< HEAD
-=======
-from unittest.mock import patch
->>>>>>> d249530e
 
 import requests_mock
 
 from homeassistant import config_entries, data_entry_flow
-<<<<<<< HEAD
 from homeassistant.components.wallbox import config_flow
-=======
-from homeassistant.components.wallbox import InvalidAuth, config_flow
->>>>>>> d249530e
 from homeassistant.components.wallbox.const import DOMAIN
 from homeassistant.core import HomeAssistant
 
@@ -69,59 +61,6 @@
     assert result2["errors"] == {"base": "invalid_auth"}
 
 
-async def test_form_cannot_authenticate(hass):
-    """Test we handle cannot connect error."""
-    result = await hass.config_entries.flow.async_init(
-        DOMAIN, context={"source": config_entries.SOURCE_USER}
-    )
-
-<<<<<<< HEAD
-    with requests_mock.Mocker() as m:
-        m.get(
-            "https://api.wall-box.com/auth/token/user",
-            text='{"jwt":"fakekeyhere","user_id":12345,"ttl":145656758,"error":false,"status":200}',
-            status_code=200,
-        )
-        m.get(
-            "https://api.wall-box.com/chargers/status/12345",
-            text='{"Temperature": 100, "Location": "Toronto", "Datetime": "2020-07-23", "Units": "Celsius"}',
-            status_code=404,
-=======
-    with requests_mock.Mocker() as mock_request:
-        mock_request.get(
-            "https://api.wall-box.com/auth/token/user",
-            text='{"jwt":"fakekeyhere","user_id":12345,"ttl":145656758,"error":false,"status":200}',
-            status_code=403,
-        )
-        mock_request.get(
-            "https://api.wall-box.com/chargers/status/12345",
-            text='{"Temperature": 100, "Location": "Toronto", "Datetime": "2020-07-23", "Units": "Celsius"}',
-            status_code=403,
->>>>>>> d249530e
-        )
-        result2 = await hass.config_entries.flow.async_configure(
-            result["flow_id"],
-            {
-                "station": "12345",
-                "username": "test-username",
-                "password": "test-password",
-            },
-        )
-        result2 = await hass.config_entries.flow.async_configure(
-            result["flow_id"],
-            {
-                "station": "12345",
-                "username": "test-username",
-                "password": "test-password",
-            },
-        )
-
-    assert result2["type"] == "form"
-<<<<<<< HEAD
-=======
-    assert result2["errors"] == {"base": "invalid_auth"}
-
-
 async def test_form_cannot_connect(hass):
     """Test we handle cannot connect error."""
     result = await hass.config_entries.flow.async_init(
@@ -149,7 +88,6 @@
         )
 
     assert result2["type"] == "form"
->>>>>>> d249530e
     assert result2["errors"] == {"base": "cannot_connect"}
 
 
@@ -159,22 +97,13 @@
         DOMAIN, context={"source": config_entries.SOURCE_USER}
     )
 
-<<<<<<< HEAD
-    with requests_mock.Mocker() as m:
-        m.get(
-=======
     with requests_mock.Mocker() as mock_request:
         mock_request.get(
->>>>>>> d249530e
             "https://api.wall-box.com/auth/token/user",
             text='{"jwt":"fakekeyhere","user_id":12345,"ttl":145656758,"error":false,"status":200}',
             status_code=200,
         )
-<<<<<<< HEAD
-        m.get(
-=======
         mock_request.get(
->>>>>>> d249530e
             "https://api.wall-box.com/chargers/status/12345",
             text='{"Temperature": 100, "Location": "Toronto", "Datetime": "2020-07-23", "Units": "Celsius"}',
             status_code=200,
