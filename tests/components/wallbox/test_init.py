--- conflicted
+++ resolved
@@ -35,35 +35,7 @@
 )
 
 
-<<<<<<< HEAD
-async def test_wallbox_unload_entry(hass: HomeAssistantType):
-=======
-async def test_wallbox_setup_entry(hass: HomeAssistant):
-    """Test Wallbox Setup."""
-    with requests_mock.Mocker() as m:
-        m.get(
-            "https://api.wall-box.com/auth/token/user",
-            text='{"jwt":"fakekeyhere","user_id":12345,"ttl":145656758,"error":false,"status":200}',
-            status_code=200,
-        )
-        m.get(
-            "https://api.wall-box.com/chargers/status/12345",
-            text='{"Temperature": 100, "Location": "Toronto", "Datetime": "2020-07-23", "Units": "Celsius"}',
-            status_code=200,
-        )
-        assert await wallbox.async_setup_entry(hass, entry)
-
-    with requests_mock.Mocker() as m, raises(ConnectionError):
-        m.get(
-            "https://api.wall-box.com/auth/token/user",
-            text='{"jwt":"fakekeyhere","user_id":12345,"ttl":145656758,"error":false,"status":404}',
-            status_code=404,
-        )
-        assert await wallbox.async_setup_entry(hass, entry) is False
-
-
 async def test_wallbox_unload_entry(hass: HomeAssistant):
->>>>>>> ff0c753c
     """Test Wallbox Unload."""
 
     await setup_integration(hass)
@@ -76,13 +48,13 @@
 
     await setup_integration(hass)
 
-    with requests_mock.Mocker() as m:
-        m.get(
+    with requests_mock.Mocker() as mock_request:
+        mock_request.get(
             "https://api.wall-box.com/auth/token/user",
             text='{"jwt":"fakekeyhere","user_id":12345,"ttl":145656758,"error":false,"status":200}',
             status_code=200,
         )
-        m.get(
+        mock_request.get(
             "https://api.wall-box.com/chargers/status/12345",
             json=test_response_rounding_error,
             status_code=200,
@@ -97,13 +69,13 @@
 
     await setup_integration(hass)
 
-    with requests_mock.Mocker() as m:
-        m.get(
+    with requests_mock.Mocker() as mock_request:
+        mock_request.get(
             "https://api.wall-box.com/auth/token/user",
             text='{"jwt":"fakekeyhere","user_id":12345,"ttl":145656758,"error":false,"status":200}',
             status_code=200,
         )
-        m.get(
+        mock_request.get(
             "https://api.wall-box.com/chargers/status/12345",
             json=test_response_rounding_error,
             status_code=200,
@@ -119,13 +91,13 @@
 
     await setup_integration(hass)
 
-    with requests_mock.Mocker() as m, raises(InvalidAuth):
-        m.get(
+    with requests_mock.Mocker() as mock_request, raises(InvalidAuth):
+        mock_request.get(
             "https://api.wall-box.com/auth/token/user",
             text='{"jwt":"fakekeyhere","user_id":12345,"ttl":145656758,"error":false,"status":403}',
             status_code=403,
         )
-        m.get(
+        mock_request.get(
             "https://api.wall-box.com/chargers/status/12345",
             json=test_response_rounding_error,
             status_code=200,
@@ -136,18 +108,18 @@
         assert await wallbox.async_authenticate()
 
 
-async def test_connection_exception(hass: HomeAssistantType):
+async def test_connection_exception(hass: HomeAssistant):
     """Test Connection Exception."""
 
     await setup_integration(hass)
 
-    with requests_mock.Mocker() as m, raises(ConnectionError):
-        m.get(
+    with requests_mock.Mocker() as mock_request, raises(ConnectionError):
+        mock_request.get(
             "https://api.wall-box.com/auth/token/user",
             text='{"jwt":"fakekeyhere","user_id":12345,"ttl":145656758,"error":false,"status":200}',
             status_code=200,
         )
-        m.get(
+        mock_request.get(
             "https://api.wall-box.com/chargers/status/12345",
             json=test_response_rounding_error,
             status_code=200,
@@ -163,13 +135,13 @@
 
     await setup_integration(hass)
 
-    with requests_mock.Mocker() as m, raises(ConnectionError):
-        m.get(
+    with requests_mock.Mocker() as mock_request, raises(ConnectionError):
+        mock_request.get(
             "https://api.wall-box.com/auth/token/user",
             text='{"jwt":"fakekeyhere","user_id":12345,"ttl":145656758,"error":false,"status":200}',
             status_code=200,
         )
-        m.get(
+        mock_request.get(
             "https://api.wall-box.com/chargers/status/12345",
             text="data",
             status_code=404,
