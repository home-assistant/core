--- conflicted
+++ resolved
@@ -196,48 +196,4 @@
         async_fire_time_changed(hass)
         await hass.async_block_till_done()
 
-<<<<<<< HEAD
-        mock_remove.assert_called_once_with(orphaned_device.id)
-
-
-async def test_legacy_device_ids_are_updated(
-    hass: HomeAssistant,
-    mock_lhm_client: AsyncMock,
-    mock_config_entry: MockConfigEntry,
-    device_registry: dr.DeviceRegistry,
-) -> None:
-    """Test that non-unique legacy device IDs are updated."""
-    mock_config_entry.add_to_hass(hass)
-
-    legacy_device_ids = ["amdcpu-0", "gpu-nvidia-0", "lpc-nct6687d-0"]
-
-    created_devices = []
-    for device_id in legacy_device_ids:
-        device = device_registry.async_get_or_create(
-            config_entry_id=mock_config_entry.entry_id,
-            identifiers={(DOMAIN, device_id)},  # Old format without entry_id prefix
-            name=f"Test Device {device_id}",
-        )
-        created_devices.append(device)
-
-    device_entries_before = dr.async_entries_for_config_entry(
-        registry=device_registry, config_entry_id=mock_config_entry.entry_id
-    )
-    assert {
-        next(iter(device.identifiers))[1] for device in device_entries_before
-    } == set(legacy_device_ids)
-
-    await init_integration(hass, mock_config_entry)
-
-    device_entries_after = dr.async_entries_for_config_entry(
-        registry=device_registry, config_entry_id=mock_config_entry.entry_id
-    )
-    expected_device_ids = [
-        f"{mock_config_entry.entry_id}_{device_id}" for device_id in legacy_device_ids
-    ]
-    assert {
-        next(iter(device.identifiers))[1] for device in device_entries_after
-    } == set(expected_device_ids)
-=======
-        mock_remove.assert_called_once_with(orphaned_device.id)
->>>>>>> fee95603
+        mock_remove.assert_called_once_with(orphaned_device.id)