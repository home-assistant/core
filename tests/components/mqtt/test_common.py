--- conflicted
+++ resolved
@@ -601,11 +601,7 @@
         == debug_info.STORED_MESSAGES
     )
     messages = [
-<<<<<<< HEAD
-        {"topic": "test-topic", "payload": f"{i}"}
-=======
         {"topic": "test-topic", "payload": f"{i}", "time": start_dt}
->>>>>>> dbd1ca45
         for i in range(1, debug_info.STORED_MESSAGES + 1)
     ]
     assert {"topic": "test-topic", "messages": messages} in debug_info_data["entities"][
@@ -660,11 +656,7 @@
     assert len(debug_info_data["entities"][0]["subscriptions"]) >= 1
     assert {
         "topic": topic,
-<<<<<<< HEAD
-        "messages": [{"topic": topic, "payload": payload}],
-=======
         "messages": [{"topic": topic, "payload": payload, "time": start_dt}],
->>>>>>> dbd1ca45
     } in debug_info_data["entities"][0]["subscriptions"]
 
 
