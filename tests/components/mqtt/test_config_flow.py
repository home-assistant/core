"""Test config flow."""
from collections.abc import Generator
from pathlib import Path
from random import getrandbits
from ssl import SSLError
from typing import Any
from unittest.mock import AsyncMock, MagicMock, patch
from uuid import uuid4

import pytest
import voluptuous as vol
import yaml

from homeassistant import config as hass_config, config_entries, data_entry_flow
from homeassistant.components import mqtt
from homeassistant.components.hassio import HassioServiceInfo
from homeassistant.core import HomeAssistant
from homeassistant.setup import async_setup_component

from tests.common import MockConfigEntry
from tests.typing import MqttMockHAClientGenerator, MqttMockPahoClient

MOCK_CLIENT_CERT = b"## mock client certificate file ##"
MOCK_CLIENT_KEY = b"## mock key file ##"


@pytest.fixture(autouse=True)
def mock_finish_setup() -> Generator[MagicMock, None, None]:
    """Mock out the finish setup method."""
    with patch(
        "homeassistant.components.mqtt.MQTT.async_connect", return_value=True
    ) as mock_finish:
        yield mock_finish


@pytest.fixture
def mock_client_cert_check_fail() -> Generator[MagicMock, None, None]:
    """Mock the client certificate check."""
    with patch(
        "homeassistant.components.mqtt.config_flow.load_pem_x509_certificate",
        side_effect=ValueError,
    ) as mock_cert_check:
        yield mock_cert_check


@pytest.fixture
def mock_client_key_check_fail() -> Generator[MagicMock, None, None]:
    """Mock the client key file check."""
    with patch(
        "homeassistant.components.mqtt.config_flow.load_pem_private_key",
        side_effect=ValueError,
    ) as mock_key_check:
        yield mock_key_check


@pytest.fixture
def mock_ssl_context() -> Generator[dict[str, MagicMock], None, None]:
    """Mock the SSL context used to load the cert chain and to load verify locations."""
    with patch(
        "homeassistant.components.mqtt.config_flow.SSLContext"
    ) as mock_context, patch(
        "homeassistant.components.mqtt.config_flow.load_pem_private_key"
    ) as mock_key_check, patch(
        "homeassistant.components.mqtt.config_flow.load_pem_x509_certificate"
    ) as mock_cert_check:
        yield {
            "context": mock_context,
            "load_pem_x509_certificate": mock_cert_check,
            "load_pem_private_key": mock_key_check,
        }


@pytest.fixture
def mock_reload_after_entry_update() -> Generator[MagicMock, None, None]:
    """Mock out the reload after updating the entry."""
    with patch(
        "homeassistant.components.mqtt._async_config_entry_updated"
    ) as mock_reload:
        yield mock_reload


@pytest.fixture
def mock_try_connection() -> Generator[MagicMock, None, None]:
    """Mock the try connection method."""
    with patch("homeassistant.components.mqtt.config_flow.try_connection") as mock_try:
        yield mock_try


@pytest.fixture
def mock_try_connection_success() -> Generator[MqttMockPahoClient, None, None]:
    """Mock the try connection method with success."""

    _mid = 1

    def get_mid():
        nonlocal _mid
        _mid += 1
        return _mid

    def loop_start():
        """Simulate connect on loop start."""
        mock_client().on_connect(mock_client, None, None, 0)

    def _subscribe(topic, qos=0):
        mid = get_mid()
        mock_client().on_subscribe(mock_client, 0, mid)
        return (0, mid)

    def _unsubscribe(topic):
        mid = get_mid()
        mock_client().on_unsubscribe(mock_client, 0, mid)
        return (0, mid)

    with patch("paho.mqtt.client.Client") as mock_client:
        mock_client().loop_start = loop_start
        mock_client().subscribe = _subscribe
        mock_client().unsubscribe = _unsubscribe

        yield mock_client()


@pytest.fixture
def mock_try_connection_time_out() -> Generator[MagicMock, None, None]:
    """Mock the try connection method with a time out."""

    # Patch prevent waiting 5 sec for a timeout
    with patch("paho.mqtt.client.Client") as mock_client, patch(
        "homeassistant.components.mqtt.config_flow.MQTT_TIMEOUT", 0
    ):
        mock_client().loop_start = lambda *args: 1
        yield mock_client()


@pytest.fixture
def mock_process_uploaded_file(tmp_path: Path) -> Generator[MagicMock, None, None]:
    """Mock upload certificate files."""
    file_id_ca = str(uuid4())
    file_id_cert = str(uuid4())
    file_id_key = str(uuid4())

    def _mock_process_uploaded_file(hass: HomeAssistant, file_id) -> None:
        if file_id == file_id_ca:
            with open(tmp_path / "ca.crt", "wb") as cafile:
                cafile.write(b"## mock CA certificate file ##")
            return tmp_path / "ca.crt"
        elif file_id == file_id_cert:
            with open(tmp_path / "client.crt", "wb") as certfile:
                certfile.write(b"## mock client certificate file ##")
            return tmp_path / "client.crt"
        elif file_id == file_id_key:
            with open(tmp_path / "client.key", "wb") as keyfile:
                keyfile.write(b"## mock key file ##")
            return tmp_path / "client.key"
        else:
            pytest.fail(f"Unexpected file_id: {file_id}")

    with patch(
        "homeassistant.components.mqtt.config_flow.process_uploaded_file",
        side_effect=_mock_process_uploaded_file,
    ) as mock_upload, patch(
        # Patch temp dir name to avoid tests fail running in parallel
        "homeassistant.components.mqtt.util.TEMP_DIR_NAME",
        "home-assistant-mqtt" + f"-{getrandbits(10):03x}",
    ):
        mock_upload.file_id = {
            mqtt.CONF_CERTIFICATE: file_id_ca,
            mqtt.CONF_CLIENT_CERT: file_id_cert,
            mqtt.CONF_CLIENT_KEY: file_id_key,
        }
        yield mock_upload


async def test_user_connection_works(
    hass: HomeAssistant,
    mock_try_connection: MagicMock,
    mock_finish_setup: MagicMock,
    mqtt_client_mock: MqttMockPahoClient,
) -> None:
    """Test we can finish a config flow."""
    mock_try_connection.return_value = True

    result = await hass.config_entries.flow.async_init(
        "mqtt", context={"source": config_entries.SOURCE_USER}
    )
    assert result["type"] == "form"

    result = await hass.config_entries.flow.async_configure(
        result["flow_id"], {"broker": "127.0.0.1", "advanced_options": False}
    )

    assert result["type"] == "create_entry"
    assert result["result"].data == {
        "broker": "127.0.0.1",
        "port": 1883,
        "discovery": True,
        "discovery_prefix": "homeassistant",
    }
    # Check we tried the connection
    assert len(mock_try_connection.mock_calls) == 1
    # Check config entry got setup
    assert len(mock_finish_setup.mock_calls) == 1


async def test_user_v5_connection_works(
    hass: HomeAssistant,
    mock_try_connection: MagicMock,
    mock_finish_setup: MagicMock,
    mqtt_client_mock: MqttMockPahoClient,
) -> None:
    """Test we can finish a config flow."""
    mock_try_connection.return_value = True

    result = await hass.config_entries.flow.async_init(
        "mqtt", context={"source": config_entries.SOURCE_USER}
    )
    assert result["type"] == "form"

    result = await hass.config_entries.flow.async_configure(
        result["flow_id"], {"broker": "127.0.0.1", "advanced_options": True}
    )

    assert result["step_id"] == "broker"

    result = await hass.config_entries.flow.async_configure(
        result["flow_id"],
        user_input={
            mqtt.CONF_BROKER: "another-broker",
            mqtt.CONF_PORT: 2345,
            mqtt.CONF_PROTOCOL: "5",
        },
    )
    assert result["type"] == "create_entry"
    assert result["result"].data == {
        "broker": "another-broker",
        "discovery": True,
        "discovery_prefix": "homeassistant",
        "port": 2345,
        "protocol": "5",
    }
    # Check we tried the connection
    assert len(mock_try_connection.mock_calls) == 1
    # Check config entry got setup
    assert len(mock_finish_setup.mock_calls) == 1


async def test_user_connection_fails(
    hass: HomeAssistant,
    mock_try_connection_time_out: MagicMock,
    mock_finish_setup: MagicMock,
) -> None:
    """Test if connection cannot be made."""
    result = await hass.config_entries.flow.async_init(
        "mqtt", context={"source": config_entries.SOURCE_USER}
    )
    assert result["type"] == "form"

    result = await hass.config_entries.flow.async_configure(
        result["flow_id"], {"broker": "127.0.0.1"}
    )

    assert result["type"] == "form"
    assert result["errors"]["base"] == "cannot_connect"

    # Check we tried the connection
    assert len(mock_try_connection_time_out.mock_calls)
    # Check config entry did not setup
    assert len(mock_finish_setup.mock_calls) == 0


async def test_manual_config_starts_discovery_flow(
    hass: HomeAssistant,
    mock_try_connection: MqttMockPahoClient,
    mock_finish_setup: MagicMock,
) -> None:
    """Test manual config initiates a discovery flow."""
    # No flows in progress
    assert hass.config_entries.flow.async_progress() == []

    # MQTT config present in yaml config
    assert await async_setup_component(hass, "mqtt", {"mqtt": {}})
    await hass.async_block_till_done()
    assert len(mock_finish_setup.mock_calls) == 0

    # There should now be a discovery flow
    flows = hass.config_entries.flow.async_progress()
    assert len(flows) == 1
    assert flows[0]["context"]["source"] == "integration_discovery"
    assert flows[0]["handler"] == "mqtt"
    assert flows[0]["step_id"] == "broker"


async def test_manual_config_set(
    hass: HomeAssistant,
    mock_try_connection: MqttMockPahoClient,
    mock_finish_setup: MagicMock,
) -> None:
    """Test manual config does not create an entry, and entry can be setup late."""
    # MQTT config present in yaml config
    assert await async_setup_component(hass, "mqtt", {"mqtt": {"broker": "bla"}})
    await hass.async_block_till_done()
    # do not try to reload
    hass.data["mqtt"].reload_needed = False
    assert len(mock_finish_setup.mock_calls) == 0

    mock_try_connection.return_value = True

    # Start config flow
    result = await hass.config_entries.flow.async_init(
        "mqtt", context={"source": config_entries.SOURCE_USER}
    )
    assert result["type"] == "form"

    result = await hass.config_entries.flow.async_configure(
        result["flow_id"], {"broker": "127.0.0.1"}
    )

    assert result["type"] == "create_entry"
    assert result["result"].data == {
        "broker": "127.0.0.1",
        "port": 1883,
        "discovery": True,
        "discovery_prefix": "homeassistant",
    }
    # Check we tried the connection, with precedence for config entry settings
    mock_try_connection.assert_called_once_with(
        {
            "broker": "127.0.0.1",
            "port": 1883,
            "discovery": True,
        },
    )
    # Check config entry got setup
    assert len(mock_finish_setup.mock_calls) == 1
    config_entry = hass.config_entries.async_entries(mqtt.DOMAIN)[0]
    assert config_entry.title == "127.0.0.1"


async def test_user_single_instance(hass: HomeAssistant) -> None:
    """Test we only allow a single config flow."""
    MockConfigEntry(domain="mqtt").add_to_hass(hass)

    result = await hass.config_entries.flow.async_init(
        "mqtt", context={"source": config_entries.SOURCE_USER}
    )
    assert result["type"] == "abort"
    assert result["reason"] == "single_instance_allowed"


async def test_hassio_already_configured(hass: HomeAssistant) -> None:
    """Test we only allow a single config flow."""
    MockConfigEntry(domain="mqtt").add_to_hass(hass)

    result = await hass.config_entries.flow.async_init(
        "mqtt", context={"source": config_entries.SOURCE_HASSIO}
    )
    assert result["type"] == "abort"
    assert result["reason"] == "already_configured"


async def test_hassio_ignored(hass: HomeAssistant) -> None:
    """Test we supervisor discovered instance can be ignored."""
    MockConfigEntry(
        domain=mqtt.DOMAIN, source=config_entries.SOURCE_IGNORE
    ).add_to_hass(hass)

    result = await hass.config_entries.flow.async_init(
        mqtt.DOMAIN,
        data=HassioServiceInfo(
            config={
                "addon": "Mosquitto",
                "host": "mock-mosquitto",
                "port": "1883",
                "protocol": "3.1.1",
            },
            name="Mosquitto",
            slug="mosquitto",
        ),
        context={"source": config_entries.SOURCE_HASSIO},
    )
    assert result
    assert result.get("type") == data_entry_flow.FlowResultType.ABORT
    assert result.get("reason") == "already_configured"


async def test_hassio_confirm(
    hass: HomeAssistant,
    mock_try_connection_success: MqttMockPahoClient,
    mock_finish_setup: MagicMock,
) -> None:
    """Test we can finish a config flow."""
    mock_try_connection.return_value = True

    result = await hass.config_entries.flow.async_init(
        "mqtt",
        data=HassioServiceInfo(
            config={
                "addon": "Mock Addon",
                "host": "mock-broker",
                "port": 1883,
                "username": "mock-user",
                "password": "mock-pass",
                "protocol": "3.1.1",  # Set by the addon's discovery, ignored by HA
                "ssl": False,  # Set by the addon's discovery, ignored by HA
            },
            name="Mock Addon",
            slug="mosquitto",
        ),
        context={"source": config_entries.SOURCE_HASSIO},
    )
    assert result["type"] == "form"
    assert result["step_id"] == "hassio_confirm"
    assert result["description_placeholders"] == {"addon": "Mock Addon"}

    mock_try_connection_success.reset_mock()
    result = await hass.config_entries.flow.async_configure(
        result["flow_id"], {"discovery": True}
    )

    assert result["type"] == "create_entry"
    assert result["result"].data == {
        "broker": "mock-broker",
        "port": 1883,
        "username": "mock-user",
        "password": "mock-pass",
        "discovery": True,
        "discovery_prefix": "homeassistant",
    }
    # Check we tried the connection
    assert len(mock_try_connection_success.mock_calls)
    # Check config entry got setup
    assert len(mock_finish_setup.mock_calls) == 1


async def test_hassio_cannot_connect(
    hass: HomeAssistant,
    mock_try_connection_time_out: MagicMock,
    mock_finish_setup: MagicMock,
) -> None:
    """Test a config flow is aborted when a connection was not successful."""
    mock_try_connection.return_value = True

    result = await hass.config_entries.flow.async_init(
        "mqtt",
        data=HassioServiceInfo(
            config={
                "addon": "Mock Addon",
                "host": "mock-broker",
                "port": 1883,
                "username": "mock-user",
                "password": "mock-pass",
                "protocol": "3.1.1",  # Set by the addon's discovery, ignored by HA
                "ssl": False,  # Set by the addon's discovery, ignored by HA
            },
            name="Mock Addon",
            slug="mosquitto",
        ),
        context={"source": config_entries.SOURCE_HASSIO},
    )
    assert result["type"] == "form"
    assert result["step_id"] == "hassio_confirm"
    assert result["description_placeholders"] == {"addon": "Mock Addon"}

    mock_try_connection_time_out.reset_mock()
    result = await hass.config_entries.flow.async_configure(
        result["flow_id"], {"discovery": True}
    )

    assert result["type"] == "form"
    assert result["errors"]["base"] == "cannot_connect"
    # Check we tried the connection
    assert len(mock_try_connection_time_out.mock_calls)
    # Check config entry got setup
    assert len(mock_finish_setup.mock_calls) == 0


async def test_option_flow(
    hass: HomeAssistant,
    mqtt_mock_entry_no_yaml_config: MqttMockHAClientGenerator,
    mock_try_connection: MagicMock,
) -> None:
    """Test config flow options."""
    with patch(
        "homeassistant.config.async_hass_config_yaml", AsyncMock(return_value={})
    ) as yaml_mock:
        mqtt_mock = await mqtt_mock_entry_no_yaml_config()
        mock_try_connection.return_value = True
        config_entry = hass.config_entries.async_entries(mqtt.DOMAIN)[0]
        config_entry.data = {
            mqtt.CONF_BROKER: "test-broker",
            mqtt.CONF_PORT: 1234,
        }

        mqtt_mock.async_connect.reset_mock()

        result = await hass.config_entries.options.async_init(config_entry.entry_id)
        assert result["type"] == data_entry_flow.FlowResultType.FORM
        assert result["step_id"] == "broker"

        result = await hass.config_entries.options.async_configure(
            result["flow_id"],
            user_input={
                mqtt.CONF_BROKER: "another-broker",
                mqtt.CONF_PORT: 2345,
                mqtt.CONF_USERNAME: "user",
                mqtt.CONF_PASSWORD: "pass",
            },
        )
        assert result["type"] == data_entry_flow.FlowResultType.FORM
        assert result["step_id"] == "options"

        await hass.async_block_till_done()
        assert mqtt_mock.async_connect.call_count == 0

        yaml_mock.reset_mock()

        result = await hass.config_entries.options.async_configure(
            result["flow_id"],
            user_input={
                mqtt.CONF_DISCOVERY: True,
                "discovery_prefix": "homeassistant",
                "birth_enable": True,
                "birth_topic": "ha_state/online",
                "birth_payload": "online",
                "birth_qos": 1,
                "birth_retain": True,
                "will_enable": True,
                "will_topic": "ha_state/offline",
                "will_payload": "offline",
                "will_qos": 2,
                "will_retain": True,
            },
        )
        assert result["type"] == data_entry_flow.FlowResultType.CREATE_ENTRY
        assert result["data"] == {}
        assert config_entry.data == {
            mqtt.CONF_BROKER: "another-broker",
            mqtt.CONF_PORT: 2345,
            mqtt.CONF_USERNAME: "user",
            mqtt.CONF_PASSWORD: "pass",
            mqtt.CONF_DISCOVERY: True,
            mqtt.CONF_DISCOVERY_PREFIX: "homeassistant",
            mqtt.CONF_BIRTH_MESSAGE: {
                mqtt.ATTR_TOPIC: "ha_state/online",
                mqtt.ATTR_PAYLOAD: "online",
                mqtt.ATTR_QOS: 1,
                mqtt.ATTR_RETAIN: True,
            },
            mqtt.CONF_WILL_MESSAGE: {
                mqtt.ATTR_TOPIC: "ha_state/offline",
                mqtt.ATTR_PAYLOAD: "offline",
                mqtt.ATTR_QOS: 2,
                mqtt.ATTR_RETAIN: True,
            },
        }

        await hass.async_block_till_done()
        assert config_entry.title == "another-broker"
    # assert that the entry was reloaded with the new config
    assert yaml_mock.await_count


@pytest.mark.parametrize(
    "test_error",
    [
        "bad_certificate",
        "bad_client_cert",
        "bad_client_key",
        "bad_client_cert_key",
        "invalid_inclusion",
        None,
    ],
)
async def test_bad_certificate(
    hass: HomeAssistant,
    mqtt_mock_entry_no_yaml_config: MqttMockHAClientGenerator,
    mock_try_connection_success: MqttMockPahoClient,
    mock_ssl_context: dict[str, MagicMock],
    mock_process_uploaded_file: MagicMock,
    test_error: str | None,
) -> None:
    """Test bad certificate tests."""
    # Mock certificate files
    file_id = mock_process_uploaded_file.file_id
    test_input = {
        mqtt.CONF_BROKER: "another-broker",
        mqtt.CONF_PORT: 2345,
        mqtt.CONF_CERTIFICATE: file_id[mqtt.CONF_CERTIFICATE],
        mqtt.CONF_CLIENT_CERT: file_id[mqtt.CONF_CLIENT_CERT],
        mqtt.CONF_CLIENT_KEY: file_id[mqtt.CONF_CLIENT_KEY],
        "set_ca_cert": True,
        "set_client_cert": True,
    }
    set_client_cert = True
    set_ca_cert = "custom"
    tls_insecure = False
    if test_error == "bad_certificate":
        # CA chain is not loading
        mock_ssl_context["context"]().load_verify_locations.side_effect = SSLError
    elif test_error == "bad_client_cert":
        # Client certificate is invalid
        mock_ssl_context["load_pem_x509_certificate"].side_effect = ValueError
    elif test_error == "bad_client_key":
        # Client key file is invalid
        mock_ssl_context["load_pem_private_key"].side_effect = ValueError
    elif test_error == "bad_client_cert_key":
        # Client key file file and certificate do not pair
        mock_ssl_context["context"]().load_cert_chain.side_effect = SSLError
    elif test_error == "invalid_inclusion":
        # Client key file without client cert, client cert without key file
        test_input.pop(mqtt.CONF_CLIENT_KEY)

    mqtt_mock = await mqtt_mock_entry_no_yaml_config()
    mock_try_connection.return_value = True
    config_entry = hass.config_entries.async_entries(mqtt.DOMAIN)[0]
    # Add at least one advanced option to get the full form
    config_entry.data = {
        mqtt.CONF_BROKER: "test-broker",
        mqtt.CONF_PORT: 1234,
        mqtt.CONF_CLIENT_ID: "custom1234",
        mqtt.CONF_KEEPALIVE: 60,
        mqtt.CONF_TLS_INSECURE: False,
        mqtt.CONF_PROTOCOL: "3.1.1",
    }

    mqtt_mock.async_connect.reset_mock()

    result = await hass.config_entries.options.async_init(config_entry.entry_id)
    assert result["type"] == data_entry_flow.FlowResultType.FORM
    assert result["step_id"] == "broker"

    result = await hass.config_entries.options.async_configure(
        result["flow_id"],
        user_input={
            mqtt.CONF_BROKER: "another-broker",
            mqtt.CONF_PORT: 2345,
            mqtt.CONF_KEEPALIVE: 60,
            "set_client_cert": set_client_cert,
            "set_ca_cert": set_ca_cert,
            mqtt.CONF_TLS_INSECURE: tls_insecure,
            mqtt.CONF_PROTOCOL: "3.1.1",
            mqtt.CONF_CLIENT_ID: "custom1234",
        },
    )
    test_input["set_client_cert"] = set_client_cert
    test_input["set_ca_cert"] = set_ca_cert
    test_input["tls_insecure"] = tls_insecure

    result = await hass.config_entries.options.async_configure(
        result["flow_id"],
        user_input=test_input,
    )
    if test_error is not None:
        assert result["errors"]["base"] == test_error
        return
    assert result["errors"] == {}


@pytest.mark.parametrize(
    "input_value, error",
    [
        ("", True),
        ("-10", True),
        ("10", True),
        ("15", False),
        ("26", False),
        ("100", False),
    ],
)
async def test_keepalive_validation(
    hass: HomeAssistant,
    mqtt_mock_entry_no_yaml_config: MqttMockHAClientGenerator,
    mock_try_connection: MagicMock,
    mock_reload_after_entry_update: MagicMock,
    input_value: str,
    error: bool,
) -> None:
    """Test validation of the keep alive option."""

    test_input = {
        mqtt.CONF_BROKER: "another-broker",
        mqtt.CONF_PORT: 2345,
        mqtt.CONF_KEEPALIVE: input_value,
    }

    mqtt_mock = await mqtt_mock_entry_no_yaml_config()
    mock_try_connection.return_value = True
    config_entry = hass.config_entries.async_entries(mqtt.DOMAIN)[0]
    # Add at least one advanced option to get the full form
    config_entry.data = {
        mqtt.CONF_BROKER: "test-broker",
        mqtt.CONF_PORT: 1234,
        mqtt.CONF_CLIENT_ID: "custom1234",
    }

    mqtt_mock.async_connect.reset_mock()

    result = await hass.config_entries.options.async_init(config_entry.entry_id)
    assert result["type"] == data_entry_flow.FlowResultType.FORM
    assert result["step_id"] == "broker"

    if error:
        with pytest.raises(vol.MultipleInvalid):
            result = await hass.config_entries.options.async_configure(
                result["flow_id"],
                user_input=test_input,
            )
        return
    result = await hass.config_entries.options.async_configure(
        result["flow_id"],
        user_input=test_input,
    )
    assert not result["errors"]


async def test_disable_birth_will(
    hass: HomeAssistant,
    mqtt_mock_entry_no_yaml_config: MqttMockHAClientGenerator,
    mock_try_connection: MagicMock,
    mock_reload_after_entry_update: MagicMock,
) -> None:
    """Test disabling birth and will."""
    mqtt_mock = await mqtt_mock_entry_no_yaml_config()
    mock_try_connection.return_value = True
    config_entry = hass.config_entries.async_entries(mqtt.DOMAIN)[0]
    config_entry.data = {
        mqtt.CONF_BROKER: "test-broker",
        mqtt.CONF_PORT: 1234,
    }

    mqtt_mock.async_connect.reset_mock()

    result = await hass.config_entries.options.async_init(config_entry.entry_id)
    assert result["type"] == data_entry_flow.FlowResultType.FORM
    assert result["step_id"] == "broker"

    result = await hass.config_entries.options.async_configure(
        result["flow_id"],
        user_input={
            mqtt.CONF_BROKER: "another-broker",
            mqtt.CONF_PORT: 2345,
            mqtt.CONF_USERNAME: "user",
            mqtt.CONF_PASSWORD: "pass",
        },
    )
    assert result["type"] == data_entry_flow.FlowResultType.FORM
    assert result["step_id"] == "options"

    await hass.async_block_till_done()
    assert mqtt_mock.async_connect.call_count == 0

    result = await hass.config_entries.options.async_configure(
        result["flow_id"],
        user_input={
            mqtt.CONF_DISCOVERY: True,
            mqtt.CONF_DISCOVERY_PREFIX: "homeassistant",
            "birth_enable": False,
            "birth_topic": "ha_state/online",
            "birth_payload": "online",
            "birth_qos": 1,
            "birth_retain": True,
            "will_enable": False,
            "will_topic": "ha_state/offline",
            "will_payload": "offline",
            "will_qos": 2,
            "will_retain": True,
        },
    )
    assert result["type"] == data_entry_flow.FlowResultType.CREATE_ENTRY
    assert result["data"] == {}
    assert config_entry.data == {
        mqtt.CONF_BROKER: "another-broker",
        mqtt.CONF_PORT: 2345,
        mqtt.CONF_USERNAME: "user",
        mqtt.CONF_PASSWORD: "pass",
        mqtt.CONF_DISCOVERY: True,
        mqtt.CONF_DISCOVERY_PREFIX: "homeassistant",
        mqtt.CONF_BIRTH_MESSAGE: {},
        mqtt.CONF_WILL_MESSAGE: {},
    }

    await hass.async_block_till_done()
    # assert that the entry was reloaded with the new config
    assert mock_reload_after_entry_update.call_count == 1


async def test_invalid_discovery_prefix(
    hass: HomeAssistant,
    mqtt_mock_entry_no_yaml_config: MqttMockHAClientGenerator,
    mock_try_connection: MagicMock,
    mock_reload_after_entry_update: MagicMock,
) -> None:
    """Test setting an invalid discovery prefix."""
    mqtt_mock = await mqtt_mock_entry_no_yaml_config()
    mock_try_connection.return_value = True
    config_entry = hass.config_entries.async_entries(mqtt.DOMAIN)[0]
    config_entry.data = {
        mqtt.CONF_BROKER: "test-broker",
        mqtt.CONF_PORT: 1234,
        mqtt.CONF_DISCOVERY: True,
        mqtt.CONF_DISCOVERY_PREFIX: "homeassistant",
    }

    mqtt_mock.async_connect.reset_mock()

    result = await hass.config_entries.options.async_init(config_entry.entry_id)
    assert result["type"] == data_entry_flow.FlowResultType.FORM
    assert result["step_id"] == "broker"

    result = await hass.config_entries.options.async_configure(
        result["flow_id"],
        user_input={
            mqtt.CONF_BROKER: "another-broker",
            mqtt.CONF_PORT: 2345,
        },
    )
    assert result["type"] == data_entry_flow.FlowResultType.FORM
    assert result["step_id"] == "options"

    await hass.async_block_till_done()
    assert mqtt_mock.async_connect.call_count == 0

    result = await hass.config_entries.options.async_configure(
        result["flow_id"],
        user_input={
            mqtt.CONF_DISCOVERY: True,
            mqtt.CONF_DISCOVERY_PREFIX: "homeassistant#invalid",
        },
    )
    assert result["type"] == data_entry_flow.FlowResultType.FORM
    assert result["step_id"] == "options"
    assert result["errors"]["base"] == "bad_discovery_prefix"
    assert config_entry.data == {
        mqtt.CONF_BROKER: "test-broker",
        mqtt.CONF_PORT: 1234,
        mqtt.CONF_DISCOVERY: True,
        mqtt.CONF_DISCOVERY_PREFIX: "homeassistant",
    }

    await hass.async_block_till_done()
    # assert that the entry was not reloaded with the new config
    assert mock_reload_after_entry_update.call_count == 0


def get_default(schema: vol.Schema, key: str) -> Any:
    """Get default value for key in voluptuous schema."""
<<<<<<< HEAD
    for k in schema:
        if k == key:
            if k.default == vol.UNDEFINED:
=======
    for schema_key in schema.keys():
        if schema_key == key:
            if schema_key.default == vol.UNDEFINED:
>>>>>>> 2cdc7419
                return None
            return schema_key.default()


def get_suggested(schema: vol.Schema, key: str) -> Any:
    """Get suggested value for key in voluptuous schema."""
<<<<<<< HEAD
    for k in schema:
        if k == key:
            if k.description is None or "suggested_value" not in k.description:
=======
    for schema_key in schema.keys():
        if schema_key == key:
            if (
                schema_key.description is None
                or "suggested_value" not in schema_key.description
            ):
>>>>>>> 2cdc7419
                return None
            return schema_key.description["suggested_value"]


async def test_option_flow_default_suggested_values(
    hass: HomeAssistant,
    mqtt_mock_entry_no_yaml_config: MqttMockHAClientGenerator,
    mock_try_connection_success: MqttMockPahoClient,
    mock_reload_after_entry_update: MagicMock,
) -> None:
    """Test config flow options has default/suggested values."""
    await mqtt_mock_entry_no_yaml_config()
    config_entry = hass.config_entries.async_entries(mqtt.DOMAIN)[0]
    config_entry.data = {
        mqtt.CONF_BROKER: "test-broker",
        mqtt.CONF_PORT: 1234,
        mqtt.CONF_USERNAME: "user",
        mqtt.CONF_PASSWORD: "pass",
        mqtt.CONF_DISCOVERY: True,
        mqtt.CONF_BIRTH_MESSAGE: {
            mqtt.ATTR_TOPIC: "ha_state/online",
            mqtt.ATTR_PAYLOAD: "online",
            mqtt.ATTR_QOS: 1,
            mqtt.ATTR_RETAIN: True,
        },
        mqtt.CONF_WILL_MESSAGE: {
            mqtt.ATTR_TOPIC: "ha_state/offline",
            mqtt.ATTR_PAYLOAD: "offline",
            mqtt.ATTR_QOS: 2,
            mqtt.ATTR_RETAIN: False,
        },
    }

    # Test default/suggested values from config
    result = await hass.config_entries.options.async_init(config_entry.entry_id)
    assert result["type"] == data_entry_flow.FlowResultType.FORM
    assert result["step_id"] == "broker"
    defaults = {
        mqtt.CONF_BROKER: "test-broker",
        mqtt.CONF_PORT: 1234,
    }
    suggested = {
        mqtt.CONF_USERNAME: "user",
        mqtt.CONF_PASSWORD: "pass",
    }
    for key, value in defaults.items():
        assert get_default(result["data_schema"].schema, key) == value
    for key, value in suggested.items():
        assert get_suggested(result["data_schema"].schema, key) == value

    result = await hass.config_entries.options.async_configure(
        result["flow_id"],
        user_input={
            mqtt.CONF_BROKER: "another-broker",
            mqtt.CONF_PORT: 2345,
            mqtt.CONF_USERNAME: "us3r",
            mqtt.CONF_PASSWORD: "p4ss",
        },
    )
    assert result["type"] == data_entry_flow.FlowResultType.FORM
    assert result["step_id"] == "options"
    defaults = {
        mqtt.CONF_DISCOVERY: True,
        "birth_qos": 1,
        "birth_retain": True,
        "will_qos": 2,
        "will_retain": False,
    }
    suggested = {
        "birth_topic": "ha_state/online",
        "birth_payload": "online",
        "will_topic": "ha_state/offline",
        "will_payload": "offline",
    }
    for key, value in defaults.items():
        assert get_default(result["data_schema"].schema, key) == value
    for key, value in suggested.items():
        assert get_suggested(result["data_schema"].schema, key) == value

    result = await hass.config_entries.options.async_configure(
        result["flow_id"],
        user_input={
            mqtt.CONF_DISCOVERY: False,
            "birth_topic": "ha_state/onl1ne",
            "birth_payload": "onl1ne",
            "birth_qos": 2,
            "birth_retain": False,
            "will_topic": "ha_state/offl1ne",
            "will_payload": "offl1ne",
            "will_qos": 1,
            "will_retain": True,
        },
    )
    assert result["type"] == data_entry_flow.FlowResultType.CREATE_ENTRY

    # Test updated default/suggested values from config
    result = await hass.config_entries.options.async_init(config_entry.entry_id)
    assert result["type"] == data_entry_flow.FlowResultType.FORM
    assert result["step_id"] == "broker"
    defaults = {
        mqtt.CONF_BROKER: "another-broker",
        mqtt.CONF_PORT: 2345,
    }
    suggested = {
        mqtt.CONF_USERNAME: "us3r",
        mqtt.CONF_PASSWORD: "p4ss",
    }
    for key, value in defaults.items():
        assert get_default(result["data_schema"].schema, key) == value
    for key, value in suggested.items():
        assert get_suggested(result["data_schema"].schema, key) == value

    result = await hass.config_entries.options.async_configure(
        result["flow_id"],
        user_input={mqtt.CONF_BROKER: "another-broker", mqtt.CONF_PORT: 2345},
    )
    assert result["type"] == data_entry_flow.FlowResultType.FORM
    assert result["step_id"] == "options"
    defaults = {
        mqtt.CONF_DISCOVERY: False,
        "birth_qos": 2,
        "birth_retain": False,
        "will_qos": 1,
        "will_retain": True,
    }
    suggested = {
        "birth_topic": "ha_state/onl1ne",
        "birth_payload": "onl1ne",
        "will_topic": "ha_state/offl1ne",
        "will_payload": "offl1ne",
    }
    for key, value in defaults.items():
        assert get_default(result["data_schema"].schema, key) == value
    for key, value in suggested.items():
        assert get_suggested(result["data_schema"].schema, key) == value

    result = await hass.config_entries.options.async_configure(
        result["flow_id"],
        user_input={
            mqtt.CONF_DISCOVERY: True,
            "birth_topic": "ha_state/onl1ne",
            "birth_payload": "onl1ne",
            "birth_qos": 2,
            "birth_retain": False,
            "will_topic": "ha_state/offl1ne",
            "will_payload": "offl1ne",
            "will_qos": 1,
            "will_retain": True,
        },
    )
    assert result["type"] == data_entry_flow.FlowResultType.CREATE_ENTRY

    # Make sure all MQTT related jobs are done before ending the test
    await hass.async_block_till_done()


@pytest.mark.parametrize(
    "advanced_options, step_id", [(False, "options"), (True, "broker")]
)
async def test_skipping_advanced_options(
    hass: HomeAssistant,
    mqtt_mock_entry_no_yaml_config: MqttMockHAClientGenerator,
    mock_try_connection: MagicMock,
    mock_reload_after_entry_update: MagicMock,
    advanced_options: bool,
    step_id: str,
) -> None:
    """Test advanced options option."""

    test_input = {
        mqtt.CONF_BROKER: "another-broker",
        mqtt.CONF_PORT: 2345,
        "advanced_options": advanced_options,
    }

    mqtt_mock = await mqtt_mock_entry_no_yaml_config()
    mock_try_connection.return_value = True
    config_entry = hass.config_entries.async_entries(mqtt.DOMAIN)[0]
    # Initiate with a basic setup
    config_entry.data = {
        mqtt.CONF_BROKER: "test-broker",
        mqtt.CONF_PORT: 1234,
    }

    mqtt_mock.async_connect.reset_mock()

    result = await hass.config_entries.options.async_init(config_entry.entry_id)
    assert result["type"] == data_entry_flow.FlowResultType.FORM
    assert result["step_id"] == "broker"

    result = await hass.config_entries.options.async_configure(
        result["flow_id"],
        user_input=test_input,
    )
    assert result["step_id"] == step_id


async def test_options_user_connection_fails(
    hass: HomeAssistant, mock_try_connection_time_out: MagicMock
) -> None:
    """Test if connection cannot be made."""
    config_entry = MockConfigEntry(domain=mqtt.DOMAIN)
    config_entry.add_to_hass(hass)
    config_entry.data = {
        mqtt.CONF_BROKER: "test-broker",
        mqtt.CONF_PORT: 1234,
    }
    result = await hass.config_entries.options.async_init(config_entry.entry_id)
    assert result["type"] == "form"

    mock_try_connection_time_out.reset_mock()
    result = await hass.config_entries.options.async_configure(
        result["flow_id"],
        user_input={mqtt.CONF_BROKER: "bad-broker", mqtt.CONF_PORT: 2345},
    )

    assert result["type"] == "form"
    assert result["errors"]["base"] == "cannot_connect"

    # Check we tried the connection
    assert len(mock_try_connection_time_out.mock_calls)
    # Check config entry did not update
    assert config_entry.data == {
        mqtt.CONF_BROKER: "test-broker",
        mqtt.CONF_PORT: 1234,
    }


async def test_options_bad_birth_message_fails(
    hass: HomeAssistant, mock_try_connection: MqttMockPahoClient
) -> None:
    """Test bad birth message."""
    config_entry = MockConfigEntry(domain=mqtt.DOMAIN)
    config_entry.add_to_hass(hass)
    config_entry.data = {
        mqtt.CONF_BROKER: "test-broker",
        mqtt.CONF_PORT: 1234,
    }

    mock_try_connection.return_value = True

    result = await hass.config_entries.options.async_init(config_entry.entry_id)
    assert result["type"] == "form"

    result = await hass.config_entries.options.async_configure(
        result["flow_id"],
        user_input={mqtt.CONF_BROKER: "another-broker", mqtt.CONF_PORT: 2345},
    )

    assert result["type"] == "form"
    assert result["step_id"] == "options"

    result = await hass.config_entries.options.async_configure(
        result["flow_id"],
        user_input={"birth_topic": "ha_state/online/#"},
    )
    assert result["type"] == "form"
    assert result["errors"]["base"] == "bad_birth"

    # Check config entry did not update
    assert config_entry.data == {
        mqtt.CONF_BROKER: "test-broker",
        mqtt.CONF_PORT: 1234,
    }


async def test_options_bad_will_message_fails(
    hass: HomeAssistant, mock_try_connection: MagicMock
) -> None:
    """Test bad will message."""
    config_entry = MockConfigEntry(domain=mqtt.DOMAIN)
    config_entry.add_to_hass(hass)
    config_entry.data = {
        mqtt.CONF_BROKER: "test-broker",
        mqtt.CONF_PORT: 1234,
    }

    mock_try_connection.return_value = True

    result = await hass.config_entries.options.async_init(config_entry.entry_id)
    assert result["type"] == "form"

    result = await hass.config_entries.options.async_configure(
        result["flow_id"],
        user_input={mqtt.CONF_BROKER: "another-broker", mqtt.CONF_PORT: 2345},
    )

    assert result["type"] == "form"
    assert result["step_id"] == "options"

    result = await hass.config_entries.options.async_configure(
        result["flow_id"],
        user_input={"will_topic": "ha_state/offline/#"},
    )
    assert result["type"] == "form"
    assert result["errors"]["base"] == "bad_will"

    # Check config entry did not update
    assert config_entry.data == {
        mqtt.CONF_BROKER: "test-broker",
        mqtt.CONF_PORT: 1234,
    }


async def test_try_connection_with_advanced_parameters(
    hass: HomeAssistant,
    mock_try_connection_success: MqttMockPahoClient,
    tmp_path: Path,
    mock_ssl_context: dict[str, MagicMock],
    mock_process_uploaded_file: MagicMock,
) -> None:
    """Test config flow with advanced parameters from config."""

    with open(tmp_path / "client.crt", "wb") as certfile:
        certfile.write(MOCK_CLIENT_CERT)
    with open(tmp_path / "client.key", "wb") as keyfile:
        keyfile.write(MOCK_CLIENT_KEY)

    config = {
        "certificate": "auto",
        "tls_insecure": True,
        "client_cert": str(tmp_path / "client.crt"),
        "client_key": str(tmp_path / "client.key"),
    }
    new_yaml_config_file = tmp_path / "configuration.yaml"
    new_yaml_config = yaml.dump({mqtt.DOMAIN: config})
    new_yaml_config_file.write_text(new_yaml_config)
    assert new_yaml_config_file.read_text() == new_yaml_config

    config_entry = MockConfigEntry(domain=mqtt.DOMAIN)
    config_entry.add_to_hass(hass)
    config_entry.data = {
        mqtt.CONF_BROKER: "test-broker",
        mqtt.CONF_PORT: 1234,
        mqtt.CONF_USERNAME: "user",
        mqtt.CONF_PASSWORD: "pass",
        mqtt.CONF_TRANSPORT: "websockets",
        mqtt.CONF_WS_PATH: "/path/",
        mqtt.CONF_WS_HEADERS: {"h1": "v1", "h2": "v2"},
        mqtt.CONF_KEEPALIVE: 30,
        mqtt.CONF_DISCOVERY: True,
        mqtt.CONF_BIRTH_MESSAGE: {
            mqtt.ATTR_TOPIC: "ha_state/online",
            mqtt.ATTR_PAYLOAD: "online",
            mqtt.ATTR_QOS: 1,
            mqtt.ATTR_RETAIN: True,
        },
        mqtt.CONF_WILL_MESSAGE: {
            mqtt.ATTR_TOPIC: "ha_state/offline",
            mqtt.ATTR_PAYLOAD: "offline",
            mqtt.ATTR_QOS: 2,
            mqtt.ATTR_RETAIN: False,
        },
    }

    with patch.object(hass_config, "YAML_CONFIG_FILE", new_yaml_config_file):
        await async_setup_component(hass, mqtt.DOMAIN, {mqtt.DOMAIN: config})
        await hass.async_block_till_done()
        # Test default/suggested values from config
        result = await hass.config_entries.options.async_init(config_entry.entry_id)
        assert result["type"] == data_entry_flow.FlowResultType.FORM
        assert result["step_id"] == "broker"
        defaults = {
            mqtt.CONF_BROKER: "test-broker",
            mqtt.CONF_PORT: 1234,
            "set_client_cert": True,
            "set_ca_cert": "auto",
        }
        suggested = {
            mqtt.CONF_USERNAME: "user",
            mqtt.CONF_PASSWORD: "pass",
            mqtt.CONF_TLS_INSECURE: True,
            mqtt.CONF_PROTOCOL: "3.1.1",
            mqtt.CONF_TRANSPORT: "websockets",
            mqtt.CONF_WS_PATH: "/path/",
            mqtt.CONF_WS_HEADERS: '{"h1":"v1","h2":"v2"}',
        }
        for k, v in defaults.items():
            assert get_default(result["data_schema"].schema, k) == v
        for k, v in suggested.items():
            assert get_suggested(result["data_schema"].schema, k) == v

        # test the client cert and key were migrated to the entry
        assert config_entry.data[mqtt.CONF_CLIENT_CERT] == MOCK_CLIENT_CERT.decode(
            "utf-8"
        )
        assert config_entry.data[mqtt.CONF_CLIENT_KEY] == MOCK_CLIENT_KEY.decode(
            "utf-8"
        )
        assert config_entry.data[mqtt.CONF_CERTIFICATE] == "auto"

        # test we can change username and password
        # as it was configured as auto in configuration.yaml is is migrated now
        mock_try_connection_success.reset_mock()
        result = await hass.config_entries.options.async_configure(
            result["flow_id"],
            user_input={
                mqtt.CONF_BROKER: "another-broker",
                mqtt.CONF_PORT: 2345,
                mqtt.CONF_USERNAME: "us3r",
                mqtt.CONF_PASSWORD: "p4ss",
                "set_ca_cert": "auto",
                "set_client_cert": True,
                mqtt.CONF_TLS_INSECURE: True,
                mqtt.CONF_TRANSPORT: "websockets",
                mqtt.CONF_WS_PATH: "/new/path",
                mqtt.CONF_WS_HEADERS: '{"h3": "v3"}',
            },
        )
        assert result["type"] == data_entry_flow.FlowResultType.FORM
        assert result["errors"] == {}
        assert result["step_id"] == "options"
        await hass.async_block_till_done()

        # check if the username and password was set from config flow and not from configuration.yaml
        assert mock_try_connection_success.username_pw_set.mock_calls[0][1] == (
            "us3r",
            "p4ss",
        )
        # check if tls_insecure_set is called
        assert mock_try_connection_success.tls_insecure_set.mock_calls[0][1] == (True,)

        # check if the ca certificate settings were not set during connection test
        assert mock_try_connection_success.tls_set.mock_calls[0].kwargs[
            "certfile"
        ] == mqtt.util.get_file_path(mqtt.CONF_CLIENT_CERT)
        assert mock_try_connection_success.tls_set.mock_calls[0].kwargs[
            "keyfile"
        ] == mqtt.util.get_file_path(mqtt.CONF_CLIENT_KEY)

        # check if websockets options are set
        assert mock_try_connection_success.ws_set_options.mock_calls[0][1] == (
            "/new/path",
            {"h3": "v3"},
        )

        # Accept default option
        result = await hass.config_entries.options.async_configure(
            result["flow_id"],
            user_input={},
        )
        assert result["type"] == data_entry_flow.FlowResultType.CREATE_ENTRY
        await hass.async_block_till_done()


async def test_setup_with_advanced_settings(
    hass: HomeAssistant,
    mock_try_connection: MagicMock,
    mock_ssl_context: dict[str, MagicMock],
    mock_process_uploaded_file: MagicMock,
) -> None:
    """Test config flow setup with advanced parameters."""
    file_id = mock_process_uploaded_file.file_id

    config_entry = MockConfigEntry(domain=mqtt.DOMAIN)
    config_entry.add_to_hass(hass)
    config_entry.data = {
        mqtt.CONF_BROKER: "test-broker",
        mqtt.CONF_PORT: 1234,
    }

    mock_try_connection.return_value = True

    result = await hass.config_entries.options.async_init(config_entry.entry_id)
    assert result["type"] == "form"
    assert result["step_id"] == "broker"
    assert result["data_schema"].schema["advanced_options"]

    # first iteration, basic settings
    result = await hass.config_entries.options.async_configure(
        result["flow_id"],
        user_input={
            mqtt.CONF_BROKER: "test-broker",
            mqtt.CONF_PORT: 2345,
            mqtt.CONF_USERNAME: "user",
            mqtt.CONF_PASSWORD: "secret",
            "advanced_options": True,
        },
    )
    assert result["type"] == "form"
    assert result["step_id"] == "broker"
    assert "advanced_options" not in result["data_schema"].schema
    assert result["data_schema"].schema[mqtt.CONF_CLIENT_ID]
    assert result["data_schema"].schema[mqtt.CONF_KEEPALIVE]
    assert result["data_schema"].schema["set_client_cert"]
    assert result["data_schema"].schema["set_ca_cert"]
    assert result["data_schema"].schema[mqtt.CONF_TLS_INSECURE]
    assert result["data_schema"].schema[mqtt.CONF_PROTOCOL]
    assert result["data_schema"].schema[mqtt.CONF_TRANSPORT]
    assert mqtt.CONF_CLIENT_CERT not in result["data_schema"].schema
    assert mqtt.CONF_CLIENT_KEY not in result["data_schema"].schema

    # second iteration, advanced settings with request for client cert
    result = await hass.config_entries.options.async_configure(
        result["flow_id"],
        user_input={
            mqtt.CONF_BROKER: "test-broker",
            mqtt.CONF_PORT: 2345,
            mqtt.CONF_USERNAME: "user",
            mqtt.CONF_PASSWORD: "secret",
            mqtt.CONF_KEEPALIVE: 30,
            "set_ca_cert": "auto",
            "set_client_cert": True,
            mqtt.CONF_TLS_INSECURE: True,
            mqtt.CONF_PROTOCOL: "3.1.1",
            mqtt.CONF_TRANSPORT: "websockets",
        },
    )
    assert result["type"] == "form"
    assert result["step_id"] == "broker"
    assert "advanced_options" not in result["data_schema"].schema
    assert result["data_schema"].schema[mqtt.CONF_CLIENT_ID]
    assert result["data_schema"].schema[mqtt.CONF_KEEPALIVE]
    assert result["data_schema"].schema["set_client_cert"]
    assert result["data_schema"].schema["set_ca_cert"]
    assert result["data_schema"].schema[mqtt.CONF_TLS_INSECURE]
    assert result["data_schema"].schema[mqtt.CONF_PROTOCOL]
    assert result["data_schema"].schema[mqtt.CONF_CLIENT_CERT]
    assert result["data_schema"].schema[mqtt.CONF_CLIENT_KEY]
    assert result["data_schema"].schema[mqtt.CONF_TRANSPORT]
    assert result["data_schema"].schema[mqtt.CONF_WS_PATH]
    assert result["data_schema"].schema[mqtt.CONF_WS_HEADERS]

    # third iteration, advanced settings with client cert and key set and bad json payload
    result = await hass.config_entries.options.async_configure(
        result["flow_id"],
        user_input={
            mqtt.CONF_BROKER: "test-broker",
            mqtt.CONF_PORT: 2345,
            mqtt.CONF_USERNAME: "user",
            mqtt.CONF_PASSWORD: "secret",
            mqtt.CONF_KEEPALIVE: 30,
            "set_ca_cert": "auto",
            "set_client_cert": True,
            mqtt.CONF_CLIENT_CERT: file_id[mqtt.CONF_CLIENT_CERT],
            mqtt.CONF_CLIENT_KEY: file_id[mqtt.CONF_CLIENT_KEY],
            mqtt.CONF_TLS_INSECURE: True,
            mqtt.CONF_TRANSPORT: "websockets",
            mqtt.CONF_WS_PATH: "/custom_path/",
            mqtt.CONF_WS_HEADERS: '{"header_1": "content_header_1", "header_2": "content_header_2"',
        },
    )

    assert result["type"] == "form"
    assert result["step_id"] == "broker"
    assert result["errors"]["base"] == "bad_ws_headers"

    # fourth iteration, advanced settings with client cert and key set
    # and correct json payload for ws_headers
    result = await hass.config_entries.options.async_configure(
        result["flow_id"],
        user_input={
            mqtt.CONF_BROKER: "test-broker",
            mqtt.CONF_PORT: 2345,
            mqtt.CONF_USERNAME: "user",
            mqtt.CONF_PASSWORD: "secret",
            mqtt.CONF_KEEPALIVE: 30,
            "set_ca_cert": "auto",
            "set_client_cert": True,
            mqtt.CONF_CLIENT_CERT: file_id[mqtt.CONF_CLIENT_CERT],
            mqtt.CONF_CLIENT_KEY: file_id[mqtt.CONF_CLIENT_KEY],
            mqtt.CONF_TLS_INSECURE: True,
            mqtt.CONF_TRANSPORT: "websockets",
            mqtt.CONF_WS_PATH: "/custom_path/",
            mqtt.CONF_WS_HEADERS: '{"header_1": "content_header_1", "header_2": "content_header_2"}',
        },
    )

    assert result["type"] == "form"
    assert result["step_id"] == "options"

    result = await hass.config_entries.options.async_configure(
        result["flow_id"],
        user_input={
            mqtt.CONF_DISCOVERY: True,
            mqtt.CONF_DISCOVERY_PREFIX: "homeassistant_test",
        },
    )
    assert result["type"] == "create_entry"

    # Check config entry result
    assert config_entry.data == {
        mqtt.CONF_BROKER: "test-broker",
        mqtt.CONF_PORT: 2345,
        mqtt.CONF_USERNAME: "user",
        mqtt.CONF_PASSWORD: "secret",
        mqtt.CONF_KEEPALIVE: 30,
        mqtt.CONF_CLIENT_CERT: "## mock client certificate file ##",
        mqtt.CONF_CLIENT_KEY: "## mock key file ##",
        "tls_insecure": True,
        mqtt.CONF_TRANSPORT: "websockets",
        mqtt.CONF_WS_PATH: "/custom_path/",
        mqtt.CONF_WS_HEADERS: {
            "header_1": "content_header_1",
            "header_2": "content_header_2",
        },
        mqtt.CONF_CERTIFICATE: "auto",
        mqtt.CONF_DISCOVERY: True,
        mqtt.CONF_DISCOVERY_PREFIX: "homeassistant_test",
    }


async def test_change_websockets_transport_to_tcp(
    hass: HomeAssistant,
    mock_try_connection,
    mock_ssl_context: dict[str, MagicMock],
    mock_process_uploaded_file: MagicMock,
) -> None:
    """Test option flow setup with websockets transport settings."""
    config_entry = MockConfigEntry(domain=mqtt.DOMAIN)
    config_entry.add_to_hass(hass)
    config_entry.data = {
        mqtt.CONF_BROKER: "test-broker",
        mqtt.CONF_PORT: 1234,
        mqtt.CONF_TRANSPORT: "websockets",
        mqtt.CONF_WS_HEADERS: {"header_1": "custom_header1"},
        mqtt.CONF_WS_PATH: "/some_path",
    }

    mock_try_connection.return_value = True

    result = await hass.config_entries.options.async_init(config_entry.entry_id)
    assert result["type"] == "form"
    assert result["step_id"] == "broker"
    assert result["data_schema"].schema["transport"]
    assert result["data_schema"].schema["ws_path"]
    assert result["data_schema"].schema["ws_headers"]

    # Change transport to tcp
    result = await hass.config_entries.options.async_configure(
        result["flow_id"],
        user_input={
            mqtt.CONF_BROKER: "test-broker",
            mqtt.CONF_PORT: 1234,
            mqtt.CONF_TRANSPORT: "tcp",
            mqtt.CONF_WS_HEADERS: '{"header_1": "custom_header1"}',
            mqtt.CONF_WS_PATH: "/some_path",
        },
    )
    assert result["type"] == "form"
    assert result["step_id"] == "options"

    result = await hass.config_entries.options.async_configure(
        result["flow_id"],
        user_input={
            mqtt.CONF_DISCOVERY: True,
            mqtt.CONF_DISCOVERY_PREFIX: "homeassistant_test",
        },
    )
    assert result["type"] == "create_entry"

    # Check config entry result
    assert config_entry.data == {
        mqtt.CONF_BROKER: "test-broker",
        mqtt.CONF_PORT: 1234,
        mqtt.CONF_TRANSPORT: "tcp",
        mqtt.CONF_DISCOVERY: True,
        mqtt.CONF_DISCOVERY_PREFIX: "homeassistant_test",
    }<|MERGE_RESOLUTION|>--- conflicted
+++ resolved
@@ -843,33 +843,21 @@
 
 def get_default(schema: vol.Schema, key: str) -> Any:
     """Get default value for key in voluptuous schema."""
-<<<<<<< HEAD
-    for k in schema:
-        if k == key:
-            if k.default == vol.UNDEFINED:
-=======
-    for schema_key in schema.keys():
+    for schema_key in schema:
         if schema_key == key:
             if schema_key.default == vol.UNDEFINED:
->>>>>>> 2cdc7419
                 return None
             return schema_key.default()
 
 
 def get_suggested(schema: vol.Schema, key: str) -> Any:
     """Get suggested value for key in voluptuous schema."""
-<<<<<<< HEAD
-    for k in schema:
-        if k == key:
-            if k.description is None or "suggested_value" not in k.description:
-=======
-    for schema_key in schema.keys():
+    for schema_key in schema:
         if schema_key == key:
             if (
                 schema_key.description is None
                 or "suggested_value" not in schema_key.description
             ):
->>>>>>> 2cdc7419
                 return None
             return schema_key.description["suggested_value"]
 
