--- conflicted
+++ resolved
@@ -158,14 +158,6 @@
     assert hass.states.get(entity_id) is None
 
 
-<<<<<<< HEAD
-async def test_default_source_type(hass, mock_device_tracker_conf):
-    """Test the default source type."""
-    dev_id = "paulus"
-    entity_id = ENTITY_ID_FORMAT.format(dev_id)
-    topic = "/location/paulus"
-    location = "work"
-=======
 async def test_matching_custom_payload_for_home_and_not_home(
     hass, mock_device_tracker_conf
 ):
@@ -175,27 +167,11 @@
     topic = "/location/paulus"
     payload_home = "present"
     payload_not_home = "not present"
->>>>>>> 70ddab2f
-
-    hass.config.components = set(["mqtt", "zone"])
-    assert await async_setup_component(
-        hass,
-        device_tracker.DOMAIN,
-<<<<<<< HEAD
-        {device_tracker.DOMAIN: {CONF_PLATFORM: "mqtt", "devices": {dev_id: topic}}},
-    )
-    async_fire_mqtt_message(hass, topic, location)
-    await hass.async_block_till_done()
-    assert hass.states.get(entity_id).attributes.get("source_type") == "gps"
-
-
-async def test_valid_source_type(hass, mock_device_tracker_conf):
-    """Test the setting of a valid source type."""
-    dev_id = "paulus"
-    entity_id = ENTITY_ID_FORMAT.format(dev_id)
-    topic = "/location/paulus"
-    location = "work"
-=======
+
+    hass.config.components = set(["mqtt", "zone"])
+    assert await async_setup_component(
+        hass,
+        device_tracker.DOMAIN,
         {
             device_tracker.DOMAIN: {
                 CONF_PLATFORM: "mqtt",
@@ -224,7 +200,6 @@
     payload_home = "present"
     payload_not_home = "not present"
     payload_not_matching = "test"
->>>>>>> 70ddab2f
 
     hass.config.components = set(["mqtt", "zone"])
     assert await async_setup_component(
@@ -234,15 +209,6 @@
             device_tracker.DOMAIN: {
                 CONF_PLATFORM: "mqtt",
                 "devices": {dev_id: topic},
-<<<<<<< HEAD
-                "source_type": "router",
-            }
-        },
-    )
-    async_fire_mqtt_message(hass, topic, location)
-    await hass.async_block_till_done()
-    assert hass.states.get(entity_id).attributes.get("source_type") == "router"
-=======
                 "payload_home": payload_home,
                 "payload_not_home": payload_not_home,
             }
@@ -252,4 +218,45 @@
     await hass.async_block_till_done()
     assert hass.states.get(entity_id).state != STATE_HOME
     assert hass.states.get(entity_id).state != STATE_NOT_HOME
->>>>>>> 70ddab2f
+
+    
+async def test_default_source_type(hass, mock_device_tracker_conf):
+    """Test the default source type."""
+    dev_id = "paulus"
+    entity_id = ENTITY_ID_FORMAT.format(dev_id)
+    topic = "/location/paulus"
+    location = "work"
+
+    hass.config.components = set(["mqtt", "zone"])
+    assert await async_setup_component(
+        hass,
+        device_tracker.DOMAIN,
+        {device_tracker.DOMAIN: {CONF_PLATFORM: "mqtt", "devices": {dev_id: topic}}},
+    )
+    async_fire_mqtt_message(hass, topic, location)
+    await hass.async_block_till_done()
+    assert hass.states.get(entity_id).attributes.get("source_type") == "gps"
+
+
+async def test_valid_source_type(hass, mock_device_tracker_conf):
+    """Test the setting of a valid source type."""
+    dev_id = "paulus"
+    entity_id = ENTITY_ID_FORMAT.format(dev_id)
+    topic = "/location/paulus"
+    location = "work"
+
+    hass.config.components = set(["mqtt", "zone"])
+    assert await async_setup_component(
+        hass,
+        device_tracker.DOMAIN,
+        {
+            device_tracker.DOMAIN: {
+                CONF_PLATFORM: "mqtt",
+                "devices": {dev_id: topic},
+                "source_type": "router",
+            }
+        },
+    )
+    async_fire_mqtt_message(hass, topic, location)
+    await hass.async_block_till_done()
+    assert hass.states.get(entity_id).attributes.get("source_type") == "router"