"""Fixtures for Samsung TV."""
from datetime import datetime
from unittest.mock import AsyncMock, Mock, patch

import pytest
from samsungctl import Remote
from samsungtvws.async_connection import SamsungTVWSAsyncConnection
from samsungtvws.async_rest import SamsungTVAsyncRest

import homeassistant.util.dt as dt_util

from .const import SAMPLE_APP_LIST


@pytest.fixture(autouse=True)
def fake_host_fixture() -> None:
    """Patch gethostbyname."""
    with patch(
        "homeassistant.components.samsungtv.config_flow.socket.gethostbyname",
        return_value="fake_host",
    ):
        yield


@pytest.fixture(name="remote")
def remote_fixture() -> Mock:
    """Patch the samsungctl Remote."""
    with patch("homeassistant.components.samsungtv.bridge.Remote") as remote_class:
        remote = Mock(Remote)
        remote.__enter__ = Mock()
        remote.__exit__ = Mock()
        remote_class.return_value = remote
        yield remote


@pytest.fixture(name="rest_api", autouse=True)
def rest_api_fixture() -> Mock:
    """Patch the samsungtvws SamsungTVAsyncRest."""
    with patch(
<<<<<<< HEAD
        "homeassistant.components.samsungtv.bridge.SamsungTVWSAsyncConnection"
    ) as remotews_class, patch(
        "homeassistant.components.samsungtv.bridge.SamsungTVAsyncRest"
    ) as rest_api_class:
        rest_api = Mock(SamsungTVAsyncRest)
        remotews = Mock(SamsungTVWSAsyncConnection)
        remotews.__aenter__ = AsyncMock(return_value=remotews)
        remotews.__aexit__ = AsyncMock()
        rest_api.rest_device_info.return_value = {
=======
        "homeassistant.components.samsungtv.bridge.SamsungTVAsyncRest",
        autospec=True,
    ) as rest_api_class:
        rest_api_class.return_value.rest_device_info.return_value = {
>>>>>>> e7205eb5
            "id": "uuid:be9554b9-c9fb-41f4-8920-22da015376a4",
            "device": {
                "modelName": "82GXARRS",
                "wifiMac": "aa:bb:cc:dd:ee:ff",
                "name": "[TV] Living Room",
                "type": "Samsung SmartTV",
                "networkType": "wireless",
            },
        }
<<<<<<< HEAD
        remotews.connection = AsyncMock()
        remotews.connection.recv.return_value = SAMPLE_APP_LIST
        remotews.token = "FAKE_TOKEN"
        rest_api_class.return_value = rest_api
        remotews_class.return_value = remotews
        yield remotews


@pytest.fixture(name="remotews_no_device_info")
def remotews_no_device_info_fixture() -> Mock:
    """Patch the samsungtvws SamsungTVWS."""
    with patch(
        "homeassistant.components.samsungtv.bridge.SamsungTVWSAsyncConnection"
    ) as remotews_class, patch(
        "homeassistant.components.samsungtv.bridge.SamsungTVAsyncRest"
    ) as rest_api_class:
        rest_api = Mock(SamsungTVAsyncRest)
        remotews = Mock(SamsungTVWSAsyncConnection)
        remotews.__aenter__ = AsyncMock(return_value=remotews)
        remotews.__aexit__ = AsyncMock()
        rest_api.rest_device_info.return_value = None
        remotews.token = "FAKE_TOKEN"
        rest_api_class.return_value = rest_api
        remotews_class.return_value = remotews
        yield remotews
=======
        yield rest_api_class.return_value
>>>>>>> e7205eb5


@pytest.fixture(name="remotews")
def remotews_fixture() -> Mock:
    """Patch the samsungtvws SamsungTVWS."""
    with patch(
<<<<<<< HEAD
        "homeassistant.components.samsungtv.bridge.SamsungTVWSAsyncConnection"
    ) as remotews_class, patch(
        "homeassistant.components.samsungtv.bridge.SamsungTVAsyncRest"
    ) as rest_api_class:
        rest_api = Mock(SamsungTVAsyncRest)
        remotews = Mock(SamsungTVWSAsyncConnection)
        remotews.__aenter__ = AsyncMock(return_value=remotews)
        remotews.__aexit__ = AsyncMock()
        rest_api.rest_device_info.return_value = {
            "id": "uuid:be9554b9-c9fb-41f4-8920-22da015376a4",
            "device": {
                "modelName": "82GXARRS",
                "wifiMac": "aa:bb:cc:dd:ee:ff",
                "mac": "aa:bb:cc:dd:ee:ff",
                "name": "[TV] Living Room",
                "type": "Samsung SoundBar",
            },
        }
=======
        "homeassistant.components.samsungtv.bridge.SamsungTVWS"
    ) as remotews_class:
        remotews = Mock(SamsungTVWS)
        remotews.__enter__ = Mock(return_value=remotews)
        remotews.__exit__ = Mock()
        remotews.app_list.return_value = SAMPLE_APP_LIST
>>>>>>> e7205eb5
        remotews.token = "FAKE_TOKEN"
        rest_api_class.return_value = rest_api
        remotews_class.return_value = remotews
        yield remotews


@pytest.fixture(name="delay")
def delay_fixture() -> Mock:
    """Patch the delay script function."""
    with patch(
        "homeassistant.components.samsungtv.media_player.Script.async_run"
    ) as delay:
        yield delay


@pytest.fixture
def mock_now() -> datetime:
    """Fixture for dtutil.now."""
    return dt_util.utcnow()


@pytest.fixture(name="no_mac_address")
def mac_address_fixture() -> Mock:
    """Patch getmac.get_mac_address."""
    with patch("getmac.get_mac_address", return_value=None) as mac:
        yield mac<|MERGE_RESOLUTION|>--- conflicted
+++ resolved
@@ -1,11 +1,10 @@
 """Fixtures for Samsung TV."""
 from datetime import datetime
-from unittest.mock import AsyncMock, Mock, patch
+from unittest.mock import Mock, patch
 
 import pytest
 from samsungctl import Remote
-from samsungtvws.async_connection import SamsungTVWSAsyncConnection
-from samsungtvws.async_rest import SamsungTVAsyncRest
+from samsungtvws import SamsungTVWS
 
 import homeassistant.util.dt as dt_util
 
@@ -37,22 +36,10 @@
 def rest_api_fixture() -> Mock:
     """Patch the samsungtvws SamsungTVAsyncRest."""
     with patch(
-<<<<<<< HEAD
-        "homeassistant.components.samsungtv.bridge.SamsungTVWSAsyncConnection"
-    ) as remotews_class, patch(
-        "homeassistant.components.samsungtv.bridge.SamsungTVAsyncRest"
-    ) as rest_api_class:
-        rest_api = Mock(SamsungTVAsyncRest)
-        remotews = Mock(SamsungTVWSAsyncConnection)
-        remotews.__aenter__ = AsyncMock(return_value=remotews)
-        remotews.__aexit__ = AsyncMock()
-        rest_api.rest_device_info.return_value = {
-=======
         "homeassistant.components.samsungtv.bridge.SamsungTVAsyncRest",
         autospec=True,
     ) as rest_api_class:
         rest_api_class.return_value.rest_device_info.return_value = {
->>>>>>> e7205eb5
             "id": "uuid:be9554b9-c9fb-41f4-8920-22da015376a4",
             "device": {
                 "modelName": "82GXARRS",
@@ -62,70 +49,20 @@
                 "networkType": "wireless",
             },
         }
-<<<<<<< HEAD
-        remotews.connection = AsyncMock()
-        remotews.connection.recv.return_value = SAMPLE_APP_LIST
-        remotews.token = "FAKE_TOKEN"
-        rest_api_class.return_value = rest_api
-        remotews_class.return_value = remotews
-        yield remotews
-
-
-@pytest.fixture(name="remotews_no_device_info")
-def remotews_no_device_info_fixture() -> Mock:
-    """Patch the samsungtvws SamsungTVWS."""
-    with patch(
-        "homeassistant.components.samsungtv.bridge.SamsungTVWSAsyncConnection"
-    ) as remotews_class, patch(
-        "homeassistant.components.samsungtv.bridge.SamsungTVAsyncRest"
-    ) as rest_api_class:
-        rest_api = Mock(SamsungTVAsyncRest)
-        remotews = Mock(SamsungTVWSAsyncConnection)
-        remotews.__aenter__ = AsyncMock(return_value=remotews)
-        remotews.__aexit__ = AsyncMock()
-        rest_api.rest_device_info.return_value = None
-        remotews.token = "FAKE_TOKEN"
-        rest_api_class.return_value = rest_api
-        remotews_class.return_value = remotews
-        yield remotews
-=======
         yield rest_api_class.return_value
->>>>>>> e7205eb5
 
 
 @pytest.fixture(name="remotews")
 def remotews_fixture() -> Mock:
     """Patch the samsungtvws SamsungTVWS."""
     with patch(
-<<<<<<< HEAD
-        "homeassistant.components.samsungtv.bridge.SamsungTVWSAsyncConnection"
-    ) as remotews_class, patch(
-        "homeassistant.components.samsungtv.bridge.SamsungTVAsyncRest"
-    ) as rest_api_class:
-        rest_api = Mock(SamsungTVAsyncRest)
-        remotews = Mock(SamsungTVWSAsyncConnection)
-        remotews.__aenter__ = AsyncMock(return_value=remotews)
-        remotews.__aexit__ = AsyncMock()
-        rest_api.rest_device_info.return_value = {
-            "id": "uuid:be9554b9-c9fb-41f4-8920-22da015376a4",
-            "device": {
-                "modelName": "82GXARRS",
-                "wifiMac": "aa:bb:cc:dd:ee:ff",
-                "mac": "aa:bb:cc:dd:ee:ff",
-                "name": "[TV] Living Room",
-                "type": "Samsung SoundBar",
-            },
-        }
-=======
         "homeassistant.components.samsungtv.bridge.SamsungTVWS"
     ) as remotews_class:
         remotews = Mock(SamsungTVWS)
         remotews.__enter__ = Mock(return_value=remotews)
         remotews.__exit__ = Mock()
         remotews.app_list.return_value = SAMPLE_APP_LIST
->>>>>>> e7205eb5
         remotews.token = "FAKE_TOKEN"
-        rest_api_class.return_value = rest_api
         remotews_class.return_value = remotews
         yield remotews
 
