--- conflicted
+++ resolved
@@ -6,15 +6,9 @@
 
 import pytest
 from samsungctl import exceptions
-<<<<<<< HEAD
-from samsungtvws.async_connection import SamsungTVWSAsyncConnection
-from samsungtvws.exceptions import ConnectionFailure
-from samsungtvws.remote import REMOTE_ENDPOINT, ChannelEmitCommand, SendRemoteKey
-=======
 from samsungtvws.async_remote import SamsungTVWSAsyncRemote
 from samsungtvws.exceptions import ConnectionFailure
 from samsungtvws.remote import ChannelEmitCommand, SendRemoteKey
->>>>>>> bfa511a0
 from websockets.exceptions import WebSocketException
 
 from homeassistant.components.media_player import MediaPlayerDeviceClass
@@ -101,7 +95,6 @@
     CONF_TOKEN: "123456789",
     CONF_TIMEOUT: TIMEOUT_WEBSOCKET,
     CONF_NAME: "HomeAssistant",
-    "endpoint": REMOTE_ENDPOINT,
 }
 
 MOCK_ENTRY_WS = {
@@ -168,22 +161,12 @@
 async def test_setup_websocket(hass: HomeAssistant) -> None:
     """Test setup of platform."""
     with patch(
-<<<<<<< HEAD
-        "homeassistant.components.samsungtv.bridge.SamsungTVWSAsyncConnection"
-    ) as remote_class:
-        remote = Mock(SamsungTVWSAsyncConnection)
-        remote.__aenter__ = AsyncMock(return_value=remote)
-        remote.__aexit__ = AsyncMock()
-        remote.connection = AsyncMock()
-        remote.connection.recv.return_value = SAMPLE_APP_LIST
-=======
         "homeassistant.components.samsungtv.bridge.SamsungTVWSAsyncRemote"
     ) as remote_class:
         remote = Mock(SamsungTVWSAsyncRemote)
         remote.__aenter__ = AsyncMock(return_value=remote)
         remote.__aexit__ = AsyncMock()
         remote.app_list.return_value = SAMPLE_APP_LIST
->>>>>>> bfa511a0
         remote.token = "123456789"
         remote_class.return_value = remote
 
@@ -217,16 +200,6 @@
     assert len(config_entries) == 1
     assert entry is config_entries[0]
 
-<<<<<<< HEAD
-    with patch(
-        "homeassistant.components.samsungtv.bridge.SamsungTVWSAsyncConnection"
-    ) as remote_class:
-        remote = Mock(SamsungTVWSAsyncConnection)
-        remote.__aenter__ = AsyncMock(return_value=remote)
-        remote.__aexit__ = AsyncMock()
-        remote.connection = AsyncMock()
-        remote.connection.recv.return_value = SAMPLE_APP_LIST
-=======
     rest_api.rest_device_info.return_value = {
         "id": "uuid:be9554b9-c9fb-41f4-8920-22da015376a4",
         "device": {
@@ -244,7 +217,6 @@
         remote.__aenter__ = AsyncMock(return_value=remote)
         remote.__aexit__ = AsyncMock()
         remote.app_list.return_value = SAMPLE_APP_LIST
->>>>>>> bfa511a0
         remote.token = "987654321"
         remote_class.return_value = remote
         assert await async_setup_component(hass, SAMSUNGTV_DOMAIN, {})
@@ -611,13 +583,8 @@
             DOMAIN, SERVICE_TURN_OFF, {ATTR_ENTITY_ID: ENTITY_ID}, True
         )
         # key called
-<<<<<<< HEAD
-        assert remotews.send_command.call_count == 2
-        command = remotews.send_command.call_args_list[1].args[0]
-=======
         assert remotews.send_command.call_count == 1
         command = remotews.send_command.call_args_list[0].args[0]
->>>>>>> bfa511a0
         assert isinstance(command, SendRemoteKey)
         assert command.params["DataOfCmd"] == "KEY_POWER"
 
@@ -625,11 +592,7 @@
             DOMAIN, SERVICE_VOLUME_UP, {ATTR_ENTITY_ID: ENTITY_ID}, True
         )
         # key not called
-<<<<<<< HEAD
-        assert remotews.send_command.call_count == 2
-=======
         assert remotews.send_command.call_count == 1
->>>>>>> bfa511a0
 
 
 async def test_turn_off_legacy(hass: HomeAssistant, remote: Mock) -> None:
@@ -969,13 +932,8 @@
         },
         True,
     )
-<<<<<<< HEAD
-    assert remotews.send_command.call_count == 2
-    command = remotews.send_command.call_args_list[1].args[0]
-=======
     assert remotews.send_command.call_count == 1
     command = remotews.send_command.call_args_list[0].args[0]
->>>>>>> bfa511a0
     assert isinstance(command, ChannelEmitCommand)
     assert command.params["data"]["appId"] == "3201608010191"
 
@@ -991,12 +949,7 @@
         {ATTR_ENTITY_ID: ENTITY_ID, ATTR_INPUT_SOURCE: "Deezer"},
         True,
     )
-<<<<<<< HEAD
-    assert remotews.send_command.call_count == 2
-    command = remotews.send_command.call_args_list[1].args[0]
-=======
     assert remotews.send_command.call_count == 1
     command = remotews.send_command.call_args_list[0].args[0]
->>>>>>> bfa511a0
     assert isinstance(command, ChannelEmitCommand)
     assert command.params["data"]["appId"] == "3201608010191"