--- conflicted
+++ resolved
@@ -7,13 +7,10 @@
 from asynctest import mock
 import pytest
 from samsungctl import exceptions
-<<<<<<< HEAD
-from tests.common import async_fire_time_changed
 import wakeonlan
-=======
 from websocket import WebSocketException
->>>>>>> e6388e18
-
+
+from homeassistant.components import samsungtv
 from homeassistant.components.media_player import DEVICE_CLASS_TV
 from homeassistant.components.media_player.const import (
     ATTR_INPUT_SOURCE,
@@ -27,7 +24,6 @@
     SERVICE_SELECT_SOURCE,
     SUPPORT_TURN_ON,
 )
-from homeassistant.components import samsungtv
 from homeassistant.components.samsungtv.const import DOMAIN as SAMSUNGTV_DOMAIN
 from homeassistant.components.samsungtv.media_player import (
     CONF_TIMEOUT,
