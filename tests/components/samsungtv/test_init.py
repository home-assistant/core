"""Tests for the Samsung TV Integration."""
from copy import deepcopy
from unittest.mock import Mock, patch

import pytest

from homeassistant.components.media_player.const import DOMAIN, SUPPORT_TURN_ON
from homeassistant.components.samsungtv.const import (
    CONF_ON_ACTION,
    DOMAIN as SAMSUNGTV_DOMAIN,
    METHOD_WEBSOCKET,
)
from homeassistant.components.samsungtv.media_player import SUPPORT_SAMSUNGTV
from homeassistant.config_entries import ConfigEntryState
from homeassistant.const import (
    ATTR_ENTITY_ID,
    ATTR_SUPPORTED_FEATURES,
    CONF_HOST,
    CONF_MAC,
    CONF_METHOD,
    CONF_NAME,
    SERVICE_VOLUME_UP,
)
from homeassistant.core import HomeAssistant
from homeassistant.setup import async_setup_component

ENTITY_ID = f"{DOMAIN}.fake_name"
MOCK_CONFIG = {
    SAMSUNGTV_DOMAIN: [
        {
            CONF_HOST: "fake_host",
            CONF_NAME: "fake_name",
            CONF_ON_ACTION: [{"delay": "00:00:01"}],
            CONF_METHOD: METHOD_WEBSOCKET,
        }
    ]
}
MOCK_CONFIG_WITHOUT_PORT = {
    SAMSUNGTV_DOMAIN: [
        {
            CONF_HOST: "fake_host",
            CONF_NAME: "fake",
            CONF_ON_ACTION: [{"delay": "00:00:01"}],
        }
    ]
}

REMOTE_CALL = {
    "name": "HomeAssistant",
    "description": "HomeAssistant",
    "id": "ha.component.samsung",
    "host": MOCK_CONFIG[SAMSUNGTV_DOMAIN][0][CONF_HOST],
    "method": "legacy",
    "port": None,
    "timeout": 1,
}


@pytest.fixture(name="autouse_rest_api", autouse=True)
def autouse_rest_api(rest_api) -> Mock:
    """Enable auto use of the rest api fixture for these tests."""


<<<<<<< HEAD
@pytest.mark.usefixtures("remotews")
=======
@pytest.mark.usefixtures("remotews", "remoteencws_failing")
>>>>>>> cc75cebf
async def test_setup(hass: HomeAssistant) -> None:
    """Test Samsung TV integration is setup."""
    await async_setup_component(hass, SAMSUNGTV_DOMAIN, MOCK_CONFIG)
    await hass.async_block_till_done()
    state = hass.states.get(ENTITY_ID)

    # test name and turn_on
    assert state
    assert state.name == "fake_name"
    assert (
        state.attributes[ATTR_SUPPORTED_FEATURES] == SUPPORT_SAMSUNGTV | SUPPORT_TURN_ON
    )

    # test host and port
    assert await hass.services.async_call(
        DOMAIN, SERVICE_VOLUME_UP, {ATTR_ENTITY_ID: ENTITY_ID}, True
    )


async def test_setup_from_yaml_without_port_device_offline(hass: HomeAssistant) -> None:
    """Test import from yaml when the device is offline."""
    with patch(
        "homeassistant.components.samsungtv.bridge.Remote", side_effect=OSError
    ), patch(
        "homeassistant.components.samsungtv.bridge.SamsungTVEncryptedWSAsyncRemote.start_listening",
        side_effect=OSError,
    ), patch(
        "homeassistant.components.samsungtv.bridge.SamsungTVWSAsyncRemote.open",
        side_effect=OSError,
    ), patch(
        "homeassistant.components.samsungtv.bridge.SamsungTVWSBridge.async_device_info",
        return_value=None,
    ):
        await async_setup_component(hass, SAMSUNGTV_DOMAIN, MOCK_CONFIG)
        await hass.async_block_till_done()

    config_entries_domain = hass.config_entries.async_entries(SAMSUNGTV_DOMAIN)
    assert len(config_entries_domain) == 1
    assert config_entries_domain[0].state == ConfigEntryState.SETUP_RETRY


@pytest.mark.usefixtures("remotews", "remoteencws_failing")
async def test_setup_from_yaml_without_port_device_online(hass: HomeAssistant) -> None:
    """Test import from yaml when the device is online."""
    await async_setup_component(hass, SAMSUNGTV_DOMAIN, MOCK_CONFIG)
    await hass.async_block_till_done()

    config_entries_domain = hass.config_entries.async_entries(SAMSUNGTV_DOMAIN)
    assert len(config_entries_domain) == 1
    assert config_entries_domain[0].data[CONF_MAC] == "aa:bb:ww:ii:ff:ii"


@pytest.mark.usefixtures("remote")
async def test_setup_duplicate_config(
    hass: HomeAssistant, caplog: pytest.LogCaptureFixture
) -> None:
    """Test duplicate setup of platform."""
    duplicate = {
        SAMSUNGTV_DOMAIN: [
            MOCK_CONFIG[SAMSUNGTV_DOMAIN][0],
            MOCK_CONFIG[SAMSUNGTV_DOMAIN][0],
        ]
    }
    await async_setup_component(hass, SAMSUNGTV_DOMAIN, duplicate)
    await hass.async_block_till_done()
    assert hass.states.get(ENTITY_ID) is None
    assert len(hass.states.async_all("media_player")) == 0
    assert "duplicate host entries found" in caplog.text


@pytest.mark.usefixtures("remote", "remotews", "remoteencws_failing")
async def test_setup_duplicate_entries(hass: HomeAssistant) -> None:
    """Test duplicate setup of platform."""
    await async_setup_component(hass, SAMSUNGTV_DOMAIN, MOCK_CONFIG)
    await hass.async_block_till_done()
    assert hass.states.get(ENTITY_ID)
    assert len(hass.states.async_all("media_player")) == 1
    await async_setup_component(hass, SAMSUNGTV_DOMAIN, MOCK_CONFIG)
    assert len(hass.states.async_all("media_player")) == 1


@pytest.mark.usefixtures("remotews", "remoteencws_failing")
async def test_setup_h_j_model(
    hass: HomeAssistant, rest_api: Mock, caplog: pytest.LogCaptureFixture
) -> None:
    """Test Samsung TV integration is setup."""
    device_info = deepcopy(rest_api.rest_device_info.return_value)
    device_info["device"]["modelName"] = "UE48JU6400"
    rest_api.rest_device_info.return_value = device_info
    await async_setup_component(hass, SAMSUNGTV_DOMAIN, MOCK_CONFIG)
    await hass.async_block_till_done()
    state = hass.states.get(ENTITY_ID)
    assert state
    assert "H and J series use an encrypted protocol" in caplog.text<|MERGE_RESOLUTION|>--- conflicted
+++ resolved
@@ -61,11 +61,7 @@
     """Enable auto use of the rest api fixture for these tests."""
 
 
-<<<<<<< HEAD
-@pytest.mark.usefixtures("remotews")
-=======
 @pytest.mark.usefixtures("remotews", "remoteencws_failing")
->>>>>>> cc75cebf
 async def test_setup(hass: HomeAssistant) -> None:
     """Test Samsung TV integration is setup."""
     await async_setup_component(hass, SAMSUNGTV_DOMAIN, MOCK_CONFIG)
