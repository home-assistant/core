--- conflicted
+++ resolved
@@ -250,10 +250,7 @@
     assert result["result"].unique_id is None
 
 
-<<<<<<< HEAD
-=======
 @pytest.mark.usefixtures("rest_api_failing")
->>>>>>> cc75cebf
 async def test_user_legacy_does_not_ok_first_time(hass: HomeAssistant) -> None:
     """Test starting a flow by user."""
     # show form
@@ -288,11 +285,7 @@
     assert result3["result"].unique_id is None
 
 
-<<<<<<< HEAD
-@pytest.mark.usefixtures("remotews", "rest_api")
-=======
 @pytest.mark.usefixtures("remotews", "rest_api", "remoteencws_failing")
->>>>>>> cc75cebf
 async def test_user_websocket(hass: HomeAssistant) -> None:
     """Test starting a flow by user."""
     with patch(
@@ -372,11 +365,7 @@
     assert result4["result"].unique_id == "be9554b9-c9fb-41f4-8920-22da015376a4"
 
 
-<<<<<<< HEAD
-@pytest.mark.usefixtures("remotews")
-=======
 @pytest.mark.usefixtures("rest_api_failing")
->>>>>>> cc75cebf
 async def test_user_legacy_missing_auth(hass: HomeAssistant) -> None:
     """Test starting a flow by user with authentication."""
     with patch(
@@ -418,11 +407,7 @@
         assert result["reason"] == RESULT_NOT_SUPPORTED
 
 
-<<<<<<< HEAD
-@pytest.mark.usefixtures("rest_api")
-=======
 @pytest.mark.usefixtures("rest_api", "remoteencws_failing")
->>>>>>> cc75cebf
 async def test_user_websocket_not_supported(hass: HomeAssistant) -> None:
     """Test starting a flow by user for not supported device."""
     with patch(
@@ -440,11 +425,7 @@
         assert result["reason"] == RESULT_NOT_SUPPORTED
 
 
-<<<<<<< HEAD
-@pytest.mark.usefixtures("rest_api")
-=======
 @pytest.mark.usefixtures("rest_api", "remoteencws_failing")
->>>>>>> cc75cebf
 async def test_user_websocket_access_denied(
     hass: HomeAssistant, caplog: pytest.LogCaptureFixture
 ) -> None:
@@ -465,15 +446,8 @@
     assert "Please check the Device Connection Manager on your TV" in caplog.text
 
 
-<<<<<<< HEAD
-@pytest.mark.usefixtures("rest_api")
-async def test_user_websocket_auth_retry(
-    hass: HomeAssistant, caplog: pytest.LogCaptureFixture
-) -> None:
-=======
 @pytest.mark.usefixtures("rest_api", "remoteencws_failing")
 async def test_user_websocket_auth_retry(hass: HomeAssistant) -> None:
->>>>>>> cc75cebf
     """Test starting a flow by user for not supported device."""
     with patch(
         "homeassistant.components.samsungtv.bridge.Remote",
@@ -507,10 +481,7 @@
     assert result["result"].unique_id == "be9554b9-c9fb-41f4-8920-22da015376a4"
 
 
-<<<<<<< HEAD
-=======
 @pytest.mark.usefixtures("rest_api_failing")
->>>>>>> cc75cebf
 async def test_user_not_successful(hass: HomeAssistant) -> None:
     """Test starting a flow by user but no connection found."""
     with patch(
@@ -642,11 +613,7 @@
         assert result["reason"] == RESULT_NOT_SUPPORTED
 
 
-<<<<<<< HEAD
-@pytest.mark.usefixtures("remotews", "rest_api")
-=======
 @pytest.mark.usefixtures("remotews", "rest_api", "remoteencws_failing")
->>>>>>> cc75cebf
 async def test_ssdp_websocket_success_populates_mac_address_and_ssdp_location(
     hass: HomeAssistant,
 ) -> None:
@@ -867,11 +834,7 @@
         assert result["reason"] == RESULT_ALREADY_IN_PROGRESS
 
 
-<<<<<<< HEAD
-@pytest.mark.usefixtures("remotews")
-=======
 @pytest.mark.usefixtures("remotews", "remoteencws_failing")
->>>>>>> cc75cebf
 async def test_ssdp_already_configured(hass: HomeAssistant) -> None:
     """Test starting a flow from discovery when already configured."""
     with patch(
@@ -1026,11 +989,7 @@
     assert result["reason"] == RESULT_UNKNOWN_HOST
 
 
-<<<<<<< HEAD
-@pytest.mark.usefixtures("remotews", "rest_api_non_ssl_only")
-=======
 @pytest.mark.usefixtures("remotews", "rest_api_non_ssl_only", "remoteencws_failing")
->>>>>>> cc75cebf
 async def test_dhcp_wireless(hass: HomeAssistant) -> None:
     """Test starting a flow from dhcp."""
     # confirm to add the entry
@@ -1057,11 +1016,7 @@
     assert result["result"].unique_id == "be9554b9-c9fb-41f4-8920-22da015376a4"
 
 
-<<<<<<< HEAD
-@pytest.mark.usefixtures("remote", "remotews", "rest_api")
-=======
 @pytest.mark.usefixtures("remotews", "rest_api", "remoteencws_failing")
->>>>>>> cc75cebf
 async def test_dhcp_wired(hass: HomeAssistant, rest_api: Mock) -> None:
     """Test starting a flow from dhcp."""
     # Even though it is named "wifiMac", it matches the mac of the wired connection
@@ -1090,11 +1045,7 @@
     assert result["result"].unique_id == "be9554b9-c9fb-41f4-8920-22da015376a4"
 
 
-<<<<<<< HEAD
-@pytest.mark.usefixtures("remote", "remotews", "rest_api")
-=======
 @pytest.mark.usefixtures("remotews", "rest_api", "remoteencws_failing")
->>>>>>> cc75cebf
 async def test_zeroconf(hass: HomeAssistant) -> None:
     """Test starting a flow from zeroconf."""
     result = await hass.config_entries.flow.async_init(
@@ -1157,11 +1108,7 @@
     assert result["reason"] == "not_supported"
 
 
-<<<<<<< HEAD
-@pytest.mark.usefixtures("remotews", "rest_api")
-=======
 @pytest.mark.usefixtures("remotews", "rest_api", "remoteencws_failing")
->>>>>>> cc75cebf
 async def test_zeroconf_and_dhcp_same_time(hass: HomeAssistant) -> None:
     """Test starting a flow from zeroconf and dhcp."""
     result = await hass.config_entries.flow.async_init(
@@ -1355,11 +1302,7 @@
         assert rest_device_info.call_count == 2
 
 
-<<<<<<< HEAD
-@pytest.mark.usefixtures("remotews", "rest_api")
-=======
 @pytest.mark.usefixtures("remotews", "rest_api", "remoteencws_failing")
->>>>>>> cc75cebf
 async def test_update_old_entry(hass: HomeAssistant) -> None:
     """Test update of old entry."""
     entry = MockConfigEntry(domain=DOMAIN, data=MOCK_OLD_ENTRY)
@@ -1392,11 +1335,7 @@
     assert entry2.unique_id == "be9554b9-c9fb-41f4-8920-22da015376a4"
 
 
-<<<<<<< HEAD
-@pytest.mark.usefixtures("remotews", "rest_api")
-=======
 @pytest.mark.usefixtures("remotews", "rest_api", "remoteencws_failing")
->>>>>>> cc75cebf
 async def test_update_missing_mac_unique_id_added_from_dhcp(
     hass: HomeAssistant,
 ) -> None:
@@ -1425,11 +1364,7 @@
     assert entry.unique_id == "be9554b9-c9fb-41f4-8920-22da015376a4"
 
 
-<<<<<<< HEAD
-@pytest.mark.usefixtures("remotews", "rest_api")
-=======
 @pytest.mark.usefixtures("remotews", "rest_api", "remoteencws_failing")
->>>>>>> cc75cebf
 async def test_update_missing_mac_unique_id_added_from_zeroconf(
     hass: HomeAssistant,
 ) -> None:
@@ -1457,11 +1392,7 @@
     assert entry.unique_id == "be9554b9-c9fb-41f4-8920-22da015376a4"
 
 
-<<<<<<< HEAD
-@pytest.mark.usefixtures("remotews", "rest_api")
-=======
 @pytest.mark.usefixtures("remotews", "rest_api", "remoteencws_failing")
->>>>>>> cc75cebf
 async def test_update_missing_mac_unique_id_ssdp_location_added_from_ssdp(
     hass: HomeAssistant,
 ) -> None:
@@ -1492,11 +1423,7 @@
     assert entry.unique_id == "be9554b9-c9fb-41f4-8920-22da015376a4"
 
 
-<<<<<<< HEAD
-@pytest.mark.usefixtures("remotews", "rest_api")
-=======
 @pytest.mark.usefixtures("remotews", "rest_api", "remoteencws_failing")
->>>>>>> cc75cebf
 async def test_update_missing_mac_unique_id_added_ssdp_location_updated_from_ssdp(
     hass: HomeAssistant,
 ) -> None:
@@ -1536,11 +1463,7 @@
     assert entry.unique_id == "be9554b9-c9fb-41f4-8920-22da015376a4"
 
 
-<<<<<<< HEAD
-@pytest.mark.usefixtures("remotews", "rest_api")
-=======
 @pytest.mark.usefixtures("remotews", "rest_api", "remoteencws_failing")
->>>>>>> cc75cebf
 async def test_update_missing_mac_unique_id_added_ssdp_location_rendering_st_updated_from_ssdp(
     hass: HomeAssistant,
 ) -> None:
@@ -1581,11 +1504,7 @@
     assert entry.unique_id == "be9554b9-c9fb-41f4-8920-22da015376a4"
 
 
-<<<<<<< HEAD
-@pytest.mark.usefixtures("remotews", "rest_api")
-=======
 @pytest.mark.usefixtures("remotews", "rest_api", "remoteencws_failing")
->>>>>>> cc75cebf
 async def test_update_ssdp_location_rendering_st_updated_from_ssdp(
     hass: HomeAssistant,
 ) -> None:
@@ -1727,11 +1646,7 @@
     assert entry.unique_id is None
 
 
-<<<<<<< HEAD
-@pytest.mark.usefixtures("remotews", "rest_api")
-=======
 @pytest.mark.usefixtures("remotews", "rest_api", "remoteencws_failing")
->>>>>>> cc75cebf
 async def test_update_ssdp_location_unique_id_added_from_ssdp(
     hass: HomeAssistant,
 ) -> None:
@@ -1766,11 +1681,7 @@
     assert entry.unique_id == "be9554b9-c9fb-41f4-8920-22da015376a4"
 
 
-<<<<<<< HEAD
-@pytest.mark.usefixtures("remotews", "rest_api")
-=======
 @pytest.mark.usefixtures("remotews", "rest_api", "remoteencws_failing")
->>>>>>> cc75cebf
 async def test_update_ssdp_location_unique_id_added_from_ssdp_with_rendering_control_st(
     hass: HomeAssistant,
 ) -> None:
@@ -1988,11 +1899,7 @@
     assert entry.data[CONF_SESSION_ID] == "1"
 
 
-<<<<<<< HEAD
-@pytest.mark.usefixtures("remotews", "rest_api")
-=======
 @pytest.mark.usefixtures("remotews", "rest_api", "remoteencws_failing")
->>>>>>> cc75cebf
 async def test_update_incorrect_udn_matching_upnp_udn_unique_id_added_from_ssdp(
     hass: HomeAssistant,
 ) -> None:
@@ -2025,11 +1932,7 @@
     assert entry.unique_id == "be9554b9-c9fb-41f4-8920-22da015376a4"
 
 
-<<<<<<< HEAD
-@pytest.mark.usefixtures("remotews", "rest_api")
-=======
 @pytest.mark.usefixtures("remotews", "rest_api", "remoteencws_failing")
->>>>>>> cc75cebf
 async def test_update_incorrect_udn_matching_mac_unique_id_added_from_ssdp(
     hass: HomeAssistant,
 ) -> None:
@@ -2062,11 +1965,7 @@
     assert entry.unique_id == "be9554b9-c9fb-41f4-8920-22da015376a4"
 
 
-<<<<<<< HEAD
-@pytest.mark.usefixtures("remotews", "rest_api")
-=======
 @pytest.mark.usefixtures("remotews", "rest_api", "remoteencws_failing")
->>>>>>> cc75cebf
 async def test_update_incorrect_udn_matching_mac_from_dhcp(
     hass: HomeAssistant,
 ) -> None:
@@ -2100,11 +1999,7 @@
     assert entry.unique_id == "be9554b9-c9fb-41f4-8920-22da015376a4"
 
 
-<<<<<<< HEAD
-@pytest.mark.usefixtures("remotews", "rest_api")
-=======
 @pytest.mark.usefixtures("remotews", "rest_api", "remoteencws_failing")
->>>>>>> cc75cebf
 async def test_no_update_incorrect_udn_not_matching_mac_from_dhcp(
     hass: HomeAssistant,
 ) -> None:
