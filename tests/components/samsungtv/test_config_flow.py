--- conflicted
+++ resolved
@@ -1,17 +1,12 @@
 """Tests for Samsung TV config flow."""
 import socket
-<<<<<<< HEAD
-from unittest.mock import AsyncMock, Mock, call, patch
-=======
 from unittest.mock import ANY, AsyncMock, Mock, call, patch
->>>>>>> e7205eb5
 
 import pytest
 from samsungctl.exceptions import AccessDenied, UnhandledResponse
-from samsungtvws.async_connection import SamsungTVWSAsyncConnection
-from samsungtvws.async_rest import SamsungTVAsyncRest
+from samsungtvws import SamsungTVWS
 from samsungtvws.exceptions import ConnectionFailure, HttpApiError
-from websockets.exceptions import WebSocketException, WebSocketProtocolError
+from websocket import WebSocketException, WebSocketProtocolException
 
 from homeassistant import config_entries
 from homeassistant.components import dhcp, ssdp, zeroconf
@@ -169,7 +164,6 @@
 }
 AUTODETECT_WEBSOCKET_PLAIN = {
     "host": "fake_host",
-    "endpoint": "samsung.remote.control",
     "name": "HomeAssistant",
     "port": 8001,
     "timeout": TIMEOUT_REQUEST,
@@ -177,7 +171,6 @@
 }
 AUTODETECT_WEBSOCKET_SSL = {
     "host": "fake_host",
-    "endpoint": "samsung.remote.control",
     "name": "HomeAssistant",
     "port": 8002,
     "timeout": TIMEOUT_REQUEST,
@@ -185,12 +178,7 @@
 }
 DEVICEINFO_WEBSOCKET_SSL = {
     "host": "fake_host",
-<<<<<<< HEAD
-    "endpoint": "samsung.remote.control",
-    "name": "HomeAssistant",
-=======
     "session": ANY,
->>>>>>> e7205eb5
     "port": 8002,
     "timeout": TIMEOUT_WEBSOCKET,
 }
@@ -284,8 +272,8 @@
         "homeassistant.components.samsungtv.bridge.Remote",
         side_effect=OSError("Boom"),
     ), patch(
-        "homeassistant.components.samsungtv.bridge.SamsungTVWSAsyncConnection.open",
-        side_effect=WebSocketProtocolError("Boom"),
+        "homeassistant.components.samsungtv.bridge.SamsungTVWS.open",
+        side_effect=WebSocketProtocolException("Boom"),
     ):
         # websocket device not supported
         result = await hass.config_entries.flow.async_init(
@@ -301,7 +289,7 @@
         "homeassistant.components.samsungtv.bridge.Remote",
         side_effect=OSError("Boom"),
     ), patch(
-        "homeassistant.components.samsungtv.bridge.SamsungTVWSAsyncConnection.open",
+        "homeassistant.components.samsungtv.bridge.SamsungTVWS.open",
         side_effect=OSError("Boom"),
     ):
         result = await hass.config_entries.flow.async_init(
@@ -317,7 +305,7 @@
         "homeassistant.components.samsungtv.bridge.Remote",
         side_effect=OSError("Boom"),
     ), patch(
-        "homeassistant.components.samsungtv.bridge.SamsungTVWSAsyncConnection.open",
+        "homeassistant.components.samsungtv.bridge.SamsungTVWS.open",
         side_effect=ConnectionFailure("Boom"),
     ):
         result = await hass.config_entries.flow.async_init(
@@ -476,12 +464,9 @@
         "homeassistant.components.samsungtv.bridge.Remote",
         side_effect=OSError("Boom"),
     ), patch(
-        "homeassistant.components.samsungtv.bridge.SamsungTVWSAsyncConnection",
+        "homeassistant.components.samsungtv.bridge.SamsungTVWS",
     ) as remotews, patch.object(
-        remotews, "open", side_effect=WebSocketProtocolError("Boom")
-    ), patch(
-        "homeassistant.components.samsungtv.bridge.SamsungTVAsyncRest.rest_device_info",
-        return_value=None,
+        remotews, "open", side_effect=WebSocketProtocolException("Boom")
     ):
         # device not supported
         result = await hass.config_entries.flow.async_init(
@@ -512,7 +497,7 @@
         "homeassistant.components.samsungtv.bridge.Remote",
         side_effect=OSError("Boom"),
     ), patch(
-        "homeassistant.components.samsungtv.bridge.SamsungTVWSAsyncConnection.open",
+        "homeassistant.components.samsungtv.bridge.SamsungTVWS.open",
         side_effect=OSError("Boom"),
     ), patch(
         "homeassistant.components.samsungtv.bridge.SamsungTVWSBridge.async_device_info",
@@ -541,7 +526,7 @@
         "homeassistant.components.samsungtv.bridge.Remote",
         side_effect=OSError("Boom"),
     ), patch(
-        "homeassistant.components.samsungtv.bridge.SamsungTVWSAsyncConnection.open",
+        "homeassistant.components.samsungtv.bridge.SamsungTVWS.open",
         side_effect=ConnectionFailure("Boom"),
     ), patch(
         "homeassistant.components.samsungtv.bridge.SamsungTVWSBridge.async_device_info",
@@ -845,30 +830,6 @@
         "homeassistant.components.samsungtv.bridge.Remote",
         side_effect=OSError("Boom"),
     ), patch(
-<<<<<<< HEAD
-        "homeassistant.components.samsungtv.bridge.SamsungTVWSAsyncConnection"
-    ) as remotews, patch(
-        "homeassistant.components.samsungtv.bridge.SamsungTVAsyncRest"
-    ) as rest_api_class:
-        rest_api = Mock(SamsungTVAsyncRest)
-        remote = Mock(SamsungTVWSAsyncConnection)
-        remote.__aenter__ = AsyncMock(return_value=remote)
-        remote.__aexit__ = AsyncMock(return_value=False)
-        remote.connection = AsyncMock()
-        remote.connection.recv.return_value = SAMPLE_APP_LIST
-        rest_api.rest_device_info.return_value = {
-            "id": "uuid:be9554b9-c9fb-41f4-8920-22da015376a4",
-            "device": {
-                "modelName": "82GXARRS",
-                "networkType": "wireless",
-                "wifiMac": "aa:bb:cc:dd:ee:ff",
-                "udn": "uuid:be9554b9-c9fb-41f4-8920-22da015376a4",
-                "mac": "aa:bb:cc:dd:ee:ff",
-                "name": "[TV] Living Room",
-                "type": "Samsung SmartTV",
-            },
-        }
-=======
         "homeassistant.components.samsungtv.bridge.SamsungTVWS"
     ) as remotews, patch(
         "homeassistant.components.samsungtv.bridge.SamsungTVAsyncRest",
@@ -891,9 +852,7 @@
                 },
             }
         )
->>>>>>> e7205eb5
         remote.token = "123456789"
-        rest_api_class.return_value = rest_api
         remotews.return_value = remote
 
         result = await hass.config_entries.flow.async_init(
@@ -917,30 +876,8 @@
         "homeassistant.components.samsungtv.bridge.Remote",
         side_effect=OSError("Boom"),
     ), patch(
-        "homeassistant.components.samsungtv.bridge.SamsungTVWSAsyncConnection"
+        "homeassistant.components.samsungtv.bridge.SamsungTVWS"
     ) as remotews, patch(
-<<<<<<< HEAD
-        "homeassistant.components.samsungtv.bridge.SamsungTVAsyncRest"
-    ) as rest_api_class, patch(
-        "getmac.get_mac_address", return_value="gg:hh:ii:ll:mm:nn"
-    ):
-        rest_api = Mock(SamsungTVAsyncRest)
-        remote = Mock(SamsungTVWSAsyncConnection)
-        remote.__aenter__ = AsyncMock(return_value=remote)
-        remote.__aexit__ = AsyncMock(return_value=False)
-        remote.connection = AsyncMock()
-        remote.connection.recv.return_value = SAMPLE_APP_LIST
-        rest_api.rest_device_info.return_value = {
-            "id": "uuid:be9554b9-c9fb-41f4-8920-22da015376a4",
-            "device": {
-                "modelName": "82GXARRS",
-                "networkType": "lan",
-                "udn": "uuid:be9554b9-c9fb-41f4-8920-22da015376a4",
-                "name": "[TV] Living Room",
-                "type": "Samsung SmartTV",
-            },
-        }
-=======
         "homeassistant.components.samsungtv.bridge.SamsungTVAsyncRest",
     ) as rest_api_class, patch(
         "getmac.get_mac_address", return_value="gg:hh:ii:ll:mm:nn"
@@ -962,9 +899,7 @@
             }
         )
 
->>>>>>> e7205eb5
         remote.token = "123456789"
-        rest_api_class.return_value = rest_api
         remotews.return_value = remote
 
         result = await hass.config_entries.flow.async_init(
@@ -1029,15 +964,15 @@
 async def test_autodetect_none(hass: HomeAssistant) -> None:
     """Test for send key with autodetection of protocol."""
     mock_remotews = Mock()
-    mock_remotews.__aenter__ = AsyncMock(return_value=mock_remotews)
-    mock_remotews.__aexit__ = AsyncMock()
+    mock_remotews.__enter__ = Mock(return_value=mock_remotews)
+    mock_remotews.__exit__ = Mock()
     mock_remotews.open = Mock(side_effect=OSError("Boom"))
 
     with patch(
         "homeassistant.components.samsungtv.bridge.Remote",
         side_effect=OSError("Boom"),
     ) as remote, patch(
-        "homeassistant.components.samsungtv.bridge.SamsungTVWSAsyncConnection",
+        "homeassistant.components.samsungtv.bridge.SamsungTVWS",
         return_value=mock_remotews,
     ) as remotews:
         result = await hass.config_entries.flow.async_init(
@@ -1260,12 +1195,6 @@
     )
     entry.add_to_hass(hass)
     with patch(
-<<<<<<< HEAD
-        "homeassistant.components.samsungtv.bridge.SamsungTVAsyncRest.rest_device_info",
-        side_effect=HttpApiError,
-    ), patch(
-=======
->>>>>>> e7205eb5
         "homeassistant.components.samsungtv.bridge.Remote.__enter__",
         return_value=True,
     ), patch(
@@ -1385,7 +1314,7 @@
     assert result["errors"] == {}
 
     with patch(
-        "homeassistant.components.samsungtv.bridge.SamsungTVWSAsyncConnection.open",
+        "homeassistant.components.samsungtv.bridge.SamsungTVWS.open",
         side_effect=WebSocketException,
     ):
         result2 = await hass.config_entries.flow.async_configure(
