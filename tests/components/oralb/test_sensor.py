--- conflicted
+++ resolved
@@ -11,11 +11,8 @@
 from homeassistant.components.oralb.const import DOMAIN
 from homeassistant.const import ATTR_ASSUMED_STATE, ATTR_FRIENDLY_NAME
 from homeassistant.core import HomeAssistant
-<<<<<<< HEAD
 from homeassistant.helpers import entity_registry as er
-=======
 from homeassistant.util import dt as dt_util
->>>>>>> 727a72fb
 
 from . import (
     ORALB_IO_SERIES_4_SERVICE_INFO,
