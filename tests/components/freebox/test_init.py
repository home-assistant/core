--- conflicted
+++ resolved
@@ -5,15 +5,10 @@
 from pytest_unordered import unordered
 
 from homeassistant.components.device_tracker import DOMAIN as DT_DOMAIN
-<<<<<<< HEAD
 from homeassistant.components.freebox.const import (
     CONF_SERVICE_USER_NAME,
-    DOMAIN,
-    SERVICE_REBOOT,
+    DOMAIN
 )
-=======
-from homeassistant.components.freebox.const import DOMAIN
->>>>>>> 1ce44800
 from homeassistant.components.sensor import DOMAIN as SENSOR_DOMAIN
 from homeassistant.components.switch import DOMAIN as SWITCH_DOMAIN
 from homeassistant.config_entries import ConfigEntryState
