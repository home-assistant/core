--- conflicted
+++ resolved
@@ -24,11 +24,7 @@
 from homeassistant.setup import async_setup_component
 import homeassistant.util.dt as dt_util
 
-<<<<<<< HEAD
-from tests.common import async_fire_time_changed, mock_coro
-=======
 from tests.common import async_fire_time_changed
->>>>>>> 28c87876
 
 # connect b8:b7:f1:6d:b5:33 192.168.210.56
 RAW_DHCP_REQUEST = (
@@ -120,9 +116,7 @@
 
     packet = Ether(RAW_DHCP_RENEWAL)
 
-    with patch.object(
-        hass.config_entries.flow, "async_init", return_value=mock_coro()
-    ) as mock_init:
+    with patch.object(hass.config_entries.flow, "async_init") as mock_init:
         dhcp_watcher.handle_dhcp_packet(packet)
         # Ensure no change is ignored
         dhcp_watcher.handle_dhcp_packet(packet)
@@ -132,7 +126,7 @@
     assert mock_init.mock_calls[0][2]["context"] == {"source": "dhcp"}
     assert mock_init.mock_calls[0][2]["data"] == {
         dhcp.IP_ADDRESS: "192.168.1.120",
-        dhcp.HOSTNAME: "iRobot-AE9EC12DD3B04885BCBFA36AFB01E1CC",
+        dhcp.HOSTNAME: "irobot-ae9ec12dd3b04885bcbfa36afb01e1cc",
         dhcp.MAC_ADDRESS: "50147903852c",
     }
 
@@ -598,13 +592,7 @@
 
 async def test_aiodiscover_finds_new_hosts(hass):
     """Test aiodiscover finds new host."""
-<<<<<<< HEAD
-    with patch.object(
-        hass.config_entries.flow, "async_init", return_value=mock_coro()
-    ) as mock_init, patch(
-=======
     with patch.object(hass.config_entries.flow, "async_init") as mock_init, patch(
->>>>>>> 28c87876
         "homeassistant.components.dhcp.DiscoverHosts.async_discover",
         return_value=[
             {
@@ -641,13 +629,7 @@
     additional discovery where the hostname is longer and then
     reject shorter ones.
     """
-<<<<<<< HEAD
-    with patch.object(
-        hass.config_entries.flow, "async_init", return_value=mock_coro()
-    ) as mock_init, patch(
-=======
     with patch.object(hass.config_entries.flow, "async_init") as mock_init, patch(
->>>>>>> 28c87876
         "homeassistant.components.dhcp.DiscoverHosts.async_discover",
         return_value=[
             {
@@ -702,13 +684,7 @@
 
 async def test_aiodiscover_finds_new_hosts_after_interval(hass):
     """Test aiodiscover finds new host after interval."""
-<<<<<<< HEAD
-    with patch.object(
-        hass.config_entries.flow, "async_init", return_value=mock_coro()
-    ) as mock_init, patch(
-=======
     with patch.object(hass.config_entries.flow, "async_init") as mock_init, patch(
->>>>>>> 28c87876
         "homeassistant.components.dhcp.DiscoverHosts.async_discover",
         return_value=[],
     ):
@@ -722,13 +698,7 @@
 
     assert len(mock_init.mock_calls) == 0
 
-<<<<<<< HEAD
-    with patch.object(
-        hass.config_entries.flow, "async_init", return_value=mock_coro()
-    ) as mock_init, patch(
-=======
     with patch.object(hass.config_entries.flow, "async_init") as mock_init, patch(
->>>>>>> 28c87876
         "homeassistant.components.dhcp.DiscoverHosts.async_discover",
         return_value=[
             {
