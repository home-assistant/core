"""Test configuration for the ZHA component."""

<<<<<<< HEAD
=======
from collections.abc import Callable, Generator
>>>>>>> 61f1c8d9
import itertools
import time
from typing import Any
from unittest.mock import AsyncMock, MagicMock, create_autospec, patch
import warnings

import pytest
import zigpy
from zigpy.application import ControllerApplication
import zigpy.backups
import zigpy.config
from zigpy.const import SIG_EP_INPUT, SIG_EP_OUTPUT, SIG_EP_PROFILE, SIG_EP_TYPE
import zigpy.device
import zigpy.group
import zigpy.profiles
import zigpy.quirks
import zigpy.state
import zigpy.types
import zigpy.util
from zigpy.zcl.clusters.general import Basic, Groups
from zigpy.zcl.foundation import Status
import zigpy.zdo.types as zdo_t

import homeassistant.components.zha.const as zha_const
from homeassistant.core import HomeAssistant
from homeassistant.setup import async_setup_component

from .common import patch_cluster as common_patch_cluster

from tests.common import MockConfigEntry
from tests.components.light.conftest import mock_light_profiles  # noqa: F401

FIXTURE_GRP_ID = 0x1001
FIXTURE_GRP_NAME = "fixture group"
COUNTER_NAMES = ["counter_1", "counter_2", "counter_3"]


@pytest.fixture(scope="module", autouse=True)
def globally_load_quirks():
    """Load quirks automatically so that ZHA tests run deterministically in isolation.

    If portions of the ZHA test suite that do not happen to load quirks are run
    independently, bugs can emerge that will show up only when more of the test suite is
    run.
    """

    import zhaquirks  # pylint: disable=import-outside-toplevel

    zhaquirks.setup()


class _FakeApp(ControllerApplication):
    async def add_endpoint(self, descriptor: zdo_t.SimpleDescriptor):
        pass

    async def connect(self):
        pass

    async def disconnect(self):
        pass

    async def force_remove(self, dev: zigpy.device.Device):
        pass

    async def load_network_info(self, *, load_devices: bool = False):
        pass

    async def permit_ncp(self, time_s: int = 60):
        pass

    async def permit_with_link_key(
        self, node: zigpy.types.EUI64, link_key: zigpy.types.KeyData, time_s: int = 60
    ):
        pass

    async def reset_network_info(self):
        pass

    async def send_packet(self, packet: zigpy.types.ZigbeePacket):
        pass

    async def start_network(self):
        pass

    async def write_network_info(
        self, *, network_info: zigpy.state.NetworkInfo, node_info: zigpy.state.NodeInfo
    ) -> None:
        pass

    async def request(
        self,
        device: zigpy.device.Device,
        profile: zigpy.types.uint16_t,
        cluster: zigpy.types.uint16_t,
        src_ep: zigpy.types.uint8_t,
        dst_ep: zigpy.types.uint8_t,
        sequence: zigpy.types.uint8_t,
        data: bytes,
        *,
        expect_reply: bool = True,
        use_ieee: bool = False,
        extended_timeout: bool = False,
    ):
        pass

    async def move_network_to_channel(
        self, new_channel: int, *, num_broadcasts: int = 5
    ) -> None:
        pass

    def _persist_coordinator_model_strings_in_db(self) -> None:
        pass


def _wrap_mock_instance(obj: Any) -> MagicMock:
    """Auto-mock every attribute and method in an object."""
    mock = create_autospec(obj, spec_set=True, instance=True)

    for attr_name in dir(obj):
        if attr_name.startswith("__") and attr_name not in {"__getitem__"}:
            continue

        real_attr = getattr(obj, attr_name)
        mock_attr = getattr(mock, attr_name)

        if callable(real_attr) and not hasattr(real_attr, "__aenter__"):
            mock_attr.side_effect = real_attr
        else:
            setattr(mock, attr_name, real_attr)

    return mock


@pytest.fixture
async def zigpy_app_controller():
    """Zigpy ApplicationController fixture."""
    app = _FakeApp(
        {
            zigpy.config.CONF_DATABASE: None,
            zigpy.config.CONF_DEVICE: {zigpy.config.CONF_DEVICE_PATH: "/dev/null"},
            zigpy.config.CONF_STARTUP_ENERGY_SCAN: False,
            zigpy.config.CONF_NWK_BACKUP_ENABLED: False,
            zigpy.config.CONF_TOPO_SCAN_ENABLED: False,
            zigpy.config.CONF_OTA: {
                zigpy.config.CONF_OTA_ENABLED: False,
            },
        }
    )

    app.groups.add_group(FIXTURE_GRP_ID, FIXTURE_GRP_NAME, suppress_event=True)

    app.state.node_info.nwk = 0x0000
    app.state.node_info.ieee = zigpy.types.EUI64.convert("00:15:8d:00:02:32:4f:32")
    app.state.network_info.pan_id = 0x1234
    app.state.network_info.extended_pan_id = app.state.node_info.ieee
    app.state.network_info.channel = 15
    app.state.network_info.network_key.key = zigpy.types.KeyData(range(16))
    app.state.counters = zigpy.state.CounterGroups()
    app.state.counters["ezsp_counters"] = zigpy.state.CounterGroup("ezsp_counters")
    for name in COUNTER_NAMES:
        app.state.counters["ezsp_counters"][name].increment()

    # Create a fake coordinator device
    dev = app.add_device(nwk=app.state.node_info.nwk, ieee=app.state.node_info.ieee)
    dev.node_desc = zdo_t.NodeDescriptor()
    dev.node_desc.logical_type = zdo_t.LogicalType.Coordinator
    dev.manufacturer = "Coordinator Manufacturer"
    dev.model = "Coordinator Model"

    ep = dev.add_endpoint(1)
    ep.add_input_cluster(Basic.cluster_id)
    ep.add_input_cluster(Groups.cluster_id)

    with patch("zigpy.device.Device.request", return_value=[Status.SUCCESS]):
        # The mock wrapping accesses deprecated attributes, so we suppress the warnings
        with warnings.catch_warnings():
            warnings.simplefilter("ignore", DeprecationWarning)
            mock_app = _wrap_mock_instance(app)
            mock_app.backups = _wrap_mock_instance(app.backups)

        yield mock_app


@pytest.fixture(name="config_entry")
async def config_entry_fixture() -> MockConfigEntry:
    """Fixture representing a config entry."""
    return MockConfigEntry(
        version=4,
        domain=zha_const.DOMAIN,
        data={
            zigpy.config.CONF_DEVICE: {
                zigpy.config.CONF_DEVICE_PATH: "/dev/ttyUSB0",
                zigpy.config.CONF_DEVICE_BAUDRATE: 115200,
                zigpy.config.CONF_DEVICE_FLOW_CONTROL: "hardware",
            },
            zha_const.CONF_RADIO_TYPE: "ezsp",
        },
        options={
            zha_const.CUSTOM_CONFIGURATION: {
                zha_const.ZHA_OPTIONS: {
                    zha_const.CONF_ENABLE_ENHANCED_LIGHT_TRANSITION: True,
                    zha_const.CONF_GROUP_MEMBERS_ASSUME_STATE: False,
                },
                zha_const.ZHA_ALARM_OPTIONS: {
                    zha_const.CONF_ALARM_ARM_REQUIRES_CODE: False,
                    zha_const.CONF_ALARM_MASTER_CODE: "4321",
                    zha_const.CONF_ALARM_FAILED_TRIES: 2,
                },
            }
        },
    )


@pytest.fixture
def mock_zigpy_connect(
    zigpy_app_controller: ControllerApplication,
) -> Generator[ControllerApplication]:
    """Patch the zigpy radio connection with our mock application."""
    with (
        patch(
            "bellows.zigbee.application.ControllerApplication.new",
            return_value=zigpy_app_controller,
        ),
        patch(
            "bellows.zigbee.application.ControllerApplication",
            return_value=zigpy_app_controller,
        ),
    ):
        yield zigpy_app_controller


@pytest.fixture
def setup_zha(
    hass: HomeAssistant,
    config_entry: MockConfigEntry,
    mock_zigpy_connect: ControllerApplication,
):
    """Set up ZHA component."""
    zha_config = {zha_const.CONF_ENABLE_QUIRKS: False}

    async def _setup(config=None):
        config_entry.add_to_hass(hass)
        config = config or {}

        status = await async_setup_component(
            hass, zha_const.DOMAIN, {zha_const.DOMAIN: {**zha_config, **config}}
        )
        assert status is True
        await hass.async_block_till_done()

    return _setup


@pytest.fixture
def cluster_handler():
    """ClusterHandler mock factory fixture."""

    def cluster_handler(name: str, cluster_id: int, endpoint_id: int = 1):
        ch = MagicMock()
        ch.name = name
        ch.generic_id = f"cluster_handler_0x{cluster_id:04x}"
        ch.id = f"{endpoint_id}:0x{cluster_id:04x}"
        ch.async_configure = AsyncMock()
        ch.async_initialize = AsyncMock()
        return ch

    return cluster_handler


@pytest.fixture(autouse=True)
def speed_up_radio_mgr():
    """Speed up the radio manager connection time by removing delays."""
    with patch("homeassistant.components.zha.radio_manager.CONNECT_DELAY_S", 0.00001):
        yield


@pytest.fixture
def network_backup() -> zigpy.backups.NetworkBackup:
    """Real ZHA network backup taken from an active instance."""
    return zigpy.backups.NetworkBackup.from_dict(
        {
            "backup_time": "2022-11-16T03:16:49.427675+00:00",
            "network_info": {
                "extended_pan_id": "2f:73:58:bd:fe:78:91:11",
                "pan_id": "2DB4",
                "nwk_update_id": 0,
                "nwk_manager_id": "0000",
                "channel": 15,
                "channel_mask": [
                    11,
                    12,
                    13,
                    14,
                    15,
                    16,
                    17,
                    18,
                    19,
                    20,
                    21,
                    22,
                    23,
                    24,
                    25,
                    26,
                ],
                "security_level": 5,
                "network_key": {
                    "key": "4a:c7:9d:50:51:09:16:37:2e:34:66:c6:ed:9b:23:85",
                    "tx_counter": 14131,
                    "rx_counter": 0,
                    "seq": 0,
                    "partner_ieee": "ff:ff:ff:ff:ff:ff:ff:ff",
                },
                "tc_link_key": {
                    "key": "5a:69:67:42:65:65:41:6c:6c:69:61:6e:63:65:30:39",
                    "tx_counter": 0,
                    "rx_counter": 0,
                    "seq": 0,
                    "partner_ieee": "84:ba:20:ff:fe:59:f5:ff",
                },
                "key_table": [],
                "children": [],
                "nwk_addresses": {"cc:cc:cc:ff:fe:e6:8e:ca": "1431"},
                "stack_specific": {
                    "ezsp": {"hashed_tclk": "e9bd3ac165233d95923613c608beb147"}
                },
                "metadata": {
                    "ezsp": {
                        "manufacturer": "",
                        "board": "",
                        "version": "7.1.3.0 build 0",
                        "stack_version": 9,
                        "can_write_custom_eui64": False,
                    }
                },
                "source": "bellows@0.34.2",
            },
            "node_info": {
                "nwk": "0000",
                "ieee": "84:ba:20:ff:fe:59:f5:ff",
                "logical_type": "coordinator",
            },
        }
    )


@pytest.fixture
def zigpy_device_mock(zigpy_app_controller):
    """Make a fake device using the specified cluster classes."""

    def _mock_dev(
        endpoints,
        ieee="00:0d:6f:00:0a:90:69:e7",
        manufacturer="FakeManufacturer",
        model="FakeModel",
        node_descriptor=b"\x02@\x807\x10\x7fd\x00\x00*d\x00\x00",
        nwk=0xB79C,
        patch_cluster=True,
        quirk=None,
        attributes=None,
    ):
        """Make a fake device using the specified cluster classes."""
        device = zigpy.device.Device(
            zigpy_app_controller, zigpy.types.EUI64.convert(ieee), nwk
        )
        device.manufacturer = manufacturer
        device.model = model
        device.node_desc = zdo_t.NodeDescriptor.deserialize(node_descriptor)[0]
        device.last_seen = time.time()

        for epid, ep in endpoints.items():
            endpoint = device.add_endpoint(epid)
            endpoint.device_type = ep[SIG_EP_TYPE]
            endpoint.profile_id = ep.get(SIG_EP_PROFILE, 0x0104)
            endpoint.request = AsyncMock()

            for cluster_id in ep.get(SIG_EP_INPUT, []):
                endpoint.add_input_cluster(cluster_id)

            for cluster_id in ep.get(SIG_EP_OUTPUT, []):
                endpoint.add_output_cluster(cluster_id)

        device.status = zigpy.device.Status.ENDPOINTS_INIT

        if quirk:
            device = quirk(zigpy_app_controller, device.ieee, device.nwk, device)
        else:
            # Allow zigpy to apply quirks if we don't pass one explicitly
            device = zigpy.quirks.get_device(device)

        if patch_cluster:
            for endpoint in (ep for epid, ep in device.endpoints.items() if epid):
                endpoint.request = AsyncMock(return_value=[0])
                for cluster in itertools.chain(
                    endpoint.in_clusters.values(), endpoint.out_clusters.values()
                ):
                    common_patch_cluster(cluster)

        if attributes is not None:
            for ep_id, clusters in attributes.items():
                for cluster_name, attrs in clusters.items():
                    cluster = getattr(device.endpoints[ep_id], cluster_name)

                    for name, value in attrs.items():
                        attr_id = cluster.find_attribute(name).id
                        cluster._attr_cache[attr_id] = value

        return device

    return _mock_dev<|MERGE_RESOLUTION|>--- conflicted
+++ resolved
@@ -1,9 +1,6 @@
 """Test configuration for the ZHA component."""
 
-<<<<<<< HEAD
-=======
-from collections.abc import Callable, Generator
->>>>>>> 61f1c8d9
+from collections.abc import Generator
 import itertools
 import time
 from typing import Any
