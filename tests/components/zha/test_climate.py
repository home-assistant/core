--- conflicted
+++ resolved
@@ -249,50 +249,45 @@
     )
     state = hass.states.get(entity_id)
     assert state.attributes[ATTR_HVAC_ACTION] == HVACAction.IDLE
-    """ TODO something is wrong here
-    hvac_sensor_state = hass.states.get(sensor_entity_id)
-    assert hvac_sensor_state.state == HVACAction.IDLE
-    """
+    # TODO something is wrong here   # pylint: disable=fixme
+    # hvac_sensor_state = hass.states.get(sensor_entity_id)
+    # assert hvac_sensor_state.state == HVACAction.IDLE
 
     await send_attributes_report(
         hass, thrm_cluster, {0x001E: Thermostat.RunningMode.Cool}
     )
     state = hass.states.get(entity_id)
     assert state.attributes[ATTR_HVAC_ACTION] == HVACAction.COOLING
-    """ TODO something is wrong here
-    hvac_sensor_state = hass.states.get(sensor_entity_id)
-    assert hvac_sensor_state.state == HVACAction.COOLING
-    """
+    # TODO something is wrong here   # pylint: disable=fixme
+    # hvac_sensor_state = hass.states.get(sensor_entity_id)
+    # assert hvac_sensor_state.state == HVACAction.COOLING
 
     await send_attributes_report(
         hass, thrm_cluster, {0x001E: Thermostat.RunningMode.Heat}
     )
     state = hass.states.get(entity_id)
     assert state.attributes[ATTR_HVAC_ACTION] == HVACAction.HEATING
-    """ TODO something is wrong here
-    hvac_sensor_state = hass.states.get(sensor_entity_id)
-    assert hvac_sensor_state.state == HVACAction.HEATING
-    """
+    # TODO something is wrong here   # pylint: disable=fixme
+    # hvac_sensor_state = hass.states.get(sensor_entity_id)
+    # assert hvac_sensor_state.state == HVACAction.HEATING
 
     await send_attributes_report(
         hass, thrm_cluster, {0x001E: Thermostat.RunningMode.Off}
     )
     state = hass.states.get(entity_id)
     assert state.attributes[ATTR_HVAC_ACTION] == HVACAction.IDLE
-    """ TODO something is wrong here
-    hvac_sensor_state = hass.states.get(sensor_entity_id)
-    assert hvac_sensor_state.state == HVACAction.IDLE
-    """
+    # TODO something is wrong here   # pylint: disable=fixme
+    # hvac_sensor_state = hass.states.get(sensor_entity_id)
+    # assert hvac_sensor_state.state == HVACAction.IDLE
 
     await send_attributes_report(
         hass, thrm_cluster, {0x0029: Thermostat.RunningState.Fan_State_On}
     )
     state = hass.states.get(entity_id)
     assert state.attributes[ATTR_HVAC_ACTION] == HVACAction.FAN
-    """ TODO something is wrong here
-    hvac_sensor_state = hass.states.get(sensor_entity_id)
-    assert hvac_sensor_state.state == HVACAction.FAN
-    """
+    # TODO something is wrong here   # pylint: disable=fixme
+    # hvac_sensor_state = hass.states.get(sensor_entity_id)
+    # assert hvac_sensor_state.state == HVACAction.FAN
 
 
 async def test_climate_hvac_action_pi_demand(
@@ -953,314 +948,4 @@
         blocking=True,
     )
     assert fan_cluster.write_attributes.await_count == 1
-<<<<<<< HEAD
-    assert fan_cluster.write_attributes.call_args[0][0] == {"fan_mode": 5}
-=======
-    assert fan_cluster.write_attributes.call_args[0][0] == {"fan_mode": 5}
-
-
-async def test_set_moes_preset(hass: HomeAssistant, device_climate_moes) -> None:
-    """Test setting preset for moes trv."""
-
-    entity_id = find_entity_id(Platform.CLIMATE, device_climate_moes, hass)
-    thrm_cluster = device_climate_moes.device.endpoints[1].thermostat
-
-    state = hass.states.get(entity_id)
-    assert state.attributes[ATTR_PRESET_MODE] == PRESET_NONE
-
-    await hass.services.async_call(
-        CLIMATE_DOMAIN,
-        SERVICE_SET_PRESET_MODE,
-        {ATTR_ENTITY_ID: entity_id, ATTR_PRESET_MODE: PRESET_AWAY},
-        blocking=True,
-    )
-
-    assert thrm_cluster.write_attributes.await_count == 1
-    assert thrm_cluster.write_attributes.call_args_list[0][0][0] == {
-        "operation_preset": 0
-    }
-
-    thrm_cluster.write_attributes.reset_mock()
-    await hass.services.async_call(
-        CLIMATE_DOMAIN,
-        SERVICE_SET_PRESET_MODE,
-        {ATTR_ENTITY_ID: entity_id, ATTR_PRESET_MODE: PRESET_SCHEDULE},
-        blocking=True,
-    )
-
-    assert thrm_cluster.write_attributes.await_count == 2
-    assert thrm_cluster.write_attributes.call_args_list[0][0][0] == {
-        "operation_preset": 2
-    }
-    assert thrm_cluster.write_attributes.call_args_list[1][0][0] == {
-        "operation_preset": 1
-    }
-
-    thrm_cluster.write_attributes.reset_mock()
-    await hass.services.async_call(
-        CLIMATE_DOMAIN,
-        SERVICE_SET_PRESET_MODE,
-        {ATTR_ENTITY_ID: entity_id, ATTR_PRESET_MODE: PRESET_COMFORT},
-        blocking=True,
-    )
-
-    assert thrm_cluster.write_attributes.await_count == 2
-    assert thrm_cluster.write_attributes.call_args_list[0][0][0] == {
-        "operation_preset": 2
-    }
-    assert thrm_cluster.write_attributes.call_args_list[1][0][0] == {
-        "operation_preset": 3
-    }
-
-    thrm_cluster.write_attributes.reset_mock()
-    await hass.services.async_call(
-        CLIMATE_DOMAIN,
-        SERVICE_SET_PRESET_MODE,
-        {ATTR_ENTITY_ID: entity_id, ATTR_PRESET_MODE: PRESET_ECO},
-        blocking=True,
-    )
-
-    assert thrm_cluster.write_attributes.await_count == 2
-    assert thrm_cluster.write_attributes.call_args_list[0][0][0] == {
-        "operation_preset": 2
-    }
-    assert thrm_cluster.write_attributes.call_args_list[1][0][0] == {
-        "operation_preset": 4
-    }
-
-    thrm_cluster.write_attributes.reset_mock()
-    await hass.services.async_call(
-        CLIMATE_DOMAIN,
-        SERVICE_SET_PRESET_MODE,
-        {ATTR_ENTITY_ID: entity_id, ATTR_PRESET_MODE: PRESET_BOOST},
-        blocking=True,
-    )
-
-    assert thrm_cluster.write_attributes.await_count == 2
-    assert thrm_cluster.write_attributes.call_args_list[0][0][0] == {
-        "operation_preset": 2
-    }
-    assert thrm_cluster.write_attributes.call_args_list[1][0][0] == {
-        "operation_preset": 5
-    }
-
-    thrm_cluster.write_attributes.reset_mock()
-    await hass.services.async_call(
-        CLIMATE_DOMAIN,
-        SERVICE_SET_PRESET_MODE,
-        {ATTR_ENTITY_ID: entity_id, ATTR_PRESET_MODE: PRESET_COMPLEX},
-        blocking=True,
-    )
-
-    assert thrm_cluster.write_attributes.await_count == 2
-    assert thrm_cluster.write_attributes.call_args_list[0][0][0] == {
-        "operation_preset": 2
-    }
-    assert thrm_cluster.write_attributes.call_args_list[1][0][0] == {
-        "operation_preset": 6
-    }
-
-    thrm_cluster.write_attributes.reset_mock()
-    await hass.services.async_call(
-        CLIMATE_DOMAIN,
-        SERVICE_SET_PRESET_MODE,
-        {ATTR_ENTITY_ID: entity_id, ATTR_PRESET_MODE: PRESET_NONE},
-        blocking=True,
-    )
-
-    assert thrm_cluster.write_attributes.await_count == 1
-    assert thrm_cluster.write_attributes.call_args_list[0][0][0] == {
-        "operation_preset": 2
-    }
-
-
-async def test_set_moes_operation_mode(
-    hass: HomeAssistant, device_climate_moes
-) -> None:
-    """Test setting preset for moes trv."""
-
-    entity_id = find_entity_id(Platform.CLIMATE, device_climate_moes, hass)
-    thrm_cluster = device_climate_moes.device.endpoints[1].thermostat
-
-    await send_attributes_report(hass, thrm_cluster, {"operation_preset": 0})
-
-    state = hass.states.get(entity_id)
-    assert state.attributes[ATTR_PRESET_MODE] == PRESET_AWAY
-
-    await send_attributes_report(hass, thrm_cluster, {"operation_preset": 1})
-
-    state = hass.states.get(entity_id)
-    assert state.attributes[ATTR_PRESET_MODE] == PRESET_SCHEDULE
-
-    await send_attributes_report(hass, thrm_cluster, {"operation_preset": 2})
-
-    state = hass.states.get(entity_id)
-    assert state.attributes[ATTR_PRESET_MODE] == PRESET_NONE
-
-    await send_attributes_report(hass, thrm_cluster, {"operation_preset": 3})
-
-    state = hass.states.get(entity_id)
-    assert state.attributes[ATTR_PRESET_MODE] == PRESET_COMFORT
-
-    await send_attributes_report(hass, thrm_cluster, {"operation_preset": 4})
-
-    state = hass.states.get(entity_id)
-    assert state.attributes[ATTR_PRESET_MODE] == PRESET_ECO
-
-    await send_attributes_report(hass, thrm_cluster, {"operation_preset": 5})
-
-    state = hass.states.get(entity_id)
-    assert state.attributes[ATTR_PRESET_MODE] == PRESET_BOOST
-
-    await send_attributes_report(hass, thrm_cluster, {"operation_preset": 6})
-
-    state = hass.states.get(entity_id)
-    assert state.attributes[ATTR_PRESET_MODE] == PRESET_COMPLEX
-
-
-@pytest.mark.parametrize(
-    ("preset_attr", "preset_mode"),
-    [
-        (0, PRESET_AWAY),
-        (1, PRESET_SCHEDULE),
-        # pylint: disable-next=fixme
-        # (2, PRESET_NONE),  # TODO: why does this not work?
-        (4, PRESET_ECO),
-        (5, PRESET_BOOST),
-        (7, PRESET_TEMP_MANUAL),
-    ],
-)
-async def test_beca_operation_mode_update(
-    hass: HomeAssistant,
-    device_climate_beca: ZHADevice,
-    preset_attr: int,
-    preset_mode: str,
-) -> None:
-    """Test beca trv operation mode attribute update."""
-
-    entity_id = find_entity_id(Platform.CLIMATE, device_climate_beca, hass)
-    thrm_cluster = device_climate_beca.device.endpoints[1].thermostat
-
-    # Test sending an attribute report
-    await send_attributes_report(hass, thrm_cluster, {"operation_preset": preset_attr})
-    state = hass.states.get(entity_id)
-    assert state.attributes[ATTR_PRESET_MODE] == preset_mode
-
-    # Test setting the preset
-    await hass.services.async_call(
-        CLIMATE_DOMAIN,
-        SERVICE_SET_PRESET_MODE,
-        {ATTR_ENTITY_ID: entity_id, ATTR_PRESET_MODE: preset_mode},
-        blocking=True,
-    )
-
-    assert thrm_cluster.write_attributes.mock_calls == [
-        call(
-            {"operation_preset": preset_attr},
-            manufacturer=device_climate_beca.manufacturer_code,
-        )
-    ]
-
-
-async def test_set_zonnsmart_preset(
-    hass: HomeAssistant, device_climate_zonnsmart
-) -> None:
-    """Test setting preset from homeassistant for zonnsmart trv."""
-
-    entity_id = find_entity_id(Platform.CLIMATE, device_climate_zonnsmart, hass)
-    thrm_cluster = device_climate_zonnsmart.device.endpoints[1].thermostat
-
-    state = hass.states.get(entity_id)
-    assert state.attributes[ATTR_PRESET_MODE] == PRESET_NONE
-
-    await hass.services.async_call(
-        CLIMATE_DOMAIN,
-        SERVICE_SET_PRESET_MODE,
-        {ATTR_ENTITY_ID: entity_id, ATTR_PRESET_MODE: PRESET_SCHEDULE},
-        blocking=True,
-    )
-
-    assert thrm_cluster.write_attributes.await_count == 1
-    assert thrm_cluster.write_attributes.call_args_list[0][0][0] == {
-        "operation_preset": 0
-    }
-
-    thrm_cluster.write_attributes.reset_mock()
-    await hass.services.async_call(
-        CLIMATE_DOMAIN,
-        SERVICE_SET_PRESET_MODE,
-        {ATTR_ENTITY_ID: entity_id, ATTR_PRESET_MODE: "holiday"},
-        blocking=True,
-    )
-
-    assert thrm_cluster.write_attributes.await_count == 2
-    assert thrm_cluster.write_attributes.call_args_list[0][0][0] == {
-        "operation_preset": 1
-    }
-    assert thrm_cluster.write_attributes.call_args_list[1][0][0] == {
-        "operation_preset": 3
-    }
-
-    thrm_cluster.write_attributes.reset_mock()
-    await hass.services.async_call(
-        CLIMATE_DOMAIN,
-        SERVICE_SET_PRESET_MODE,
-        {ATTR_ENTITY_ID: entity_id, ATTR_PRESET_MODE: "frost protect"},
-        blocking=True,
-    )
-
-    assert thrm_cluster.write_attributes.await_count == 2
-    assert thrm_cluster.write_attributes.call_args_list[0][0][0] == {
-        "operation_preset": 1
-    }
-    assert thrm_cluster.write_attributes.call_args_list[1][0][0] == {
-        "operation_preset": 4
-    }
-
-    thrm_cluster.write_attributes.reset_mock()
-    await hass.services.async_call(
-        CLIMATE_DOMAIN,
-        SERVICE_SET_PRESET_MODE,
-        {ATTR_ENTITY_ID: entity_id, ATTR_PRESET_MODE: PRESET_NONE},
-        blocking=True,
-    )
-
-    assert thrm_cluster.write_attributes.await_count == 1
-    assert thrm_cluster.write_attributes.call_args_list[0][0][0] == {
-        "operation_preset": 1
-    }
-
-
-async def test_set_zonnsmart_operation_mode(
-    hass: HomeAssistant, device_climate_zonnsmart
-) -> None:
-    """Test setting preset from trv for zonnsmart trv."""
-
-    entity_id = find_entity_id(Platform.CLIMATE, device_climate_zonnsmart, hass)
-    thrm_cluster = device_climate_zonnsmart.device.endpoints[1].thermostat
-
-    await send_attributes_report(hass, thrm_cluster, {"operation_preset": 0})
-
-    state = hass.states.get(entity_id)
-    assert state.attributes[ATTR_PRESET_MODE] == PRESET_SCHEDULE
-
-    await send_attributes_report(hass, thrm_cluster, {"operation_preset": 1})
-
-    state = hass.states.get(entity_id)
-    assert state.attributes[ATTR_PRESET_MODE] == PRESET_NONE
-
-    await send_attributes_report(hass, thrm_cluster, {"operation_preset": 2})
-
-    state = hass.states.get(entity_id)
-    assert state.attributes[ATTR_PRESET_MODE] == "holiday"
-
-    await send_attributes_report(hass, thrm_cluster, {"operation_preset": 3})
-
-    state = hass.states.get(entity_id)
-    assert state.attributes[ATTR_PRESET_MODE] == "holiday"
-
-    await send_attributes_report(hass, thrm_cluster, {"operation_preset": 4})
-
-    state = hass.states.get(entity_id)
-    assert state.attributes[ATTR_PRESET_MODE] == "frost protect"
->>>>>>> 08fae5d4
+    assert fan_cluster.write_attributes.call_args[0][0] == {"fan_mode": 5}