--- conflicted
+++ resolved
@@ -1,15 +1,12 @@
 """Test ZHA entities."""
 
-<<<<<<< HEAD
+from collections.abc import Callable, Coroutine
 from unittest.mock import patch
 
 import pytest
-=======
-from collections.abc import Callable, Coroutine
-
 from zigpy.device import Device
->>>>>>> 750f0632
 from zigpy.profiles import zha
+import zigpy.types as t
 from zigpy.zcl.clusters import general, measurement
 
 from homeassistant.components.zha.helpers import get_zha_gateway
@@ -100,9 +97,9 @@
 )
 async def test_entity_postfix(
     hass: HomeAssistant,
-    setup_zha,
-    zigpy_device_mock,
-    cluster_id,
+    setup_zha: Callable[..., Coroutine[None]],
+    zigpy_device_mock: Callable[..., Device],
+    cluster_id: t.uint16_t,
     entity_prefix: str,
     entity_suffix: str,
     n_endpoints: int,
