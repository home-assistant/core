--- conflicted
+++ resolved
@@ -16,11 +16,7 @@
 )
 from homeassistant.const import Platform
 from homeassistant.core import HomeAssistant
-<<<<<<< HEAD
-import homeassistant.helpers.device_registry as dr
-=======
 from homeassistant.helpers import device_registry as dr
->>>>>>> 08fae5d4
 
 from .conftest import SIG_EP_INPUT, SIG_EP_OUTPUT, SIG_EP_PROFILE, SIG_EP_TYPE
 
@@ -158,14 +154,8 @@
         }
     )
 
-<<<<<<< HEAD
-    dev_reg = dr.async_get(hass)
-    device = dev_reg.async_get_device(
+    device = device_registry.async_get_device(
         identifiers={("zha", str(zha_device_proxy.device.ieee))}
-=======
-    device = device_registry.async_get_device(
-        identifiers={("zha", str(zha_device.ieee))}
->>>>>>> 08fae5d4
     )
     assert device
     diagnostics_data = await get_diagnostics_for_device(
