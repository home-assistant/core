--- conflicted
+++ resolved
@@ -260,9 +260,6 @@
         assert call.domain == 'domain_test'
         assert call.service == 'test_service'
         assert call.data == {'hello': 'world'}
-<<<<<<< HEAD
-        assert call.context.user_id is None
-=======
         assert call.context.user_id is None
 
 
@@ -318,5 +315,4 @@
 
     msg = await websocket_client.receive_json()
     assert not msg['success']
-    assert msg['error']['code'] == const.ERR_UNKNOWN_ERROR
->>>>>>> 28215d7e
+    assert msg['error']['code'] == const.ERR_UNKNOWN_ERROR