--- conflicted
+++ resolved
@@ -207,14 +207,10 @@
     await mock_cloud(hass)
     await hass.async_block_till_done()
 
-<<<<<<< HEAD
     with (
         patch("homeassistant.components.cloud.async_is_logged_in", return_value=True),
-        patch("homeassistant.components.cloud.async_is_connected", return_value=True),
-        patch(
-            "homeassistant.components.cloud.async_active_subscription",
-            return_value=True,
-        ),
+        patch.object(cloud, "async_is_connected", return_value=True),
+        patch.object(cloud, "async_active_subscription", return_value=True),
         patch(
             "homeassistant.components.cloud.async_create_cloudhook",
             return_value="https://hooks.nabu.casa/ABCD",
@@ -232,25 +228,6 @@
         patch(
             "homeassistant.components.netatmo.webhook_generate_url",
         ),
-=======
-    with patch(
-        "homeassistant.components.cloud.async_is_logged_in", return_value=True
-    ), patch.object(cloud, "async_is_connected", return_value=True), patch.object(
-        cloud, "async_active_subscription", return_value=True
-    ), patch(
-        "homeassistant.components.cloud.async_create_cloudhook",
-        return_value="https://hooks.nabu.casa/ABCD",
-    ) as fake_create_cloudhook, patch(
-        "homeassistant.components.cloud.async_delete_cloudhook"
-    ) as fake_delete_cloudhook, patch(
-        "homeassistant.components.netatmo.api.AsyncConfigEntryNetatmoAuth"
-    ) as mock_auth, patch(
-        "homeassistant.components.netatmo.data_handler.PLATFORMS", []
-    ), patch(
-        "homeassistant.helpers.config_entry_oauth2_flow.async_get_config_entry_implementation",
-    ), patch(
-        "homeassistant.components.netatmo.webhook_generate_url",
->>>>>>> 3ec9312f
     ):
         mock_auth.return_value.async_post_api_request.side_effect = fake_post_request
         assert await async_setup_component(
@@ -298,14 +275,10 @@
     await mock_cloud(hass)
     await hass.async_block_till_done()
 
-<<<<<<< HEAD
     with (
         patch("homeassistant.components.cloud.async_is_logged_in", return_value=True),
         patch("homeassistant.components.cloud.async_is_connected", return_value=True),
-        patch(
-            "homeassistant.components.cloud.async_active_subscription",
-            return_value=True,
-        ),
+        patch.object(cloud, "async_active_subscription", return_value=True),
         patch(
             "homeassistant.components.cloud.async_create_cloudhook",
             return_value="https://hooks.nabu.casa/ABCD",
@@ -323,25 +296,6 @@
         patch(
             "homeassistant.components.netatmo.webhook_generate_url",
         ),
-=======
-    with patch(
-        "homeassistant.components.cloud.async_is_logged_in", return_value=True
-    ), patch(
-        "homeassistant.components.cloud.async_is_connected", return_value=True
-    ), patch.object(cloud, "async_active_subscription", return_value=True), patch(
-        "homeassistant.components.cloud.async_create_cloudhook",
-        return_value="https://hooks.nabu.casa/ABCD",
-    ) as fake_create_cloudhook, patch(
-        "homeassistant.components.cloud.async_delete_cloudhook"
-    ) as fake_delete_cloudhook, patch(
-        "homeassistant.components.netatmo.api.AsyncConfigEntryNetatmoAuth"
-    ) as mock_auth, patch(
-        "homeassistant.components.netatmo.data_handler.PLATFORMS", []
-    ), patch(
-        "homeassistant.helpers.config_entry_oauth2_flow.async_get_config_entry_implementation",
-    ), patch(
-        "homeassistant.components.netatmo.webhook_generate_url",
->>>>>>> 3ec9312f
     ):
         mock_auth.return_value.async_post_api_request.side_effect = fake_post_request
         mock_auth.return_value.async_addwebhook.side_effect = AsyncMock()
