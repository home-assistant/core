--- conflicted
+++ resolved
@@ -23,11 +23,7 @@
 from homeassistant.const import (
     STATE_ON, STATE_OFF, ATTR_ENTITY_ID, SERVICE_TURN_ON, SERVICE_TURN_OFF,
     TEMP_CELSIUS, TEMP_FAHRENHEIT, ATTR_SUPPORTED_FEATURES, ATTR_TEMPERATURE,
-<<<<<<< HEAD
-    ATTR_ASSUMED_STATE)
-=======
     ATTR_DEVICE_CLASS, ATTR_ASSUMED_STATE)
->>>>>>> 3fde1d3b
 from homeassistant.core import State, DOMAIN as HA_DOMAIN, EVENT_CALL_SERVICE
 from homeassistant.util import color
 from tests.common import async_mock_service, mock_coro
@@ -1067,15 +1063,9 @@
 
 
 async def test_openclose_cover(hass):
-<<<<<<< HEAD
-    """Test cover trait."""
-    assert trait.OpenCloseTrait.supported(cover.DOMAIN,
-                                          cover.SUPPORT_SET_POSITION)
-=======
     """Test OpenClose trait support for cover domain."""
     assert trait.OpenCloseTrait.supported(cover.DOMAIN,
                                           cover.SUPPORT_SET_POSITION, None)
->>>>>>> 3fde1d3b
 
     # No position
     trt = trait.OpenCloseTrait(hass, State('cover.bla', cover.STATE_OPEN, {
@@ -1114,8 +1104,6 @@
     assert calls[0].data == {
         ATTR_ENTITY_ID: 'cover.bla',
         cover.ATTR_POSITION: 50
-<<<<<<< HEAD
-=======
     }
 
 
@@ -1153,5 +1141,4 @@
 
     assert trt.query_attributes() == {
         'openPercent': 0
->>>>>>> 3fde1d3b
     }