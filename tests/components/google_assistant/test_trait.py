--- conflicted
+++ resolved
@@ -1,10 +1,6 @@
 """Tests for the Google Assistant traits."""
 import pytest
 
-from homeassistant.const import (
-    STATE_ON, STATE_OFF, ATTR_ENTITY_ID, SERVICE_TURN_ON, SERVICE_TURN_OFF,
-    TEMP_CELSIUS, TEMP_FAHRENHEIT, ATTR_SUPPORTED_FEATURES)
-from homeassistant.core import State, DOMAIN as HA_DOMAIN
 from homeassistant.components import (
     climate,
     cover,
@@ -20,8 +16,11 @@
     group,
 )
 from homeassistant.components.google_assistant import trait, helpers, const
+from homeassistant.const import (
+    STATE_ON, STATE_OFF, ATTR_ENTITY_ID, SERVICE_TURN_ON, SERVICE_TURN_OFF,
+    TEMP_CELSIUS, TEMP_FAHRENHEIT, ATTR_SUPPORTED_FEATURES)
+from homeassistant.core import State, DOMAIN as HA_DOMAIN
 from homeassistant.util import color
-
 from tests.common import async_mock_service
 
 BASIC_CONFIG = helpers.Config(
@@ -386,6 +385,47 @@
     assert len(off_calls) == 1
     assert off_calls[0].data == {
         ATTR_ENTITY_ID: 'media_player.bla',
+    }
+
+
+async def test_onoff_climate(hass):
+    """Test OnOff trait support for climate domain."""
+    assert trait.OnOffTrait.supported(climate.DOMAIN, climate.SUPPORT_ON_OFF)
+
+    trt_on = trait.OnOffTrait(hass, State('climate.bla', STATE_ON),
+                              BASIC_CONFIG)
+
+    assert trt_on.sync_attributes() == {}
+
+    assert trt_on.query_attributes() == {
+        'on': True
+    }
+
+    trt_off = trait.OnOffTrait(hass, State('climate.bla', STATE_OFF),
+                               BASIC_CONFIG)
+
+    assert trt_off.query_attributes() == {
+        'on': False
+    }
+
+    on_calls = async_mock_service(hass, climate.DOMAIN, SERVICE_TURN_ON)
+    await trt_on.execute(trait.COMMAND_ONOFF, {
+        'on': True
+    })
+    assert len(on_calls) == 1
+    assert on_calls[0].data == {
+        ATTR_ENTITY_ID: 'climate.bla',
+    }
+
+    off_calls = async_mock_service(hass, climate.DOMAIN,
+                                   SERVICE_TURN_OFF)
+
+    await trt_on.execute(trait.COMMAND_ONOFF, {
+        'on': False
+    })
+    assert len(off_calls) == 1
+    assert off_calls[0].data == {
+        ATTR_ENTITY_ID: 'climate.bla',
     }
 
 
@@ -794,8 +834,6 @@
     assert len(calls) == 1
     assert calls[0].data == {
         ATTR_ENTITY_ID: 'lock.front_door'
-<<<<<<< HEAD
-=======
     }
 
 
@@ -965,5 +1003,4 @@
     assert calls[0].data == {
         'entity_id': 'media_player.living_room',
         'source': 'media'
->>>>>>> 28215d7e
     }