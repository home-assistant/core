"""Provide common fixtures."""

from collections.abc import Generator
from unittest.mock import AsyncMock, patch

from ohme import ChargerPower, ChargerStatus
import pytest

from homeassistant.components.ohme.const import DOMAIN
from homeassistant.const import CONF_EMAIL, CONF_PASSWORD
from homeassistant.core import HomeAssistant

from tests.common import MockConfigEntry


@pytest.fixture
def mock_setup_entry() -> Generator[AsyncMock]:
    """Override async_setup_entry."""
    with patch(
        "homeassistant.components.ohme.async_setup_entry", return_value=True
    ) as mock_setup_entry:
        yield mock_setup_entry


@pytest.fixture
def mock_config_entry(hass: HomeAssistant) -> MockConfigEntry:
    """Return the default mocked config entry."""
    return MockConfigEntry(
        title="test@example.com",
        domain=DOMAIN,
        version=1,
        data={
            CONF_EMAIL: "test@example.com",
            CONF_PASSWORD: "hunter2",
        },
    )


@pytest.fixture
def mock_client():
    """Fixture to mock the OhmeApiClient."""
    with (
        patch(
            "homeassistant.components.ohme.config_flow.OhmeApiClient",
            autospec=True,
        ) as client,
        patch(
            "homeassistant.components.ohme.OhmeApiClient",
            new=client,
        ),
    ):
        client = client.return_value
        client.async_login.return_value = True
        client.status = ChargerStatus.CHARGING
        client.power = ChargerPower(0, 0, 0, 0)

        client.target_soc = 50
        client.target_time = (8, 0)
        client.battery = 80
        client.preconditioning = 15
        client.serial = "chargerid"
        client.ct_connected = True
        client.cap_available = True
<<<<<<< HEAD
        client.cap_enabled = False
=======
        client.cap_enabled = True
>>>>>>> 41270530
        client.energy = 1000
        client.device_info = {
            "name": "Ohme Home Pro",
            "model": "Home Pro",
            "sw_version": "v2.65",
        }
        client.vehicles = ["Nissan Leaf", "Tesla Model 3"]
        client.current_vehicle = "Nissan Leaf"
        yield client<|MERGE_RESOLUTION|>--- conflicted
+++ resolved
@@ -61,11 +61,7 @@
         client.serial = "chargerid"
         client.ct_connected = True
         client.cap_available = True
-<<<<<<< HEAD
-        client.cap_enabled = False
-=======
         client.cap_enabled = True
->>>>>>> 41270530
         client.energy = 1000
         client.device_info = {
             "name": "Ohme Home Pro",
