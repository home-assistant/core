--- conflicted
+++ resolved
@@ -1,5 +1,5 @@
 # serializer version: 1
-# name: test_entities[sensor.meater_probe_40a72384_ambient_temperature-entry]
+# name: test_entities[sensor.meater_40a72384fa80349314dfd97c84b73a5c1c9da57b59e26d67b573d618fe0d6e58_ambient-entry]
   EntityRegistryEntrySnapshot({
     'aliases': set({
     }),
@@ -14,8 +14,8 @@
     'disabled_by': None,
     'domain': 'sensor',
     'entity_category': None,
-    'entity_id': 'sensor.meater_probe_40a72384_ambient_temperature',
-    'has_entity_name': True,
+    'entity_id': 'sensor.meater_40a72384fa80349314dfd97c84b73a5c1c9da57b59e26d67b573d618fe0d6e58_ambient',
+    'has_entity_name': False,
     'hidden_by': None,
     'icon': None,
     'id': <ANY>,
@@ -29,7 +29,7 @@
     }),
     'original_device_class': <SensorDeviceClass.TEMPERATURE: 'temperature'>,
     'original_icon': None,
-    'original_name': 'Ambient temperature',
+    'original_name': None,
     'platform': 'meater',
     'previous_unique_id': None,
     'suggested_object_id': None,
@@ -39,23 +39,22 @@
     'unit_of_measurement': <UnitOfTemperature.CELSIUS: '°C'>,
   })
 # ---
-# name: test_entities[sensor.meater_probe_40a72384_ambient_temperature-state]
+# name: test_entities[sensor.meater_40a72384fa80349314dfd97c84b73a5c1c9da57b59e26d67b573d618fe0d6e58_ambient-state]
   StateSnapshot({
     'attributes': ReadOnlyDict({
       'device_class': 'temperature',
-      'friendly_name': 'Meater Probe 40a72384 Ambient temperature',
       'state_class': <SensorStateClass.MEASUREMENT: 'measurement'>,
       'unit_of_measurement': <UnitOfTemperature.CELSIUS: '°C'>,
     }),
     'context': <ANY>,
-    'entity_id': 'sensor.meater_probe_40a72384_ambient_temperature',
+    'entity_id': 'sensor.meater_40a72384fa80349314dfd97c84b73a5c1c9da57b59e26d67b573d618fe0d6e58_ambient',
     'last_changed': <ANY>,
     'last_reported': <ANY>,
     'last_updated': <ANY>,
     'state': '28.0',
   })
 # ---
-# name: test_entities[sensor.meater_probe_40a72384_cook_state-entry]
+# name: test_entities[sensor.meater_40a72384fa80349314dfd97c84b73a5c1c9da57b59e26d67b573d618fe0d6e58_cook_name-entry]
   EntityRegistryEntrySnapshot({
     'aliases': set({
     }),
@@ -68,8 +67,8 @@
     'disabled_by': None,
     'domain': 'sensor',
     'entity_category': None,
-    'entity_id': 'sensor.meater_probe_40a72384_cook_state',
-    'has_entity_name': True,
+    'entity_id': 'sensor.meater_40a72384fa80349314dfd97c84b73a5c1c9da57b59e26d67b573d618fe0d6e58_cook_name',
+    'has_entity_name': False,
     'hidden_by': None,
     'icon': None,
     'id': <ANY>,
@@ -80,55 +79,7 @@
     }),
     'original_device_class': None,
     'original_icon': None,
-    'original_name': 'Cook state',
-    'platform': 'meater',
-    'previous_unique_id': None,
-    'suggested_object_id': None,
-    'supported_features': 0,
-    'translation_key': 'cook_state',
-    'unique_id': '40a72384fa80349314dfd97c84b73a5c1c9da57b59e26d67b573d618fe0d6e58-cook_state',
-    'unit_of_measurement': None,
-  })
-# ---
-# name: test_entities[sensor.meater_probe_40a72384_cook_state-state]
-  StateSnapshot({
-    'attributes': ReadOnlyDict({
-      'friendly_name': 'Meater Probe 40a72384 Cook state',
-    }),
-    'context': <ANY>,
-    'entity_id': 'sensor.meater_probe_40a72384_cook_state',
-    'last_changed': <ANY>,
-    'last_reported': <ANY>,
-    'last_updated': <ANY>,
-    'state': 'Started',
-  })
-# ---
-# name: test_entities[sensor.meater_probe_40a72384_cooking-entry]
-  EntityRegistryEntrySnapshot({
-    'aliases': set({
-    }),
-    'area_id': None,
-    'capabilities': None,
-    'config_entry_id': <ANY>,
-    'config_subentry_id': <ANY>,
-    'device_class': None,
-    'device_id': <ANY>,
-    'disabled_by': None,
-    'domain': 'sensor',
-    'entity_category': None,
-    'entity_id': 'sensor.meater_probe_40a72384_cooking',
-    'has_entity_name': True,
-    'hidden_by': None,
-    'icon': None,
-    'id': <ANY>,
-    'labels': set({
-    }),
-    'name': None,
-    'options': dict({
-    }),
-    'original_device_class': None,
-    'original_icon': None,
-    'original_name': 'Cooking',
+    'original_name': None,
     'platform': 'meater',
     'previous_unique_id': None,
     'suggested_object_id': None,
@@ -138,28 +89,79 @@
     'unit_of_measurement': None,
   })
 # ---
-# name: test_entities[sensor.meater_probe_40a72384_cooking-state]
-  StateSnapshot({
-    'attributes': ReadOnlyDict({
-      'friendly_name': 'Meater Probe 40a72384 Cooking',
-    }),
-    'context': <ANY>,
-    'entity_id': 'sensor.meater_probe_40a72384_cooking',
+# name: test_entities[sensor.meater_40a72384fa80349314dfd97c84b73a5c1c9da57b59e26d67b573d618fe0d6e58_cook_name-state]
+  StateSnapshot({
+    'attributes': ReadOnlyDict({
+    }),
+    'context': <ANY>,
+    'entity_id': 'sensor.meater_40a72384fa80349314dfd97c84b73a5c1c9da57b59e26d67b573d618fe0d6e58_cook_name',
     'last_changed': <ANY>,
     'last_reported': <ANY>,
     'last_updated': <ANY>,
     'state': 'Whole chicken',
   })
 # ---
-# name: test_entities[sensor.meater_probe_40a72384_internal_temperature-entry]
+# name: test_entities[sensor.meater_40a72384fa80349314dfd97c84b73a5c1c9da57b59e26d67b573d618fe0d6e58_cook_peak_temp-entry]
   EntityRegistryEntrySnapshot({
     'aliases': set({
     }),
     'area_id': None,
     'capabilities': dict({
-<<<<<<< HEAD
-      'state_class': <SensorStateClass.MEASUREMENT: 'measurement'>,
-=======
+      'state_class': <SensorStateClass.MEASUREMENT: 'measurement'>,
+    }),
+    'config_entry_id': <ANY>,
+    'config_subentry_id': <ANY>,
+    'device_class': None,
+    'device_id': <ANY>,
+    'disabled_by': None,
+    'domain': 'sensor',
+    'entity_category': None,
+    'entity_id': 'sensor.meater_40a72384fa80349314dfd97c84b73a5c1c9da57b59e26d67b573d618fe0d6e58_cook_peak_temp',
+    'has_entity_name': False,
+    'hidden_by': None,
+    'icon': None,
+    'id': <ANY>,
+    'labels': set({
+    }),
+    'name': None,
+    'options': dict({
+      'sensor': dict({
+        'suggested_display_precision': 1,
+      }),
+    }),
+    'original_device_class': <SensorDeviceClass.TEMPERATURE: 'temperature'>,
+    'original_icon': None,
+    'original_name': None,
+    'platform': 'meater',
+    'previous_unique_id': None,
+    'suggested_object_id': None,
+    'supported_features': 0,
+    'translation_key': 'cook_peak_temp',
+    'unique_id': '40a72384fa80349314dfd97c84b73a5c1c9da57b59e26d67b573d618fe0d6e58-cook_peak_temp',
+    'unit_of_measurement': <UnitOfTemperature.CELSIUS: '°C'>,
+  })
+# ---
+# name: test_entities[sensor.meater_40a72384fa80349314dfd97c84b73a5c1c9da57b59e26d67b573d618fe0d6e58_cook_peak_temp-state]
+  StateSnapshot({
+    'attributes': ReadOnlyDict({
+      'device_class': 'temperature',
+      'state_class': <SensorStateClass.MEASUREMENT: 'measurement'>,
+      'unit_of_measurement': <UnitOfTemperature.CELSIUS: '°C'>,
+    }),
+    'context': <ANY>,
+    'entity_id': 'sensor.meater_40a72384fa80349314dfd97c84b73a5c1c9da57b59e26d67b573d618fe0d6e58_cook_peak_temp',
+    'last_changed': <ANY>,
+    'last_reported': <ANY>,
+    'last_updated': <ANY>,
+    'state': '27.0',
+  })
+# ---
+# name: test_entities[sensor.meater_40a72384fa80349314dfd97c84b73a5c1c9da57b59e26d67b573d618fe0d6e58_cook_state-entry]
+  EntityRegistryEntrySnapshot({
+    'aliases': set({
+    }),
+    'area_id': None,
+    'capabilities': dict({
       'options': list([
         'not_started',
         'configured',
@@ -171,53 +173,39 @@
         'slightly_overdone',
         'overcooked',
       ]),
->>>>>>> 69bf79d3
-    }),
-    'config_entry_id': <ANY>,
-    'config_subentry_id': <ANY>,
-    'device_class': None,
-    'device_id': <ANY>,
-    'disabled_by': None,
-    'domain': 'sensor',
-    'entity_category': None,
-    'entity_id': 'sensor.meater_probe_40a72384_internal_temperature',
-    'has_entity_name': True,
-    'hidden_by': None,
-    'icon': None,
-    'id': <ANY>,
-    'labels': set({
-    }),
-    'name': None,
-    'options': dict({
-      'sensor': dict({
-        'suggested_display_precision': 1,
-      }),
-    }),
-<<<<<<< HEAD
-    'original_device_class': <SensorDeviceClass.TEMPERATURE: 'temperature'>,
-=======
+    }),
+    'config_entry_id': <ANY>,
+    'config_subentry_id': <ANY>,
+    'device_class': None,
+    'device_id': <ANY>,
+    'disabled_by': None,
+    'domain': 'sensor',
+    'entity_category': None,
+    'entity_id': 'sensor.meater_40a72384fa80349314dfd97c84b73a5c1c9da57b59e26d67b573d618fe0d6e58_cook_state',
+    'has_entity_name': False,
+    'hidden_by': None,
+    'icon': None,
+    'id': <ANY>,
+    'labels': set({
+    }),
+    'name': None,
+    'options': dict({
+    }),
     'original_device_class': <SensorDeviceClass.ENUM: 'enum'>,
->>>>>>> 69bf79d3
-    'original_icon': None,
-    'original_name': 'Internal temperature',
-    'platform': 'meater',
-    'previous_unique_id': None,
-    'suggested_object_id': None,
-    'supported_features': 0,
-    'translation_key': 'internal',
-    'unique_id': '40a72384fa80349314dfd97c84b73a5c1c9da57b59e26d67b573d618fe0d6e58-internal',
-    'unit_of_measurement': <UnitOfTemperature.CELSIUS: '°C'>,
-  })
-# ---
-# name: test_entities[sensor.meater_probe_40a72384_internal_temperature-state]
-  StateSnapshot({
-    'attributes': ReadOnlyDict({
-<<<<<<< HEAD
-      'device_class': 'temperature',
-      'friendly_name': 'Meater Probe 40a72384 Internal temperature',
-      'state_class': <SensorStateClass.MEASUREMENT: 'measurement'>,
-      'unit_of_measurement': <UnitOfTemperature.CELSIUS: '°C'>,
-=======
+    'original_icon': None,
+    'original_name': None,
+    'platform': 'meater',
+    'previous_unique_id': None,
+    'suggested_object_id': None,
+    'supported_features': 0,
+    'translation_key': 'cook_state',
+    'unique_id': '40a72384fa80349314dfd97c84b73a5c1c9da57b59e26d67b573d618fe0d6e58-cook_state',
+    'unit_of_measurement': None,
+  })
+# ---
+# name: test_entities[sensor.meater_40a72384fa80349314dfd97c84b73a5c1c9da57b59e26d67b573d618fe0d6e58_cook_state-state]
+  StateSnapshot({
+    'attributes': ReadOnlyDict({
       'device_class': 'enum',
       'options': list([
         'not_started',
@@ -230,21 +218,16 @@
         'slightly_overdone',
         'overcooked',
       ]),
->>>>>>> 69bf79d3
-    }),
-    'context': <ANY>,
-    'entity_id': 'sensor.meater_probe_40a72384_internal_temperature',
-    'last_changed': <ANY>,
-    'last_reported': <ANY>,
-    'last_updated': <ANY>,
-<<<<<<< HEAD
-    'state': '26.0',
-=======
+    }),
+    'context': <ANY>,
+    'entity_id': 'sensor.meater_40a72384fa80349314dfd97c84b73a5c1c9da57b59e26d67b573d618fe0d6e58_cook_state',
+    'last_changed': <ANY>,
+    'last_reported': <ANY>,
+    'last_updated': <ANY>,
     'state': 'started',
->>>>>>> 69bf79d3
-  })
-# ---
-# name: test_entities[sensor.meater_probe_40a72384_peak_temperature-entry]
+  })
+# ---
+# name: test_entities[sensor.meater_40a72384fa80349314dfd97c84b73a5c1c9da57b59e26d67b573d618fe0d6e58_cook_target_temp-entry]
   EntityRegistryEntrySnapshot({
     'aliases': set({
     }),
@@ -259,8 +242,8 @@
     'disabled_by': None,
     'domain': 'sensor',
     'entity_category': None,
-    'entity_id': 'sensor.meater_probe_40a72384_peak_temperature',
-    'has_entity_name': True,
+    'entity_id': 'sensor.meater_40a72384fa80349314dfd97c84b73a5c1c9da57b59e26d67b573d618fe0d6e58_cook_target_temp',
+    'has_entity_name': False,
     'hidden_by': None,
     'icon': None,
     'id': <ANY>,
@@ -274,33 +257,128 @@
     }),
     'original_device_class': <SensorDeviceClass.TEMPERATURE: 'temperature'>,
     'original_icon': None,
-    'original_name': 'Peak temperature',
-    'platform': 'meater',
-    'previous_unique_id': None,
-    'suggested_object_id': None,
-    'supported_features': 0,
-    'translation_key': 'cook_peak_temp',
-    'unique_id': '40a72384fa80349314dfd97c84b73a5c1c9da57b59e26d67b573d618fe0d6e58-cook_peak_temp',
+    'original_name': None,
+    'platform': 'meater',
+    'previous_unique_id': None,
+    'suggested_object_id': None,
+    'supported_features': 0,
+    'translation_key': 'cook_target_temp',
+    'unique_id': '40a72384fa80349314dfd97c84b73a5c1c9da57b59e26d67b573d618fe0d6e58-cook_target_temp',
     'unit_of_measurement': <UnitOfTemperature.CELSIUS: '°C'>,
   })
 # ---
-# name: test_entities[sensor.meater_probe_40a72384_peak_temperature-state]
+# name: test_entities[sensor.meater_40a72384fa80349314dfd97c84b73a5c1c9da57b59e26d67b573d618fe0d6e58_cook_target_temp-state]
   StateSnapshot({
     'attributes': ReadOnlyDict({
       'device_class': 'temperature',
-      'friendly_name': 'Meater Probe 40a72384 Peak temperature',
       'state_class': <SensorStateClass.MEASUREMENT: 'measurement'>,
       'unit_of_measurement': <UnitOfTemperature.CELSIUS: '°C'>,
     }),
     'context': <ANY>,
-    'entity_id': 'sensor.meater_probe_40a72384_peak_temperature',
-    'last_changed': <ANY>,
-    'last_reported': <ANY>,
-    'last_updated': <ANY>,
-    'state': '27.0',
-  })
-# ---
-# name: test_entities[sensor.meater_probe_40a72384_target_temperature-entry]
+    'entity_id': 'sensor.meater_40a72384fa80349314dfd97c84b73a5c1c9da57b59e26d67b573d618fe0d6e58_cook_target_temp',
+    'last_changed': <ANY>,
+    'last_reported': <ANY>,
+    'last_updated': <ANY>,
+    'state': '25.0',
+  })
+# ---
+# name: test_entities[sensor.meater_40a72384fa80349314dfd97c84b73a5c1c9da57b59e26d67b573d618fe0d6e58_cook_time_elapsed-entry]
+  EntityRegistryEntrySnapshot({
+    'aliases': set({
+    }),
+    'area_id': None,
+    'capabilities': None,
+    'config_entry_id': <ANY>,
+    'config_subentry_id': <ANY>,
+    'device_class': None,
+    'device_id': <ANY>,
+    'disabled_by': None,
+    'domain': 'sensor',
+    'entity_category': None,
+    'entity_id': 'sensor.meater_40a72384fa80349314dfd97c84b73a5c1c9da57b59e26d67b573d618fe0d6e58_cook_time_elapsed',
+    'has_entity_name': False,
+    'hidden_by': None,
+    'icon': None,
+    'id': <ANY>,
+    'labels': set({
+    }),
+    'name': None,
+    'options': dict({
+    }),
+    'original_device_class': <SensorDeviceClass.TIMESTAMP: 'timestamp'>,
+    'original_icon': None,
+    'original_name': None,
+    'platform': 'meater',
+    'previous_unique_id': None,
+    'suggested_object_id': None,
+    'supported_features': 0,
+    'translation_key': 'cook_time_elapsed',
+    'unique_id': '40a72384fa80349314dfd97c84b73a5c1c9da57b59e26d67b573d618fe0d6e58-cook_time_elapsed',
+    'unit_of_measurement': None,
+  })
+# ---
+# name: test_entities[sensor.meater_40a72384fa80349314dfd97c84b73a5c1c9da57b59e26d67b573d618fe0d6e58_cook_time_elapsed-state]
+  StateSnapshot({
+    'attributes': ReadOnlyDict({
+      'device_class': 'timestamp',
+    }),
+    'context': <ANY>,
+    'entity_id': 'sensor.meater_40a72384fa80349314dfd97c84b73a5c1c9da57b59e26d67b573d618fe0d6e58_cook_time_elapsed',
+    'last_changed': <ANY>,
+    'last_reported': <ANY>,
+    'last_updated': <ANY>,
+    'state': '2023-10-20T23:59:28+00:00',
+  })
+# ---
+# name: test_entities[sensor.meater_40a72384fa80349314dfd97c84b73a5c1c9da57b59e26d67b573d618fe0d6e58_cook_time_remaining-entry]
+  EntityRegistryEntrySnapshot({
+    'aliases': set({
+    }),
+    'area_id': None,
+    'capabilities': None,
+    'config_entry_id': <ANY>,
+    'config_subentry_id': <ANY>,
+    'device_class': None,
+    'device_id': <ANY>,
+    'disabled_by': None,
+    'domain': 'sensor',
+    'entity_category': None,
+    'entity_id': 'sensor.meater_40a72384fa80349314dfd97c84b73a5c1c9da57b59e26d67b573d618fe0d6e58_cook_time_remaining',
+    'has_entity_name': False,
+    'hidden_by': None,
+    'icon': None,
+    'id': <ANY>,
+    'labels': set({
+    }),
+    'name': None,
+    'options': dict({
+    }),
+    'original_device_class': <SensorDeviceClass.TIMESTAMP: 'timestamp'>,
+    'original_icon': None,
+    'original_name': None,
+    'platform': 'meater',
+    'previous_unique_id': None,
+    'suggested_object_id': None,
+    'supported_features': 0,
+    'translation_key': 'cook_time_remaining',
+    'unique_id': '40a72384fa80349314dfd97c84b73a5c1c9da57b59e26d67b573d618fe0d6e58-cook_time_remaining',
+    'unit_of_measurement': None,
+  })
+# ---
+# name: test_entities[sensor.meater_40a72384fa80349314dfd97c84b73a5c1c9da57b59e26d67b573d618fe0d6e58_cook_time_remaining-state]
+  StateSnapshot({
+    'attributes': ReadOnlyDict({
+      'device_class': 'timestamp',
+    }),
+    'context': <ANY>,
+    'entity_id': 'sensor.meater_40a72384fa80349314dfd97c84b73a5c1c9da57b59e26d67b573d618fe0d6e58_cook_time_remaining',
+    'last_changed': <ANY>,
+    'last_reported': <ANY>,
+    'last_updated': <ANY>,
+    'state': '2023-10-21T00:00:32+00:00',
+  })
+# ---
+# name: test_entities[sensor.meater_40a72384fa80349314dfd97c84b73a5c1c9da57b59e26d67b573d618fe0d6e58_internal-entry]
   EntityRegistryEntrySnapshot({
     'aliases': set({
     }),
@@ -315,8 +393,8 @@
     'disabled_by': None,
     'domain': 'sensor',
     'entity_category': None,
-    'entity_id': 'sensor.meater_probe_40a72384_target_temperature',
-    'has_entity_name': True,
+    'entity_id': 'sensor.meater_40a72384fa80349314dfd97c84b73a5c1c9da57b59e26d67b573d618fe0d6e58_internal',
+    'has_entity_name': False,
     'hidden_by': None,
     'icon': None,
     'id': <ANY>,
@@ -330,127 +408,28 @@
     }),
     'original_device_class': <SensorDeviceClass.TEMPERATURE: 'temperature'>,
     'original_icon': None,
-    'original_name': 'Target temperature',
-    'platform': 'meater',
-    'previous_unique_id': None,
-    'suggested_object_id': None,
-    'supported_features': 0,
-    'translation_key': 'cook_target_temp',
-    'unique_id': '40a72384fa80349314dfd97c84b73a5c1c9da57b59e26d67b573d618fe0d6e58-cook_target_temp',
+    'original_name': None,
+    'platform': 'meater',
+    'previous_unique_id': None,
+    'suggested_object_id': None,
+    'supported_features': 0,
+    'translation_key': 'internal',
+    'unique_id': '40a72384fa80349314dfd97c84b73a5c1c9da57b59e26d67b573d618fe0d6e58-internal',
     'unit_of_measurement': <UnitOfTemperature.CELSIUS: '°C'>,
   })
 # ---
-# name: test_entities[sensor.meater_probe_40a72384_target_temperature-state]
+# name: test_entities[sensor.meater_40a72384fa80349314dfd97c84b73a5c1c9da57b59e26d67b573d618fe0d6e58_internal-state]
   StateSnapshot({
     'attributes': ReadOnlyDict({
       'device_class': 'temperature',
-      'friendly_name': 'Meater Probe 40a72384 Target temperature',
       'state_class': <SensorStateClass.MEASUREMENT: 'measurement'>,
       'unit_of_measurement': <UnitOfTemperature.CELSIUS: '°C'>,
     }),
     'context': <ANY>,
-    'entity_id': 'sensor.meater_probe_40a72384_target_temperature',
-    'last_changed': <ANY>,
-    'last_reported': <ANY>,
-    'last_updated': <ANY>,
-    'state': '25.0',
-  })
-# ---
-# name: test_entities[sensor.meater_probe_40a72384_time_elapsed-entry]
-  EntityRegistryEntrySnapshot({
-    'aliases': set({
-    }),
-    'area_id': None,
-    'capabilities': None,
-    'config_entry_id': <ANY>,
-    'config_subentry_id': <ANY>,
-    'device_class': None,
-    'device_id': <ANY>,
-    'disabled_by': None,
-    'domain': 'sensor',
-    'entity_category': None,
-    'entity_id': 'sensor.meater_probe_40a72384_time_elapsed',
-    'has_entity_name': True,
-    'hidden_by': None,
-    'icon': None,
-    'id': <ANY>,
-    'labels': set({
-    }),
-    'name': None,
-    'options': dict({
-    }),
-    'original_device_class': <SensorDeviceClass.TIMESTAMP: 'timestamp'>,
-    'original_icon': None,
-    'original_name': 'Time elapsed',
-    'platform': 'meater',
-    'previous_unique_id': None,
-    'suggested_object_id': None,
-    'supported_features': 0,
-    'translation_key': 'cook_time_elapsed',
-    'unique_id': '40a72384fa80349314dfd97c84b73a5c1c9da57b59e26d67b573d618fe0d6e58-cook_time_elapsed',
-    'unit_of_measurement': None,
-  })
-# ---
-# name: test_entities[sensor.meater_probe_40a72384_time_elapsed-state]
-  StateSnapshot({
-    'attributes': ReadOnlyDict({
-      'device_class': 'timestamp',
-      'friendly_name': 'Meater Probe 40a72384 Time elapsed',
-    }),
-    'context': <ANY>,
-    'entity_id': 'sensor.meater_probe_40a72384_time_elapsed',
-    'last_changed': <ANY>,
-    'last_reported': <ANY>,
-    'last_updated': <ANY>,
-    'state': '2023-10-20T23:59:28+00:00',
-  })
-# ---
-# name: test_entities[sensor.meater_probe_40a72384_time_remaining-entry]
-  EntityRegistryEntrySnapshot({
-    'aliases': set({
-    }),
-    'area_id': None,
-    'capabilities': None,
-    'config_entry_id': <ANY>,
-    'config_subentry_id': <ANY>,
-    'device_class': None,
-    'device_id': <ANY>,
-    'disabled_by': None,
-    'domain': 'sensor',
-    'entity_category': None,
-    'entity_id': 'sensor.meater_probe_40a72384_time_remaining',
-    'has_entity_name': True,
-    'hidden_by': None,
-    'icon': None,
-    'id': <ANY>,
-    'labels': set({
-    }),
-    'name': None,
-    'options': dict({
-    }),
-    'original_device_class': <SensorDeviceClass.TIMESTAMP: 'timestamp'>,
-    'original_icon': None,
-    'original_name': 'Time remaining',
-    'platform': 'meater',
-    'previous_unique_id': None,
-    'suggested_object_id': None,
-    'supported_features': 0,
-    'translation_key': 'cook_time_remaining',
-    'unique_id': '40a72384fa80349314dfd97c84b73a5c1c9da57b59e26d67b573d618fe0d6e58-cook_time_remaining',
-    'unit_of_measurement': None,
-  })
-# ---
-# name: test_entities[sensor.meater_probe_40a72384_time_remaining-state]
-  StateSnapshot({
-    'attributes': ReadOnlyDict({
-      'device_class': 'timestamp',
-      'friendly_name': 'Meater Probe 40a72384 Time remaining',
-    }),
-    'context': <ANY>,
-    'entity_id': 'sensor.meater_probe_40a72384_time_remaining',
-    'last_changed': <ANY>,
-    'last_reported': <ANY>,
-    'last_updated': <ANY>,
-    'state': '2023-10-21T00:00:32+00:00',
+    'entity_id': 'sensor.meater_40a72384fa80349314dfd97c84b73a5c1c9da57b59e26d67b573d618fe0d6e58_internal',
+    'last_changed': <ANY>,
+    'last_reported': <ANY>,
+    'last_updated': <ANY>,
+    'state': '26.0',
   })
 # ---