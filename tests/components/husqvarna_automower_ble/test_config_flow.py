"""Test the Husqvarna Bluetooth config flow."""

from unittest.mock import Mock, patch

from automower_ble.protocol import ResponseResult
from bleak import BleakError
import pytest

from homeassistant.components.husqvarna_automower_ble.const import DOMAIN
from homeassistant.config_entries import SOURCE_BLUETOOTH, SOURCE_USER
from homeassistant.const import CONF_ADDRESS, CONF_CLIENT_ID, CONF_PIN
from homeassistant.core import HomeAssistant
from homeassistant.data_entry_flow import FlowResultType

from . import (
    AUTOMOWER_MISSING_MANUFACTURER_DATA_SERVICE_INFO,
    AUTOMOWER_SERVICE_INFO,
    AUTOMOWER_UNNAMED_SERVICE_INFO,
<<<<<<< HEAD
    AUTOMOWER_UNSUPPORTED_GROUP_SERVICE_INFO,
    AUTOMOWER_UNSUPPORTED_NAME_SERVICE_INFO,
=======
>>>>>>> 180f898b
)

from tests.common import MockConfigEntry
from tests.components.bluetooth import inject_bluetooth_service_info

pytestmark = pytest.mark.usefixtures("mock_setup_entry")


@pytest.fixture(autouse=True)
def mock_random() -> Mock:
    """Mock random to generate predictable client id."""
    with patch(
        "homeassistant.components.husqvarna_automower_ble.config_flow.random"
    ) as mock_random:
        mock_random.randint.return_value = 1197489078
        yield mock_random


async def test_user_selection(hass: HomeAssistant) -> None:
    """Test we can select a device."""

    await hass.async_block_till_done(wait_background_tasks=True)

    result = await hass.config_entries.flow.async_init(
        DOMAIN, context={"source": SOURCE_USER}
    )
    assert result["type"] is FlowResultType.FORM
    assert result["step_id"] == "user"

    result = await hass.config_entries.flow.async_configure(
        result["flow_id"],
        user_input={
            CONF_ADDRESS: "00000000-0000-0000-0000-000000000001",
            CONF_PIN: "1234",
        },
    )
    assert result["type"] is FlowResultType.CREATE_ENTRY
    assert result["title"] == "Husqvarna Automower"
    assert result["result"].unique_id == "00000000-0000-0000-0000-000000000001"

    assert result["data"] == {
        CONF_ADDRESS: "00000000-0000-0000-0000-000000000001",
        CONF_CLIENT_ID: 1197489078,
        CONF_PIN: "1234",
    }


async def test_user_selection_incorrect_pin(
    hass: HomeAssistant,
    mock_automower_client: Mock,
) -> None:
    """Test we can select a device."""

    result = await hass.config_entries.flow.async_init(
        DOMAIN, context={"source": SOURCE_USER}
    )
    assert result["type"] is FlowResultType.FORM
    assert result["step_id"] == "user"

    # Try non numeric pin
    result = await hass.config_entries.flow.async_configure(
        result["flow_id"],
        user_input={
            CONF_ADDRESS: "00000000-0000-0000-0000-000000000001",
            CONF_PIN: "ABCD",
        },
    )

    assert result["type"] is FlowResultType.FORM
    assert result["step_id"] == "user"
    assert result["errors"] == {"base": "invalid_pin"}

    # Try wrong PIN
    mock_automower_client.connect.return_value = ResponseResult.INVALID_PIN
    result = await hass.config_entries.flow.async_configure(
        result["flow_id"],
        user_input={
            CONF_ADDRESS: "00000000-0000-0000-0000-000000000001",
            CONF_PIN: "1234",
        },
    )

    assert result["type"] is FlowResultType.FORM
    assert result["step_id"] == "user"
    assert result["errors"] == {"base": "invalid_auth"}

    mock_automower_client.connect.return_value = ResponseResult.OK

    result = await hass.config_entries.flow.async_configure(
        result["flow_id"],
        user_input={
            CONF_ADDRESS: "00000000-0000-0000-0000-000000000001",
            CONF_PIN: "1234",
        },
    )

    assert result["type"] is FlowResultType.CREATE_ENTRY

    assert result["data"] == {
        CONF_ADDRESS: "00000000-0000-0000-0000-000000000001",
        CONF_CLIENT_ID: 1197489078,
        CONF_PIN: "1234",
    }


async def test_bluetooth(hass: HomeAssistant) -> None:
    """Test bluetooth device discovery."""

    inject_bluetooth_service_info(hass, AUTOMOWER_SERVICE_INFO)
    await hass.async_block_till_done(wait_background_tasks=True)

    result = hass.config_entries.flow.async_progress_by_handler(DOMAIN)[0]
    assert result["step_id"] == "bluetooth_confirm"

    result = await hass.config_entries.flow.async_configure(
        result["flow_id"],
        user_input={CONF_PIN: "1234"},
    )

    assert result["type"] is FlowResultType.CREATE_ENTRY
    assert result["title"] == "Husqvarna Automower"
    assert result["result"].unique_id == "00000000-0000-0000-0000-000000000003"

    assert result["data"] == {
        CONF_ADDRESS: "00000000-0000-0000-0000-000000000003",
        CONF_CLIENT_ID: 1197489078,
        CONF_PIN: "1234",
    }


async def test_bluetooth_incorrect_pin(
    hass: HomeAssistant,
    mock_automower_client: Mock,
) -> None:
    """Test we can select a device."""

    await hass.async_block_till_done(wait_background_tasks=True)

    result = await hass.config_entries.flow.async_init(
        DOMAIN,
        context={"source": SOURCE_BLUETOOTH},
        data=AUTOMOWER_SERVICE_INFO,
    )
    assert result["type"] is FlowResultType.FORM
    assert result["step_id"] == "bluetooth_confirm"

    # Try non numeric pin
    result = await hass.config_entries.flow.async_configure(
        result["flow_id"],
        user_input={
            CONF_PIN: "ABCD",
        },
    )

    assert result["type"] is FlowResultType.FORM
    assert result["step_id"] == "bluetooth_confirm"
    assert result["errors"] == {"base": "invalid_pin"}

    # Try wrong PIN
    mock_automower_client.connect.return_value = ResponseResult.INVALID_PIN
    result = await hass.config_entries.flow.async_configure(
        result["flow_id"],
        user_input={CONF_PIN: "5678"},
    )

    assert result["type"] is FlowResultType.FORM
    assert result["step_id"] == "bluetooth_confirm"
    assert result["errors"] == {"base": "invalid_auth"}

    mock_automower_client.connect.return_value = ResponseResult.OK

    result = await hass.config_entries.flow.async_configure(
        result["flow_id"],
        user_input={CONF_PIN: "1234"},
    )

    assert result["type"] is FlowResultType.CREATE_ENTRY
    assert result["title"] == "Husqvarna Automower"
    assert result["result"].unique_id == "00000000-0000-0000-0000-000000000003"

    assert result["data"] == {
        CONF_ADDRESS: "00000000-0000-0000-0000-000000000003",
        CONF_CLIENT_ID: 1197489078,
        CONF_PIN: "1234",
    }


async def test_bluetooth_unknown_error(
    hass: HomeAssistant,
    mock_automower_client: Mock,
) -> None:
    """Test we can select a device."""

    await hass.async_block_till_done(wait_background_tasks=True)

    result = await hass.config_entries.flow.async_init(
        DOMAIN,
        context={"source": SOURCE_BLUETOOTH},
        data=AUTOMOWER_SERVICE_INFO,
    )
    assert result["type"] is FlowResultType.FORM
    assert result["step_id"] == "bluetooth_confirm"

    mock_automower_client.connect.return_value = ResponseResult.UNKNOWN_ERROR

    result = await hass.config_entries.flow.async_configure(
        result["flow_id"],
        user_input={CONF_PIN: "5678"},
    )

    assert result["type"] is FlowResultType.FORM
    assert result["step_id"] == "bluetooth_confirm"


async def test_bluetooth_not_paired(
    hass: HomeAssistant,
    mock_automower_client: Mock,
) -> None:
    """Test we can select a device."""

    await hass.async_block_till_done(wait_background_tasks=True)

    result = await hass.config_entries.flow.async_init(
        DOMAIN,
        context={"source": SOURCE_BLUETOOTH},
        data=AUTOMOWER_SERVICE_INFO,
    )
    assert result["type"] is FlowResultType.FORM
    assert result["step_id"] == "bluetooth_confirm"

    mock_automower_client.connect.return_value = ResponseResult.NOT_ALLOWED

    result = await hass.config_entries.flow.async_configure(
        result["flow_id"],
        user_input={CONF_PIN: "5678"},
    )

    assert result["type"] is FlowResultType.FORM
    assert result["step_id"] == "bluetooth_confirm"

    mock_automower_client.connect.return_value = ResponseResult.OK

    result = await hass.config_entries.flow.async_configure(
        result["flow_id"],
        user_input={CONF_PIN: "1234"},
    )

    assert result["type"] is FlowResultType.CREATE_ENTRY
    assert result["title"] == "Husqvarna Automower"
    assert result["result"].unique_id == "00000000-0000-0000-0000-000000000003"

    assert result["data"] == {
        CONF_ADDRESS: "00000000-0000-0000-0000-000000000003",
        CONF_CLIENT_ID: 1197489078,
        CONF_PIN: "1234",
    }


async def test_bluetooth_invalid(hass: HomeAssistant) -> None:
    """Test bluetooth device discovery with invalid data."""

    inject_bluetooth_service_info(
        hass, AUTOMOWER_MISSING_MANUFACTURER_DATA_SERVICE_INFO
    )
    await hass.async_block_till_done(wait_background_tasks=True)

    result = await hass.config_entries.flow.async_init(
        DOMAIN,
        context={"source": SOURCE_BLUETOOTH},
        data=AUTOMOWER_MISSING_MANUFACTURER_DATA_SERVICE_INFO,
    )
    assert result["type"] is FlowResultType.ABORT
    assert result["reason"] == "no_devices_found"


async def test_successful_reauth(
    hass: HomeAssistant,
    mock_automower_client: Mock,
    mock_config_entry: MockConfigEntry,
) -> None:
    """Test we can select a device."""

    mock_config_entry.add_to_hass(hass)

    await hass.async_block_till_done(wait_background_tasks=True)

    result = await mock_config_entry.start_reauth_flow(hass)

    assert result["type"] is FlowResultType.FORM
    assert result["step_id"] == "reauth_confirm"

    # Try non numeric pin
    result = await hass.config_entries.flow.async_configure(
        result["flow_id"],
        user_input={
            CONF_PIN: "ABCD",
        },
    )

    assert result["type"] is FlowResultType.FORM
    assert result["step_id"] == "reauth_confirm"
    assert result["errors"] == {"base": "invalid_pin"}

    # Try connection error
    mock_automower_client.connect.return_value = ResponseResult.UNKNOWN_ERROR
    result = await hass.config_entries.flow.async_configure(
        result["flow_id"],
        user_input={
            CONF_PIN: "5678",
        },
    )

    assert result["type"] is FlowResultType.FORM
    assert result["step_id"] == "reauth_confirm"
    assert result["errors"] == {"base": "cannot_connect"}

    # Try wrong PIN
    mock_automower_client.connect.return_value = ResponseResult.INVALID_PIN
    result = await hass.config_entries.flow.async_configure(
        result["flow_id"],
        user_input={
            CONF_PIN: "5678",
        },
    )

    assert result["type"] is FlowResultType.FORM
    assert result["step_id"] == "reauth_confirm"
    assert result["errors"] == {"base": "invalid_auth"}

    mock_automower_client.connect.return_value = ResponseResult.OK
    result = await hass.config_entries.flow.async_configure(
        result["flow_id"],
        user_input={
            CONF_PIN: "1234",
        },
    )

    await hass.async_block_till_done()

    assert result["type"] is FlowResultType.ABORT
    assert result["reason"] == "reauth_successful"

    assert len(hass.config_entries.async_entries("husqvarna_automower_ble")) == 1

    assert (
        mock_config_entry.data[CONF_ADDRESS] == "00000000-0000-0000-0000-000000000003"
    )
    assert mock_config_entry.data[CONF_CLIENT_ID] == 1197489078
    assert mock_config_entry.data[CONF_PIN] == "1234"


async def test_user_unable_to_connect(
    hass: HomeAssistant,
    mock_automower_client: Mock,
) -> None:
    """Test we can select a device."""
    await hass.async_block_till_done(wait_background_tasks=True)

    mock_automower_client.connect.side_effect = BleakError

    result = await hass.config_entries.flow.async_init(
        DOMAIN, context={"source": SOURCE_USER}
    )
    assert result["type"] is FlowResultType.FORM
    assert result["step_id"] == "user"

    result = await hass.config_entries.flow.async_configure(
        result["flow_id"],
        user_input={
            CONF_ADDRESS: "00000000-0000-0000-0000-000000000001",
            CONF_PIN: "1234",
        },
    )
    assert result["type"] is FlowResultType.ABORT
    assert result["reason"] == "cannot_connect"


async def test_failed_reauth(
    hass: HomeAssistant,
    mock_automower_client: Mock,
    mock_config_entry: MockConfigEntry,
) -> None:
    """Test we can select a device."""

    mock_config_entry.add_to_hass(hass)

    await hass.async_block_till_done(wait_background_tasks=True)

    mock_automower_client.connect.side_effect = BleakError

    result = await mock_config_entry.start_reauth_flow(hass)
    assert result["type"] is FlowResultType.FORM
    assert result["step_id"] == "reauth_confirm"

    result = await hass.config_entries.flow.async_configure(
        result["flow_id"],
        user_input={
            CONF_PIN: "5678",
        },
    )
    assert result["type"] is FlowResultType.FORM
    assert result["step_id"] == "reauth_confirm"
    assert result["errors"] == {"base": "cannot_connect"}


async def test_duplicate_entry(
    hass: HomeAssistant,
    mock_automower_client: Mock,
    mock_config_entry: MockConfigEntry,
) -> None:
    """Test we can select a device."""

    mock_config_entry.add_to_hass(hass)

    await hass.async_block_till_done(wait_background_tasks=True)

    # Test we should not discover the already configured device
    assert len(hass.config_entries.flow.async_progress_by_handler(DOMAIN)) == 0

    result = await hass.config_entries.flow.async_init(
        DOMAIN, context={"source": SOURCE_USER}
    )
    assert result["type"] is FlowResultType.FORM
    assert result["step_id"] == "user"

    result = await hass.config_entries.flow.async_configure(
        result["flow_id"],
        user_input={
            CONF_ADDRESS: "00000000-0000-0000-0000-000000000003",
            CONF_PIN: "1234",
        },
    )
    assert result["type"] is FlowResultType.ABORT
    assert result["reason"] == "already_configured"


async def test_exception_probe(
    hass: HomeAssistant,
    mock_automower_client: Mock,
) -> None:
    """Test we can select a device."""

    inject_bluetooth_service_info(hass, AUTOMOWER_UNNAMED_SERVICE_INFO)
    await hass.async_block_till_done(wait_background_tasks=True)

    mock_automower_client.probe_gatts.side_effect = BleakError

    result = hass.config_entries.flow.async_progress_by_handler(DOMAIN)[0]
    assert result["step_id"] == "bluetooth_confirm"

    result = await hass.config_entries.flow.async_configure(
        result["flow_id"],
        user_input={CONF_PIN: "1234"},
    )

    assert result["type"] is FlowResultType.ABORT
    assert result["reason"] == "cannot_connect"


<<<<<<< HEAD
async def test_unsupported_devices(
    hass: HomeAssistant,
) -> None:
    """Test that unsupported devices are not detected."""

    inject_bluetooth_service_info(hass, AUTOMOWER_UNSUPPORTED_NAME_SERVICE_INFO)

    await hass.async_block_till_done(wait_background_tasks=True)

    assert len(hass.config_entries.flow.async_progress_by_handler(DOMAIN)) == 0
=======
async def test_exception_connect(
    hass: HomeAssistant,
    mock_automower_client: Mock,
    mock_config_entry: MockConfigEntry,
) -> None:
    """Test we can select a device."""

    mock_config_entry.add_to_hass(hass)

    await hass.async_block_till_done(wait_background_tasks=True)

    mock_automower_client.connect.side_effect = BleakError

    result = await hass.config_entries.flow.async_init(
        DOMAIN, context={"source": SOURCE_USER}
    )
    assert result["type"] is FlowResultType.FORM
    assert result["step_id"] == "user"

    result = await hass.config_entries.flow.async_configure(
        result["flow_id"],
        user_input={
            CONF_ADDRESS: "00000000-0000-0000-0000-000000000001",
            CONF_PIN: "1234",
        },
    )

    assert result["type"] is FlowResultType.ABORT
>>>>>>> 180f898b
<|MERGE_RESOLUTION|>--- conflicted
+++ resolved
@@ -16,11 +16,7 @@
     AUTOMOWER_MISSING_MANUFACTURER_DATA_SERVICE_INFO,
     AUTOMOWER_SERVICE_INFO,
     AUTOMOWER_UNNAMED_SERVICE_INFO,
-<<<<<<< HEAD
-    AUTOMOWER_UNSUPPORTED_GROUP_SERVICE_INFO,
     AUTOMOWER_UNSUPPORTED_NAME_SERVICE_INFO,
-=======
->>>>>>> 180f898b
 )
 
 from tests.common import MockConfigEntry
@@ -480,7 +476,36 @@
     assert result["reason"] == "cannot_connect"
 
 
-<<<<<<< HEAD
+async def test_exception_connect(
+    hass: HomeAssistant,
+    mock_automower_client: Mock,
+    mock_config_entry: MockConfigEntry,
+) -> None:
+    """Test we can select a device."""
+
+    mock_config_entry.add_to_hass(hass)
+
+    await hass.async_block_till_done(wait_background_tasks=True)
+
+    mock_automower_client.connect.side_effect = BleakError
+
+    result = await hass.config_entries.flow.async_init(
+        DOMAIN, context={"source": SOURCE_USER}
+    )
+    assert result["type"] is FlowResultType.FORM
+    assert result["step_id"] == "user"
+
+    result = await hass.config_entries.flow.async_configure(
+        result["flow_id"],
+        user_input={
+            CONF_ADDRESS: "00000000-0000-0000-0000-000000000001",
+            CONF_PIN: "1234",
+        },
+    )
+
+    assert result["type"] is FlowResultType.ABORT
+
+
 async def test_unsupported_devices(
     hass: HomeAssistant,
 ) -> None:
@@ -490,34 +515,4 @@
 
     await hass.async_block_till_done(wait_background_tasks=True)
 
-    assert len(hass.config_entries.flow.async_progress_by_handler(DOMAIN)) == 0
-=======
-async def test_exception_connect(
-    hass: HomeAssistant,
-    mock_automower_client: Mock,
-    mock_config_entry: MockConfigEntry,
-) -> None:
-    """Test we can select a device."""
-
-    mock_config_entry.add_to_hass(hass)
-
-    await hass.async_block_till_done(wait_background_tasks=True)
-
-    mock_automower_client.connect.side_effect = BleakError
-
-    result = await hass.config_entries.flow.async_init(
-        DOMAIN, context={"source": SOURCE_USER}
-    )
-    assert result["type"] is FlowResultType.FORM
-    assert result["step_id"] == "user"
-
-    result = await hass.config_entries.flow.async_configure(
-        result["flow_id"],
-        user_input={
-            CONF_ADDRESS: "00000000-0000-0000-0000-000000000001",
-            CONF_PIN: "1234",
-        },
-    )
-
-    assert result["type"] is FlowResultType.ABORT
->>>>>>> 180f898b
+    assert len(hass.config_entries.flow.async_progress_by_handler(DOMAIN)) == 0