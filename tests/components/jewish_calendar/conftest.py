"""Common fixtures for the jewish_calendar tests."""

from __future__ import annotations

from collections.abc import AsyncGenerator, Generator, Iterable
import datetime as dt
from typing import Any, NamedTuple
from unittest.mock import AsyncMock, patch

from freezegun import freeze_time
from freezegun.api import FrozenDateTimeFactory
from hdate.translator import set_language
import pytest

from homeassistant.components.calendar import (
    DOMAIN as DOMAIN_CALENDAR,
    EVENT_END_DATETIME,
    EVENT_START_DATETIME,
    SERVICE_GET_EVENTS,
)
from homeassistant.components.jewish_calendar.const import (
    CONF_CANDLE_LIGHT_MINUTES,
    CONF_DAILY_EVENTS,
    CONF_DIASPORA,
    CONF_HAVDALAH_OFFSET_MINUTES,
    CONF_LEARNING_SCHEDULE,
    CONF_YEARLY_EVENTS,
    DEFAULT_NAME,
    DOMAIN,
)
from homeassistant.const import ATTR_ENTITY_ID, CONF_LANGUAGE, CONF_TIME_ZONE
from homeassistant.core import HomeAssistant
from homeassistant.util import dt as dt_util

from . import TimeValue

from tests.common import MockConfigEntry, async_fire_time_changed


class _LocationData(NamedTuple):
    timezone: str
    diaspora: bool
    lat: float
    lng: float
    candle_lighting: int


LOCATIONS = {
    "Jerusalem": _LocationData("Asia/Jerusalem", False, 31.7683, 35.2137, 40),
    "New York": _LocationData("America/New_York", True, 40.7128, -74.006, 18),
}


@pytest.fixture
def mock_setup_entry() -> Generator[AsyncMock]:
    """Override async_setup_entry."""
    with patch(
        "homeassistant.components.jewish_calendar.async_setup_entry", return_value=True
    ) as mock_setup_entry:
        yield mock_setup_entry


@pytest.fixture
def location_data(request: pytest.FixtureRequest) -> _LocationData | None:
    """Return data based on location name."""
    if not hasattr(request, "param") or request.param is None:
        return None

    return LOCATIONS[request.param]


@pytest.fixture
def tz_info(hass: HomeAssistant, location_data: _LocationData | None) -> dt.tzinfo:
    """Return time zone info."""
    if location_data is None:
        return dt_util.get_time_zone(hass.config.time_zone)
    return dt_util.get_time_zone(location_data.timezone)


@pytest.fixture(name="test_time")
def _test_time(
    request: pytest.FixtureRequest, tz_info: dt.tzinfo
) -> dt.datetime | None:
    """Return localized test time based."""
    if not hasattr(request, "param"):
        return None

    return request.param.replace(tzinfo=tz_info)


@pytest.fixture
def results(
    request: pytest.FixtureRequest, tz_info: dt.tzinfo, language: str
) -> Iterable:
    """Return localized results."""
    if not hasattr(request, "param"):
        return None

    # If results are generated, by using the HDate library, we need to set the language
    set_language(language)

    if isinstance(request.param, dict):
        result = {
            key: value.replace(tzinfo=tz_info)
            if isinstance(value, dt.datetime)
            else value
            for key, value in request.param.items()
        }
        if "attr" in result and isinstance(result["attr"], dict):
            result["attr"] = {
                key: value() if callable(value) else value
                for key, value in result["attr"].items()
            }
        return result
    return request.param


@pytest.fixture
def havdalah_offset() -> int | None:
    """Return None if default havdalah offset is not specified."""
    return None


@pytest.fixture
def language() -> str:
    """Return default language value, unless language is parametrized."""
    return "en"


@pytest.fixture
def calendar_events() -> dict[str, list[str]] | None:
    """Return default calendar events, unless calendar events are parametrized."""
    return None


@pytest.fixture(autouse=True)
async def setup_hass(hass: HomeAssistant, location_data: _LocationData | None) -> None:
    """Set up Home Assistant for testing the jewish_calendar integration."""

    if location_data:
        await hass.config.async_set_time_zone(location_data.timezone)
        hass.config.latitude = location_data.lat
        hass.config.longitude = location_data.lng


@pytest.fixture
def config_entry(
    location_data: _LocationData | None,
    language: str,
    havdalah_offset: int | None,
    calendar_events: dict[str, list[str]] | None,
) -> MockConfigEntry:
    """Set up the jewish_calendar integration for testing."""
    param_data = {}
    param_options = {}

    if location_data:
        param_data = {
            CONF_DIASPORA: location_data.diaspora,
            CONF_TIME_ZONE: location_data.timezone,
        }
        param_options[CONF_CANDLE_LIGHT_MINUTES] = location_data.candle_lighting

    if havdalah_offset:
        param_options[CONF_HAVDALAH_OFFSET_MINUTES] = havdalah_offset

    if calendar_events is not None:
        # Merge calendar events config for all three calendars
        if CONF_DAILY_EVENTS in calendar_events:
            param_options[CONF_DAILY_EVENTS] = calendar_events[CONF_DAILY_EVENTS]
        if CONF_LEARNING_SCHEDULE in calendar_events:
            param_options[CONF_LEARNING_SCHEDULE] = calendar_events[
                CONF_LEARNING_SCHEDULE
            ]
        if CONF_YEARLY_EVENTS in calendar_events:
            param_options[CONF_YEARLY_EVENTS] = calendar_events[CONF_YEARLY_EVENTS]

    return MockConfigEntry(
        title=DEFAULT_NAME,
        domain=DOMAIN,
        data={CONF_LANGUAGE: language, **param_data},
        options=param_options,
    )


@pytest.fixture
async def setup_at_time(
    test_time: dt.datetime, hass: HomeAssistant, config_entry: MockConfigEntry
) -> AsyncGenerator[None]:
    """Set up the jewish_calendar integration at a specific time."""
    with freeze_time(test_time):
        config_entry.add_to_hass(hass)
        await hass.config_entries.async_setup(config_entry.entry_id)
        await hass.async_block_till_done()
        yield


@pytest.fixture
<<<<<<< HEAD
async def setup(hass: HomeAssistant, config_entry: MockConfigEntry) -> None:
    """Set up the jewish_calendar integration."""
    config_entry.add_to_hass(hass)
    await hass.config_entries.async_setup(config_entry.entry_id)
    await hass.async_block_till_done()


@pytest.fixture
def get_calendar_events():
    """Fixture that returns a function to get calendar events for a date range."""

    async def _get_events(
        hass: HomeAssistant,
        entity_id: str,
        start_date: dt.datetime,
        end_date: dt.datetime | None = None,
    ) -> list[dict[str, str]]:
        """Get calendar events for a date range."""
        if end_date is None:
            if isinstance(start_date, dt.date):
                last_sec = dt.time(hour=23, minute=59, second=59)
                end_date = dt.datetime.combine(start_date, last_sec)
            else:
                end_date = start_date.replace(hour=23, minute=59, second=59)

        response = await hass.services.async_call(
            DOMAIN_CALENDAR,
            SERVICE_GET_EVENTS,
            {
                ATTR_ENTITY_ID: entity_id,
                EVENT_START_DATETIME: start_date.isoformat(),
                EVENT_END_DATETIME: end_date.isoformat(),
            },
            blocking=True,
            return_response=True,
        )

        return response[entity_id]["events"]  # type: ignore[return-value]

    return _get_events
=======
async def test_sequence(
    request: pytest.FixtureRequest,
    hass: HomeAssistant,
    freezer: FrozenDateTimeFactory,
    config_entry: MockConfigEntry,
    tz_info: dt.tzinfo,
) -> None:
    """Set up time sequence testing fixture.

    This fixture:
    1. Sets up the integration at the first time point
    2. Yields the expected state value for each time point
    3. Then moves through each time point, yielding the expected state

    The test should compare the yielded expected state with the actual entity state.
    """
    # We expect a sequence of TimeStatePoint objects
    if not hasattr(request, "param") or not request.param:
        raise ValueError("time_sequence fixture requires parameters")

    sequence: list[TimeValue] = request.param.cases

    async def _time_sequence() -> AsyncGenerator[Any]:
        # Setup at the initial time
        with freeze_time(sequence[0].time.replace(tzinfo=tz_info)):
            config_entry.add_to_hass(hass)
            await hass.config_entries.async_setup(config_entry.entry_id)
            await hass.async_block_till_done()

            # Yield the expected state
            yield sequence[0].expected

        # Move through subsequent time points
        for data_point in sequence[1:]:
            freezer.move_to(data_point.time.replace(tzinfo=tz_info))
            async_fire_time_changed(hass)
            await hass.async_block_till_done()

            # Yield the expected state
            yield data_point.expected

    return _time_sequence
>>>>>>> c1227aaf
<|MERGE_RESOLUTION|>--- conflicted
+++ resolved
@@ -196,7 +196,6 @@
 
 
 @pytest.fixture
-<<<<<<< HEAD
 async def setup(hass: HomeAssistant, config_entry: MockConfigEntry) -> None:
     """Set up the jewish_calendar integration."""
     config_entry.add_to_hass(hass)
@@ -237,7 +236,8 @@
         return response[entity_id]["events"]  # type: ignore[return-value]
 
     return _get_events
-=======
+  
+@pytest.fixture
 async def test_sequence(
     request: pytest.FixtureRequest,
     hass: HomeAssistant,
@@ -279,5 +279,4 @@
             # Yield the expected state
             yield data_point.expected
 
-    return _time_sequence
->>>>>>> c1227aaf
+    return _time_sequence