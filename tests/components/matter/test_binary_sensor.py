"""Test Matter binary sensors."""

from collections.abc import Generator
from unittest.mock import MagicMock, patch

from matter_server.client.models.node import MatterNode
from matter_server.common.models import EventType
import pytest
from syrupy import SnapshotAssertion

from homeassistant.components.matter.binary_sensor import (
    DISCOVERY_SCHEMAS as BINARY_SENSOR_SCHEMAS,
)
from homeassistant.const import Platform
from homeassistant.core import HomeAssistant
from homeassistant.helpers import entity_registry as er

from .common import (
    set_node_attribute,
    snapshot_matter_entities,
    trigger_subscription_callback,
)


@pytest.fixture(autouse=True)
def binary_sensor_platform() -> Generator[None]:
    """Load only the binary sensor platform."""
    with patch(
        "homeassistant.components.matter.discovery.DISCOVERY_SCHEMAS",
        new={
            Platform.BINARY_SENSOR: BINARY_SENSOR_SCHEMAS,
        },
    ):
        yield


@pytest.mark.usefixtures("matter_devices")
async def test_binary_sensors(
    hass: HomeAssistant,
    entity_registry: er.EntityRegistry,
    snapshot: SnapshotAssertion,
) -> None:
    """Test binary sensors."""
    snapshot_matter_entities(hass, entity_registry, snapshot, Platform.BINARY_SENSOR)


@pytest.mark.parametrize("node_fixture", ["occupancy_sensor"])
async def test_occupancy_sensor(
    hass: HomeAssistant,
    matter_client: MagicMock,
    matter_node: MatterNode,
) -> None:
    """Test occupancy sensor."""
    state = hass.states.get("binary_sensor.mock_occupancy_sensor_occupancy")
    assert state
    assert state.state == "on"

    set_node_attribute(matter_node, 1, 1030, 0, 0)
    await trigger_subscription_callback(
        hass, matter_client, data=(matter_node.node_id, "1/1030/0", 0)
    )

    state = hass.states.get("binary_sensor.mock_occupancy_sensor_occupancy")
    assert state
    assert state.state == "off"


@pytest.mark.parametrize(
    ("node_fixture", "entity_id"),
    [
        ("eve_contact_sensor", "binary_sensor.eve_door_door"),
        ("leak_sensor", "binary_sensor.water_leak_detector_water_leak"),
    ],
)
async def test_boolean_state_sensors(
    hass: HomeAssistant,
    matter_client: MagicMock,
    matter_node: MatterNode,
    entity_id: str,
) -> None:
    """Test if binary sensors get created from devices with Boolean State cluster."""
    state = hass.states.get(entity_id)
    assert state
    assert state.state == "on"

    # invert the value
    cur_attr_value = matter_node.get_attribute_value(1, 69, 0)
    set_node_attribute(matter_node, 1, 69, 0, not cur_attr_value)
    await trigger_subscription_callback(
        hass, matter_client, data=(matter_node.node_id, "1/69/0", not cur_attr_value)
    )

    state = hass.states.get(entity_id)
    assert state
    assert state.state == "off"


@pytest.mark.parametrize("node_fixture", ["door_lock"])
async def test_battery_sensor(
    hass: HomeAssistant,
    entity_registry: er.EntityRegistry,
    matter_client: MagicMock,
    matter_node: MatterNode,
) -> None:
    """Test battery sensor."""
    entity_id = "binary_sensor.mock_door_lock_battery"
    state = hass.states.get(entity_id)
    assert state
    assert state.state == "off"

    set_node_attribute(matter_node, 1, 47, 14, 1)
    await trigger_subscription_callback(
        hass, matter_client, data=(matter_node.node_id, "1/47/14", 1)
    )

    state = hass.states.get(entity_id)
    assert state
    assert state.state == "on"


@pytest.mark.parametrize("node_fixture", ["door_lock"])
async def test_optional_sensor_from_featuremap(
    hass: HomeAssistant,
    entity_registry: er.EntityRegistry,
    matter_client: MagicMock,
    matter_node: MatterNode,
) -> None:
    """Test discovery of optional doorsensor in doorlock featuremap."""
    entity_id = "binary_sensor.mock_door_lock_door"
    state = hass.states.get(entity_id)
    assert state is None

    # update the feature map to include the optional door sensor feature
    # and fire a node updated event
    set_node_attribute(matter_node, 1, 257, 65532, 32)
    await trigger_subscription_callback(
        hass, matter_client, event=EventType.NODE_UPDATED, data=matter_node
    )
    # this should result in a new binary sensor entity being discovered
    state = hass.states.get(entity_id)
    assert state
    assert state.state == "off"
    # now test the reverse, by removing the feature from the feature map
    set_node_attribute(matter_node, 1, 257, 65532, 0)
    await trigger_subscription_callback(
        hass, matter_client, data=(matter_node.node_id, "1/257/65532", 0)
    )
    state = hass.states.get(entity_id)
    assert state is None


<<<<<<< HEAD
@pytest.mark.parametrize("node_fixture", ["silabs_water_heater"])
async def test_water_heater(
=======
@pytest.mark.parametrize("node_fixture", ["silabs_evse_charging"])
async def test_evse_sensor(
>>>>>>> 3c60bff7
    hass: HomeAssistant,
    matter_client: MagicMock,
    matter_node: MatterNode,
) -> None:
<<<<<<< HEAD
    """Test water heater sensor."""
    # BoostState
    state = hass.states.get("binary_sensor.water_heater_boost_state")
    assert state
    assert state.state == "off"

    set_node_attribute(matter_node, 2, 148, 5, 1)
    await trigger_subscription_callback(hass, matter_client)

    state = hass.states.get("binary_sensor.water_heater_boost_state")
    assert state
    assert state.state == "on"
=======
    """Test evse sensors."""
    # Test StateEnum value with binary_sensor.evse_charging_status
    entity_id = "binary_sensor.evse_charging_status"
    state = hass.states.get(entity_id)
    assert state
    assert state.state == "on"
    # switch to PluggedInDemand state
    set_node_attribute(matter_node, 1, 153, 0, 2)
    await trigger_subscription_callback(
        hass, matter_client, data=(matter_node.node_id, "1/153/0", 2)
    )
    state = hass.states.get(entity_id)
    assert state
    assert state.state == "off"

    # Test StateEnum value with binary_sensor.evse_plug
    entity_id = "binary_sensor.evse_plug"
    state = hass.states.get(entity_id)
    assert state
    assert state.state == "on"
    # switch to NotPluggedIn state
    set_node_attribute(matter_node, 1, 153, 0, 0)
    await trigger_subscription_callback(
        hass, matter_client, data=(matter_node.node_id, "1/153/0", 0)
    )
    state = hass.states.get(entity_id)
    assert state
    assert state.state == "off"

    # Test SupplyStateEnum value with binary_sensor.evse_supply_charging
    entity_id = "binary_sensor.evse_supply_charging_state"
    state = hass.states.get(entity_id)
    assert state
    assert state.state == "on"
    # switch to Disabled state
    set_node_attribute(matter_node, 1, 153, 1, 0)
    await trigger_subscription_callback(
        hass, matter_client, data=(matter_node.node_id, "1/153/1", 0)
    )
    state = hass.states.get(entity_id)
    assert state
    assert state.state == "off"
>>>>>>> 3c60bff7
<|MERGE_RESOLUTION|>--- conflicted
+++ resolved
@@ -149,18 +149,62 @@
     assert state is None
 
 
-<<<<<<< HEAD
+@pytest.mark.parametrize("node_fixture", ["silabs_evse_charging"])
+async def test_evse_sensor(
+    hass: HomeAssistant,
+    matter_client: MagicMock,
+    matter_node: MatterNode,
+) -> None:
+    """Test evse sensors."""
+    # Test StateEnum value with binary_sensor.evse_charging_status
+    entity_id = "binary_sensor.evse_charging_status"
+    state = hass.states.get(entity_id)
+    assert state
+    assert state.state == "on"
+    # switch to PluggedInDemand state
+    set_node_attribute(matter_node, 1, 153, 0, 2)
+    await trigger_subscription_callback(
+        hass, matter_client, data=(matter_node.node_id, "1/153/0", 2)
+    )
+    state = hass.states.get(entity_id)
+    assert state
+    assert state.state == "off"
+
+    # Test StateEnum value with binary_sensor.evse_plug
+    entity_id = "binary_sensor.evse_plug"
+    state = hass.states.get(entity_id)
+    assert state
+    assert state.state == "on"
+    # switch to NotPluggedIn state
+    set_node_attribute(matter_node, 1, 153, 0, 0)
+    await trigger_subscription_callback(
+        hass, matter_client, data=(matter_node.node_id, "1/153/0", 0)
+    )
+    state = hass.states.get(entity_id)
+    assert state
+    assert state.state == "off"
+
+    # Test SupplyStateEnum value with binary_sensor.evse_supply_charging
+    entity_id = "binary_sensor.evse_supply_charging_state"
+    state = hass.states.get(entity_id)
+    assert state
+    assert state.state == "on"
+    # switch to Disabled state
+    set_node_attribute(matter_node, 1, 153, 1, 0)
+    await trigger_subscription_callback(
+        hass, matter_client, data=(matter_node.node_id, "1/153/1", 0)
+    )
+    state = hass.states.get(entity_id)
+    assert state
+    assert state.state == "off"
+
+
 @pytest.mark.parametrize("node_fixture", ["silabs_water_heater"])
 async def test_water_heater(
-=======
-@pytest.mark.parametrize("node_fixture", ["silabs_evse_charging"])
-async def test_evse_sensor(
->>>>>>> 3c60bff7
-    hass: HomeAssistant,
-    matter_client: MagicMock,
-    matter_node: MatterNode,
-) -> None:
-<<<<<<< HEAD
+    hass: HomeAssistant,
+    matter_client: MagicMock,
+    matter_node: MatterNode,
+) -> None:
     """Test water heater sensor."""
     # BoostState
     state = hass.states.get("binary_sensor.water_heater_boost_state")
@@ -172,48 +216,4 @@
 
     state = hass.states.get("binary_sensor.water_heater_boost_state")
     assert state
-    assert state.state == "on"
-=======
-    """Test evse sensors."""
-    # Test StateEnum value with binary_sensor.evse_charging_status
-    entity_id = "binary_sensor.evse_charging_status"
-    state = hass.states.get(entity_id)
-    assert state
-    assert state.state == "on"
-    # switch to PluggedInDemand state
-    set_node_attribute(matter_node, 1, 153, 0, 2)
-    await trigger_subscription_callback(
-        hass, matter_client, data=(matter_node.node_id, "1/153/0", 2)
-    )
-    state = hass.states.get(entity_id)
-    assert state
-    assert state.state == "off"
-
-    # Test StateEnum value with binary_sensor.evse_plug
-    entity_id = "binary_sensor.evse_plug"
-    state = hass.states.get(entity_id)
-    assert state
-    assert state.state == "on"
-    # switch to NotPluggedIn state
-    set_node_attribute(matter_node, 1, 153, 0, 0)
-    await trigger_subscription_callback(
-        hass, matter_client, data=(matter_node.node_id, "1/153/0", 0)
-    )
-    state = hass.states.get(entity_id)
-    assert state
-    assert state.state == "off"
-
-    # Test SupplyStateEnum value with binary_sensor.evse_supply_charging
-    entity_id = "binary_sensor.evse_supply_charging_state"
-    state = hass.states.get(entity_id)
-    assert state
-    assert state.state == "on"
-    # switch to Disabled state
-    set_node_attribute(matter_node, 1, 153, 1, 0)
-    await trigger_subscription_callback(
-        hass, matter_client, data=(matter_node.node_id, "1/153/1", 0)
-    )
-    state = hass.states.get(entity_id)
-    assert state
-    assert state.state == "off"
->>>>>>> 3c60bff7
+    assert state.state == "on"