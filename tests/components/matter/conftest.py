"""Provide common fixtures."""

from __future__ import annotations

import asyncio
from collections.abc import AsyncGenerator
from typing import Any
from unittest.mock import AsyncMock, MagicMock, patch

from matter_server.client.models.node import MatterNode
from matter_server.common.const import SCHEMA_VERSION
from matter_server.common.models import ServerInfoMessage
import pytest

from homeassistant.core import HomeAssistant

from .common import setup_integration_with_node_fixture

from tests.common import MockConfigEntry

MOCK_FABRIC_ID = 12341234
MOCK_COMPR_FABRIC_ID = 1234


@pytest.fixture(name="matter_client")
async def matter_client_fixture() -> AsyncGenerator[MagicMock]:
    """Fixture for a Matter client."""
    with patch(
        "homeassistant.components.matter.MatterClient", autospec=True
    ) as client_class:
        client = client_class.return_value

        async def connect() -> None:
            """Mock connect."""
            await asyncio.sleep(0)

        async def listen(init_ready: asyncio.Event | None) -> None:
            """Mock listen."""
            if init_ready is not None:
                init_ready.set()
            listen_block = asyncio.Event()
            await listen_block.wait()
            pytest.fail("Listen was not cancelled!")

        client.connect = AsyncMock(side_effect=connect)
        client.check_node_update = AsyncMock(return_value=None)
        client.start_listening = AsyncMock(side_effect=listen)
        client.server_info = ServerInfoMessage(
            fabric_id=MOCK_FABRIC_ID,
            compressed_fabric_id=MOCK_COMPR_FABRIC_ID,
            schema_version=1,
            sdk_version="2022.11.1",
            wifi_credentials_set=True,
            thread_credentials_set=True,
            min_supported_schema_version=SCHEMA_VERSION,
            bluetooth_enabled=False,
        )

        yield client


@pytest.fixture(name="integration")
async def integration_fixture(
    hass: HomeAssistant, matter_client: MagicMock
) -> MockConfigEntry:
    """Set up the Matter integration."""
    entry = MockConfigEntry(domain="matter", data={"url": "ws://localhost:5580/ws"})
    entry.add_to_hass(hass)
    await hass.config_entries.async_setup(entry.entry_id)
    await hass.async_block_till_done()

    return entry


@pytest.fixture(
    params=[
        "air_purifier",
        "air_quality_sensor",
        "color_temperature_light",
        "cooktop",
        "dimmable_light",
        "dimmable_plugin_unit",
        "door_lock",
        "door_lock_with_unbolt",
        "eve_contact_sensor",
        "eve_energy_plug",
        "eve_energy_plug_patched",
        "eve_thermo",
        "eve_weather_sensor",
        "extended_color_light",
        "fan",
        "flow_sensor",
        "generic_switch",
        "generic_switch_multi",
        "humidity_sensor",
        "laundry_dryer",
        "leak_sensor",
        "light_sensor",
        "microwave_oven",
        "mounted_dimmable_load_control_fixture",
        "multi_endpoint_light",
        "occupancy_sensor",
        "on_off_plugin_unit",
        "onoff_light",
        "onoff_light_alt_name",
        "onoff_light_no_name",
        "onoff_light_with_levelcontrol_present",
<<<<<<< HEAD
        "oven",
=======
        "pump",
>>>>>>> 626f8a91
        "pressure_sensor",
        "room_airconditioner",
        "silabs_dishwasher",
        "silabs_evse_charging",
        "silabs_laundrywasher",
        "silabs_refrigerator",
        "silabs_water_heater",
        "smoke_detector",
        "solar_power",
        "switch_unit",
        "temperature_sensor",
        "thermostat",
        "vacuum_cleaner",
        "valve",
        "window_covering_full",
        "window_covering_lift",
        "window_covering_pa_lift",
        "window_covering_pa_tilt",
        "window_covering_tilt",
        "yandex_smart_socket",
    ]
)
async def matter_devices(
    hass: HomeAssistant, matter_client: MagicMock, request: pytest.FixtureRequest
) -> MatterNode:
    """Fixture for a Matter device."""
    return await setup_integration_with_node_fixture(hass, request.param, matter_client)


@pytest.fixture
def attributes() -> dict[str, Any]:
    """Return common attributes for all nodes."""
    return {}


@pytest.fixture
async def matter_node(
    hass: HomeAssistant,
    matter_client: MagicMock,
    node_fixture: str,
    attributes: dict[str, Any],
) -> MatterNode:
    """Fixture for a Matter node."""
    return await setup_integration_with_node_fixture(
        hass, node_fixture, matter_client, attributes
    )<|MERGE_RESOLUTION|>--- conflicted
+++ resolved
@@ -105,12 +105,9 @@
         "onoff_light_alt_name",
         "onoff_light_no_name",
         "onoff_light_with_levelcontrol_present",
-<<<<<<< HEAD
         "oven",
-=======
+        "pressure_sensor",
         "pump",
->>>>>>> 626f8a91
-        "pressure_sensor",
         "room_airconditioner",
         "silabs_dishwasher",
         "silabs_evse_charging",
