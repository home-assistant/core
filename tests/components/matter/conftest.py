"""Provide common fixtures."""

from __future__ import annotations

import asyncio
from collections.abc import AsyncGenerator
from typing import Any
from unittest.mock import AsyncMock, MagicMock, patch

from matter_server.client.models.node import MatterNode
from matter_server.common.const import SCHEMA_VERSION
from matter_server.common.models import ServerInfoMessage
import pytest

from homeassistant.core import HomeAssistant

from .common import setup_integration_with_node_fixture

from tests.common import MockConfigEntry

MOCK_FABRIC_ID = 12341234
MOCK_COMPR_FABRIC_ID = 1234


@pytest.fixture(name="matter_client")
async def matter_client_fixture() -> AsyncGenerator[MagicMock]:
    """Fixture for a Matter client."""
    with patch(
        "homeassistant.components.matter.MatterClient", autospec=True
    ) as client_class:
        client = client_class.return_value

        async def connect() -> None:
            """Mock connect."""
            await asyncio.sleep(0)

        async def listen(init_ready: asyncio.Event | None) -> None:
            """Mock listen."""
            if init_ready is not None:
                init_ready.set()
            listen_block = asyncio.Event()
            await listen_block.wait()
            pytest.fail("Listen was not cancelled!")

        client.connect = AsyncMock(side_effect=connect)
        client.check_node_update = AsyncMock(return_value=None)
        client.start_listening = AsyncMock(side_effect=listen)
        client.server_info = ServerInfoMessage(
            fabric_id=MOCK_FABRIC_ID,
            compressed_fabric_id=MOCK_COMPR_FABRIC_ID,
            schema_version=1,
            sdk_version="2022.11.1",
            wifi_credentials_set=True,
            thread_credentials_set=True,
            min_supported_schema_version=SCHEMA_VERSION,
            bluetooth_enabled=False,
        )

        yield client


@pytest.fixture(name="integration")
async def integration_fixture(
    hass: HomeAssistant, matter_client: MagicMock
) -> MockConfigEntry:
    """Set up the Matter integration."""
    entry = MockConfigEntry(domain="matter", data={"url": "ws://localhost:5580/ws"})
    entry.add_to_hass(hass)
    await hass.config_entries.async_setup(entry.entry_id)
    await hass.async_block_till_done()

    return entry


@pytest.fixture(
    params=[
        "air_purifier",
        "air_quality_sensor",
        "aqara_door_window_p2",
        "aqara_motion_p2",
        "aqara_presence_fp300",
        "aqara_sensor_w100",
        "aqara_thermostat_w500",
        "aqara_u200",
        "battery_storage",
        "color_temperature_light",
        "cooktop",
        "dimmable_light",
        "dimmable_plugin_unit",
        "door_lock",
        "door_lock_with_unbolt",
        "eberle_ute3000",
        "ecovacs_deebot",
        "eufy_vacuum_omni_e28",
        "eve_contact_sensor",
        "eve_energy_20ecn4101",
        "eve_energy_plug",
        "eve_energy_plug_patched",
        "eve_thermo",
        "eve_shutter",
        "eve_weather_sensor",
        "extended_color_light",
        "extractor_hood",
        "fan",
        "flow_sensor",
        "generic_switch",
        "generic_switch_multi",
        "haojai_switch",
        "heiman_motion_sensor_m1",
        "humidity_sensor",
<<<<<<< HEAD
        "ikea_air_quality_monitor",
=======
        "ikea_scroll_wheel",
>>>>>>> c917dfee
        "inovelli_vtm30",
        "laundry_dryer",
        "leak_sensor",
        "light_sensor",
        "microwave_oven",
        "mock_lock",
        "mock_thermostat",
        "mounted_dimmable_load_control_fixture",
        "multi_endpoint_light",
        "occupancy_sensor",
        "on_off_plugin_unit",
        "onoff_light",
        "onoff_light_alt_name",
        "onoff_light_no_name",
        "onoff_light_with_levelcontrol_present",
        "oven",
        "pressure_sensor",
        "pump",
        "room_airconditioner",
        "secuyou_smart_lock",
        "silabs_dishwasher",
        "silabs_evse_charging",
        "silabs_laundrywasher",
        "silabs_light_switch",
        "silabs_refrigerator",
        "silabs_water_heater",
        "smoke_detector",
        "solar_inverter",
        "speaker",
        "switchbot_k11_plus",
        "switch_unit",
        "tado_smart_radiator_thermostat_x",
        "temperature_sensor",
        "longan_link_thermostat",
        "vacuum_cleaner",
        "valve",
        "window_covering_full",
        "window_covering_lift",
        "window_covering_pa_lift",
        "window_covering_pa_tilt",
        "window_covering_tilt",
        "yandex_smart_socket",
        "zemismart_mt25b",
    ]
)
async def matter_devices(
    hass: HomeAssistant, matter_client: MagicMock, request: pytest.FixtureRequest
) -> MatterNode:
    """Fixture for a Matter device."""
    return await setup_integration_with_node_fixture(hass, request.param, matter_client)


@pytest.fixture
def attributes() -> dict[str, Any]:
    """Return common attributes for all nodes."""
    return {}


@pytest.fixture
async def matter_node(
    hass: HomeAssistant,
    matter_client: MagicMock,
    node_fixture: str,
    attributes: dict[str, Any],
) -> MatterNode:
    """Fixture for a Matter node."""
    return await setup_integration_with_node_fixture(
        hass, node_fixture, matter_client, attributes
    )<|MERGE_RESOLUTION|>--- conflicted
+++ resolved
@@ -108,11 +108,8 @@
         "haojai_switch",
         "heiman_motion_sensor_m1",
         "humidity_sensor",
-<<<<<<< HEAD
         "ikea_air_quality_monitor",
-=======
         "ikea_scroll_wheel",
->>>>>>> c917dfee
         "inovelli_vtm30",
         "laundry_dryer",
         "leak_sensor",
