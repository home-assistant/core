"""Test Matter sensors."""

from unittest.mock import MagicMock

from matter_server.client.models.node import MatterNode
import pytest
from syrupy import SnapshotAssertion

from homeassistant.const import EntityCategory, Platform
from homeassistant.core import HomeAssistant
from homeassistant.helpers import entity_registry as er

from .common import (
    set_node_attribute,
    snapshot_matter_entities,
    trigger_subscription_callback,
)


@pytest.mark.usefixtures("matter_devices")
async def test_sensors(
    hass: HomeAssistant,
    entity_registry: er.EntityRegistry,
    snapshot: SnapshotAssertion,
) -> None:
    """Test sensors."""
    snapshot_matter_entities(hass, entity_registry, snapshot, Platform.SENSOR)


@pytest.mark.parametrize("node_fixture", ["flow_sensor"])
async def test_sensor_null_value(
    hass: HomeAssistant,
    matter_client: MagicMock,
    matter_node: MatterNode,
) -> None:
    """Test flow sensor."""
    state = hass.states.get("sensor.mock_flow_sensor_flow")
    assert state
    assert state.state == "0.0"

    set_node_attribute(matter_node, 1, 1028, 0, None)
    await trigger_subscription_callback(hass, matter_client)

    state = hass.states.get("sensor.mock_flow_sensor_flow")
    assert state
    assert state.state == "unknown"


@pytest.mark.parametrize("node_fixture", ["flow_sensor"])
async def test_flow_sensor(
    hass: HomeAssistant,
    matter_client: MagicMock,
    matter_node: MatterNode,
) -> None:
    """Test flow sensor."""
    state = hass.states.get("sensor.mock_flow_sensor_flow")
    assert state
    assert state.state == "0.0"

    set_node_attribute(matter_node, 1, 1028, 0, 20)
    await trigger_subscription_callback(hass, matter_client)

    state = hass.states.get("sensor.mock_flow_sensor_flow")
    assert state
    assert state.state == "2.0"


@pytest.mark.parametrize("node_fixture", ["humidity_sensor"])
async def test_humidity_sensor(
    hass: HomeAssistant,
    matter_client: MagicMock,
    matter_node: MatterNode,
) -> None:
    """Test humidity sensor."""
    state = hass.states.get("sensor.mock_humidity_sensor_humidity")
    assert state
    assert state.state == "0.0"

    set_node_attribute(matter_node, 1, 1029, 0, 4000)
    await trigger_subscription_callback(hass, matter_client)

    state = hass.states.get("sensor.mock_humidity_sensor_humidity")
    assert state
    assert state.state == "40.0"


@pytest.mark.parametrize("node_fixture", ["light_sensor"])
async def test_light_sensor(
    hass: HomeAssistant,
    matter_client: MagicMock,
    matter_node: MatterNode,
) -> None:
    """Test light sensor."""
    state = hass.states.get("sensor.mock_light_sensor_illuminance")
    assert state
    assert state.state == "1.3"

    set_node_attribute(matter_node, 1, 1024, 0, 3000)
    await trigger_subscription_callback(hass, matter_client)

    state = hass.states.get("sensor.mock_light_sensor_illuminance")
    assert state
    assert state.state == "2.0"


@pytest.mark.parametrize("node_fixture", ["temperature_sensor"])
async def test_temperature_sensor(
    hass: HomeAssistant,
    matter_client: MagicMock,
    matter_node: MatterNode,
) -> None:
    """Test temperature sensor."""
    state = hass.states.get("sensor.mock_temperature_sensor_temperature")
    assert state
    assert state.state == "21.0"

    set_node_attribute(matter_node, 1, 1026, 0, 2500)
    await trigger_subscription_callback(hass, matter_client)

    state = hass.states.get("sensor.mock_temperature_sensor_temperature")
    assert state
    assert state.state == "25.0"


@pytest.mark.parametrize("node_fixture", ["eve_contact_sensor"])
async def test_battery_sensor(
    hass: HomeAssistant,
    entity_registry: er.EntityRegistry,
    matter_client: MagicMock,
    matter_node: MatterNode,
) -> None:
    """Test battery sensor."""
    entity_id = "sensor.eve_door_battery"
    state = hass.states.get(entity_id)
    assert state
    assert state.state == "100"

    set_node_attribute(matter_node, 1, 47, 12, 100)
    await trigger_subscription_callback(hass, matter_client)

    state = hass.states.get(entity_id)
    assert state
    assert state.state == "50"

    entry = entity_registry.async_get(entity_id)

    assert entry
    assert entry.entity_category == EntityCategory.DIAGNOSTIC


@pytest.mark.parametrize("node_fixture", ["eve_contact_sensor"])
async def test_battery_sensor_voltage(
    hass: HomeAssistant,
    entity_registry: er.EntityRegistry,
    matter_client: MagicMock,
    matter_node: MatterNode,
) -> None:
    """Test battery voltage sensor."""
    entity_id = "sensor.eve_door_voltage"
    state = hass.states.get(entity_id)
    assert state
    assert state.state == "3.558"

    set_node_attribute(matter_node, 1, 47, 11, 4234)
    await trigger_subscription_callback(hass, matter_client)

    state = hass.states.get(entity_id)
    assert state
    assert state.state == "4.234"

    entry = entity_registry.async_get(entity_id)

    assert entry
    assert entry.entity_category == EntityCategory.DIAGNOSTIC


@pytest.mark.parametrize("node_fixture", ["smoke_detector"])
async def test_battery_sensor_description(
    hass: HomeAssistant,
    entity_registry: er.EntityRegistry,
    matter_client: MagicMock,
    matter_node: MatterNode,
) -> None:
    """Test battery replacement description sensor."""
    state = hass.states.get("sensor.smoke_sensor_battery_type")
    assert state
    assert state.state == "CR123A"

    set_node_attribute(matter_node, 1, 47, 19, "CR2032")
    await trigger_subscription_callback(hass, matter_client)

    state = hass.states.get("sensor.smoke_sensor_battery_type")
    assert state
    assert state.state == "CR2032"

    # case with a empty string to check if the attribute is indeed ignored
    set_node_attribute(matter_node, 1, 47, 19, "")
    await trigger_subscription_callback(hass, matter_client)

    state = hass.states.get("sensor.smoke_sensor_battery_type") is None


@pytest.mark.parametrize("node_fixture", ["eve_thermo"])
async def test_eve_thermo_sensor(
    hass: HomeAssistant,
    matter_client: MagicMock,
    matter_node: MatterNode,
) -> None:
    """Test Eve Thermo."""
    # Valve position
    state = hass.states.get("sensor.eve_thermo_valve_position")
    assert state
    assert state.state == "10"

    set_node_attribute(matter_node, 1, 319486977, 319422488, 0)
    await trigger_subscription_callback(hass, matter_client)

    state = hass.states.get("sensor.eve_thermo_valve_position")
    assert state
    assert state.state == "0"

    # LocalTemperature
    state = hass.states.get("sensor.eve_thermo_temperature")
    assert state
    assert state.state == "21.0"

    set_node_attribute(matter_node, 1, 513, 0, 1800)
    await trigger_subscription_callback(hass, matter_client)

    state = hass.states.get("sensor.eve_thermo_temperature")
    assert state
    assert state.state == "18.0"


@pytest.mark.parametrize("node_fixture", ["pressure_sensor"])
async def test_pressure_sensor(
    hass: HomeAssistant,
    matter_client: MagicMock,
    matter_node: MatterNode,
) -> None:
    """Test pressure sensor."""
    state = hass.states.get("sensor.mock_pressure_sensor_pressure")
    assert state
    assert state.state == "0.0"

    set_node_attribute(matter_node, 1, 1027, 0, 1010)
    await trigger_subscription_callback(hass, matter_client)

    state = hass.states.get("sensor.mock_pressure_sensor_pressure")
    assert state
    assert state.state == "101.0"


@pytest.mark.parametrize("node_fixture", ["eve_weather_sensor"])
async def test_eve_weather_sensor_custom_cluster(
    hass: HomeAssistant,
    matter_client: MagicMock,
    matter_node: MatterNode,
) -> None:
    """Test weather sensor created from (Eve) custom cluster."""
    # pressure sensor on Eve custom cluster
    state = hass.states.get("sensor.eve_weather_pressure")
    assert state
    assert state.state == "1008.5"

    set_node_attribute(matter_node, 1, 319486977, 319422484, 800)
    await trigger_subscription_callback(hass, matter_client)
    state = hass.states.get("sensor.eve_weather_pressure")
    assert state
    assert state.state == "800.0"


@pytest.mark.parametrize("node_fixture", ["air_quality_sensor"])
async def test_air_quality_sensor(
    hass: HomeAssistant,
    matter_client: MagicMock,
    matter_node: MatterNode,
) -> None:
    """Test air quality sensor."""
    # Carbon Dioxide
    state = hass.states.get("sensor.lightfi_aq1_air_quality_sensor_carbon_dioxide")
    assert state
    assert state.state == "678.0"

    set_node_attribute(matter_node, 1, 1037, 0, 789)
    await trigger_subscription_callback(hass, matter_client)

    state = hass.states.get("sensor.lightfi_aq1_air_quality_sensor_carbon_dioxide")
    assert state
    assert state.state == "789.0"

    # PM1
    state = hass.states.get("sensor.lightfi_aq1_air_quality_sensor_pm1")
    assert state
    assert state.state == "3.0"

    set_node_attribute(matter_node, 1, 1068, 0, 50)
    await trigger_subscription_callback(hass, matter_client)

    state = hass.states.get("sensor.lightfi_aq1_air_quality_sensor_pm1")
    assert state
    assert state.state == "50.0"

    # PM2.5
    state = hass.states.get("sensor.lightfi_aq1_air_quality_sensor_pm2_5")
    assert state
    assert state.state == "3.0"

    set_node_attribute(matter_node, 1, 1066, 0, 50)
    await trigger_subscription_callback(hass, matter_client)

    state = hass.states.get("sensor.lightfi_aq1_air_quality_sensor_pm2_5")
    assert state
    assert state.state == "50.0"

    # PM10
    state = hass.states.get("sensor.lightfi_aq1_air_quality_sensor_pm10")
    assert state
    assert state.state == "3.0"

    set_node_attribute(matter_node, 1, 1069, 0, 50)
    await trigger_subscription_callback(hass, matter_client)

    state = hass.states.get("sensor.lightfi_aq1_air_quality_sensor_pm10")
    assert state
    assert state.state == "50.0"


@pytest.mark.parametrize("node_fixture", ["silabs_dishwasher"])
async def test_operational_state_sensor(
    hass: HomeAssistant,
    matter_client: MagicMock,
    matter_node: MatterNode,
) -> None:
    """Test Operational State sensor, using a dishwasher fixture."""
    # OperationalState Cluster / OperationalState attribute (1/96/4)
    state = hass.states.get("sensor.dishwasher_operational_state")
    assert state
    assert state.state == "stopped"
    assert state.attributes["options"] == [
        "stopped",
        "running",
        "paused",
        "error",
        "extra_state",
    ]

    set_node_attribute(matter_node, 1, 96, 4, 8)
    await trigger_subscription_callback(hass, matter_client)

    state = hass.states.get("sensor.dishwasher_operational_state")
    assert state
    assert state.state == "extra_state"


@pytest.mark.parametrize("node_fixture", ["yandex_smart_socket"])
async def test_draft_electrical_measurement_sensor(
    hass: HomeAssistant,
    matter_client: MagicMock,
    matter_node: MatterNode,
) -> None:
    """Test Draft Electrical Measurement cluster sensors, using Yandex Smart Socket fixture."""
    state = hass.states.get("sensor.yndx_00540_power")
    assert state
    assert state.state == "70.0"

    # AcPowerDivisor
    set_node_attribute(matter_node, 1, 2820, 1541, 0)
    await trigger_subscription_callback(hass, matter_client)

    state = hass.states.get("sensor.yndx_00540_power")
    assert state
    assert state.state == "unknown"

    # ActivePower
    set_node_attribute(matter_node, 1, 2820, 1291, None)
    await trigger_subscription_callback(hass, matter_client)

    state = hass.states.get("sensor.yndx_00540_power")
    assert state
    assert state.state == "unknown"


@pytest.mark.parametrize("node_fixture", ["silabs_laundrywasher"])
async def test_list_sensor(
    hass: HomeAssistant,
    matter_client: MagicMock,
    matter_node: MatterNode,
) -> None:
    """Test Matter List sensor."""
    # OperationalState Cluster / CurrentPhase attribute (1/96/1)
    state = hass.states.get("sensor.laundrywasher_current_phase")
    assert state
    assert state.state == "pre-soak"

    set_node_attribute(matter_node, 1, 96, 1, 1)
    await trigger_subscription_callback(hass, matter_client)

    state = hass.states.get("sensor.laundrywasher_current_phase")
    assert state
    assert state.state == "rinse"


<<<<<<< HEAD
@pytest.mark.parametrize("node_fixture", ["silabs_water_heater"])
async def test_water_heater(
=======
@pytest.mark.parametrize("node_fixture", ["silabs_evse_charging"])
async def test_evse_sensor(
>>>>>>> 3c60bff7
    hass: HomeAssistant,
    matter_client: MagicMock,
    matter_node: MatterNode,
) -> None:
<<<<<<< HEAD
    """Test water heater sensor."""
    # TankVolume
    state = hass.states.get("sensor.water_heater_tank_volume")
    assert state
    assert state.state == "200"

    set_node_attribute(matter_node, 2, 148, 2, 100)
    await trigger_subscription_callback(hass, matter_client)

    state = hass.states.get("sensor.water_heater_tank_volume")
    assert state
    assert state.state == "100"

    # EstimatedHeatRequired
    state = hass.states.get("sensor.water_heater_required_heating_energy")
    assert state
    assert state.state == "4.0"

    set_node_attribute(matter_node, 2, 148, 3, 1000000)
    await trigger_subscription_callback(hass, matter_client)

    state = hass.states.get("sensor.water_heater_required_heating_energy")
    assert state
    assert state.state == "1.0"

    # TankPercentage
    state = hass.states.get("sensor.water_heater_hot_water_level")
    assert state
    assert state.state == "40"

    set_node_attribute(matter_node, 2, 148, 4, 50)
    await trigger_subscription_callback(hass, matter_client)

    state = hass.states.get("sensor.water_heater_hot_water_level")
    assert state
    assert state.state == "50"
=======
    """Test evse sensors."""
    # EnergyEvseFaultState
    state = hass.states.get("sensor.evse_fault_state")
    assert state
    assert state.state == "no_error"

    set_node_attribute(matter_node, 1, 153, 2, 4)
    await trigger_subscription_callback(hass, matter_client)

    state = hass.states.get("sensor.evse_fault_state")
    assert state
    assert state.state == "over_current"

    # EnergyEvseCircuitCapacity
    state = hass.states.get("sensor.evse_circuit_capacity")
    assert state
    assert state.state == "32.0"

    set_node_attribute(matter_node, 1, 153, 5, 63000)
    await trigger_subscription_callback(hass, matter_client)

    state = hass.states.get("sensor.evse_circuit_capacity")
    assert state
    assert state.state == "63.0"

    # EnergyEvseMinimumChargeCurrent
    state = hass.states.get("sensor.evse_min_charge_current")
    assert state
    assert state.state == "2.0"

    set_node_attribute(matter_node, 1, 153, 6, 5000)
    await trigger_subscription_callback(hass, matter_client)

    state = hass.states.get("sensor.evse_min_charge_current")
    assert state
    assert state.state == "5.0"

    # EnergyEvseMaximumChargeCurrent
    state = hass.states.get("sensor.evse_max_charge_current")
    assert state
    assert state.state == "30.0"

    set_node_attribute(matter_node, 1, 153, 7, 20000)
    await trigger_subscription_callback(hass, matter_client)

    state = hass.states.get("sensor.evse_max_charge_current")
    assert state
    assert state.state == "20.0"

    # EnergyEvseUserMaximumChargeCurrent
    state = hass.states.get("sensor.evse_user_max_charge_current")
    assert state
    assert state.state == "32.0"

    set_node_attribute(matter_node, 1, 153, 9, 63000)
    await trigger_subscription_callback(hass, matter_client)

    state = hass.states.get("sensor.evse_user_max_charge_current")
    assert state
    assert state.state == "63.0"
>>>>>>> 3c60bff7
<|MERGE_RESOLUTION|>--- conflicted
+++ resolved
@@ -401,18 +401,80 @@
     assert state.state == "rinse"
 
 
-<<<<<<< HEAD
+@pytest.mark.parametrize("node_fixture", ["silabs_evse_charging"])
+async def test_evse_sensor(
+    hass: HomeAssistant,
+    matter_client: MagicMock,
+    matter_node: MatterNode,
+) -> None:
+    """Test evse sensors."""
+    # EnergyEvseFaultState
+    state = hass.states.get("sensor.evse_fault_state")
+    assert state
+    assert state.state == "no_error"
+
+    set_node_attribute(matter_node, 1, 153, 2, 4)
+    await trigger_subscription_callback(hass, matter_client)
+
+    state = hass.states.get("sensor.evse_fault_state")
+    assert state
+    assert state.state == "over_current"
+
+    # EnergyEvseCircuitCapacity
+    state = hass.states.get("sensor.evse_circuit_capacity")
+    assert state
+    assert state.state == "32.0"
+
+    set_node_attribute(matter_node, 1, 153, 5, 63000)
+    await trigger_subscription_callback(hass, matter_client)
+
+    state = hass.states.get("sensor.evse_circuit_capacity")
+    assert state
+    assert state.state == "63.0"
+
+    # EnergyEvseMinimumChargeCurrent
+    state = hass.states.get("sensor.evse_min_charge_current")
+    assert state
+    assert state.state == "2.0"
+
+    set_node_attribute(matter_node, 1, 153, 6, 5000)
+    await trigger_subscription_callback(hass, matter_client)
+
+    state = hass.states.get("sensor.evse_min_charge_current")
+    assert state
+    assert state.state == "5.0"
+
+    # EnergyEvseMaximumChargeCurrent
+    state = hass.states.get("sensor.evse_max_charge_current")
+    assert state
+    assert state.state == "30.0"
+
+    set_node_attribute(matter_node, 1, 153, 7, 20000)
+    await trigger_subscription_callback(hass, matter_client)
+
+    state = hass.states.get("sensor.evse_max_charge_current")
+    assert state
+    assert state.state == "20.0"
+
+    # EnergyEvseUserMaximumChargeCurrent
+    state = hass.states.get("sensor.evse_user_max_charge_current")
+    assert state
+    assert state.state == "32.0"
+
+    set_node_attribute(matter_node, 1, 153, 9, 63000)
+    await trigger_subscription_callback(hass, matter_client)
+
+    state = hass.states.get("sensor.evse_user_max_charge_current")
+    assert state
+    assert state.state == "63.0"
+    
+
 @pytest.mark.parametrize("node_fixture", ["silabs_water_heater"])
 async def test_water_heater(
-=======
-@pytest.mark.parametrize("node_fixture", ["silabs_evse_charging"])
-async def test_evse_sensor(
->>>>>>> 3c60bff7
-    hass: HomeAssistant,
-    matter_client: MagicMock,
-    matter_node: MatterNode,
-) -> None:
-<<<<<<< HEAD
+    hass: HomeAssistant,
+    matter_client: MagicMock,
+    matter_node: MatterNode,
+) -> None:
     """Test water heater sensor."""
     # TankVolume
     state = hass.states.get("sensor.water_heater_tank_volume")
@@ -448,66 +510,4 @@
 
     state = hass.states.get("sensor.water_heater_hot_water_level")
     assert state
-    assert state.state == "50"
-=======
-    """Test evse sensors."""
-    # EnergyEvseFaultState
-    state = hass.states.get("sensor.evse_fault_state")
-    assert state
-    assert state.state == "no_error"
-
-    set_node_attribute(matter_node, 1, 153, 2, 4)
-    await trigger_subscription_callback(hass, matter_client)
-
-    state = hass.states.get("sensor.evse_fault_state")
-    assert state
-    assert state.state == "over_current"
-
-    # EnergyEvseCircuitCapacity
-    state = hass.states.get("sensor.evse_circuit_capacity")
-    assert state
-    assert state.state == "32.0"
-
-    set_node_attribute(matter_node, 1, 153, 5, 63000)
-    await trigger_subscription_callback(hass, matter_client)
-
-    state = hass.states.get("sensor.evse_circuit_capacity")
-    assert state
-    assert state.state == "63.0"
-
-    # EnergyEvseMinimumChargeCurrent
-    state = hass.states.get("sensor.evse_min_charge_current")
-    assert state
-    assert state.state == "2.0"
-
-    set_node_attribute(matter_node, 1, 153, 6, 5000)
-    await trigger_subscription_callback(hass, matter_client)
-
-    state = hass.states.get("sensor.evse_min_charge_current")
-    assert state
-    assert state.state == "5.0"
-
-    # EnergyEvseMaximumChargeCurrent
-    state = hass.states.get("sensor.evse_max_charge_current")
-    assert state
-    assert state.state == "30.0"
-
-    set_node_attribute(matter_node, 1, 153, 7, 20000)
-    await trigger_subscription_callback(hass, matter_client)
-
-    state = hass.states.get("sensor.evse_max_charge_current")
-    assert state
-    assert state.state == "20.0"
-
-    # EnergyEvseUserMaximumChargeCurrent
-    state = hass.states.get("sensor.evse_user_max_charge_current")
-    assert state
-    assert state.state == "32.0"
-
-    set_node_attribute(matter_node, 1, 153, 9, 63000)
-    await trigger_subscription_callback(hass, matter_client)
-
-    state = hass.states.get("sensor.evse_user_max_charge_current")
-    assert state
-    assert state.state == "63.0"
->>>>>>> 3c60bff7
+    assert state.state == "50"