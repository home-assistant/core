--- conflicted
+++ resolved
@@ -7269,9 +7269,61 @@
     'state': '21.0',
   })
 # ---
-<<<<<<< HEAD
 # name: test_sensors[thermostat][sensor.longan_link_hvac_temperature_north-entry]
-=======
+  EntityRegistryEntrySnapshot({
+    'aliases': set({
+    }),
+    'area_id': None,
+    'capabilities': dict({
+      'state_class': <SensorStateClass.MEASUREMENT: 'measurement'>,
+    }),
+    'config_entry_id': <ANY>,
+    'config_subentry_id': <ANY>,
+    'device_class': None,
+    'device_id': <ANY>,
+    'disabled_by': None,
+    'domain': 'sensor',
+    'entity_category': None,
+    'entity_id': 'sensor.longan_link_hvac_temperature_north',
+    'has_entity_name': True,
+    'hidden_by': None,
+    'icon': None,
+    'id': <ANY>,
+    'labels': set({
+    }),
+    'name': None,
+    'options': dict({
+      'sensor': dict({
+        'suggested_display_precision': 1,
+      }),
+    }),
+    'original_device_class': <SensorDeviceClass.TEMPERATURE: 'temperature'>,
+    'original_icon': None,
+    'original_name': 'Temperature (North)',
+    'platform': 'matter',
+    'previous_unique_id': None,
+    'suggested_object_id': None,
+    'supported_features': 0,
+    'translation_key': None,
+    'unique_id': '00000000000004D2-0000000000000004-MatterNodeDevice-1-ThermostatLocalTemperature-513-0',
+    'unit_of_measurement': <UnitOfTemperature.CELSIUS: '°C'>,
+  })
+# ---
+# name: test_sensors[thermostat][sensor.longan_link_hvac_temperature_north-state]
+  StateSnapshot({
+    'attributes': ReadOnlyDict({
+      'device_class': 'temperature',
+      'friendly_name': 'Longan link HVAC Temperature (North)',
+      'state_class': <SensorStateClass.MEASUREMENT: 'measurement'>,
+      'unit_of_measurement': <UnitOfTemperature.CELSIUS: '°C'>,
+    }),
+    'context': <ANY>,
+    'entity_id': 'sensor.longan_link_hvac_temperature_north',
+    'last_changed': <ANY>,
+    'last_reported': <ANY>,
+    'last_updated': <ANY>,
+    'state': '28.3',
+  })
 # name: test_sensors[thermostat][sensor.longan_link_hvac_outdoor_temperature-entry]
   EntityRegistryEntrySnapshot({
     'aliases': set({
@@ -7326,63 +7378,6 @@
     'last_reported': <ANY>,
     'last_updated': <ANY>,
     'state': '12.5',
-  })
-# ---
-# name: test_sensors[thermostat][sensor.longan_link_hvac_temperature-entry]
->>>>>>> 403cd2d8
-  EntityRegistryEntrySnapshot({
-    'aliases': set({
-    }),
-    'area_id': None,
-    'capabilities': dict({
-      'state_class': <SensorStateClass.MEASUREMENT: 'measurement'>,
-    }),
-    'config_entry_id': <ANY>,
-    'config_subentry_id': <ANY>,
-    'device_class': None,
-    'device_id': <ANY>,
-    'disabled_by': None,
-    'domain': 'sensor',
-    'entity_category': None,
-    'entity_id': 'sensor.longan_link_hvac_temperature_north',
-    'has_entity_name': True,
-    'hidden_by': None,
-    'icon': None,
-    'id': <ANY>,
-    'labels': set({
-    }),
-    'name': None,
-    'options': dict({
-      'sensor': dict({
-        'suggested_display_precision': 1,
-      }),
-    }),
-    'original_device_class': <SensorDeviceClass.TEMPERATURE: 'temperature'>,
-    'original_icon': None,
-    'original_name': 'Temperature (North)',
-    'platform': 'matter',
-    'previous_unique_id': None,
-    'suggested_object_id': None,
-    'supported_features': 0,
-    'translation_key': None,
-    'unique_id': '00000000000004D2-0000000000000004-MatterNodeDevice-1-ThermostatLocalTemperature-513-0',
-    'unit_of_measurement': <UnitOfTemperature.CELSIUS: '°C'>,
-  })
-# ---
-# name: test_sensors[thermostat][sensor.longan_link_hvac_temperature_north-state]
-  StateSnapshot({
-    'attributes': ReadOnlyDict({
-      'device_class': 'temperature',
-      'friendly_name': 'Longan link HVAC Temperature (North)',
-      'state_class': <SensorStateClass.MEASUREMENT: 'measurement'>,
-      'unit_of_measurement': <UnitOfTemperature.CELSIUS: '°C'>,
-    }),
-    'context': <ANY>,
-    'entity_id': 'sensor.longan_link_hvac_temperature_north',
-    'last_changed': <ANY>,
-    'last_reported': <ANY>,
-    'last_updated': <ANY>,
-    'state': '28.3',
   })
 # ---
 # name: test_sensors[vacuum_cleaner][sensor.mock_vacuum_estimated_end_time-entry]
