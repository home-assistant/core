# serializer version: 1
# name: test_sensors[air_purifier][sensor.air_purifier_activated_carbon_filter_condition-entry]
  EntityRegistryEntrySnapshot({
    'aliases': set({
    }),
    'area_id': None,
    'capabilities': dict({
      'state_class': <SensorStateClass.MEASUREMENT: 'measurement'>,
    }),
    'config_entry_id': <ANY>,
    'config_subentry_id': <ANY>,
    'device_class': None,
    'device_id': <ANY>,
    'disabled_by': None,
    'domain': 'sensor',
    'entity_category': None,
    'entity_id': 'sensor.air_purifier_activated_carbon_filter_condition',
    'has_entity_name': True,
    'hidden_by': None,
    'icon': None,
    'id': <ANY>,
    'labels': set({
    }),
    'name': None,
    'options': dict({
    }),
    'original_device_class': None,
    'original_icon': None,
    'original_name': 'Activated carbon filter condition',
    'platform': 'matter',
    'previous_unique_id': None,
    'suggested_object_id': None,
    'supported_features': 0,
    'translation_key': 'activated_carbon_filter_condition',
    'unique_id': '00000000000004D2-000000000000008F-MatterNodeDevice-1-ActivatedCarbonFilterCondition-114-0',
    'unit_of_measurement': '%',
  })
# ---
# name: test_sensors[air_purifier][sensor.air_purifier_activated_carbon_filter_condition-state]
  StateSnapshot({
    'attributes': ReadOnlyDict({
      'friendly_name': 'Air Purifier Activated carbon filter condition',
      'state_class': <SensorStateClass.MEASUREMENT: 'measurement'>,
      'unit_of_measurement': '%',
    }),
    'context': <ANY>,
    'entity_id': 'sensor.air_purifier_activated_carbon_filter_condition',
    'last_changed': <ANY>,
    'last_reported': <ANY>,
    'last_updated': <ANY>,
    'state': '100',
  })
# ---
# name: test_sensors[air_purifier][sensor.air_purifier_air_quality-entry]
  EntityRegistryEntrySnapshot({
    'aliases': set({
    }),
    'area_id': None,
    'capabilities': dict({
      'options': list([
        'extremely_poor',
        'very_poor',
        'poor',
        'fair',
        'good',
        'moderate',
      ]),
    }),
    'config_entry_id': <ANY>,
    'config_subentry_id': <ANY>,
    'device_class': None,
    'device_id': <ANY>,
    'disabled_by': None,
    'domain': 'sensor',
    'entity_category': None,
    'entity_id': 'sensor.air_purifier_air_quality',
    'has_entity_name': True,
    'hidden_by': None,
    'icon': None,
    'id': <ANY>,
    'labels': set({
    }),
    'name': None,
    'options': dict({
    }),
    'original_device_class': <SensorDeviceClass.ENUM: 'enum'>,
    'original_icon': None,
    'original_name': 'Air quality',
    'platform': 'matter',
    'previous_unique_id': None,
    'suggested_object_id': None,
    'supported_features': 0,
    'translation_key': 'air_quality',
    'unique_id': '00000000000004D2-000000000000008F-MatterNodeDevice-2-AirQuality-91-0',
    'unit_of_measurement': None,
  })
# ---
# name: test_sensors[air_purifier][sensor.air_purifier_air_quality-state]
  StateSnapshot({
    'attributes': ReadOnlyDict({
      'device_class': 'enum',
      'friendly_name': 'Air Purifier Air quality',
      'options': list([
        'extremely_poor',
        'very_poor',
        'poor',
        'fair',
        'good',
        'moderate',
      ]),
    }),
    'context': <ANY>,
    'entity_id': 'sensor.air_purifier_air_quality',
    'last_changed': <ANY>,
    'last_reported': <ANY>,
    'last_updated': <ANY>,
    'state': 'good',
  })
# ---
# name: test_sensors[air_purifier][sensor.air_purifier_carbon_dioxide-entry]
  EntityRegistryEntrySnapshot({
    'aliases': set({
    }),
    'area_id': None,
    'capabilities': dict({
      'state_class': <SensorStateClass.MEASUREMENT: 'measurement'>,
    }),
    'config_entry_id': <ANY>,
    'config_subentry_id': <ANY>,
    'device_class': None,
    'device_id': <ANY>,
    'disabled_by': None,
    'domain': 'sensor',
    'entity_category': None,
    'entity_id': 'sensor.air_purifier_carbon_dioxide',
    'has_entity_name': True,
    'hidden_by': None,
    'icon': None,
    'id': <ANY>,
    'labels': set({
    }),
    'name': None,
    'options': dict({
    }),
    'original_device_class': <SensorDeviceClass.CO2: 'carbon_dioxide'>,
    'original_icon': None,
    'original_name': 'Carbon dioxide',
    'platform': 'matter',
    'previous_unique_id': None,
    'suggested_object_id': None,
    'supported_features': 0,
    'translation_key': None,
    'unique_id': '00000000000004D2-000000000000008F-MatterNodeDevice-2-CarbonDioxideSensor-1037-0',
    'unit_of_measurement': 'ppm',
  })
# ---
# name: test_sensors[air_purifier][sensor.air_purifier_carbon_dioxide-state]
  StateSnapshot({
    'attributes': ReadOnlyDict({
      'device_class': 'carbon_dioxide',
      'friendly_name': 'Air Purifier Carbon dioxide',
      'state_class': <SensorStateClass.MEASUREMENT: 'measurement'>,
      'unit_of_measurement': 'ppm',
    }),
    'context': <ANY>,
    'entity_id': 'sensor.air_purifier_carbon_dioxide',
    'last_changed': <ANY>,
    'last_reported': <ANY>,
    'last_updated': <ANY>,
    'state': '2.0',
  })
# ---
# name: test_sensors[air_purifier][sensor.air_purifier_carbon_monoxide-entry]
  EntityRegistryEntrySnapshot({
    'aliases': set({
    }),
    'area_id': None,
    'capabilities': dict({
      'state_class': <SensorStateClass.MEASUREMENT: 'measurement'>,
    }),
    'config_entry_id': <ANY>,
    'config_subentry_id': <ANY>,
    'device_class': None,
    'device_id': <ANY>,
    'disabled_by': None,
    'domain': 'sensor',
    'entity_category': None,
    'entity_id': 'sensor.air_purifier_carbon_monoxide',
    'has_entity_name': True,
    'hidden_by': None,
    'icon': None,
    'id': <ANY>,
    'labels': set({
    }),
    'name': None,
    'options': dict({
    }),
    'original_device_class': <SensorDeviceClass.CO: 'carbon_monoxide'>,
    'original_icon': None,
    'original_name': 'Carbon monoxide',
    'platform': 'matter',
    'previous_unique_id': None,
    'suggested_object_id': None,
    'supported_features': 0,
    'translation_key': None,
    'unique_id': '00000000000004D2-000000000000008F-MatterNodeDevice-2-CarbonMonoxideSensor-1036-0',
    'unit_of_measurement': 'ppm',
  })
# ---
# name: test_sensors[air_purifier][sensor.air_purifier_carbon_monoxide-state]
  StateSnapshot({
    'attributes': ReadOnlyDict({
      'device_class': 'carbon_monoxide',
      'friendly_name': 'Air Purifier Carbon monoxide',
      'state_class': <SensorStateClass.MEASUREMENT: 'measurement'>,
      'unit_of_measurement': 'ppm',
    }),
    'context': <ANY>,
    'entity_id': 'sensor.air_purifier_carbon_monoxide',
    'last_changed': <ANY>,
    'last_reported': <ANY>,
    'last_updated': <ANY>,
    'state': '2.0',
  })
# ---
# name: test_sensors[air_purifier][sensor.air_purifier_hepa_filter_condition-entry]
  EntityRegistryEntrySnapshot({
    'aliases': set({
    }),
    'area_id': None,
    'capabilities': dict({
      'state_class': <SensorStateClass.MEASUREMENT: 'measurement'>,
    }),
    'config_entry_id': <ANY>,
    'config_subentry_id': <ANY>,
    'device_class': None,
    'device_id': <ANY>,
    'disabled_by': None,
    'domain': 'sensor',
    'entity_category': None,
    'entity_id': 'sensor.air_purifier_hepa_filter_condition',
    'has_entity_name': True,
    'hidden_by': None,
    'icon': None,
    'id': <ANY>,
    'labels': set({
    }),
    'name': None,
    'options': dict({
    }),
    'original_device_class': None,
    'original_icon': None,
    'original_name': 'HEPA filter condition',
    'platform': 'matter',
    'previous_unique_id': None,
    'suggested_object_id': None,
    'supported_features': 0,
    'translation_key': 'hepa_filter_condition',
    'unique_id': '00000000000004D2-000000000000008F-MatterNodeDevice-1-HepaFilterCondition-113-0',
    'unit_of_measurement': '%',
  })
# ---
# name: test_sensors[air_purifier][sensor.air_purifier_hepa_filter_condition-state]
  StateSnapshot({
    'attributes': ReadOnlyDict({
      'friendly_name': 'Air Purifier HEPA filter condition',
      'state_class': <SensorStateClass.MEASUREMENT: 'measurement'>,
      'unit_of_measurement': '%',
    }),
    'context': <ANY>,
    'entity_id': 'sensor.air_purifier_hepa_filter_condition',
    'last_changed': <ANY>,
    'last_reported': <ANY>,
    'last_updated': <ANY>,
    'state': '100',
  })
# ---
# name: test_sensors[air_purifier][sensor.air_purifier_humidity-entry]
  EntityRegistryEntrySnapshot({
    'aliases': set({
    }),
    'area_id': None,
    'capabilities': dict({
      'state_class': <SensorStateClass.MEASUREMENT: 'measurement'>,
    }),
    'config_entry_id': <ANY>,
    'config_subentry_id': <ANY>,
    'device_class': None,
    'device_id': <ANY>,
    'disabled_by': None,
    'domain': 'sensor',
    'entity_category': None,
    'entity_id': 'sensor.air_purifier_humidity',
    'has_entity_name': True,
    'hidden_by': None,
    'icon': None,
    'id': <ANY>,
    'labels': set({
    }),
    'name': None,
    'options': dict({
    }),
    'original_device_class': <SensorDeviceClass.HUMIDITY: 'humidity'>,
    'original_icon': None,
    'original_name': 'Humidity',
    'platform': 'matter',
    'previous_unique_id': None,
    'suggested_object_id': None,
    'supported_features': 0,
    'translation_key': None,
    'unique_id': '00000000000004D2-000000000000008F-MatterNodeDevice-4-HumiditySensor-1029-0',
    'unit_of_measurement': '%',
  })
# ---
# name: test_sensors[air_purifier][sensor.air_purifier_humidity-state]
  StateSnapshot({
    'attributes': ReadOnlyDict({
      'device_class': 'humidity',
      'friendly_name': 'Air Purifier Humidity',
      'state_class': <SensorStateClass.MEASUREMENT: 'measurement'>,
      'unit_of_measurement': '%',
    }),
    'context': <ANY>,
    'entity_id': 'sensor.air_purifier_humidity',
    'last_changed': <ANY>,
    'last_reported': <ANY>,
    'last_updated': <ANY>,
    'state': '50.0',
  })
# ---
# name: test_sensors[air_purifier][sensor.air_purifier_nitrogen_dioxide-entry]
  EntityRegistryEntrySnapshot({
    'aliases': set({
    }),
    'area_id': None,
    'capabilities': dict({
      'state_class': <SensorStateClass.MEASUREMENT: 'measurement'>,
    }),
    'config_entry_id': <ANY>,
    'config_subentry_id': <ANY>,
    'device_class': None,
    'device_id': <ANY>,
    'disabled_by': None,
    'domain': 'sensor',
    'entity_category': None,
    'entity_id': 'sensor.air_purifier_nitrogen_dioxide',
    'has_entity_name': True,
    'hidden_by': None,
    'icon': None,
    'id': <ANY>,
    'labels': set({
    }),
    'name': None,
    'options': dict({
    }),
    'original_device_class': None,
    'original_icon': None,
    'original_name': 'Nitrogen dioxide',
    'platform': 'matter',
    'previous_unique_id': None,
    'suggested_object_id': None,
    'supported_features': 0,
    'translation_key': 'nitrogen_dioxide',
    'unique_id': '00000000000004D2-000000000000008F-MatterNodeDevice-2-NitrogenDioxideSensor-1043-0',
    'unit_of_measurement': 'ppm',
  })
# ---
# name: test_sensors[air_purifier][sensor.air_purifier_nitrogen_dioxide-state]
  StateSnapshot({
    'attributes': ReadOnlyDict({
      'friendly_name': 'Air Purifier Nitrogen dioxide',
      'state_class': <SensorStateClass.MEASUREMENT: 'measurement'>,
      'unit_of_measurement': 'ppm',
    }),
    'context': <ANY>,
    'entity_id': 'sensor.air_purifier_nitrogen_dioxide',
    'last_changed': <ANY>,
    'last_reported': <ANY>,
    'last_updated': <ANY>,
    'state': '2.0',
  })
# ---
# name: test_sensors[air_purifier][sensor.air_purifier_ozone-entry]
  EntityRegistryEntrySnapshot({
    'aliases': set({
    }),
    'area_id': None,
    'capabilities': dict({
      'state_class': <SensorStateClass.MEASUREMENT: 'measurement'>,
    }),
    'config_entry_id': <ANY>,
    'config_subentry_id': <ANY>,
    'device_class': None,
    'device_id': <ANY>,
    'disabled_by': None,
    'domain': 'sensor',
    'entity_category': None,
    'entity_id': 'sensor.air_purifier_ozone',
    'has_entity_name': True,
    'hidden_by': None,
    'icon': None,
    'id': <ANY>,
    'labels': set({
    }),
    'name': None,
    'options': dict({
    }),
    'original_device_class': <SensorDeviceClass.OZONE: 'ozone'>,
    'original_icon': None,
    'original_name': 'Ozone',
    'platform': 'matter',
    'previous_unique_id': None,
    'suggested_object_id': None,
    'supported_features': 0,
    'translation_key': None,
    'unique_id': '00000000000004D2-000000000000008F-MatterNodeDevice-2-OzoneConcentrationSensor-1045-0',
    'unit_of_measurement': 'ppm',
  })
# ---
# name: test_sensors[air_purifier][sensor.air_purifier_ozone-state]
  StateSnapshot({
    'attributes': ReadOnlyDict({
      'device_class': 'ozone',
      'friendly_name': 'Air Purifier Ozone',
      'state_class': <SensorStateClass.MEASUREMENT: 'measurement'>,
      'unit_of_measurement': 'ppm',
    }),
    'context': <ANY>,
    'entity_id': 'sensor.air_purifier_ozone',
    'last_changed': <ANY>,
    'last_reported': <ANY>,
    'last_updated': <ANY>,
    'state': '2.0',
  })
# ---
# name: test_sensors[air_purifier][sensor.air_purifier_pm1-entry]
  EntityRegistryEntrySnapshot({
    'aliases': set({
    }),
    'area_id': None,
    'capabilities': dict({
      'state_class': <SensorStateClass.MEASUREMENT: 'measurement'>,
    }),
    'config_entry_id': <ANY>,
    'config_subentry_id': <ANY>,
    'device_class': None,
    'device_id': <ANY>,
    'disabled_by': None,
    'domain': 'sensor',
    'entity_category': None,
    'entity_id': 'sensor.air_purifier_pm1',
    'has_entity_name': True,
    'hidden_by': None,
    'icon': None,
    'id': <ANY>,
    'labels': set({
    }),
    'name': None,
    'options': dict({
    }),
    'original_device_class': <SensorDeviceClass.PM1: 'pm1'>,
    'original_icon': None,
    'original_name': 'PM1',
    'platform': 'matter',
    'previous_unique_id': None,
    'suggested_object_id': None,
    'supported_features': 0,
    'translation_key': None,
    'unique_id': '00000000000004D2-000000000000008F-MatterNodeDevice-2-PM1Sensor-1068-0',
    'unit_of_measurement': 'μg/m³',
  })
# ---
# name: test_sensors[air_purifier][sensor.air_purifier_pm1-state]
  StateSnapshot({
    'attributes': ReadOnlyDict({
      'device_class': 'pm1',
      'friendly_name': 'Air Purifier PM1',
      'state_class': <SensorStateClass.MEASUREMENT: 'measurement'>,
      'unit_of_measurement': 'μg/m³',
    }),
    'context': <ANY>,
    'entity_id': 'sensor.air_purifier_pm1',
    'last_changed': <ANY>,
    'last_reported': <ANY>,
    'last_updated': <ANY>,
    'state': '2.0',
  })
# ---
# name: test_sensors[air_purifier][sensor.air_purifier_pm10-entry]
  EntityRegistryEntrySnapshot({
    'aliases': set({
    }),
    'area_id': None,
    'capabilities': dict({
      'state_class': <SensorStateClass.MEASUREMENT: 'measurement'>,
    }),
    'config_entry_id': <ANY>,
    'config_subentry_id': <ANY>,
    'device_class': None,
    'device_id': <ANY>,
    'disabled_by': None,
    'domain': 'sensor',
    'entity_category': None,
    'entity_id': 'sensor.air_purifier_pm10',
    'has_entity_name': True,
    'hidden_by': None,
    'icon': None,
    'id': <ANY>,
    'labels': set({
    }),
    'name': None,
    'options': dict({
    }),
    'original_device_class': <SensorDeviceClass.PM10: 'pm10'>,
    'original_icon': None,
    'original_name': 'PM10',
    'platform': 'matter',
    'previous_unique_id': None,
    'suggested_object_id': None,
    'supported_features': 0,
    'translation_key': None,
    'unique_id': '00000000000004D2-000000000000008F-MatterNodeDevice-2-PM10Sensor-1069-0',
    'unit_of_measurement': 'μg/m³',
  })
# ---
# name: test_sensors[air_purifier][sensor.air_purifier_pm10-state]
  StateSnapshot({
    'attributes': ReadOnlyDict({
      'device_class': 'pm10',
      'friendly_name': 'Air Purifier PM10',
      'state_class': <SensorStateClass.MEASUREMENT: 'measurement'>,
      'unit_of_measurement': 'μg/m³',
    }),
    'context': <ANY>,
    'entity_id': 'sensor.air_purifier_pm10',
    'last_changed': <ANY>,
    'last_reported': <ANY>,
    'last_updated': <ANY>,
    'state': '2.0',
  })
# ---
# name: test_sensors[air_purifier][sensor.air_purifier_pm2_5-entry]
  EntityRegistryEntrySnapshot({
    'aliases': set({
    }),
    'area_id': None,
    'capabilities': dict({
      'state_class': <SensorStateClass.MEASUREMENT: 'measurement'>,
    }),
    'config_entry_id': <ANY>,
    'config_subentry_id': <ANY>,
    'device_class': None,
    'device_id': <ANY>,
    'disabled_by': None,
    'domain': 'sensor',
    'entity_category': None,
    'entity_id': 'sensor.air_purifier_pm2_5',
    'has_entity_name': True,
    'hidden_by': None,
    'icon': None,
    'id': <ANY>,
    'labels': set({
    }),
    'name': None,
    'options': dict({
    }),
    'original_device_class': <SensorDeviceClass.PM25: 'pm25'>,
    'original_icon': None,
    'original_name': 'PM2.5',
    'platform': 'matter',
    'previous_unique_id': None,
    'suggested_object_id': None,
    'supported_features': 0,
    'translation_key': None,
    'unique_id': '00000000000004D2-000000000000008F-MatterNodeDevice-2-PM25Sensor-1066-0',
    'unit_of_measurement': 'μg/m³',
  })
# ---
# name: test_sensors[air_purifier][sensor.air_purifier_pm2_5-state]
  StateSnapshot({
    'attributes': ReadOnlyDict({
      'device_class': 'pm25',
      'friendly_name': 'Air Purifier PM2.5',
      'state_class': <SensorStateClass.MEASUREMENT: 'measurement'>,
      'unit_of_measurement': 'μg/m³',
    }),
    'context': <ANY>,
    'entity_id': 'sensor.air_purifier_pm2_5',
    'last_changed': <ANY>,
    'last_reported': <ANY>,
    'last_updated': <ANY>,
    'state': '2.0',
  })
# ---
# name: test_sensors[air_purifier][sensor.air_purifier_temperature-entry]
  EntityRegistryEntrySnapshot({
    'aliases': set({
    }),
    'area_id': None,
    'capabilities': dict({
      'state_class': <SensorStateClass.MEASUREMENT: 'measurement'>,
    }),
    'config_entry_id': <ANY>,
    'config_subentry_id': <ANY>,
    'device_class': None,
    'device_id': <ANY>,
    'disabled_by': None,
    'domain': 'sensor',
    'entity_category': None,
    'entity_id': 'sensor.air_purifier_temperature',
    'has_entity_name': True,
    'hidden_by': None,
    'icon': None,
    'id': <ANY>,
    'labels': set({
    }),
    'name': None,
    'options': dict({
      'sensor': dict({
        'suggested_display_precision': 1,
      }),
    }),
    'original_device_class': <SensorDeviceClass.TEMPERATURE: 'temperature'>,
    'original_icon': None,
    'original_name': 'Temperature',
    'platform': 'matter',
    'previous_unique_id': None,
    'suggested_object_id': None,
    'supported_features': 0,
    'translation_key': None,
    'unique_id': '00000000000004D2-000000000000008F-MatterNodeDevice-3-TemperatureSensor-1026-0',
    'unit_of_measurement': <UnitOfTemperature.CELSIUS: '°C'>,
  })
# ---
# name: test_sensors[air_purifier][sensor.air_purifier_temperature-state]
  StateSnapshot({
    'attributes': ReadOnlyDict({
      'device_class': 'temperature',
      'friendly_name': 'Air Purifier Temperature',
      'state_class': <SensorStateClass.MEASUREMENT: 'measurement'>,
      'unit_of_measurement': <UnitOfTemperature.CELSIUS: '°C'>,
    }),
    'context': <ANY>,
    'entity_id': 'sensor.air_purifier_temperature',
    'last_changed': <ANY>,
    'last_reported': <ANY>,
    'last_updated': <ANY>,
    'state': '20.0',
  })
# ---
# name: test_sensors[air_purifier][sensor.air_purifier_temperature_2-entry]
  EntityRegistryEntrySnapshot({
    'aliases': set({
    }),
    'area_id': None,
    'capabilities': dict({
      'state_class': <SensorStateClass.MEASUREMENT: 'measurement'>,
    }),
    'config_entry_id': <ANY>,
    'config_subentry_id': <ANY>,
    'device_class': None,
    'device_id': <ANY>,
    'disabled_by': None,
    'domain': 'sensor',
    'entity_category': None,
    'entity_id': 'sensor.air_purifier_temperature_2',
    'has_entity_name': True,
    'hidden_by': None,
    'icon': None,
    'id': <ANY>,
    'labels': set({
    }),
    'name': None,
    'options': dict({
      'sensor': dict({
        'suggested_display_precision': 1,
      }),
    }),
    'original_device_class': <SensorDeviceClass.TEMPERATURE: 'temperature'>,
    'original_icon': None,
    'original_name': 'Temperature',
    'platform': 'matter',
    'previous_unique_id': None,
    'suggested_object_id': None,
    'supported_features': 0,
    'translation_key': None,
    'unique_id': '00000000000004D2-000000000000008F-MatterNodeDevice-5-ThermostatLocalTemperature-513-0',
    'unit_of_measurement': <UnitOfTemperature.CELSIUS: '°C'>,
  })
# ---
# name: test_sensors[air_purifier][sensor.air_purifier_temperature_2-state]
  StateSnapshot({
    'attributes': ReadOnlyDict({
      'device_class': 'temperature',
      'friendly_name': 'Air Purifier Temperature',
      'state_class': <SensorStateClass.MEASUREMENT: 'measurement'>,
      'unit_of_measurement': <UnitOfTemperature.CELSIUS: '°C'>,
    }),
    'context': <ANY>,
    'entity_id': 'sensor.air_purifier_temperature_2',
    'last_changed': <ANY>,
    'last_reported': <ANY>,
    'last_updated': <ANY>,
    'state': '20.0',
  })
# ---
# name: test_sensors[air_purifier][sensor.air_purifier_volatile_organic_compounds_parts-entry]
  EntityRegistryEntrySnapshot({
    'aliases': set({
    }),
    'area_id': None,
    'capabilities': dict({
      'state_class': <SensorStateClass.MEASUREMENT: 'measurement'>,
    }),
    'config_entry_id': <ANY>,
    'config_subentry_id': <ANY>,
    'device_class': None,
    'device_id': <ANY>,
    'disabled_by': None,
    'domain': 'sensor',
    'entity_category': None,
    'entity_id': 'sensor.air_purifier_volatile_organic_compounds_parts',
    'has_entity_name': True,
    'hidden_by': None,
    'icon': None,
    'id': <ANY>,
    'labels': set({
    }),
    'name': None,
    'options': dict({
    }),
    'original_device_class': <SensorDeviceClass.VOLATILE_ORGANIC_COMPOUNDS_PARTS: 'volatile_organic_compounds_parts'>,
    'original_icon': None,
    'original_name': 'Volatile organic compounds parts',
    'platform': 'matter',
    'previous_unique_id': None,
    'suggested_object_id': None,
    'supported_features': 0,
    'translation_key': None,
    'unique_id': '00000000000004D2-000000000000008F-MatterNodeDevice-2-TotalVolatileOrganicCompoundsSensor-1070-0',
    'unit_of_measurement': 'ppm',
  })
# ---
# name: test_sensors[air_purifier][sensor.air_purifier_volatile_organic_compounds_parts-state]
  StateSnapshot({
    'attributes': ReadOnlyDict({
      'device_class': 'volatile_organic_compounds_parts',
      'friendly_name': 'Air Purifier Volatile organic compounds parts',
      'state_class': <SensorStateClass.MEASUREMENT: 'measurement'>,
      'unit_of_measurement': 'ppm',
    }),
    'context': <ANY>,
    'entity_id': 'sensor.air_purifier_volatile_organic_compounds_parts',
    'last_changed': <ANY>,
    'last_reported': <ANY>,
    'last_updated': <ANY>,
    'state': '2.0',
  })
# ---
# name: test_sensors[air_quality_sensor][sensor.lightfi_aq1_air_quality_sensor_air_quality-entry]
  EntityRegistryEntrySnapshot({
    'aliases': set({
    }),
    'area_id': None,
    'capabilities': dict({
      'options': list([
        'extremely_poor',
        'very_poor',
        'poor',
        'fair',
        'good',
        'moderate',
      ]),
    }),
    'config_entry_id': <ANY>,
    'config_subentry_id': <ANY>,
    'device_class': None,
    'device_id': <ANY>,
    'disabled_by': None,
    'domain': 'sensor',
    'entity_category': None,
    'entity_id': 'sensor.lightfi_aq1_air_quality_sensor_air_quality',
    'has_entity_name': True,
    'hidden_by': None,
    'icon': None,
    'id': <ANY>,
    'labels': set({
    }),
    'name': None,
    'options': dict({
    }),
    'original_device_class': <SensorDeviceClass.ENUM: 'enum'>,
    'original_icon': None,
    'original_name': 'Air quality',
    'platform': 'matter',
    'previous_unique_id': None,
    'suggested_object_id': None,
    'supported_features': 0,
    'translation_key': 'air_quality',
    'unique_id': '00000000000004D2-0000000000000001-MatterNodeDevice-1-AirQuality-91-0',
    'unit_of_measurement': None,
  })
# ---
# name: test_sensors[air_quality_sensor][sensor.lightfi_aq1_air_quality_sensor_air_quality-state]
  StateSnapshot({
    'attributes': ReadOnlyDict({
      'device_class': 'enum',
      'friendly_name': 'lightfi-aq1-air-quality-sensor Air quality',
      'options': list([
        'extremely_poor',
        'very_poor',
        'poor',
        'fair',
        'good',
        'moderate',
      ]),
    }),
    'context': <ANY>,
    'entity_id': 'sensor.lightfi_aq1_air_quality_sensor_air_quality',
    'last_changed': <ANY>,
    'last_reported': <ANY>,
    'last_updated': <ANY>,
    'state': 'unknown',
  })
# ---
# name: test_sensors[air_quality_sensor][sensor.lightfi_aq1_air_quality_sensor_carbon_dioxide-entry]
  EntityRegistryEntrySnapshot({
    'aliases': set({
    }),
    'area_id': None,
    'capabilities': dict({
      'state_class': <SensorStateClass.MEASUREMENT: 'measurement'>,
    }),
    'config_entry_id': <ANY>,
    'config_subentry_id': <ANY>,
    'device_class': None,
    'device_id': <ANY>,
    'disabled_by': None,
    'domain': 'sensor',
    'entity_category': None,
    'entity_id': 'sensor.lightfi_aq1_air_quality_sensor_carbon_dioxide',
    'has_entity_name': True,
    'hidden_by': None,
    'icon': None,
    'id': <ANY>,
    'labels': set({
    }),
    'name': None,
    'options': dict({
    }),
    'original_device_class': <SensorDeviceClass.CO2: 'carbon_dioxide'>,
    'original_icon': None,
    'original_name': 'Carbon dioxide',
    'platform': 'matter',
    'previous_unique_id': None,
    'suggested_object_id': None,
    'supported_features': 0,
    'translation_key': None,
    'unique_id': '00000000000004D2-0000000000000001-MatterNodeDevice-1-CarbonDioxideSensor-1037-0',
    'unit_of_measurement': 'ppm',
  })
# ---
# name: test_sensors[air_quality_sensor][sensor.lightfi_aq1_air_quality_sensor_carbon_dioxide-state]
  StateSnapshot({
    'attributes': ReadOnlyDict({
      'device_class': 'carbon_dioxide',
      'friendly_name': 'lightfi-aq1-air-quality-sensor Carbon dioxide',
      'state_class': <SensorStateClass.MEASUREMENT: 'measurement'>,
      'unit_of_measurement': 'ppm',
    }),
    'context': <ANY>,
    'entity_id': 'sensor.lightfi_aq1_air_quality_sensor_carbon_dioxide',
    'last_changed': <ANY>,
    'last_reported': <ANY>,
    'last_updated': <ANY>,
    'state': '678.0',
  })
# ---
# name: test_sensors[air_quality_sensor][sensor.lightfi_aq1_air_quality_sensor_humidity-entry]
  EntityRegistryEntrySnapshot({
    'aliases': set({
    }),
    'area_id': None,
    'capabilities': dict({
      'state_class': <SensorStateClass.MEASUREMENT: 'measurement'>,
    }),
    'config_entry_id': <ANY>,
    'config_subentry_id': <ANY>,
    'device_class': None,
    'device_id': <ANY>,
    'disabled_by': None,
    'domain': 'sensor',
    'entity_category': None,
    'entity_id': 'sensor.lightfi_aq1_air_quality_sensor_humidity',
    'has_entity_name': True,
    'hidden_by': None,
    'icon': None,
    'id': <ANY>,
    'labels': set({
    }),
    'name': None,
    'options': dict({
    }),
    'original_device_class': <SensorDeviceClass.HUMIDITY: 'humidity'>,
    'original_icon': None,
    'original_name': 'Humidity',
    'platform': 'matter',
    'previous_unique_id': None,
    'suggested_object_id': None,
    'supported_features': 0,
    'translation_key': None,
    'unique_id': '00000000000004D2-0000000000000001-MatterNodeDevice-1-HumiditySensor-1029-0',
    'unit_of_measurement': '%',
  })
# ---
# name: test_sensors[air_quality_sensor][sensor.lightfi_aq1_air_quality_sensor_humidity-state]
  StateSnapshot({
    'attributes': ReadOnlyDict({
      'device_class': 'humidity',
      'friendly_name': 'lightfi-aq1-air-quality-sensor Humidity',
      'state_class': <SensorStateClass.MEASUREMENT: 'measurement'>,
      'unit_of_measurement': '%',
    }),
    'context': <ANY>,
    'entity_id': 'sensor.lightfi_aq1_air_quality_sensor_humidity',
    'last_changed': <ANY>,
    'last_reported': <ANY>,
    'last_updated': <ANY>,
    'state': '28.75',
  })
# ---
# name: test_sensors[air_quality_sensor][sensor.lightfi_aq1_air_quality_sensor_nitrogen_dioxide-entry]
  EntityRegistryEntrySnapshot({
    'aliases': set({
    }),
    'area_id': None,
    'capabilities': dict({
      'state_class': <SensorStateClass.MEASUREMENT: 'measurement'>,
    }),
    'config_entry_id': <ANY>,
    'config_subentry_id': <ANY>,
    'device_class': None,
    'device_id': <ANY>,
    'disabled_by': None,
    'domain': 'sensor',
    'entity_category': None,
    'entity_id': 'sensor.lightfi_aq1_air_quality_sensor_nitrogen_dioxide',
    'has_entity_name': True,
    'hidden_by': None,
    'icon': None,
    'id': <ANY>,
    'labels': set({
    }),
    'name': None,
    'options': dict({
    }),
    'original_device_class': None,
    'original_icon': None,
    'original_name': 'Nitrogen dioxide',
    'platform': 'matter',
    'previous_unique_id': None,
    'suggested_object_id': None,
    'supported_features': 0,
    'translation_key': 'nitrogen_dioxide',
    'unique_id': '00000000000004D2-0000000000000001-MatterNodeDevice-1-NitrogenDioxideSensor-1043-0',
    'unit_of_measurement': 'ppm',
  })
# ---
# name: test_sensors[air_quality_sensor][sensor.lightfi_aq1_air_quality_sensor_nitrogen_dioxide-state]
  StateSnapshot({
    'attributes': ReadOnlyDict({
      'friendly_name': 'lightfi-aq1-air-quality-sensor Nitrogen dioxide',
      'state_class': <SensorStateClass.MEASUREMENT: 'measurement'>,
      'unit_of_measurement': 'ppm',
    }),
    'context': <ANY>,
    'entity_id': 'sensor.lightfi_aq1_air_quality_sensor_nitrogen_dioxide',
    'last_changed': <ANY>,
    'last_reported': <ANY>,
    'last_updated': <ANY>,
    'state': '0.0',
  })
# ---
# name: test_sensors[air_quality_sensor][sensor.lightfi_aq1_air_quality_sensor_pm1-entry]
  EntityRegistryEntrySnapshot({
    'aliases': set({
    }),
    'area_id': None,
    'capabilities': dict({
      'state_class': <SensorStateClass.MEASUREMENT: 'measurement'>,
    }),
    'config_entry_id': <ANY>,
    'config_subentry_id': <ANY>,
    'device_class': None,
    'device_id': <ANY>,
    'disabled_by': None,
    'domain': 'sensor',
    'entity_category': None,
    'entity_id': 'sensor.lightfi_aq1_air_quality_sensor_pm1',
    'has_entity_name': True,
    'hidden_by': None,
    'icon': None,
    'id': <ANY>,
    'labels': set({
    }),
    'name': None,
    'options': dict({
    }),
    'original_device_class': <SensorDeviceClass.PM1: 'pm1'>,
    'original_icon': None,
    'original_name': 'PM1',
    'platform': 'matter',
    'previous_unique_id': None,
    'suggested_object_id': None,
    'supported_features': 0,
    'translation_key': None,
    'unique_id': '00000000000004D2-0000000000000001-MatterNodeDevice-1-PM1Sensor-1068-0',
    'unit_of_measurement': 'μg/m³',
  })
# ---
# name: test_sensors[air_quality_sensor][sensor.lightfi_aq1_air_quality_sensor_pm1-state]
  StateSnapshot({
    'attributes': ReadOnlyDict({
      'device_class': 'pm1',
      'friendly_name': 'lightfi-aq1-air-quality-sensor PM1',
      'state_class': <SensorStateClass.MEASUREMENT: 'measurement'>,
      'unit_of_measurement': 'μg/m³',
    }),
    'context': <ANY>,
    'entity_id': 'sensor.lightfi_aq1_air_quality_sensor_pm1',
    'last_changed': <ANY>,
    'last_reported': <ANY>,
    'last_updated': <ANY>,
    'state': '3.0',
  })
# ---
# name: test_sensors[air_quality_sensor][sensor.lightfi_aq1_air_quality_sensor_pm10-entry]
  EntityRegistryEntrySnapshot({
    'aliases': set({
    }),
    'area_id': None,
    'capabilities': dict({
      'state_class': <SensorStateClass.MEASUREMENT: 'measurement'>,
    }),
    'config_entry_id': <ANY>,
    'config_subentry_id': <ANY>,
    'device_class': None,
    'device_id': <ANY>,
    'disabled_by': None,
    'domain': 'sensor',
    'entity_category': None,
    'entity_id': 'sensor.lightfi_aq1_air_quality_sensor_pm10',
    'has_entity_name': True,
    'hidden_by': None,
    'icon': None,
    'id': <ANY>,
    'labels': set({
    }),
    'name': None,
    'options': dict({
    }),
    'original_device_class': <SensorDeviceClass.PM10: 'pm10'>,
    'original_icon': None,
    'original_name': 'PM10',
    'platform': 'matter',
    'previous_unique_id': None,
    'suggested_object_id': None,
    'supported_features': 0,
    'translation_key': None,
    'unique_id': '00000000000004D2-0000000000000001-MatterNodeDevice-1-PM10Sensor-1069-0',
    'unit_of_measurement': 'μg/m³',
  })
# ---
# name: test_sensors[air_quality_sensor][sensor.lightfi_aq1_air_quality_sensor_pm10-state]
  StateSnapshot({
    'attributes': ReadOnlyDict({
      'device_class': 'pm10',
      'friendly_name': 'lightfi-aq1-air-quality-sensor PM10',
      'state_class': <SensorStateClass.MEASUREMENT: 'measurement'>,
      'unit_of_measurement': 'μg/m³',
    }),
    'context': <ANY>,
    'entity_id': 'sensor.lightfi_aq1_air_quality_sensor_pm10',
    'last_changed': <ANY>,
    'last_reported': <ANY>,
    'last_updated': <ANY>,
    'state': '3.0',
  })
# ---
# name: test_sensors[air_quality_sensor][sensor.lightfi_aq1_air_quality_sensor_pm2_5-entry]
  EntityRegistryEntrySnapshot({
    'aliases': set({
    }),
    'area_id': None,
    'capabilities': dict({
      'state_class': <SensorStateClass.MEASUREMENT: 'measurement'>,
    }),
    'config_entry_id': <ANY>,
    'config_subentry_id': <ANY>,
    'device_class': None,
    'device_id': <ANY>,
    'disabled_by': None,
    'domain': 'sensor',
    'entity_category': None,
    'entity_id': 'sensor.lightfi_aq1_air_quality_sensor_pm2_5',
    'has_entity_name': True,
    'hidden_by': None,
    'icon': None,
    'id': <ANY>,
    'labels': set({
    }),
    'name': None,
    'options': dict({
    }),
    'original_device_class': <SensorDeviceClass.PM25: 'pm25'>,
    'original_icon': None,
    'original_name': 'PM2.5',
    'platform': 'matter',
    'previous_unique_id': None,
    'suggested_object_id': None,
    'supported_features': 0,
    'translation_key': None,
    'unique_id': '00000000000004D2-0000000000000001-MatterNodeDevice-1-PM25Sensor-1066-0',
    'unit_of_measurement': 'μg/m³',
  })
# ---
# name: test_sensors[air_quality_sensor][sensor.lightfi_aq1_air_quality_sensor_pm2_5-state]
  StateSnapshot({
    'attributes': ReadOnlyDict({
      'device_class': 'pm25',
      'friendly_name': 'lightfi-aq1-air-quality-sensor PM2.5',
      'state_class': <SensorStateClass.MEASUREMENT: 'measurement'>,
      'unit_of_measurement': 'μg/m³',
    }),
    'context': <ANY>,
    'entity_id': 'sensor.lightfi_aq1_air_quality_sensor_pm2_5',
    'last_changed': <ANY>,
    'last_reported': <ANY>,
    'last_updated': <ANY>,
    'state': '3.0',
  })
# ---
# name: test_sensors[air_quality_sensor][sensor.lightfi_aq1_air_quality_sensor_temperature-entry]
  EntityRegistryEntrySnapshot({
    'aliases': set({
    }),
    'area_id': None,
    'capabilities': dict({
      'state_class': <SensorStateClass.MEASUREMENT: 'measurement'>,
    }),
    'config_entry_id': <ANY>,
    'config_subentry_id': <ANY>,
    'device_class': None,
    'device_id': <ANY>,
    'disabled_by': None,
    'domain': 'sensor',
    'entity_category': None,
    'entity_id': 'sensor.lightfi_aq1_air_quality_sensor_temperature',
    'has_entity_name': True,
    'hidden_by': None,
    'icon': None,
    'id': <ANY>,
    'labels': set({
    }),
    'name': None,
    'options': dict({
      'sensor': dict({
        'suggested_display_precision': 1,
      }),
    }),
    'original_device_class': <SensorDeviceClass.TEMPERATURE: 'temperature'>,
    'original_icon': None,
    'original_name': 'Temperature',
    'platform': 'matter',
    'previous_unique_id': None,
    'suggested_object_id': None,
    'supported_features': 0,
    'translation_key': None,
    'unique_id': '00000000000004D2-0000000000000001-MatterNodeDevice-1-TemperatureSensor-1026-0',
    'unit_of_measurement': <UnitOfTemperature.CELSIUS: '°C'>,
  })
# ---
# name: test_sensors[air_quality_sensor][sensor.lightfi_aq1_air_quality_sensor_temperature-state]
  StateSnapshot({
    'attributes': ReadOnlyDict({
      'device_class': 'temperature',
      'friendly_name': 'lightfi-aq1-air-quality-sensor Temperature',
      'state_class': <SensorStateClass.MEASUREMENT: 'measurement'>,
      'unit_of_measurement': <UnitOfTemperature.CELSIUS: '°C'>,
    }),
    'context': <ANY>,
    'entity_id': 'sensor.lightfi_aq1_air_quality_sensor_temperature',
    'last_changed': <ANY>,
    'last_reported': <ANY>,
    'last_updated': <ANY>,
    'state': '20.08',
  })
# ---
# name: test_sensors[air_quality_sensor][sensor.lightfi_aq1_air_quality_sensor_volatile_organic_compounds_parts-entry]
  EntityRegistryEntrySnapshot({
    'aliases': set({
    }),
    'area_id': None,
    'capabilities': dict({
      'state_class': <SensorStateClass.MEASUREMENT: 'measurement'>,
    }),
    'config_entry_id': <ANY>,
    'config_subentry_id': <ANY>,
    'device_class': None,
    'device_id': <ANY>,
    'disabled_by': None,
    'domain': 'sensor',
    'entity_category': None,
    'entity_id': 'sensor.lightfi_aq1_air_quality_sensor_volatile_organic_compounds_parts',
    'has_entity_name': True,
    'hidden_by': None,
    'icon': None,
    'id': <ANY>,
    'labels': set({
    }),
    'name': None,
    'options': dict({
    }),
    'original_device_class': <SensorDeviceClass.VOLATILE_ORGANIC_COMPOUNDS_PARTS: 'volatile_organic_compounds_parts'>,
    'original_icon': None,
    'original_name': 'Volatile organic compounds parts',
    'platform': 'matter',
    'previous_unique_id': None,
    'suggested_object_id': None,
    'supported_features': 0,
    'translation_key': None,
    'unique_id': '00000000000004D2-0000000000000001-MatterNodeDevice-1-TotalVolatileOrganicCompoundsSensor-1070-0',
    'unit_of_measurement': 'ppm',
  })
# ---
# name: test_sensors[air_quality_sensor][sensor.lightfi_aq1_air_quality_sensor_volatile_organic_compounds_parts-state]
  StateSnapshot({
    'attributes': ReadOnlyDict({
      'device_class': 'volatile_organic_compounds_parts',
      'friendly_name': 'lightfi-aq1-air-quality-sensor Volatile organic compounds parts',
      'state_class': <SensorStateClass.MEASUREMENT: 'measurement'>,
      'unit_of_measurement': 'ppm',
    }),
    'context': <ANY>,
    'entity_id': 'sensor.lightfi_aq1_air_quality_sensor_volatile_organic_compounds_parts',
    'last_changed': <ANY>,
    'last_reported': <ANY>,
    'last_updated': <ANY>,
    'state': '189.0',
  })
# ---
# name: test_sensors[aqara_door_window_p2][sensor.aqara_door_and_window_sensor_p2_battery-entry]
  EntityRegistryEntrySnapshot({
    'aliases': set({
    }),
    'area_id': None,
    'capabilities': dict({
      'state_class': <SensorStateClass.MEASUREMENT: 'measurement'>,
    }),
    'config_entry_id': <ANY>,
    'config_subentry_id': <ANY>,
    'device_class': None,
    'device_id': <ANY>,
    'disabled_by': None,
    'domain': 'sensor',
    'entity_category': <EntityCategory.DIAGNOSTIC: 'diagnostic'>,
    'entity_id': 'sensor.aqara_door_and_window_sensor_p2_battery',
    'has_entity_name': True,
    'hidden_by': None,
    'icon': None,
    'id': <ANY>,
    'labels': set({
    }),
    'name': None,
    'options': dict({
    }),
    'original_device_class': <SensorDeviceClass.BATTERY: 'battery'>,
    'original_icon': None,
    'original_name': 'Battery',
    'platform': 'matter',
    'previous_unique_id': None,
    'suggested_object_id': None,
    'supported_features': 0,
    'translation_key': None,
    'unique_id': '00000000000004D2-000000000000005B-MatterNodeDevice-2-PowerSource-47-12',
    'unit_of_measurement': '%',
  })
# ---
# name: test_sensors[aqara_door_window_p2][sensor.aqara_door_and_window_sensor_p2_battery-state]
  StateSnapshot({
    'attributes': ReadOnlyDict({
      'device_class': 'battery',
      'friendly_name': 'Aqara Door and Window Sensor P2 Battery',
      'state_class': <SensorStateClass.MEASUREMENT: 'measurement'>,
      'unit_of_measurement': '%',
    }),
    'context': <ANY>,
    'entity_id': 'sensor.aqara_door_and_window_sensor_p2_battery',
    'last_changed': <ANY>,
    'last_reported': <ANY>,
    'last_updated': <ANY>,
    'state': '100',
  })
# ---
# name: test_sensors[aqara_door_window_p2][sensor.aqara_door_and_window_sensor_p2_battery_type-entry]
  EntityRegistryEntrySnapshot({
    'aliases': set({
    }),
    'area_id': None,
    'capabilities': None,
    'config_entry_id': <ANY>,
    'config_subentry_id': <ANY>,
    'device_class': None,
    'device_id': <ANY>,
    'disabled_by': None,
    'domain': 'sensor',
    'entity_category': <EntityCategory.DIAGNOSTIC: 'diagnostic'>,
    'entity_id': 'sensor.aqara_door_and_window_sensor_p2_battery_type',
    'has_entity_name': True,
    'hidden_by': None,
    'icon': None,
    'id': <ANY>,
    'labels': set({
    }),
    'name': None,
    'options': dict({
    }),
    'original_device_class': None,
    'original_icon': None,
    'original_name': 'Battery type',
    'platform': 'matter',
    'previous_unique_id': None,
    'suggested_object_id': None,
    'supported_features': 0,
    'translation_key': 'battery_replacement_description',
    'unique_id': '00000000000004D2-000000000000005B-MatterNodeDevice-2-PowerSourceBatReplacementDescription-47-19',
    'unit_of_measurement': None,
  })
# ---
# name: test_sensors[aqara_door_window_p2][sensor.aqara_door_and_window_sensor_p2_battery_type-state]
  StateSnapshot({
    'attributes': ReadOnlyDict({
      'friendly_name': 'Aqara Door and Window Sensor P2 Battery type',
    }),
    'context': <ANY>,
    'entity_id': 'sensor.aqara_door_and_window_sensor_p2_battery_type',
    'last_changed': <ANY>,
    'last_reported': <ANY>,
    'last_updated': <ANY>,
    'state': 'CR123A',
  })
# ---
# name: test_sensors[aqara_door_window_p2][sensor.aqara_door_and_window_sensor_p2_battery_voltage-entry]
  EntityRegistryEntrySnapshot({
    'aliases': set({
    }),
    'area_id': None,
    'capabilities': dict({
      'state_class': <SensorStateClass.MEASUREMENT: 'measurement'>,
    }),
    'config_entry_id': <ANY>,
    'config_subentry_id': <ANY>,
    'device_class': None,
    'device_id': <ANY>,
    'disabled_by': None,
    'domain': 'sensor',
    'entity_category': <EntityCategory.DIAGNOSTIC: 'diagnostic'>,
    'entity_id': 'sensor.aqara_door_and_window_sensor_p2_battery_voltage',
    'has_entity_name': True,
    'hidden_by': None,
    'icon': None,
    'id': <ANY>,
    'labels': set({
    }),
    'name': None,
    'options': dict({
      'sensor': dict({
        'suggested_display_precision': 0,
      }),
      'sensor.private': dict({
        'suggested_unit_of_measurement': <UnitOfElectricPotential.VOLT: 'V'>,
      }),
    }),
    'original_device_class': <SensorDeviceClass.VOLTAGE: 'voltage'>,
    'original_icon': None,
    'original_name': 'Battery voltage',
    'platform': 'matter',
    'previous_unique_id': None,
    'suggested_object_id': None,
    'supported_features': 0,
    'translation_key': 'battery_voltage',
    'unique_id': '00000000000004D2-000000000000005B-MatterNodeDevice-2-PowerSourceBatVoltage-47-11',
    'unit_of_measurement': <UnitOfElectricPotential.VOLT: 'V'>,
  })
# ---
# name: test_sensors[aqara_door_window_p2][sensor.aqara_door_and_window_sensor_p2_battery_voltage-state]
  StateSnapshot({
    'attributes': ReadOnlyDict({
      'device_class': 'voltage',
      'friendly_name': 'Aqara Door and Window Sensor P2 Battery voltage',
      'state_class': <SensorStateClass.MEASUREMENT: 'measurement'>,
      'unit_of_measurement': <UnitOfElectricPotential.VOLT: 'V'>,
    }),
    'context': <ANY>,
    'entity_id': 'sensor.aqara_door_and_window_sensor_p2_battery_voltage',
    'last_changed': <ANY>,
    'last_reported': <ANY>,
    'last_updated': <ANY>,
    'state': '3.01',
  })
# ---
# name: test_sensors[aqara_motion_p2][sensor.aqara_motion_and_light_sensor_p2_battery-entry]
  EntityRegistryEntrySnapshot({
    'aliases': set({
    }),
    'area_id': None,
    'capabilities': dict({
      'state_class': <SensorStateClass.MEASUREMENT: 'measurement'>,
    }),
    'config_entry_id': <ANY>,
    'config_subentry_id': <ANY>,
    'device_class': None,
    'device_id': <ANY>,
    'disabled_by': None,
    'domain': 'sensor',
    'entity_category': <EntityCategory.DIAGNOSTIC: 'diagnostic'>,
    'entity_id': 'sensor.aqara_motion_and_light_sensor_p2_battery',
    'has_entity_name': True,
    'hidden_by': None,
    'icon': None,
    'id': <ANY>,
    'labels': set({
    }),
    'name': None,
    'options': dict({
    }),
    'original_device_class': <SensorDeviceClass.BATTERY: 'battery'>,
    'original_icon': None,
    'original_name': 'Battery',
    'platform': 'matter',
    'previous_unique_id': None,
    'suggested_object_id': None,
    'supported_features': 0,
    'translation_key': None,
    'unique_id': '00000000000004D2-0000000000000053-MatterNodeDevice-3-PowerSource-47-12',
    'unit_of_measurement': '%',
  })
# ---
# name: test_sensors[aqara_motion_p2][sensor.aqara_motion_and_light_sensor_p2_battery-state]
  StateSnapshot({
    'attributes': ReadOnlyDict({
      'device_class': 'battery',
      'friendly_name': 'Aqara Motion and Light Sensor P2 Battery',
      'state_class': <SensorStateClass.MEASUREMENT: 'measurement'>,
      'unit_of_measurement': '%',
    }),
    'context': <ANY>,
    'entity_id': 'sensor.aqara_motion_and_light_sensor_p2_battery',
    'last_changed': <ANY>,
    'last_reported': <ANY>,
    'last_updated': <ANY>,
    'state': '50',
  })
# ---
# name: test_sensors[aqara_motion_p2][sensor.aqara_motion_and_light_sensor_p2_battery_type-entry]
  EntityRegistryEntrySnapshot({
    'aliases': set({
    }),
    'area_id': None,
    'capabilities': None,
    'config_entry_id': <ANY>,
    'config_subentry_id': <ANY>,
    'device_class': None,
    'device_id': <ANY>,
    'disabled_by': None,
    'domain': 'sensor',
    'entity_category': <EntityCategory.DIAGNOSTIC: 'diagnostic'>,
    'entity_id': 'sensor.aqara_motion_and_light_sensor_p2_battery_type',
    'has_entity_name': True,
    'hidden_by': None,
    'icon': None,
    'id': <ANY>,
    'labels': set({
    }),
    'name': None,
    'options': dict({
    }),
    'original_device_class': None,
    'original_icon': None,
    'original_name': 'Battery type',
    'platform': 'matter',
    'previous_unique_id': None,
    'suggested_object_id': None,
    'supported_features': 0,
    'translation_key': 'battery_replacement_description',
    'unique_id': '00000000000004D2-0000000000000053-MatterNodeDevice-3-PowerSourceBatReplacementDescription-47-19',
    'unit_of_measurement': None,
  })
# ---
# name: test_sensors[aqara_motion_p2][sensor.aqara_motion_and_light_sensor_p2_battery_type-state]
  StateSnapshot({
    'attributes': ReadOnlyDict({
      'friendly_name': 'Aqara Motion and Light Sensor P2 Battery type',
    }),
    'context': <ANY>,
    'entity_id': 'sensor.aqara_motion_and_light_sensor_p2_battery_type',
    'last_changed': <ANY>,
    'last_reported': <ANY>,
    'last_updated': <ANY>,
    'state': 'CR2450',
  })
# ---
# name: test_sensors[aqara_motion_p2][sensor.aqara_motion_and_light_sensor_p2_battery_voltage-entry]
  EntityRegistryEntrySnapshot({
    'aliases': set({
    }),
    'area_id': None,
    'capabilities': dict({
      'state_class': <SensorStateClass.MEASUREMENT: 'measurement'>,
    }),
    'config_entry_id': <ANY>,
    'config_subentry_id': <ANY>,
    'device_class': None,
    'device_id': <ANY>,
    'disabled_by': None,
    'domain': 'sensor',
    'entity_category': <EntityCategory.DIAGNOSTIC: 'diagnostic'>,
    'entity_id': 'sensor.aqara_motion_and_light_sensor_p2_battery_voltage',
    'has_entity_name': True,
    'hidden_by': None,
    'icon': None,
    'id': <ANY>,
    'labels': set({
    }),
    'name': None,
    'options': dict({
      'sensor': dict({
        'suggested_display_precision': 0,
      }),
      'sensor.private': dict({
        'suggested_unit_of_measurement': <UnitOfElectricPotential.VOLT: 'V'>,
      }),
    }),
    'original_device_class': <SensorDeviceClass.VOLTAGE: 'voltage'>,
    'original_icon': None,
    'original_name': 'Battery voltage',
    'platform': 'matter',
    'previous_unique_id': None,
    'suggested_object_id': None,
    'supported_features': 0,
    'translation_key': 'battery_voltage',
    'unique_id': '00000000000004D2-0000000000000053-MatterNodeDevice-3-PowerSourceBatVoltage-47-11',
    'unit_of_measurement': <UnitOfElectricPotential.VOLT: 'V'>,
  })
# ---
# name: test_sensors[aqara_motion_p2][sensor.aqara_motion_and_light_sensor_p2_battery_voltage-state]
  StateSnapshot({
    'attributes': ReadOnlyDict({
      'device_class': 'voltage',
      'friendly_name': 'Aqara Motion and Light Sensor P2 Battery voltage',
      'state_class': <SensorStateClass.MEASUREMENT: 'measurement'>,
      'unit_of_measurement': <UnitOfElectricPotential.VOLT: 'V'>,
    }),
    'context': <ANY>,
    'entity_id': 'sensor.aqara_motion_and_light_sensor_p2_battery_voltage',
    'last_changed': <ANY>,
    'last_reported': <ANY>,
    'last_updated': <ANY>,
    'state': '2.904',
  })
# ---
# name: test_sensors[aqara_motion_p2][sensor.aqara_motion_and_light_sensor_p2_illuminance-entry]
  EntityRegistryEntrySnapshot({
    'aliases': set({
    }),
    'area_id': None,
    'capabilities': dict({
      'state_class': <SensorStateClass.MEASUREMENT: 'measurement'>,
    }),
    'config_entry_id': <ANY>,
    'config_subentry_id': <ANY>,
    'device_class': None,
    'device_id': <ANY>,
    'disabled_by': None,
    'domain': 'sensor',
    'entity_category': None,
    'entity_id': 'sensor.aqara_motion_and_light_sensor_p2_illuminance',
    'has_entity_name': True,
    'hidden_by': None,
    'icon': None,
    'id': <ANY>,
    'labels': set({
    }),
    'name': None,
    'options': dict({
    }),
    'original_device_class': <SensorDeviceClass.ILLUMINANCE: 'illuminance'>,
    'original_icon': None,
    'original_name': 'Illuminance',
    'platform': 'matter',
    'previous_unique_id': None,
    'suggested_object_id': None,
    'supported_features': 0,
    'translation_key': None,
    'unique_id': '00000000000004D2-0000000000000053-MatterNodeDevice-2-LightSensor-1024-0',
    'unit_of_measurement': 'lx',
  })
# ---
# name: test_sensors[aqara_motion_p2][sensor.aqara_motion_and_light_sensor_p2_illuminance-state]
  StateSnapshot({
    'attributes': ReadOnlyDict({
      'device_class': 'illuminance',
      'friendly_name': 'Aqara Motion and Light Sensor P2 Illuminance',
      'state_class': <SensorStateClass.MEASUREMENT: 'measurement'>,
      'unit_of_measurement': 'lx',
    }),
    'context': <ANY>,
    'entity_id': 'sensor.aqara_motion_and_light_sensor_p2_illuminance',
    'last_changed': <ANY>,
    'last_reported': <ANY>,
    'last_updated': <ANY>,
    'state': '37.0',
  })
# ---
# name: test_sensors[aqara_presence_fp300][sensor.presence_multi_sensor_fp300_1_battery-entry]
<<<<<<< HEAD
  EntityRegistryEntrySnapshot({
    'aliases': set({
    }),
    'area_id': None,
    'capabilities': dict({
      'state_class': <SensorStateClass.MEASUREMENT: 'measurement'>,
    }),
    'config_entry_id': <ANY>,
    'config_subentry_id': <ANY>,
    'device_class': None,
    'device_id': <ANY>,
    'disabled_by': None,
    'domain': 'sensor',
    'entity_category': <EntityCategory.DIAGNOSTIC: 'diagnostic'>,
    'entity_id': 'sensor.presence_multi_sensor_fp300_1_battery',
    'has_entity_name': True,
    'hidden_by': None,
    'icon': None,
    'id': <ANY>,
    'labels': set({
    }),
    'name': None,
    'options': dict({
    }),
    'original_device_class': <SensorDeviceClass.BATTERY: 'battery'>,
    'original_icon': None,
    'original_name': 'Battery',
    'platform': 'matter',
    'previous_unique_id': None,
    'suggested_object_id': None,
    'supported_features': 0,
    'translation_key': None,
    'unique_id': '00000000000004D2-00000000000000CD-MatterNodeDevice-5-PowerSource-47-12',
    'unit_of_measurement': '%',
  })
# ---
# name: test_sensors[aqara_presence_fp300][sensor.presence_multi_sensor_fp300_1_battery-state]
  StateSnapshot({
    'attributes': ReadOnlyDict({
      'device_class': 'battery',
      'friendly_name': 'Presence Multi-Sensor FP300 1 Battery',
      'state_class': <SensorStateClass.MEASUREMENT: 'measurement'>,
      'unit_of_measurement': '%',
    }),
    'context': <ANY>,
    'entity_id': 'sensor.presence_multi_sensor_fp300_1_battery',
    'last_changed': <ANY>,
    'last_reported': <ANY>,
    'last_updated': <ANY>,
    'state': '100',
  })
# ---
# name: test_sensors[aqara_presence_fp300][sensor.presence_multi_sensor_fp300_1_battery_type-entry]
  EntityRegistryEntrySnapshot({
    'aliases': set({
    }),
    'area_id': None,
    'capabilities': None,
    'config_entry_id': <ANY>,
    'config_subentry_id': <ANY>,
    'device_class': None,
    'device_id': <ANY>,
    'disabled_by': None,
    'domain': 'sensor',
    'entity_category': <EntityCategory.DIAGNOSTIC: 'diagnostic'>,
    'entity_id': 'sensor.presence_multi_sensor_fp300_1_battery_type',
    'has_entity_name': True,
    'hidden_by': None,
    'icon': None,
    'id': <ANY>,
    'labels': set({
    }),
    'name': None,
    'options': dict({
    }),
    'original_device_class': None,
    'original_icon': None,
    'original_name': 'Battery type',
    'platform': 'matter',
    'previous_unique_id': None,
    'suggested_object_id': None,
    'supported_features': 0,
    'translation_key': 'battery_replacement_description',
    'unique_id': '00000000000004D2-00000000000000CD-MatterNodeDevice-5-PowerSourceBatReplacementDescription-47-19',
    'unit_of_measurement': None,
  })
# ---
# name: test_sensors[aqara_presence_fp300][sensor.presence_multi_sensor_fp300_1_battery_type-state]
  StateSnapshot({
    'attributes': ReadOnlyDict({
      'friendly_name': 'Presence Multi-Sensor FP300 1 Battery type',
    }),
    'context': <ANY>,
    'entity_id': 'sensor.presence_multi_sensor_fp300_1_battery_type',
    'last_changed': <ANY>,
    'last_reported': <ANY>,
    'last_updated': <ANY>,
    'state': 'CR2450',
  })
# ---
# name: test_sensors[aqara_presence_fp300][sensor.presence_multi_sensor_fp300_1_battery_voltage-entry]
  EntityRegistryEntrySnapshot({
    'aliases': set({
    }),
    'area_id': None,
    'capabilities': dict({
      'state_class': <SensorStateClass.MEASUREMENT: 'measurement'>,
    }),
    'config_entry_id': <ANY>,
    'config_subentry_id': <ANY>,
    'device_class': None,
    'device_id': <ANY>,
    'disabled_by': None,
    'domain': 'sensor',
    'entity_category': <EntityCategory.DIAGNOSTIC: 'diagnostic'>,
    'entity_id': 'sensor.presence_multi_sensor_fp300_1_battery_voltage',
    'has_entity_name': True,
    'hidden_by': None,
    'icon': None,
    'id': <ANY>,
    'labels': set({
    }),
    'name': None,
    'options': dict({
      'sensor': dict({
        'suggested_display_precision': 0,
      }),
      'sensor.private': dict({
        'suggested_unit_of_measurement': <UnitOfElectricPotential.VOLT: 'V'>,
      }),
    }),
    'original_device_class': <SensorDeviceClass.VOLTAGE: 'voltage'>,
    'original_icon': None,
    'original_name': 'Battery voltage',
    'platform': 'matter',
    'previous_unique_id': None,
    'suggested_object_id': None,
    'supported_features': 0,
    'translation_key': 'battery_voltage',
    'unique_id': '00000000000004D2-00000000000000CD-MatterNodeDevice-5-PowerSourceBatVoltage-47-11',
    'unit_of_measurement': <UnitOfElectricPotential.VOLT: 'V'>,
  })
# ---
# name: test_sensors[aqara_presence_fp300][sensor.presence_multi_sensor_fp300_1_battery_voltage-state]
  StateSnapshot({
    'attributes': ReadOnlyDict({
      'device_class': 'voltage',
      'friendly_name': 'Presence Multi-Sensor FP300 1 Battery voltage',
      'state_class': <SensorStateClass.MEASUREMENT: 'measurement'>,
      'unit_of_measurement': <UnitOfElectricPotential.VOLT: 'V'>,
    }),
    'context': <ANY>,
    'entity_id': 'sensor.presence_multi_sensor_fp300_1_battery_voltage',
    'last_changed': <ANY>,
    'last_reported': <ANY>,
    'last_updated': <ANY>,
    'state': '3.008',
  })
# ---
# name: test_sensors[aqara_presence_fp300][sensor.presence_multi_sensor_fp300_1_humidity-entry]
  EntityRegistryEntrySnapshot({
    'aliases': set({
    }),
    'area_id': None,
    'capabilities': dict({
      'state_class': <SensorStateClass.MEASUREMENT: 'measurement'>,
    }),
    'config_entry_id': <ANY>,
    'config_subentry_id': <ANY>,
    'device_class': None,
    'device_id': <ANY>,
    'disabled_by': None,
    'domain': 'sensor',
    'entity_category': None,
    'entity_id': 'sensor.presence_multi_sensor_fp300_1_humidity',
    'has_entity_name': True,
    'hidden_by': None,
    'icon': None,
    'id': <ANY>,
    'labels': set({
    }),
    'name': None,
    'options': dict({
    }),
    'original_device_class': <SensorDeviceClass.HUMIDITY: 'humidity'>,
    'original_icon': None,
    'original_name': 'Humidity',
    'platform': 'matter',
    'previous_unique_id': None,
    'suggested_object_id': None,
    'supported_features': 0,
    'translation_key': None,
    'unique_id': '00000000000004D2-00000000000000CD-MatterNodeDevice-4-HumiditySensor-1029-0',
    'unit_of_measurement': '%',
  })
# ---
# name: test_sensors[aqara_presence_fp300][sensor.presence_multi_sensor_fp300_1_humidity-state]
  StateSnapshot({
    'attributes': ReadOnlyDict({
      'device_class': 'humidity',
      'friendly_name': 'Presence Multi-Sensor FP300 1 Humidity',
      'state_class': <SensorStateClass.MEASUREMENT: 'measurement'>,
      'unit_of_measurement': '%',
    }),
    'context': <ANY>,
    'entity_id': 'sensor.presence_multi_sensor_fp300_1_humidity',
    'last_changed': <ANY>,
    'last_reported': <ANY>,
    'last_updated': <ANY>,
    'state': '63.43',
  })
# ---
# name: test_sensors[aqara_presence_fp300][sensor.presence_multi_sensor_fp300_1_illuminance-entry]
  EntityRegistryEntrySnapshot({
    'aliases': set({
    }),
    'area_id': None,
    'capabilities': dict({
      'state_class': <SensorStateClass.MEASUREMENT: 'measurement'>,
    }),
    'config_entry_id': <ANY>,
    'config_subentry_id': <ANY>,
    'device_class': None,
    'device_id': <ANY>,
    'disabled_by': None,
    'domain': 'sensor',
    'entity_category': None,
    'entity_id': 'sensor.presence_multi_sensor_fp300_1_illuminance',
    'has_entity_name': True,
    'hidden_by': None,
    'icon': None,
    'id': <ANY>,
    'labels': set({
    }),
    'name': None,
    'options': dict({
    }),
    'original_device_class': <SensorDeviceClass.ILLUMINANCE: 'illuminance'>,
    'original_icon': None,
    'original_name': 'Illuminance',
    'platform': 'matter',
    'previous_unique_id': None,
    'suggested_object_id': None,
    'supported_features': 0,
    'translation_key': None,
    'unique_id': '00000000000004D2-00000000000000CD-MatterNodeDevice-2-LightSensor-1024-0',
    'unit_of_measurement': 'lx',
  })
# ---
# name: test_sensors[aqara_presence_fp300][sensor.presence_multi_sensor_fp300_1_illuminance-state]
  StateSnapshot({
    'attributes': ReadOnlyDict({
      'device_class': 'illuminance',
      'friendly_name': 'Presence Multi-Sensor FP300 1 Illuminance',
      'state_class': <SensorStateClass.MEASUREMENT: 'measurement'>,
      'unit_of_measurement': 'lx',
    }),
    'context': <ANY>,
    'entity_id': 'sensor.presence_multi_sensor_fp300_1_illuminance',
    'last_changed': <ANY>,
    'last_reported': <ANY>,
    'last_updated': <ANY>,
    'state': '1.0',
  })
# ---
# name: test_sensors[aqara_presence_fp300][sensor.presence_multi_sensor_fp300_1_temperature-entry]
  EntityRegistryEntrySnapshot({
    'aliases': set({
    }),
    'area_id': None,
    'capabilities': dict({
      'state_class': <SensorStateClass.MEASUREMENT: 'measurement'>,
    }),
    'config_entry_id': <ANY>,
    'config_subentry_id': <ANY>,
    'device_class': None,
    'device_id': <ANY>,
    'disabled_by': None,
    'domain': 'sensor',
    'entity_category': None,
    'entity_id': 'sensor.presence_multi_sensor_fp300_1_temperature',
    'has_entity_name': True,
    'hidden_by': None,
    'icon': None,
    'id': <ANY>,
    'labels': set({
    }),
    'name': None,
    'options': dict({
      'sensor': dict({
        'suggested_display_precision': 1,
      }),
    }),
    'original_device_class': <SensorDeviceClass.TEMPERATURE: 'temperature'>,
    'original_icon': None,
    'original_name': 'Temperature',
    'platform': 'matter',
    'previous_unique_id': None,
    'suggested_object_id': None,
    'supported_features': 0,
    'translation_key': None,
    'unique_id': '00000000000004D2-00000000000000CD-MatterNodeDevice-3-TemperatureSensor-1026-0',
    'unit_of_measurement': <UnitOfTemperature.CELSIUS: '°C'>,
  })
# ---
# name: test_sensors[aqara_presence_fp300][sensor.presence_multi_sensor_fp300_1_temperature-state]
  StateSnapshot({
    'attributes': ReadOnlyDict({
      'device_class': 'temperature',
      'friendly_name': 'Presence Multi-Sensor FP300 1 Temperature',
      'state_class': <SensorStateClass.MEASUREMENT: 'measurement'>,
      'unit_of_measurement': <UnitOfTemperature.CELSIUS: '°C'>,
    }),
    'context': <ANY>,
    'entity_id': 'sensor.presence_multi_sensor_fp300_1_temperature',
    'last_changed': <ANY>,
    'last_reported': <ANY>,
    'last_updated': <ANY>,
    'state': '27.94',
  })
# ---
# name: test_sensors[aqara_u200][sensor.aqara_smart_lock_u200_battery-entry]
=======
>>>>>>> af8cd041
  EntityRegistryEntrySnapshot({
    'aliases': set({
    }),
    'area_id': None,
    'capabilities': dict({
      'state_class': <SensorStateClass.MEASUREMENT: 'measurement'>,
    }),
    'config_entry_id': <ANY>,
    'config_subentry_id': <ANY>,
    'device_class': None,
    'device_id': <ANY>,
    'disabled_by': None,
    'domain': 'sensor',
    'entity_category': <EntityCategory.DIAGNOSTIC: 'diagnostic'>,
    'entity_id': 'sensor.presence_multi_sensor_fp300_1_battery',
    'has_entity_name': True,
    'hidden_by': None,
    'icon': None,
    'id': <ANY>,
    'labels': set({
    }),
    'name': None,
    'options': dict({
    }),
    'original_device_class': <SensorDeviceClass.BATTERY: 'battery'>,
    'original_icon': None,
    'original_name': 'Battery',
    'platform': 'matter',
    'previous_unique_id': None,
    'suggested_object_id': None,
    'supported_features': 0,
    'translation_key': None,
    'unique_id': '00000000000004D2-00000000000000CD-MatterNodeDevice-5-PowerSource-47-12',
    'unit_of_measurement': '%',
  })
# ---
# name: test_sensors[aqara_presence_fp300][sensor.presence_multi_sensor_fp300_1_battery-state]
  StateSnapshot({
    'attributes': ReadOnlyDict({
      'device_class': 'battery',
      'friendly_name': 'Presence Multi-Sensor FP300 1 Battery',
      'state_class': <SensorStateClass.MEASUREMENT: 'measurement'>,
      'unit_of_measurement': '%',
    }),
    'context': <ANY>,
    'entity_id': 'sensor.presence_multi_sensor_fp300_1_battery',
    'last_changed': <ANY>,
    'last_reported': <ANY>,
    'last_updated': <ANY>,
    'state': '100',
  })
# ---
# name: test_sensors[aqara_presence_fp300][sensor.presence_multi_sensor_fp300_1_battery_type-entry]
  EntityRegistryEntrySnapshot({
    'aliases': set({
    }),
    'area_id': None,
    'capabilities': None,
    'config_entry_id': <ANY>,
    'config_subentry_id': <ANY>,
    'device_class': None,
    'device_id': <ANY>,
    'disabled_by': None,
    'domain': 'sensor',
    'entity_category': <EntityCategory.DIAGNOSTIC: 'diagnostic'>,
    'entity_id': 'sensor.presence_multi_sensor_fp300_1_battery_type',
    'has_entity_name': True,
    'hidden_by': None,
    'icon': None,
    'id': <ANY>,
    'labels': set({
    }),
    'name': None,
    'options': dict({
    }),
    'original_device_class': None,
    'original_icon': None,
    'original_name': 'Battery type',
    'platform': 'matter',
    'previous_unique_id': None,
    'suggested_object_id': None,
    'supported_features': 0,
    'translation_key': 'battery_replacement_description',
    'unique_id': '00000000000004D2-00000000000000CD-MatterNodeDevice-5-PowerSourceBatReplacementDescription-47-19',
    'unit_of_measurement': None,
  })
# ---
# name: test_sensors[aqara_presence_fp300][sensor.presence_multi_sensor_fp300_1_battery_type-state]
  StateSnapshot({
    'attributes': ReadOnlyDict({
      'friendly_name': 'Presence Multi-Sensor FP300 1 Battery type',
    }),
    'context': <ANY>,
    'entity_id': 'sensor.presence_multi_sensor_fp300_1_battery_type',
    'last_changed': <ANY>,
    'last_reported': <ANY>,
    'last_updated': <ANY>,
    'state': 'CR2450',
  })
# ---
# name: test_sensors[aqara_presence_fp300][sensor.presence_multi_sensor_fp300_1_battery_voltage-entry]
  EntityRegistryEntrySnapshot({
    'aliases': set({
    }),
    'area_id': None,
    'capabilities': dict({
      'state_class': <SensorStateClass.MEASUREMENT: 'measurement'>,
    }),
    'config_entry_id': <ANY>,
    'config_subentry_id': <ANY>,
    'device_class': None,
    'device_id': <ANY>,
    'disabled_by': None,
    'domain': 'sensor',
    'entity_category': <EntityCategory.DIAGNOSTIC: 'diagnostic'>,
    'entity_id': 'sensor.presence_multi_sensor_fp300_1_battery_voltage',
    'has_entity_name': True,
    'hidden_by': None,
    'icon': None,
    'id': <ANY>,
    'labels': set({
    }),
    'name': None,
    'options': dict({
      'sensor': dict({
        'suggested_display_precision': 0,
      }),
      'sensor.private': dict({
        'suggested_unit_of_measurement': <UnitOfElectricPotential.VOLT: 'V'>,
      }),
    }),
    'original_device_class': <SensorDeviceClass.VOLTAGE: 'voltage'>,
    'original_icon': None,
    'original_name': 'Battery voltage',
    'platform': 'matter',
    'previous_unique_id': None,
    'suggested_object_id': None,
    'supported_features': 0,
    'translation_key': 'battery_voltage',
    'unique_id': '00000000000004D2-00000000000000CD-MatterNodeDevice-5-PowerSourceBatVoltage-47-11',
    'unit_of_measurement': <UnitOfElectricPotential.VOLT: 'V'>,
  })
# ---
# name: test_sensors[aqara_presence_fp300][sensor.presence_multi_sensor_fp300_1_battery_voltage-state]
  StateSnapshot({
    'attributes': ReadOnlyDict({
      'device_class': 'voltage',
      'friendly_name': 'Presence Multi-Sensor FP300 1 Battery voltage',
      'state_class': <SensorStateClass.MEASUREMENT: 'measurement'>,
      'unit_of_measurement': <UnitOfElectricPotential.VOLT: 'V'>,
    }),
    'context': <ANY>,
    'entity_id': 'sensor.presence_multi_sensor_fp300_1_battery_voltage',
    'last_changed': <ANY>,
    'last_reported': <ANY>,
    'last_updated': <ANY>,
    'state': '3.008',
  })
# ---
# name: test_sensors[aqara_presence_fp300][sensor.presence_multi_sensor_fp300_1_humidity-entry]
  EntityRegistryEntrySnapshot({
    'aliases': set({
    }),
    'area_id': None,
    'capabilities': dict({
      'state_class': <SensorStateClass.MEASUREMENT: 'measurement'>,
    }),
    'config_entry_id': <ANY>,
    'config_subentry_id': <ANY>,
    'device_class': None,
    'device_id': <ANY>,
    'disabled_by': None,
    'domain': 'sensor',
    'entity_category': None,
    'entity_id': 'sensor.presence_multi_sensor_fp300_1_humidity',
    'has_entity_name': True,
    'hidden_by': None,
    'icon': None,
    'id': <ANY>,
    'labels': set({
    }),
    'name': None,
    'options': dict({
    }),
    'original_device_class': <SensorDeviceClass.HUMIDITY: 'humidity'>,
    'original_icon': None,
    'original_name': 'Humidity',
    'platform': 'matter',
    'previous_unique_id': None,
    'suggested_object_id': None,
    'supported_features': 0,
    'translation_key': None,
    'unique_id': '00000000000004D2-00000000000000CD-MatterNodeDevice-4-HumiditySensor-1029-0',
    'unit_of_measurement': '%',
  })
# ---
# name: test_sensors[aqara_presence_fp300][sensor.presence_multi_sensor_fp300_1_humidity-state]
  StateSnapshot({
    'attributes': ReadOnlyDict({
      'device_class': 'humidity',
      'friendly_name': 'Presence Multi-Sensor FP300 1 Humidity',
      'state_class': <SensorStateClass.MEASUREMENT: 'measurement'>,
      'unit_of_measurement': '%',
    }),
    'context': <ANY>,
    'entity_id': 'sensor.presence_multi_sensor_fp300_1_humidity',
    'last_changed': <ANY>,
    'last_reported': <ANY>,
    'last_updated': <ANY>,
    'state': '63.43',
  })
# ---
# name: test_sensors[aqara_presence_fp300][sensor.presence_multi_sensor_fp300_1_illuminance-entry]
  EntityRegistryEntrySnapshot({
    'aliases': set({
    }),
    'area_id': None,
    'capabilities': dict({
      'state_class': <SensorStateClass.MEASUREMENT: 'measurement'>,
    }),
    'config_entry_id': <ANY>,
    'config_subentry_id': <ANY>,
    'device_class': None,
    'device_id': <ANY>,
    'disabled_by': None,
    'domain': 'sensor',
    'entity_category': None,
    'entity_id': 'sensor.presence_multi_sensor_fp300_1_illuminance',
    'has_entity_name': True,
    'hidden_by': None,
    'icon': None,
    'id': <ANY>,
    'labels': set({
    }),
    'name': None,
    'options': dict({
    }),
    'original_device_class': <SensorDeviceClass.ILLUMINANCE: 'illuminance'>,
    'original_icon': None,
    'original_name': 'Illuminance',
    'platform': 'matter',
    'previous_unique_id': None,
    'suggested_object_id': None,
    'supported_features': 0,
    'translation_key': None,
    'unique_id': '00000000000004D2-00000000000000CD-MatterNodeDevice-2-LightSensor-1024-0',
    'unit_of_measurement': 'lx',
  })
# ---
# name: test_sensors[aqara_presence_fp300][sensor.presence_multi_sensor_fp300_1_illuminance-state]
  StateSnapshot({
    'attributes': ReadOnlyDict({
      'device_class': 'illuminance',
      'friendly_name': 'Presence Multi-Sensor FP300 1 Illuminance',
      'state_class': <SensorStateClass.MEASUREMENT: 'measurement'>,
      'unit_of_measurement': 'lx',
    }),
    'context': <ANY>,
    'entity_id': 'sensor.presence_multi_sensor_fp300_1_illuminance',
    'last_changed': <ANY>,
    'last_reported': <ANY>,
    'last_updated': <ANY>,
    'state': '1.0',
  })
# ---
# name: test_sensors[aqara_presence_fp300][sensor.presence_multi_sensor_fp300_1_temperature-entry]
  EntityRegistryEntrySnapshot({
    'aliases': set({
    }),
    'area_id': None,
    'capabilities': dict({
      'state_class': <SensorStateClass.MEASUREMENT: 'measurement'>,
    }),
    'config_entry_id': <ANY>,
    'config_subentry_id': <ANY>,
    'device_class': None,
    'device_id': <ANY>,
    'disabled_by': None,
    'domain': 'sensor',
    'entity_category': None,
    'entity_id': 'sensor.presence_multi_sensor_fp300_1_temperature',
    'has_entity_name': True,
    'hidden_by': None,
    'icon': None,
    'id': <ANY>,
    'labels': set({
    }),
    'name': None,
    'options': dict({
      'sensor': dict({
        'suggested_display_precision': 1,
      }),
    }),
    'original_device_class': <SensorDeviceClass.TEMPERATURE: 'temperature'>,
    'original_icon': None,
    'original_name': 'Temperature',
    'platform': 'matter',
    'previous_unique_id': None,
    'suggested_object_id': None,
    'supported_features': 0,
    'translation_key': None,
    'unique_id': '00000000000004D2-00000000000000CD-MatterNodeDevice-3-TemperatureSensor-1026-0',
    'unit_of_measurement': <UnitOfTemperature.CELSIUS: '°C'>,
  })
# ---
# name: test_sensors[aqara_presence_fp300][sensor.presence_multi_sensor_fp300_1_temperature-state]
  StateSnapshot({
    'attributes': ReadOnlyDict({
      'device_class': 'temperature',
      'friendly_name': 'Presence Multi-Sensor FP300 1 Temperature',
      'state_class': <SensorStateClass.MEASUREMENT: 'measurement'>,
      'unit_of_measurement': <UnitOfTemperature.CELSIUS: '°C'>,
    }),
    'context': <ANY>,
    'entity_id': 'sensor.presence_multi_sensor_fp300_1_temperature',
    'last_changed': <ANY>,
    'last_reported': <ANY>,
    'last_updated': <ANY>,
    'state': '27.94',
  })
# ---
# name: test_sensors[aqara_thermostat_w500][sensor.floor_heating_thermostat_energy-entry]
  EntityRegistryEntrySnapshot({
    'aliases': set({
    }),
    'area_id': None,
    'capabilities': dict({
      'state_class': <SensorStateClass.TOTAL_INCREASING: 'total_increasing'>,
    }),
    'config_entry_id': <ANY>,
    'config_subentry_id': <ANY>,
    'device_class': None,
    'device_id': <ANY>,
    'disabled_by': None,
    'domain': 'sensor',
    'entity_category': <EntityCategory.DIAGNOSTIC: 'diagnostic'>,
    'entity_id': 'sensor.floor_heating_thermostat_energy',
    'has_entity_name': True,
    'hidden_by': None,
    'icon': None,
    'id': <ANY>,
    'labels': set({
    }),
    'name': None,
    'options': dict({
      'sensor': dict({
        'suggested_display_precision': 3,
      }),
      'sensor.private': dict({
        'suggested_unit_of_measurement': <UnitOfEnergy.KILO_WATT_HOUR: 'kWh'>,
      }),
    }),
    'original_device_class': <SensorDeviceClass.ENERGY: 'energy'>,
    'original_icon': None,
    'original_name': 'Energy',
    'platform': 'matter',
    'previous_unique_id': None,
    'suggested_object_id': None,
    'supported_features': 0,
    'translation_key': None,
    'unique_id': '00000000000004D2-0000000000000064-MatterNodeDevice-0-ElectricalEnergyMeasurementCumulativeEnergyImported-145-1',
    'unit_of_measurement': <UnitOfEnergy.KILO_WATT_HOUR: 'kWh'>,
  })
# ---
# name: test_sensors[aqara_thermostat_w500][sensor.floor_heating_thermostat_energy-state]
  StateSnapshot({
    'attributes': ReadOnlyDict({
      'device_class': 'energy',
      'friendly_name': 'Floor Heating Thermostat Energy',
      'state_class': <SensorStateClass.TOTAL_INCREASING: 'total_increasing'>,
      'unit_of_measurement': <UnitOfEnergy.KILO_WATT_HOUR: 'kWh'>,
    }),
    'context': <ANY>,
    'entity_id': 'sensor.floor_heating_thermostat_energy',
    'last_changed': <ANY>,
    'last_reported': <ANY>,
    'last_updated': <ANY>,
    'state': '0.0',
  })
# ---
# name: test_sensors[aqara_thermostat_w500][sensor.floor_heating_thermostat_humidity-entry]
  EntityRegistryEntrySnapshot({
    'aliases': set({
    }),
    'area_id': None,
    'capabilities': dict({
      'state_class': <SensorStateClass.MEASUREMENT: 'measurement'>,
    }),
    'config_entry_id': <ANY>,
    'config_subentry_id': <ANY>,
    'device_class': None,
    'device_id': <ANY>,
    'disabled_by': None,
    'domain': 'sensor',
    'entity_category': None,
    'entity_id': 'sensor.floor_heating_thermostat_humidity',
    'has_entity_name': True,
    'hidden_by': None,
    'icon': None,
    'id': <ANY>,
    'labels': set({
    }),
    'name': None,
    'options': dict({
    }),
    'original_device_class': <SensorDeviceClass.HUMIDITY: 'humidity'>,
    'original_icon': None,
    'original_name': 'Humidity',
    'platform': 'matter',
    'previous_unique_id': None,
    'suggested_object_id': None,
    'supported_features': 0,
    'translation_key': None,
    'unique_id': '00000000000004D2-0000000000000064-MatterNodeDevice-2-HumiditySensor-1029-0',
    'unit_of_measurement': '%',
  })
# ---
# name: test_sensors[aqara_thermostat_w500][sensor.floor_heating_thermostat_humidity-state]
  StateSnapshot({
    'attributes': ReadOnlyDict({
      'device_class': 'humidity',
      'friendly_name': 'Floor Heating Thermostat Humidity',
      'state_class': <SensorStateClass.MEASUREMENT: 'measurement'>,
      'unit_of_measurement': '%',
    }),
    'context': <ANY>,
    'entity_id': 'sensor.floor_heating_thermostat_humidity',
    'last_changed': <ANY>,
    'last_reported': <ANY>,
    'last_updated': <ANY>,
    'state': '59.0',
  })
# ---
# name: test_sensors[aqara_thermostat_w500][sensor.floor_heating_thermostat_temperature-entry]
  EntityRegistryEntrySnapshot({
    'aliases': set({
    }),
    'area_id': None,
    'capabilities': dict({
      'state_class': <SensorStateClass.MEASUREMENT: 'measurement'>,
    }),
    'config_entry_id': <ANY>,
    'config_subentry_id': <ANY>,
    'device_class': None,
    'device_id': <ANY>,
    'disabled_by': None,
    'domain': 'sensor',
    'entity_category': None,
    'entity_id': 'sensor.floor_heating_thermostat_temperature',
    'has_entity_name': True,
    'hidden_by': None,
    'icon': None,
    'id': <ANY>,
    'labels': set({
    }),
    'name': None,
    'options': dict({
      'sensor': dict({
        'suggested_display_precision': 1,
      }),
    }),
    'original_device_class': <SensorDeviceClass.TEMPERATURE: 'temperature'>,
    'original_icon': None,
    'original_name': 'Temperature',
    'platform': 'matter',
    'previous_unique_id': None,
    'suggested_object_id': None,
    'supported_features': 0,
    'translation_key': None,
    'unique_id': '00000000000004D2-0000000000000064-MatterNodeDevice-1-ThermostatLocalTemperature-513-0',
    'unit_of_measurement': <UnitOfTemperature.CELSIUS: '°C'>,
  })
# ---
# name: test_sensors[aqara_thermostat_w500][sensor.floor_heating_thermostat_temperature-state]
  StateSnapshot({
    'attributes': ReadOnlyDict({
      'device_class': 'temperature',
      'friendly_name': 'Floor Heating Thermostat Temperature',
      'state_class': <SensorStateClass.MEASUREMENT: 'measurement'>,
      'unit_of_measurement': <UnitOfTemperature.CELSIUS: '°C'>,
    }),
    'context': <ANY>,
    'entity_id': 'sensor.floor_heating_thermostat_temperature',
    'last_changed': <ANY>,
    'last_reported': <ANY>,
    'last_updated': <ANY>,
    'state': '21.18',
  })
# ---
# name: test_sensors[aqara_u200][sensor.aqara_smart_lock_u200_battery-entry]
  EntityRegistryEntrySnapshot({
    'aliases': set({
    }),
    'area_id': None,
    'capabilities': dict({
      'state_class': <SensorStateClass.MEASUREMENT: 'measurement'>,
    }),
    'config_entry_id': <ANY>,
    'config_subentry_id': <ANY>,
    'device_class': None,
    'device_id': <ANY>,
    'disabled_by': None,
    'domain': 'sensor',
    'entity_category': <EntityCategory.DIAGNOSTIC: 'diagnostic'>,
    'entity_id': 'sensor.aqara_smart_lock_u200_battery',
    'has_entity_name': True,
    'hidden_by': None,
    'icon': None,
    'id': <ANY>,
    'labels': set({
    }),
    'name': None,
    'options': dict({
    }),
    'original_device_class': <SensorDeviceClass.BATTERY: 'battery'>,
    'original_icon': None,
    'original_name': 'Battery',
    'platform': 'matter',
    'previous_unique_id': None,
    'suggested_object_id': None,
    'supported_features': 0,
    'translation_key': None,
    'unique_id': '00000000000004D2-0000000000000014-MatterNodeDevice-2-PowerSource-47-12',
    'unit_of_measurement': '%',
  })
# ---
# name: test_sensors[aqara_u200][sensor.aqara_smart_lock_u200_battery-state]
  StateSnapshot({
    'attributes': ReadOnlyDict({
      'device_class': 'battery',
      'friendly_name': 'Aqara Smart Lock U200 Battery',
      'state_class': <SensorStateClass.MEASUREMENT: 'measurement'>,
      'unit_of_measurement': '%',
    }),
    'context': <ANY>,
    'entity_id': 'sensor.aqara_smart_lock_u200_battery',
    'last_changed': <ANY>,
    'last_reported': <ANY>,
    'last_updated': <ANY>,
    'state': '40',
  })
# ---
# name: test_sensors[aqara_u200][sensor.aqara_smart_lock_u200_battery_voltage-entry]
  EntityRegistryEntrySnapshot({
    'aliases': set({
    }),
    'area_id': None,
    'capabilities': dict({
      'state_class': <SensorStateClass.MEASUREMENT: 'measurement'>,
    }),
    'config_entry_id': <ANY>,
    'config_subentry_id': <ANY>,
    'device_class': None,
    'device_id': <ANY>,
    'disabled_by': None,
    'domain': 'sensor',
    'entity_category': <EntityCategory.DIAGNOSTIC: 'diagnostic'>,
    'entity_id': 'sensor.aqara_smart_lock_u200_battery_voltage',
    'has_entity_name': True,
    'hidden_by': None,
    'icon': None,
    'id': <ANY>,
    'labels': set({
    }),
    'name': None,
    'options': dict({
      'sensor': dict({
        'suggested_display_precision': 0,
      }),
      'sensor.private': dict({
        'suggested_unit_of_measurement': <UnitOfElectricPotential.VOLT: 'V'>,
      }),
    }),
    'original_device_class': <SensorDeviceClass.VOLTAGE: 'voltage'>,
    'original_icon': None,
    'original_name': 'Battery voltage',
    'platform': 'matter',
    'previous_unique_id': None,
    'suggested_object_id': None,
    'supported_features': 0,
    'translation_key': 'battery_voltage',
    'unique_id': '00000000000004D2-0000000000000014-MatterNodeDevice-2-PowerSourceBatVoltage-47-11',
    'unit_of_measurement': <UnitOfElectricPotential.VOLT: 'V'>,
  })
# ---
# name: test_sensors[aqara_u200][sensor.aqara_smart_lock_u200_battery_voltage-state]
  StateSnapshot({
    'attributes': ReadOnlyDict({
      'device_class': 'voltage',
      'friendly_name': 'Aqara Smart Lock U200 Battery voltage',
      'state_class': <SensorStateClass.MEASUREMENT: 'measurement'>,
      'unit_of_measurement': <UnitOfElectricPotential.VOLT: 'V'>,
    }),
    'context': <ANY>,
    'entity_id': 'sensor.aqara_smart_lock_u200_battery_voltage',
    'last_changed': <ANY>,
    'last_reported': <ANY>,
    'last_updated': <ANY>,
    'state': '7.4',
  })
# ---
# name: test_sensors[battery_storage][sensor.mock_battery_storage_active_current-entry]
  EntityRegistryEntrySnapshot({
    'aliases': set({
    }),
    'area_id': None,
    'capabilities': dict({
      'state_class': <SensorStateClass.MEASUREMENT: 'measurement'>,
    }),
    'config_entry_id': <ANY>,
    'config_subentry_id': <ANY>,
    'device_class': None,
    'device_id': <ANY>,
    'disabled_by': None,
    'domain': 'sensor',
    'entity_category': <EntityCategory.DIAGNOSTIC: 'diagnostic'>,
    'entity_id': 'sensor.mock_battery_storage_active_current',
    'has_entity_name': True,
    'hidden_by': None,
    'icon': None,
    'id': <ANY>,
    'labels': set({
    }),
    'name': None,
    'options': dict({
      'sensor': dict({
        'suggested_display_precision': 2,
      }),
      'sensor.private': dict({
        'suggested_unit_of_measurement': <UnitOfElectricCurrent.AMPERE: 'A'>,
      }),
    }),
    'original_device_class': <SensorDeviceClass.CURRENT: 'current'>,
    'original_icon': None,
    'original_name': 'Active current',
    'platform': 'matter',
    'previous_unique_id': None,
    'suggested_object_id': None,
    'supported_features': 0,
    'translation_key': 'active_current',
    'unique_id': '00000000000004D2-0000000000000019-MatterNodeDevice-1-ElectricalPowerMeasurementActiveCurrent-144-5',
    'unit_of_measurement': <UnitOfElectricCurrent.AMPERE: 'A'>,
  })
# ---
# name: test_sensors[battery_storage][sensor.mock_battery_storage_active_current-state]
  StateSnapshot({
    'attributes': ReadOnlyDict({
      'device_class': 'current',
      'friendly_name': 'Mock Battery Storage Active current',
      'state_class': <SensorStateClass.MEASUREMENT: 'measurement'>,
      'unit_of_measurement': <UnitOfElectricCurrent.AMPERE: 'A'>,
    }),
    'context': <ANY>,
    'entity_id': 'sensor.mock_battery_storage_active_current',
    'last_changed': <ANY>,
    'last_reported': <ANY>,
    'last_updated': <ANY>,
    'state': '0.0',
  })
# ---
# name: test_sensors[battery_storage][sensor.mock_battery_storage_appliance_energy_state-entry]
  EntityRegistryEntrySnapshot({
    'aliases': set({
    }),
    'area_id': None,
    'capabilities': dict({
      'options': list([
        'offline',
        'online',
        'fault',
        'power_adjust_active',
        'paused',
      ]),
    }),
    'config_entry_id': <ANY>,
    'config_subentry_id': <ANY>,
    'device_class': None,
    'device_id': <ANY>,
    'disabled_by': None,
    'domain': 'sensor',
    'entity_category': <EntityCategory.DIAGNOSTIC: 'diagnostic'>,
    'entity_id': 'sensor.mock_battery_storage_appliance_energy_state',
    'has_entity_name': True,
    'hidden_by': None,
    'icon': None,
    'id': <ANY>,
    'labels': set({
    }),
    'name': None,
    'options': dict({
    }),
    'original_device_class': <SensorDeviceClass.ENUM: 'enum'>,
    'original_icon': None,
    'original_name': 'Appliance energy state',
    'platform': 'matter',
    'previous_unique_id': None,
    'suggested_object_id': None,
    'supported_features': 0,
    'translation_key': 'esa_state',
    'unique_id': '00000000000004D2-0000000000000019-MatterNodeDevice-1-ESAState-152-2',
    'unit_of_measurement': None,
  })
# ---
# name: test_sensors[battery_storage][sensor.mock_battery_storage_appliance_energy_state-state]
  StateSnapshot({
    'attributes': ReadOnlyDict({
      'device_class': 'enum',
      'friendly_name': 'Mock Battery Storage Appliance energy state',
      'options': list([
        'offline',
        'online',
        'fault',
        'power_adjust_active',
        'paused',
      ]),
    }),
    'context': <ANY>,
    'entity_id': 'sensor.mock_battery_storage_appliance_energy_state',
    'last_changed': <ANY>,
    'last_reported': <ANY>,
    'last_updated': <ANY>,
    'state': 'online',
  })
# ---
# name: test_sensors[battery_storage][sensor.mock_battery_storage_battery-entry]
  EntityRegistryEntrySnapshot({
    'aliases': set({
    }),
    'area_id': None,
    'capabilities': dict({
      'state_class': <SensorStateClass.MEASUREMENT: 'measurement'>,
    }),
    'config_entry_id': <ANY>,
    'config_subentry_id': <ANY>,
    'device_class': None,
    'device_id': <ANY>,
    'disabled_by': None,
    'domain': 'sensor',
    'entity_category': <EntityCategory.DIAGNOSTIC: 'diagnostic'>,
    'entity_id': 'sensor.mock_battery_storage_battery',
    'has_entity_name': True,
    'hidden_by': None,
    'icon': None,
    'id': <ANY>,
    'labels': set({
    }),
    'name': None,
    'options': dict({
    }),
    'original_device_class': <SensorDeviceClass.BATTERY: 'battery'>,
    'original_icon': None,
    'original_name': 'Battery',
    'platform': 'matter',
    'previous_unique_id': None,
    'suggested_object_id': None,
    'supported_features': 0,
    'translation_key': None,
    'unique_id': '00000000000004D2-0000000000000019-MatterNodeDevice-1-PowerSource-47-12',
    'unit_of_measurement': '%',
  })
# ---
# name: test_sensors[battery_storage][sensor.mock_battery_storage_battery-state]
  StateSnapshot({
    'attributes': ReadOnlyDict({
      'device_class': 'battery',
      'friendly_name': 'Mock Battery Storage Battery',
      'state_class': <SensorStateClass.MEASUREMENT: 'measurement'>,
      'unit_of_measurement': '%',
    }),
    'context': <ANY>,
    'entity_id': 'sensor.mock_battery_storage_battery',
    'last_changed': <ANY>,
    'last_reported': <ANY>,
    'last_updated': <ANY>,
    'state': '90',
  })
# ---
# name: test_sensors[battery_storage][sensor.mock_battery_storage_battery_voltage-entry]
  EntityRegistryEntrySnapshot({
    'aliases': set({
    }),
    'area_id': None,
    'capabilities': dict({
      'state_class': <SensorStateClass.MEASUREMENT: 'measurement'>,
    }),
    'config_entry_id': <ANY>,
    'config_subentry_id': <ANY>,
    'device_class': None,
    'device_id': <ANY>,
    'disabled_by': None,
    'domain': 'sensor',
    'entity_category': <EntityCategory.DIAGNOSTIC: 'diagnostic'>,
    'entity_id': 'sensor.mock_battery_storage_battery_voltage',
    'has_entity_name': True,
    'hidden_by': None,
    'icon': None,
    'id': <ANY>,
    'labels': set({
    }),
    'name': None,
    'options': dict({
      'sensor': dict({
        'suggested_display_precision': 0,
      }),
      'sensor.private': dict({
        'suggested_unit_of_measurement': <UnitOfElectricPotential.VOLT: 'V'>,
      }),
    }),
    'original_device_class': <SensorDeviceClass.VOLTAGE: 'voltage'>,
    'original_icon': None,
    'original_name': 'Battery voltage',
    'platform': 'matter',
    'previous_unique_id': None,
    'suggested_object_id': None,
    'supported_features': 0,
    'translation_key': 'battery_voltage',
    'unique_id': '00000000000004D2-0000000000000019-MatterNodeDevice-1-PowerSourceBatVoltage-47-11',
    'unit_of_measurement': <UnitOfElectricPotential.VOLT: 'V'>,
  })
# ---
# name: test_sensors[battery_storage][sensor.mock_battery_storage_battery_voltage-state]
  StateSnapshot({
    'attributes': ReadOnlyDict({
      'device_class': 'voltage',
      'friendly_name': 'Mock Battery Storage Battery voltage',
      'state_class': <SensorStateClass.MEASUREMENT: 'measurement'>,
      'unit_of_measurement': <UnitOfElectricPotential.VOLT: 'V'>,
    }),
    'context': <ANY>,
    'entity_id': 'sensor.mock_battery_storage_battery_voltage',
    'last_changed': <ANY>,
    'last_reported': <ANY>,
    'last_updated': <ANY>,
    'state': '48.0',
  })
# ---
# name: test_sensors[battery_storage][sensor.mock_battery_storage_energy_optimization_opt_out-entry]
  EntityRegistryEntrySnapshot({
    'aliases': set({
    }),
    'area_id': None,
    'capabilities': dict({
      'options': list([
        'no_opt_out',
        'local_opt_out',
        'grid_opt_out',
        'opt_out',
      ]),
    }),
    'config_entry_id': <ANY>,
    'config_subentry_id': <ANY>,
    'device_class': None,
    'device_id': <ANY>,
    'disabled_by': None,
    'domain': 'sensor',
    'entity_category': <EntityCategory.DIAGNOSTIC: 'diagnostic'>,
    'entity_id': 'sensor.mock_battery_storage_energy_optimization_opt_out',
    'has_entity_name': True,
    'hidden_by': None,
    'icon': None,
    'id': <ANY>,
    'labels': set({
    }),
    'name': None,
    'options': dict({
    }),
    'original_device_class': <SensorDeviceClass.ENUM: 'enum'>,
    'original_icon': None,
    'original_name': 'Energy optimization opt-out',
    'platform': 'matter',
    'previous_unique_id': None,
    'suggested_object_id': None,
    'supported_features': 0,
    'translation_key': 'esa_opt_out_state',
    'unique_id': '00000000000004D2-0000000000000019-MatterNodeDevice-1-ESAOptOutState-152-7',
    'unit_of_measurement': None,
  })
# ---
# name: test_sensors[battery_storage][sensor.mock_battery_storage_energy_optimization_opt_out-state]
  StateSnapshot({
    'attributes': ReadOnlyDict({
      'device_class': 'enum',
      'friendly_name': 'Mock Battery Storage Energy optimization opt-out',
      'options': list([
        'no_opt_out',
        'local_opt_out',
        'grid_opt_out',
        'opt_out',
      ]),
    }),
    'context': <ANY>,
    'entity_id': 'sensor.mock_battery_storage_energy_optimization_opt_out',
    'last_changed': <ANY>,
    'last_reported': <ANY>,
    'last_updated': <ANY>,
    'state': 'no_opt_out',
  })
# ---
# name: test_sensors[battery_storage][sensor.mock_battery_storage_power-entry]
  EntityRegistryEntrySnapshot({
    'aliases': set({
    }),
    'area_id': None,
    'capabilities': dict({
      'state_class': <SensorStateClass.MEASUREMENT: 'measurement'>,
    }),
    'config_entry_id': <ANY>,
    'config_subentry_id': <ANY>,
    'device_class': None,
    'device_id': <ANY>,
    'disabled_by': None,
    'domain': 'sensor',
    'entity_category': <EntityCategory.DIAGNOSTIC: 'diagnostic'>,
    'entity_id': 'sensor.mock_battery_storage_power',
    'has_entity_name': True,
    'hidden_by': None,
    'icon': None,
    'id': <ANY>,
    'labels': set({
    }),
    'name': None,
    'options': dict({
      'sensor': dict({
        'suggested_display_precision': 2,
      }),
      'sensor.private': dict({
        'suggested_unit_of_measurement': <UnitOfPower.WATT: 'W'>,
      }),
    }),
    'original_device_class': <SensorDeviceClass.POWER: 'power'>,
    'original_icon': None,
    'original_name': 'Power',
    'platform': 'matter',
    'previous_unique_id': None,
    'suggested_object_id': None,
    'supported_features': 0,
    'translation_key': None,
    'unique_id': '00000000000004D2-0000000000000019-MatterNodeDevice-1-ElectricalPowerMeasurementWatt-144-8',
    'unit_of_measurement': <UnitOfPower.WATT: 'W'>,
  })
# ---
# name: test_sensors[battery_storage][sensor.mock_battery_storage_power-state]
  StateSnapshot({
    'attributes': ReadOnlyDict({
      'device_class': 'power',
      'friendly_name': 'Mock Battery Storage Power',
      'state_class': <SensorStateClass.MEASUREMENT: 'measurement'>,
      'unit_of_measurement': <UnitOfPower.WATT: 'W'>,
    }),
    'context': <ANY>,
    'entity_id': 'sensor.mock_battery_storage_power',
    'last_changed': <ANY>,
    'last_reported': <ANY>,
    'last_updated': <ANY>,
    'state': '0.0',
  })
# ---
# name: test_sensors[battery_storage][sensor.mock_battery_storage_time_remaining-entry]
  EntityRegistryEntrySnapshot({
    'aliases': set({
    }),
    'area_id': None,
    'capabilities': dict({
      'state_class': <SensorStateClass.MEASUREMENT: 'measurement'>,
    }),
    'config_entry_id': <ANY>,
    'config_subentry_id': <ANY>,
    'device_class': None,
    'device_id': <ANY>,
    'disabled_by': None,
    'domain': 'sensor',
    'entity_category': <EntityCategory.DIAGNOSTIC: 'diagnostic'>,
    'entity_id': 'sensor.mock_battery_storage_time_remaining',
    'has_entity_name': True,
    'hidden_by': None,
    'icon': None,
    'id': <ANY>,
    'labels': set({
    }),
    'name': None,
    'options': dict({
      'sensor': dict({
        'suggested_display_precision': 2,
      }),
      'sensor.private': dict({
        'suggested_unit_of_measurement': <UnitOfTime.MINUTES: 'min'>,
      }),
    }),
    'original_device_class': <SensorDeviceClass.DURATION: 'duration'>,
    'original_icon': None,
    'original_name': 'Time remaining',
    'platform': 'matter',
    'previous_unique_id': None,
    'suggested_object_id': None,
    'supported_features': 0,
    'translation_key': 'battery_time_remaining',
    'unique_id': '00000000000004D2-0000000000000019-MatterNodeDevice-1-PowerSourceBatTimeRemaining-47-13',
    'unit_of_measurement': <UnitOfTime.MINUTES: 'min'>,
  })
# ---
# name: test_sensors[battery_storage][sensor.mock_battery_storage_time_remaining-state]
  StateSnapshot({
    'attributes': ReadOnlyDict({
      'device_class': 'duration',
      'friendly_name': 'Mock Battery Storage Time remaining',
      'state_class': <SensorStateClass.MEASUREMENT: 'measurement'>,
      'unit_of_measurement': <UnitOfTime.MINUTES: 'min'>,
    }),
    'context': <ANY>,
    'entity_id': 'sensor.mock_battery_storage_time_remaining',
    'last_changed': <ANY>,
    'last_reported': <ANY>,
    'last_updated': <ANY>,
    'state': '120.0',
  })
# ---
# name: test_sensors[battery_storage][sensor.mock_battery_storage_time_to_full_charge-entry]
  EntityRegistryEntrySnapshot({
    'aliases': set({
    }),
    'area_id': None,
    'capabilities': dict({
      'state_class': <SensorStateClass.MEASUREMENT: 'measurement'>,
    }),
    'config_entry_id': <ANY>,
    'config_subentry_id': <ANY>,
    'device_class': None,
    'device_id': <ANY>,
    'disabled_by': None,
    'domain': 'sensor',
    'entity_category': <EntityCategory.DIAGNOSTIC: 'diagnostic'>,
    'entity_id': 'sensor.mock_battery_storage_time_to_full_charge',
    'has_entity_name': True,
    'hidden_by': None,
    'icon': None,
    'id': <ANY>,
    'labels': set({
    }),
    'name': None,
    'options': dict({
      'sensor': dict({
        'suggested_display_precision': 2,
      }),
      'sensor.private': dict({
        'suggested_unit_of_measurement': <UnitOfTime.MINUTES: 'min'>,
      }),
    }),
    'original_device_class': <SensorDeviceClass.DURATION: 'duration'>,
    'original_icon': None,
    'original_name': 'Time to full charge',
    'platform': 'matter',
    'previous_unique_id': None,
    'suggested_object_id': None,
    'supported_features': 0,
    'translation_key': 'battery_time_to_full_charge',
    'unique_id': '00000000000004D2-0000000000000019-MatterNodeDevice-1-PowerSourceBatTimeToFullCharge-47-27',
    'unit_of_measurement': <UnitOfTime.MINUTES: 'min'>,
  })
# ---
# name: test_sensors[battery_storage][sensor.mock_battery_storage_time_to_full_charge-state]
  StateSnapshot({
    'attributes': ReadOnlyDict({
      'device_class': 'duration',
      'friendly_name': 'Mock Battery Storage Time to full charge',
      'state_class': <SensorStateClass.MEASUREMENT: 'measurement'>,
      'unit_of_measurement': <UnitOfTime.MINUTES: 'min'>,
    }),
    'context': <ANY>,
    'entity_id': 'sensor.mock_battery_storage_time_to_full_charge',
    'last_changed': <ANY>,
    'last_reported': <ANY>,
    'last_updated': <ANY>,
    'state': '30.0',
  })
# ---
# name: test_sensors[battery_storage][sensor.mock_battery_storage_voltage-entry]
  EntityRegistryEntrySnapshot({
    'aliases': set({
    }),
    'area_id': None,
    'capabilities': dict({
      'state_class': <SensorStateClass.MEASUREMENT: 'measurement'>,
    }),
    'config_entry_id': <ANY>,
    'config_subentry_id': <ANY>,
    'device_class': None,
    'device_id': <ANY>,
    'disabled_by': None,
    'domain': 'sensor',
    'entity_category': <EntityCategory.DIAGNOSTIC: 'diagnostic'>,
    'entity_id': 'sensor.mock_battery_storage_voltage',
    'has_entity_name': True,
    'hidden_by': None,
    'icon': None,
    'id': <ANY>,
    'labels': set({
    }),
    'name': None,
    'options': dict({
      'sensor': dict({
        'suggested_display_precision': 0,
      }),
      'sensor.private': dict({
        'suggested_unit_of_measurement': <UnitOfElectricPotential.VOLT: 'V'>,
      }),
    }),
    'original_device_class': <SensorDeviceClass.VOLTAGE: 'voltage'>,
    'original_icon': None,
    'original_name': 'Voltage',
    'platform': 'matter',
    'previous_unique_id': None,
    'suggested_object_id': None,
    'supported_features': 0,
    'translation_key': 'voltage',
    'unique_id': '00000000000004D2-0000000000000019-MatterNodeDevice-1-ElectricalPowerMeasurementVoltage-144-4',
    'unit_of_measurement': <UnitOfElectricPotential.VOLT: 'V'>,
  })
# ---
# name: test_sensors[battery_storage][sensor.mock_battery_storage_voltage-state]
  StateSnapshot({
    'attributes': ReadOnlyDict({
      'device_class': 'voltage',
      'friendly_name': 'Mock Battery Storage Voltage',
      'state_class': <SensorStateClass.MEASUREMENT: 'measurement'>,
      'unit_of_measurement': <UnitOfElectricPotential.VOLT: 'V'>,
    }),
    'context': <ANY>,
    'entity_id': 'sensor.mock_battery_storage_voltage',
    'last_changed': <ANY>,
    'last_reported': <ANY>,
    'last_updated': <ANY>,
    'state': '0.0',
  })
# ---
# name: test_sensors[cooktop][sensor.mock_cooktop_temperature-entry]
  EntityRegistryEntrySnapshot({
    'aliases': set({
    }),
    'area_id': None,
    'capabilities': dict({
      'state_class': <SensorStateClass.MEASUREMENT: 'measurement'>,
    }),
    'config_entry_id': <ANY>,
    'config_subentry_id': <ANY>,
    'device_class': None,
    'device_id': <ANY>,
    'disabled_by': None,
    'domain': 'sensor',
    'entity_category': None,
    'entity_id': 'sensor.mock_cooktop_temperature',
    'has_entity_name': True,
    'hidden_by': None,
    'icon': None,
    'id': <ANY>,
    'labels': set({
    }),
    'name': None,
    'options': dict({
      'sensor': dict({
        'suggested_display_precision': 1,
      }),
    }),
    'original_device_class': <SensorDeviceClass.TEMPERATURE: 'temperature'>,
    'original_icon': None,
    'original_name': 'Temperature',
    'platform': 'matter',
    'previous_unique_id': None,
    'suggested_object_id': None,
    'supported_features': 0,
    'translation_key': None,
    'unique_id': '00000000000004D2-0000000000000003-MatterNodeDevice-2-TemperatureSensor-1026-0',
    'unit_of_measurement': <UnitOfTemperature.CELSIUS: '°C'>,
  })
# ---
# name: test_sensors[cooktop][sensor.mock_cooktop_temperature-state]
  StateSnapshot({
    'attributes': ReadOnlyDict({
      'device_class': 'temperature',
      'friendly_name': 'Mock Cooktop Temperature',
      'state_class': <SensorStateClass.MEASUREMENT: 'measurement'>,
      'unit_of_measurement': <UnitOfTemperature.CELSIUS: '°C'>,
    }),
    'context': <ANY>,
    'entity_id': 'sensor.mock_cooktop_temperature',
    'last_changed': <ANY>,
    'last_reported': <ANY>,
    'last_updated': <ANY>,
    'state': '180.0',
  })
# ---
# name: test_sensors[eberle_ute3000][sensor.connected_thermostat_ute_3000_heating_demand-entry]
  EntityRegistryEntrySnapshot({
    'aliases': set({
    }),
    'area_id': None,
    'capabilities': None,
    'config_entry_id': <ANY>,
    'config_subentry_id': <ANY>,
    'device_class': None,
    'device_id': <ANY>,
    'disabled_by': None,
    'domain': 'sensor',
    'entity_category': <EntityCategory.DIAGNOSTIC: 'diagnostic'>,
    'entity_id': 'sensor.connected_thermostat_ute_3000_heating_demand',
    'has_entity_name': True,
    'hidden_by': None,
    'icon': None,
    'id': <ANY>,
    'labels': set({
    }),
    'name': None,
    'options': dict({
    }),
    'original_device_class': None,
    'original_icon': None,
    'original_name': 'Heating demand',
    'platform': 'matter',
    'previous_unique_id': None,
    'suggested_object_id': None,
    'supported_features': 0,
    'translation_key': 'pi_heating_demand',
    'unique_id': '00000000000004D2-0000000000000014-MatterNodeDevice-1-ThermostatPIHeatingDemand-513-8',
    'unit_of_measurement': '%',
  })
# ---
# name: test_sensors[eberle_ute3000][sensor.connected_thermostat_ute_3000_heating_demand-state]
  StateSnapshot({
    'attributes': ReadOnlyDict({
      'friendly_name': 'Connected Thermostat UTE 3000 Heating demand',
      'unit_of_measurement': '%',
    }),
    'context': <ANY>,
    'entity_id': 'sensor.connected_thermostat_ute_3000_heating_demand',
    'last_changed': <ANY>,
    'last_reported': <ANY>,
    'last_updated': <ANY>,
    'state': '100',
  })
# ---
# name: test_sensors[eberle_ute3000][sensor.connected_thermostat_ute_3000_temperature-entry]
  EntityRegistryEntrySnapshot({
    'aliases': set({
    }),
    'area_id': None,
    'capabilities': dict({
      'state_class': <SensorStateClass.MEASUREMENT: 'measurement'>,
    }),
    'config_entry_id': <ANY>,
    'config_subentry_id': <ANY>,
    'device_class': None,
    'device_id': <ANY>,
    'disabled_by': None,
    'domain': 'sensor',
    'entity_category': None,
    'entity_id': 'sensor.connected_thermostat_ute_3000_temperature',
    'has_entity_name': True,
    'hidden_by': None,
    'icon': None,
    'id': <ANY>,
    'labels': set({
    }),
    'name': None,
    'options': dict({
      'sensor': dict({
        'suggested_display_precision': 1,
      }),
    }),
    'original_device_class': <SensorDeviceClass.TEMPERATURE: 'temperature'>,
    'original_icon': None,
    'original_name': 'Temperature',
    'platform': 'matter',
    'previous_unique_id': None,
    'suggested_object_id': None,
    'supported_features': 0,
    'translation_key': None,
    'unique_id': '00000000000004D2-0000000000000014-MatterNodeDevice-1-ThermostatLocalTemperature-513-0',
    'unit_of_measurement': <UnitOfTemperature.CELSIUS: '°C'>,
  })
# ---
# name: test_sensors[eberle_ute3000][sensor.connected_thermostat_ute_3000_temperature-state]
  StateSnapshot({
    'attributes': ReadOnlyDict({
      'device_class': 'temperature',
      'friendly_name': 'Connected Thermostat UTE 3000 Temperature',
      'state_class': <SensorStateClass.MEASUREMENT: 'measurement'>,
      'unit_of_measurement': <UnitOfTemperature.CELSIUS: '°C'>,
    }),
    'context': <ANY>,
    'entity_id': 'sensor.connected_thermostat_ute_3000_temperature',
    'last_changed': <ANY>,
    'last_reported': <ANY>,
    'last_updated': <ANY>,
    'state': '22.5',
  })
# ---
# name: test_sensors[ecovacs_deebot][sensor.ecodeebot_battery-entry]
  EntityRegistryEntrySnapshot({
    'aliases': set({
    }),
    'area_id': None,
    'capabilities': dict({
      'state_class': <SensorStateClass.MEASUREMENT: 'measurement'>,
    }),
    'config_entry_id': <ANY>,
    'config_subentry_id': <ANY>,
    'device_class': None,
    'device_id': <ANY>,
    'disabled_by': None,
    'domain': 'sensor',
    'entity_category': <EntityCategory.DIAGNOSTIC: 'diagnostic'>,
    'entity_id': 'sensor.ecodeebot_battery',
    'has_entity_name': True,
    'hidden_by': None,
    'icon': None,
    'id': <ANY>,
    'labels': set({
    }),
    'name': None,
    'options': dict({
    }),
    'original_device_class': <SensorDeviceClass.BATTERY: 'battery'>,
    'original_icon': None,
    'original_name': 'Battery',
    'platform': 'matter',
    'previous_unique_id': None,
    'suggested_object_id': None,
    'supported_features': 0,
    'translation_key': None,
    'unique_id': '00000000000004D2-000000000000002F-MatterNodeDevice-1-PowerSource-47-12',
    'unit_of_measurement': '%',
  })
# ---
# name: test_sensors[ecovacs_deebot][sensor.ecodeebot_battery-state]
  StateSnapshot({
    'attributes': ReadOnlyDict({
      'device_class': 'battery',
      'friendly_name': 'ecodeebot Battery',
      'state_class': <SensorStateClass.MEASUREMENT: 'measurement'>,
      'unit_of_measurement': '%',
    }),
    'context': <ANY>,
    'entity_id': 'sensor.ecodeebot_battery',
    'last_changed': <ANY>,
    'last_reported': <ANY>,
    'last_updated': <ANY>,
    'state': '100',
  })
# ---
# name: test_sensors[ecovacs_deebot][sensor.ecodeebot_battery_charge_state-entry]
  EntityRegistryEntrySnapshot({
    'aliases': set({
    }),
    'area_id': None,
    'capabilities': dict({
      'options': list([
        'not_charging',
        'charging',
        'full_charge',
      ]),
    }),
    'config_entry_id': <ANY>,
    'config_subentry_id': <ANY>,
    'device_class': None,
    'device_id': <ANY>,
    'disabled_by': None,
    'domain': 'sensor',
    'entity_category': <EntityCategory.DIAGNOSTIC: 'diagnostic'>,
    'entity_id': 'sensor.ecodeebot_battery_charge_state',
    'has_entity_name': True,
    'hidden_by': None,
    'icon': None,
    'id': <ANY>,
    'labels': set({
    }),
    'name': None,
    'options': dict({
    }),
    'original_device_class': <SensorDeviceClass.ENUM: 'enum'>,
    'original_icon': None,
    'original_name': 'Battery charge state',
    'platform': 'matter',
    'previous_unique_id': None,
    'suggested_object_id': None,
    'supported_features': 0,
    'translation_key': 'battery_charge_state',
    'unique_id': '00000000000004D2-000000000000002F-MatterNodeDevice-1-PowerSourceBatChargeState-47-26',
    'unit_of_measurement': None,
  })
# ---
# name: test_sensors[ecovacs_deebot][sensor.ecodeebot_battery_charge_state-state]
  StateSnapshot({
    'attributes': ReadOnlyDict({
      'device_class': 'enum',
      'friendly_name': 'ecodeebot Battery charge state',
      'options': list([
        'not_charging',
        'charging',
        'full_charge',
      ]),
    }),
    'context': <ANY>,
    'entity_id': 'sensor.ecodeebot_battery_charge_state',
    'last_changed': <ANY>,
    'last_reported': <ANY>,
    'last_updated': <ANY>,
    'state': 'full_charge',
  })
# ---
# name: test_sensors[ecovacs_deebot][sensor.ecodeebot_current_phase-entry]
  EntityRegistryEntrySnapshot({
    'aliases': set({
    }),
    'area_id': None,
    'capabilities': dict({
      'options': list([
        'Return',
        'Goto',
        'Idle',
        'Relocation',
        'Remote Control',
        'AI Guide',
        'Check Point',
        'Patrol',
        'Auto Collect Dirt',
        'Aroma',
        'Fast Build Map',
        'WakeUp',
        'Wash Mop',
        'Dry Mop',
        'Come Clean',
        'Return Wash Mop',
        'Find Pet',
        'Self Clean',
        'Return Collect Dirt',
        'Return Collect And Wash',
        'Scene Clean',
        'Point Clean',
        'Trustship Clean',
        'General Clean',
        'Hand Collect Dirt',
        'One Key Down',
        'Find Child',
        'Pump Water',
        'Dry Clean',
        'Smart Clean',
      ]),
    }),
    'config_entry_id': <ANY>,
    'config_subentry_id': <ANY>,
    'device_class': None,
    'device_id': <ANY>,
    'disabled_by': None,
    'domain': 'sensor',
    'entity_category': None,
    'entity_id': 'sensor.ecodeebot_current_phase',
    'has_entity_name': True,
    'hidden_by': None,
    'icon': None,
    'id': <ANY>,
    'labels': set({
    }),
    'name': None,
    'options': dict({
    }),
    'original_device_class': <SensorDeviceClass.ENUM: 'enum'>,
    'original_icon': None,
    'original_name': 'Current phase',
    'platform': 'matter',
    'previous_unique_id': None,
    'suggested_object_id': None,
    'supported_features': 0,
    'translation_key': 'current_phase',
    'unique_id': '00000000000004D2-000000000000002F-MatterNodeDevice-1-RvcOperationalStateCurrentPhase-97-1',
    'unit_of_measurement': None,
  })
# ---
# name: test_sensors[ecovacs_deebot][sensor.ecodeebot_current_phase-state]
  StateSnapshot({
    'attributes': ReadOnlyDict({
      'device_class': 'enum',
      'friendly_name': 'ecodeebot Current phase',
      'options': list([
        'Return',
        'Goto',
        'Idle',
        'Relocation',
        'Remote Control',
        'AI Guide',
        'Check Point',
        'Patrol',
        'Auto Collect Dirt',
        'Aroma',
        'Fast Build Map',
        'WakeUp',
        'Wash Mop',
        'Dry Mop',
        'Come Clean',
        'Return Wash Mop',
        'Find Pet',
        'Self Clean',
        'Return Collect Dirt',
        'Return Collect And Wash',
        'Scene Clean',
        'Point Clean',
        'Trustship Clean',
        'General Clean',
        'Hand Collect Dirt',
        'One Key Down',
        'Find Child',
        'Pump Water',
        'Dry Clean',
        'Smart Clean',
      ]),
    }),
    'context': <ANY>,
    'entity_id': 'sensor.ecodeebot_current_phase',
    'last_changed': <ANY>,
    'last_reported': <ANY>,
    'last_updated': <ANY>,
    'state': 'Idle',
  })
# ---
# name: test_sensors[ecovacs_deebot][sensor.ecodeebot_operational_error-entry]
  EntityRegistryEntrySnapshot({
    'aliases': set({
    }),
    'area_id': None,
    'capabilities': dict({
      'options': list([
        'no_error',
        'unable_to_start_or_resume',
        'unable_to_complete_operation',
        'command_invalid_in_state',
        'failed_to_find_charging_dock',
        'stuck',
        'dust_bin_missing',
        'dust_bin_full',
        'water_tank_empty',
        'water_tank_missing',
        'water_tank_lid_open',
        'mop_cleaning_pad_missing',
        'low_battery',
        'cannot_reach_target_area',
        'dirty_water_tank_full',
        'dirty_water_tank_missing',
        'wheels_jammed',
        'brush_jammed',
        'navigation_sensor_obscured',
      ]),
    }),
    'config_entry_id': <ANY>,
    'config_subentry_id': <ANY>,
    'device_class': None,
    'device_id': <ANY>,
    'disabled_by': None,
    'domain': 'sensor',
    'entity_category': <EntityCategory.DIAGNOSTIC: 'diagnostic'>,
    'entity_id': 'sensor.ecodeebot_operational_error',
    'has_entity_name': True,
    'hidden_by': None,
    'icon': None,
    'id': <ANY>,
    'labels': set({
    }),
    'name': None,
    'options': dict({
    }),
    'original_device_class': <SensorDeviceClass.ENUM: 'enum'>,
    'original_icon': None,
    'original_name': 'Operational error',
    'platform': 'matter',
    'previous_unique_id': None,
    'suggested_object_id': None,
    'supported_features': 0,
    'translation_key': 'operational_error',
    'unique_id': '00000000000004D2-000000000000002F-MatterNodeDevice-1-RvcOperationalStateOperationalError-97-5',
    'unit_of_measurement': None,
  })
# ---
# name: test_sensors[ecovacs_deebot][sensor.ecodeebot_operational_error-state]
  StateSnapshot({
    'attributes': ReadOnlyDict({
      'device_class': 'enum',
      'friendly_name': 'ecodeebot Operational error',
      'options': list([
        'no_error',
        'unable_to_start_or_resume',
        'unable_to_complete_operation',
        'command_invalid_in_state',
        'failed_to_find_charging_dock',
        'stuck',
        'dust_bin_missing',
        'dust_bin_full',
        'water_tank_empty',
        'water_tank_missing',
        'water_tank_lid_open',
        'mop_cleaning_pad_missing',
        'low_battery',
        'cannot_reach_target_area',
        'dirty_water_tank_full',
        'dirty_water_tank_missing',
        'wheels_jammed',
        'brush_jammed',
        'navigation_sensor_obscured',
      ]),
    }),
    'context': <ANY>,
    'entity_id': 'sensor.ecodeebot_operational_error',
    'last_changed': <ANY>,
    'last_reported': <ANY>,
    'last_updated': <ANY>,
    'state': 'no_error',
  })
# ---
# name: test_sensors[ecovacs_deebot][sensor.ecodeebot_operational_state-entry]
  EntityRegistryEntrySnapshot({
    'aliases': set({
    }),
    'area_id': None,
    'capabilities': dict({
      'options': list([
        'stopped',
        'running',
        'paused',
        'error',
        'seeking_charger',
        'charging',
        'docked',
      ]),
    }),
    'config_entry_id': <ANY>,
    'config_subentry_id': <ANY>,
    'device_class': None,
    'device_id': <ANY>,
    'disabled_by': None,
    'domain': 'sensor',
    'entity_category': None,
    'entity_id': 'sensor.ecodeebot_operational_state',
    'has_entity_name': True,
    'hidden_by': None,
    'icon': None,
    'id': <ANY>,
    'labels': set({
    }),
    'name': None,
    'options': dict({
    }),
    'original_device_class': <SensorDeviceClass.ENUM: 'enum'>,
    'original_icon': None,
    'original_name': 'Operational state',
    'platform': 'matter',
    'previous_unique_id': None,
    'suggested_object_id': None,
    'supported_features': 0,
    'translation_key': 'operational_state',
    'unique_id': '00000000000004D2-000000000000002F-MatterNodeDevice-1-RvcOperationalState-97-4',
    'unit_of_measurement': None,
  })
# ---
# name: test_sensors[ecovacs_deebot][sensor.ecodeebot_operational_state-state]
  StateSnapshot({
    'attributes': ReadOnlyDict({
      'device_class': 'enum',
      'friendly_name': 'ecodeebot Operational state',
      'options': list([
        'stopped',
        'running',
        'paused',
        'error',
        'seeking_charger',
        'charging',
        'docked',
      ]),
    }),
    'context': <ANY>,
    'entity_id': 'sensor.ecodeebot_operational_state',
    'last_changed': <ANY>,
    'last_reported': <ANY>,
    'last_updated': <ANY>,
    'state': 'docked',
  })
# ---
# name: test_sensors[ecovacs_deebot][sensor.ecodeebot_time_to_full_charge-entry]
  EntityRegistryEntrySnapshot({
    'aliases': set({
    }),
    'area_id': None,
    'capabilities': dict({
      'state_class': <SensorStateClass.MEASUREMENT: 'measurement'>,
    }),
    'config_entry_id': <ANY>,
    'config_subentry_id': <ANY>,
    'device_class': None,
    'device_id': <ANY>,
    'disabled_by': None,
    'domain': 'sensor',
    'entity_category': <EntityCategory.DIAGNOSTIC: 'diagnostic'>,
    'entity_id': 'sensor.ecodeebot_time_to_full_charge',
    'has_entity_name': True,
    'hidden_by': None,
    'icon': None,
    'id': <ANY>,
    'labels': set({
    }),
    'name': None,
    'options': dict({
      'sensor': dict({
        'suggested_display_precision': 2,
      }),
      'sensor.private': dict({
        'suggested_unit_of_measurement': <UnitOfTime.MINUTES: 'min'>,
      }),
    }),
    'original_device_class': <SensorDeviceClass.DURATION: 'duration'>,
    'original_icon': None,
    'original_name': 'Time to full charge',
    'platform': 'matter',
    'previous_unique_id': None,
    'suggested_object_id': None,
    'supported_features': 0,
    'translation_key': 'battery_time_to_full_charge',
    'unique_id': '00000000000004D2-000000000000002F-MatterNodeDevice-1-PowerSourceBatTimeToFullCharge-47-27',
    'unit_of_measurement': <UnitOfTime.MINUTES: 'min'>,
  })
# ---
# name: test_sensors[ecovacs_deebot][sensor.ecodeebot_time_to_full_charge-state]
  StateSnapshot({
    'attributes': ReadOnlyDict({
      'device_class': 'duration',
      'friendly_name': 'ecodeebot Time to full charge',
      'state_class': <SensorStateClass.MEASUREMENT: 'measurement'>,
      'unit_of_measurement': <UnitOfTime.MINUTES: 'min'>,
    }),
    'context': <ANY>,
    'entity_id': 'sensor.ecodeebot_time_to_full_charge',
    'last_changed': <ANY>,
    'last_reported': <ANY>,
    'last_updated': <ANY>,
    'state': '0.0',
  })
# ---
# name: test_sensors[eve_contact_sensor][sensor.eve_door_battery-entry]
  EntityRegistryEntrySnapshot({
    'aliases': set({
    }),
    'area_id': None,
    'capabilities': dict({
      'state_class': <SensorStateClass.MEASUREMENT: 'measurement'>,
    }),
    'config_entry_id': <ANY>,
    'config_subentry_id': <ANY>,
    'device_class': None,
    'device_id': <ANY>,
    'disabled_by': None,
    'domain': 'sensor',
    'entity_category': <EntityCategory.DIAGNOSTIC: 'diagnostic'>,
    'entity_id': 'sensor.eve_door_battery',
    'has_entity_name': True,
    'hidden_by': None,
    'icon': None,
    'id': <ANY>,
    'labels': set({
    }),
    'name': None,
    'options': dict({
    }),
    'original_device_class': <SensorDeviceClass.BATTERY: 'battery'>,
    'original_icon': None,
    'original_name': 'Battery',
    'platform': 'matter',
    'previous_unique_id': None,
    'suggested_object_id': None,
    'supported_features': 0,
    'translation_key': None,
    'unique_id': '00000000000004D2-0000000000000001-MatterNodeDevice-1-PowerSource-47-12',
    'unit_of_measurement': '%',
  })
# ---
# name: test_sensors[eve_contact_sensor][sensor.eve_door_battery-state]
  StateSnapshot({
    'attributes': ReadOnlyDict({
      'device_class': 'battery',
      'friendly_name': 'Eve Door Battery',
      'state_class': <SensorStateClass.MEASUREMENT: 'measurement'>,
      'unit_of_measurement': '%',
    }),
    'context': <ANY>,
    'entity_id': 'sensor.eve_door_battery',
    'last_changed': <ANY>,
    'last_reported': <ANY>,
    'last_updated': <ANY>,
    'state': '100',
  })
# ---
# name: test_sensors[eve_contact_sensor][sensor.eve_door_battery_voltage-entry]
  EntityRegistryEntrySnapshot({
    'aliases': set({
    }),
    'area_id': None,
    'capabilities': dict({
      'state_class': <SensorStateClass.MEASUREMENT: 'measurement'>,
    }),
    'config_entry_id': <ANY>,
    'config_subentry_id': <ANY>,
    'device_class': None,
    'device_id': <ANY>,
    'disabled_by': None,
    'domain': 'sensor',
    'entity_category': <EntityCategory.DIAGNOSTIC: 'diagnostic'>,
    'entity_id': 'sensor.eve_door_battery_voltage',
    'has_entity_name': True,
    'hidden_by': None,
    'icon': None,
    'id': <ANY>,
    'labels': set({
    }),
    'name': None,
    'options': dict({
      'sensor': dict({
        'suggested_display_precision': 0,
      }),
      'sensor.private': dict({
        'suggested_unit_of_measurement': <UnitOfElectricPotential.VOLT: 'V'>,
      }),
    }),
    'original_device_class': <SensorDeviceClass.VOLTAGE: 'voltage'>,
    'original_icon': None,
    'original_name': 'Battery voltage',
    'platform': 'matter',
    'previous_unique_id': None,
    'suggested_object_id': None,
    'supported_features': 0,
    'translation_key': 'battery_voltage',
    'unique_id': '00000000000004D2-0000000000000001-MatterNodeDevice-1-PowerSourceBatVoltage-47-11',
    'unit_of_measurement': <UnitOfElectricPotential.VOLT: 'V'>,
  })
# ---
# name: test_sensors[eve_contact_sensor][sensor.eve_door_battery_voltage-state]
  StateSnapshot({
    'attributes': ReadOnlyDict({
      'device_class': 'voltage',
      'friendly_name': 'Eve Door Battery voltage',
      'state_class': <SensorStateClass.MEASUREMENT: 'measurement'>,
      'unit_of_measurement': <UnitOfElectricPotential.VOLT: 'V'>,
    }),
    'context': <ANY>,
    'entity_id': 'sensor.eve_door_battery_voltage',
    'last_changed': <ANY>,
    'last_reported': <ANY>,
    'last_updated': <ANY>,
    'state': '3.558',
  })
# ---
# name: test_sensors[eve_energy_20ecn4101][sensor.eve_energy_20ecn4101_current_top-entry]
  EntityRegistryEntrySnapshot({
    'aliases': set({
    }),
    'area_id': None,
    'capabilities': dict({
      'state_class': <SensorStateClass.MEASUREMENT: 'measurement'>,
    }),
    'config_entry_id': <ANY>,
    'config_subentry_id': <ANY>,
    'device_class': None,
    'device_id': <ANY>,
    'disabled_by': None,
    'domain': 'sensor',
    'entity_category': <EntityCategory.DIAGNOSTIC: 'diagnostic'>,
    'entity_id': 'sensor.eve_energy_20ecn4101_current_top',
    'has_entity_name': True,
    'hidden_by': None,
    'icon': None,
    'id': <ANY>,
    'labels': set({
    }),
    'name': None,
    'options': dict({
      'sensor': dict({
        'suggested_display_precision': 2,
      }),
    }),
    'original_device_class': <SensorDeviceClass.CURRENT: 'current'>,
    'original_icon': None,
    'original_name': 'Current (top)',
    'platform': 'matter',
    'previous_unique_id': None,
    'suggested_object_id': None,
    'supported_features': 0,
    'translation_key': None,
    'unique_id': '00000000000004D2-00000000000000C7-MatterNodeDevice-1-EveEnergySensorWattCurrent-319486977-319422473',
    'unit_of_measurement': <UnitOfElectricCurrent.AMPERE: 'A'>,
  })
# ---
# name: test_sensors[eve_energy_20ecn4101][sensor.eve_energy_20ecn4101_current_top-state]
  StateSnapshot({
    'attributes': ReadOnlyDict({
      'device_class': 'current',
      'friendly_name': 'Eve Energy 20ECN4101 Current (top)',
      'state_class': <SensorStateClass.MEASUREMENT: 'measurement'>,
      'unit_of_measurement': <UnitOfElectricCurrent.AMPERE: 'A'>,
    }),
    'context': <ANY>,
    'entity_id': 'sensor.eve_energy_20ecn4101_current_top',
    'last_changed': <ANY>,
    'last_reported': <ANY>,
    'last_updated': <ANY>,
    'state': '0.159999996423721',
  })
# ---
# name: test_sensors[eve_energy_20ecn4101][sensor.eve_energy_20ecn4101_energy_top-entry]
  EntityRegistryEntrySnapshot({
    'aliases': set({
    }),
    'area_id': None,
    'capabilities': dict({
      'state_class': <SensorStateClass.TOTAL_INCREASING: 'total_increasing'>,
    }),
    'config_entry_id': <ANY>,
    'config_subentry_id': <ANY>,
    'device_class': None,
    'device_id': <ANY>,
    'disabled_by': None,
    'domain': 'sensor',
    'entity_category': <EntityCategory.DIAGNOSTIC: 'diagnostic'>,
    'entity_id': 'sensor.eve_energy_20ecn4101_energy_top',
    'has_entity_name': True,
    'hidden_by': None,
    'icon': None,
    'id': <ANY>,
    'labels': set({
    }),
    'name': None,
    'options': dict({
      'sensor': dict({
        'suggested_display_precision': 3,
      }),
    }),
    'original_device_class': <SensorDeviceClass.ENERGY: 'energy'>,
    'original_icon': None,
    'original_name': 'Energy (top)',
    'platform': 'matter',
    'previous_unique_id': None,
    'suggested_object_id': None,
    'supported_features': 0,
    'translation_key': None,
    'unique_id': '00000000000004D2-00000000000000C7-MatterNodeDevice-1-EveEnergySensorWattAccumulated-319486977-319422475',
    'unit_of_measurement': <UnitOfEnergy.KILO_WATT_HOUR: 'kWh'>,
  })
# ---
# name: test_sensors[eve_energy_20ecn4101][sensor.eve_energy_20ecn4101_energy_top-state]
  StateSnapshot({
    'attributes': ReadOnlyDict({
      'device_class': 'energy',
      'friendly_name': 'Eve Energy 20ECN4101 Energy (top)',
      'state_class': <SensorStateClass.TOTAL_INCREASING: 'total_increasing'>,
      'unit_of_measurement': <UnitOfEnergy.KILO_WATT_HOUR: 'kWh'>,
    }),
    'context': <ANY>,
    'entity_id': 'sensor.eve_energy_20ecn4101_energy_top',
    'last_changed': <ANY>,
    'last_reported': <ANY>,
    'last_updated': <ANY>,
    'state': '18.7803344726562',
  })
# ---
# name: test_sensors[eve_energy_20ecn4101][sensor.eve_energy_20ecn4101_power_top-entry]
  EntityRegistryEntrySnapshot({
    'aliases': set({
    }),
    'area_id': None,
    'capabilities': dict({
      'state_class': <SensorStateClass.MEASUREMENT: 'measurement'>,
    }),
    'config_entry_id': <ANY>,
    'config_subentry_id': <ANY>,
    'device_class': None,
    'device_id': <ANY>,
    'disabled_by': None,
    'domain': 'sensor',
    'entity_category': <EntityCategory.DIAGNOSTIC: 'diagnostic'>,
    'entity_id': 'sensor.eve_energy_20ecn4101_power_top',
    'has_entity_name': True,
    'hidden_by': None,
    'icon': None,
    'id': <ANY>,
    'labels': set({
    }),
    'name': None,
    'options': dict({
      'sensor': dict({
        'suggested_display_precision': 2,
      }),
    }),
    'original_device_class': <SensorDeviceClass.POWER: 'power'>,
    'original_icon': None,
    'original_name': 'Power (top)',
    'platform': 'matter',
    'previous_unique_id': None,
    'suggested_object_id': None,
    'supported_features': 0,
    'translation_key': None,
    'unique_id': '00000000000004D2-00000000000000C7-MatterNodeDevice-1-EveEnergySensorWatt-319486977-319422474',
    'unit_of_measurement': <UnitOfPower.WATT: 'W'>,
  })
# ---
# name: test_sensors[eve_energy_20ecn4101][sensor.eve_energy_20ecn4101_power_top-state]
  StateSnapshot({
    'attributes': ReadOnlyDict({
      'device_class': 'power',
      'friendly_name': 'Eve Energy 20ECN4101 Power (top)',
      'state_class': <SensorStateClass.MEASUREMENT: 'measurement'>,
      'unit_of_measurement': <UnitOfPower.WATT: 'W'>,
    }),
    'context': <ANY>,
    'entity_id': 'sensor.eve_energy_20ecn4101_power_top',
    'last_changed': <ANY>,
    'last_reported': <ANY>,
    'last_updated': <ANY>,
    'state': '13.3999996185303',
  })
# ---
# name: test_sensors[eve_energy_20ecn4101][sensor.eve_energy_20ecn4101_voltage_top-entry]
  EntityRegistryEntrySnapshot({
    'aliases': set({
    }),
    'area_id': None,
    'capabilities': dict({
      'state_class': <SensorStateClass.MEASUREMENT: 'measurement'>,
    }),
    'config_entry_id': <ANY>,
    'config_subentry_id': <ANY>,
    'device_class': None,
    'device_id': <ANY>,
    'disabled_by': None,
    'domain': 'sensor',
    'entity_category': <EntityCategory.DIAGNOSTIC: 'diagnostic'>,
    'entity_id': 'sensor.eve_energy_20ecn4101_voltage_top',
    'has_entity_name': True,
    'hidden_by': None,
    'icon': None,
    'id': <ANY>,
    'labels': set({
    }),
    'name': None,
    'options': dict({
      'sensor': dict({
        'suggested_display_precision': 0,
      }),
    }),
    'original_device_class': <SensorDeviceClass.VOLTAGE: 'voltage'>,
    'original_icon': None,
    'original_name': 'Voltage (top)',
    'platform': 'matter',
    'previous_unique_id': None,
    'suggested_object_id': None,
    'supported_features': 0,
    'translation_key': None,
    'unique_id': '00000000000004D2-00000000000000C7-MatterNodeDevice-1-EveEnergySensorVoltage-319486977-319422472',
    'unit_of_measurement': <UnitOfElectricPotential.VOLT: 'V'>,
  })
# ---
# name: test_sensors[eve_energy_20ecn4101][sensor.eve_energy_20ecn4101_voltage_top-state]
  StateSnapshot({
    'attributes': ReadOnlyDict({
      'device_class': 'voltage',
      'friendly_name': 'Eve Energy 20ECN4101 Voltage (top)',
      'state_class': <SensorStateClass.MEASUREMENT: 'measurement'>,
      'unit_of_measurement': <UnitOfElectricPotential.VOLT: 'V'>,
    }),
    'context': <ANY>,
    'entity_id': 'sensor.eve_energy_20ecn4101_voltage_top',
    'last_changed': <ANY>,
    'last_reported': <ANY>,
    'last_updated': <ANY>,
    'state': '123.099998474121',
  })
# ---
# name: test_sensors[eve_energy_plug][sensor.eve_energy_plug_current-entry]
  EntityRegistryEntrySnapshot({
    'aliases': set({
    }),
    'area_id': None,
    'capabilities': dict({
      'state_class': <SensorStateClass.MEASUREMENT: 'measurement'>,
    }),
    'config_entry_id': <ANY>,
    'config_subentry_id': <ANY>,
    'device_class': None,
    'device_id': <ANY>,
    'disabled_by': None,
    'domain': 'sensor',
    'entity_category': <EntityCategory.DIAGNOSTIC: 'diagnostic'>,
    'entity_id': 'sensor.eve_energy_plug_current',
    'has_entity_name': True,
    'hidden_by': None,
    'icon': None,
    'id': <ANY>,
    'labels': set({
    }),
    'name': None,
    'options': dict({
      'sensor': dict({
        'suggested_display_precision': 2,
      }),
    }),
    'original_device_class': <SensorDeviceClass.CURRENT: 'current'>,
    'original_icon': None,
    'original_name': 'Current',
    'platform': 'matter',
    'previous_unique_id': None,
    'suggested_object_id': None,
    'supported_features': 0,
    'translation_key': None,
    'unique_id': '00000000000004D2-0000000000000053-MatterNodeDevice-1-EveEnergySensorWattCurrent-319486977-319422473',
    'unit_of_measurement': <UnitOfElectricCurrent.AMPERE: 'A'>,
  })
# ---
# name: test_sensors[eve_energy_plug][sensor.eve_energy_plug_current-state]
  StateSnapshot({
    'attributes': ReadOnlyDict({
      'device_class': 'current',
      'friendly_name': 'Eve Energy Plug Current',
      'state_class': <SensorStateClass.MEASUREMENT: 'measurement'>,
      'unit_of_measurement': <UnitOfElectricCurrent.AMPERE: 'A'>,
    }),
    'context': <ANY>,
    'entity_id': 'sensor.eve_energy_plug_current',
    'last_changed': <ANY>,
    'last_reported': <ANY>,
    'last_updated': <ANY>,
    'state': '0.0',
  })
# ---
# name: test_sensors[eve_energy_plug][sensor.eve_energy_plug_energy-entry]
  EntityRegistryEntrySnapshot({
    'aliases': set({
    }),
    'area_id': None,
    'capabilities': dict({
      'state_class': <SensorStateClass.TOTAL_INCREASING: 'total_increasing'>,
    }),
    'config_entry_id': <ANY>,
    'config_subentry_id': <ANY>,
    'device_class': None,
    'device_id': <ANY>,
    'disabled_by': None,
    'domain': 'sensor',
    'entity_category': <EntityCategory.DIAGNOSTIC: 'diagnostic'>,
    'entity_id': 'sensor.eve_energy_plug_energy',
    'has_entity_name': True,
    'hidden_by': None,
    'icon': None,
    'id': <ANY>,
    'labels': set({
    }),
    'name': None,
    'options': dict({
      'sensor': dict({
        'suggested_display_precision': 3,
      }),
    }),
    'original_device_class': <SensorDeviceClass.ENERGY: 'energy'>,
    'original_icon': None,
    'original_name': 'Energy',
    'platform': 'matter',
    'previous_unique_id': None,
    'suggested_object_id': None,
    'supported_features': 0,
    'translation_key': None,
    'unique_id': '00000000000004D2-0000000000000053-MatterNodeDevice-1-EveEnergySensorWattAccumulated-319486977-319422475',
    'unit_of_measurement': <UnitOfEnergy.KILO_WATT_HOUR: 'kWh'>,
  })
# ---
# name: test_sensors[eve_energy_plug][sensor.eve_energy_plug_energy-state]
  StateSnapshot({
    'attributes': ReadOnlyDict({
      'device_class': 'energy',
      'friendly_name': 'Eve Energy Plug Energy',
      'state_class': <SensorStateClass.TOTAL_INCREASING: 'total_increasing'>,
      'unit_of_measurement': <UnitOfEnergy.KILO_WATT_HOUR: 'kWh'>,
    }),
    'context': <ANY>,
    'entity_id': 'sensor.eve_energy_plug_energy',
    'last_changed': <ANY>,
    'last_reported': <ANY>,
    'last_updated': <ANY>,
    'state': '0.220000028610229',
  })
# ---
# name: test_sensors[eve_energy_plug][sensor.eve_energy_plug_power-entry]
  EntityRegistryEntrySnapshot({
    'aliases': set({
    }),
    'area_id': None,
    'capabilities': dict({
      'state_class': <SensorStateClass.MEASUREMENT: 'measurement'>,
    }),
    'config_entry_id': <ANY>,
    'config_subentry_id': <ANY>,
    'device_class': None,
    'device_id': <ANY>,
    'disabled_by': None,
    'domain': 'sensor',
    'entity_category': <EntityCategory.DIAGNOSTIC: 'diagnostic'>,
    'entity_id': 'sensor.eve_energy_plug_power',
    'has_entity_name': True,
    'hidden_by': None,
    'icon': None,
    'id': <ANY>,
    'labels': set({
    }),
    'name': None,
    'options': dict({
      'sensor': dict({
        'suggested_display_precision': 2,
      }),
    }),
    'original_device_class': <SensorDeviceClass.POWER: 'power'>,
    'original_icon': None,
    'original_name': 'Power',
    'platform': 'matter',
    'previous_unique_id': None,
    'suggested_object_id': None,
    'supported_features': 0,
    'translation_key': None,
    'unique_id': '00000000000004D2-0000000000000053-MatterNodeDevice-1-EveEnergySensorWatt-319486977-319422474',
    'unit_of_measurement': <UnitOfPower.WATT: 'W'>,
  })
# ---
# name: test_sensors[eve_energy_plug][sensor.eve_energy_plug_power-state]
  StateSnapshot({
    'attributes': ReadOnlyDict({
      'device_class': 'power',
      'friendly_name': 'Eve Energy Plug Power',
      'state_class': <SensorStateClass.MEASUREMENT: 'measurement'>,
      'unit_of_measurement': <UnitOfPower.WATT: 'W'>,
    }),
    'context': <ANY>,
    'entity_id': 'sensor.eve_energy_plug_power',
    'last_changed': <ANY>,
    'last_reported': <ANY>,
    'last_updated': <ANY>,
    'state': '0.0',
  })
# ---
# name: test_sensors[eve_energy_plug][sensor.eve_energy_plug_voltage-entry]
  EntityRegistryEntrySnapshot({
    'aliases': set({
    }),
    'area_id': None,
    'capabilities': dict({
      'state_class': <SensorStateClass.MEASUREMENT: 'measurement'>,
    }),
    'config_entry_id': <ANY>,
    'config_subentry_id': <ANY>,
    'device_class': None,
    'device_id': <ANY>,
    'disabled_by': None,
    'domain': 'sensor',
    'entity_category': <EntityCategory.DIAGNOSTIC: 'diagnostic'>,
    'entity_id': 'sensor.eve_energy_plug_voltage',
    'has_entity_name': True,
    'hidden_by': None,
    'icon': None,
    'id': <ANY>,
    'labels': set({
    }),
    'name': None,
    'options': dict({
      'sensor': dict({
        'suggested_display_precision': 0,
      }),
    }),
    'original_device_class': <SensorDeviceClass.VOLTAGE: 'voltage'>,
    'original_icon': None,
    'original_name': 'Voltage',
    'platform': 'matter',
    'previous_unique_id': None,
    'suggested_object_id': None,
    'supported_features': 0,
    'translation_key': None,
    'unique_id': '00000000000004D2-0000000000000053-MatterNodeDevice-1-EveEnergySensorVoltage-319486977-319422472',
    'unit_of_measurement': <UnitOfElectricPotential.VOLT: 'V'>,
  })
# ---
# name: test_sensors[eve_energy_plug][sensor.eve_energy_plug_voltage-state]
  StateSnapshot({
    'attributes': ReadOnlyDict({
      'device_class': 'voltage',
      'friendly_name': 'Eve Energy Plug Voltage',
      'state_class': <SensorStateClass.MEASUREMENT: 'measurement'>,
      'unit_of_measurement': <UnitOfElectricPotential.VOLT: 'V'>,
    }),
    'context': <ANY>,
    'entity_id': 'sensor.eve_energy_plug_voltage',
    'last_changed': <ANY>,
    'last_reported': <ANY>,
    'last_updated': <ANY>,
    'state': '238.800003051758',
  })
# ---
# name: test_sensors[eve_energy_plug_patched][sensor.eve_energy_plug_patched_active_current-entry]
  EntityRegistryEntrySnapshot({
    'aliases': set({
    }),
    'area_id': None,
    'capabilities': dict({
      'state_class': <SensorStateClass.MEASUREMENT: 'measurement'>,
    }),
    'config_entry_id': <ANY>,
    'config_subentry_id': <ANY>,
    'device_class': None,
    'device_id': <ANY>,
    'disabled_by': None,
    'domain': 'sensor',
    'entity_category': <EntityCategory.DIAGNOSTIC: 'diagnostic'>,
    'entity_id': 'sensor.eve_energy_plug_patched_active_current',
    'has_entity_name': True,
    'hidden_by': None,
    'icon': None,
    'id': <ANY>,
    'labels': set({
    }),
    'name': None,
    'options': dict({
      'sensor': dict({
        'suggested_display_precision': 2,
      }),
      'sensor.private': dict({
        'suggested_unit_of_measurement': <UnitOfElectricCurrent.AMPERE: 'A'>,
      }),
    }),
    'original_device_class': <SensorDeviceClass.CURRENT: 'current'>,
    'original_icon': None,
    'original_name': 'Active current',
    'platform': 'matter',
    'previous_unique_id': None,
    'suggested_object_id': None,
    'supported_features': 0,
    'translation_key': 'active_current',
    'unique_id': '00000000000004D2-00000000000000B7-MatterNodeDevice-2-ElectricalPowerMeasurementActiveCurrent-144-5',
    'unit_of_measurement': <UnitOfElectricCurrent.AMPERE: 'A'>,
  })
# ---
# name: test_sensors[eve_energy_plug_patched][sensor.eve_energy_plug_patched_active_current-state]
  StateSnapshot({
    'attributes': ReadOnlyDict({
      'device_class': 'current',
      'friendly_name': 'Eve Energy Plug Patched Active current',
      'state_class': <SensorStateClass.MEASUREMENT: 'measurement'>,
      'unit_of_measurement': <UnitOfElectricCurrent.AMPERE: 'A'>,
    }),
    'context': <ANY>,
    'entity_id': 'sensor.eve_energy_plug_patched_active_current',
    'last_changed': <ANY>,
    'last_reported': <ANY>,
    'last_updated': <ANY>,
    'state': '2.0',
  })
# ---
# name: test_sensors[eve_energy_plug_patched][sensor.eve_energy_plug_patched_energy-entry]
  EntityRegistryEntrySnapshot({
    'aliases': set({
    }),
    'area_id': None,
    'capabilities': dict({
      'state_class': <SensorStateClass.TOTAL_INCREASING: 'total_increasing'>,
    }),
    'config_entry_id': <ANY>,
    'config_subentry_id': <ANY>,
    'device_class': None,
    'device_id': <ANY>,
    'disabled_by': None,
    'domain': 'sensor',
    'entity_category': <EntityCategory.DIAGNOSTIC: 'diagnostic'>,
    'entity_id': 'sensor.eve_energy_plug_patched_energy',
    'has_entity_name': True,
    'hidden_by': None,
    'icon': None,
    'id': <ANY>,
    'labels': set({
    }),
    'name': None,
    'options': dict({
      'sensor': dict({
        'suggested_display_precision': 3,
      }),
      'sensor.private': dict({
        'suggested_unit_of_measurement': <UnitOfEnergy.KILO_WATT_HOUR: 'kWh'>,
      }),
    }),
    'original_device_class': <SensorDeviceClass.ENERGY: 'energy'>,
    'original_icon': None,
    'original_name': 'Energy',
    'platform': 'matter',
    'previous_unique_id': None,
    'suggested_object_id': None,
    'supported_features': 0,
    'translation_key': None,
    'unique_id': '00000000000004D2-00000000000000B7-MatterNodeDevice-2-ElectricalEnergyMeasurementCumulativeEnergyImported-145-1',
    'unit_of_measurement': <UnitOfEnergy.KILO_WATT_HOUR: 'kWh'>,
  })
# ---
# name: test_sensors[eve_energy_plug_patched][sensor.eve_energy_plug_patched_energy-state]
  StateSnapshot({
    'attributes': ReadOnlyDict({
      'device_class': 'energy',
      'friendly_name': 'Eve Energy Plug Patched Energy',
      'state_class': <SensorStateClass.TOTAL_INCREASING: 'total_increasing'>,
      'unit_of_measurement': <UnitOfEnergy.KILO_WATT_HOUR: 'kWh'>,
    }),
    'context': <ANY>,
    'entity_id': 'sensor.eve_energy_plug_patched_energy',
    'last_changed': <ANY>,
    'last_reported': <ANY>,
    'last_updated': <ANY>,
    'state': '0.0025',
  })
# ---
# name: test_sensors[eve_energy_plug_patched][sensor.eve_energy_plug_patched_power-entry]
  EntityRegistryEntrySnapshot({
    'aliases': set({
    }),
    'area_id': None,
    'capabilities': dict({
      'state_class': <SensorStateClass.MEASUREMENT: 'measurement'>,
    }),
    'config_entry_id': <ANY>,
    'config_subentry_id': <ANY>,
    'device_class': None,
    'device_id': <ANY>,
    'disabled_by': None,
    'domain': 'sensor',
    'entity_category': <EntityCategory.DIAGNOSTIC: 'diagnostic'>,
    'entity_id': 'sensor.eve_energy_plug_patched_power',
    'has_entity_name': True,
    'hidden_by': None,
    'icon': None,
    'id': <ANY>,
    'labels': set({
    }),
    'name': None,
    'options': dict({
      'sensor': dict({
        'suggested_display_precision': 2,
      }),
      'sensor.private': dict({
        'suggested_unit_of_measurement': <UnitOfPower.WATT: 'W'>,
      }),
    }),
    'original_device_class': <SensorDeviceClass.POWER: 'power'>,
    'original_icon': None,
    'original_name': 'Power',
    'platform': 'matter',
    'previous_unique_id': None,
    'suggested_object_id': None,
    'supported_features': 0,
    'translation_key': None,
    'unique_id': '00000000000004D2-00000000000000B7-MatterNodeDevice-2-ElectricalPowerMeasurementWatt-144-8',
    'unit_of_measurement': <UnitOfPower.WATT: 'W'>,
  })
# ---
# name: test_sensors[eve_energy_plug_patched][sensor.eve_energy_plug_patched_power-state]
  StateSnapshot({
    'attributes': ReadOnlyDict({
      'device_class': 'power',
      'friendly_name': 'Eve Energy Plug Patched Power',
      'state_class': <SensorStateClass.MEASUREMENT: 'measurement'>,
      'unit_of_measurement': <UnitOfPower.WATT: 'W'>,
    }),
    'context': <ANY>,
    'entity_id': 'sensor.eve_energy_plug_patched_power',
    'last_changed': <ANY>,
    'last_reported': <ANY>,
    'last_updated': <ANY>,
    'state': '550.0',
  })
# ---
# name: test_sensors[eve_energy_plug_patched][sensor.eve_energy_plug_patched_voltage-entry]
  EntityRegistryEntrySnapshot({
    'aliases': set({
    }),
    'area_id': None,
    'capabilities': dict({
      'state_class': <SensorStateClass.MEASUREMENT: 'measurement'>,
    }),
    'config_entry_id': <ANY>,
    'config_subentry_id': <ANY>,
    'device_class': None,
    'device_id': <ANY>,
    'disabled_by': None,
    'domain': 'sensor',
    'entity_category': <EntityCategory.DIAGNOSTIC: 'diagnostic'>,
    'entity_id': 'sensor.eve_energy_plug_patched_voltage',
    'has_entity_name': True,
    'hidden_by': None,
    'icon': None,
    'id': <ANY>,
    'labels': set({
    }),
    'name': None,
    'options': dict({
      'sensor': dict({
        'suggested_display_precision': 0,
      }),
      'sensor.private': dict({
        'suggested_unit_of_measurement': <UnitOfElectricPotential.VOLT: 'V'>,
      }),
    }),
    'original_device_class': <SensorDeviceClass.VOLTAGE: 'voltage'>,
    'original_icon': None,
    'original_name': 'Voltage',
    'platform': 'matter',
    'previous_unique_id': None,
    'suggested_object_id': None,
    'supported_features': 0,
    'translation_key': 'voltage',
    'unique_id': '00000000000004D2-00000000000000B7-MatterNodeDevice-2-ElectricalPowerMeasurementVoltage-144-4',
    'unit_of_measurement': <UnitOfElectricPotential.VOLT: 'V'>,
  })
# ---
# name: test_sensors[eve_energy_plug_patched][sensor.eve_energy_plug_patched_voltage-state]
  StateSnapshot({
    'attributes': ReadOnlyDict({
      'device_class': 'voltage',
      'friendly_name': 'Eve Energy Plug Patched Voltage',
      'state_class': <SensorStateClass.MEASUREMENT: 'measurement'>,
      'unit_of_measurement': <UnitOfElectricPotential.VOLT: 'V'>,
    }),
    'context': <ANY>,
    'entity_id': 'sensor.eve_energy_plug_patched_voltage',
    'last_changed': <ANY>,
    'last_reported': <ANY>,
    'last_updated': <ANY>,
    'state': '220.0',
  })
# ---
# name: test_sensors[eve_thermo][sensor.eve_thermo_battery-entry]
  EntityRegistryEntrySnapshot({
    'aliases': set({
    }),
    'area_id': None,
    'capabilities': dict({
      'state_class': <SensorStateClass.MEASUREMENT: 'measurement'>,
    }),
    'config_entry_id': <ANY>,
    'config_subentry_id': <ANY>,
    'device_class': None,
    'device_id': <ANY>,
    'disabled_by': None,
    'domain': 'sensor',
    'entity_category': <EntityCategory.DIAGNOSTIC: 'diagnostic'>,
    'entity_id': 'sensor.eve_thermo_battery',
    'has_entity_name': True,
    'hidden_by': None,
    'icon': None,
    'id': <ANY>,
    'labels': set({
    }),
    'name': None,
    'options': dict({
    }),
    'original_device_class': <SensorDeviceClass.BATTERY: 'battery'>,
    'original_icon': None,
    'original_name': 'Battery',
    'platform': 'matter',
    'previous_unique_id': None,
    'suggested_object_id': None,
    'supported_features': 0,
    'translation_key': None,
    'unique_id': '00000000000004D2-0000000000000021-MatterNodeDevice-0-PowerSource-47-12',
    'unit_of_measurement': '%',
  })
# ---
# name: test_sensors[eve_thermo][sensor.eve_thermo_battery-state]
  StateSnapshot({
    'attributes': ReadOnlyDict({
      'device_class': 'battery',
      'friendly_name': 'Eve Thermo Battery',
      'state_class': <SensorStateClass.MEASUREMENT: 'measurement'>,
      'unit_of_measurement': '%',
    }),
    'context': <ANY>,
    'entity_id': 'sensor.eve_thermo_battery',
    'last_changed': <ANY>,
    'last_reported': <ANY>,
    'last_updated': <ANY>,
    'state': '100',
  })
# ---
# name: test_sensors[eve_thermo][sensor.eve_thermo_battery_voltage-entry]
  EntityRegistryEntrySnapshot({
    'aliases': set({
    }),
    'area_id': None,
    'capabilities': dict({
      'state_class': <SensorStateClass.MEASUREMENT: 'measurement'>,
    }),
    'config_entry_id': <ANY>,
    'config_subentry_id': <ANY>,
    'device_class': None,
    'device_id': <ANY>,
    'disabled_by': None,
    'domain': 'sensor',
    'entity_category': <EntityCategory.DIAGNOSTIC: 'diagnostic'>,
    'entity_id': 'sensor.eve_thermo_battery_voltage',
    'has_entity_name': True,
    'hidden_by': None,
    'icon': None,
    'id': <ANY>,
    'labels': set({
    }),
    'name': None,
    'options': dict({
      'sensor': dict({
        'suggested_display_precision': 0,
      }),
      'sensor.private': dict({
        'suggested_unit_of_measurement': <UnitOfElectricPotential.VOLT: 'V'>,
      }),
    }),
    'original_device_class': <SensorDeviceClass.VOLTAGE: 'voltage'>,
    'original_icon': None,
    'original_name': 'Battery voltage',
    'platform': 'matter',
    'previous_unique_id': None,
    'suggested_object_id': None,
    'supported_features': 0,
    'translation_key': 'battery_voltage',
    'unique_id': '00000000000004D2-0000000000000021-MatterNodeDevice-0-PowerSourceBatVoltage-47-11',
    'unit_of_measurement': <UnitOfElectricPotential.VOLT: 'V'>,
  })
# ---
# name: test_sensors[eve_thermo][sensor.eve_thermo_battery_voltage-state]
  StateSnapshot({
    'attributes': ReadOnlyDict({
      'device_class': 'voltage',
      'friendly_name': 'Eve Thermo Battery voltage',
      'state_class': <SensorStateClass.MEASUREMENT: 'measurement'>,
      'unit_of_measurement': <UnitOfElectricPotential.VOLT: 'V'>,
    }),
    'context': <ANY>,
    'entity_id': 'sensor.eve_thermo_battery_voltage',
    'last_changed': <ANY>,
    'last_reported': <ANY>,
    'last_updated': <ANY>,
    'state': '3.05',
  })
# ---
# name: test_sensors[eve_thermo][sensor.eve_thermo_temperature-entry]
  EntityRegistryEntrySnapshot({
    'aliases': set({
    }),
    'area_id': None,
    'capabilities': dict({
      'state_class': <SensorStateClass.MEASUREMENT: 'measurement'>,
    }),
    'config_entry_id': <ANY>,
    'config_subentry_id': <ANY>,
    'device_class': None,
    'device_id': <ANY>,
    'disabled_by': None,
    'domain': 'sensor',
    'entity_category': None,
    'entity_id': 'sensor.eve_thermo_temperature',
    'has_entity_name': True,
    'hidden_by': None,
    'icon': None,
    'id': <ANY>,
    'labels': set({
    }),
    'name': None,
    'options': dict({
      'sensor': dict({
        'suggested_display_precision': 1,
      }),
    }),
    'original_device_class': <SensorDeviceClass.TEMPERATURE: 'temperature'>,
    'original_icon': None,
    'original_name': 'Temperature',
    'platform': 'matter',
    'previous_unique_id': None,
    'suggested_object_id': None,
    'supported_features': 0,
    'translation_key': None,
    'unique_id': '00000000000004D2-0000000000000021-MatterNodeDevice-1-ThermostatLocalTemperature-513-0',
    'unit_of_measurement': <UnitOfTemperature.CELSIUS: '°C'>,
  })
# ---
# name: test_sensors[eve_thermo][sensor.eve_thermo_temperature-state]
  StateSnapshot({
    'attributes': ReadOnlyDict({
      'device_class': 'temperature',
      'friendly_name': 'Eve Thermo Temperature',
      'state_class': <SensorStateClass.MEASUREMENT: 'measurement'>,
      'unit_of_measurement': <UnitOfTemperature.CELSIUS: '°C'>,
    }),
    'context': <ANY>,
    'entity_id': 'sensor.eve_thermo_temperature',
    'last_changed': <ANY>,
    'last_reported': <ANY>,
    'last_updated': <ANY>,
    'state': '21.0',
  })
# ---
# name: test_sensors[eve_thermo][sensor.eve_thermo_valve_position-entry]
  EntityRegistryEntrySnapshot({
    'aliases': set({
    }),
    'area_id': None,
    'capabilities': None,
    'config_entry_id': <ANY>,
    'config_subentry_id': <ANY>,
    'device_class': None,
    'device_id': <ANY>,
    'disabled_by': None,
    'domain': 'sensor',
    'entity_category': None,
    'entity_id': 'sensor.eve_thermo_valve_position',
    'has_entity_name': True,
    'hidden_by': None,
    'icon': None,
    'id': <ANY>,
    'labels': set({
    }),
    'name': None,
    'options': dict({
    }),
    'original_device_class': None,
    'original_icon': None,
    'original_name': 'Valve position',
    'platform': 'matter',
    'previous_unique_id': None,
    'suggested_object_id': None,
    'supported_features': 0,
    'translation_key': 'valve_position',
    'unique_id': '00000000000004D2-0000000000000021-MatterNodeDevice-1-EveThermoValvePosition-319486977-319422488',
    'unit_of_measurement': '%',
  })
# ---
# name: test_sensors[eve_thermo][sensor.eve_thermo_valve_position-state]
  StateSnapshot({
    'attributes': ReadOnlyDict({
      'friendly_name': 'Eve Thermo Valve position',
      'unit_of_measurement': '%',
    }),
    'context': <ANY>,
    'entity_id': 'sensor.eve_thermo_valve_position',
    'last_changed': <ANY>,
    'last_reported': <ANY>,
    'last_updated': <ANY>,
    'state': '10',
  })
# ---
# name: test_sensors[eve_weather_sensor][sensor.eve_weather_battery-entry]
  EntityRegistryEntrySnapshot({
    'aliases': set({
    }),
    'area_id': None,
    'capabilities': dict({
      'state_class': <SensorStateClass.MEASUREMENT: 'measurement'>,
    }),
    'config_entry_id': <ANY>,
    'config_subentry_id': <ANY>,
    'device_class': None,
    'device_id': <ANY>,
    'disabled_by': None,
    'domain': 'sensor',
    'entity_category': <EntityCategory.DIAGNOSTIC: 'diagnostic'>,
    'entity_id': 'sensor.eve_weather_battery',
    'has_entity_name': True,
    'hidden_by': None,
    'icon': None,
    'id': <ANY>,
    'labels': set({
    }),
    'name': None,
    'options': dict({
    }),
    'original_device_class': <SensorDeviceClass.BATTERY: 'battery'>,
    'original_icon': None,
    'original_name': 'Battery',
    'platform': 'matter',
    'previous_unique_id': None,
    'suggested_object_id': None,
    'supported_features': 0,
    'translation_key': None,
    'unique_id': '00000000000004D2-000000000000001D-MatterNodeDevice-0-PowerSource-47-12',
    'unit_of_measurement': '%',
  })
# ---
# name: test_sensors[eve_weather_sensor][sensor.eve_weather_battery-state]
  StateSnapshot({
    'attributes': ReadOnlyDict({
      'device_class': 'battery',
      'friendly_name': 'Eve Weather Battery',
      'state_class': <SensorStateClass.MEASUREMENT: 'measurement'>,
      'unit_of_measurement': '%',
    }),
    'context': <ANY>,
    'entity_id': 'sensor.eve_weather_battery',
    'last_changed': <ANY>,
    'last_reported': <ANY>,
    'last_updated': <ANY>,
    'state': '100',
  })
# ---
# name: test_sensors[eve_weather_sensor][sensor.eve_weather_battery_voltage-entry]
  EntityRegistryEntrySnapshot({
    'aliases': set({
    }),
    'area_id': None,
    'capabilities': dict({
      'state_class': <SensorStateClass.MEASUREMENT: 'measurement'>,
    }),
    'config_entry_id': <ANY>,
    'config_subentry_id': <ANY>,
    'device_class': None,
    'device_id': <ANY>,
    'disabled_by': None,
    'domain': 'sensor',
    'entity_category': <EntityCategory.DIAGNOSTIC: 'diagnostic'>,
    'entity_id': 'sensor.eve_weather_battery_voltage',
    'has_entity_name': True,
    'hidden_by': None,
    'icon': None,
    'id': <ANY>,
    'labels': set({
    }),
    'name': None,
    'options': dict({
      'sensor': dict({
        'suggested_display_precision': 0,
      }),
      'sensor.private': dict({
        'suggested_unit_of_measurement': <UnitOfElectricPotential.VOLT: 'V'>,
      }),
    }),
    'original_device_class': <SensorDeviceClass.VOLTAGE: 'voltage'>,
    'original_icon': None,
    'original_name': 'Battery voltage',
    'platform': 'matter',
    'previous_unique_id': None,
    'suggested_object_id': None,
    'supported_features': 0,
    'translation_key': 'battery_voltage',
    'unique_id': '00000000000004D2-000000000000001D-MatterNodeDevice-0-PowerSourceBatVoltage-47-11',
    'unit_of_measurement': <UnitOfElectricPotential.VOLT: 'V'>,
  })
# ---
# name: test_sensors[eve_weather_sensor][sensor.eve_weather_battery_voltage-state]
  StateSnapshot({
    'attributes': ReadOnlyDict({
      'device_class': 'voltage',
      'friendly_name': 'Eve Weather Battery voltage',
      'state_class': <SensorStateClass.MEASUREMENT: 'measurement'>,
      'unit_of_measurement': <UnitOfElectricPotential.VOLT: 'V'>,
    }),
    'context': <ANY>,
    'entity_id': 'sensor.eve_weather_battery_voltage',
    'last_changed': <ANY>,
    'last_reported': <ANY>,
    'last_updated': <ANY>,
    'state': '2.956',
  })
# ---
# name: test_sensors[eve_weather_sensor][sensor.eve_weather_humidity-entry]
  EntityRegistryEntrySnapshot({
    'aliases': set({
    }),
    'area_id': None,
    'capabilities': dict({
      'state_class': <SensorStateClass.MEASUREMENT: 'measurement'>,
    }),
    'config_entry_id': <ANY>,
    'config_subentry_id': <ANY>,
    'device_class': None,
    'device_id': <ANY>,
    'disabled_by': None,
    'domain': 'sensor',
    'entity_category': None,
    'entity_id': 'sensor.eve_weather_humidity',
    'has_entity_name': True,
    'hidden_by': None,
    'icon': None,
    'id': <ANY>,
    'labels': set({
    }),
    'name': None,
    'options': dict({
    }),
    'original_device_class': <SensorDeviceClass.HUMIDITY: 'humidity'>,
    'original_icon': None,
    'original_name': 'Humidity',
    'platform': 'matter',
    'previous_unique_id': None,
    'suggested_object_id': None,
    'supported_features': 0,
    'translation_key': None,
    'unique_id': '00000000000004D2-000000000000001D-MatterNodeDevice-2-HumiditySensor-1029-0',
    'unit_of_measurement': '%',
  })
# ---
# name: test_sensors[eve_weather_sensor][sensor.eve_weather_humidity-state]
  StateSnapshot({
    'attributes': ReadOnlyDict({
      'device_class': 'humidity',
      'friendly_name': 'Eve Weather Humidity',
      'state_class': <SensorStateClass.MEASUREMENT: 'measurement'>,
      'unit_of_measurement': '%',
    }),
    'context': <ANY>,
    'entity_id': 'sensor.eve_weather_humidity',
    'last_changed': <ANY>,
    'last_reported': <ANY>,
    'last_updated': <ANY>,
    'state': '80.66',
  })
# ---
# name: test_sensors[eve_weather_sensor][sensor.eve_weather_pressure-entry]
  EntityRegistryEntrySnapshot({
    'aliases': set({
    }),
    'area_id': None,
    'capabilities': dict({
      'state_class': <SensorStateClass.MEASUREMENT: 'measurement'>,
    }),
    'config_entry_id': <ANY>,
    'config_subentry_id': <ANY>,
    'device_class': None,
    'device_id': <ANY>,
    'disabled_by': None,
    'domain': 'sensor',
    'entity_category': None,
    'entity_id': 'sensor.eve_weather_pressure',
    'has_entity_name': True,
    'hidden_by': None,
    'icon': None,
    'id': <ANY>,
    'labels': set({
    }),
    'name': None,
    'options': dict({
      'sensor': dict({
        'suggested_display_precision': 1,
      }),
    }),
    'original_device_class': <SensorDeviceClass.PRESSURE: 'pressure'>,
    'original_icon': None,
    'original_name': 'Pressure',
    'platform': 'matter',
    'previous_unique_id': None,
    'suggested_object_id': None,
    'supported_features': 0,
    'translation_key': None,
    'unique_id': '00000000000004D2-000000000000001D-MatterNodeDevice-1-EveWeatherPressure-319486977-319422484',
    'unit_of_measurement': <UnitOfPressure.HPA: 'hPa'>,
  })
# ---
# name: test_sensors[eve_weather_sensor][sensor.eve_weather_pressure-state]
  StateSnapshot({
    'attributes': ReadOnlyDict({
      'device_class': 'pressure',
      'friendly_name': 'Eve Weather Pressure',
      'state_class': <SensorStateClass.MEASUREMENT: 'measurement'>,
      'unit_of_measurement': <UnitOfPressure.HPA: 'hPa'>,
    }),
    'context': <ANY>,
    'entity_id': 'sensor.eve_weather_pressure',
    'last_changed': <ANY>,
    'last_reported': <ANY>,
    'last_updated': <ANY>,
    'state': '1008.5',
  })
# ---
# name: test_sensors[eve_weather_sensor][sensor.eve_weather_temperature-entry]
  EntityRegistryEntrySnapshot({
    'aliases': set({
    }),
    'area_id': None,
    'capabilities': dict({
      'state_class': <SensorStateClass.MEASUREMENT: 'measurement'>,
    }),
    'config_entry_id': <ANY>,
    'config_subentry_id': <ANY>,
    'device_class': None,
    'device_id': <ANY>,
    'disabled_by': None,
    'domain': 'sensor',
    'entity_category': None,
    'entity_id': 'sensor.eve_weather_temperature',
    'has_entity_name': True,
    'hidden_by': None,
    'icon': None,
    'id': <ANY>,
    'labels': set({
    }),
    'name': None,
    'options': dict({
      'sensor': dict({
        'suggested_display_precision': 1,
      }),
    }),
    'original_device_class': <SensorDeviceClass.TEMPERATURE: 'temperature'>,
    'original_icon': None,
    'original_name': 'Temperature',
    'platform': 'matter',
    'previous_unique_id': None,
    'suggested_object_id': None,
    'supported_features': 0,
    'translation_key': None,
    'unique_id': '00000000000004D2-000000000000001D-MatterNodeDevice-1-TemperatureSensor-1026-0',
    'unit_of_measurement': <UnitOfTemperature.CELSIUS: '°C'>,
  })
# ---
# name: test_sensors[eve_weather_sensor][sensor.eve_weather_temperature-state]
  StateSnapshot({
    'attributes': ReadOnlyDict({
      'device_class': 'temperature',
      'friendly_name': 'Eve Weather Temperature',
      'state_class': <SensorStateClass.MEASUREMENT: 'measurement'>,
      'unit_of_measurement': <UnitOfTemperature.CELSIUS: '°C'>,
    }),
    'context': <ANY>,
    'entity_id': 'sensor.eve_weather_temperature',
    'last_changed': <ANY>,
    'last_reported': <ANY>,
    'last_updated': <ANY>,
    'state': '16.03',
  })
# ---
# name: test_sensors[eve_weather_sensor][sensor.eve_weather_weather_trend-entry]
  EntityRegistryEntrySnapshot({
    'aliases': set({
    }),
    'area_id': None,
    'capabilities': dict({
      'options': list([
        'sunny',
        'cloudy',
        'rainy',
        'stormy',
      ]),
    }),
    'config_entry_id': <ANY>,
    'config_subentry_id': <ANY>,
    'device_class': None,
    'device_id': <ANY>,
    'disabled_by': None,
    'domain': 'sensor',
    'entity_category': None,
    'entity_id': 'sensor.eve_weather_weather_trend',
    'has_entity_name': True,
    'hidden_by': None,
    'icon': None,
    'id': <ANY>,
    'labels': set({
    }),
    'name': None,
    'options': dict({
    }),
    'original_device_class': <SensorDeviceClass.ENUM: 'enum'>,
    'original_icon': None,
    'original_name': 'Weather trend',
    'platform': 'matter',
    'previous_unique_id': None,
    'suggested_object_id': None,
    'supported_features': 0,
    'translation_key': 'eve_weather_trend',
    'unique_id': '00000000000004D2-000000000000001D-MatterNodeDevice-1-EveWeatherWeatherTrend-319486977-319422485',
    'unit_of_measurement': None,
  })
# ---
# name: test_sensors[eve_weather_sensor][sensor.eve_weather_weather_trend-state]
  StateSnapshot({
    'attributes': ReadOnlyDict({
      'device_class': 'enum',
      'friendly_name': 'Eve Weather Weather trend',
      'options': list([
        'sunny',
        'cloudy',
        'rainy',
        'stormy',
      ]),
    }),
    'context': <ANY>,
    'entity_id': 'sensor.eve_weather_weather_trend',
    'last_changed': <ANY>,
    'last_reported': <ANY>,
    'last_updated': <ANY>,
    'state': 'rainy',
  })
# ---
# name: test_sensors[extractor_hood][sensor.mock_extractor_hood_activated_carbon_filter_condition-entry]
  EntityRegistryEntrySnapshot({
    'aliases': set({
    }),
    'area_id': None,
    'capabilities': dict({
      'state_class': <SensorStateClass.MEASUREMENT: 'measurement'>,
    }),
    'config_entry_id': <ANY>,
    'config_subentry_id': <ANY>,
    'device_class': None,
    'device_id': <ANY>,
    'disabled_by': None,
    'domain': 'sensor',
    'entity_category': None,
    'entity_id': 'sensor.mock_extractor_hood_activated_carbon_filter_condition',
    'has_entity_name': True,
    'hidden_by': None,
    'icon': None,
    'id': <ANY>,
    'labels': set({
    }),
    'name': None,
    'options': dict({
    }),
    'original_device_class': None,
    'original_icon': None,
    'original_name': 'Activated carbon filter condition',
    'platform': 'matter',
    'previous_unique_id': None,
    'suggested_object_id': None,
    'supported_features': 0,
    'translation_key': 'activated_carbon_filter_condition',
    'unique_id': '00000000000004D2-0000000000000049-MatterNodeDevice-1-ActivatedCarbonFilterCondition-114-0',
    'unit_of_measurement': '%',
  })
# ---
# name: test_sensors[extractor_hood][sensor.mock_extractor_hood_activated_carbon_filter_condition-state]
  StateSnapshot({
    'attributes': ReadOnlyDict({
      'friendly_name': 'Mock Extractor hood Activated carbon filter condition',
      'state_class': <SensorStateClass.MEASUREMENT: 'measurement'>,
      'unit_of_measurement': '%',
    }),
    'context': <ANY>,
    'entity_id': 'sensor.mock_extractor_hood_activated_carbon_filter_condition',
    'last_changed': <ANY>,
    'last_reported': <ANY>,
    'last_updated': <ANY>,
    'state': '100',
  })
# ---
# name: test_sensors[extractor_hood][sensor.mock_extractor_hood_hepa_filter_condition-entry]
  EntityRegistryEntrySnapshot({
    'aliases': set({
    }),
    'area_id': None,
    'capabilities': dict({
      'state_class': <SensorStateClass.MEASUREMENT: 'measurement'>,
    }),
    'config_entry_id': <ANY>,
    'config_subentry_id': <ANY>,
    'device_class': None,
    'device_id': <ANY>,
    'disabled_by': None,
    'domain': 'sensor',
    'entity_category': None,
    'entity_id': 'sensor.mock_extractor_hood_hepa_filter_condition',
    'has_entity_name': True,
    'hidden_by': None,
    'icon': None,
    'id': <ANY>,
    'labels': set({
    }),
    'name': None,
    'options': dict({
    }),
    'original_device_class': None,
    'original_icon': None,
    'original_name': 'HEPA filter condition',
    'platform': 'matter',
    'previous_unique_id': None,
    'suggested_object_id': None,
    'supported_features': 0,
    'translation_key': 'hepa_filter_condition',
    'unique_id': '00000000000004D2-0000000000000049-MatterNodeDevice-1-HepaFilterCondition-113-0',
    'unit_of_measurement': '%',
  })
# ---
# name: test_sensors[extractor_hood][sensor.mock_extractor_hood_hepa_filter_condition-state]
  StateSnapshot({
    'attributes': ReadOnlyDict({
      'friendly_name': 'Mock Extractor hood HEPA filter condition',
      'state_class': <SensorStateClass.MEASUREMENT: 'measurement'>,
      'unit_of_measurement': '%',
    }),
    'context': <ANY>,
    'entity_id': 'sensor.mock_extractor_hood_hepa_filter_condition',
    'last_changed': <ANY>,
    'last_reported': <ANY>,
    'last_updated': <ANY>,
    'state': '100',
  })
# ---
# name: test_sensors[flow_sensor][sensor.mock_flow_sensor_flow-entry]
  EntityRegistryEntrySnapshot({
    'aliases': set({
    }),
    'area_id': None,
    'capabilities': dict({
      'state_class': <SensorStateClass.MEASUREMENT: 'measurement'>,
    }),
    'config_entry_id': <ANY>,
    'config_subentry_id': <ANY>,
    'device_class': None,
    'device_id': <ANY>,
    'disabled_by': None,
    'domain': 'sensor',
    'entity_category': None,
    'entity_id': 'sensor.mock_flow_sensor_flow',
    'has_entity_name': True,
    'hidden_by': None,
    'icon': None,
    'id': <ANY>,
    'labels': set({
    }),
    'name': None,
    'options': dict({
    }),
    'original_device_class': None,
    'original_icon': None,
    'original_name': 'Flow',
    'platform': 'matter',
    'previous_unique_id': None,
    'suggested_object_id': None,
    'supported_features': 0,
    'translation_key': 'flow',
    'unique_id': '00000000000004D2-0000000000000001-MatterNodeDevice-1-FlowSensor-1028-0',
    'unit_of_measurement': <UnitOfVolumeFlowRate.CUBIC_METERS_PER_HOUR: 'm³/h'>,
  })
# ---
# name: test_sensors[flow_sensor][sensor.mock_flow_sensor_flow-state]
  StateSnapshot({
    'attributes': ReadOnlyDict({
      'friendly_name': 'Mock Flow Sensor Flow',
      'state_class': <SensorStateClass.MEASUREMENT: 'measurement'>,
      'unit_of_measurement': <UnitOfVolumeFlowRate.CUBIC_METERS_PER_HOUR: 'm³/h'>,
    }),
    'context': <ANY>,
    'entity_id': 'sensor.mock_flow_sensor_flow',
    'last_changed': <ANY>,
    'last_reported': <ANY>,
    'last_updated': <ANY>,
    'state': '0.0',
  })
# ---
# name: test_sensors[generic_switch][sensor.mock_generic_switch_current_switch_position-entry]
  EntityRegistryEntrySnapshot({
    'aliases': set({
    }),
    'area_id': None,
    'capabilities': dict({
      'state_class': <SensorStateClass.MEASUREMENT: 'measurement'>,
    }),
    'config_entry_id': <ANY>,
    'config_subentry_id': <ANY>,
    'device_class': None,
    'device_id': <ANY>,
    'disabled_by': None,
    'domain': 'sensor',
    'entity_category': <EntityCategory.DIAGNOSTIC: 'diagnostic'>,
    'entity_id': 'sensor.mock_generic_switch_current_switch_position',
    'has_entity_name': True,
    'hidden_by': None,
    'icon': None,
    'id': <ANY>,
    'labels': set({
    }),
    'name': None,
    'options': dict({
    }),
    'original_device_class': None,
    'original_icon': None,
    'original_name': 'Current switch position',
    'platform': 'matter',
    'previous_unique_id': None,
    'suggested_object_id': None,
    'supported_features': 0,
    'translation_key': 'switch_current_position',
    'unique_id': '00000000000004D2-0000000000000001-MatterNodeDevice-1-SwitchCurrentPosition-59-1',
    'unit_of_measurement': None,
  })
# ---
# name: test_sensors[generic_switch][sensor.mock_generic_switch_current_switch_position-state]
  StateSnapshot({
    'attributes': ReadOnlyDict({
      'friendly_name': 'Mock Generic Switch Current switch position',
      'state_class': <SensorStateClass.MEASUREMENT: 'measurement'>,
    }),
    'context': <ANY>,
    'entity_id': 'sensor.mock_generic_switch_current_switch_position',
    'last_changed': <ANY>,
    'last_reported': <ANY>,
    'last_updated': <ANY>,
    'state': '0',
  })
# ---
# name: test_sensors[generic_switch_multi][sensor.mock_generic_switch_current_switch_position_1-entry]
  EntityRegistryEntrySnapshot({
    'aliases': set({
    }),
    'area_id': None,
    'capabilities': dict({
      'state_class': <SensorStateClass.MEASUREMENT: 'measurement'>,
    }),
    'config_entry_id': <ANY>,
    'config_subentry_id': <ANY>,
    'device_class': None,
    'device_id': <ANY>,
    'disabled_by': None,
    'domain': 'sensor',
    'entity_category': <EntityCategory.DIAGNOSTIC: 'diagnostic'>,
    'entity_id': 'sensor.mock_generic_switch_current_switch_position_1',
    'has_entity_name': True,
    'hidden_by': None,
    'icon': None,
    'id': <ANY>,
    'labels': set({
    }),
    'name': None,
    'options': dict({
    }),
    'original_device_class': None,
    'original_icon': None,
    'original_name': 'Current switch position (1)',
    'platform': 'matter',
    'previous_unique_id': None,
    'suggested_object_id': None,
    'supported_features': 0,
    'translation_key': 'switch_current_position',
    'unique_id': '00000000000004D2-0000000000000001-MatterNodeDevice-1-SwitchCurrentPosition-59-1',
    'unit_of_measurement': None,
  })
# ---
# name: test_sensors[generic_switch_multi][sensor.mock_generic_switch_current_switch_position_1-state]
  StateSnapshot({
    'attributes': ReadOnlyDict({
      'friendly_name': 'Mock Generic Switch Current switch position (1)',
      'state_class': <SensorStateClass.MEASUREMENT: 'measurement'>,
    }),
    'context': <ANY>,
    'entity_id': 'sensor.mock_generic_switch_current_switch_position_1',
    'last_changed': <ANY>,
    'last_reported': <ANY>,
    'last_updated': <ANY>,
    'state': '0',
  })
# ---
# name: test_sensors[generic_switch_multi][sensor.mock_generic_switch_current_switch_position_2-entry]
  EntityRegistryEntrySnapshot({
    'aliases': set({
    }),
    'area_id': None,
    'capabilities': dict({
      'state_class': <SensorStateClass.MEASUREMENT: 'measurement'>,
    }),
    'config_entry_id': <ANY>,
    'config_subentry_id': <ANY>,
    'device_class': None,
    'device_id': <ANY>,
    'disabled_by': None,
    'domain': 'sensor',
    'entity_category': <EntityCategory.DIAGNOSTIC: 'diagnostic'>,
    'entity_id': 'sensor.mock_generic_switch_current_switch_position_2',
    'has_entity_name': True,
    'hidden_by': None,
    'icon': None,
    'id': <ANY>,
    'labels': set({
    }),
    'name': None,
    'options': dict({
    }),
    'original_device_class': None,
    'original_icon': None,
    'original_name': 'Current switch position (2)',
    'platform': 'matter',
    'previous_unique_id': None,
    'suggested_object_id': None,
    'supported_features': 0,
    'translation_key': 'switch_current_position',
    'unique_id': '00000000000004D2-0000000000000001-MatterNodeDevice-2-SwitchCurrentPosition-59-1',
    'unit_of_measurement': None,
  })
# ---
# name: test_sensors[generic_switch_multi][sensor.mock_generic_switch_current_switch_position_2-state]
  StateSnapshot({
    'attributes': ReadOnlyDict({
      'friendly_name': 'Mock Generic Switch Current switch position (2)',
      'state_class': <SensorStateClass.MEASUREMENT: 'measurement'>,
    }),
    'context': <ANY>,
    'entity_id': 'sensor.mock_generic_switch_current_switch_position_2',
    'last_changed': <ANY>,
    'last_reported': <ANY>,
    'last_updated': <ANY>,
    'state': '0',
  })
# ---
# name: test_sensors[haojai_switch][sensor.hjmt_6b_battery-entry]
  EntityRegistryEntrySnapshot({
    'aliases': set({
    }),
    'area_id': None,
    'capabilities': dict({
      'state_class': <SensorStateClass.MEASUREMENT: 'measurement'>,
    }),
    'config_entry_id': <ANY>,
    'config_subentry_id': <ANY>,
    'device_class': None,
    'device_id': <ANY>,
    'disabled_by': None,
    'domain': 'sensor',
    'entity_category': <EntityCategory.DIAGNOSTIC: 'diagnostic'>,
    'entity_id': 'sensor.hjmt_6b_battery',
    'has_entity_name': True,
    'hidden_by': None,
    'icon': None,
    'id': <ANY>,
    'labels': set({
    }),
    'name': None,
    'options': dict({
    }),
    'original_device_class': <SensorDeviceClass.BATTERY: 'battery'>,
    'original_icon': None,
    'original_name': 'Battery',
    'platform': 'matter',
    'previous_unique_id': None,
    'suggested_object_id': None,
    'supported_features': 0,
    'translation_key': None,
    'unique_id': '00000000000004D2-0000000000000003-MatterNodeDevice-0-PowerSource-47-12',
    'unit_of_measurement': '%',
  })
# ---
# name: test_sensors[haojai_switch][sensor.hjmt_6b_battery-state]
  StateSnapshot({
    'attributes': ReadOnlyDict({
      'device_class': 'battery',
      'friendly_name': 'HJMT-6B Battery',
      'state_class': <SensorStateClass.MEASUREMENT: 'measurement'>,
      'unit_of_measurement': '%',
    }),
    'context': <ANY>,
    'entity_id': 'sensor.hjmt_6b_battery',
    'last_changed': <ANY>,
    'last_reported': <ANY>,
    'last_updated': <ANY>,
    'state': '1',
  })
# ---
# name: test_sensors[haojai_switch][sensor.hjmt_6b_battery_voltage-entry]
  EntityRegistryEntrySnapshot({
    'aliases': set({
    }),
    'area_id': None,
    'capabilities': dict({
      'state_class': <SensorStateClass.MEASUREMENT: 'measurement'>,
    }),
    'config_entry_id': <ANY>,
    'config_subentry_id': <ANY>,
    'device_class': None,
    'device_id': <ANY>,
    'disabled_by': None,
    'domain': 'sensor',
    'entity_category': <EntityCategory.DIAGNOSTIC: 'diagnostic'>,
    'entity_id': 'sensor.hjmt_6b_battery_voltage',
    'has_entity_name': True,
    'hidden_by': None,
    'icon': None,
    'id': <ANY>,
    'labels': set({
    }),
    'name': None,
    'options': dict({
      'sensor': dict({
        'suggested_display_precision': 0,
      }),
      'sensor.private': dict({
        'suggested_unit_of_measurement': <UnitOfElectricPotential.VOLT: 'V'>,
      }),
    }),
    'original_device_class': <SensorDeviceClass.VOLTAGE: 'voltage'>,
    'original_icon': None,
    'original_name': 'Battery voltage',
    'platform': 'matter',
    'previous_unique_id': None,
    'suggested_object_id': None,
    'supported_features': 0,
    'translation_key': 'battery_voltage',
    'unique_id': '00000000000004D2-0000000000000003-MatterNodeDevice-0-PowerSourceBatVoltage-47-11',
    'unit_of_measurement': <UnitOfElectricPotential.VOLT: 'V'>,
  })
# ---
# name: test_sensors[haojai_switch][sensor.hjmt_6b_battery_voltage-state]
  StateSnapshot({
    'attributes': ReadOnlyDict({
      'device_class': 'voltage',
      'friendly_name': 'HJMT-6B Battery voltage',
      'state_class': <SensorStateClass.MEASUREMENT: 'measurement'>,
      'unit_of_measurement': <UnitOfElectricPotential.VOLT: 'V'>,
    }),
    'context': <ANY>,
    'entity_id': 'sensor.hjmt_6b_battery_voltage',
    'last_changed': <ANY>,
    'last_reported': <ANY>,
    'last_updated': <ANY>,
    'state': '2.316',
  })
# ---
# name: test_sensors[haojai_switch][sensor.hjmt_6b_current_switch_position_1-entry]
  EntityRegistryEntrySnapshot({
    'aliases': set({
    }),
    'area_id': None,
    'capabilities': dict({
      'state_class': <SensorStateClass.MEASUREMENT: 'measurement'>,
    }),
    'config_entry_id': <ANY>,
    'config_subentry_id': <ANY>,
    'device_class': None,
    'device_id': <ANY>,
    'disabled_by': None,
    'domain': 'sensor',
    'entity_category': <EntityCategory.DIAGNOSTIC: 'diagnostic'>,
    'entity_id': 'sensor.hjmt_6b_current_switch_position_1',
    'has_entity_name': True,
    'hidden_by': None,
    'icon': None,
    'id': <ANY>,
    'labels': set({
    }),
    'name': None,
    'options': dict({
    }),
    'original_device_class': None,
    'original_icon': None,
    'original_name': 'Current switch position (1)',
    'platform': 'matter',
    'previous_unique_id': None,
    'suggested_object_id': None,
    'supported_features': 0,
    'translation_key': 'switch_current_position',
    'unique_id': '00000000000004D2-0000000000000003-MatterNodeDevice-1-SwitchCurrentPosition-59-1',
    'unit_of_measurement': None,
  })
# ---
# name: test_sensors[haojai_switch][sensor.hjmt_6b_current_switch_position_1-state]
  StateSnapshot({
    'attributes': ReadOnlyDict({
      'friendly_name': 'HJMT-6B Current switch position (1)',
      'state_class': <SensorStateClass.MEASUREMENT: 'measurement'>,
    }),
    'context': <ANY>,
    'entity_id': 'sensor.hjmt_6b_current_switch_position_1',
    'last_changed': <ANY>,
    'last_reported': <ANY>,
    'last_updated': <ANY>,
    'state': '0',
  })
# ---
# name: test_sensors[haojai_switch][sensor.hjmt_6b_current_switch_position_2-entry]
  EntityRegistryEntrySnapshot({
    'aliases': set({
    }),
    'area_id': None,
    'capabilities': dict({
      'state_class': <SensorStateClass.MEASUREMENT: 'measurement'>,
    }),
    'config_entry_id': <ANY>,
    'config_subentry_id': <ANY>,
    'device_class': None,
    'device_id': <ANY>,
    'disabled_by': None,
    'domain': 'sensor',
    'entity_category': <EntityCategory.DIAGNOSTIC: 'diagnostic'>,
    'entity_id': 'sensor.hjmt_6b_current_switch_position_2',
    'has_entity_name': True,
    'hidden_by': None,
    'icon': None,
    'id': <ANY>,
    'labels': set({
    }),
    'name': None,
    'options': dict({
    }),
    'original_device_class': None,
    'original_icon': None,
    'original_name': 'Current switch position (2)',
    'platform': 'matter',
    'previous_unique_id': None,
    'suggested_object_id': None,
    'supported_features': 0,
    'translation_key': 'switch_current_position',
    'unique_id': '00000000000004D2-0000000000000003-MatterNodeDevice-2-SwitchCurrentPosition-59-1',
    'unit_of_measurement': None,
  })
# ---
# name: test_sensors[haojai_switch][sensor.hjmt_6b_current_switch_position_2-state]
  StateSnapshot({
    'attributes': ReadOnlyDict({
      'friendly_name': 'HJMT-6B Current switch position (2)',
      'state_class': <SensorStateClass.MEASUREMENT: 'measurement'>,
    }),
    'context': <ANY>,
    'entity_id': 'sensor.hjmt_6b_current_switch_position_2',
    'last_changed': <ANY>,
    'last_reported': <ANY>,
    'last_updated': <ANY>,
    'state': '0',
  })
# ---
# name: test_sensors[haojai_switch][sensor.hjmt_6b_current_switch_position_3-entry]
  EntityRegistryEntrySnapshot({
    'aliases': set({
    }),
    'area_id': None,
    'capabilities': dict({
      'state_class': <SensorStateClass.MEASUREMENT: 'measurement'>,
    }),
    'config_entry_id': <ANY>,
    'config_subentry_id': <ANY>,
    'device_class': None,
    'device_id': <ANY>,
    'disabled_by': None,
    'domain': 'sensor',
    'entity_category': <EntityCategory.DIAGNOSTIC: 'diagnostic'>,
    'entity_id': 'sensor.hjmt_6b_current_switch_position_3',
    'has_entity_name': True,
    'hidden_by': None,
    'icon': None,
    'id': <ANY>,
    'labels': set({
    }),
    'name': None,
    'options': dict({
    }),
    'original_device_class': None,
    'original_icon': None,
    'original_name': 'Current switch position (3)',
    'platform': 'matter',
    'previous_unique_id': None,
    'suggested_object_id': None,
    'supported_features': 0,
    'translation_key': 'switch_current_position',
    'unique_id': '00000000000004D2-0000000000000003-MatterNodeDevice-3-SwitchCurrentPosition-59-1',
    'unit_of_measurement': None,
  })
# ---
# name: test_sensors[haojai_switch][sensor.hjmt_6b_current_switch_position_3-state]
  StateSnapshot({
    'attributes': ReadOnlyDict({
      'friendly_name': 'HJMT-6B Current switch position (3)',
      'state_class': <SensorStateClass.MEASUREMENT: 'measurement'>,
    }),
    'context': <ANY>,
    'entity_id': 'sensor.hjmt_6b_current_switch_position_3',
    'last_changed': <ANY>,
    'last_reported': <ANY>,
    'last_updated': <ANY>,
    'state': '0',
  })
# ---
# name: test_sensors[haojai_switch][sensor.hjmt_6b_current_switch_position_4-entry]
  EntityRegistryEntrySnapshot({
    'aliases': set({
    }),
    'area_id': None,
    'capabilities': dict({
      'state_class': <SensorStateClass.MEASUREMENT: 'measurement'>,
    }),
    'config_entry_id': <ANY>,
    'config_subentry_id': <ANY>,
    'device_class': None,
    'device_id': <ANY>,
    'disabled_by': None,
    'domain': 'sensor',
    'entity_category': <EntityCategory.DIAGNOSTIC: 'diagnostic'>,
    'entity_id': 'sensor.hjmt_6b_current_switch_position_4',
    'has_entity_name': True,
    'hidden_by': None,
    'icon': None,
    'id': <ANY>,
    'labels': set({
    }),
    'name': None,
    'options': dict({
    }),
    'original_device_class': None,
    'original_icon': None,
    'original_name': 'Current switch position (4)',
    'platform': 'matter',
    'previous_unique_id': None,
    'suggested_object_id': None,
    'supported_features': 0,
    'translation_key': 'switch_current_position',
    'unique_id': '00000000000004D2-0000000000000003-MatterNodeDevice-4-SwitchCurrentPosition-59-1',
    'unit_of_measurement': None,
  })
# ---
# name: test_sensors[haojai_switch][sensor.hjmt_6b_current_switch_position_4-state]
  StateSnapshot({
    'attributes': ReadOnlyDict({
      'friendly_name': 'HJMT-6B Current switch position (4)',
      'state_class': <SensorStateClass.MEASUREMENT: 'measurement'>,
    }),
    'context': <ANY>,
    'entity_id': 'sensor.hjmt_6b_current_switch_position_4',
    'last_changed': <ANY>,
    'last_reported': <ANY>,
    'last_updated': <ANY>,
    'state': '0',
  })
# ---
# name: test_sensors[haojai_switch][sensor.hjmt_6b_current_switch_position_5-entry]
  EntityRegistryEntrySnapshot({
    'aliases': set({
    }),
    'area_id': None,
    'capabilities': dict({
      'state_class': <SensorStateClass.MEASUREMENT: 'measurement'>,
    }),
    'config_entry_id': <ANY>,
    'config_subentry_id': <ANY>,
    'device_class': None,
    'device_id': <ANY>,
    'disabled_by': None,
    'domain': 'sensor',
    'entity_category': <EntityCategory.DIAGNOSTIC: 'diagnostic'>,
    'entity_id': 'sensor.hjmt_6b_current_switch_position_5',
    'has_entity_name': True,
    'hidden_by': None,
    'icon': None,
    'id': <ANY>,
    'labels': set({
    }),
    'name': None,
    'options': dict({
    }),
    'original_device_class': None,
    'original_icon': None,
    'original_name': 'Current switch position (5)',
    'platform': 'matter',
    'previous_unique_id': None,
    'suggested_object_id': None,
    'supported_features': 0,
    'translation_key': 'switch_current_position',
    'unique_id': '00000000000004D2-0000000000000003-MatterNodeDevice-5-SwitchCurrentPosition-59-1',
    'unit_of_measurement': None,
  })
# ---
# name: test_sensors[haojai_switch][sensor.hjmt_6b_current_switch_position_5-state]
  StateSnapshot({
    'attributes': ReadOnlyDict({
      'friendly_name': 'HJMT-6B Current switch position (5)',
      'state_class': <SensorStateClass.MEASUREMENT: 'measurement'>,
    }),
    'context': <ANY>,
    'entity_id': 'sensor.hjmt_6b_current_switch_position_5',
    'last_changed': <ANY>,
    'last_reported': <ANY>,
    'last_updated': <ANY>,
    'state': '0',
  })
# ---
# name: test_sensors[haojai_switch][sensor.hjmt_6b_current_switch_position_6-entry]
  EntityRegistryEntrySnapshot({
    'aliases': set({
    }),
    'area_id': None,
    'capabilities': dict({
      'state_class': <SensorStateClass.MEASUREMENT: 'measurement'>,
    }),
    'config_entry_id': <ANY>,
    'config_subentry_id': <ANY>,
    'device_class': None,
    'device_id': <ANY>,
    'disabled_by': None,
    'domain': 'sensor',
    'entity_category': <EntityCategory.DIAGNOSTIC: 'diagnostic'>,
    'entity_id': 'sensor.hjmt_6b_current_switch_position_6',
    'has_entity_name': True,
    'hidden_by': None,
    'icon': None,
    'id': <ANY>,
    'labels': set({
    }),
    'name': None,
    'options': dict({
    }),
    'original_device_class': None,
    'original_icon': None,
    'original_name': 'Current switch position (6)',
    'platform': 'matter',
    'previous_unique_id': None,
    'suggested_object_id': None,
    'supported_features': 0,
    'translation_key': 'switch_current_position',
    'unique_id': '00000000000004D2-0000000000000003-MatterNodeDevice-6-SwitchCurrentPosition-59-1',
    'unit_of_measurement': None,
  })
# ---
# name: test_sensors[haojai_switch][sensor.hjmt_6b_current_switch_position_6-state]
  StateSnapshot({
    'attributes': ReadOnlyDict({
      'friendly_name': 'HJMT-6B Current switch position (6)',
      'state_class': <SensorStateClass.MEASUREMENT: 'measurement'>,
    }),
    'context': <ANY>,
    'entity_id': 'sensor.hjmt_6b_current_switch_position_6',
    'last_changed': <ANY>,
    'last_reported': <ANY>,
    'last_updated': <ANY>,
    'state': '0',
  })
# ---
# name: test_sensors[heiman_motion_sensor_m1][sensor.smart_motion_sensor_battery-entry]
  EntityRegistryEntrySnapshot({
    'aliases': set({
    }),
    'area_id': None,
    'capabilities': dict({
      'state_class': <SensorStateClass.MEASUREMENT: 'measurement'>,
    }),
    'config_entry_id': <ANY>,
    'config_subentry_id': <ANY>,
    'device_class': None,
    'device_id': <ANY>,
    'disabled_by': None,
    'domain': 'sensor',
    'entity_category': <EntityCategory.DIAGNOSTIC: 'diagnostic'>,
    'entity_id': 'sensor.smart_motion_sensor_battery',
    'has_entity_name': True,
    'hidden_by': None,
    'icon': None,
    'id': <ANY>,
    'labels': set({
    }),
    'name': None,
    'options': dict({
    }),
    'original_device_class': <SensorDeviceClass.BATTERY: 'battery'>,
    'original_icon': None,
    'original_name': 'Battery',
    'platform': 'matter',
    'previous_unique_id': None,
    'suggested_object_id': None,
    'supported_features': 0,
    'translation_key': None,
    'unique_id': '00000000000004D2-0000000000000058-MatterNodeDevice-1-PowerSource-47-12',
    'unit_of_measurement': '%',
  })
# ---
# name: test_sensors[heiman_motion_sensor_m1][sensor.smart_motion_sensor_battery-state]
  StateSnapshot({
    'attributes': ReadOnlyDict({
      'device_class': 'battery',
      'friendly_name': 'Smart motion sensor Battery',
      'state_class': <SensorStateClass.MEASUREMENT: 'measurement'>,
      'unit_of_measurement': '%',
    }),
    'context': <ANY>,
    'entity_id': 'sensor.smart_motion_sensor_battery',
    'last_changed': <ANY>,
    'last_reported': <ANY>,
    'last_updated': <ANY>,
    'state': '100',
  })
# ---
# name: test_sensors[heiman_motion_sensor_m1][sensor.smart_motion_sensor_battery_type-entry]
  EntityRegistryEntrySnapshot({
    'aliases': set({
    }),
    'area_id': None,
    'capabilities': None,
    'config_entry_id': <ANY>,
    'config_subentry_id': <ANY>,
    'device_class': None,
    'device_id': <ANY>,
    'disabled_by': None,
    'domain': 'sensor',
    'entity_category': <EntityCategory.DIAGNOSTIC: 'diagnostic'>,
    'entity_id': 'sensor.smart_motion_sensor_battery_type',
    'has_entity_name': True,
    'hidden_by': None,
    'icon': None,
    'id': <ANY>,
    'labels': set({
    }),
    'name': None,
    'options': dict({
    }),
    'original_device_class': None,
    'original_icon': None,
    'original_name': 'Battery type',
    'platform': 'matter',
    'previous_unique_id': None,
    'suggested_object_id': None,
    'supported_features': 0,
    'translation_key': 'battery_replacement_description',
    'unique_id': '00000000000004D2-0000000000000058-MatterNodeDevice-1-PowerSourceBatReplacementDescription-47-19',
    'unit_of_measurement': None,
  })
# ---
# name: test_sensors[heiman_motion_sensor_m1][sensor.smart_motion_sensor_battery_type-state]
  StateSnapshot({
    'attributes': ReadOnlyDict({
      'friendly_name': 'Smart motion sensor Battery type',
    }),
    'context': <ANY>,
    'entity_id': 'sensor.smart_motion_sensor_battery_type',
    'last_changed': <ANY>,
    'last_reported': <ANY>,
    'last_updated': <ANY>,
    'state': 'CR2',
  })
# ---
# name: test_sensors[heiman_motion_sensor_m1][sensor.smart_motion_sensor_battery_voltage-entry]
  EntityRegistryEntrySnapshot({
    'aliases': set({
    }),
    'area_id': None,
    'capabilities': dict({
      'state_class': <SensorStateClass.MEASUREMENT: 'measurement'>,
    }),
    'config_entry_id': <ANY>,
    'config_subentry_id': <ANY>,
    'device_class': None,
    'device_id': <ANY>,
    'disabled_by': None,
    'domain': 'sensor',
    'entity_category': <EntityCategory.DIAGNOSTIC: 'diagnostic'>,
    'entity_id': 'sensor.smart_motion_sensor_battery_voltage',
    'has_entity_name': True,
    'hidden_by': None,
    'icon': None,
    'id': <ANY>,
    'labels': set({
    }),
    'name': None,
    'options': dict({
      'sensor': dict({
        'suggested_display_precision': 0,
      }),
      'sensor.private': dict({
        'suggested_unit_of_measurement': <UnitOfElectricPotential.VOLT: 'V'>,
      }),
    }),
    'original_device_class': <SensorDeviceClass.VOLTAGE: 'voltage'>,
    'original_icon': None,
    'original_name': 'Battery voltage',
    'platform': 'matter',
    'previous_unique_id': None,
    'suggested_object_id': None,
    'supported_features': 0,
    'translation_key': 'battery_voltage',
    'unique_id': '00000000000004D2-0000000000000058-MatterNodeDevice-1-PowerSourceBatVoltage-47-11',
    'unit_of_measurement': <UnitOfElectricPotential.VOLT: 'V'>,
  })
# ---
# name: test_sensors[heiman_motion_sensor_m1][sensor.smart_motion_sensor_battery_voltage-state]
  StateSnapshot({
    'attributes': ReadOnlyDict({
      'device_class': 'voltage',
      'friendly_name': 'Smart motion sensor Battery voltage',
      'state_class': <SensorStateClass.MEASUREMENT: 'measurement'>,
      'unit_of_measurement': <UnitOfElectricPotential.VOLT: 'V'>,
    }),
    'context': <ANY>,
    'entity_id': 'sensor.smart_motion_sensor_battery_voltage',
    'last_changed': <ANY>,
    'last_reported': <ANY>,
    'last_updated': <ANY>,
    'state': '3.0',
  })
# ---
# name: test_sensors[heiman_motion_sensor_m1][sensor.smart_motion_sensor_illuminance-entry]
  EntityRegistryEntrySnapshot({
    'aliases': set({
    }),
    'area_id': None,
    'capabilities': dict({
      'state_class': <SensorStateClass.MEASUREMENT: 'measurement'>,
    }),
    'config_entry_id': <ANY>,
    'config_subentry_id': <ANY>,
    'device_class': None,
    'device_id': <ANY>,
    'disabled_by': None,
    'domain': 'sensor',
    'entity_category': None,
    'entity_id': 'sensor.smart_motion_sensor_illuminance',
    'has_entity_name': True,
    'hidden_by': None,
    'icon': None,
    'id': <ANY>,
    'labels': set({
    }),
    'name': None,
    'options': dict({
    }),
    'original_device_class': <SensorDeviceClass.ILLUMINANCE: 'illuminance'>,
    'original_icon': None,
    'original_name': 'Illuminance',
    'platform': 'matter',
    'previous_unique_id': None,
    'suggested_object_id': None,
    'supported_features': 0,
    'translation_key': None,
    'unique_id': '00000000000004D2-0000000000000058-MatterNodeDevice-2-LightSensor-1024-0',
    'unit_of_measurement': 'lx',
  })
# ---
# name: test_sensors[heiman_motion_sensor_m1][sensor.smart_motion_sensor_illuminance-state]
  StateSnapshot({
    'attributes': ReadOnlyDict({
      'device_class': 'illuminance',
      'friendly_name': 'Smart motion sensor Illuminance',
      'state_class': <SensorStateClass.MEASUREMENT: 'measurement'>,
      'unit_of_measurement': 'lx',
    }),
    'context': <ANY>,
    'entity_id': 'sensor.smart_motion_sensor_illuminance',
    'last_changed': <ANY>,
    'last_reported': <ANY>,
    'last_updated': <ANY>,
    'state': '105.0',
  })
# ---
# name: test_sensors[heiman_motion_sensor_m1][sensor.smart_motion_sensor_time_remaining-entry]
  EntityRegistryEntrySnapshot({
    'aliases': set({
    }),
    'area_id': None,
    'capabilities': dict({
      'state_class': <SensorStateClass.MEASUREMENT: 'measurement'>,
    }),
    'config_entry_id': <ANY>,
    'config_subentry_id': <ANY>,
    'device_class': None,
    'device_id': <ANY>,
    'disabled_by': None,
    'domain': 'sensor',
    'entity_category': <EntityCategory.DIAGNOSTIC: 'diagnostic'>,
    'entity_id': 'sensor.smart_motion_sensor_time_remaining',
    'has_entity_name': True,
    'hidden_by': None,
    'icon': None,
    'id': <ANY>,
    'labels': set({
    }),
    'name': None,
    'options': dict({
      'sensor': dict({
        'suggested_display_precision': 2,
      }),
      'sensor.private': dict({
        'suggested_unit_of_measurement': <UnitOfTime.MINUTES: 'min'>,
      }),
    }),
    'original_device_class': <SensorDeviceClass.DURATION: 'duration'>,
    'original_icon': None,
    'original_name': 'Time remaining',
    'platform': 'matter',
    'previous_unique_id': None,
    'suggested_object_id': None,
    'supported_features': 0,
    'translation_key': 'battery_time_remaining',
    'unique_id': '00000000000004D2-0000000000000058-MatterNodeDevice-1-PowerSourceBatTimeRemaining-47-13',
    'unit_of_measurement': <UnitOfTime.MINUTES: 'min'>,
  })
# ---
# name: test_sensors[heiman_motion_sensor_m1][sensor.smart_motion_sensor_time_remaining-state]
  StateSnapshot({
    'attributes': ReadOnlyDict({
      'device_class': 'duration',
      'friendly_name': 'Smart motion sensor Time remaining',
      'state_class': <SensorStateClass.MEASUREMENT: 'measurement'>,
      'unit_of_measurement': <UnitOfTime.MINUTES: 'min'>,
    }),
    'context': <ANY>,
    'entity_id': 'sensor.smart_motion_sensor_time_remaining',
    'last_changed': <ANY>,
    'last_reported': <ANY>,
    'last_updated': <ANY>,
    'state': '0.0',
  })
# ---
# name: test_sensors[humidity_sensor][sensor.mock_humidity_sensor_humidity-entry]
  EntityRegistryEntrySnapshot({
    'aliases': set({
    }),
    'area_id': None,
    'capabilities': dict({
      'state_class': <SensorStateClass.MEASUREMENT: 'measurement'>,
    }),
    'config_entry_id': <ANY>,
    'config_subentry_id': <ANY>,
    'device_class': None,
    'device_id': <ANY>,
    'disabled_by': None,
    'domain': 'sensor',
    'entity_category': None,
    'entity_id': 'sensor.mock_humidity_sensor_humidity',
    'has_entity_name': True,
    'hidden_by': None,
    'icon': None,
    'id': <ANY>,
    'labels': set({
    }),
    'name': None,
    'options': dict({
    }),
    'original_device_class': <SensorDeviceClass.HUMIDITY: 'humidity'>,
    'original_icon': None,
    'original_name': 'Humidity',
    'platform': 'matter',
    'previous_unique_id': None,
    'suggested_object_id': None,
    'supported_features': 0,
    'translation_key': None,
    'unique_id': '00000000000004D2-0000000000000001-MatterNodeDevice-1-HumiditySensor-1029-0',
    'unit_of_measurement': '%',
  })
# ---
# name: test_sensors[humidity_sensor][sensor.mock_humidity_sensor_humidity-state]
  StateSnapshot({
    'attributes': ReadOnlyDict({
      'device_class': 'humidity',
      'friendly_name': 'Mock Humidity Sensor Humidity',
      'state_class': <SensorStateClass.MEASUREMENT: 'measurement'>,
      'unit_of_measurement': '%',
    }),
    'context': <ANY>,
    'entity_id': 'sensor.mock_humidity_sensor_humidity',
    'last_changed': <ANY>,
    'last_reported': <ANY>,
    'last_updated': <ANY>,
    'state': '0.0',
  })
# ---
# name: test_sensors[inovelli_vtm30][sensor.white_series_onoff_switch_active_current-entry]
  EntityRegistryEntrySnapshot({
    'aliases': set({
    }),
    'area_id': None,
    'capabilities': dict({
      'state_class': <SensorStateClass.MEASUREMENT: 'measurement'>,
    }),
    'config_entry_id': <ANY>,
    'config_subentry_id': <ANY>,
    'device_class': None,
    'device_id': <ANY>,
    'disabled_by': None,
    'domain': 'sensor',
    'entity_category': <EntityCategory.DIAGNOSTIC: 'diagnostic'>,
    'entity_id': 'sensor.white_series_onoff_switch_active_current',
    'has_entity_name': True,
    'hidden_by': None,
    'icon': None,
    'id': <ANY>,
    'labels': set({
    }),
    'name': None,
    'options': dict({
      'sensor': dict({
        'suggested_display_precision': 2,
      }),
      'sensor.private': dict({
        'suggested_unit_of_measurement': <UnitOfElectricCurrent.AMPERE: 'A'>,
      }),
    }),
    'original_device_class': <SensorDeviceClass.CURRENT: 'current'>,
    'original_icon': None,
    'original_name': 'Active current',
    'platform': 'matter',
    'previous_unique_id': None,
    'suggested_object_id': None,
    'supported_features': 0,
    'translation_key': 'active_current',
    'unique_id': '00000000000004D2-0000000000000100-MatterNodeDevice-7-ElectricalPowerMeasurementActiveCurrent-144-5',
    'unit_of_measurement': <UnitOfElectricCurrent.AMPERE: 'A'>,
  })
# ---
# name: test_sensors[inovelli_vtm30][sensor.white_series_onoff_switch_active_current-state]
  StateSnapshot({
    'attributes': ReadOnlyDict({
      'device_class': 'current',
      'friendly_name': 'White Series OnOff Switch Active current',
      'state_class': <SensorStateClass.MEASUREMENT: 'measurement'>,
      'unit_of_measurement': <UnitOfElectricCurrent.AMPERE: 'A'>,
    }),
    'context': <ANY>,
    'entity_id': 'sensor.white_series_onoff_switch_active_current',
    'last_changed': <ANY>,
    'last_reported': <ANY>,
    'last_updated': <ANY>,
    'state': '0.0',
  })
# ---
# name: test_sensors[inovelli_vtm30][sensor.white_series_onoff_switch_current_switch_position_config-entry]
  EntityRegistryEntrySnapshot({
    'aliases': set({
    }),
    'area_id': None,
    'capabilities': dict({
      'state_class': <SensorStateClass.MEASUREMENT: 'measurement'>,
    }),
    'config_entry_id': <ANY>,
    'config_subentry_id': <ANY>,
    'device_class': None,
    'device_id': <ANY>,
    'disabled_by': None,
    'domain': 'sensor',
    'entity_category': <EntityCategory.DIAGNOSTIC: 'diagnostic'>,
    'entity_id': 'sensor.white_series_onoff_switch_current_switch_position_config',
    'has_entity_name': True,
    'hidden_by': None,
    'icon': None,
    'id': <ANY>,
    'labels': set({
    }),
    'name': None,
    'options': dict({
    }),
    'original_device_class': None,
    'original_icon': None,
    'original_name': 'Current switch position (Config)',
    'platform': 'matter',
    'previous_unique_id': None,
    'suggested_object_id': None,
    'supported_features': 0,
    'translation_key': 'switch_current_position',
    'unique_id': '00000000000004D2-0000000000000100-MatterNodeDevice-5-SwitchCurrentPosition-59-1',
    'unit_of_measurement': None,
  })
# ---
# name: test_sensors[inovelli_vtm30][sensor.white_series_onoff_switch_current_switch_position_config-state]
  StateSnapshot({
    'attributes': ReadOnlyDict({
      'friendly_name': 'White Series OnOff Switch Current switch position (Config)',
      'state_class': <SensorStateClass.MEASUREMENT: 'measurement'>,
    }),
    'context': <ANY>,
    'entity_id': 'sensor.white_series_onoff_switch_current_switch_position_config',
    'last_changed': <ANY>,
    'last_reported': <ANY>,
    'last_updated': <ANY>,
    'state': '0',
  })
# ---
# name: test_sensors[inovelli_vtm30][sensor.white_series_onoff_switch_current_switch_position_down-entry]
  EntityRegistryEntrySnapshot({
    'aliases': set({
    }),
    'area_id': None,
    'capabilities': dict({
      'state_class': <SensorStateClass.MEASUREMENT: 'measurement'>,
    }),
    'config_entry_id': <ANY>,
    'config_subentry_id': <ANY>,
    'device_class': None,
    'device_id': <ANY>,
    'disabled_by': None,
    'domain': 'sensor',
    'entity_category': <EntityCategory.DIAGNOSTIC: 'diagnostic'>,
    'entity_id': 'sensor.white_series_onoff_switch_current_switch_position_down',
    'has_entity_name': True,
    'hidden_by': None,
    'icon': None,
    'id': <ANY>,
    'labels': set({
    }),
    'name': None,
    'options': dict({
    }),
    'original_device_class': None,
    'original_icon': None,
    'original_name': 'Current switch position (Down)',
    'platform': 'matter',
    'previous_unique_id': None,
    'suggested_object_id': None,
    'supported_features': 0,
    'translation_key': 'switch_current_position',
    'unique_id': '00000000000004D2-0000000000000100-MatterNodeDevice-4-SwitchCurrentPosition-59-1',
    'unit_of_measurement': None,
  })
# ---
# name: test_sensors[inovelli_vtm30][sensor.white_series_onoff_switch_current_switch_position_down-state]
  StateSnapshot({
    'attributes': ReadOnlyDict({
      'friendly_name': 'White Series OnOff Switch Current switch position (Down)',
      'state_class': <SensorStateClass.MEASUREMENT: 'measurement'>,
    }),
    'context': <ANY>,
    'entity_id': 'sensor.white_series_onoff_switch_current_switch_position_down',
    'last_changed': <ANY>,
    'last_reported': <ANY>,
    'last_updated': <ANY>,
    'state': '0',
  })
# ---
# name: test_sensors[inovelli_vtm30][sensor.white_series_onoff_switch_current_switch_position_up-entry]
  EntityRegistryEntrySnapshot({
    'aliases': set({
    }),
    'area_id': None,
    'capabilities': dict({
      'state_class': <SensorStateClass.MEASUREMENT: 'measurement'>,
    }),
    'config_entry_id': <ANY>,
    'config_subentry_id': <ANY>,
    'device_class': None,
    'device_id': <ANY>,
    'disabled_by': None,
    'domain': 'sensor',
    'entity_category': <EntityCategory.DIAGNOSTIC: 'diagnostic'>,
    'entity_id': 'sensor.white_series_onoff_switch_current_switch_position_up',
    'has_entity_name': True,
    'hidden_by': None,
    'icon': None,
    'id': <ANY>,
    'labels': set({
    }),
    'name': None,
    'options': dict({
    }),
    'original_device_class': None,
    'original_icon': None,
    'original_name': 'Current switch position (Up)',
    'platform': 'matter',
    'previous_unique_id': None,
    'suggested_object_id': None,
    'supported_features': 0,
    'translation_key': 'switch_current_position',
    'unique_id': '00000000000004D2-0000000000000100-MatterNodeDevice-3-SwitchCurrentPosition-59-1',
    'unit_of_measurement': None,
  })
# ---
# name: test_sensors[inovelli_vtm30][sensor.white_series_onoff_switch_current_switch_position_up-state]
  StateSnapshot({
    'attributes': ReadOnlyDict({
      'friendly_name': 'White Series OnOff Switch Current switch position (Up)',
      'state_class': <SensorStateClass.MEASUREMENT: 'measurement'>,
    }),
    'context': <ANY>,
    'entity_id': 'sensor.white_series_onoff_switch_current_switch_position_up',
    'last_changed': <ANY>,
    'last_reported': <ANY>,
    'last_updated': <ANY>,
    'state': '0',
  })
# ---
# name: test_sensors[inovelli_vtm30][sensor.white_series_onoff_switch_energy-entry]
  EntityRegistryEntrySnapshot({
    'aliases': set({
    }),
    'area_id': None,
    'capabilities': dict({
      'state_class': <SensorStateClass.TOTAL_INCREASING: 'total_increasing'>,
    }),
    'config_entry_id': <ANY>,
    'config_subentry_id': <ANY>,
    'device_class': None,
    'device_id': <ANY>,
    'disabled_by': None,
    'domain': 'sensor',
    'entity_category': <EntityCategory.DIAGNOSTIC: 'diagnostic'>,
    'entity_id': 'sensor.white_series_onoff_switch_energy',
    'has_entity_name': True,
    'hidden_by': None,
    'icon': None,
    'id': <ANY>,
    'labels': set({
    }),
    'name': None,
    'options': dict({
      'sensor': dict({
        'suggested_display_precision': 3,
      }),
      'sensor.private': dict({
        'suggested_unit_of_measurement': <UnitOfEnergy.KILO_WATT_HOUR: 'kWh'>,
      }),
    }),
    'original_device_class': <SensorDeviceClass.ENERGY: 'energy'>,
    'original_icon': None,
    'original_name': 'Energy',
    'platform': 'matter',
    'previous_unique_id': None,
    'suggested_object_id': None,
    'supported_features': 0,
    'translation_key': None,
    'unique_id': '00000000000004D2-0000000000000100-MatterNodeDevice-7-ElectricalEnergyMeasurementCumulativeEnergyImported-145-1',
    'unit_of_measurement': <UnitOfEnergy.KILO_WATT_HOUR: 'kWh'>,
  })
# ---
# name: test_sensors[inovelli_vtm30][sensor.white_series_onoff_switch_energy-state]
  StateSnapshot({
    'attributes': ReadOnlyDict({
      'device_class': 'energy',
      'friendly_name': 'White Series OnOff Switch Energy',
      'state_class': <SensorStateClass.TOTAL_INCREASING: 'total_increasing'>,
      'unit_of_measurement': <UnitOfEnergy.KILO_WATT_HOUR: 'kWh'>,
    }),
    'context': <ANY>,
    'entity_id': 'sensor.white_series_onoff_switch_energy',
    'last_changed': <ANY>,
    'last_reported': <ANY>,
    'last_updated': <ANY>,
    'state': '13.13919',
  })
# ---
# name: test_sensors[inovelli_vtm30][sensor.white_series_onoff_switch_humidity-entry]
  EntityRegistryEntrySnapshot({
    'aliases': set({
    }),
    'area_id': None,
    'capabilities': dict({
      'state_class': <SensorStateClass.MEASUREMENT: 'measurement'>,
    }),
    'config_entry_id': <ANY>,
    'config_subentry_id': <ANY>,
    'device_class': None,
    'device_id': <ANY>,
    'disabled_by': None,
    'domain': 'sensor',
    'entity_category': None,
    'entity_id': 'sensor.white_series_onoff_switch_humidity',
    'has_entity_name': True,
    'hidden_by': None,
    'icon': None,
    'id': <ANY>,
    'labels': set({
    }),
    'name': None,
    'options': dict({
    }),
    'original_device_class': <SensorDeviceClass.HUMIDITY: 'humidity'>,
    'original_icon': None,
    'original_name': 'Humidity',
    'platform': 'matter',
    'previous_unique_id': None,
    'suggested_object_id': None,
    'supported_features': 0,
    'translation_key': None,
    'unique_id': '00000000000004D2-0000000000000100-MatterNodeDevice-8-HumiditySensor-1029-0',
    'unit_of_measurement': '%',
  })
# ---
# name: test_sensors[inovelli_vtm30][sensor.white_series_onoff_switch_humidity-state]
  StateSnapshot({
    'attributes': ReadOnlyDict({
      'device_class': 'humidity',
      'friendly_name': 'White Series OnOff Switch Humidity',
      'state_class': <SensorStateClass.MEASUREMENT: 'measurement'>,
      'unit_of_measurement': '%',
    }),
    'context': <ANY>,
    'entity_id': 'sensor.white_series_onoff_switch_humidity',
    'last_changed': <ANY>,
    'last_reported': <ANY>,
    'last_updated': <ANY>,
    'state': '62.92',
  })
# ---
# name: test_sensors[inovelli_vtm30][sensor.white_series_onoff_switch_power-entry]
  EntityRegistryEntrySnapshot({
    'aliases': set({
    }),
    'area_id': None,
    'capabilities': dict({
      'state_class': <SensorStateClass.MEASUREMENT: 'measurement'>,
    }),
    'config_entry_id': <ANY>,
    'config_subentry_id': <ANY>,
    'device_class': None,
    'device_id': <ANY>,
    'disabled_by': None,
    'domain': 'sensor',
    'entity_category': <EntityCategory.DIAGNOSTIC: 'diagnostic'>,
    'entity_id': 'sensor.white_series_onoff_switch_power',
    'has_entity_name': True,
    'hidden_by': None,
    'icon': None,
    'id': <ANY>,
    'labels': set({
    }),
    'name': None,
    'options': dict({
      'sensor': dict({
        'suggested_display_precision': 2,
      }),
      'sensor.private': dict({
        'suggested_unit_of_measurement': <UnitOfPower.WATT: 'W'>,
      }),
    }),
    'original_device_class': <SensorDeviceClass.POWER: 'power'>,
    'original_icon': None,
    'original_name': 'Power',
    'platform': 'matter',
    'previous_unique_id': None,
    'suggested_object_id': None,
    'supported_features': 0,
    'translation_key': None,
    'unique_id': '00000000000004D2-0000000000000100-MatterNodeDevice-7-ElectricalPowerMeasurementWatt-144-8',
    'unit_of_measurement': <UnitOfPower.WATT: 'W'>,
  })
# ---
# name: test_sensors[inovelli_vtm30][sensor.white_series_onoff_switch_power-state]
  StateSnapshot({
    'attributes': ReadOnlyDict({
      'device_class': 'power',
      'friendly_name': 'White Series OnOff Switch Power',
      'state_class': <SensorStateClass.MEASUREMENT: 'measurement'>,
      'unit_of_measurement': <UnitOfPower.WATT: 'W'>,
    }),
    'context': <ANY>,
    'entity_id': 'sensor.white_series_onoff_switch_power',
    'last_changed': <ANY>,
    'last_reported': <ANY>,
    'last_updated': <ANY>,
    'state': '0.0',
  })
# ---
# name: test_sensors[inovelli_vtm30][sensor.white_series_onoff_switch_temperature-entry]
  EntityRegistryEntrySnapshot({
    'aliases': set({
    }),
    'area_id': None,
    'capabilities': dict({
      'state_class': <SensorStateClass.MEASUREMENT: 'measurement'>,
    }),
    'config_entry_id': <ANY>,
    'config_subentry_id': <ANY>,
    'device_class': None,
    'device_id': <ANY>,
    'disabled_by': None,
    'domain': 'sensor',
    'entity_category': None,
    'entity_id': 'sensor.white_series_onoff_switch_temperature',
    'has_entity_name': True,
    'hidden_by': None,
    'icon': None,
    'id': <ANY>,
    'labels': set({
    }),
    'name': None,
    'options': dict({
      'sensor': dict({
        'suggested_display_precision': 1,
      }),
    }),
    'original_device_class': <SensorDeviceClass.TEMPERATURE: 'temperature'>,
    'original_icon': None,
    'original_name': 'Temperature',
    'platform': 'matter',
    'previous_unique_id': None,
    'suggested_object_id': None,
    'supported_features': 0,
    'translation_key': None,
    'unique_id': '00000000000004D2-0000000000000100-MatterNodeDevice-9-TemperatureSensor-1026-0',
    'unit_of_measurement': <UnitOfTemperature.CELSIUS: '°C'>,
  })
# ---
# name: test_sensors[inovelli_vtm30][sensor.white_series_onoff_switch_temperature-state]
  StateSnapshot({
    'attributes': ReadOnlyDict({
      'device_class': 'temperature',
      'friendly_name': 'White Series OnOff Switch Temperature',
      'state_class': <SensorStateClass.MEASUREMENT: 'measurement'>,
      'unit_of_measurement': <UnitOfTemperature.CELSIUS: '°C'>,
    }),
    'context': <ANY>,
    'entity_id': 'sensor.white_series_onoff_switch_temperature',
    'last_changed': <ANY>,
    'last_reported': <ANY>,
    'last_updated': <ANY>,
    'state': '21.83',
  })
# ---
# name: test_sensors[inovelli_vtm30][sensor.white_series_onoff_switch_voltage-entry]
  EntityRegistryEntrySnapshot({
    'aliases': set({
    }),
    'area_id': None,
    'capabilities': dict({
      'state_class': <SensorStateClass.MEASUREMENT: 'measurement'>,
    }),
    'config_entry_id': <ANY>,
    'config_subentry_id': <ANY>,
    'device_class': None,
    'device_id': <ANY>,
    'disabled_by': None,
    'domain': 'sensor',
    'entity_category': <EntityCategory.DIAGNOSTIC: 'diagnostic'>,
    'entity_id': 'sensor.white_series_onoff_switch_voltage',
    'has_entity_name': True,
    'hidden_by': None,
    'icon': None,
    'id': <ANY>,
    'labels': set({
    }),
    'name': None,
    'options': dict({
      'sensor': dict({
        'suggested_display_precision': 0,
      }),
      'sensor.private': dict({
        'suggested_unit_of_measurement': <UnitOfElectricPotential.VOLT: 'V'>,
      }),
    }),
    'original_device_class': <SensorDeviceClass.VOLTAGE: 'voltage'>,
    'original_icon': None,
    'original_name': 'Voltage',
    'platform': 'matter',
    'previous_unique_id': None,
    'suggested_object_id': None,
    'supported_features': 0,
    'translation_key': 'voltage',
    'unique_id': '00000000000004D2-0000000000000100-MatterNodeDevice-7-ElectricalPowerMeasurementVoltage-144-4',
    'unit_of_measurement': <UnitOfElectricPotential.VOLT: 'V'>,
  })
# ---
# name: test_sensors[inovelli_vtm30][sensor.white_series_onoff_switch_voltage-state]
  StateSnapshot({
    'attributes': ReadOnlyDict({
      'device_class': 'voltage',
      'friendly_name': 'White Series OnOff Switch Voltage',
      'state_class': <SensorStateClass.MEASUREMENT: 'measurement'>,
      'unit_of_measurement': <UnitOfElectricPotential.VOLT: 'V'>,
    }),
    'context': <ANY>,
    'entity_id': 'sensor.white_series_onoff_switch_voltage',
    'last_changed': <ANY>,
    'last_reported': <ANY>,
    'last_updated': <ANY>,
    'state': '124.643',
  })
# ---
# name: test_sensors[laundry_dryer][sensor.mock_laundrydryer_current_phase-entry]
  EntityRegistryEntrySnapshot({
    'aliases': set({
    }),
    'area_id': None,
    'capabilities': dict({
      'options': list([
        'pre-soak',
        'rinse',
        'spin',
      ]),
    }),
    'config_entry_id': <ANY>,
    'config_subentry_id': <ANY>,
    'device_class': None,
    'device_id': <ANY>,
    'disabled_by': None,
    'domain': 'sensor',
    'entity_category': None,
    'entity_id': 'sensor.mock_laundrydryer_current_phase',
    'has_entity_name': True,
    'hidden_by': None,
    'icon': None,
    'id': <ANY>,
    'labels': set({
    }),
    'name': None,
    'options': dict({
    }),
    'original_device_class': <SensorDeviceClass.ENUM: 'enum'>,
    'original_icon': None,
    'original_name': 'Current phase',
    'platform': 'matter',
    'previous_unique_id': None,
    'suggested_object_id': None,
    'supported_features': 0,
    'translation_key': 'current_phase',
    'unique_id': '00000000000004D2-0000000000000008-MatterNodeDevice-1-OperationalStateCurrentPhase-96-1',
    'unit_of_measurement': None,
  })
# ---
# name: test_sensors[laundry_dryer][sensor.mock_laundrydryer_current_phase-state]
  StateSnapshot({
    'attributes': ReadOnlyDict({
      'device_class': 'enum',
      'friendly_name': 'Mock Laundrydryer Current phase',
      'options': list([
        'pre-soak',
        'rinse',
        'spin',
      ]),
    }),
    'context': <ANY>,
    'entity_id': 'sensor.mock_laundrydryer_current_phase',
    'last_changed': <ANY>,
    'last_reported': <ANY>,
    'last_updated': <ANY>,
    'state': 'pre-soak',
  })
# ---
# name: test_sensors[laundry_dryer][sensor.mock_laundrydryer_operational_error-entry]
  EntityRegistryEntrySnapshot({
    'aliases': set({
    }),
    'area_id': None,
    'capabilities': dict({
      'options': list([
        'no_error',
        'unable_to_start_or_resume',
        'unable_to_complete_operation',
        'command_invalid_in_state',
      ]),
    }),
    'config_entry_id': <ANY>,
    'config_subentry_id': <ANY>,
    'device_class': None,
    'device_id': <ANY>,
    'disabled_by': None,
    'domain': 'sensor',
    'entity_category': <EntityCategory.DIAGNOSTIC: 'diagnostic'>,
    'entity_id': 'sensor.mock_laundrydryer_operational_error',
    'has_entity_name': True,
    'hidden_by': None,
    'icon': None,
    'id': <ANY>,
    'labels': set({
    }),
    'name': None,
    'options': dict({
    }),
    'original_device_class': <SensorDeviceClass.ENUM: 'enum'>,
    'original_icon': None,
    'original_name': 'Operational error',
    'platform': 'matter',
    'previous_unique_id': None,
    'suggested_object_id': None,
    'supported_features': 0,
    'translation_key': 'operational_error',
    'unique_id': '00000000000004D2-0000000000000008-MatterNodeDevice-1-OperationalStateOperationalError-96-5',
    'unit_of_measurement': None,
  })
# ---
# name: test_sensors[laundry_dryer][sensor.mock_laundrydryer_operational_error-state]
  StateSnapshot({
    'attributes': ReadOnlyDict({
      'device_class': 'enum',
      'friendly_name': 'Mock Laundrydryer Operational error',
      'options': list([
        'no_error',
        'unable_to_start_or_resume',
        'unable_to_complete_operation',
        'command_invalid_in_state',
      ]),
    }),
    'context': <ANY>,
    'entity_id': 'sensor.mock_laundrydryer_operational_error',
    'last_changed': <ANY>,
    'last_reported': <ANY>,
    'last_updated': <ANY>,
    'state': 'no_error',
  })
# ---
# name: test_sensors[laundry_dryer][sensor.mock_laundrydryer_operational_state-entry]
  EntityRegistryEntrySnapshot({
    'aliases': set({
    }),
    'area_id': None,
    'capabilities': dict({
      'options': list([
        'stopped',
        'running',
        'paused',
        'error',
      ]),
    }),
    'config_entry_id': <ANY>,
    'config_subentry_id': <ANY>,
    'device_class': None,
    'device_id': <ANY>,
    'disabled_by': None,
    'domain': 'sensor',
    'entity_category': None,
    'entity_id': 'sensor.mock_laundrydryer_operational_state',
    'has_entity_name': True,
    'hidden_by': None,
    'icon': None,
    'id': <ANY>,
    'labels': set({
    }),
    'name': None,
    'options': dict({
    }),
    'original_device_class': <SensorDeviceClass.ENUM: 'enum'>,
    'original_icon': None,
    'original_name': 'Operational state',
    'platform': 'matter',
    'previous_unique_id': None,
    'suggested_object_id': None,
    'supported_features': 0,
    'translation_key': 'operational_state',
    'unique_id': '00000000000004D2-0000000000000008-MatterNodeDevice-1-OperationalState-96-4',
    'unit_of_measurement': None,
  })
# ---
# name: test_sensors[laundry_dryer][sensor.mock_laundrydryer_operational_state-state]
  StateSnapshot({
    'attributes': ReadOnlyDict({
      'device_class': 'enum',
      'friendly_name': 'Mock Laundrydryer Operational state',
      'options': list([
        'stopped',
        'running',
        'paused',
        'error',
      ]),
    }),
    'context': <ANY>,
    'entity_id': 'sensor.mock_laundrydryer_operational_state',
    'last_changed': <ANY>,
    'last_reported': <ANY>,
    'last_updated': <ANY>,
    'state': 'running',
  })
# ---
# name: test_sensors[light_sensor][sensor.mock_light_sensor_illuminance-entry]
  EntityRegistryEntrySnapshot({
    'aliases': set({
    }),
    'area_id': None,
    'capabilities': dict({
      'state_class': <SensorStateClass.MEASUREMENT: 'measurement'>,
    }),
    'config_entry_id': <ANY>,
    'config_subentry_id': <ANY>,
    'device_class': None,
    'device_id': <ANY>,
    'disabled_by': None,
    'domain': 'sensor',
    'entity_category': None,
    'entity_id': 'sensor.mock_light_sensor_illuminance',
    'has_entity_name': True,
    'hidden_by': None,
    'icon': None,
    'id': <ANY>,
    'labels': set({
    }),
    'name': None,
    'options': dict({
    }),
    'original_device_class': <SensorDeviceClass.ILLUMINANCE: 'illuminance'>,
    'original_icon': None,
    'original_name': 'Illuminance',
    'platform': 'matter',
    'previous_unique_id': None,
    'suggested_object_id': None,
    'supported_features': 0,
    'translation_key': None,
    'unique_id': '00000000000004D2-0000000000000001-MatterNodeDevice-1-LightSensor-1024-0',
    'unit_of_measurement': 'lx',
  })
# ---
# name: test_sensors[light_sensor][sensor.mock_light_sensor_illuminance-state]
  StateSnapshot({
    'attributes': ReadOnlyDict({
      'device_class': 'illuminance',
      'friendly_name': 'Mock Light Sensor Illuminance',
      'state_class': <SensorStateClass.MEASUREMENT: 'measurement'>,
      'unit_of_measurement': 'lx',
    }),
    'context': <ANY>,
    'entity_id': 'sensor.mock_light_sensor_illuminance',
    'last_changed': <ANY>,
    'last_reported': <ANY>,
    'last_updated': <ANY>,
    'state': '1.3',
  })
# ---
# name: test_sensors[microwave_oven][sensor.microwave_oven_estimated_end_time-entry]
  EntityRegistryEntrySnapshot({
    'aliases': set({
    }),
    'area_id': None,
    'capabilities': None,
    'config_entry_id': <ANY>,
    'config_subentry_id': <ANY>,
    'device_class': None,
    'device_id': <ANY>,
    'disabled_by': None,
    'domain': 'sensor',
    'entity_category': None,
    'entity_id': 'sensor.microwave_oven_estimated_end_time',
    'has_entity_name': True,
    'hidden_by': None,
    'icon': None,
    'id': <ANY>,
    'labels': set({
    }),
    'name': None,
    'options': dict({
    }),
    'original_device_class': <SensorDeviceClass.TIMESTAMP: 'timestamp'>,
    'original_icon': None,
    'original_name': 'Estimated end time',
    'platform': 'matter',
    'previous_unique_id': None,
    'suggested_object_id': None,
    'supported_features': 0,
    'translation_key': 'estimated_end_time',
    'unique_id': '00000000000004D2-000000000000009D-MatterNodeDevice-1-OperationalStateCountdownTime-96-2',
    'unit_of_measurement': None,
  })
# ---
# name: test_sensors[microwave_oven][sensor.microwave_oven_estimated_end_time-state]
  StateSnapshot({
    'attributes': ReadOnlyDict({
      'device_class': 'timestamp',
      'friendly_name': 'Microwave Oven Estimated end time',
    }),
    'context': <ANY>,
    'entity_id': 'sensor.microwave_oven_estimated_end_time',
    'last_changed': <ANY>,
    'last_reported': <ANY>,
    'last_updated': <ANY>,
    'state': '2025-01-01T14:00:30+00:00',
  })
# ---
# name: test_sensors[microwave_oven][sensor.microwave_oven_operational_error-entry]
  EntityRegistryEntrySnapshot({
    'aliases': set({
    }),
    'area_id': None,
    'capabilities': dict({
      'options': list([
        'no_error',
        'unable_to_start_or_resume',
        'unable_to_complete_operation',
        'command_invalid_in_state',
      ]),
    }),
    'config_entry_id': <ANY>,
    'config_subentry_id': <ANY>,
    'device_class': None,
    'device_id': <ANY>,
    'disabled_by': None,
    'domain': 'sensor',
    'entity_category': <EntityCategory.DIAGNOSTIC: 'diagnostic'>,
    'entity_id': 'sensor.microwave_oven_operational_error',
    'has_entity_name': True,
    'hidden_by': None,
    'icon': None,
    'id': <ANY>,
    'labels': set({
    }),
    'name': None,
    'options': dict({
    }),
    'original_device_class': <SensorDeviceClass.ENUM: 'enum'>,
    'original_icon': None,
    'original_name': 'Operational error',
    'platform': 'matter',
    'previous_unique_id': None,
    'suggested_object_id': None,
    'supported_features': 0,
    'translation_key': 'operational_error',
    'unique_id': '00000000000004D2-000000000000009D-MatterNodeDevice-1-OperationalStateOperationalError-96-5',
    'unit_of_measurement': None,
  })
# ---
# name: test_sensors[microwave_oven][sensor.microwave_oven_operational_error-state]
  StateSnapshot({
    'attributes': ReadOnlyDict({
      'device_class': 'enum',
      'friendly_name': 'Microwave Oven Operational error',
      'options': list([
        'no_error',
        'unable_to_start_or_resume',
        'unable_to_complete_operation',
        'command_invalid_in_state',
      ]),
    }),
    'context': <ANY>,
    'entity_id': 'sensor.microwave_oven_operational_error',
    'last_changed': <ANY>,
    'last_reported': <ANY>,
    'last_updated': <ANY>,
    'state': 'no_error',
  })
# ---
# name: test_sensors[microwave_oven][sensor.microwave_oven_operational_state-entry]
  EntityRegistryEntrySnapshot({
    'aliases': set({
    }),
    'area_id': None,
    'capabilities': dict({
      'options': list([
        'stopped',
        'running',
        'paused',
        'error',
      ]),
    }),
    'config_entry_id': <ANY>,
    'config_subentry_id': <ANY>,
    'device_class': None,
    'device_id': <ANY>,
    'disabled_by': None,
    'domain': 'sensor',
    'entity_category': None,
    'entity_id': 'sensor.microwave_oven_operational_state',
    'has_entity_name': True,
    'hidden_by': None,
    'icon': None,
    'id': <ANY>,
    'labels': set({
    }),
    'name': None,
    'options': dict({
    }),
    'original_device_class': <SensorDeviceClass.ENUM: 'enum'>,
    'original_icon': None,
    'original_name': 'Operational state',
    'platform': 'matter',
    'previous_unique_id': None,
    'suggested_object_id': None,
    'supported_features': 0,
    'translation_key': 'operational_state',
    'unique_id': '00000000000004D2-000000000000009D-MatterNodeDevice-1-OperationalState-96-4',
    'unit_of_measurement': None,
  })
# ---
# name: test_sensors[microwave_oven][sensor.microwave_oven_operational_state-state]
  StateSnapshot({
    'attributes': ReadOnlyDict({
      'device_class': 'enum',
      'friendly_name': 'Microwave Oven Operational state',
      'options': list([
        'stopped',
        'running',
        'paused',
        'error',
      ]),
    }),
    'context': <ANY>,
    'entity_id': 'sensor.microwave_oven_operational_state',
    'last_changed': <ANY>,
    'last_reported': <ANY>,
    'last_updated': <ANY>,
    'state': 'stopped',
  })
# ---
# name: test_sensors[multi_endpoint_light][sensor.inovelli_current_switch_position_config-entry]
  EntityRegistryEntrySnapshot({
    'aliases': set({
    }),
    'area_id': None,
    'capabilities': dict({
      'state_class': <SensorStateClass.MEASUREMENT: 'measurement'>,
    }),
    'config_entry_id': <ANY>,
    'config_subentry_id': <ANY>,
    'device_class': None,
    'device_id': <ANY>,
    'disabled_by': None,
    'domain': 'sensor',
    'entity_category': <EntityCategory.DIAGNOSTIC: 'diagnostic'>,
    'entity_id': 'sensor.inovelli_current_switch_position_config',
    'has_entity_name': True,
    'hidden_by': None,
    'icon': None,
    'id': <ANY>,
    'labels': set({
    }),
    'name': None,
    'options': dict({
    }),
    'original_device_class': None,
    'original_icon': None,
    'original_name': 'Current switch position (Config)',
    'platform': 'matter',
    'previous_unique_id': None,
    'suggested_object_id': None,
    'supported_features': 0,
    'translation_key': 'switch_current_position',
    'unique_id': '00000000000004D2-00000000000000C5-MatterNodeDevice-5-SwitchCurrentPosition-59-1',
    'unit_of_measurement': None,
  })
# ---
# name: test_sensors[multi_endpoint_light][sensor.inovelli_current_switch_position_config-state]
  StateSnapshot({
    'attributes': ReadOnlyDict({
      'friendly_name': 'Inovelli Current switch position (Config)',
      'state_class': <SensorStateClass.MEASUREMENT: 'measurement'>,
    }),
    'context': <ANY>,
    'entity_id': 'sensor.inovelli_current_switch_position_config',
    'last_changed': <ANY>,
    'last_reported': <ANY>,
    'last_updated': <ANY>,
    'state': '0',
  })
# ---
# name: test_sensors[multi_endpoint_light][sensor.inovelli_current_switch_position_down-entry]
  EntityRegistryEntrySnapshot({
    'aliases': set({
    }),
    'area_id': None,
    'capabilities': dict({
      'state_class': <SensorStateClass.MEASUREMENT: 'measurement'>,
    }),
    'config_entry_id': <ANY>,
    'config_subentry_id': <ANY>,
    'device_class': None,
    'device_id': <ANY>,
    'disabled_by': None,
    'domain': 'sensor',
    'entity_category': <EntityCategory.DIAGNOSTIC: 'diagnostic'>,
    'entity_id': 'sensor.inovelli_current_switch_position_down',
    'has_entity_name': True,
    'hidden_by': None,
    'icon': None,
    'id': <ANY>,
    'labels': set({
    }),
    'name': None,
    'options': dict({
    }),
    'original_device_class': None,
    'original_icon': None,
    'original_name': 'Current switch position (Down)',
    'platform': 'matter',
    'previous_unique_id': None,
    'suggested_object_id': None,
    'supported_features': 0,
    'translation_key': 'switch_current_position',
    'unique_id': '00000000000004D2-00000000000000C5-MatterNodeDevice-4-SwitchCurrentPosition-59-1',
    'unit_of_measurement': None,
  })
# ---
# name: test_sensors[multi_endpoint_light][sensor.inovelli_current_switch_position_down-state]
  StateSnapshot({
    'attributes': ReadOnlyDict({
      'friendly_name': 'Inovelli Current switch position (Down)',
      'state_class': <SensorStateClass.MEASUREMENT: 'measurement'>,
    }),
    'context': <ANY>,
    'entity_id': 'sensor.inovelli_current_switch_position_down',
    'last_changed': <ANY>,
    'last_reported': <ANY>,
    'last_updated': <ANY>,
    'state': '0',
  })
# ---
# name: test_sensors[multi_endpoint_light][sensor.inovelli_current_switch_position_up-entry]
  EntityRegistryEntrySnapshot({
    'aliases': set({
    }),
    'area_id': None,
    'capabilities': dict({
      'state_class': <SensorStateClass.MEASUREMENT: 'measurement'>,
    }),
    'config_entry_id': <ANY>,
    'config_subentry_id': <ANY>,
    'device_class': None,
    'device_id': <ANY>,
    'disabled_by': None,
    'domain': 'sensor',
    'entity_category': <EntityCategory.DIAGNOSTIC: 'diagnostic'>,
    'entity_id': 'sensor.inovelli_current_switch_position_up',
    'has_entity_name': True,
    'hidden_by': None,
    'icon': None,
    'id': <ANY>,
    'labels': set({
    }),
    'name': None,
    'options': dict({
    }),
    'original_device_class': None,
    'original_icon': None,
    'original_name': 'Current switch position (Up)',
    'platform': 'matter',
    'previous_unique_id': None,
    'suggested_object_id': None,
    'supported_features': 0,
    'translation_key': 'switch_current_position',
    'unique_id': '00000000000004D2-00000000000000C5-MatterNodeDevice-3-SwitchCurrentPosition-59-1',
    'unit_of_measurement': None,
  })
# ---
# name: test_sensors[multi_endpoint_light][sensor.inovelli_current_switch_position_up-state]
  StateSnapshot({
    'attributes': ReadOnlyDict({
      'friendly_name': 'Inovelli Current switch position (Up)',
      'state_class': <SensorStateClass.MEASUREMENT: 'measurement'>,
    }),
    'context': <ANY>,
    'entity_id': 'sensor.inovelli_current_switch_position_up',
    'last_changed': <ANY>,
    'last_reported': <ANY>,
    'last_updated': <ANY>,
    'state': '0',
  })
# ---
# name: test_sensors[oven][sensor.mock_oven_current_phase-entry]
  EntityRegistryEntrySnapshot({
    'aliases': set({
    }),
    'area_id': None,
    'capabilities': dict({
      'options': list([
        'pre-heating',
        'pre-heated',
        'cooling down',
      ]),
    }),
    'config_entry_id': <ANY>,
    'config_subentry_id': <ANY>,
    'device_class': None,
    'device_id': <ANY>,
    'disabled_by': None,
    'domain': 'sensor',
    'entity_category': None,
    'entity_id': 'sensor.mock_oven_current_phase',
    'has_entity_name': True,
    'hidden_by': None,
    'icon': None,
    'id': <ANY>,
    'labels': set({
    }),
    'name': None,
    'options': dict({
    }),
    'original_device_class': <SensorDeviceClass.ENUM: 'enum'>,
    'original_icon': None,
    'original_name': 'Current phase',
    'platform': 'matter',
    'previous_unique_id': None,
    'suggested_object_id': None,
    'supported_features': 0,
    'translation_key': 'current_phase',
    'unique_id': '00000000000004D2-0000000000000002-MatterNodeDevice-2-OvenCavityOperationalStateCurrentPhase-72-1',
    'unit_of_measurement': None,
  })
# ---
# name: test_sensors[oven][sensor.mock_oven_current_phase-state]
  StateSnapshot({
    'attributes': ReadOnlyDict({
      'device_class': 'enum',
      'friendly_name': 'Mock Oven Current phase',
      'options': list([
        'pre-heating',
        'pre-heated',
        'cooling down',
      ]),
    }),
    'context': <ANY>,
    'entity_id': 'sensor.mock_oven_current_phase',
    'last_changed': <ANY>,
    'last_reported': <ANY>,
    'last_updated': <ANY>,
    'state': 'pre-heating',
  })
# ---
# name: test_sensors[oven][sensor.mock_oven_operational_state-entry]
  EntityRegistryEntrySnapshot({
    'aliases': set({
    }),
    'area_id': None,
    'capabilities': dict({
      'options': list([
        'stopped',
        'running',
        'error',
      ]),
    }),
    'config_entry_id': <ANY>,
    'config_subentry_id': <ANY>,
    'device_class': None,
    'device_id': <ANY>,
    'disabled_by': None,
    'domain': 'sensor',
    'entity_category': None,
    'entity_id': 'sensor.mock_oven_operational_state',
    'has_entity_name': True,
    'hidden_by': None,
    'icon': None,
    'id': <ANY>,
    'labels': set({
    }),
    'name': None,
    'options': dict({
    }),
    'original_device_class': <SensorDeviceClass.ENUM: 'enum'>,
    'original_icon': None,
    'original_name': 'Operational state',
    'platform': 'matter',
    'previous_unique_id': None,
    'suggested_object_id': None,
    'supported_features': 0,
    'translation_key': 'operational_state',
    'unique_id': '00000000000004D2-0000000000000002-MatterNodeDevice-2-OvenCavityOperationalState-72-4',
    'unit_of_measurement': None,
  })
# ---
# name: test_sensors[oven][sensor.mock_oven_operational_state-state]
  StateSnapshot({
    'attributes': ReadOnlyDict({
      'device_class': 'enum',
      'friendly_name': 'Mock Oven Operational state',
      'options': list([
        'stopped',
        'running',
        'error',
      ]),
    }),
    'context': <ANY>,
    'entity_id': 'sensor.mock_oven_operational_state',
    'last_changed': <ANY>,
    'last_reported': <ANY>,
    'last_updated': <ANY>,
    'state': 'running',
  })
# ---
# name: test_sensors[oven][sensor.mock_oven_temperature_2-entry]
  EntityRegistryEntrySnapshot({
    'aliases': set({
    }),
    'area_id': None,
    'capabilities': dict({
      'state_class': <SensorStateClass.MEASUREMENT: 'measurement'>,
    }),
    'config_entry_id': <ANY>,
    'config_subentry_id': <ANY>,
    'device_class': None,
    'device_id': <ANY>,
    'disabled_by': None,
    'domain': 'sensor',
    'entity_category': None,
    'entity_id': 'sensor.mock_oven_temperature_2',
    'has_entity_name': True,
    'hidden_by': None,
    'icon': None,
    'id': <ANY>,
    'labels': set({
    }),
    'name': None,
    'options': dict({
      'sensor': dict({
        'suggested_display_precision': 1,
      }),
    }),
    'original_device_class': <SensorDeviceClass.TEMPERATURE: 'temperature'>,
    'original_icon': None,
    'original_name': 'Temperature (2)',
    'platform': 'matter',
    'previous_unique_id': None,
    'suggested_object_id': None,
    'supported_features': 0,
    'translation_key': None,
    'unique_id': '00000000000004D2-0000000000000002-MatterNodeDevice-2-TemperatureSensor-1026-0',
    'unit_of_measurement': <UnitOfTemperature.CELSIUS: '°C'>,
  })
# ---
# name: test_sensors[oven][sensor.mock_oven_temperature_2-state]
  StateSnapshot({
    'attributes': ReadOnlyDict({
      'device_class': 'temperature',
      'friendly_name': 'Mock Oven Temperature (2)',
      'state_class': <SensorStateClass.MEASUREMENT: 'measurement'>,
      'unit_of_measurement': <UnitOfTemperature.CELSIUS: '°C'>,
    }),
    'context': <ANY>,
    'entity_id': 'sensor.mock_oven_temperature_2',
    'last_changed': <ANY>,
    'last_reported': <ANY>,
    'last_updated': <ANY>,
    'state': '65.55',
  })
# ---
# name: test_sensors[oven][sensor.mock_oven_temperature_4-entry]
  EntityRegistryEntrySnapshot({
    'aliases': set({
    }),
    'area_id': None,
    'capabilities': dict({
      'state_class': <SensorStateClass.MEASUREMENT: 'measurement'>,
    }),
    'config_entry_id': <ANY>,
    'config_subentry_id': <ANY>,
    'device_class': None,
    'device_id': <ANY>,
    'disabled_by': None,
    'domain': 'sensor',
    'entity_category': None,
    'entity_id': 'sensor.mock_oven_temperature_4',
    'has_entity_name': True,
    'hidden_by': None,
    'icon': None,
    'id': <ANY>,
    'labels': set({
    }),
    'name': None,
    'options': dict({
      'sensor': dict({
        'suggested_display_precision': 1,
      }),
    }),
    'original_device_class': <SensorDeviceClass.TEMPERATURE: 'temperature'>,
    'original_icon': None,
    'original_name': 'Temperature (4)',
    'platform': 'matter',
    'previous_unique_id': None,
    'suggested_object_id': None,
    'supported_features': 0,
    'translation_key': None,
    'unique_id': '00000000000004D2-0000000000000002-MatterNodeDevice-4-TemperatureSensor-1026-0',
    'unit_of_measurement': <UnitOfTemperature.CELSIUS: '°C'>,
  })
# ---
# name: test_sensors[oven][sensor.mock_oven_temperature_4-state]
  StateSnapshot({
    'attributes': ReadOnlyDict({
      'device_class': 'temperature',
      'friendly_name': 'Mock Oven Temperature (4)',
      'state_class': <SensorStateClass.MEASUREMENT: 'measurement'>,
      'unit_of_measurement': <UnitOfTemperature.CELSIUS: '°C'>,
    }),
    'context': <ANY>,
    'entity_id': 'sensor.mock_oven_temperature_4',
    'last_changed': <ANY>,
    'last_reported': <ANY>,
    'last_updated': <ANY>,
    'state': '0.0',
  })
# ---
# name: test_sensors[pressure_sensor][sensor.mock_pressure_sensor_pressure-entry]
  EntityRegistryEntrySnapshot({
    'aliases': set({
    }),
    'area_id': None,
    'capabilities': dict({
      'state_class': <SensorStateClass.MEASUREMENT: 'measurement'>,
    }),
    'config_entry_id': <ANY>,
    'config_subentry_id': <ANY>,
    'device_class': None,
    'device_id': <ANY>,
    'disabled_by': None,
    'domain': 'sensor',
    'entity_category': None,
    'entity_id': 'sensor.mock_pressure_sensor_pressure',
    'has_entity_name': True,
    'hidden_by': None,
    'icon': None,
    'id': <ANY>,
    'labels': set({
    }),
    'name': None,
    'options': dict({
      'sensor': dict({
        'suggested_display_precision': 2,
      }),
    }),
    'original_device_class': <SensorDeviceClass.PRESSURE: 'pressure'>,
    'original_icon': None,
    'original_name': 'Pressure',
    'platform': 'matter',
    'previous_unique_id': None,
    'suggested_object_id': None,
    'supported_features': 0,
    'translation_key': None,
    'unique_id': '00000000000004D2-0000000000000001-MatterNodeDevice-1-PressureSensor-1027-0',
    'unit_of_measurement': <UnitOfPressure.KPA: 'kPa'>,
  })
# ---
# name: test_sensors[pressure_sensor][sensor.mock_pressure_sensor_pressure-state]
  StateSnapshot({
    'attributes': ReadOnlyDict({
      'device_class': 'pressure',
      'friendly_name': 'Mock Pressure Sensor Pressure',
      'state_class': <SensorStateClass.MEASUREMENT: 'measurement'>,
      'unit_of_measurement': <UnitOfPressure.KPA: 'kPa'>,
    }),
    'context': <ANY>,
    'entity_id': 'sensor.mock_pressure_sensor_pressure',
    'last_changed': <ANY>,
    'last_reported': <ANY>,
    'last_updated': <ANY>,
    'state': '0.0',
  })
# ---
# name: test_sensors[pump][sensor.mock_pump_control_mode-entry]
  EntityRegistryEntrySnapshot({
    'aliases': set({
    }),
    'area_id': None,
    'capabilities': dict({
      'options': list([
        'constant_speed',
        'constant_pressure',
        'proportional_pressure',
        'constant_flow',
        'constant_temperature',
        'automatic',
      ]),
    }),
    'config_entry_id': <ANY>,
    'config_subentry_id': <ANY>,
    'device_class': None,
    'device_id': <ANY>,
    'disabled_by': None,
    'domain': 'sensor',
    'entity_category': None,
    'entity_id': 'sensor.mock_pump_control_mode',
    'has_entity_name': True,
    'hidden_by': None,
    'icon': None,
    'id': <ANY>,
    'labels': set({
    }),
    'name': None,
    'options': dict({
    }),
    'original_device_class': <SensorDeviceClass.ENUM: 'enum'>,
    'original_icon': None,
    'original_name': 'Control mode',
    'platform': 'matter',
    'previous_unique_id': None,
    'suggested_object_id': None,
    'supported_features': 0,
    'translation_key': 'pump_control_mode',
    'unique_id': '00000000000004D2-0000000000000003-MatterNodeDevice-1-PumpControlMode-512-33',
    'unit_of_measurement': None,
  })
# ---
# name: test_sensors[pump][sensor.mock_pump_control_mode-state]
  StateSnapshot({
    'attributes': ReadOnlyDict({
      'device_class': 'enum',
      'friendly_name': 'Mock Pump Control mode',
      'options': list([
        'constant_speed',
        'constant_pressure',
        'proportional_pressure',
        'constant_flow',
        'constant_temperature',
        'automatic',
      ]),
    }),
    'context': <ANY>,
    'entity_id': 'sensor.mock_pump_control_mode',
    'last_changed': <ANY>,
    'last_reported': <ANY>,
    'last_updated': <ANY>,
    'state': 'constant_temperature',
  })
# ---
# name: test_sensors[pump][sensor.mock_pump_flow-entry]
  EntityRegistryEntrySnapshot({
    'aliases': set({
    }),
    'area_id': None,
    'capabilities': dict({
      'state_class': <SensorStateClass.MEASUREMENT: 'measurement'>,
    }),
    'config_entry_id': <ANY>,
    'config_subentry_id': <ANY>,
    'device_class': None,
    'device_id': <ANY>,
    'disabled_by': None,
    'domain': 'sensor',
    'entity_category': None,
    'entity_id': 'sensor.mock_pump_flow',
    'has_entity_name': True,
    'hidden_by': None,
    'icon': None,
    'id': <ANY>,
    'labels': set({
    }),
    'name': None,
    'options': dict({
    }),
    'original_device_class': None,
    'original_icon': None,
    'original_name': 'Flow',
    'platform': 'matter',
    'previous_unique_id': None,
    'suggested_object_id': None,
    'supported_features': 0,
    'translation_key': 'flow',
    'unique_id': '00000000000004D2-0000000000000003-MatterNodeDevice-1-FlowSensor-1028-0',
    'unit_of_measurement': <UnitOfVolumeFlowRate.CUBIC_METERS_PER_HOUR: 'm³/h'>,
  })
# ---
# name: test_sensors[pump][sensor.mock_pump_flow-state]
  StateSnapshot({
    'attributes': ReadOnlyDict({
      'friendly_name': 'Mock Pump Flow',
      'state_class': <SensorStateClass.MEASUREMENT: 'measurement'>,
      'unit_of_measurement': <UnitOfVolumeFlowRate.CUBIC_METERS_PER_HOUR: 'm³/h'>,
    }),
    'context': <ANY>,
    'entity_id': 'sensor.mock_pump_flow',
    'last_changed': <ANY>,
    'last_reported': <ANY>,
    'last_updated': <ANY>,
    'state': '5.0',
  })
# ---
# name: test_sensors[pump][sensor.mock_pump_pressure-entry]
  EntityRegistryEntrySnapshot({
    'aliases': set({
    }),
    'area_id': None,
    'capabilities': dict({
      'state_class': <SensorStateClass.MEASUREMENT: 'measurement'>,
    }),
    'config_entry_id': <ANY>,
    'config_subentry_id': <ANY>,
    'device_class': None,
    'device_id': <ANY>,
    'disabled_by': None,
    'domain': 'sensor',
    'entity_category': None,
    'entity_id': 'sensor.mock_pump_pressure',
    'has_entity_name': True,
    'hidden_by': None,
    'icon': None,
    'id': <ANY>,
    'labels': set({
    }),
    'name': None,
    'options': dict({
      'sensor': dict({
        'suggested_display_precision': 2,
      }),
    }),
    'original_device_class': <SensorDeviceClass.PRESSURE: 'pressure'>,
    'original_icon': None,
    'original_name': 'Pressure',
    'platform': 'matter',
    'previous_unique_id': None,
    'suggested_object_id': None,
    'supported_features': 0,
    'translation_key': None,
    'unique_id': '00000000000004D2-0000000000000003-MatterNodeDevice-1-PressureSensor-1027-0',
    'unit_of_measurement': <UnitOfPressure.KPA: 'kPa'>,
  })
# ---
# name: test_sensors[pump][sensor.mock_pump_pressure-state]
  StateSnapshot({
    'attributes': ReadOnlyDict({
      'device_class': 'pressure',
      'friendly_name': 'Mock Pump Pressure',
      'state_class': <SensorStateClass.MEASUREMENT: 'measurement'>,
      'unit_of_measurement': <UnitOfPressure.KPA: 'kPa'>,
    }),
    'context': <ANY>,
    'entity_id': 'sensor.mock_pump_pressure',
    'last_changed': <ANY>,
    'last_reported': <ANY>,
    'last_updated': <ANY>,
    'state': '10.0',
  })
# ---
# name: test_sensors[pump][sensor.mock_pump_rotation_speed-entry]
  EntityRegistryEntrySnapshot({
    'aliases': set({
    }),
    'area_id': None,
    'capabilities': dict({
      'state_class': <SensorStateClass.MEASUREMENT: 'measurement'>,
    }),
    'config_entry_id': <ANY>,
    'config_subentry_id': <ANY>,
    'device_class': None,
    'device_id': <ANY>,
    'disabled_by': None,
    'domain': 'sensor',
    'entity_category': None,
    'entity_id': 'sensor.mock_pump_rotation_speed',
    'has_entity_name': True,
    'hidden_by': None,
    'icon': None,
    'id': <ANY>,
    'labels': set({
    }),
    'name': None,
    'options': dict({
    }),
    'original_device_class': None,
    'original_icon': None,
    'original_name': 'Rotation speed',
    'platform': 'matter',
    'previous_unique_id': None,
    'suggested_object_id': None,
    'supported_features': 0,
    'translation_key': 'pump_speed',
    'unique_id': '00000000000004D2-0000000000000003-MatterNodeDevice-1-PumpSpeed-512-20',
    'unit_of_measurement': 'rpm',
  })
# ---
# name: test_sensors[pump][sensor.mock_pump_rotation_speed-state]
  StateSnapshot({
    'attributes': ReadOnlyDict({
      'friendly_name': 'Mock Pump Rotation speed',
      'state_class': <SensorStateClass.MEASUREMENT: 'measurement'>,
      'unit_of_measurement': 'rpm',
    }),
    'context': <ANY>,
    'entity_id': 'sensor.mock_pump_rotation_speed',
    'last_changed': <ANY>,
    'last_reported': <ANY>,
    'last_updated': <ANY>,
    'state': '1000',
  })
# ---
# name: test_sensors[pump][sensor.mock_pump_temperature-entry]
  EntityRegistryEntrySnapshot({
    'aliases': set({
    }),
    'area_id': None,
    'capabilities': dict({
      'state_class': <SensorStateClass.MEASUREMENT: 'measurement'>,
    }),
    'config_entry_id': <ANY>,
    'config_subentry_id': <ANY>,
    'device_class': None,
    'device_id': <ANY>,
    'disabled_by': None,
    'domain': 'sensor',
    'entity_category': None,
    'entity_id': 'sensor.mock_pump_temperature',
    'has_entity_name': True,
    'hidden_by': None,
    'icon': None,
    'id': <ANY>,
    'labels': set({
    }),
    'name': None,
    'options': dict({
      'sensor': dict({
        'suggested_display_precision': 1,
      }),
    }),
    'original_device_class': <SensorDeviceClass.TEMPERATURE: 'temperature'>,
    'original_icon': None,
    'original_name': 'Temperature',
    'platform': 'matter',
    'previous_unique_id': None,
    'suggested_object_id': None,
    'supported_features': 0,
    'translation_key': None,
    'unique_id': '00000000000004D2-0000000000000003-MatterNodeDevice-1-TemperatureSensor-1026-0',
    'unit_of_measurement': <UnitOfTemperature.CELSIUS: '°C'>,
  })
# ---
# name: test_sensors[pump][sensor.mock_pump_temperature-state]
  StateSnapshot({
    'attributes': ReadOnlyDict({
      'device_class': 'temperature',
      'friendly_name': 'Mock Pump Temperature',
      'state_class': <SensorStateClass.MEASUREMENT: 'measurement'>,
      'unit_of_measurement': <UnitOfTemperature.CELSIUS: '°C'>,
    }),
    'context': <ANY>,
    'entity_id': 'sensor.mock_pump_temperature',
    'last_changed': <ANY>,
    'last_reported': <ANY>,
    'last_updated': <ANY>,
    'state': '60.0',
  })
# ---
# name: test_sensors[room_airconditioner][sensor.room_airconditioner_temperature-entry]
  EntityRegistryEntrySnapshot({
    'aliases': set({
    }),
    'area_id': None,
    'capabilities': dict({
      'state_class': <SensorStateClass.MEASUREMENT: 'measurement'>,
    }),
    'config_entry_id': <ANY>,
    'config_subentry_id': <ANY>,
    'device_class': None,
    'device_id': <ANY>,
    'disabled_by': None,
    'domain': 'sensor',
    'entity_category': None,
    'entity_id': 'sensor.room_airconditioner_temperature',
    'has_entity_name': True,
    'hidden_by': None,
    'icon': None,
    'id': <ANY>,
    'labels': set({
    }),
    'name': None,
    'options': dict({
      'sensor': dict({
        'suggested_display_precision': 1,
      }),
    }),
    'original_device_class': <SensorDeviceClass.TEMPERATURE: 'temperature'>,
    'original_icon': None,
    'original_name': 'Temperature',
    'platform': 'matter',
    'previous_unique_id': None,
    'suggested_object_id': None,
    'supported_features': 0,
    'translation_key': None,
    'unique_id': '00000000000004D2-0000000000000024-MatterNodeDevice-2-TemperatureSensor-1026-0',
    'unit_of_measurement': <UnitOfTemperature.CELSIUS: '°C'>,
  })
# ---
# name: test_sensors[room_airconditioner][sensor.room_airconditioner_temperature-state]
  StateSnapshot({
    'attributes': ReadOnlyDict({
      'device_class': 'temperature',
      'friendly_name': 'Room AirConditioner Temperature',
      'state_class': <SensorStateClass.MEASUREMENT: 'measurement'>,
      'unit_of_measurement': <UnitOfTemperature.CELSIUS: '°C'>,
    }),
    'context': <ANY>,
    'entity_id': 'sensor.room_airconditioner_temperature',
    'last_changed': <ANY>,
    'last_reported': <ANY>,
    'last_updated': <ANY>,
    'state': '0.0',
  })
# ---
# name: test_sensors[silabs_dishwasher][sensor.dishwasher_effective_current-entry]
  EntityRegistryEntrySnapshot({
    'aliases': set({
    }),
    'area_id': None,
    'capabilities': dict({
      'state_class': <SensorStateClass.MEASUREMENT: 'measurement'>,
    }),
    'config_entry_id': <ANY>,
    'config_subentry_id': <ANY>,
    'device_class': None,
    'device_id': <ANY>,
    'disabled_by': None,
    'domain': 'sensor',
    'entity_category': <EntityCategory.DIAGNOSTIC: 'diagnostic'>,
    'entity_id': 'sensor.dishwasher_effective_current',
    'has_entity_name': True,
    'hidden_by': None,
    'icon': None,
    'id': <ANY>,
    'labels': set({
    }),
    'name': None,
    'options': dict({
      'sensor': dict({
        'suggested_display_precision': 2,
      }),
      'sensor.private': dict({
        'suggested_unit_of_measurement': <UnitOfElectricCurrent.AMPERE: 'A'>,
      }),
    }),
    'original_device_class': <SensorDeviceClass.CURRENT: 'current'>,
    'original_icon': None,
    'original_name': 'Effective current',
    'platform': 'matter',
    'previous_unique_id': None,
    'suggested_object_id': None,
    'supported_features': 0,
    'translation_key': 'rms_current',
    'unique_id': '00000000000004D2-0000000000000036-MatterNodeDevice-2-ElectricalPowerMeasurementRMSCurrent-144-12',
    'unit_of_measurement': <UnitOfElectricCurrent.AMPERE: 'A'>,
  })
# ---
# name: test_sensors[silabs_dishwasher][sensor.dishwasher_effective_current-state]
  StateSnapshot({
    'attributes': ReadOnlyDict({
      'device_class': 'current',
      'friendly_name': 'Dishwasher Effective current',
      'state_class': <SensorStateClass.MEASUREMENT: 'measurement'>,
      'unit_of_measurement': <UnitOfElectricCurrent.AMPERE: 'A'>,
    }),
    'context': <ANY>,
    'entity_id': 'sensor.dishwasher_effective_current',
    'last_changed': <ANY>,
    'last_reported': <ANY>,
    'last_updated': <ANY>,
    'state': '0.0',
  })
# ---
# name: test_sensors[silabs_dishwasher][sensor.dishwasher_effective_voltage-entry]
  EntityRegistryEntrySnapshot({
    'aliases': set({
    }),
    'area_id': None,
    'capabilities': dict({
      'state_class': <SensorStateClass.MEASUREMENT: 'measurement'>,
    }),
    'config_entry_id': <ANY>,
    'config_subentry_id': <ANY>,
    'device_class': None,
    'device_id': <ANY>,
    'disabled_by': None,
    'domain': 'sensor',
    'entity_category': <EntityCategory.DIAGNOSTIC: 'diagnostic'>,
    'entity_id': 'sensor.dishwasher_effective_voltage',
    'has_entity_name': True,
    'hidden_by': None,
    'icon': None,
    'id': <ANY>,
    'labels': set({
    }),
    'name': None,
    'options': dict({
      'sensor': dict({
        'suggested_display_precision': 0,
      }),
      'sensor.private': dict({
        'suggested_unit_of_measurement': <UnitOfElectricPotential.VOLT: 'V'>,
      }),
    }),
    'original_device_class': <SensorDeviceClass.VOLTAGE: 'voltage'>,
    'original_icon': None,
    'original_name': 'Effective voltage',
    'platform': 'matter',
    'previous_unique_id': None,
    'suggested_object_id': None,
    'supported_features': 0,
    'translation_key': 'rms_voltage',
    'unique_id': '00000000000004D2-0000000000000036-MatterNodeDevice-2-ElectricalPowerMeasurementRMSVoltage-144-11',
    'unit_of_measurement': <UnitOfElectricPotential.VOLT: 'V'>,
  })
# ---
# name: test_sensors[silabs_dishwasher][sensor.dishwasher_effective_voltage-state]
  StateSnapshot({
    'attributes': ReadOnlyDict({
      'device_class': 'voltage',
      'friendly_name': 'Dishwasher Effective voltage',
      'state_class': <SensorStateClass.MEASUREMENT: 'measurement'>,
      'unit_of_measurement': <UnitOfElectricPotential.VOLT: 'V'>,
    }),
    'context': <ANY>,
    'entity_id': 'sensor.dishwasher_effective_voltage',
    'last_changed': <ANY>,
    'last_reported': <ANY>,
    'last_updated': <ANY>,
    'state': '120.0',
  })
# ---
# name: test_sensors[silabs_dishwasher][sensor.dishwasher_energy-entry]
  EntityRegistryEntrySnapshot({
    'aliases': set({
    }),
    'area_id': None,
    'capabilities': dict({
      'state_class': <SensorStateClass.TOTAL_INCREASING: 'total_increasing'>,
    }),
    'config_entry_id': <ANY>,
    'config_subentry_id': <ANY>,
    'device_class': None,
    'device_id': <ANY>,
    'disabled_by': None,
    'domain': 'sensor',
    'entity_category': <EntityCategory.DIAGNOSTIC: 'diagnostic'>,
    'entity_id': 'sensor.dishwasher_energy',
    'has_entity_name': True,
    'hidden_by': None,
    'icon': None,
    'id': <ANY>,
    'labels': set({
    }),
    'name': None,
    'options': dict({
      'sensor': dict({
        'suggested_display_precision': 3,
      }),
      'sensor.private': dict({
        'suggested_unit_of_measurement': <UnitOfEnergy.KILO_WATT_HOUR: 'kWh'>,
      }),
    }),
    'original_device_class': <SensorDeviceClass.ENERGY: 'energy'>,
    'original_icon': None,
    'original_name': 'Energy',
    'platform': 'matter',
    'previous_unique_id': None,
    'suggested_object_id': None,
    'supported_features': 0,
    'translation_key': None,
    'unique_id': '00000000000004D2-0000000000000036-MatterNodeDevice-2-ElectricalEnergyMeasurementCumulativeEnergyImported-145-1',
    'unit_of_measurement': <UnitOfEnergy.KILO_WATT_HOUR: 'kWh'>,
  })
# ---
# name: test_sensors[silabs_dishwasher][sensor.dishwasher_energy-state]
  StateSnapshot({
    'attributes': ReadOnlyDict({
      'device_class': 'energy',
      'friendly_name': 'Dishwasher Energy',
      'state_class': <SensorStateClass.TOTAL_INCREASING: 'total_increasing'>,
      'unit_of_measurement': <UnitOfEnergy.KILO_WATT_HOUR: 'kWh'>,
    }),
    'context': <ANY>,
    'entity_id': 'sensor.dishwasher_energy',
    'last_changed': <ANY>,
    'last_reported': <ANY>,
    'last_updated': <ANY>,
    'state': '0.0',
  })
# ---
# name: test_sensors[silabs_dishwasher][sensor.dishwasher_operational_error-entry]
  EntityRegistryEntrySnapshot({
    'aliases': set({
    }),
    'area_id': None,
    'capabilities': dict({
      'options': list([
        'no_error',
        'unable_to_start_or_resume',
        'unable_to_complete_operation',
        'command_invalid_in_state',
      ]),
    }),
    'config_entry_id': <ANY>,
    'config_subentry_id': <ANY>,
    'device_class': None,
    'device_id': <ANY>,
    'disabled_by': None,
    'domain': 'sensor',
    'entity_category': <EntityCategory.DIAGNOSTIC: 'diagnostic'>,
    'entity_id': 'sensor.dishwasher_operational_error',
    'has_entity_name': True,
    'hidden_by': None,
    'icon': None,
    'id': <ANY>,
    'labels': set({
    }),
    'name': None,
    'options': dict({
    }),
    'original_device_class': <SensorDeviceClass.ENUM: 'enum'>,
    'original_icon': None,
    'original_name': 'Operational error',
    'platform': 'matter',
    'previous_unique_id': None,
    'suggested_object_id': None,
    'supported_features': 0,
    'translation_key': 'operational_error',
    'unique_id': '00000000000004D2-0000000000000036-MatterNodeDevice-1-OperationalStateOperationalError-96-5',
    'unit_of_measurement': None,
  })
# ---
# name: test_sensors[silabs_dishwasher][sensor.dishwasher_operational_error-state]
  StateSnapshot({
    'attributes': ReadOnlyDict({
      'device_class': 'enum',
      'friendly_name': 'Dishwasher Operational error',
      'options': list([
        'no_error',
        'unable_to_start_or_resume',
        'unable_to_complete_operation',
        'command_invalid_in_state',
      ]),
    }),
    'context': <ANY>,
    'entity_id': 'sensor.dishwasher_operational_error',
    'last_changed': <ANY>,
    'last_reported': <ANY>,
    'last_updated': <ANY>,
    'state': 'no_error',
  })
# ---
# name: test_sensors[silabs_dishwasher][sensor.dishwasher_operational_state-entry]
  EntityRegistryEntrySnapshot({
    'aliases': set({
    }),
    'area_id': None,
    'capabilities': dict({
      'options': list([
        'stopped',
        'running',
        'paused',
        'error',
        'extra_state',
      ]),
    }),
    'config_entry_id': <ANY>,
    'config_subentry_id': <ANY>,
    'device_class': None,
    'device_id': <ANY>,
    'disabled_by': None,
    'domain': 'sensor',
    'entity_category': None,
    'entity_id': 'sensor.dishwasher_operational_state',
    'has_entity_name': True,
    'hidden_by': None,
    'icon': None,
    'id': <ANY>,
    'labels': set({
    }),
    'name': None,
    'options': dict({
    }),
    'original_device_class': <SensorDeviceClass.ENUM: 'enum'>,
    'original_icon': None,
    'original_name': 'Operational state',
    'platform': 'matter',
    'previous_unique_id': None,
    'suggested_object_id': None,
    'supported_features': 0,
    'translation_key': 'operational_state',
    'unique_id': '00000000000004D2-0000000000000036-MatterNodeDevice-1-OperationalState-96-4',
    'unit_of_measurement': None,
  })
# ---
# name: test_sensors[silabs_dishwasher][sensor.dishwasher_operational_state-state]
  StateSnapshot({
    'attributes': ReadOnlyDict({
      'device_class': 'enum',
      'friendly_name': 'Dishwasher Operational state',
      'options': list([
        'stopped',
        'running',
        'paused',
        'error',
        'extra_state',
      ]),
    }),
    'context': <ANY>,
    'entity_id': 'sensor.dishwasher_operational_state',
    'last_changed': <ANY>,
    'last_reported': <ANY>,
    'last_updated': <ANY>,
    'state': 'stopped',
  })
# ---
# name: test_sensors[silabs_dishwasher][sensor.dishwasher_power-entry]
  EntityRegistryEntrySnapshot({
    'aliases': set({
    }),
    'area_id': None,
    'capabilities': dict({
      'state_class': <SensorStateClass.MEASUREMENT: 'measurement'>,
    }),
    'config_entry_id': <ANY>,
    'config_subentry_id': <ANY>,
    'device_class': None,
    'device_id': <ANY>,
    'disabled_by': None,
    'domain': 'sensor',
    'entity_category': <EntityCategory.DIAGNOSTIC: 'diagnostic'>,
    'entity_id': 'sensor.dishwasher_power',
    'has_entity_name': True,
    'hidden_by': None,
    'icon': None,
    'id': <ANY>,
    'labels': set({
    }),
    'name': None,
    'options': dict({
      'sensor': dict({
        'suggested_display_precision': 2,
      }),
      'sensor.private': dict({
        'suggested_unit_of_measurement': <UnitOfPower.WATT: 'W'>,
      }),
    }),
    'original_device_class': <SensorDeviceClass.POWER: 'power'>,
    'original_icon': None,
    'original_name': 'Power',
    'platform': 'matter',
    'previous_unique_id': None,
    'suggested_object_id': None,
    'supported_features': 0,
    'translation_key': None,
    'unique_id': '00000000000004D2-0000000000000036-MatterNodeDevice-2-ElectricalPowerMeasurementWatt-144-8',
    'unit_of_measurement': <UnitOfPower.WATT: 'W'>,
  })
# ---
# name: test_sensors[silabs_dishwasher][sensor.dishwasher_power-state]
  StateSnapshot({
    'attributes': ReadOnlyDict({
      'device_class': 'power',
      'friendly_name': 'Dishwasher Power',
      'state_class': <SensorStateClass.MEASUREMENT: 'measurement'>,
      'unit_of_measurement': <UnitOfPower.WATT: 'W'>,
    }),
    'context': <ANY>,
    'entity_id': 'sensor.dishwasher_power',
    'last_changed': <ANY>,
    'last_reported': <ANY>,
    'last_updated': <ANY>,
    'state': '0.0',
  })
# ---
# name: test_sensors[silabs_evse_charging][sensor.evse_appliance_energy_state-entry]
  EntityRegistryEntrySnapshot({
    'aliases': set({
    }),
    'area_id': None,
    'capabilities': dict({
      'options': list([
        'offline',
        'online',
        'fault',
        'power_adjust_active',
        'paused',
      ]),
    }),
    'config_entry_id': <ANY>,
    'config_subentry_id': <ANY>,
    'device_class': None,
    'device_id': <ANY>,
    'disabled_by': None,
    'domain': 'sensor',
    'entity_category': <EntityCategory.DIAGNOSTIC: 'diagnostic'>,
    'entity_id': 'sensor.evse_appliance_energy_state',
    'has_entity_name': True,
    'hidden_by': None,
    'icon': None,
    'id': <ANY>,
    'labels': set({
    }),
    'name': None,
    'options': dict({
    }),
    'original_device_class': <SensorDeviceClass.ENUM: 'enum'>,
    'original_icon': None,
    'original_name': 'Appliance energy state',
    'platform': 'matter',
    'previous_unique_id': None,
    'suggested_object_id': None,
    'supported_features': 0,
    'translation_key': 'esa_state',
    'unique_id': '00000000000004D2-0000000000000017-MatterNodeDevice-1-ESAState-152-2',
    'unit_of_measurement': None,
  })
# ---
# name: test_sensors[silabs_evse_charging][sensor.evse_appliance_energy_state-state]
  StateSnapshot({
    'attributes': ReadOnlyDict({
      'device_class': 'enum',
      'friendly_name': 'evse Appliance energy state',
      'options': list([
        'offline',
        'online',
        'fault',
        'power_adjust_active',
        'paused',
      ]),
    }),
    'context': <ANY>,
    'entity_id': 'sensor.evse_appliance_energy_state',
    'last_changed': <ANY>,
    'last_reported': <ANY>,
    'last_updated': <ANY>,
    'state': 'online',
  })
# ---
# name: test_sensors[silabs_evse_charging][sensor.evse_circuit_capacity-entry]
  EntityRegistryEntrySnapshot({
    'aliases': set({
    }),
    'area_id': None,
    'capabilities': dict({
      'state_class': <SensorStateClass.MEASUREMENT: 'measurement'>,
    }),
    'config_entry_id': <ANY>,
    'config_subentry_id': <ANY>,
    'device_class': None,
    'device_id': <ANY>,
    'disabled_by': None,
    'domain': 'sensor',
    'entity_category': <EntityCategory.DIAGNOSTIC: 'diagnostic'>,
    'entity_id': 'sensor.evse_circuit_capacity',
    'has_entity_name': True,
    'hidden_by': None,
    'icon': None,
    'id': <ANY>,
    'labels': set({
    }),
    'name': None,
    'options': dict({
      'sensor': dict({
        'suggested_display_precision': 2,
      }),
      'sensor.private': dict({
        'suggested_unit_of_measurement': <UnitOfElectricCurrent.AMPERE: 'A'>,
      }),
    }),
    'original_device_class': <SensorDeviceClass.CURRENT: 'current'>,
    'original_icon': None,
    'original_name': 'Circuit capacity',
    'platform': 'matter',
    'previous_unique_id': None,
    'suggested_object_id': None,
    'supported_features': 0,
    'translation_key': 'evse_circuit_capacity',
    'unique_id': '00000000000004D2-0000000000000017-MatterNodeDevice-1-EnergyEvseCircuitCapacity-153-5',
    'unit_of_measurement': <UnitOfElectricCurrent.AMPERE: 'A'>,
  })
# ---
# name: test_sensors[silabs_evse_charging][sensor.evse_circuit_capacity-state]
  StateSnapshot({
    'attributes': ReadOnlyDict({
      'device_class': 'current',
      'friendly_name': 'evse Circuit capacity',
      'state_class': <SensorStateClass.MEASUREMENT: 'measurement'>,
      'unit_of_measurement': <UnitOfElectricCurrent.AMPERE: 'A'>,
    }),
    'context': <ANY>,
    'entity_id': 'sensor.evse_circuit_capacity',
    'last_changed': <ANY>,
    'last_reported': <ANY>,
    'last_updated': <ANY>,
    'state': '32.0',
  })
# ---
# name: test_sensors[silabs_evse_charging][sensor.evse_energy_optimization_opt_out-entry]
  EntityRegistryEntrySnapshot({
    'aliases': set({
    }),
    'area_id': None,
    'capabilities': dict({
      'options': list([
        'no_opt_out',
        'local_opt_out',
        'grid_opt_out',
        'opt_out',
      ]),
    }),
    'config_entry_id': <ANY>,
    'config_subentry_id': <ANY>,
    'device_class': None,
    'device_id': <ANY>,
    'disabled_by': None,
    'domain': 'sensor',
    'entity_category': <EntityCategory.DIAGNOSTIC: 'diagnostic'>,
    'entity_id': 'sensor.evse_energy_optimization_opt_out',
    'has_entity_name': True,
    'hidden_by': None,
    'icon': None,
    'id': <ANY>,
    'labels': set({
    }),
    'name': None,
    'options': dict({
    }),
    'original_device_class': <SensorDeviceClass.ENUM: 'enum'>,
    'original_icon': None,
    'original_name': 'Energy optimization opt-out',
    'platform': 'matter',
    'previous_unique_id': None,
    'suggested_object_id': None,
    'supported_features': 0,
    'translation_key': 'esa_opt_out_state',
    'unique_id': '00000000000004D2-0000000000000017-MatterNodeDevice-1-ESAOptOutState-152-7',
    'unit_of_measurement': None,
  })
# ---
# name: test_sensors[silabs_evse_charging][sensor.evse_energy_optimization_opt_out-state]
  StateSnapshot({
    'attributes': ReadOnlyDict({
      'device_class': 'enum',
      'friendly_name': 'evse Energy optimization opt-out',
      'options': list([
        'no_opt_out',
        'local_opt_out',
        'grid_opt_out',
        'opt_out',
      ]),
    }),
    'context': <ANY>,
    'entity_id': 'sensor.evse_energy_optimization_opt_out',
    'last_changed': <ANY>,
    'last_reported': <ANY>,
    'last_updated': <ANY>,
    'state': 'no_opt_out',
  })
# ---
# name: test_sensors[silabs_evse_charging][sensor.evse_fault_state-entry]
  EntityRegistryEntrySnapshot({
    'aliases': set({
    }),
    'area_id': None,
    'capabilities': dict({
      'options': list([
        'no_error',
        'meter_failure',
        'over_voltage',
        'under_voltage',
        'over_current',
        'contact_wet_failure',
        'contact_dry_failure',
        'power_loss',
        'power_quality',
        'pilot_short_circuit',
        'emergency_stop',
        'ev_disconnected',
        'wrong_power_supply',
        'live_neutral_swap',
        'over_temperature',
        'other',
      ]),
    }),
    'config_entry_id': <ANY>,
    'config_subentry_id': <ANY>,
    'device_class': None,
    'device_id': <ANY>,
    'disabled_by': None,
    'domain': 'sensor',
    'entity_category': <EntityCategory.DIAGNOSTIC: 'diagnostic'>,
    'entity_id': 'sensor.evse_fault_state',
    'has_entity_name': True,
    'hidden_by': None,
    'icon': None,
    'id': <ANY>,
    'labels': set({
    }),
    'name': None,
    'options': dict({
    }),
    'original_device_class': <SensorDeviceClass.ENUM: 'enum'>,
    'original_icon': None,
    'original_name': 'Fault state',
    'platform': 'matter',
    'previous_unique_id': None,
    'suggested_object_id': None,
    'supported_features': 0,
    'translation_key': 'evse_fault_state',
    'unique_id': '00000000000004D2-0000000000000017-MatterNodeDevice-1-EnergyEvseFaultState-153-2',
    'unit_of_measurement': None,
  })
# ---
# name: test_sensors[silabs_evse_charging][sensor.evse_fault_state-state]
  StateSnapshot({
    'attributes': ReadOnlyDict({
      'device_class': 'enum',
      'friendly_name': 'evse Fault state',
      'options': list([
        'no_error',
        'meter_failure',
        'over_voltage',
        'under_voltage',
        'over_current',
        'contact_wet_failure',
        'contact_dry_failure',
        'power_loss',
        'power_quality',
        'pilot_short_circuit',
        'emergency_stop',
        'ev_disconnected',
        'wrong_power_supply',
        'live_neutral_swap',
        'over_temperature',
        'other',
      ]),
    }),
    'context': <ANY>,
    'entity_id': 'sensor.evse_fault_state',
    'last_changed': <ANY>,
    'last_reported': <ANY>,
    'last_updated': <ANY>,
    'state': 'no_error',
  })
# ---
# name: test_sensors[silabs_evse_charging][sensor.evse_max_charge_current-entry]
  EntityRegistryEntrySnapshot({
    'aliases': set({
    }),
    'area_id': None,
    'capabilities': dict({
      'state_class': <SensorStateClass.MEASUREMENT: 'measurement'>,
    }),
    'config_entry_id': <ANY>,
    'config_subentry_id': <ANY>,
    'device_class': None,
    'device_id': <ANY>,
    'disabled_by': None,
    'domain': 'sensor',
    'entity_category': <EntityCategory.DIAGNOSTIC: 'diagnostic'>,
    'entity_id': 'sensor.evse_max_charge_current',
    'has_entity_name': True,
    'hidden_by': None,
    'icon': None,
    'id': <ANY>,
    'labels': set({
    }),
    'name': None,
    'options': dict({
      'sensor': dict({
        'suggested_display_precision': 2,
      }),
      'sensor.private': dict({
        'suggested_unit_of_measurement': <UnitOfElectricCurrent.AMPERE: 'A'>,
      }),
    }),
    'original_device_class': <SensorDeviceClass.CURRENT: 'current'>,
    'original_icon': None,
    'original_name': 'Max charge current',
    'platform': 'matter',
    'previous_unique_id': None,
    'suggested_object_id': None,
    'supported_features': 0,
    'translation_key': 'evse_max_charge_current',
    'unique_id': '00000000000004D2-0000000000000017-MatterNodeDevice-1-EnergyEvseMaximumChargeCurrent-153-7',
    'unit_of_measurement': <UnitOfElectricCurrent.AMPERE: 'A'>,
  })
# ---
# name: test_sensors[silabs_evse_charging][sensor.evse_max_charge_current-state]
  StateSnapshot({
    'attributes': ReadOnlyDict({
      'device_class': 'current',
      'friendly_name': 'evse Max charge current',
      'state_class': <SensorStateClass.MEASUREMENT: 'measurement'>,
      'unit_of_measurement': <UnitOfElectricCurrent.AMPERE: 'A'>,
    }),
    'context': <ANY>,
    'entity_id': 'sensor.evse_max_charge_current',
    'last_changed': <ANY>,
    'last_reported': <ANY>,
    'last_updated': <ANY>,
    'state': '30.0',
  })
# ---
# name: test_sensors[silabs_evse_charging][sensor.evse_min_charge_current-entry]
  EntityRegistryEntrySnapshot({
    'aliases': set({
    }),
    'area_id': None,
    'capabilities': dict({
      'state_class': <SensorStateClass.MEASUREMENT: 'measurement'>,
    }),
    'config_entry_id': <ANY>,
    'config_subentry_id': <ANY>,
    'device_class': None,
    'device_id': <ANY>,
    'disabled_by': None,
    'domain': 'sensor',
    'entity_category': <EntityCategory.DIAGNOSTIC: 'diagnostic'>,
    'entity_id': 'sensor.evse_min_charge_current',
    'has_entity_name': True,
    'hidden_by': None,
    'icon': None,
    'id': <ANY>,
    'labels': set({
    }),
    'name': None,
    'options': dict({
      'sensor': dict({
        'suggested_display_precision': 2,
      }),
      'sensor.private': dict({
        'suggested_unit_of_measurement': <UnitOfElectricCurrent.AMPERE: 'A'>,
      }),
    }),
    'original_device_class': <SensorDeviceClass.CURRENT: 'current'>,
    'original_icon': None,
    'original_name': 'Min charge current',
    'platform': 'matter',
    'previous_unique_id': None,
    'suggested_object_id': None,
    'supported_features': 0,
    'translation_key': 'evse_min_charge_current',
    'unique_id': '00000000000004D2-0000000000000017-MatterNodeDevice-1-EnergyEvseMinimumChargeCurrent-153-6',
    'unit_of_measurement': <UnitOfElectricCurrent.AMPERE: 'A'>,
  })
# ---
# name: test_sensors[silabs_evse_charging][sensor.evse_min_charge_current-state]
  StateSnapshot({
    'attributes': ReadOnlyDict({
      'device_class': 'current',
      'friendly_name': 'evse Min charge current',
      'state_class': <SensorStateClass.MEASUREMENT: 'measurement'>,
      'unit_of_measurement': <UnitOfElectricCurrent.AMPERE: 'A'>,
    }),
    'context': <ANY>,
    'entity_id': 'sensor.evse_min_charge_current',
    'last_changed': <ANY>,
    'last_reported': <ANY>,
    'last_updated': <ANY>,
    'state': '2.0',
  })
# ---
# name: test_sensors[silabs_evse_charging][sensor.evse_state_of_charge-entry]
  EntityRegistryEntrySnapshot({
    'aliases': set({
    }),
    'area_id': None,
    'capabilities': dict({
      'state_class': <SensorStateClass.MEASUREMENT: 'measurement'>,
    }),
    'config_entry_id': <ANY>,
    'config_subentry_id': <ANY>,
    'device_class': None,
    'device_id': <ANY>,
    'disabled_by': None,
    'domain': 'sensor',
    'entity_category': None,
    'entity_id': 'sensor.evse_state_of_charge',
    'has_entity_name': True,
    'hidden_by': None,
    'icon': None,
    'id': <ANY>,
    'labels': set({
    }),
    'name': None,
    'options': dict({
    }),
    'original_device_class': <SensorDeviceClass.BATTERY: 'battery'>,
    'original_icon': None,
    'original_name': 'State of charge',
    'platform': 'matter',
    'previous_unique_id': None,
    'suggested_object_id': None,
    'supported_features': 0,
    'translation_key': 'evse_soc',
    'unique_id': '00000000000004D2-0000000000000017-MatterNodeDevice-1-EnergyEvseStateOfCharge-153-48',
    'unit_of_measurement': '%',
  })
# ---
# name: test_sensors[silabs_evse_charging][sensor.evse_state_of_charge-state]
  StateSnapshot({
    'attributes': ReadOnlyDict({
      'device_class': 'battery',
      'friendly_name': 'evse State of charge',
      'state_class': <SensorStateClass.MEASUREMENT: 'measurement'>,
      'unit_of_measurement': '%',
    }),
    'context': <ANY>,
    'entity_id': 'sensor.evse_state_of_charge',
    'last_changed': <ANY>,
    'last_reported': <ANY>,
    'last_updated': <ANY>,
    'state': '75',
  })
# ---
# name: test_sensors[silabs_evse_charging][sensor.evse_user_max_charge_current-entry]
  EntityRegistryEntrySnapshot({
    'aliases': set({
    }),
    'area_id': None,
    'capabilities': dict({
      'state_class': <SensorStateClass.MEASUREMENT: 'measurement'>,
    }),
    'config_entry_id': <ANY>,
    'config_subentry_id': <ANY>,
    'device_class': None,
    'device_id': <ANY>,
    'disabled_by': None,
    'domain': 'sensor',
    'entity_category': <EntityCategory.DIAGNOSTIC: 'diagnostic'>,
    'entity_id': 'sensor.evse_user_max_charge_current',
    'has_entity_name': True,
    'hidden_by': None,
    'icon': None,
    'id': <ANY>,
    'labels': set({
    }),
    'name': None,
    'options': dict({
      'sensor': dict({
        'suggested_display_precision': 2,
      }),
      'sensor.private': dict({
        'suggested_unit_of_measurement': <UnitOfElectricCurrent.AMPERE: 'A'>,
      }),
    }),
    'original_device_class': <SensorDeviceClass.CURRENT: 'current'>,
    'original_icon': None,
    'original_name': 'User max charge current',
    'platform': 'matter',
    'previous_unique_id': None,
    'suggested_object_id': None,
    'supported_features': 0,
    'translation_key': 'evse_user_max_charge_current',
    'unique_id': '00000000000004D2-0000000000000017-MatterNodeDevice-1-EnergyEvseUserMaximumChargeCurrent-153-9',
    'unit_of_measurement': <UnitOfElectricCurrent.AMPERE: 'A'>,
  })
# ---
# name: test_sensors[silabs_evse_charging][sensor.evse_user_max_charge_current-state]
  StateSnapshot({
    'attributes': ReadOnlyDict({
      'device_class': 'current',
      'friendly_name': 'evse User max charge current',
      'state_class': <SensorStateClass.MEASUREMENT: 'measurement'>,
      'unit_of_measurement': <UnitOfElectricCurrent.AMPERE: 'A'>,
    }),
    'context': <ANY>,
    'entity_id': 'sensor.evse_user_max_charge_current',
    'last_changed': <ANY>,
    'last_reported': <ANY>,
    'last_updated': <ANY>,
    'state': '32.0',
  })
# ---
# name: test_sensors[silabs_laundrywasher][sensor.laundrywasher_current_phase-entry]
  EntityRegistryEntrySnapshot({
    'aliases': set({
    }),
    'area_id': None,
    'capabilities': dict({
      'options': list([
        'pre-soak',
        'rinse',
        'spin',
      ]),
    }),
    'config_entry_id': <ANY>,
    'config_subentry_id': <ANY>,
    'device_class': None,
    'device_id': <ANY>,
    'disabled_by': None,
    'domain': 'sensor',
    'entity_category': None,
    'entity_id': 'sensor.laundrywasher_current_phase',
    'has_entity_name': True,
    'hidden_by': None,
    'icon': None,
    'id': <ANY>,
    'labels': set({
    }),
    'name': None,
    'options': dict({
    }),
    'original_device_class': <SensorDeviceClass.ENUM: 'enum'>,
    'original_icon': None,
    'original_name': 'Current phase',
    'platform': 'matter',
    'previous_unique_id': None,
    'suggested_object_id': None,
    'supported_features': 0,
    'translation_key': 'current_phase',
    'unique_id': '00000000000004D2-000000000000001D-MatterNodeDevice-1-OperationalStateCurrentPhase-96-1',
    'unit_of_measurement': None,
  })
# ---
# name: test_sensors[silabs_laundrywasher][sensor.laundrywasher_current_phase-state]
  StateSnapshot({
    'attributes': ReadOnlyDict({
      'device_class': 'enum',
      'friendly_name': 'LaundryWasher Current phase',
      'options': list([
        'pre-soak',
        'rinse',
        'spin',
      ]),
    }),
    'context': <ANY>,
    'entity_id': 'sensor.laundrywasher_current_phase',
    'last_changed': <ANY>,
    'last_reported': <ANY>,
    'last_updated': <ANY>,
    'state': 'pre-soak',
  })
# ---
# name: test_sensors[silabs_laundrywasher][sensor.laundrywasher_effective_current-entry]
  EntityRegistryEntrySnapshot({
    'aliases': set({
    }),
    'area_id': None,
    'capabilities': dict({
      'state_class': <SensorStateClass.MEASUREMENT: 'measurement'>,
    }),
    'config_entry_id': <ANY>,
    'config_subentry_id': <ANY>,
    'device_class': None,
    'device_id': <ANY>,
    'disabled_by': None,
    'domain': 'sensor',
    'entity_category': <EntityCategory.DIAGNOSTIC: 'diagnostic'>,
    'entity_id': 'sensor.laundrywasher_effective_current',
    'has_entity_name': True,
    'hidden_by': None,
    'icon': None,
    'id': <ANY>,
    'labels': set({
    }),
    'name': None,
    'options': dict({
      'sensor': dict({
        'suggested_display_precision': 2,
      }),
      'sensor.private': dict({
        'suggested_unit_of_measurement': <UnitOfElectricCurrent.AMPERE: 'A'>,
      }),
    }),
    'original_device_class': <SensorDeviceClass.CURRENT: 'current'>,
    'original_icon': None,
    'original_name': 'Effective current',
    'platform': 'matter',
    'previous_unique_id': None,
    'suggested_object_id': None,
    'supported_features': 0,
    'translation_key': 'rms_current',
    'unique_id': '00000000000004D2-000000000000001D-MatterNodeDevice-2-ElectricalPowerMeasurementRMSCurrent-144-12',
    'unit_of_measurement': <UnitOfElectricCurrent.AMPERE: 'A'>,
  })
# ---
# name: test_sensors[silabs_laundrywasher][sensor.laundrywasher_effective_current-state]
  StateSnapshot({
    'attributes': ReadOnlyDict({
      'device_class': 'current',
      'friendly_name': 'LaundryWasher Effective current',
      'state_class': <SensorStateClass.MEASUREMENT: 'measurement'>,
      'unit_of_measurement': <UnitOfElectricCurrent.AMPERE: 'A'>,
    }),
    'context': <ANY>,
    'entity_id': 'sensor.laundrywasher_effective_current',
    'last_changed': <ANY>,
    'last_reported': <ANY>,
    'last_updated': <ANY>,
    'state': '0.0',
  })
# ---
# name: test_sensors[silabs_laundrywasher][sensor.laundrywasher_effective_voltage-entry]
  EntityRegistryEntrySnapshot({
    'aliases': set({
    }),
    'area_id': None,
    'capabilities': dict({
      'state_class': <SensorStateClass.MEASUREMENT: 'measurement'>,
    }),
    'config_entry_id': <ANY>,
    'config_subentry_id': <ANY>,
    'device_class': None,
    'device_id': <ANY>,
    'disabled_by': None,
    'domain': 'sensor',
    'entity_category': <EntityCategory.DIAGNOSTIC: 'diagnostic'>,
    'entity_id': 'sensor.laundrywasher_effective_voltage',
    'has_entity_name': True,
    'hidden_by': None,
    'icon': None,
    'id': <ANY>,
    'labels': set({
    }),
    'name': None,
    'options': dict({
      'sensor': dict({
        'suggested_display_precision': 0,
      }),
      'sensor.private': dict({
        'suggested_unit_of_measurement': <UnitOfElectricPotential.VOLT: 'V'>,
      }),
    }),
    'original_device_class': <SensorDeviceClass.VOLTAGE: 'voltage'>,
    'original_icon': None,
    'original_name': 'Effective voltage',
    'platform': 'matter',
    'previous_unique_id': None,
    'suggested_object_id': None,
    'supported_features': 0,
    'translation_key': 'rms_voltage',
    'unique_id': '00000000000004D2-000000000000001D-MatterNodeDevice-2-ElectricalPowerMeasurementRMSVoltage-144-11',
    'unit_of_measurement': <UnitOfElectricPotential.VOLT: 'V'>,
  })
# ---
# name: test_sensors[silabs_laundrywasher][sensor.laundrywasher_effective_voltage-state]
  StateSnapshot({
    'attributes': ReadOnlyDict({
      'device_class': 'voltage',
      'friendly_name': 'LaundryWasher Effective voltage',
      'state_class': <SensorStateClass.MEASUREMENT: 'measurement'>,
      'unit_of_measurement': <UnitOfElectricPotential.VOLT: 'V'>,
    }),
    'context': <ANY>,
    'entity_id': 'sensor.laundrywasher_effective_voltage',
    'last_changed': <ANY>,
    'last_reported': <ANY>,
    'last_updated': <ANY>,
    'state': '120.0',
  })
# ---
# name: test_sensors[silabs_laundrywasher][sensor.laundrywasher_energy-entry]
  EntityRegistryEntrySnapshot({
    'aliases': set({
    }),
    'area_id': None,
    'capabilities': dict({
      'state_class': <SensorStateClass.TOTAL_INCREASING: 'total_increasing'>,
    }),
    'config_entry_id': <ANY>,
    'config_subentry_id': <ANY>,
    'device_class': None,
    'device_id': <ANY>,
    'disabled_by': None,
    'domain': 'sensor',
    'entity_category': <EntityCategory.DIAGNOSTIC: 'diagnostic'>,
    'entity_id': 'sensor.laundrywasher_energy',
    'has_entity_name': True,
    'hidden_by': None,
    'icon': None,
    'id': <ANY>,
    'labels': set({
    }),
    'name': None,
    'options': dict({
      'sensor': dict({
        'suggested_display_precision': 3,
      }),
      'sensor.private': dict({
        'suggested_unit_of_measurement': <UnitOfEnergy.KILO_WATT_HOUR: 'kWh'>,
      }),
    }),
    'original_device_class': <SensorDeviceClass.ENERGY: 'energy'>,
    'original_icon': None,
    'original_name': 'Energy',
    'platform': 'matter',
    'previous_unique_id': None,
    'suggested_object_id': None,
    'supported_features': 0,
    'translation_key': None,
    'unique_id': '00000000000004D2-000000000000001D-MatterNodeDevice-2-ElectricalEnergyMeasurementCumulativeEnergyImported-145-1',
    'unit_of_measurement': <UnitOfEnergy.KILO_WATT_HOUR: 'kWh'>,
  })
# ---
# name: test_sensors[silabs_laundrywasher][sensor.laundrywasher_energy-state]
  StateSnapshot({
    'attributes': ReadOnlyDict({
      'device_class': 'energy',
      'friendly_name': 'LaundryWasher Energy',
      'state_class': <SensorStateClass.TOTAL_INCREASING: 'total_increasing'>,
      'unit_of_measurement': <UnitOfEnergy.KILO_WATT_HOUR: 'kWh'>,
    }),
    'context': <ANY>,
    'entity_id': 'sensor.laundrywasher_energy',
    'last_changed': <ANY>,
    'last_reported': <ANY>,
    'last_updated': <ANY>,
    'state': '0.0',
  })
# ---
# name: test_sensors[silabs_laundrywasher][sensor.laundrywasher_operational_error-entry]
  EntityRegistryEntrySnapshot({
    'aliases': set({
    }),
    'area_id': None,
    'capabilities': dict({
      'options': list([
        'no_error',
        'unable_to_start_or_resume',
        'unable_to_complete_operation',
        'command_invalid_in_state',
      ]),
    }),
    'config_entry_id': <ANY>,
    'config_subentry_id': <ANY>,
    'device_class': None,
    'device_id': <ANY>,
    'disabled_by': None,
    'domain': 'sensor',
    'entity_category': <EntityCategory.DIAGNOSTIC: 'diagnostic'>,
    'entity_id': 'sensor.laundrywasher_operational_error',
    'has_entity_name': True,
    'hidden_by': None,
    'icon': None,
    'id': <ANY>,
    'labels': set({
    }),
    'name': None,
    'options': dict({
    }),
    'original_device_class': <SensorDeviceClass.ENUM: 'enum'>,
    'original_icon': None,
    'original_name': 'Operational error',
    'platform': 'matter',
    'previous_unique_id': None,
    'suggested_object_id': None,
    'supported_features': 0,
    'translation_key': 'operational_error',
    'unique_id': '00000000000004D2-000000000000001D-MatterNodeDevice-1-OperationalStateOperationalError-96-5',
    'unit_of_measurement': None,
  })
# ---
# name: test_sensors[silabs_laundrywasher][sensor.laundrywasher_operational_error-state]
  StateSnapshot({
    'attributes': ReadOnlyDict({
      'device_class': 'enum',
      'friendly_name': 'LaundryWasher Operational error',
      'options': list([
        'no_error',
        'unable_to_start_or_resume',
        'unable_to_complete_operation',
        'command_invalid_in_state',
      ]),
    }),
    'context': <ANY>,
    'entity_id': 'sensor.laundrywasher_operational_error',
    'last_changed': <ANY>,
    'last_reported': <ANY>,
    'last_updated': <ANY>,
    'state': 'no_error',
  })
# ---
# name: test_sensors[silabs_laundrywasher][sensor.laundrywasher_operational_state-entry]
  EntityRegistryEntrySnapshot({
    'aliases': set({
    }),
    'area_id': None,
    'capabilities': dict({
      'options': list([
        'stopped',
        'running',
        'paused',
        'error',
      ]),
    }),
    'config_entry_id': <ANY>,
    'config_subentry_id': <ANY>,
    'device_class': None,
    'device_id': <ANY>,
    'disabled_by': None,
    'domain': 'sensor',
    'entity_category': None,
    'entity_id': 'sensor.laundrywasher_operational_state',
    'has_entity_name': True,
    'hidden_by': None,
    'icon': None,
    'id': <ANY>,
    'labels': set({
    }),
    'name': None,
    'options': dict({
    }),
    'original_device_class': <SensorDeviceClass.ENUM: 'enum'>,
    'original_icon': None,
    'original_name': 'Operational state',
    'platform': 'matter',
    'previous_unique_id': None,
    'suggested_object_id': None,
    'supported_features': 0,
    'translation_key': 'operational_state',
    'unique_id': '00000000000004D2-000000000000001D-MatterNodeDevice-1-OperationalState-96-4',
    'unit_of_measurement': None,
  })
# ---
# name: test_sensors[silabs_laundrywasher][sensor.laundrywasher_operational_state-state]
  StateSnapshot({
    'attributes': ReadOnlyDict({
      'device_class': 'enum',
      'friendly_name': 'LaundryWasher Operational state',
      'options': list([
        'stopped',
        'running',
        'paused',
        'error',
      ]),
    }),
    'context': <ANY>,
    'entity_id': 'sensor.laundrywasher_operational_state',
    'last_changed': <ANY>,
    'last_reported': <ANY>,
    'last_updated': <ANY>,
    'state': 'stopped',
  })
# ---
# name: test_sensors[silabs_laundrywasher][sensor.laundrywasher_power-entry]
  EntityRegistryEntrySnapshot({
    'aliases': set({
    }),
    'area_id': None,
    'capabilities': dict({
      'state_class': <SensorStateClass.MEASUREMENT: 'measurement'>,
    }),
    'config_entry_id': <ANY>,
    'config_subentry_id': <ANY>,
    'device_class': None,
    'device_id': <ANY>,
    'disabled_by': None,
    'domain': 'sensor',
    'entity_category': <EntityCategory.DIAGNOSTIC: 'diagnostic'>,
    'entity_id': 'sensor.laundrywasher_power',
    'has_entity_name': True,
    'hidden_by': None,
    'icon': None,
    'id': <ANY>,
    'labels': set({
    }),
    'name': None,
    'options': dict({
      'sensor': dict({
        'suggested_display_precision': 2,
      }),
      'sensor.private': dict({
        'suggested_unit_of_measurement': <UnitOfPower.WATT: 'W'>,
      }),
    }),
    'original_device_class': <SensorDeviceClass.POWER: 'power'>,
    'original_icon': None,
    'original_name': 'Power',
    'platform': 'matter',
    'previous_unique_id': None,
    'suggested_object_id': None,
    'supported_features': 0,
    'translation_key': None,
    'unique_id': '00000000000004D2-000000000000001D-MatterNodeDevice-2-ElectricalPowerMeasurementWatt-144-8',
    'unit_of_measurement': <UnitOfPower.WATT: 'W'>,
  })
# ---
# name: test_sensors[silabs_laundrywasher][sensor.laundrywasher_power-state]
  StateSnapshot({
    'attributes': ReadOnlyDict({
      'device_class': 'power',
      'friendly_name': 'LaundryWasher Power',
      'state_class': <SensorStateClass.MEASUREMENT: 'measurement'>,
      'unit_of_measurement': <UnitOfPower.WATT: 'W'>,
    }),
    'context': <ANY>,
    'entity_id': 'sensor.laundrywasher_power',
    'last_changed': <ANY>,
    'last_reported': <ANY>,
    'last_updated': <ANY>,
    'state': '0.0',
  })
# ---
# name: test_sensors[silabs_light_switch][sensor.light_switch_example_current_switch_position-entry]
  EntityRegistryEntrySnapshot({
    'aliases': set({
    }),
    'area_id': None,
    'capabilities': dict({
      'state_class': <SensorStateClass.MEASUREMENT: 'measurement'>,
    }),
    'config_entry_id': <ANY>,
    'config_subentry_id': <ANY>,
    'device_class': None,
    'device_id': <ANY>,
    'disabled_by': None,
    'domain': 'sensor',
    'entity_category': <EntityCategory.DIAGNOSTIC: 'diagnostic'>,
    'entity_id': 'sensor.light_switch_example_current_switch_position',
    'has_entity_name': True,
    'hidden_by': None,
    'icon': None,
    'id': <ANY>,
    'labels': set({
    }),
    'name': None,
    'options': dict({
    }),
    'original_device_class': None,
    'original_icon': None,
    'original_name': 'Current switch position',
    'platform': 'matter',
    'previous_unique_id': None,
    'suggested_object_id': None,
    'supported_features': 0,
    'translation_key': 'switch_current_position',
    'unique_id': '00000000000004D2-000000000000008E-MatterNodeDevice-2-SwitchCurrentPosition-59-1',
    'unit_of_measurement': None,
  })
# ---
# name: test_sensors[silabs_light_switch][sensor.light_switch_example_current_switch_position-state]
  StateSnapshot({
    'attributes': ReadOnlyDict({
      'friendly_name': 'Light switch example Current switch position',
      'state_class': <SensorStateClass.MEASUREMENT: 'measurement'>,
    }),
    'context': <ANY>,
    'entity_id': 'sensor.light_switch_example_current_switch_position',
    'last_changed': <ANY>,
    'last_reported': <ANY>,
    'last_updated': <ANY>,
    'state': '0',
  })
# ---
# name: test_sensors[silabs_water_heater][sensor.water_heater_active_current-entry]
  EntityRegistryEntrySnapshot({
    'aliases': set({
    }),
    'area_id': None,
    'capabilities': dict({
      'state_class': <SensorStateClass.MEASUREMENT: 'measurement'>,
    }),
    'config_entry_id': <ANY>,
    'config_subentry_id': <ANY>,
    'device_class': None,
    'device_id': <ANY>,
    'disabled_by': None,
    'domain': 'sensor',
    'entity_category': <EntityCategory.DIAGNOSTIC: 'diagnostic'>,
    'entity_id': 'sensor.water_heater_active_current',
    'has_entity_name': True,
    'hidden_by': None,
    'icon': None,
    'id': <ANY>,
    'labels': set({
    }),
    'name': None,
    'options': dict({
      'sensor': dict({
        'suggested_display_precision': 2,
      }),
      'sensor.private': dict({
        'suggested_unit_of_measurement': <UnitOfElectricCurrent.AMPERE: 'A'>,
      }),
    }),
    'original_device_class': <SensorDeviceClass.CURRENT: 'current'>,
    'original_icon': None,
    'original_name': 'Active current',
    'platform': 'matter',
    'previous_unique_id': None,
    'suggested_object_id': None,
    'supported_features': 0,
    'translation_key': 'active_current',
    'unique_id': '00000000000004D2-0000000000000019-MatterNodeDevice-2-ElectricalPowerMeasurementActiveCurrent-144-5',
    'unit_of_measurement': <UnitOfElectricCurrent.AMPERE: 'A'>,
  })
# ---
# name: test_sensors[silabs_water_heater][sensor.water_heater_active_current-state]
  StateSnapshot({
    'attributes': ReadOnlyDict({
      'device_class': 'current',
      'friendly_name': 'Water Heater Active current',
      'state_class': <SensorStateClass.MEASUREMENT: 'measurement'>,
      'unit_of_measurement': <UnitOfElectricCurrent.AMPERE: 'A'>,
    }),
    'context': <ANY>,
    'entity_id': 'sensor.water_heater_active_current',
    'last_changed': <ANY>,
    'last_reported': <ANY>,
    'last_updated': <ANY>,
    'state': '0.1',
  })
# ---
# name: test_sensors[silabs_water_heater][sensor.water_heater_appliance_energy_state-entry]
  EntityRegistryEntrySnapshot({
    'aliases': set({
    }),
    'area_id': None,
    'capabilities': dict({
      'options': list([
        'offline',
        'online',
        'fault',
        'power_adjust_active',
        'paused',
      ]),
    }),
    'config_entry_id': <ANY>,
    'config_subentry_id': <ANY>,
    'device_class': None,
    'device_id': <ANY>,
    'disabled_by': None,
    'domain': 'sensor',
    'entity_category': <EntityCategory.DIAGNOSTIC: 'diagnostic'>,
    'entity_id': 'sensor.water_heater_appliance_energy_state',
    'has_entity_name': True,
    'hidden_by': None,
    'icon': None,
    'id': <ANY>,
    'labels': set({
    }),
    'name': None,
    'options': dict({
    }),
    'original_device_class': <SensorDeviceClass.ENUM: 'enum'>,
    'original_icon': None,
    'original_name': 'Appliance energy state',
    'platform': 'matter',
    'previous_unique_id': None,
    'suggested_object_id': None,
    'supported_features': 0,
    'translation_key': 'esa_state',
    'unique_id': '00000000000004D2-0000000000000019-MatterNodeDevice-2-ESAState-152-2',
    'unit_of_measurement': None,
  })
# ---
# name: test_sensors[silabs_water_heater][sensor.water_heater_appliance_energy_state-state]
  StateSnapshot({
    'attributes': ReadOnlyDict({
      'device_class': 'enum',
      'friendly_name': 'Water Heater Appliance energy state',
      'options': list([
        'offline',
        'online',
        'fault',
        'power_adjust_active',
        'paused',
      ]),
    }),
    'context': <ANY>,
    'entity_id': 'sensor.water_heater_appliance_energy_state',
    'last_changed': <ANY>,
    'last_reported': <ANY>,
    'last_updated': <ANY>,
    'state': 'online',
  })
# ---
# name: test_sensors[silabs_water_heater][sensor.water_heater_energy_optimization_opt_out-entry]
  EntityRegistryEntrySnapshot({
    'aliases': set({
    }),
    'area_id': None,
    'capabilities': dict({
      'options': list([
        'no_opt_out',
        'local_opt_out',
        'grid_opt_out',
        'opt_out',
      ]),
    }),
    'config_entry_id': <ANY>,
    'config_subentry_id': <ANY>,
    'device_class': None,
    'device_id': <ANY>,
    'disabled_by': None,
    'domain': 'sensor',
    'entity_category': <EntityCategory.DIAGNOSTIC: 'diagnostic'>,
    'entity_id': 'sensor.water_heater_energy_optimization_opt_out',
    'has_entity_name': True,
    'hidden_by': None,
    'icon': None,
    'id': <ANY>,
    'labels': set({
    }),
    'name': None,
    'options': dict({
    }),
    'original_device_class': <SensorDeviceClass.ENUM: 'enum'>,
    'original_icon': None,
    'original_name': 'Energy optimization opt-out',
    'platform': 'matter',
    'previous_unique_id': None,
    'suggested_object_id': None,
    'supported_features': 0,
    'translation_key': 'esa_opt_out_state',
    'unique_id': '00000000000004D2-0000000000000019-MatterNodeDevice-2-ESAOptOutState-152-7',
    'unit_of_measurement': None,
  })
# ---
# name: test_sensors[silabs_water_heater][sensor.water_heater_energy_optimization_opt_out-state]
  StateSnapshot({
    'attributes': ReadOnlyDict({
      'device_class': 'enum',
      'friendly_name': 'Water Heater Energy optimization opt-out',
      'options': list([
        'no_opt_out',
        'local_opt_out',
        'grid_opt_out',
        'opt_out',
      ]),
    }),
    'context': <ANY>,
    'entity_id': 'sensor.water_heater_energy_optimization_opt_out',
    'last_changed': <ANY>,
    'last_reported': <ANY>,
    'last_updated': <ANY>,
    'state': 'no_opt_out',
  })
# ---
# name: test_sensors[silabs_water_heater][sensor.water_heater_hot_water_level-entry]
  EntityRegistryEntrySnapshot({
    'aliases': set({
    }),
    'area_id': None,
    'capabilities': dict({
      'state_class': <SensorStateClass.MEASUREMENT: 'measurement'>,
    }),
    'config_entry_id': <ANY>,
    'config_subentry_id': <ANY>,
    'device_class': None,
    'device_id': <ANY>,
    'disabled_by': None,
    'domain': 'sensor',
    'entity_category': None,
    'entity_id': 'sensor.water_heater_hot_water_level',
    'has_entity_name': True,
    'hidden_by': None,
    'icon': None,
    'id': <ANY>,
    'labels': set({
    }),
    'name': None,
    'options': dict({
    }),
    'original_device_class': None,
    'original_icon': None,
    'original_name': 'Hot water level',
    'platform': 'matter',
    'previous_unique_id': None,
    'suggested_object_id': None,
    'supported_features': 0,
    'translation_key': 'tank_percentage',
    'unique_id': '00000000000004D2-0000000000000019-MatterNodeDevice-2-WaterHeaterManagementTankPercentage-148-4',
    'unit_of_measurement': '%',
  })
# ---
# name: test_sensors[silabs_water_heater][sensor.water_heater_hot_water_level-state]
  StateSnapshot({
    'attributes': ReadOnlyDict({
      'friendly_name': 'Water Heater Hot water level',
      'state_class': <SensorStateClass.MEASUREMENT: 'measurement'>,
      'unit_of_measurement': '%',
    }),
    'context': <ANY>,
    'entity_id': 'sensor.water_heater_hot_water_level',
    'last_changed': <ANY>,
    'last_reported': <ANY>,
    'last_updated': <ANY>,
    'state': '40',
  })
# ---
# name: test_sensors[silabs_water_heater][sensor.water_heater_power-entry]
  EntityRegistryEntrySnapshot({
    'aliases': set({
    }),
    'area_id': None,
    'capabilities': dict({
      'state_class': <SensorStateClass.MEASUREMENT: 'measurement'>,
    }),
    'config_entry_id': <ANY>,
    'config_subentry_id': <ANY>,
    'device_class': None,
    'device_id': <ANY>,
    'disabled_by': None,
    'domain': 'sensor',
    'entity_category': <EntityCategory.DIAGNOSTIC: 'diagnostic'>,
    'entity_id': 'sensor.water_heater_power',
    'has_entity_name': True,
    'hidden_by': None,
    'icon': None,
    'id': <ANY>,
    'labels': set({
    }),
    'name': None,
    'options': dict({
      'sensor': dict({
        'suggested_display_precision': 2,
      }),
      'sensor.private': dict({
        'suggested_unit_of_measurement': <UnitOfPower.WATT: 'W'>,
      }),
    }),
    'original_device_class': <SensorDeviceClass.POWER: 'power'>,
    'original_icon': None,
    'original_name': 'Power',
    'platform': 'matter',
    'previous_unique_id': None,
    'suggested_object_id': None,
    'supported_features': 0,
    'translation_key': None,
    'unique_id': '00000000000004D2-0000000000000019-MatterNodeDevice-2-ElectricalPowerMeasurementWatt-144-8',
    'unit_of_measurement': <UnitOfPower.WATT: 'W'>,
  })
# ---
# name: test_sensors[silabs_water_heater][sensor.water_heater_power-state]
  StateSnapshot({
    'attributes': ReadOnlyDict({
      'device_class': 'power',
      'friendly_name': 'Water Heater Power',
      'state_class': <SensorStateClass.MEASUREMENT: 'measurement'>,
      'unit_of_measurement': <UnitOfPower.WATT: 'W'>,
    }),
    'context': <ANY>,
    'entity_id': 'sensor.water_heater_power',
    'last_changed': <ANY>,
    'last_reported': <ANY>,
    'last_updated': <ANY>,
    'state': '23.0',
  })
# ---
# name: test_sensors[silabs_water_heater][sensor.water_heater_required_heating_energy-entry]
  EntityRegistryEntrySnapshot({
    'aliases': set({
    }),
    'area_id': None,
    'capabilities': dict({
      'state_class': <SensorStateClass.TOTAL: 'total'>,
    }),
    'config_entry_id': <ANY>,
    'config_subentry_id': <ANY>,
    'device_class': None,
    'device_id': <ANY>,
    'disabled_by': None,
    'domain': 'sensor',
    'entity_category': <EntityCategory.DIAGNOSTIC: 'diagnostic'>,
    'entity_id': 'sensor.water_heater_required_heating_energy',
    'has_entity_name': True,
    'hidden_by': None,
    'icon': None,
    'id': <ANY>,
    'labels': set({
    }),
    'name': None,
    'options': dict({
      'sensor': dict({
        'suggested_display_precision': 3,
      }),
      'sensor.private': dict({
        'suggested_unit_of_measurement': <UnitOfEnergy.KILO_WATT_HOUR: 'kWh'>,
      }),
    }),
    'original_device_class': <SensorDeviceClass.ENERGY: 'energy'>,
    'original_icon': None,
    'original_name': 'Required heating energy',
    'platform': 'matter',
    'previous_unique_id': None,
    'suggested_object_id': None,
    'supported_features': 0,
    'translation_key': 'estimated_heat_required',
    'unique_id': '00000000000004D2-0000000000000019-MatterNodeDevice-2-WaterHeaterManagementEstimatedHeatRequired-148-3',
    'unit_of_measurement': <UnitOfEnergy.KILO_WATT_HOUR: 'kWh'>,
  })
# ---
# name: test_sensors[silabs_water_heater][sensor.water_heater_required_heating_energy-state]
  StateSnapshot({
    'attributes': ReadOnlyDict({
      'device_class': 'energy',
      'friendly_name': 'Water Heater Required heating energy',
      'state_class': <SensorStateClass.TOTAL: 'total'>,
      'unit_of_measurement': <UnitOfEnergy.KILO_WATT_HOUR: 'kWh'>,
    }),
    'context': <ANY>,
    'entity_id': 'sensor.water_heater_required_heating_energy',
    'last_changed': <ANY>,
    'last_reported': <ANY>,
    'last_updated': <ANY>,
    'state': '4.0',
  })
# ---
# name: test_sensors[silabs_water_heater][sensor.water_heater_tank_volume-entry]
  EntityRegistryEntrySnapshot({
    'aliases': set({
    }),
    'area_id': None,
    'capabilities': dict({
      'state_class': <SensorStateClass.MEASUREMENT: 'measurement'>,
    }),
    'config_entry_id': <ANY>,
    'config_subentry_id': <ANY>,
    'device_class': None,
    'device_id': <ANY>,
    'disabled_by': None,
    'domain': 'sensor',
    'entity_category': None,
    'entity_id': 'sensor.water_heater_tank_volume',
    'has_entity_name': True,
    'hidden_by': None,
    'icon': None,
    'id': <ANY>,
    'labels': set({
    }),
    'name': None,
    'options': dict({
      'sensor': dict({
        'suggested_display_precision': 2,
      }),
    }),
    'original_device_class': <SensorDeviceClass.VOLUME_STORAGE: 'volume_storage'>,
    'original_icon': None,
    'original_name': 'Tank volume',
    'platform': 'matter',
    'previous_unique_id': None,
    'suggested_object_id': None,
    'supported_features': 0,
    'translation_key': 'tank_volume',
    'unique_id': '00000000000004D2-0000000000000019-MatterNodeDevice-2-WaterHeaterManagementTankVolume-148-2',
    'unit_of_measurement': <UnitOfVolume.LITERS: 'L'>,
  })
# ---
# name: test_sensors[silabs_water_heater][sensor.water_heater_tank_volume-state]
  StateSnapshot({
    'attributes': ReadOnlyDict({
      'device_class': 'volume_storage',
      'friendly_name': 'Water Heater Tank volume',
      'state_class': <SensorStateClass.MEASUREMENT: 'measurement'>,
      'unit_of_measurement': <UnitOfVolume.LITERS: 'L'>,
    }),
    'context': <ANY>,
    'entity_id': 'sensor.water_heater_tank_volume',
    'last_changed': <ANY>,
    'last_reported': <ANY>,
    'last_updated': <ANY>,
    'state': '200',
  })
# ---
# name: test_sensors[silabs_water_heater][sensor.water_heater_voltage-entry]
  EntityRegistryEntrySnapshot({
    'aliases': set({
    }),
    'area_id': None,
    'capabilities': dict({
      'state_class': <SensorStateClass.MEASUREMENT: 'measurement'>,
    }),
    'config_entry_id': <ANY>,
    'config_subentry_id': <ANY>,
    'device_class': None,
    'device_id': <ANY>,
    'disabled_by': None,
    'domain': 'sensor',
    'entity_category': <EntityCategory.DIAGNOSTIC: 'diagnostic'>,
    'entity_id': 'sensor.water_heater_voltage',
    'has_entity_name': True,
    'hidden_by': None,
    'icon': None,
    'id': <ANY>,
    'labels': set({
    }),
    'name': None,
    'options': dict({
      'sensor': dict({
        'suggested_display_precision': 0,
      }),
      'sensor.private': dict({
        'suggested_unit_of_measurement': <UnitOfElectricPotential.VOLT: 'V'>,
      }),
    }),
    'original_device_class': <SensorDeviceClass.VOLTAGE: 'voltage'>,
    'original_icon': None,
    'original_name': 'Voltage',
    'platform': 'matter',
    'previous_unique_id': None,
    'suggested_object_id': None,
    'supported_features': 0,
    'translation_key': 'voltage',
    'unique_id': '00000000000004D2-0000000000000019-MatterNodeDevice-2-ElectricalPowerMeasurementVoltage-144-4',
    'unit_of_measurement': <UnitOfElectricPotential.VOLT: 'V'>,
  })
# ---
# name: test_sensors[silabs_water_heater][sensor.water_heater_voltage-state]
  StateSnapshot({
    'attributes': ReadOnlyDict({
      'device_class': 'voltage',
      'friendly_name': 'Water Heater Voltage',
      'state_class': <SensorStateClass.MEASUREMENT: 'measurement'>,
      'unit_of_measurement': <UnitOfElectricPotential.VOLT: 'V'>,
    }),
    'context': <ANY>,
    'entity_id': 'sensor.water_heater_voltage',
    'last_changed': <ANY>,
    'last_reported': <ANY>,
    'last_updated': <ANY>,
    'state': '230.0',
  })
# ---
# name: test_sensors[smoke_detector][sensor.smoke_sensor_battery-entry]
  EntityRegistryEntrySnapshot({
    'aliases': set({
    }),
    'area_id': None,
    'capabilities': dict({
      'state_class': <SensorStateClass.MEASUREMENT: 'measurement'>,
    }),
    'config_entry_id': <ANY>,
    'config_subentry_id': <ANY>,
    'device_class': None,
    'device_id': <ANY>,
    'disabled_by': None,
    'domain': 'sensor',
    'entity_category': <EntityCategory.DIAGNOSTIC: 'diagnostic'>,
    'entity_id': 'sensor.smoke_sensor_battery',
    'has_entity_name': True,
    'hidden_by': None,
    'icon': None,
    'id': <ANY>,
    'labels': set({
    }),
    'name': None,
    'options': dict({
    }),
    'original_device_class': <SensorDeviceClass.BATTERY: 'battery'>,
    'original_icon': None,
    'original_name': 'Battery',
    'platform': 'matter',
    'previous_unique_id': None,
    'suggested_object_id': None,
    'supported_features': 0,
    'translation_key': None,
    'unique_id': '00000000000004D2-0000000000000001-MatterNodeDevice-1-PowerSource-47-12',
    'unit_of_measurement': '%',
  })
# ---
# name: test_sensors[smoke_detector][sensor.smoke_sensor_battery-state]
  StateSnapshot({
    'attributes': ReadOnlyDict({
      'device_class': 'battery',
      'friendly_name': 'Smoke sensor Battery',
      'state_class': <SensorStateClass.MEASUREMENT: 'measurement'>,
      'unit_of_measurement': '%',
    }),
    'context': <ANY>,
    'entity_id': 'sensor.smoke_sensor_battery',
    'last_changed': <ANY>,
    'last_reported': <ANY>,
    'last_updated': <ANY>,
    'state': '94',
  })
# ---
# name: test_sensors[smoke_detector][sensor.smoke_sensor_battery_type-entry]
  EntityRegistryEntrySnapshot({
    'aliases': set({
    }),
    'area_id': None,
    'capabilities': None,
    'config_entry_id': <ANY>,
    'config_subentry_id': <ANY>,
    'device_class': None,
    'device_id': <ANY>,
    'disabled_by': None,
    'domain': 'sensor',
    'entity_category': <EntityCategory.DIAGNOSTIC: 'diagnostic'>,
    'entity_id': 'sensor.smoke_sensor_battery_type',
    'has_entity_name': True,
    'hidden_by': None,
    'icon': None,
    'id': <ANY>,
    'labels': set({
    }),
    'name': None,
    'options': dict({
    }),
    'original_device_class': None,
    'original_icon': None,
    'original_name': 'Battery type',
    'platform': 'matter',
    'previous_unique_id': None,
    'suggested_object_id': None,
    'supported_features': 0,
    'translation_key': 'battery_replacement_description',
    'unique_id': '00000000000004D2-0000000000000001-MatterNodeDevice-1-PowerSourceBatReplacementDescription-47-19',
    'unit_of_measurement': None,
  })
# ---
# name: test_sensors[smoke_detector][sensor.smoke_sensor_battery_type-state]
  StateSnapshot({
    'attributes': ReadOnlyDict({
      'friendly_name': 'Smoke sensor Battery type',
    }),
    'context': <ANY>,
    'entity_id': 'sensor.smoke_sensor_battery_type',
    'last_changed': <ANY>,
    'last_reported': <ANY>,
    'last_updated': <ANY>,
    'state': 'CR123A',
  })
# ---
# name: test_sensors[smoke_detector][sensor.smoke_sensor_battery_voltage-entry]
  EntityRegistryEntrySnapshot({
    'aliases': set({
    }),
    'area_id': None,
    'capabilities': dict({
      'state_class': <SensorStateClass.MEASUREMENT: 'measurement'>,
    }),
    'config_entry_id': <ANY>,
    'config_subentry_id': <ANY>,
    'device_class': None,
    'device_id': <ANY>,
    'disabled_by': None,
    'domain': 'sensor',
    'entity_category': <EntityCategory.DIAGNOSTIC: 'diagnostic'>,
    'entity_id': 'sensor.smoke_sensor_battery_voltage',
    'has_entity_name': True,
    'hidden_by': None,
    'icon': None,
    'id': <ANY>,
    'labels': set({
    }),
    'name': None,
    'options': dict({
      'sensor': dict({
        'suggested_display_precision': 0,
      }),
      'sensor.private': dict({
        'suggested_unit_of_measurement': <UnitOfElectricPotential.VOLT: 'V'>,
      }),
    }),
    'original_device_class': <SensorDeviceClass.VOLTAGE: 'voltage'>,
    'original_icon': None,
    'original_name': 'Battery voltage',
    'platform': 'matter',
    'previous_unique_id': None,
    'suggested_object_id': None,
    'supported_features': 0,
    'translation_key': 'battery_voltage',
    'unique_id': '00000000000004D2-0000000000000001-MatterNodeDevice-1-PowerSourceBatVoltage-47-11',
    'unit_of_measurement': <UnitOfElectricPotential.VOLT: 'V'>,
  })
# ---
# name: test_sensors[smoke_detector][sensor.smoke_sensor_battery_voltage-state]
  StateSnapshot({
    'attributes': ReadOnlyDict({
      'device_class': 'voltage',
      'friendly_name': 'Smoke sensor Battery voltage',
      'state_class': <SensorStateClass.MEASUREMENT: 'measurement'>,
      'unit_of_measurement': <UnitOfElectricPotential.VOLT: 'V'>,
    }),
    'context': <ANY>,
    'entity_id': 'sensor.smoke_sensor_battery_voltage',
    'last_changed': <ANY>,
    'last_reported': <ANY>,
    'last_updated': <ANY>,
    'state': '0.0',
  })
# ---
# name: test_sensors[solar_inverter][sensor.mock_solar_inverter_active_current-entry]
  EntityRegistryEntrySnapshot({
    'aliases': set({
    }),
    'area_id': None,
    'capabilities': dict({
      'state_class': <SensorStateClass.MEASUREMENT: 'measurement'>,
    }),
    'config_entry_id': <ANY>,
    'config_subentry_id': <ANY>,
    'device_class': None,
    'device_id': <ANY>,
    'disabled_by': None,
    'domain': 'sensor',
    'entity_category': <EntityCategory.DIAGNOSTIC: 'diagnostic'>,
    'entity_id': 'sensor.mock_solar_inverter_active_current',
    'has_entity_name': True,
    'hidden_by': None,
    'icon': None,
    'id': <ANY>,
    'labels': set({
    }),
    'name': None,
    'options': dict({
      'sensor': dict({
        'suggested_display_precision': 2,
      }),
      'sensor.private': dict({
        'suggested_unit_of_measurement': <UnitOfElectricCurrent.AMPERE: 'A'>,
      }),
    }),
    'original_device_class': <SensorDeviceClass.CURRENT: 'current'>,
    'original_icon': None,
    'original_name': 'Active current',
    'platform': 'matter',
    'previous_unique_id': None,
    'suggested_object_id': None,
    'supported_features': 0,
    'translation_key': 'active_current',
    'unique_id': '00000000000004D2-0000000000000001-MatterNodeDevice-1-ElectricalPowerMeasurementActiveCurrent-144-5',
    'unit_of_measurement': <UnitOfElectricCurrent.AMPERE: 'A'>,
  })
# ---
# name: test_sensors[solar_inverter][sensor.mock_solar_inverter_active_current-state]
  StateSnapshot({
    'attributes': ReadOnlyDict({
      'device_class': 'current',
      'friendly_name': 'Mock solar inverter Active current',
      'state_class': <SensorStateClass.MEASUREMENT: 'measurement'>,
      'unit_of_measurement': <UnitOfElectricCurrent.AMPERE: 'A'>,
    }),
    'context': <ANY>,
    'entity_id': 'sensor.mock_solar_inverter_active_current',
    'last_changed': <ANY>,
    'last_reported': <ANY>,
    'last_updated': <ANY>,
    'state': '-3.62',
  })
# ---
# name: test_sensors[solar_inverter][sensor.mock_solar_inverter_energy_exported-entry]
  EntityRegistryEntrySnapshot({
    'aliases': set({
    }),
    'area_id': None,
    'capabilities': dict({
      'state_class': <SensorStateClass.TOTAL_INCREASING: 'total_increasing'>,
    }),
    'config_entry_id': <ANY>,
    'config_subentry_id': <ANY>,
    'device_class': None,
    'device_id': <ANY>,
    'disabled_by': None,
    'domain': 'sensor',
    'entity_category': <EntityCategory.DIAGNOSTIC: 'diagnostic'>,
    'entity_id': 'sensor.mock_solar_inverter_energy_exported',
    'has_entity_name': True,
    'hidden_by': None,
    'icon': None,
    'id': <ANY>,
    'labels': set({
    }),
    'name': None,
    'options': dict({
      'sensor': dict({
        'suggested_display_precision': 3,
      }),
      'sensor.private': dict({
        'suggested_unit_of_measurement': <UnitOfEnergy.KILO_WATT_HOUR: 'kWh'>,
      }),
    }),
    'original_device_class': <SensorDeviceClass.ENERGY: 'energy'>,
    'original_icon': None,
    'original_name': 'Energy exported',
    'platform': 'matter',
    'previous_unique_id': None,
    'suggested_object_id': None,
    'supported_features': 0,
    'translation_key': 'energy_exported',
    'unique_id': '00000000000004D2-0000000000000001-MatterNodeDevice-1-ElectricalEnergyMeasurementCumulativeEnergyExported-145-2',
    'unit_of_measurement': <UnitOfEnergy.KILO_WATT_HOUR: 'kWh'>,
  })
# ---
# name: test_sensors[solar_inverter][sensor.mock_solar_inverter_energy_exported-state]
  StateSnapshot({
    'attributes': ReadOnlyDict({
      'device_class': 'energy',
      'friendly_name': 'Mock solar inverter Energy exported',
      'state_class': <SensorStateClass.TOTAL_INCREASING: 'total_increasing'>,
      'unit_of_measurement': <UnitOfEnergy.KILO_WATT_HOUR: 'kWh'>,
    }),
    'context': <ANY>,
    'entity_id': 'sensor.mock_solar_inverter_energy_exported',
    'last_changed': <ANY>,
    'last_reported': <ANY>,
    'last_updated': <ANY>,
    'state': '42.279',
  })
# ---
# name: test_sensors[solar_inverter][sensor.mock_solar_inverter_power-entry]
  EntityRegistryEntrySnapshot({
    'aliases': set({
    }),
    'area_id': None,
    'capabilities': dict({
      'state_class': <SensorStateClass.MEASUREMENT: 'measurement'>,
    }),
    'config_entry_id': <ANY>,
    'config_subentry_id': <ANY>,
    'device_class': None,
    'device_id': <ANY>,
    'disabled_by': None,
    'domain': 'sensor',
    'entity_category': <EntityCategory.DIAGNOSTIC: 'diagnostic'>,
    'entity_id': 'sensor.mock_solar_inverter_power',
    'has_entity_name': True,
    'hidden_by': None,
    'icon': None,
    'id': <ANY>,
    'labels': set({
    }),
    'name': None,
    'options': dict({
      'sensor': dict({
        'suggested_display_precision': 2,
      }),
      'sensor.private': dict({
        'suggested_unit_of_measurement': <UnitOfPower.WATT: 'W'>,
      }),
    }),
    'original_device_class': <SensorDeviceClass.POWER: 'power'>,
    'original_icon': None,
    'original_name': 'Power',
    'platform': 'matter',
    'previous_unique_id': None,
    'suggested_object_id': None,
    'supported_features': 0,
    'translation_key': None,
    'unique_id': '00000000000004D2-0000000000000001-MatterNodeDevice-1-ElectricalPowerMeasurementWatt-144-8',
    'unit_of_measurement': <UnitOfPower.WATT: 'W'>,
  })
# ---
# name: test_sensors[solar_inverter][sensor.mock_solar_inverter_power-state]
  StateSnapshot({
    'attributes': ReadOnlyDict({
      'device_class': 'power',
      'friendly_name': 'Mock solar inverter Power',
      'state_class': <SensorStateClass.MEASUREMENT: 'measurement'>,
      'unit_of_measurement': <UnitOfPower.WATT: 'W'>,
    }),
    'context': <ANY>,
    'entity_id': 'sensor.mock_solar_inverter_power',
    'last_changed': <ANY>,
    'last_reported': <ANY>,
    'last_updated': <ANY>,
    'state': '-850.0',
  })
# ---
# name: test_sensors[solar_inverter][sensor.mock_solar_inverter_voltage-entry]
  EntityRegistryEntrySnapshot({
    'aliases': set({
    }),
    'area_id': None,
    'capabilities': dict({
      'state_class': <SensorStateClass.MEASUREMENT: 'measurement'>,
    }),
    'config_entry_id': <ANY>,
    'config_subentry_id': <ANY>,
    'device_class': None,
    'device_id': <ANY>,
    'disabled_by': None,
    'domain': 'sensor',
    'entity_category': <EntityCategory.DIAGNOSTIC: 'diagnostic'>,
    'entity_id': 'sensor.mock_solar_inverter_voltage',
    'has_entity_name': True,
    'hidden_by': None,
    'icon': None,
    'id': <ANY>,
    'labels': set({
    }),
    'name': None,
    'options': dict({
      'sensor': dict({
        'suggested_display_precision': 0,
      }),
      'sensor.private': dict({
        'suggested_unit_of_measurement': <UnitOfElectricPotential.VOLT: 'V'>,
      }),
    }),
    'original_device_class': <SensorDeviceClass.VOLTAGE: 'voltage'>,
    'original_icon': None,
    'original_name': 'Voltage',
    'platform': 'matter',
    'previous_unique_id': None,
    'suggested_object_id': None,
    'supported_features': 0,
    'translation_key': 'voltage',
    'unique_id': '00000000000004D2-0000000000000001-MatterNodeDevice-1-ElectricalPowerMeasurementVoltage-144-4',
    'unit_of_measurement': <UnitOfElectricPotential.VOLT: 'V'>,
  })
# ---
# name: test_sensors[solar_inverter][sensor.mock_solar_inverter_voltage-state]
  StateSnapshot({
    'attributes': ReadOnlyDict({
      'device_class': 'voltage',
      'friendly_name': 'Mock solar inverter Voltage',
      'state_class': <SensorStateClass.MEASUREMENT: 'measurement'>,
      'unit_of_measurement': <UnitOfElectricPotential.VOLT: 'V'>,
    }),
    'context': <ANY>,
    'entity_id': 'sensor.mock_solar_inverter_voltage',
    'last_changed': <ANY>,
    'last_reported': <ANY>,
    'last_updated': <ANY>,
    'state': '234.899',
  })
# ---
# name: test_sensors[switchbot_k11_plus][sensor.k11_operational_error-entry]
  EntityRegistryEntrySnapshot({
    'aliases': set({
    }),
    'area_id': None,
    'capabilities': dict({
      'options': list([
        'no_error',
        'unable_to_start_or_resume',
        'unable_to_complete_operation',
        'command_invalid_in_state',
        'failed_to_find_charging_dock',
        'stuck',
        'dust_bin_missing',
        'dust_bin_full',
        'water_tank_empty',
        'water_tank_missing',
        'water_tank_lid_open',
        'mop_cleaning_pad_missing',
        'low_battery',
        'cannot_reach_target_area',
        'dirty_water_tank_full',
        'dirty_water_tank_missing',
        'wheels_jammed',
        'brush_jammed',
        'navigation_sensor_obscured',
      ]),
    }),
    'config_entry_id': <ANY>,
    'config_subentry_id': <ANY>,
    'device_class': None,
    'device_id': <ANY>,
    'disabled_by': None,
    'domain': 'sensor',
    'entity_category': <EntityCategory.DIAGNOSTIC: 'diagnostic'>,
    'entity_id': 'sensor.k11_operational_error',
    'has_entity_name': True,
    'hidden_by': None,
    'icon': None,
    'id': <ANY>,
    'labels': set({
    }),
    'name': None,
    'options': dict({
    }),
    'original_device_class': <SensorDeviceClass.ENUM: 'enum'>,
    'original_icon': None,
    'original_name': 'Operational error',
    'platform': 'matter',
    'previous_unique_id': None,
    'suggested_object_id': None,
    'supported_features': 0,
    'translation_key': 'operational_error',
    'unique_id': '00000000000004D2-0000000000000061-MatterNodeDevice-1-RvcOperationalStateOperationalError-97-5',
    'unit_of_measurement': None,
  })
# ---
# name: test_sensors[switchbot_k11_plus][sensor.k11_operational_error-state]
  StateSnapshot({
    'attributes': ReadOnlyDict({
      'device_class': 'enum',
      'friendly_name': 'K11+ Operational error',
      'options': list([
        'no_error',
        'unable_to_start_or_resume',
        'unable_to_complete_operation',
        'command_invalid_in_state',
        'failed_to_find_charging_dock',
        'stuck',
        'dust_bin_missing',
        'dust_bin_full',
        'water_tank_empty',
        'water_tank_missing',
        'water_tank_lid_open',
        'mop_cleaning_pad_missing',
        'low_battery',
        'cannot_reach_target_area',
        'dirty_water_tank_full',
        'dirty_water_tank_missing',
        'wheels_jammed',
        'brush_jammed',
        'navigation_sensor_obscured',
      ]),
    }),
    'context': <ANY>,
    'entity_id': 'sensor.k11_operational_error',
    'last_changed': <ANY>,
    'last_reported': <ANY>,
    'last_updated': <ANY>,
    'state': 'no_error',
  })
# ---
# name: test_sensors[switchbot_k11_plus][sensor.k11_operational_state-entry]
  EntityRegistryEntrySnapshot({
    'aliases': set({
    }),
    'area_id': None,
    'capabilities': dict({
      'options': list([
        'stopped',
        'running',
        'paused',
        'error',
        'seeking_charger',
        'charging',
        'docked',
      ]),
    }),
    'config_entry_id': <ANY>,
    'config_subentry_id': <ANY>,
    'device_class': None,
    'device_id': <ANY>,
    'disabled_by': None,
    'domain': 'sensor',
    'entity_category': None,
    'entity_id': 'sensor.k11_operational_state',
    'has_entity_name': True,
    'hidden_by': None,
    'icon': None,
    'id': <ANY>,
    'labels': set({
    }),
    'name': None,
    'options': dict({
    }),
    'original_device_class': <SensorDeviceClass.ENUM: 'enum'>,
    'original_icon': None,
    'original_name': 'Operational state',
    'platform': 'matter',
    'previous_unique_id': None,
    'suggested_object_id': None,
    'supported_features': 0,
    'translation_key': 'operational_state',
    'unique_id': '00000000000004D2-0000000000000061-MatterNodeDevice-1-RvcOperationalState-97-4',
    'unit_of_measurement': None,
  })
# ---
# name: test_sensors[switchbot_k11_plus][sensor.k11_operational_state-state]
  StateSnapshot({
    'attributes': ReadOnlyDict({
      'device_class': 'enum',
      'friendly_name': 'K11+ Operational state',
      'options': list([
        'stopped',
        'running',
        'paused',
        'error',
        'seeking_charger',
        'charging',
        'docked',
      ]),
    }),
    'context': <ANY>,
    'entity_id': 'sensor.k11_operational_state',
    'last_changed': <ANY>,
    'last_reported': <ANY>,
    'last_updated': <ANY>,
    'state': 'stopped',
  })
# ---
# name: test_sensors[tado_smart_radiator_thermostat_x][sensor.smart_radiator_thermostat_x_humidity-entry]
  EntityRegistryEntrySnapshot({
    'aliases': set({
    }),
    'area_id': None,
    'capabilities': dict({
      'state_class': <SensorStateClass.MEASUREMENT: 'measurement'>,
    }),
    'config_entry_id': <ANY>,
    'config_subentry_id': <ANY>,
    'device_class': None,
    'device_id': <ANY>,
    'disabled_by': None,
    'domain': 'sensor',
    'entity_category': None,
    'entity_id': 'sensor.smart_radiator_thermostat_x_humidity',
    'has_entity_name': True,
    'hidden_by': None,
    'icon': None,
    'id': <ANY>,
    'labels': set({
    }),
    'name': None,
    'options': dict({
    }),
    'original_device_class': <SensorDeviceClass.HUMIDITY: 'humidity'>,
    'original_icon': None,
    'original_name': 'Humidity',
    'platform': 'matter',
    'previous_unique_id': None,
    'suggested_object_id': None,
    'supported_features': 0,
    'translation_key': None,
    'unique_id': '00000000000004D2-000000000000000C-MatterNodeDevice-1-HumiditySensor-1029-0',
    'unit_of_measurement': '%',
  })
# ---
# name: test_sensors[tado_smart_radiator_thermostat_x][sensor.smart_radiator_thermostat_x_humidity-state]
  StateSnapshot({
    'attributes': ReadOnlyDict({
      'device_class': 'humidity',
      'friendly_name': 'Smart Radiator Thermostat X Humidity',
      'state_class': <SensorStateClass.MEASUREMENT: 'measurement'>,
      'unit_of_measurement': '%',
    }),
    'context': <ANY>,
    'entity_id': 'sensor.smart_radiator_thermostat_x_humidity',
    'last_changed': <ANY>,
    'last_reported': <ANY>,
    'last_updated': <ANY>,
    'state': '74.92',
  })
# ---
# name: test_sensors[tado_smart_radiator_thermostat_x][sensor.smart_radiator_thermostat_x_temperature-entry]
  EntityRegistryEntrySnapshot({
    'aliases': set({
    }),
    'area_id': None,
    'capabilities': dict({
      'state_class': <SensorStateClass.MEASUREMENT: 'measurement'>,
    }),
    'config_entry_id': <ANY>,
    'config_subentry_id': <ANY>,
    'device_class': None,
    'device_id': <ANY>,
    'disabled_by': None,
    'domain': 'sensor',
    'entity_category': None,
    'entity_id': 'sensor.smart_radiator_thermostat_x_temperature',
    'has_entity_name': True,
    'hidden_by': None,
    'icon': None,
    'id': <ANY>,
    'labels': set({
    }),
    'name': None,
    'options': dict({
      'sensor': dict({
        'suggested_display_precision': 1,
      }),
    }),
    'original_device_class': <SensorDeviceClass.TEMPERATURE: 'temperature'>,
    'original_icon': None,
    'original_name': 'Temperature',
    'platform': 'matter',
    'previous_unique_id': None,
    'suggested_object_id': None,
    'supported_features': 0,
    'translation_key': None,
    'unique_id': '00000000000004D2-000000000000000C-MatterNodeDevice-1-ThermostatLocalTemperature-513-0',
    'unit_of_measurement': <UnitOfTemperature.CELSIUS: '°C'>,
  })
# ---
# name: test_sensors[tado_smart_radiator_thermostat_x][sensor.smart_radiator_thermostat_x_temperature-state]
  StateSnapshot({
    'attributes': ReadOnlyDict({
      'device_class': 'temperature',
      'friendly_name': 'Smart Radiator Thermostat X Temperature',
      'state_class': <SensorStateClass.MEASUREMENT: 'measurement'>,
      'unit_of_measurement': <UnitOfTemperature.CELSIUS: '°C'>,
    }),
    'context': <ANY>,
    'entity_id': 'sensor.smart_radiator_thermostat_x_temperature',
    'last_changed': <ANY>,
    'last_reported': <ANY>,
    'last_updated': <ANY>,
    'state': '20.9',
  })
# ---
# name: test_sensors[temperature_sensor][sensor.mock_temperature_sensor_temperature-entry]
  EntityRegistryEntrySnapshot({
    'aliases': set({
    }),
    'area_id': None,
    'capabilities': dict({
      'state_class': <SensorStateClass.MEASUREMENT: 'measurement'>,
    }),
    'config_entry_id': <ANY>,
    'config_subentry_id': <ANY>,
    'device_class': None,
    'device_id': <ANY>,
    'disabled_by': None,
    'domain': 'sensor',
    'entity_category': None,
    'entity_id': 'sensor.mock_temperature_sensor_temperature',
    'has_entity_name': True,
    'hidden_by': None,
    'icon': None,
    'id': <ANY>,
    'labels': set({
    }),
    'name': None,
    'options': dict({
      'sensor': dict({
        'suggested_display_precision': 1,
      }),
    }),
    'original_device_class': <SensorDeviceClass.TEMPERATURE: 'temperature'>,
    'original_icon': None,
    'original_name': 'Temperature',
    'platform': 'matter',
    'previous_unique_id': None,
    'suggested_object_id': None,
    'supported_features': 0,
    'translation_key': None,
    'unique_id': '00000000000004D2-0000000000000001-MatterNodeDevice-1-TemperatureSensor-1026-0',
    'unit_of_measurement': <UnitOfTemperature.CELSIUS: '°C'>,
  })
# ---
# name: test_sensors[temperature_sensor][sensor.mock_temperature_sensor_temperature-state]
  StateSnapshot({
    'attributes': ReadOnlyDict({
      'device_class': 'temperature',
      'friendly_name': 'Mock Temperature Sensor Temperature',
      'state_class': <SensorStateClass.MEASUREMENT: 'measurement'>,
      'unit_of_measurement': <UnitOfTemperature.CELSIUS: '°C'>,
    }),
    'context': <ANY>,
    'entity_id': 'sensor.mock_temperature_sensor_temperature',
    'last_changed': <ANY>,
    'last_reported': <ANY>,
    'last_updated': <ANY>,
    'state': '21.0',
  })
# ---
# name: test_sensors[thermostat][sensor.longan_link_hvac_outdoor_temperature-entry]
  EntityRegistryEntrySnapshot({
    'aliases': set({
    }),
    'area_id': None,
    'capabilities': dict({
      'state_class': <SensorStateClass.MEASUREMENT: 'measurement'>,
    }),
    'config_entry_id': <ANY>,
    'config_subentry_id': <ANY>,
    'device_class': None,
    'device_id': <ANY>,
    'disabled_by': None,
    'domain': 'sensor',
    'entity_category': None,
    'entity_id': 'sensor.longan_link_hvac_outdoor_temperature',
    'has_entity_name': True,
    'hidden_by': None,
    'icon': None,
    'id': <ANY>,
    'labels': set({
    }),
    'name': None,
    'options': dict({
      'sensor': dict({
        'suggested_display_precision': 1,
      }),
    }),
    'original_device_class': <SensorDeviceClass.TEMPERATURE: 'temperature'>,
    'original_icon': None,
    'original_name': 'Outdoor temperature',
    'platform': 'matter',
    'previous_unique_id': None,
    'suggested_object_id': None,
    'supported_features': 0,
    'translation_key': 'outdoor_temperature',
    'unique_id': '00000000000004D2-0000000000000004-MatterNodeDevice-1-ThermostatOutdoorTemperature-513-1',
    'unit_of_measurement': <UnitOfTemperature.CELSIUS: '°C'>,
  })
# ---
# name: test_sensors[thermostat][sensor.longan_link_hvac_outdoor_temperature-state]
  StateSnapshot({
    'attributes': ReadOnlyDict({
      'device_class': 'temperature',
      'friendly_name': 'Longan link HVAC Outdoor temperature',
      'state_class': <SensorStateClass.MEASUREMENT: 'measurement'>,
      'unit_of_measurement': <UnitOfTemperature.CELSIUS: '°C'>,
    }),
    'context': <ANY>,
    'entity_id': 'sensor.longan_link_hvac_outdoor_temperature',
    'last_changed': <ANY>,
    'last_reported': <ANY>,
    'last_updated': <ANY>,
    'state': '12.5',
  })
# ---
# name: test_sensors[thermostat][sensor.longan_link_hvac_temperature-entry]
  EntityRegistryEntrySnapshot({
    'aliases': set({
    }),
    'area_id': None,
    'capabilities': dict({
      'state_class': <SensorStateClass.MEASUREMENT: 'measurement'>,
    }),
    'config_entry_id': <ANY>,
    'config_subentry_id': <ANY>,
    'device_class': None,
    'device_id': <ANY>,
    'disabled_by': None,
    'domain': 'sensor',
    'entity_category': None,
    'entity_id': 'sensor.longan_link_hvac_temperature',
    'has_entity_name': True,
    'hidden_by': None,
    'icon': None,
    'id': <ANY>,
    'labels': set({
    }),
    'name': None,
    'options': dict({
      'sensor': dict({
        'suggested_display_precision': 1,
      }),
    }),
    'original_device_class': <SensorDeviceClass.TEMPERATURE: 'temperature'>,
    'original_icon': None,
    'original_name': 'Temperature',
    'platform': 'matter',
    'previous_unique_id': None,
    'suggested_object_id': None,
    'supported_features': 0,
    'translation_key': None,
    'unique_id': '00000000000004D2-0000000000000004-MatterNodeDevice-1-ThermostatLocalTemperature-513-0',
    'unit_of_measurement': <UnitOfTemperature.CELSIUS: '°C'>,
  })
# ---
# name: test_sensors[thermostat][sensor.longan_link_hvac_temperature-state]
  StateSnapshot({
    'attributes': ReadOnlyDict({
      'device_class': 'temperature',
      'friendly_name': 'Longan link HVAC Temperature',
      'state_class': <SensorStateClass.MEASUREMENT: 'measurement'>,
      'unit_of_measurement': <UnitOfTemperature.CELSIUS: '°C'>,
    }),
    'context': <ANY>,
    'entity_id': 'sensor.longan_link_hvac_temperature',
    'last_changed': <ANY>,
    'last_reported': <ANY>,
    'last_updated': <ANY>,
    'state': '28.3',
  })
# ---
# name: test_sensors[vacuum_cleaner][sensor.mock_vacuum_estimated_end_time-entry]
  EntityRegistryEntrySnapshot({
    'aliases': set({
    }),
    'area_id': None,
    'capabilities': None,
    'config_entry_id': <ANY>,
    'config_subentry_id': <ANY>,
    'device_class': None,
    'device_id': <ANY>,
    'disabled_by': None,
    'domain': 'sensor',
    'entity_category': None,
    'entity_id': 'sensor.mock_vacuum_estimated_end_time',
    'has_entity_name': True,
    'hidden_by': None,
    'icon': None,
    'id': <ANY>,
    'labels': set({
    }),
    'name': None,
    'options': dict({
    }),
    'original_device_class': <SensorDeviceClass.TIMESTAMP: 'timestamp'>,
    'original_icon': None,
    'original_name': 'Estimated end time',
    'platform': 'matter',
    'previous_unique_id': None,
    'suggested_object_id': None,
    'supported_features': 0,
    'translation_key': 'estimated_end_time',
    'unique_id': '00000000000004D2-0000000000000042-MatterNodeDevice-1-ServiceAreaEstimatedEndTime-336-4',
    'unit_of_measurement': None,
  })
# ---
# name: test_sensors[vacuum_cleaner][sensor.mock_vacuum_estimated_end_time-state]
  StateSnapshot({
    'attributes': ReadOnlyDict({
      'device_class': 'timestamp',
      'friendly_name': 'Mock Vacuum Estimated end time',
    }),
    'context': <ANY>,
    'entity_id': 'sensor.mock_vacuum_estimated_end_time',
    'last_changed': <ANY>,
    'last_reported': <ANY>,
    'last_updated': <ANY>,
    'state': '2025-08-29T21:00:00+00:00',
  })
# ---
# name: test_sensors[vacuum_cleaner][sensor.mock_vacuum_operational_error-entry]
  EntityRegistryEntrySnapshot({
    'aliases': set({
    }),
    'area_id': None,
    'capabilities': dict({
      'options': list([
        'no_error',
        'unable_to_start_or_resume',
        'unable_to_complete_operation',
        'command_invalid_in_state',
        'failed_to_find_charging_dock',
        'stuck',
        'dust_bin_missing',
        'dust_bin_full',
        'water_tank_empty',
        'water_tank_missing',
        'water_tank_lid_open',
        'mop_cleaning_pad_missing',
        'low_battery',
        'cannot_reach_target_area',
        'dirty_water_tank_full',
        'dirty_water_tank_missing',
        'wheels_jammed',
        'brush_jammed',
        'navigation_sensor_obscured',
      ]),
    }),
    'config_entry_id': <ANY>,
    'config_subentry_id': <ANY>,
    'device_class': None,
    'device_id': <ANY>,
    'disabled_by': None,
    'domain': 'sensor',
    'entity_category': <EntityCategory.DIAGNOSTIC: 'diagnostic'>,
    'entity_id': 'sensor.mock_vacuum_operational_error',
    'has_entity_name': True,
    'hidden_by': None,
    'icon': None,
    'id': <ANY>,
    'labels': set({
    }),
    'name': None,
    'options': dict({
    }),
    'original_device_class': <SensorDeviceClass.ENUM: 'enum'>,
    'original_icon': None,
    'original_name': 'Operational error',
    'platform': 'matter',
    'previous_unique_id': None,
    'suggested_object_id': None,
    'supported_features': 0,
    'translation_key': 'operational_error',
    'unique_id': '00000000000004D2-0000000000000042-MatterNodeDevice-1-RvcOperationalStateOperationalError-97-5',
    'unit_of_measurement': None,
  })
# ---
# name: test_sensors[vacuum_cleaner][sensor.mock_vacuum_operational_error-state]
  StateSnapshot({
    'attributes': ReadOnlyDict({
      'device_class': 'enum',
      'friendly_name': 'Mock Vacuum Operational error',
      'options': list([
        'no_error',
        'unable_to_start_or_resume',
        'unable_to_complete_operation',
        'command_invalid_in_state',
        'failed_to_find_charging_dock',
        'stuck',
        'dust_bin_missing',
        'dust_bin_full',
        'water_tank_empty',
        'water_tank_missing',
        'water_tank_lid_open',
        'mop_cleaning_pad_missing',
        'low_battery',
        'cannot_reach_target_area',
        'dirty_water_tank_full',
        'dirty_water_tank_missing',
        'wheels_jammed',
        'brush_jammed',
        'navigation_sensor_obscured',
      ]),
    }),
    'context': <ANY>,
    'entity_id': 'sensor.mock_vacuum_operational_error',
    'last_changed': <ANY>,
    'last_reported': <ANY>,
    'last_updated': <ANY>,
    'state': 'no_error',
  })
# ---
# name: test_sensors[vacuum_cleaner][sensor.mock_vacuum_operational_state-entry]
  EntityRegistryEntrySnapshot({
    'aliases': set({
    }),
    'area_id': None,
    'capabilities': dict({
      'options': list([
        'stopped',
        'running',
        'paused',
        'error',
        'seeking_charger',
        'charging',
        'docked',
      ]),
    }),
    'config_entry_id': <ANY>,
    'config_subentry_id': <ANY>,
    'device_class': None,
    'device_id': <ANY>,
    'disabled_by': None,
    'domain': 'sensor',
    'entity_category': None,
    'entity_id': 'sensor.mock_vacuum_operational_state',
    'has_entity_name': True,
    'hidden_by': None,
    'icon': None,
    'id': <ANY>,
    'labels': set({
    }),
    'name': None,
    'options': dict({
    }),
    'original_device_class': <SensorDeviceClass.ENUM: 'enum'>,
    'original_icon': None,
    'original_name': 'Operational state',
    'platform': 'matter',
    'previous_unique_id': None,
    'suggested_object_id': None,
    'supported_features': 0,
    'translation_key': 'operational_state',
    'unique_id': '00000000000004D2-0000000000000042-MatterNodeDevice-1-RvcOperationalState-97-4',
    'unit_of_measurement': None,
  })
# ---
# name: test_sensors[vacuum_cleaner][sensor.mock_vacuum_operational_state-state]
  StateSnapshot({
    'attributes': ReadOnlyDict({
      'device_class': 'enum',
      'friendly_name': 'Mock Vacuum Operational state',
      'options': list([
        'stopped',
        'running',
        'paused',
        'error',
        'seeking_charger',
        'charging',
        'docked',
      ]),
    }),
    'context': <ANY>,
    'entity_id': 'sensor.mock_vacuum_operational_state',
    'last_changed': <ANY>,
    'last_reported': <ANY>,
    'last_updated': <ANY>,
    'state': 'stopped',
  })
# ---
# name: test_sensors[window_covering_full][sensor.mock_full_window_covering_target_opening_position-entry]
  EntityRegistryEntrySnapshot({
    'aliases': set({
    }),
    'area_id': None,
    'capabilities': None,
    'config_entry_id': <ANY>,
    'config_subentry_id': <ANY>,
    'device_class': None,
    'device_id': <ANY>,
    'disabled_by': None,
    'domain': 'sensor',
    'entity_category': <EntityCategory.DIAGNOSTIC: 'diagnostic'>,
    'entity_id': 'sensor.mock_full_window_covering_target_opening_position',
    'has_entity_name': True,
    'hidden_by': None,
    'icon': None,
    'id': <ANY>,
    'labels': set({
    }),
    'name': None,
    'options': dict({
    }),
    'original_device_class': None,
    'original_icon': None,
    'original_name': 'Target opening position',
    'platform': 'matter',
    'previous_unique_id': None,
    'suggested_object_id': None,
    'supported_features': 0,
    'translation_key': 'window_covering_target_position',
    'unique_id': '00000000000004D2-0000000000000032-MatterNodeDevice-1-TargetPositionLiftPercent100ths-258-11',
    'unit_of_measurement': '%',
  })
# ---
# name: test_sensors[window_covering_full][sensor.mock_full_window_covering_target_opening_position-state]
  StateSnapshot({
    'attributes': ReadOnlyDict({
      'friendly_name': 'Mock Full Window Covering Target opening position',
      'unit_of_measurement': '%',
    }),
    'context': <ANY>,
    'entity_id': 'sensor.mock_full_window_covering_target_opening_position',
    'last_changed': <ANY>,
    'last_reported': <ANY>,
    'last_updated': <ANY>,
    'state': '100',
  })
# ---
# name: test_sensors[window_covering_pa_lift][sensor.longan_link_wncv_da01_target_opening_position-entry]
  EntityRegistryEntrySnapshot({
    'aliases': set({
    }),
    'area_id': None,
    'capabilities': None,
    'config_entry_id': <ANY>,
    'config_subentry_id': <ANY>,
    'device_class': None,
    'device_id': <ANY>,
    'disabled_by': None,
    'domain': 'sensor',
    'entity_category': <EntityCategory.DIAGNOSTIC: 'diagnostic'>,
    'entity_id': 'sensor.longan_link_wncv_da01_target_opening_position',
    'has_entity_name': True,
    'hidden_by': None,
    'icon': None,
    'id': <ANY>,
    'labels': set({
    }),
    'name': None,
    'options': dict({
    }),
    'original_device_class': None,
    'original_icon': None,
    'original_name': 'Target opening position',
    'platform': 'matter',
    'previous_unique_id': None,
    'suggested_object_id': None,
    'supported_features': 0,
    'translation_key': 'window_covering_target_position',
    'unique_id': '00000000000004D2-0000000000000001-MatterNodeDevice-1-TargetPositionLiftPercent100ths-258-11',
    'unit_of_measurement': '%',
  })
# ---
# name: test_sensors[window_covering_pa_lift][sensor.longan_link_wncv_da01_target_opening_position-state]
  StateSnapshot({
    'attributes': ReadOnlyDict({
      'friendly_name': 'Longan link WNCV DA01 Target opening position',
      'unit_of_measurement': '%',
    }),
    'context': <ANY>,
    'entity_id': 'sensor.longan_link_wncv_da01_target_opening_position',
    'last_changed': <ANY>,
    'last_reported': <ANY>,
    'last_updated': <ANY>,
    'state': '100',
  })
# ---
# name: test_sensors[yandex_smart_socket][sensor.yndx_00540_current-entry]
  EntityRegistryEntrySnapshot({
    'aliases': set({
    }),
    'area_id': None,
    'capabilities': dict({
      'state_class': <SensorStateClass.MEASUREMENT: 'measurement'>,
    }),
    'config_entry_id': <ANY>,
    'config_subentry_id': <ANY>,
    'device_class': None,
    'device_id': <ANY>,
    'disabled_by': None,
    'domain': 'sensor',
    'entity_category': <EntityCategory.DIAGNOSTIC: 'diagnostic'>,
    'entity_id': 'sensor.yndx_00540_current',
    'has_entity_name': True,
    'hidden_by': None,
    'icon': None,
    'id': <ANY>,
    'labels': set({
    }),
    'name': None,
    'options': dict({
      'sensor': dict({
        'suggested_display_precision': 2,
      }),
    }),
    'original_device_class': <SensorDeviceClass.CURRENT: 'current'>,
    'original_icon': None,
    'original_name': 'Current',
    'platform': 'matter',
    'previous_unique_id': None,
    'suggested_object_id': None,
    'supported_features': 0,
    'translation_key': None,
    'unique_id': '00000000000004D2-0000000000000004-MatterNodeDevice-1-ElectricalMeasurementRmsCurrent-2820-1288',
    'unit_of_measurement': <UnitOfElectricCurrent.AMPERE: 'A'>,
  })
# ---
# name: test_sensors[yandex_smart_socket][sensor.yndx_00540_current-state]
  StateSnapshot({
    'attributes': ReadOnlyDict({
      'device_class': 'current',
      'friendly_name': 'YNDX-00540 Current',
      'state_class': <SensorStateClass.MEASUREMENT: 'measurement'>,
      'unit_of_measurement': <UnitOfElectricCurrent.AMPERE: 'A'>,
    }),
    'context': <ANY>,
    'entity_id': 'sensor.yndx_00540_current',
    'last_changed': <ANY>,
    'last_reported': <ANY>,
    'last_updated': <ANY>,
    'state': '0.59',
  })
# ---
# name: test_sensors[yandex_smart_socket][sensor.yndx_00540_power-entry]
  EntityRegistryEntrySnapshot({
    'aliases': set({
    }),
    'area_id': None,
    'capabilities': dict({
      'state_class': <SensorStateClass.MEASUREMENT: 'measurement'>,
    }),
    'config_entry_id': <ANY>,
    'config_subentry_id': <ANY>,
    'device_class': None,
    'device_id': <ANY>,
    'disabled_by': None,
    'domain': 'sensor',
    'entity_category': <EntityCategory.DIAGNOSTIC: 'diagnostic'>,
    'entity_id': 'sensor.yndx_00540_power',
    'has_entity_name': True,
    'hidden_by': None,
    'icon': None,
    'id': <ANY>,
    'labels': set({
    }),
    'name': None,
    'options': dict({
      'sensor': dict({
        'suggested_display_precision': 2,
      }),
    }),
    'original_device_class': <SensorDeviceClass.POWER: 'power'>,
    'original_icon': None,
    'original_name': 'Power',
    'platform': 'matter',
    'previous_unique_id': None,
    'suggested_object_id': None,
    'supported_features': 0,
    'translation_key': None,
    'unique_id': '00000000000004D2-0000000000000004-MatterNodeDevice-1-ElectricalMeasurementActivePower-2820-1291',
    'unit_of_measurement': <UnitOfPower.WATT: 'W'>,
  })
# ---
# name: test_sensors[yandex_smart_socket][sensor.yndx_00540_power-state]
  StateSnapshot({
    'attributes': ReadOnlyDict({
      'device_class': 'power',
      'friendly_name': 'YNDX-00540 Power',
      'state_class': <SensorStateClass.MEASUREMENT: 'measurement'>,
      'unit_of_measurement': <UnitOfPower.WATT: 'W'>,
    }),
    'context': <ANY>,
    'entity_id': 'sensor.yndx_00540_power',
    'last_changed': <ANY>,
    'last_reported': <ANY>,
    'last_updated': <ANY>,
    'state': '70.0',
  })
# ---
# name: test_sensors[yandex_smart_socket][sensor.yndx_00540_voltage-entry]
  EntityRegistryEntrySnapshot({
    'aliases': set({
    }),
    'area_id': None,
    'capabilities': dict({
      'state_class': <SensorStateClass.MEASUREMENT: 'measurement'>,
    }),
    'config_entry_id': <ANY>,
    'config_subentry_id': <ANY>,
    'device_class': None,
    'device_id': <ANY>,
    'disabled_by': None,
    'domain': 'sensor',
    'entity_category': <EntityCategory.DIAGNOSTIC: 'diagnostic'>,
    'entity_id': 'sensor.yndx_00540_voltage',
    'has_entity_name': True,
    'hidden_by': None,
    'icon': None,
    'id': <ANY>,
    'labels': set({
    }),
    'name': None,
    'options': dict({
      'sensor': dict({
        'suggested_display_precision': 0,
      }),
    }),
    'original_device_class': <SensorDeviceClass.VOLTAGE: 'voltage'>,
    'original_icon': None,
    'original_name': 'Voltage',
    'platform': 'matter',
    'previous_unique_id': None,
    'suggested_object_id': None,
    'supported_features': 0,
    'translation_key': None,
    'unique_id': '00000000000004D2-0000000000000004-MatterNodeDevice-1-ElectricalMeasurementRmsVoltage-2820-1285',
    'unit_of_measurement': <UnitOfElectricPotential.VOLT: 'V'>,
  })
# ---
# name: test_sensors[yandex_smart_socket][sensor.yndx_00540_voltage-state]
  StateSnapshot({
    'attributes': ReadOnlyDict({
      'device_class': 'voltage',
      'friendly_name': 'YNDX-00540 Voltage',
      'state_class': <SensorStateClass.MEASUREMENT: 'measurement'>,
      'unit_of_measurement': <UnitOfElectricPotential.VOLT: 'V'>,
    }),
    'context': <ANY>,
    'entity_id': 'sensor.yndx_00540_voltage',
    'last_changed': <ANY>,
    'last_reported': <ANY>,
    'last_updated': <ANY>,
    'state': '217.0',
  })
# ---
# name: test_sensors[zemismart_mt25b][sensor.zemismart_mt25b_roller_motor_battery-entry]
  EntityRegistryEntrySnapshot({
    'aliases': set({
    }),
    'area_id': None,
    'capabilities': dict({
      'state_class': <SensorStateClass.MEASUREMENT: 'measurement'>,
    }),
    'config_entry_id': <ANY>,
    'config_subentry_id': <ANY>,
    'device_class': None,
    'device_id': <ANY>,
    'disabled_by': None,
    'domain': 'sensor',
    'entity_category': <EntityCategory.DIAGNOSTIC: 'diagnostic'>,
    'entity_id': 'sensor.zemismart_mt25b_roller_motor_battery',
    'has_entity_name': True,
    'hidden_by': None,
    'icon': None,
    'id': <ANY>,
    'labels': set({
    }),
    'name': None,
    'options': dict({
    }),
    'original_device_class': <SensorDeviceClass.BATTERY: 'battery'>,
    'original_icon': None,
    'original_name': 'Battery',
    'platform': 'matter',
    'previous_unique_id': None,
    'suggested_object_id': None,
    'supported_features': 0,
    'translation_key': None,
    'unique_id': '00000000000004D2-000000000000007A-MatterNodeDevice-1-PowerSource-47-12',
    'unit_of_measurement': '%',
  })
# ---
# name: test_sensors[zemismart_mt25b][sensor.zemismart_mt25b_roller_motor_battery-state]
  StateSnapshot({
    'attributes': ReadOnlyDict({
      'device_class': 'battery',
      'friendly_name': 'Zemismart MT25B Roller Motor Battery',
      'state_class': <SensorStateClass.MEASUREMENT: 'measurement'>,
      'unit_of_measurement': '%',
    }),
    'context': <ANY>,
    'entity_id': 'sensor.zemismart_mt25b_roller_motor_battery',
    'last_changed': <ANY>,
    'last_reported': <ANY>,
    'last_updated': <ANY>,
    'state': '0',
  })
# ---
# name: test_sensors[zemismart_mt25b][sensor.zemismart_mt25b_roller_motor_battery_charge_state-entry]
  EntityRegistryEntrySnapshot({
    'aliases': set({
    }),
    'area_id': None,
    'capabilities': dict({
      'options': list([
        'not_charging',
        'charging',
        'full_charge',
      ]),
    }),
    'config_entry_id': <ANY>,
    'config_subentry_id': <ANY>,
    'device_class': None,
    'device_id': <ANY>,
    'disabled_by': None,
    'domain': 'sensor',
    'entity_category': <EntityCategory.DIAGNOSTIC: 'diagnostic'>,
    'entity_id': 'sensor.zemismart_mt25b_roller_motor_battery_charge_state',
    'has_entity_name': True,
    'hidden_by': None,
    'icon': None,
    'id': <ANY>,
    'labels': set({
    }),
    'name': None,
    'options': dict({
    }),
    'original_device_class': <SensorDeviceClass.ENUM: 'enum'>,
    'original_icon': None,
    'original_name': 'Battery charge state',
    'platform': 'matter',
    'previous_unique_id': None,
    'suggested_object_id': None,
    'supported_features': 0,
    'translation_key': 'battery_charge_state',
    'unique_id': '00000000000004D2-000000000000007A-MatterNodeDevice-1-PowerSourceBatChargeState-47-26',
    'unit_of_measurement': None,
  })
# ---
# name: test_sensors[zemismart_mt25b][sensor.zemismart_mt25b_roller_motor_battery_charge_state-state]
  StateSnapshot({
    'attributes': ReadOnlyDict({
      'device_class': 'enum',
      'friendly_name': 'Zemismart MT25B Roller Motor Battery charge state',
      'options': list([
        'not_charging',
        'charging',
        'full_charge',
      ]),
    }),
    'context': <ANY>,
    'entity_id': 'sensor.zemismart_mt25b_roller_motor_battery_charge_state',
    'last_changed': <ANY>,
    'last_reported': <ANY>,
    'last_updated': <ANY>,
    'state': 'not_charging',
  })
# ---
# name: test_sensors[zemismart_mt25b][sensor.zemismart_mt25b_roller_motor_battery_voltage-entry]
  EntityRegistryEntrySnapshot({
    'aliases': set({
    }),
    'area_id': None,
    'capabilities': dict({
      'state_class': <SensorStateClass.MEASUREMENT: 'measurement'>,
    }),
    'config_entry_id': <ANY>,
    'config_subentry_id': <ANY>,
    'device_class': None,
    'device_id': <ANY>,
    'disabled_by': None,
    'domain': 'sensor',
    'entity_category': <EntityCategory.DIAGNOSTIC: 'diagnostic'>,
    'entity_id': 'sensor.zemismart_mt25b_roller_motor_battery_voltage',
    'has_entity_name': True,
    'hidden_by': None,
    'icon': None,
    'id': <ANY>,
    'labels': set({
    }),
    'name': None,
    'options': dict({
      'sensor': dict({
        'suggested_display_precision': 0,
      }),
      'sensor.private': dict({
        'suggested_unit_of_measurement': <UnitOfElectricPotential.VOLT: 'V'>,
      }),
    }),
    'original_device_class': <SensorDeviceClass.VOLTAGE: 'voltage'>,
    'original_icon': None,
    'original_name': 'Battery voltage',
    'platform': 'matter',
    'previous_unique_id': None,
    'suggested_object_id': None,
    'supported_features': 0,
    'translation_key': 'battery_voltage',
    'unique_id': '00000000000004D2-000000000000007A-MatterNodeDevice-1-PowerSourceBatVoltage-47-11',
    'unit_of_measurement': <UnitOfElectricPotential.VOLT: 'V'>,
  })
# ---
# name: test_sensors[zemismart_mt25b][sensor.zemismart_mt25b_roller_motor_battery_voltage-state]
  StateSnapshot({
    'attributes': ReadOnlyDict({
      'device_class': 'voltage',
      'friendly_name': 'Zemismart MT25B Roller Motor Battery voltage',
      'state_class': <SensorStateClass.MEASUREMENT: 'measurement'>,
      'unit_of_measurement': <UnitOfElectricPotential.VOLT: 'V'>,
    }),
    'context': <ANY>,
    'entity_id': 'sensor.zemismart_mt25b_roller_motor_battery_voltage',
    'last_changed': <ANY>,
    'last_reported': <ANY>,
    'last_updated': <ANY>,
    'state': '0.0',
  })
# ---<|MERGE_RESOLUTION|>--- conflicted
+++ resolved
@@ -1623,7 +1623,6 @@
   })
 # ---
 # name: test_sensors[aqara_presence_fp300][sensor.presence_multi_sensor_fp300_1_battery-entry]
-<<<<<<< HEAD
   EntityRegistryEntrySnapshot({
     'aliases': set({
     }),
@@ -1946,8 +1945,6 @@
   })
 # ---
 # name: test_sensors[aqara_u200][sensor.aqara_smart_lock_u200_battery-entry]
-=======
->>>>>>> af8cd041
   EntityRegistryEntrySnapshot({
     'aliases': set({
     }),
