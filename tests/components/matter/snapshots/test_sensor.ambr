--- conflicted
+++ resolved
@@ -1251,19 +1251,12 @@
     'state': '189.0',
   })
 # ---
-<<<<<<< HEAD
-# name: test_sensors[aqara_w100][sensor.climate_sensor_w100_battery-entry]
-=======
 # name: test_sensors[battery_storage][sensor.mock_battery_storage_appliance_energy_state-entry]
->>>>>>> e98ec38a
-  EntityRegistryEntrySnapshot({
-    'aliases': set({
-    }),
-    'area_id': None,
-    'capabilities': dict({
-<<<<<<< HEAD
-      'state_class': <SensorStateClass.MEASUREMENT: 'measurement'>,
-=======
+  EntityRegistryEntrySnapshot({
+    'aliases': set({
+    }),
+    'area_id': None,
+    'capabilities': dict({
       'options': list([
         'offline',
         'online',
@@ -1271,7 +1264,6 @@
         'power_adjust_active',
         'paused',
       ]),
->>>>>>> e98ec38a
     }),
     'config_entry_id': <ANY>,
     'config_subentry_id': <ANY>,
@@ -1280,57 +1272,23 @@
     'disabled_by': None,
     'domain': 'sensor',
     'entity_category': <EntityCategory.DIAGNOSTIC: 'diagnostic'>,
-<<<<<<< HEAD
-    'entity_id': 'sensor.climate_sensor_w100_battery',
-=======
     'entity_id': 'sensor.mock_battery_storage_appliance_energy_state',
->>>>>>> e98ec38a
-    'has_entity_name': True,
-    'hidden_by': None,
-    'icon': None,
-    'id': <ANY>,
-    'labels': set({
-    }),
-    'name': None,
-    'options': dict({
-    }),
-<<<<<<< HEAD
-    'original_device_class': <SensorDeviceClass.BATTERY: 'battery'>,
-    'original_icon': None,
-    'original_name': 'Battery',
-=======
+    'has_entity_name': True,
+    'hidden_by': None,
+    'icon': None,
+    'id': <ANY>,
+    'labels': set({
+    }),
+    'name': None,
+    'options': dict({
+    }),
     'original_device_class': <SensorDeviceClass.ENUM: 'enum'>,
     'original_icon': None,
     'original_name': 'Appliance energy state',
->>>>>>> e98ec38a
-    'platform': 'matter',
-    'previous_unique_id': None,
-    'suggested_object_id': None,
-    'supported_features': 0,
-<<<<<<< HEAD
-    'translation_key': None,
-    'unique_id': '00000000000004D2-000000000000004B-MatterNodeDevice-6-PowerSource-47-12',
-    'unit_of_measurement': '%',
-  })
-# ---
-# name: test_sensors[aqara_w100][sensor.climate_sensor_w100_battery-state]
-  StateSnapshot({
-    'attributes': ReadOnlyDict({
-      'device_class': 'battery',
-      'friendly_name': 'Climate Sensor W100 Battery',
-      'state_class': <SensorStateClass.MEASUREMENT: 'measurement'>,
-      'unit_of_measurement': '%',
-    }),
-    'context': <ANY>,
-    'entity_id': 'sensor.climate_sensor_w100_battery',
-    'last_changed': <ANY>,
-    'last_reported': <ANY>,
-    'last_updated': <ANY>,
-    'state': '100',
-  })
-# ---
-# name: test_sensors[aqara_w100][sensor.climate_sensor_w100_battery_type-entry]
-=======
+    'platform': 'matter',
+    'previous_unique_id': None,
+    'suggested_object_id': None,
+    'supported_features': 0,
     'translation_key': 'esa_state',
     'unique_id': '00000000000004D2-0000000000000019-MatterNodeDevice-1-ESAState-152-2',
     'unit_of_measurement': None,
@@ -1358,18 +1316,13 @@
   })
 # ---
 # name: test_sensors[battery_storage][sensor.mock_battery_storage_battery-entry]
->>>>>>> e98ec38a
-  EntityRegistryEntrySnapshot({
-    'aliases': set({
-    }),
-    'area_id': None,
-<<<<<<< HEAD
-    'capabilities': None,
-=======
-    'capabilities': dict({
-      'state_class': <SensorStateClass.MEASUREMENT: 'measurement'>,
-    }),
->>>>>>> e98ec38a
+  EntityRegistryEntrySnapshot({
+    'aliases': set({
+    }),
+    'area_id': None,
+    'capabilities': dict({
+      'state_class': <SensorStateClass.MEASUREMENT: 'measurement'>,
+    }),
     'config_entry_id': <ANY>,
     'config_subentry_id': <ANY>,
     'device_class': None,
@@ -1377,54 +1330,23 @@
     'disabled_by': None,
     'domain': 'sensor',
     'entity_category': <EntityCategory.DIAGNOSTIC: 'diagnostic'>,
-<<<<<<< HEAD
-    'entity_id': 'sensor.climate_sensor_w100_battery_type',
-=======
     'entity_id': 'sensor.mock_battery_storage_battery',
->>>>>>> e98ec38a
-    'has_entity_name': True,
-    'hidden_by': None,
-    'icon': None,
-    'id': <ANY>,
-    'labels': set({
-    }),
-    'name': None,
-    'options': dict({
-    }),
-<<<<<<< HEAD
-    'original_device_class': None,
-    'original_icon': None,
-    'original_name': 'Battery type',
-=======
+    'has_entity_name': True,
+    'hidden_by': None,
+    'icon': None,
+    'id': <ANY>,
+    'labels': set({
+    }),
+    'name': None,
+    'options': dict({
+    }),
     'original_device_class': <SensorDeviceClass.BATTERY: 'battery'>,
     'original_icon': None,
     'original_name': 'Battery',
->>>>>>> e98ec38a
-    'platform': 'matter',
-    'previous_unique_id': None,
-    'suggested_object_id': None,
-    'supported_features': 0,
-<<<<<<< HEAD
-    'translation_key': 'battery_replacement_description',
-    'unique_id': '00000000000004D2-000000000000004B-MatterNodeDevice-6-PowerSourceBatReplacementDescription-47-19',
-    'unit_of_measurement': None,
-  })
-# ---
-# name: test_sensors[aqara_w100][sensor.climate_sensor_w100_battery_type-state]
-  StateSnapshot({
-    'attributes': ReadOnlyDict({
-      'friendly_name': 'Climate Sensor W100 Battery type',
-    }),
-    'context': <ANY>,
-    'entity_id': 'sensor.climate_sensor_w100_battery_type',
-    'last_changed': <ANY>,
-    'last_reported': <ANY>,
-    'last_updated': <ANY>,
-    'state': 'CR2450',
-  })
-# ---
-# name: test_sensors[aqara_w100][sensor.climate_sensor_w100_battery_voltage-entry]
-=======
+    'platform': 'matter',
+    'previous_unique_id': None,
+    'suggested_object_id': None,
+    'supported_features': 0,
     'translation_key': None,
     'unique_id': '00000000000004D2-0000000000000019-MatterNodeDevice-1-PowerSource-47-12',
     'unit_of_measurement': '%',
@@ -1447,7 +1369,6 @@
   })
 # ---
 # name: test_sensors[battery_storage][sensor.mock_battery_storage_battery_voltage-entry]
->>>>>>> e98ec38a
   EntityRegistryEntrySnapshot({
     'aliases': set({
     }),
@@ -1462,11 +1383,7 @@
     'disabled_by': None,
     'domain': 'sensor',
     'entity_category': <EntityCategory.DIAGNOSTIC: 'diagnostic'>,
-<<<<<<< HEAD
-    'entity_id': 'sensor.climate_sensor_w100_battery_voltage',
-=======
     'entity_id': 'sensor.mock_battery_storage_battery_voltage',
->>>>>>> e98ec38a
     'has_entity_name': True,
     'hidden_by': None,
     'icon': None,
@@ -1490,17 +1407,6 @@
     'suggested_object_id': None,
     'supported_features': 0,
     'translation_key': 'battery_voltage',
-<<<<<<< HEAD
-    'unique_id': '00000000000004D2-000000000000004B-MatterNodeDevice-6-PowerSourceBatVoltage-47-11',
-    'unit_of_measurement': <UnitOfElectricPotential.VOLT: 'V'>,
-  })
-# ---
-# name: test_sensors[aqara_w100][sensor.climate_sensor_w100_battery_voltage-state]
-  StateSnapshot({
-    'attributes': ReadOnlyDict({
-      'device_class': 'voltage',
-      'friendly_name': 'Climate Sensor W100 Battery voltage',
-=======
     'unique_id': '00000000000004D2-0000000000000019-MatterNodeDevice-1-PowerSourceBatVoltage-47-11',
     'unit_of_measurement': <UnitOfElectricPotential.VOLT: 'V'>,
   })
@@ -1510,21 +1416,10 @@
     'attributes': ReadOnlyDict({
       'device_class': 'voltage',
       'friendly_name': 'Mock Battery Storage Battery voltage',
->>>>>>> e98ec38a
       'state_class': <SensorStateClass.MEASUREMENT: 'measurement'>,
       'unit_of_measurement': <UnitOfElectricPotential.VOLT: 'V'>,
     }),
     'context': <ANY>,
-<<<<<<< HEAD
-    'entity_id': 'sensor.climate_sensor_w100_battery_voltage',
-    'last_changed': <ANY>,
-    'last_reported': <ANY>,
-    'last_updated': <ANY>,
-    'state': '3.12',
-  })
-# ---
-# name: test_sensors[aqara_w100][sensor.climate_sensor_w100_current_switch_position_1_top-entry]
-=======
     'entity_id': 'sensor.mock_battery_storage_battery_voltage',
     'last_changed': <ANY>,
     'last_reported': <ANY>,
@@ -1533,7 +1428,6 @@
   })
 # ---
 # name: test_sensors[battery_storage][sensor.mock_battery_storage_current-entry]
->>>>>>> e98ec38a
   EntityRegistryEntrySnapshot({
     'aliases': set({
     }),
@@ -1548,25 +1442,15 @@
     'disabled_by': None,
     'domain': 'sensor',
     'entity_category': <EntityCategory.DIAGNOSTIC: 'diagnostic'>,
-<<<<<<< HEAD
-    'entity_id': 'sensor.climate_sensor_w100_current_switch_position_1_top',
-=======
     'entity_id': 'sensor.mock_battery_storage_current',
->>>>>>> e98ec38a
-    'has_entity_name': True,
-    'hidden_by': None,
-    'icon': None,
-    'id': <ANY>,
-    'labels': set({
-    }),
-    'name': None,
-    'options': dict({
-<<<<<<< HEAD
-    }),
-    'original_device_class': None,
-    'original_icon': None,
-    'original_name': 'Current switch position (1 - Top)',
-=======
+    'has_entity_name': True,
+    'hidden_by': None,
+    'icon': None,
+    'id': <ANY>,
+    'labels': set({
+    }),
+    'name': None,
+    'options': dict({
       'sensor': dict({
         'suggested_display_precision': 2,
       }),
@@ -1577,33 +1461,10 @@
     'original_device_class': <SensorDeviceClass.CURRENT: 'current'>,
     'original_icon': None,
     'original_name': 'Current',
->>>>>>> e98ec38a
-    'platform': 'matter',
-    'previous_unique_id': None,
-    'suggested_object_id': None,
-    'supported_features': 0,
-<<<<<<< HEAD
-    'translation_key': 'switch_current_position',
-    'unique_id': '00000000000004D2-000000000000004B-MatterNodeDevice-3-SwitchCurrentPosition-59-1',
-    'unit_of_measurement': None,
-  })
-# ---
-# name: test_sensors[aqara_w100][sensor.climate_sensor_w100_current_switch_position_1_top-state]
-  StateSnapshot({
-    'attributes': ReadOnlyDict({
-      'friendly_name': 'Climate Sensor W100 Current switch position (1 - Top)',
-      'state_class': <SensorStateClass.MEASUREMENT: 'measurement'>,
-    }),
-    'context': <ANY>,
-    'entity_id': 'sensor.climate_sensor_w100_current_switch_position_1_top',
-    'last_changed': <ANY>,
-    'last_reported': <ANY>,
-    'last_updated': <ANY>,
-    'state': '0',
-  })
-# ---
-# name: test_sensors[aqara_w100][sensor.climate_sensor_w100_current_switch_position_2_middle-entry]
-=======
+    'platform': 'matter',
+    'previous_unique_id': None,
+    'suggested_object_id': None,
+    'supported_features': 0,
     'translation_key': None,
     'unique_id': '00000000000004D2-0000000000000019-MatterNodeDevice-1-ElectricalPowerMeasurementActiveCurrent-144-5',
     'unit_of_measurement': <UnitOfElectricCurrent.AMPERE: 'A'>,
@@ -1626,22 +1487,17 @@
   })
 # ---
 # name: test_sensors[battery_storage][sensor.mock_battery_storage_energy_optimization_opt_out-entry]
->>>>>>> e98ec38a
-  EntityRegistryEntrySnapshot({
-    'aliases': set({
-    }),
-    'area_id': None,
-    'capabilities': dict({
-<<<<<<< HEAD
-      'state_class': <SensorStateClass.MEASUREMENT: 'measurement'>,
-=======
+  EntityRegistryEntrySnapshot({
+    'aliases': set({
+    }),
+    'area_id': None,
+    'capabilities': dict({
       'options': list([
         'no_opt_out',
         'local_opt_out',
         'grid_opt_out',
         'opt_out',
       ]),
->>>>>>> e98ec38a
     }),
     'config_entry_id': <ANY>,
     'config_subentry_id': <ANY>,
@@ -1650,55 +1506,23 @@
     'disabled_by': None,
     'domain': 'sensor',
     'entity_category': <EntityCategory.DIAGNOSTIC: 'diagnostic'>,
-<<<<<<< HEAD
-    'entity_id': 'sensor.climate_sensor_w100_current_switch_position_2_middle',
-=======
     'entity_id': 'sensor.mock_battery_storage_energy_optimization_opt_out',
->>>>>>> e98ec38a
-    'has_entity_name': True,
-    'hidden_by': None,
-    'icon': None,
-    'id': <ANY>,
-    'labels': set({
-    }),
-    'name': None,
-    'options': dict({
-    }),
-<<<<<<< HEAD
-    'original_device_class': None,
-    'original_icon': None,
-    'original_name': 'Current switch position (2 - Middle)',
-=======
+    'has_entity_name': True,
+    'hidden_by': None,
+    'icon': None,
+    'id': <ANY>,
+    'labels': set({
+    }),
+    'name': None,
+    'options': dict({
+    }),
     'original_device_class': <SensorDeviceClass.ENUM: 'enum'>,
     'original_icon': None,
     'original_name': 'Energy optimization opt-out',
->>>>>>> e98ec38a
-    'platform': 'matter',
-    'previous_unique_id': None,
-    'suggested_object_id': None,
-    'supported_features': 0,
-<<<<<<< HEAD
-    'translation_key': 'switch_current_position',
-    'unique_id': '00000000000004D2-000000000000004B-MatterNodeDevice-4-SwitchCurrentPosition-59-1',
-    'unit_of_measurement': None,
-  })
-# ---
-# name: test_sensors[aqara_w100][sensor.climate_sensor_w100_current_switch_position_2_middle-state]
-  StateSnapshot({
-    'attributes': ReadOnlyDict({
-      'friendly_name': 'Climate Sensor W100 Current switch position (2 - Middle)',
-      'state_class': <SensorStateClass.MEASUREMENT: 'measurement'>,
-    }),
-    'context': <ANY>,
-    'entity_id': 'sensor.climate_sensor_w100_current_switch_position_2_middle',
-    'last_changed': <ANY>,
-    'last_reported': <ANY>,
-    'last_updated': <ANY>,
-    'state': '0',
-  })
-# ---
-# name: test_sensors[aqara_w100][sensor.climate_sensor_w100_current_switch_position_3_bottom-entry]
-=======
+    'platform': 'matter',
+    'previous_unique_id': None,
+    'suggested_object_id': None,
+    'supported_features': 0,
     'translation_key': 'esa_opt_out_state',
     'unique_id': '00000000000004D2-0000000000000019-MatterNodeDevice-1-ESAOptOutState-152-7',
     'unit_of_measurement': None,
@@ -1784,7 +1608,6 @@
   })
 # ---
 # name: test_sensors[battery_storage][sensor.mock_battery_storage_time_remaining-entry]
->>>>>>> e98ec38a
   EntityRegistryEntrySnapshot({
     'aliases': set({
     }),
@@ -1799,25 +1622,15 @@
     'disabled_by': None,
     'domain': 'sensor',
     'entity_category': <EntityCategory.DIAGNOSTIC: 'diagnostic'>,
-<<<<<<< HEAD
-    'entity_id': 'sensor.climate_sensor_w100_current_switch_position_3_bottom',
-=======
     'entity_id': 'sensor.mock_battery_storage_time_remaining',
->>>>>>> e98ec38a
-    'has_entity_name': True,
-    'hidden_by': None,
-    'icon': None,
-    'id': <ANY>,
-    'labels': set({
-    }),
-    'name': None,
-    'options': dict({
-<<<<<<< HEAD
-    }),
-    'original_device_class': None,
-    'original_icon': None,
-    'original_name': 'Current switch position (3 - Bottom)',
-=======
+    'has_entity_name': True,
+    'hidden_by': None,
+    'icon': None,
+    'id': <ANY>,
+    'labels': set({
+    }),
+    'name': None,
+    'options': dict({
       'sensor': dict({
         'suggested_display_precision': 2,
       }),
@@ -1828,33 +1641,10 @@
     'original_device_class': <SensorDeviceClass.DURATION: 'duration'>,
     'original_icon': None,
     'original_name': 'Time remaining',
->>>>>>> e98ec38a
-    'platform': 'matter',
-    'previous_unique_id': None,
-    'suggested_object_id': None,
-    'supported_features': 0,
-<<<<<<< HEAD
-    'translation_key': 'switch_current_position',
-    'unique_id': '00000000000004D2-000000000000004B-MatterNodeDevice-5-SwitchCurrentPosition-59-1',
-    'unit_of_measurement': None,
-  })
-# ---
-# name: test_sensors[aqara_w100][sensor.climate_sensor_w100_current_switch_position_3_bottom-state]
-  StateSnapshot({
-    'attributes': ReadOnlyDict({
-      'friendly_name': 'Climate Sensor W100 Current switch position (3 - Bottom)',
-      'state_class': <SensorStateClass.MEASUREMENT: 'measurement'>,
-    }),
-    'context': <ANY>,
-    'entity_id': 'sensor.climate_sensor_w100_current_switch_position_3_bottom',
-    'last_changed': <ANY>,
-    'last_reported': <ANY>,
-    'last_updated': <ANY>,
-    'state': '0',
-  })
-# ---
-# name: test_sensors[aqara_w100][sensor.climate_sensor_w100_humidity-entry]
-=======
+    'platform': 'matter',
+    'previous_unique_id': None,
+    'suggested_object_id': None,
+    'supported_features': 0,
     'translation_key': 'battery_time_remaining',
     'unique_id': '00000000000004D2-0000000000000019-MatterNodeDevice-1-PowerSourceBatTimeRemaining-47-13',
     'unit_of_measurement': <UnitOfTime.MINUTES: 'min'>,
@@ -1877,41 +1667,29 @@
   })
 # ---
 # name: test_sensors[battery_storage][sensor.mock_battery_storage_time_to_full_charge-entry]
->>>>>>> e98ec38a
-  EntityRegistryEntrySnapshot({
-    'aliases': set({
-    }),
-    'area_id': None,
-    'capabilities': dict({
-      'state_class': <SensorStateClass.MEASUREMENT: 'measurement'>,
-    }),
-    'config_entry_id': <ANY>,
-    'config_subentry_id': <ANY>,
-    'device_class': None,
-    'device_id': <ANY>,
-    'disabled_by': None,
-    'domain': 'sensor',
-<<<<<<< HEAD
-    'entity_category': None,
-    'entity_id': 'sensor.climate_sensor_w100_humidity',
-=======
+  EntityRegistryEntrySnapshot({
+    'aliases': set({
+    }),
+    'area_id': None,
+    'capabilities': dict({
+      'state_class': <SensorStateClass.MEASUREMENT: 'measurement'>,
+    }),
+    'config_entry_id': <ANY>,
+    'config_subentry_id': <ANY>,
+    'device_class': None,
+    'device_id': <ANY>,
+    'disabled_by': None,
+    'domain': 'sensor',
     'entity_category': <EntityCategory.DIAGNOSTIC: 'diagnostic'>,
     'entity_id': 'sensor.mock_battery_storage_time_to_full_charge',
->>>>>>> e98ec38a
-    'has_entity_name': True,
-    'hidden_by': None,
-    'icon': None,
-    'id': <ANY>,
-    'labels': set({
-    }),
-    'name': None,
-    'options': dict({
-<<<<<<< HEAD
-    }),
-    'original_device_class': <SensorDeviceClass.HUMIDITY: 'humidity'>,
-    'original_icon': None,
-    'original_name': 'Humidity',
-=======
+    'has_entity_name': True,
+    'hidden_by': None,
+    'icon': None,
+    'id': <ANY>,
+    'labels': set({
+    }),
+    'name': None,
+    'options': dict({
       'sensor': dict({
         'suggested_display_precision': 2,
       }),
@@ -1922,35 +1700,10 @@
     'original_device_class': <SensorDeviceClass.DURATION: 'duration'>,
     'original_icon': None,
     'original_name': 'Time to full charge',
->>>>>>> e98ec38a
-    'platform': 'matter',
-    'previous_unique_id': None,
-    'suggested_object_id': None,
-    'supported_features': 0,
-<<<<<<< HEAD
-    'translation_key': None,
-    'unique_id': '00000000000004D2-000000000000004B-MatterNodeDevice-2-HumiditySensor-1029-0',
-    'unit_of_measurement': '%',
-  })
-# ---
-# name: test_sensors[aqara_w100][sensor.climate_sensor_w100_humidity-state]
-  StateSnapshot({
-    'attributes': ReadOnlyDict({
-      'device_class': 'humidity',
-      'friendly_name': 'Climate Sensor W100 Humidity',
-      'state_class': <SensorStateClass.MEASUREMENT: 'measurement'>,
-      'unit_of_measurement': '%',
-    }),
-    'context': <ANY>,
-    'entity_id': 'sensor.climate_sensor_w100_humidity',
-    'last_changed': <ANY>,
-    'last_reported': <ANY>,
-    'last_updated': <ANY>,
-    'state': '44.72',
-  })
-# ---
-# name: test_sensors[aqara_w100][sensor.climate_sensor_w100_temperature-entry]
-=======
+    'platform': 'matter',
+    'previous_unique_id': None,
+    'suggested_object_id': None,
+    'supported_features': 0,
     'translation_key': 'battery_time_to_full_charge',
     'unique_id': '00000000000004D2-0000000000000019-MatterNodeDevice-1-PowerSourceBatTimeToFullCharge-47-27',
     'unit_of_measurement': <UnitOfTime.MINUTES: 'min'>,
@@ -1973,27 +1726,21 @@
   })
 # ---
 # name: test_sensors[battery_storage][sensor.mock_battery_storage_voltage-entry]
->>>>>>> e98ec38a
-  EntityRegistryEntrySnapshot({
-    'aliases': set({
-    }),
-    'area_id': None,
-    'capabilities': dict({
-      'state_class': <SensorStateClass.MEASUREMENT: 'measurement'>,
-    }),
-    'config_entry_id': <ANY>,
-    'config_subentry_id': <ANY>,
-    'device_class': None,
-    'device_id': <ANY>,
-    'disabled_by': None,
-    'domain': 'sensor',
-<<<<<<< HEAD
-    'entity_category': None,
-    'entity_id': 'sensor.climate_sensor_w100_temperature',
-=======
+  EntityRegistryEntrySnapshot({
+    'aliases': set({
+    }),
+    'area_id': None,
+    'capabilities': dict({
+      'state_class': <SensorStateClass.MEASUREMENT: 'measurement'>,
+    }),
+    'config_entry_id': <ANY>,
+    'config_subentry_id': <ANY>,
+    'device_class': None,
+    'device_id': <ANY>,
+    'disabled_by': None,
+    'domain': 'sensor',
     'entity_category': <EntityCategory.DIAGNOSTIC: 'diagnostic'>,
     'entity_id': 'sensor.mock_battery_storage_voltage',
->>>>>>> e98ec38a
     'has_entity_name': True,
     'hidden_by': None,
     'icon': None,
@@ -2003,14 +1750,6 @@
     'name': None,
     'options': dict({
       'sensor': dict({
-<<<<<<< HEAD
-        'suggested_display_precision': 1,
-      }),
-    }),
-    'original_device_class': <SensorDeviceClass.TEMPERATURE: 'temperature'>,
-    'original_icon': None,
-    'original_name': 'Temperature',
-=======
         'suggested_display_precision': 0,
       }),
       'sensor.private': dict({
@@ -2020,32 +1759,11 @@
     'original_device_class': <SensorDeviceClass.VOLTAGE: 'voltage'>,
     'original_icon': None,
     'original_name': 'Voltage',
->>>>>>> e98ec38a
     'platform': 'matter',
     'previous_unique_id': None,
     'suggested_object_id': None,
     'supported_features': 0,
     'translation_key': None,
-<<<<<<< HEAD
-    'unique_id': '00000000000004D2-000000000000004B-MatterNodeDevice-1-TemperatureSensor-1026-0',
-    'unit_of_measurement': <UnitOfTemperature.CELSIUS: '°C'>,
-  })
-# ---
-# name: test_sensors[aqara_w100][sensor.climate_sensor_w100_temperature-state]
-  StateSnapshot({
-    'attributes': ReadOnlyDict({
-      'device_class': 'temperature',
-      'friendly_name': 'Climate Sensor W100 Temperature',
-      'state_class': <SensorStateClass.MEASUREMENT: 'measurement'>,
-      'unit_of_measurement': <UnitOfTemperature.CELSIUS: '°C'>,
-    }),
-    'context': <ANY>,
-    'entity_id': 'sensor.climate_sensor_w100_temperature',
-    'last_changed': <ANY>,
-    'last_reported': <ANY>,
-    'last_updated': <ANY>,
-    'state': '27.73',
-=======
     'unique_id': '00000000000004D2-0000000000000019-MatterNodeDevice-1-ElectricalPowerMeasurementVoltage-144-4',
     'unit_of_measurement': <UnitOfElectricPotential.VOLT: 'V'>,
   })
@@ -2064,7 +1782,6 @@
     'last_reported': <ANY>,
     'last_updated': <ANY>,
     'state': '0.0',
->>>>>>> e98ec38a
   })
 # ---
 # name: test_sensors[cooktop][sensor.mock_cooktop_temperature-entry]
@@ -3941,7 +3658,7 @@
     'state': '0',
   })
 # ---
-# name: test_sensors[oven][sensor.mock_oven_current_phase_top-entry]
+# name: test_sensors[oven][sensor.mock_oven_current_phase-entry]
   EntityRegistryEntrySnapshot({
     'aliases': set({
     }),
@@ -3960,7 +3677,7 @@
     'disabled_by': None,
     'domain': 'sensor',
     'entity_category': None,
-    'entity_id': 'sensor.mock_oven_current_phase_top',
+    'entity_id': 'sensor.mock_oven_current_phase',
     'has_entity_name': True,
     'hidden_by': None,
     'icon': None,
@@ -3972,7 +3689,7 @@
     }),
     'original_device_class': <SensorDeviceClass.ENUM: 'enum'>,
     'original_icon': None,
-    'original_name': 'Current phase (Top)',
+    'original_name': 'Current phase',
     'platform': 'matter',
     'previous_unique_id': None,
     'suggested_object_id': None,
@@ -3982,11 +3699,11 @@
     'unit_of_measurement': None,
   })
 # ---
-# name: test_sensors[oven][sensor.mock_oven_current_phase_top-state]
+# name: test_sensors[oven][sensor.mock_oven_current_phase-state]
   StateSnapshot({
     'attributes': ReadOnlyDict({
       'device_class': 'enum',
-      'friendly_name': 'Mock Oven Current phase (Top)',
+      'friendly_name': 'Mock Oven Current phase',
       'options': list([
         'pre-heating',
         'pre-heated',
@@ -3994,14 +3711,14 @@
       ]),
     }),
     'context': <ANY>,
-    'entity_id': 'sensor.mock_oven_current_phase_top',
+    'entity_id': 'sensor.mock_oven_current_phase',
     'last_changed': <ANY>,
     'last_reported': <ANY>,
     'last_updated': <ANY>,
     'state': 'pre-heating',
   })
 # ---
-# name: test_sensors[oven][sensor.mock_oven_operational_state_top-entry]
+# name: test_sensors[oven][sensor.mock_oven_operational_state-entry]
   EntityRegistryEntrySnapshot({
     'aliases': set({
     }),
@@ -4020,7 +3737,7 @@
     'disabled_by': None,
     'domain': 'sensor',
     'entity_category': None,
-    'entity_id': 'sensor.mock_oven_operational_state_top',
+    'entity_id': 'sensor.mock_oven_operational_state',
     'has_entity_name': True,
     'hidden_by': None,
     'icon': None,
@@ -4032,7 +3749,7 @@
     }),
     'original_device_class': <SensorDeviceClass.ENUM: 'enum'>,
     'original_icon': None,
-    'original_name': 'Operational state (Top)',
+    'original_name': 'Operational state',
     'platform': 'matter',
     'previous_unique_id': None,
     'suggested_object_id': None,
@@ -4042,11 +3759,11 @@
     'unit_of_measurement': None,
   })
 # ---
-# name: test_sensors[oven][sensor.mock_oven_operational_state_top-state]
+# name: test_sensors[oven][sensor.mock_oven_operational_state-state]
   StateSnapshot({
     'attributes': ReadOnlyDict({
       'device_class': 'enum',
-      'friendly_name': 'Mock Oven Operational state (Top)',
+      'friendly_name': 'Mock Oven Operational state',
       'options': list([
         'stopped',
         'running',
@@ -4054,14 +3771,14 @@
       ]),
     }),
     'context': <ANY>,
-    'entity_id': 'sensor.mock_oven_operational_state_top',
+    'entity_id': 'sensor.mock_oven_operational_state',
     'last_changed': <ANY>,
     'last_reported': <ANY>,
     'last_updated': <ANY>,
     'state': 'unknown',
   })
 # ---
-# name: test_sensors[oven][sensor.mock_oven_temperature_left-entry]
+# name: test_sensors[oven][sensor.mock_oven_temperature_2-entry]
   EntityRegistryEntrySnapshot({
     'aliases': set({
     }),
@@ -4076,7 +3793,7 @@
     'disabled_by': None,
     'domain': 'sensor',
     'entity_category': None,
-    'entity_id': 'sensor.mock_oven_temperature_left',
+    'entity_id': 'sensor.mock_oven_temperature_2',
     'has_entity_name': True,
     'hidden_by': None,
     'icon': None,
@@ -4091,7 +3808,63 @@
     }),
     'original_device_class': <SensorDeviceClass.TEMPERATURE: 'temperature'>,
     'original_icon': None,
-    'original_name': 'Temperature (Left)',
+    'original_name': 'Temperature (2)',
+    'platform': 'matter',
+    'previous_unique_id': None,
+    'suggested_object_id': None,
+    'supported_features': 0,
+    'translation_key': None,
+    'unique_id': '00000000000004D2-0000000000000002-MatterNodeDevice-2-TemperatureSensor-1026-0',
+    'unit_of_measurement': <UnitOfTemperature.CELSIUS: '°C'>,
+  })
+# ---
+# name: test_sensors[oven][sensor.mock_oven_temperature_2-state]
+  StateSnapshot({
+    'attributes': ReadOnlyDict({
+      'device_class': 'temperature',
+      'friendly_name': 'Mock Oven Temperature (2)',
+      'state_class': <SensorStateClass.MEASUREMENT: 'measurement'>,
+      'unit_of_measurement': <UnitOfTemperature.CELSIUS: '°C'>,
+    }),
+    'context': <ANY>,
+    'entity_id': 'sensor.mock_oven_temperature_2',
+    'last_changed': <ANY>,
+    'last_reported': <ANY>,
+    'last_updated': <ANY>,
+    'state': '65.55',
+  })
+# ---
+# name: test_sensors[oven][sensor.mock_oven_temperature_4-entry]
+  EntityRegistryEntrySnapshot({
+    'aliases': set({
+    }),
+    'area_id': None,
+    'capabilities': dict({
+      'state_class': <SensorStateClass.MEASUREMENT: 'measurement'>,
+    }),
+    'config_entry_id': <ANY>,
+    'config_subentry_id': <ANY>,
+    'device_class': None,
+    'device_id': <ANY>,
+    'disabled_by': None,
+    'domain': 'sensor',
+    'entity_category': None,
+    'entity_id': 'sensor.mock_oven_temperature_4',
+    'has_entity_name': True,
+    'hidden_by': None,
+    'icon': None,
+    'id': <ANY>,
+    'labels': set({
+    }),
+    'name': None,
+    'options': dict({
+      'sensor': dict({
+        'suggested_display_precision': 1,
+      }),
+    }),
+    'original_device_class': <SensorDeviceClass.TEMPERATURE: 'temperature'>,
+    'original_icon': None,
+    'original_name': 'Temperature (4)',
     'platform': 'matter',
     'previous_unique_id': None,
     'suggested_object_id': None,
@@ -4101,76 +3874,20 @@
     'unit_of_measurement': <UnitOfTemperature.CELSIUS: '°C'>,
   })
 # ---
-# name: test_sensors[oven][sensor.mock_oven_temperature_left-state]
+# name: test_sensors[oven][sensor.mock_oven_temperature_4-state]
   StateSnapshot({
     'attributes': ReadOnlyDict({
       'device_class': 'temperature',
-      'friendly_name': 'Mock Oven Temperature (Left)',
+      'friendly_name': 'Mock Oven Temperature (4)',
       'state_class': <SensorStateClass.MEASUREMENT: 'measurement'>,
       'unit_of_measurement': <UnitOfTemperature.CELSIUS: '°C'>,
     }),
     'context': <ANY>,
-    'entity_id': 'sensor.mock_oven_temperature_left',
+    'entity_id': 'sensor.mock_oven_temperature_4',
     'last_changed': <ANY>,
     'last_reported': <ANY>,
     'last_updated': <ANY>,
     'state': '0.0',
-  })
-# ---
-# name: test_sensors[oven][sensor.mock_oven_temperature_top-entry]
-  EntityRegistryEntrySnapshot({
-    'aliases': set({
-    }),
-    'area_id': None,
-    'capabilities': dict({
-      'state_class': <SensorStateClass.MEASUREMENT: 'measurement'>,
-    }),
-    'config_entry_id': <ANY>,
-    'config_subentry_id': <ANY>,
-    'device_class': None,
-    'device_id': <ANY>,
-    'disabled_by': None,
-    'domain': 'sensor',
-    'entity_category': None,
-    'entity_id': 'sensor.mock_oven_temperature_top',
-    'has_entity_name': True,
-    'hidden_by': None,
-    'icon': None,
-    'id': <ANY>,
-    'labels': set({
-    }),
-    'name': None,
-    'options': dict({
-      'sensor': dict({
-        'suggested_display_precision': 1,
-      }),
-    }),
-    'original_device_class': <SensorDeviceClass.TEMPERATURE: 'temperature'>,
-    'original_icon': None,
-    'original_name': 'Temperature (Top)',
-    'platform': 'matter',
-    'previous_unique_id': None,
-    'suggested_object_id': None,
-    'supported_features': 0,
-    'translation_key': None,
-    'unique_id': '00000000000004D2-0000000000000002-MatterNodeDevice-2-TemperatureSensor-1026-0',
-    'unit_of_measurement': <UnitOfTemperature.CELSIUS: '°C'>,
-  })
-# ---
-# name: test_sensors[oven][sensor.mock_oven_temperature_top-state]
-  StateSnapshot({
-    'attributes': ReadOnlyDict({
-      'device_class': 'temperature',
-      'friendly_name': 'Mock Oven Temperature (Top)',
-      'state_class': <SensorStateClass.MEASUREMENT: 'measurement'>,
-      'unit_of_measurement': <UnitOfTemperature.CELSIUS: '°C'>,
-    }),
-    'context': <ANY>,
-    'entity_id': 'sensor.mock_oven_temperature_top',
-    'last_changed': <ANY>,
-    'last_reported': <ANY>,
-    'last_updated': <ANY>,
-    'state': '65.55',
   })
 # ---
 # name: test_sensors[pressure_sensor][sensor.mock_pressure_sensor_pressure-entry]
