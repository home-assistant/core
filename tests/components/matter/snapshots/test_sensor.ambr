--- conflicted
+++ resolved
@@ -3303,39 +3303,80 @@
     'state': '21.0',
   })
 # ---
-<<<<<<< HEAD
+# name: test_sensors[thermostat][sensor.longan_link_hvac_temperature-entry]
+  EntityRegistryEntrySnapshot({
+    'aliases': set({
+    }),
+    'area_id': None,
+    'capabilities': dict({
+      'state_class': <SensorStateClass.MEASUREMENT: 'measurement'>,
+    }),
+    'config_entry_id': <ANY>,
+    'device_class': None,
+    'device_id': <ANY>,
+    'disabled_by': None,
+    'domain': 'sensor',
+    'entity_category': None,
+    'entity_id': 'sensor.longan_link_hvac_temperature',
+    'has_entity_name': True,
+    'hidden_by': None,
+    'icon': None,
+    'id': <ANY>,
+    'labels': set({
+    }),
+    'name': None,
+    'options': dict({
+    }),
+    'original_device_class': <SensorDeviceClass.TEMPERATURE: 'temperature'>,
+    'original_icon': None,
+    'original_name': 'Temperature',
+    'platform': 'matter',
+    'previous_unique_id': None,
+    'supported_features': 0,
+    'translation_key': None,
+    'unique_id': '00000000000004D2-0000000000000004-MatterNodeDevice-1-ThermostatLocalTemperature-513-0',
+    'unit_of_measurement': <UnitOfTemperature.CELSIUS: '°C'>,
+  })
+# ---
+# name: test_sensors[thermostat][sensor.longan_link_hvac_temperature-state]
+  StateSnapshot({
+    'attributes': ReadOnlyDict({
+      'device_class': 'temperature',
+      'friendly_name': 'Longan link HVAC Temperature',
+      'state_class': <SensorStateClass.MEASUREMENT: 'measurement'>,
+      'unit_of_measurement': <UnitOfTemperature.CELSIUS: '°C'>,
+    }),
+    'context': <ANY>,
+    'entity_id': 'sensor.longan_link_hvac_temperature',
+    'last_changed': <ANY>,
+    'last_reported': <ANY>,
+    'last_updated': <ANY>,
+    'state': '28.3',
+  })
+# ---
 # name: test_sensors[yandex_smart_socket][sensor.yndx_00540_current-entry]
-=======
-# name: test_sensors[thermostat][sensor.longan_link_hvac_temperature-entry]
->>>>>>> 6c9ff41b
-  EntityRegistryEntrySnapshot({
-    'aliases': set({
-    }),
-    'area_id': None,
-    'capabilities': dict({
-      'state_class': <SensorStateClass.MEASUREMENT: 'measurement'>,
-    }),
-    'config_entry_id': <ANY>,
-    'device_class': None,
-    'device_id': <ANY>,
-    'disabled_by': None,
-    'domain': 'sensor',
-<<<<<<< HEAD
+  EntityRegistryEntrySnapshot({
+    'aliases': set({
+    }),
+    'area_id': None,
+    'capabilities': dict({
+      'state_class': <SensorStateClass.MEASUREMENT: 'measurement'>,
+    }),
+    'config_entry_id': <ANY>,
+    'device_class': None,
+    'device_id': <ANY>,
+    'disabled_by': None,
+    'domain': 'sensor',
     'entity_category': <EntityCategory.DIAGNOSTIC: 'diagnostic'>,
     'entity_id': 'sensor.yndx_00540_current',
-=======
-    'entity_category': None,
-    'entity_id': 'sensor.longan_link_hvac_temperature',
->>>>>>> 6c9ff41b
-    'has_entity_name': True,
-    'hidden_by': None,
-    'icon': None,
-    'id': <ANY>,
-    'labels': set({
-    }),
-    'name': None,
-    'options': dict({
-<<<<<<< HEAD
+    'has_entity_name': True,
+    'hidden_by': None,
+    'icon': None,
+    'id': <ANY>,
+    'labels': set({
+    }),
+    'name': None,
+    'options': dict({
       'sensor': dict({
         'suggested_display_precision': 2,
       }),
@@ -3343,17 +3384,10 @@
     'original_device_class': <SensorDeviceClass.CURRENT: 'current'>,
     'original_icon': None,
     'original_name': 'Current',
-=======
-    }),
-    'original_device_class': <SensorDeviceClass.TEMPERATURE: 'temperature'>,
-    'original_icon': None,
-    'original_name': 'Temperature',
->>>>>>> 6c9ff41b
-    'platform': 'matter',
-    'previous_unique_id': None,
-    'supported_features': 0,
-    'translation_key': None,
-<<<<<<< HEAD
+    'platform': 'matter',
+    'previous_unique_id': None,
+    'supported_features': 0,
+    'translation_key': None,
     'unique_id': '00000000000004D2-0000000000000004-MatterNodeDevice-1-ElectricalMeasurementRmsCurrent-2820-1288',
     'unit_of_measurement': <UnitOfElectricCurrent.AMPERE: 'A'>,
   })
@@ -3480,25 +3514,5 @@
     'last_reported': <ANY>,
     'last_updated': <ANY>,
     'state': '217.0',
-=======
-    'unique_id': '00000000000004D2-0000000000000004-MatterNodeDevice-1-ThermostatLocalTemperature-513-0',
-    'unit_of_measurement': <UnitOfTemperature.CELSIUS: '°C'>,
-  })
-# ---
-# name: test_sensors[thermostat][sensor.longan_link_hvac_temperature-state]
-  StateSnapshot({
-    'attributes': ReadOnlyDict({
-      'device_class': 'temperature',
-      'friendly_name': 'Longan link HVAC Temperature',
-      'state_class': <SensorStateClass.MEASUREMENT: 'measurement'>,
-      'unit_of_measurement': <UnitOfTemperature.CELSIUS: '°C'>,
-    }),
-    'context': <ANY>,
-    'entity_id': 'sensor.longan_link_hvac_temperature',
-    'last_changed': <ANY>,
-    'last_reported': <ANY>,
-    'last_updated': <ANY>,
-    'state': '28.3',
->>>>>>> 6c9ff41b
   })
 # ---