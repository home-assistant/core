--- conflicted
+++ resolved
@@ -7532,21 +7532,22 @@
     'state': 'stopped',
   })
 # ---
-<<<<<<< HEAD
-# name: test_sensors[mock_thermostat][sensor.mock_thermostat_heating_demand-entry]
-  EntityRegistryEntrySnapshot({
-    'aliases': set({
-    }),
-    'area_id': None,
-    'capabilities': None,
-    'config_entry_id': <ANY>,
-    'config_subentry_id': <ANY>,
-    'device_class': None,
-    'device_id': <ANY>,
-    'disabled_by': None,
-    'domain': 'sensor',
-    'entity_category': <EntityCategory.DIAGNOSTIC: 'diagnostic'>,
-    'entity_id': 'sensor.mock_thermostat_heating_demand',
+# name: test_sensors[mock_lock][sensor.mock_lock_door_closed_events-entry]
+  EntityRegistryEntrySnapshot({
+    'aliases': set({
+    }),
+    'area_id': None,
+    'capabilities': dict({
+      'state_class': <SensorStateClass.TOTAL_INCREASING: 'total_increasing'>,
+    }),
+    'config_entry_id': <ANY>,
+    'config_subentry_id': <ANY>,
+    'device_class': None,
+    'device_id': <ANY>,
+    'disabled_by': None,
+    'domain': 'sensor',
+    'entity_category': <EntityCategory.DIAGNOSTIC: 'diagnostic'>,
+    'entity_id': 'sensor.mock_lock_door_closed_events',
     'has_entity_name': True,
     'hidden_by': None,
     'icon': None,
@@ -7558,108 +7559,11 @@
     }),
     'original_device_class': None,
     'original_icon': None,
-    'original_name': 'Heating demand',
-    'platform': 'matter',
-    'previous_unique_id': None,
-    'suggested_object_id': None,
-    'supported_features': 0,
-    'translation_key': 'pi_heating_demand',
-    'unique_id': '00000000000004D2-0000000000000096-MatterNodeDevice-1-ThermostatPIHeatingDemand-513-8',
-    'unit_of_measurement': '%',
-  })
-# ---
-# name: test_sensors[mock_thermostat][sensor.mock_thermostat_heating_demand-state]
-  StateSnapshot({
-    'attributes': ReadOnlyDict({
-      'friendly_name': 'Mock Thermostat Heating demand',
-      'unit_of_measurement': '%',
-    }),
-    'context': <ANY>,
-    'entity_id': 'sensor.mock_thermostat_heating_demand',
-    'last_changed': <ANY>,
-    'last_reported': <ANY>,
-    'last_updated': <ANY>,
-    'state': '25',
-  })
-# ---
-# name: test_sensors[mock_thermostat][sensor.mock_thermostat_outdoor_temperature-entry]
-=======
-# name: test_sensors[mock_lock][sensor.mock_lock_door_closed_events-entry]
->>>>>>> 43e241ee
-  EntityRegistryEntrySnapshot({
-    'aliases': set({
-    }),
-    'area_id': None,
-    'capabilities': dict({
-<<<<<<< HEAD
-      'state_class': <SensorStateClass.MEASUREMENT: 'measurement'>,
-=======
-      'state_class': <SensorStateClass.TOTAL_INCREASING: 'total_increasing'>,
->>>>>>> 43e241ee
-    }),
-    'config_entry_id': <ANY>,
-    'config_subentry_id': <ANY>,
-    'device_class': None,
-    'device_id': <ANY>,
-    'disabled_by': None,
-    'domain': 'sensor',
-<<<<<<< HEAD
-    'entity_category': None,
-    'entity_id': 'sensor.mock_thermostat_outdoor_temperature',
-=======
-    'entity_category': <EntityCategory.DIAGNOSTIC: 'diagnostic'>,
-    'entity_id': 'sensor.mock_lock_door_closed_events',
->>>>>>> 43e241ee
-    'has_entity_name': True,
-    'hidden_by': None,
-    'icon': None,
-    'id': <ANY>,
-    'labels': set({
-    }),
-    'name': None,
-    'options': dict({
-<<<<<<< HEAD
-      'sensor': dict({
-        'suggested_display_precision': 1,
-      }),
-    }),
-    'original_device_class': <SensorDeviceClass.TEMPERATURE: 'temperature'>,
-    'original_icon': None,
-    'original_name': 'Outdoor temperature',
-=======
-    }),
-    'original_device_class': None,
-    'original_icon': None,
     'original_name': 'Door closed events',
->>>>>>> 43e241ee
-    'platform': 'matter',
-    'previous_unique_id': None,
-    'suggested_object_id': None,
-    'supported_features': 0,
-<<<<<<< HEAD
-    'translation_key': 'outdoor_temperature',
-    'unique_id': '00000000000004D2-0000000000000096-MatterNodeDevice-1-ThermostatOutdoorTemperature-513-1',
-    'unit_of_measurement': <UnitOfTemperature.CELSIUS: '°C'>,
-  })
-# ---
-# name: test_sensors[mock_thermostat][sensor.mock_thermostat_outdoor_temperature-state]
-  StateSnapshot({
-    'attributes': ReadOnlyDict({
-      'device_class': 'temperature',
-      'friendly_name': 'Mock Thermostat Outdoor temperature',
-      'state_class': <SensorStateClass.MEASUREMENT: 'measurement'>,
-      'unit_of_measurement': <UnitOfTemperature.CELSIUS: '°C'>,
-    }),
-    'context': <ANY>,
-    'entity_id': 'sensor.mock_thermostat_outdoor_temperature',
-    'last_changed': <ANY>,
-    'last_reported': <ANY>,
-    'last_updated': <ANY>,
-    'state': '5.0',
-  })
-# ---
-# name: test_sensors[mock_thermostat][sensor.mock_thermostat_temperature-entry]
-=======
+    'platform': 'matter',
+    'previous_unique_id': None,
+    'suggested_object_id': None,
+    'supported_features': 0,
     'translation_key': 'door_closed_events',
     'unique_id': '00000000000004D2-0000000000000097-MatterNodeDevice-1-DoorLockDoorClosedEvents-257-5',
     'unit_of_measurement': None,
@@ -7680,78 +7584,37 @@
   })
 # ---
 # name: test_sensors[mock_lock][sensor.mock_lock_door_open_events-entry]
->>>>>>> 43e241ee
-  EntityRegistryEntrySnapshot({
-    'aliases': set({
-    }),
-    'area_id': None,
-    'capabilities': dict({
-<<<<<<< HEAD
-      'state_class': <SensorStateClass.MEASUREMENT: 'measurement'>,
-=======
+  EntityRegistryEntrySnapshot({
+    'aliases': set({
+    }),
+    'area_id': None,
+    'capabilities': dict({
       'state_class': <SensorStateClass.TOTAL_INCREASING: 'total_increasing'>,
->>>>>>> 43e241ee
-    }),
-    'config_entry_id': <ANY>,
-    'config_subentry_id': <ANY>,
-    'device_class': None,
-    'device_id': <ANY>,
-    'disabled_by': None,
-    'domain': 'sensor',
-<<<<<<< HEAD
-    'entity_category': None,
-    'entity_id': 'sensor.mock_thermostat_temperature',
-=======
+    }),
+    'config_entry_id': <ANY>,
+    'config_subentry_id': <ANY>,
+    'device_class': None,
+    'device_id': <ANY>,
+    'disabled_by': None,
+    'domain': 'sensor',
     'entity_category': <EntityCategory.DIAGNOSTIC: 'diagnostic'>,
     'entity_id': 'sensor.mock_lock_door_open_events',
->>>>>>> 43e241ee
-    'has_entity_name': True,
-    'hidden_by': None,
-    'icon': None,
-    'id': <ANY>,
-    'labels': set({
-    }),
-    'name': None,
-    'options': dict({
-<<<<<<< HEAD
-      'sensor': dict({
-        'suggested_display_precision': 1,
-      }),
-    }),
-    'original_device_class': <SensorDeviceClass.TEMPERATURE: 'temperature'>,
-    'original_icon': None,
-    'original_name': 'Temperature',
-=======
+    'has_entity_name': True,
+    'hidden_by': None,
+    'icon': None,
+    'id': <ANY>,
+    'labels': set({
+    }),
+    'name': None,
+    'options': dict({
     }),
     'original_device_class': None,
     'original_icon': None,
     'original_name': 'Door open events',
->>>>>>> 43e241ee
-    'platform': 'matter',
-    'previous_unique_id': None,
-    'suggested_object_id': None,
-    'supported_features': 0,
-<<<<<<< HEAD
-    'translation_key': None,
-    'unique_id': '00000000000004D2-0000000000000096-MatterNodeDevice-1-ThermostatLocalTemperature-513-0',
-    'unit_of_measurement': <UnitOfTemperature.CELSIUS: '°C'>,
-  })
-# ---
-# name: test_sensors[mock_thermostat][sensor.mock_thermostat_temperature-state]
-  StateSnapshot({
-    'attributes': ReadOnlyDict({
-      'device_class': 'temperature',
-      'friendly_name': 'Mock Thermostat Temperature',
-      'state_class': <SensorStateClass.MEASUREMENT: 'measurement'>,
-      'unit_of_measurement': <UnitOfTemperature.CELSIUS: '°C'>,
-    }),
-    'context': <ANY>,
-    'entity_id': 'sensor.mock_thermostat_temperature',
-    'last_changed': <ANY>,
-    'last_reported': <ANY>,
-    'last_updated': <ANY>,
-    'state': '18.0',
-=======
+    'platform': 'matter',
+    'previous_unique_id': None,
+    'suggested_object_id': None,
+    'supported_features': 0,
     'translation_key': 'door_open_events',
     'unique_id': '00000000000004D2-0000000000000097-MatterNodeDevice-1-DoorLockDoorOpenEvents-257-4',
     'unit_of_measurement': None,
@@ -7769,7 +7632,6 @@
     'last_reported': <ANY>,
     'last_updated': <ANY>,
     'state': '5',
->>>>>>> 43e241ee
   })
 # ---
 # name: test_sensors[multi_endpoint_light][sensor.inovelli_current_switch_position_config-entry]
