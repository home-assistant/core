# serializer version: 1
# name: test_sensors[air_purifier][sensor.air_purifier_activated_carbon_filter_condition-entry]
  EntityRegistryEntrySnapshot({
    'aliases': set({
    }),
    'area_id': None,
    'capabilities': dict({
      'state_class': <SensorStateClass.MEASUREMENT: 'measurement'>,
    }),
    'config_entry_id': <ANY>,
    'config_subentry_id': <ANY>,
    'device_class': None,
    'device_id': <ANY>,
    'disabled_by': None,
    'domain': 'sensor',
    'entity_category': None,
    'entity_id': 'sensor.air_purifier_activated_carbon_filter_condition',
    'has_entity_name': True,
    'hidden_by': None,
    'icon': None,
    'id': <ANY>,
    'labels': set({
    }),
    'name': None,
    'options': dict({
    }),
    'original_device_class': None,
    'original_icon': None,
    'original_name': 'Activated carbon filter condition',
    'platform': 'matter',
    'previous_unique_id': None,
    'suggested_object_id': None,
    'supported_features': 0,
    'translation_key': 'activated_carbon_filter_condition',
    'unique_id': '00000000000004D2-000000000000008F-MatterNodeDevice-1-ActivatedCarbonFilterCondition-114-0',
    'unit_of_measurement': '%',
  })
# ---
# name: test_sensors[air_purifier][sensor.air_purifier_activated_carbon_filter_condition-state]
  StateSnapshot({
    'attributes': ReadOnlyDict({
      'friendly_name': 'Air Purifier Activated carbon filter condition',
      'state_class': <SensorStateClass.MEASUREMENT: 'measurement'>,
      'unit_of_measurement': '%',
    }),
    'context': <ANY>,
    'entity_id': 'sensor.air_purifier_activated_carbon_filter_condition',
    'last_changed': <ANY>,
    'last_reported': <ANY>,
    'last_updated': <ANY>,
    'state': '100',
  })
# ---
# name: test_sensors[air_purifier][sensor.air_purifier_air_quality-entry]
  EntityRegistryEntrySnapshot({
    'aliases': set({
    }),
    'area_id': None,
    'capabilities': dict({
      'options': list([
        'extremely_poor',
        'very_poor',
        'poor',
        'fair',
        'good',
        'moderate',
      ]),
    }),
    'config_entry_id': <ANY>,
    'config_subentry_id': <ANY>,
    'device_class': None,
    'device_id': <ANY>,
    'disabled_by': None,
    'domain': 'sensor',
    'entity_category': None,
    'entity_id': 'sensor.air_purifier_air_quality',
    'has_entity_name': True,
    'hidden_by': None,
    'icon': None,
    'id': <ANY>,
    'labels': set({
    }),
    'name': None,
    'options': dict({
    }),
    'original_device_class': <SensorDeviceClass.ENUM: 'enum'>,
    'original_icon': None,
    'original_name': 'Air quality',
    'platform': 'matter',
    'previous_unique_id': None,
    'suggested_object_id': None,
    'supported_features': 0,
    'translation_key': 'air_quality',
    'unique_id': '00000000000004D2-000000000000008F-MatterNodeDevice-2-AirQuality-91-0',
    'unit_of_measurement': None,
  })
# ---
# name: test_sensors[air_purifier][sensor.air_purifier_air_quality-state]
  StateSnapshot({
    'attributes': ReadOnlyDict({
      'device_class': 'enum',
      'friendly_name': 'Air Purifier Air quality',
      'options': list([
        'extremely_poor',
        'very_poor',
        'poor',
        'fair',
        'good',
        'moderate',
      ]),
    }),
    'context': <ANY>,
    'entity_id': 'sensor.air_purifier_air_quality',
    'last_changed': <ANY>,
    'last_reported': <ANY>,
    'last_updated': <ANY>,
    'state': 'good',
  })
# ---
# name: test_sensors[air_purifier][sensor.air_purifier_carbon_dioxide-entry]
  EntityRegistryEntrySnapshot({
    'aliases': set({
    }),
    'area_id': None,
    'capabilities': dict({
      'state_class': <SensorStateClass.MEASUREMENT: 'measurement'>,
    }),
    'config_entry_id': <ANY>,
    'config_subentry_id': <ANY>,
    'device_class': None,
    'device_id': <ANY>,
    'disabled_by': None,
    'domain': 'sensor',
    'entity_category': None,
    'entity_id': 'sensor.air_purifier_carbon_dioxide',
    'has_entity_name': True,
    'hidden_by': None,
    'icon': None,
    'id': <ANY>,
    'labels': set({
    }),
    'name': None,
    'options': dict({
    }),
    'original_device_class': <SensorDeviceClass.CO2: 'carbon_dioxide'>,
    'original_icon': None,
    'original_name': 'Carbon dioxide',
    'platform': 'matter',
    'previous_unique_id': None,
    'suggested_object_id': None,
    'supported_features': 0,
    'translation_key': None,
    'unique_id': '00000000000004D2-000000000000008F-MatterNodeDevice-2-CarbonDioxideSensor-1037-0',
    'unit_of_measurement': 'ppm',
  })
# ---
# name: test_sensors[air_purifier][sensor.air_purifier_carbon_dioxide-state]
  StateSnapshot({
    'attributes': ReadOnlyDict({
      'device_class': 'carbon_dioxide',
      'friendly_name': 'Air Purifier Carbon dioxide',
      'state_class': <SensorStateClass.MEASUREMENT: 'measurement'>,
      'unit_of_measurement': 'ppm',
    }),
    'context': <ANY>,
    'entity_id': 'sensor.air_purifier_carbon_dioxide',
    'last_changed': <ANY>,
    'last_reported': <ANY>,
    'last_updated': <ANY>,
    'state': '2.0',
  })
# ---
# name: test_sensors[air_purifier][sensor.air_purifier_carbon_monoxide-entry]
  EntityRegistryEntrySnapshot({
    'aliases': set({
    }),
    'area_id': None,
    'capabilities': dict({
      'state_class': <SensorStateClass.MEASUREMENT: 'measurement'>,
    }),
    'config_entry_id': <ANY>,
    'config_subentry_id': <ANY>,
    'device_class': None,
    'device_id': <ANY>,
    'disabled_by': None,
    'domain': 'sensor',
    'entity_category': None,
    'entity_id': 'sensor.air_purifier_carbon_monoxide',
    'has_entity_name': True,
    'hidden_by': None,
    'icon': None,
    'id': <ANY>,
    'labels': set({
    }),
    'name': None,
    'options': dict({
    }),
    'original_device_class': <SensorDeviceClass.CO: 'carbon_monoxide'>,
    'original_icon': None,
    'original_name': 'Carbon monoxide',
    'platform': 'matter',
    'previous_unique_id': None,
    'suggested_object_id': None,
    'supported_features': 0,
    'translation_key': None,
    'unique_id': '00000000000004D2-000000000000008F-MatterNodeDevice-2-CarbonMonoxideSensor-1036-0',
    'unit_of_measurement': 'ppm',
  })
# ---
# name: test_sensors[air_purifier][sensor.air_purifier_carbon_monoxide-state]
  StateSnapshot({
    'attributes': ReadOnlyDict({
      'device_class': 'carbon_monoxide',
      'friendly_name': 'Air Purifier Carbon monoxide',
      'state_class': <SensorStateClass.MEASUREMENT: 'measurement'>,
      'unit_of_measurement': 'ppm',
    }),
    'context': <ANY>,
    'entity_id': 'sensor.air_purifier_carbon_monoxide',
    'last_changed': <ANY>,
    'last_reported': <ANY>,
    'last_updated': <ANY>,
    'state': '2.0',
  })
# ---
# name: test_sensors[air_purifier][sensor.air_purifier_hepa_filter_condition-entry]
  EntityRegistryEntrySnapshot({
    'aliases': set({
    }),
    'area_id': None,
    'capabilities': dict({
      'state_class': <SensorStateClass.MEASUREMENT: 'measurement'>,
    }),
    'config_entry_id': <ANY>,
    'config_subentry_id': <ANY>,
    'device_class': None,
    'device_id': <ANY>,
    'disabled_by': None,
    'domain': 'sensor',
    'entity_category': None,
    'entity_id': 'sensor.air_purifier_hepa_filter_condition',
    'has_entity_name': True,
    'hidden_by': None,
    'icon': None,
    'id': <ANY>,
    'labels': set({
    }),
    'name': None,
    'options': dict({
    }),
    'original_device_class': None,
    'original_icon': None,
    'original_name': 'HEPA filter condition',
    'platform': 'matter',
    'previous_unique_id': None,
    'suggested_object_id': None,
    'supported_features': 0,
    'translation_key': 'hepa_filter_condition',
    'unique_id': '00000000000004D2-000000000000008F-MatterNodeDevice-1-HepaFilterCondition-113-0',
    'unit_of_measurement': '%',
  })
# ---
# name: test_sensors[air_purifier][sensor.air_purifier_hepa_filter_condition-state]
  StateSnapshot({
    'attributes': ReadOnlyDict({
      'friendly_name': 'Air Purifier HEPA filter condition',
      'state_class': <SensorStateClass.MEASUREMENT: 'measurement'>,
      'unit_of_measurement': '%',
    }),
    'context': <ANY>,
    'entity_id': 'sensor.air_purifier_hepa_filter_condition',
    'last_changed': <ANY>,
    'last_reported': <ANY>,
    'last_updated': <ANY>,
    'state': '100',
  })
# ---
# name: test_sensors[air_purifier][sensor.air_purifier_humidity-entry]
  EntityRegistryEntrySnapshot({
    'aliases': set({
    }),
    'area_id': None,
    'capabilities': dict({
      'state_class': <SensorStateClass.MEASUREMENT: 'measurement'>,
    }),
    'config_entry_id': <ANY>,
    'config_subentry_id': <ANY>,
    'device_class': None,
    'device_id': <ANY>,
    'disabled_by': None,
    'domain': 'sensor',
    'entity_category': None,
    'entity_id': 'sensor.air_purifier_humidity',
    'has_entity_name': True,
    'hidden_by': None,
    'icon': None,
    'id': <ANY>,
    'labels': set({
    }),
    'name': None,
    'options': dict({
    }),
    'original_device_class': <SensorDeviceClass.HUMIDITY: 'humidity'>,
    'original_icon': None,
    'original_name': 'Humidity',
    'platform': 'matter',
    'previous_unique_id': None,
    'suggested_object_id': None,
    'supported_features': 0,
    'translation_key': None,
    'unique_id': '00000000000004D2-000000000000008F-MatterNodeDevice-4-HumiditySensor-1029-0',
    'unit_of_measurement': '%',
  })
# ---
# name: test_sensors[air_purifier][sensor.air_purifier_humidity-state]
  StateSnapshot({
    'attributes': ReadOnlyDict({
      'device_class': 'humidity',
      'friendly_name': 'Air Purifier Humidity',
      'state_class': <SensorStateClass.MEASUREMENT: 'measurement'>,
      'unit_of_measurement': '%',
    }),
    'context': <ANY>,
    'entity_id': 'sensor.air_purifier_humidity',
    'last_changed': <ANY>,
    'last_reported': <ANY>,
    'last_updated': <ANY>,
    'state': '50.0',
  })
# ---
# name: test_sensors[air_purifier][sensor.air_purifier_nitrogen_dioxide-entry]
  EntityRegistryEntrySnapshot({
    'aliases': set({
    }),
    'area_id': None,
    'capabilities': dict({
      'state_class': <SensorStateClass.MEASUREMENT: 'measurement'>,
    }),
    'config_entry_id': <ANY>,
    'config_subentry_id': <ANY>,
    'device_class': None,
    'device_id': <ANY>,
    'disabled_by': None,
    'domain': 'sensor',
    'entity_category': None,
    'entity_id': 'sensor.air_purifier_nitrogen_dioxide',
    'has_entity_name': True,
    'hidden_by': None,
    'icon': None,
    'id': <ANY>,
    'labels': set({
    }),
    'name': None,
    'options': dict({
    }),
    'original_device_class': None,
    'original_icon': None,
    'original_name': 'Nitrogen dioxide',
    'platform': 'matter',
    'previous_unique_id': None,
    'suggested_object_id': None,
    'supported_features': 0,
    'translation_key': 'nitrogen_dioxide',
    'unique_id': '00000000000004D2-000000000000008F-MatterNodeDevice-2-NitrogenDioxideSensor-1043-0',
    'unit_of_measurement': 'ppm',
  })
# ---
# name: test_sensors[air_purifier][sensor.air_purifier_nitrogen_dioxide-state]
  StateSnapshot({
    'attributes': ReadOnlyDict({
      'friendly_name': 'Air Purifier Nitrogen dioxide',
      'state_class': <SensorStateClass.MEASUREMENT: 'measurement'>,
      'unit_of_measurement': 'ppm',
    }),
    'context': <ANY>,
    'entity_id': 'sensor.air_purifier_nitrogen_dioxide',
    'last_changed': <ANY>,
    'last_reported': <ANY>,
    'last_updated': <ANY>,
    'state': '2.0',
  })
# ---
# name: test_sensors[air_purifier][sensor.air_purifier_ozone-entry]
  EntityRegistryEntrySnapshot({
    'aliases': set({
    }),
    'area_id': None,
    'capabilities': dict({
      'state_class': <SensorStateClass.MEASUREMENT: 'measurement'>,
    }),
    'config_entry_id': <ANY>,
    'config_subentry_id': <ANY>,
    'device_class': None,
    'device_id': <ANY>,
    'disabled_by': None,
    'domain': 'sensor',
    'entity_category': None,
    'entity_id': 'sensor.air_purifier_ozone',
    'has_entity_name': True,
    'hidden_by': None,
    'icon': None,
    'id': <ANY>,
    'labels': set({
    }),
    'name': None,
    'options': dict({
    }),
    'original_device_class': <SensorDeviceClass.OZONE: 'ozone'>,
    'original_icon': None,
    'original_name': 'Ozone',
    'platform': 'matter',
    'previous_unique_id': None,
    'suggested_object_id': None,
    'supported_features': 0,
    'translation_key': None,
    'unique_id': '00000000000004D2-000000000000008F-MatterNodeDevice-2-OzoneConcentrationSensor-1045-0',
    'unit_of_measurement': 'ppm',
  })
# ---
# name: test_sensors[air_purifier][sensor.air_purifier_ozone-state]
  StateSnapshot({
    'attributes': ReadOnlyDict({
      'device_class': 'ozone',
      'friendly_name': 'Air Purifier Ozone',
      'state_class': <SensorStateClass.MEASUREMENT: 'measurement'>,
      'unit_of_measurement': 'ppm',
    }),
    'context': <ANY>,
    'entity_id': 'sensor.air_purifier_ozone',
    'last_changed': <ANY>,
    'last_reported': <ANY>,
    'last_updated': <ANY>,
    'state': '2.0',
  })
# ---
# name: test_sensors[air_purifier][sensor.air_purifier_pm1-entry]
  EntityRegistryEntrySnapshot({
    'aliases': set({
    }),
    'area_id': None,
    'capabilities': dict({
      'state_class': <SensorStateClass.MEASUREMENT: 'measurement'>,
    }),
    'config_entry_id': <ANY>,
    'config_subentry_id': <ANY>,
    'device_class': None,
    'device_id': <ANY>,
    'disabled_by': None,
    'domain': 'sensor',
    'entity_category': None,
    'entity_id': 'sensor.air_purifier_pm1',
    'has_entity_name': True,
    'hidden_by': None,
    'icon': None,
    'id': <ANY>,
    'labels': set({
    }),
    'name': None,
    'options': dict({
    }),
    'original_device_class': <SensorDeviceClass.PM1: 'pm1'>,
    'original_icon': None,
    'original_name': 'PM1',
    'platform': 'matter',
    'previous_unique_id': None,
    'suggested_object_id': None,
    'supported_features': 0,
    'translation_key': None,
    'unique_id': '00000000000004D2-000000000000008F-MatterNodeDevice-2-PM1Sensor-1068-0',
    'unit_of_measurement': 'μg/m³',
  })
# ---
# name: test_sensors[air_purifier][sensor.air_purifier_pm1-state]
  StateSnapshot({
    'attributes': ReadOnlyDict({
      'device_class': 'pm1',
      'friendly_name': 'Air Purifier PM1',
      'state_class': <SensorStateClass.MEASUREMENT: 'measurement'>,
      'unit_of_measurement': 'μg/m³',
    }),
    'context': <ANY>,
    'entity_id': 'sensor.air_purifier_pm1',
    'last_changed': <ANY>,
    'last_reported': <ANY>,
    'last_updated': <ANY>,
    'state': '2.0',
  })
# ---
# name: test_sensors[air_purifier][sensor.air_purifier_pm10-entry]
  EntityRegistryEntrySnapshot({
    'aliases': set({
    }),
    'area_id': None,
    'capabilities': dict({
      'state_class': <SensorStateClass.MEASUREMENT: 'measurement'>,
    }),
    'config_entry_id': <ANY>,
    'config_subentry_id': <ANY>,
    'device_class': None,
    'device_id': <ANY>,
    'disabled_by': None,
    'domain': 'sensor',
    'entity_category': None,
    'entity_id': 'sensor.air_purifier_pm10',
    'has_entity_name': True,
    'hidden_by': None,
    'icon': None,
    'id': <ANY>,
    'labels': set({
    }),
    'name': None,
    'options': dict({
    }),
    'original_device_class': <SensorDeviceClass.PM10: 'pm10'>,
    'original_icon': None,
    'original_name': 'PM10',
    'platform': 'matter',
    'previous_unique_id': None,
    'suggested_object_id': None,
    'supported_features': 0,
    'translation_key': None,
    'unique_id': '00000000000004D2-000000000000008F-MatterNodeDevice-2-PM10Sensor-1069-0',
    'unit_of_measurement': 'μg/m³',
  })
# ---
# name: test_sensors[air_purifier][sensor.air_purifier_pm10-state]
  StateSnapshot({
    'attributes': ReadOnlyDict({
      'device_class': 'pm10',
      'friendly_name': 'Air Purifier PM10',
      'state_class': <SensorStateClass.MEASUREMENT: 'measurement'>,
      'unit_of_measurement': 'μg/m³',
    }),
    'context': <ANY>,
    'entity_id': 'sensor.air_purifier_pm10',
    'last_changed': <ANY>,
    'last_reported': <ANY>,
    'last_updated': <ANY>,
    'state': '2.0',
  })
# ---
# name: test_sensors[air_purifier][sensor.air_purifier_pm2_5-entry]
  EntityRegistryEntrySnapshot({
    'aliases': set({
    }),
    'area_id': None,
    'capabilities': dict({
      'state_class': <SensorStateClass.MEASUREMENT: 'measurement'>,
    }),
    'config_entry_id': <ANY>,
    'config_subentry_id': <ANY>,
    'device_class': None,
    'device_id': <ANY>,
    'disabled_by': None,
    'domain': 'sensor',
    'entity_category': None,
    'entity_id': 'sensor.air_purifier_pm2_5',
    'has_entity_name': True,
    'hidden_by': None,
    'icon': None,
    'id': <ANY>,
    'labels': set({
    }),
    'name': None,
    'options': dict({
    }),
    'original_device_class': <SensorDeviceClass.PM25: 'pm25'>,
    'original_icon': None,
    'original_name': 'PM2.5',
    'platform': 'matter',
    'previous_unique_id': None,
    'suggested_object_id': None,
    'supported_features': 0,
    'translation_key': None,
    'unique_id': '00000000000004D2-000000000000008F-MatterNodeDevice-2-PM25Sensor-1066-0',
    'unit_of_measurement': 'μg/m³',
  })
# ---
# name: test_sensors[air_purifier][sensor.air_purifier_pm2_5-state]
  StateSnapshot({
    'attributes': ReadOnlyDict({
      'device_class': 'pm25',
      'friendly_name': 'Air Purifier PM2.5',
      'state_class': <SensorStateClass.MEASUREMENT: 'measurement'>,
      'unit_of_measurement': 'μg/m³',
    }),
    'context': <ANY>,
    'entity_id': 'sensor.air_purifier_pm2_5',
    'last_changed': <ANY>,
    'last_reported': <ANY>,
    'last_updated': <ANY>,
    'state': '2.0',
  })
# ---
# name: test_sensors[air_purifier][sensor.air_purifier_temperature-entry]
  EntityRegistryEntrySnapshot({
    'aliases': set({
    }),
    'area_id': None,
    'capabilities': dict({
      'state_class': <SensorStateClass.MEASUREMENT: 'measurement'>,
    }),
    'config_entry_id': <ANY>,
    'config_subentry_id': <ANY>,
    'device_class': None,
    'device_id': <ANY>,
    'disabled_by': None,
    'domain': 'sensor',
    'entity_category': None,
    'entity_id': 'sensor.air_purifier_temperature',
    'has_entity_name': True,
    'hidden_by': None,
    'icon': None,
    'id': <ANY>,
    'labels': set({
    }),
    'name': None,
    'options': dict({
      'sensor': dict({
        'suggested_display_precision': 1,
      }),
    }),
    'original_device_class': <SensorDeviceClass.TEMPERATURE: 'temperature'>,
    'original_icon': None,
    'original_name': 'Temperature',
    'platform': 'matter',
    'previous_unique_id': None,
    'suggested_object_id': None,
    'supported_features': 0,
    'translation_key': None,
    'unique_id': '00000000000004D2-000000000000008F-MatterNodeDevice-3-TemperatureSensor-1026-0',
    'unit_of_measurement': <UnitOfTemperature.CELSIUS: '°C'>,
  })
# ---
# name: test_sensors[air_purifier][sensor.air_purifier_temperature-state]
  StateSnapshot({
    'attributes': ReadOnlyDict({
      'device_class': 'temperature',
      'friendly_name': 'Air Purifier Temperature',
      'state_class': <SensorStateClass.MEASUREMENT: 'measurement'>,
      'unit_of_measurement': <UnitOfTemperature.CELSIUS: '°C'>,
    }),
    'context': <ANY>,
    'entity_id': 'sensor.air_purifier_temperature',
    'last_changed': <ANY>,
    'last_reported': <ANY>,
    'last_updated': <ANY>,
    'state': '20.0',
  })
# ---
# name: test_sensors[air_purifier][sensor.air_purifier_temperature_2-entry]
  EntityRegistryEntrySnapshot({
    'aliases': set({
    }),
    'area_id': None,
    'capabilities': dict({
      'state_class': <SensorStateClass.MEASUREMENT: 'measurement'>,
    }),
    'config_entry_id': <ANY>,
    'config_subentry_id': <ANY>,
    'device_class': None,
    'device_id': <ANY>,
    'disabled_by': None,
    'domain': 'sensor',
    'entity_category': None,
    'entity_id': 'sensor.air_purifier_temperature_2',
    'has_entity_name': True,
    'hidden_by': None,
    'icon': None,
    'id': <ANY>,
    'labels': set({
    }),
    'name': None,
    'options': dict({
      'sensor': dict({
        'suggested_display_precision': 1,
      }),
    }),
    'original_device_class': <SensorDeviceClass.TEMPERATURE: 'temperature'>,
    'original_icon': None,
    'original_name': 'Temperature',
    'platform': 'matter',
    'previous_unique_id': None,
    'suggested_object_id': None,
    'supported_features': 0,
    'translation_key': None,
    'unique_id': '00000000000004D2-000000000000008F-MatterNodeDevice-5-ThermostatLocalTemperature-513-0',
    'unit_of_measurement': <UnitOfTemperature.CELSIUS: '°C'>,
  })
# ---
# name: test_sensors[air_purifier][sensor.air_purifier_temperature_2-state]
  StateSnapshot({
    'attributes': ReadOnlyDict({
      'device_class': 'temperature',
      'friendly_name': 'Air Purifier Temperature',
      'state_class': <SensorStateClass.MEASUREMENT: 'measurement'>,
      'unit_of_measurement': <UnitOfTemperature.CELSIUS: '°C'>,
    }),
    'context': <ANY>,
    'entity_id': 'sensor.air_purifier_temperature_2',
    'last_changed': <ANY>,
    'last_reported': <ANY>,
    'last_updated': <ANY>,
    'state': '20.0',
  })
# ---
# name: test_sensors[air_purifier][sensor.air_purifier_volatile_organic_compounds_parts-entry]
  EntityRegistryEntrySnapshot({
    'aliases': set({
    }),
    'area_id': None,
    'capabilities': dict({
      'state_class': <SensorStateClass.MEASUREMENT: 'measurement'>,
    }),
    'config_entry_id': <ANY>,
    'config_subentry_id': <ANY>,
    'device_class': None,
    'device_id': <ANY>,
    'disabled_by': None,
    'domain': 'sensor',
    'entity_category': None,
    'entity_id': 'sensor.air_purifier_volatile_organic_compounds_parts',
    'has_entity_name': True,
    'hidden_by': None,
    'icon': None,
    'id': <ANY>,
    'labels': set({
    }),
    'name': None,
    'options': dict({
    }),
    'original_device_class': <SensorDeviceClass.VOLATILE_ORGANIC_COMPOUNDS_PARTS: 'volatile_organic_compounds_parts'>,
    'original_icon': None,
    'original_name': 'Volatile organic compounds parts',
    'platform': 'matter',
    'previous_unique_id': None,
    'suggested_object_id': None,
    'supported_features': 0,
    'translation_key': None,
    'unique_id': '00000000000004D2-000000000000008F-MatterNodeDevice-2-TotalVolatileOrganicCompoundsSensor-1070-0',
    'unit_of_measurement': 'ppm',
  })
# ---
# name: test_sensors[air_purifier][sensor.air_purifier_volatile_organic_compounds_parts-state]
  StateSnapshot({
    'attributes': ReadOnlyDict({
      'device_class': 'volatile_organic_compounds_parts',
      'friendly_name': 'Air Purifier Volatile organic compounds parts',
      'state_class': <SensorStateClass.MEASUREMENT: 'measurement'>,
      'unit_of_measurement': 'ppm',
    }),
    'context': <ANY>,
    'entity_id': 'sensor.air_purifier_volatile_organic_compounds_parts',
    'last_changed': <ANY>,
    'last_reported': <ANY>,
    'last_updated': <ANY>,
    'state': '2.0',
  })
# ---
# name: test_sensors[air_quality_sensor][sensor.lightfi_aq1_air_quality_sensor_air_quality-entry]
  EntityRegistryEntrySnapshot({
    'aliases': set({
    }),
    'area_id': None,
    'capabilities': dict({
      'options': list([
        'extremely_poor',
        'very_poor',
        'poor',
        'fair',
        'good',
        'moderate',
      ]),
    }),
    'config_entry_id': <ANY>,
    'config_subentry_id': <ANY>,
    'device_class': None,
    'device_id': <ANY>,
    'disabled_by': None,
    'domain': 'sensor',
    'entity_category': None,
    'entity_id': 'sensor.lightfi_aq1_air_quality_sensor_air_quality',
    'has_entity_name': True,
    'hidden_by': None,
    'icon': None,
    'id': <ANY>,
    'labels': set({
    }),
    'name': None,
    'options': dict({
    }),
    'original_device_class': <SensorDeviceClass.ENUM: 'enum'>,
    'original_icon': None,
    'original_name': 'Air quality',
    'platform': 'matter',
    'previous_unique_id': None,
    'suggested_object_id': None,
    'supported_features': 0,
    'translation_key': 'air_quality',
    'unique_id': '00000000000004D2-0000000000000001-MatterNodeDevice-1-AirQuality-91-0',
    'unit_of_measurement': None,
  })
# ---
# name: test_sensors[air_quality_sensor][sensor.lightfi_aq1_air_quality_sensor_air_quality-state]
  StateSnapshot({
    'attributes': ReadOnlyDict({
      'device_class': 'enum',
      'friendly_name': 'lightfi-aq1-air-quality-sensor Air quality',
      'options': list([
        'extremely_poor',
        'very_poor',
        'poor',
        'fair',
        'good',
        'moderate',
      ]),
    }),
    'context': <ANY>,
    'entity_id': 'sensor.lightfi_aq1_air_quality_sensor_air_quality',
    'last_changed': <ANY>,
    'last_reported': <ANY>,
    'last_updated': <ANY>,
    'state': 'unknown',
  })
# ---
# name: test_sensors[air_quality_sensor][sensor.lightfi_aq1_air_quality_sensor_carbon_dioxide-entry]
  EntityRegistryEntrySnapshot({
    'aliases': set({
    }),
    'area_id': None,
    'capabilities': dict({
      'state_class': <SensorStateClass.MEASUREMENT: 'measurement'>,
    }),
    'config_entry_id': <ANY>,
    'config_subentry_id': <ANY>,
    'device_class': None,
    'device_id': <ANY>,
    'disabled_by': None,
    'domain': 'sensor',
    'entity_category': None,
    'entity_id': 'sensor.lightfi_aq1_air_quality_sensor_carbon_dioxide',
    'has_entity_name': True,
    'hidden_by': None,
    'icon': None,
    'id': <ANY>,
    'labels': set({
    }),
    'name': None,
    'options': dict({
    }),
    'original_device_class': <SensorDeviceClass.CO2: 'carbon_dioxide'>,
    'original_icon': None,
    'original_name': 'Carbon dioxide',
    'platform': 'matter',
    'previous_unique_id': None,
    'suggested_object_id': None,
    'supported_features': 0,
    'translation_key': None,
    'unique_id': '00000000000004D2-0000000000000001-MatterNodeDevice-1-CarbonDioxideSensor-1037-0',
    'unit_of_measurement': 'ppm',
  })
# ---
# name: test_sensors[air_quality_sensor][sensor.lightfi_aq1_air_quality_sensor_carbon_dioxide-state]
  StateSnapshot({
    'attributes': ReadOnlyDict({
      'device_class': 'carbon_dioxide',
      'friendly_name': 'lightfi-aq1-air-quality-sensor Carbon dioxide',
      'state_class': <SensorStateClass.MEASUREMENT: 'measurement'>,
      'unit_of_measurement': 'ppm',
    }),
    'context': <ANY>,
    'entity_id': 'sensor.lightfi_aq1_air_quality_sensor_carbon_dioxide',
    'last_changed': <ANY>,
    'last_reported': <ANY>,
    'last_updated': <ANY>,
    'state': '678.0',
  })
# ---
# name: test_sensors[air_quality_sensor][sensor.lightfi_aq1_air_quality_sensor_humidity-entry]
  EntityRegistryEntrySnapshot({
    'aliases': set({
    }),
    'area_id': None,
    'capabilities': dict({
      'state_class': <SensorStateClass.MEASUREMENT: 'measurement'>,
    }),
    'config_entry_id': <ANY>,
    'config_subentry_id': <ANY>,
    'device_class': None,
    'device_id': <ANY>,
    'disabled_by': None,
    'domain': 'sensor',
    'entity_category': None,
    'entity_id': 'sensor.lightfi_aq1_air_quality_sensor_humidity',
    'has_entity_name': True,
    'hidden_by': None,
    'icon': None,
    'id': <ANY>,
    'labels': set({
    }),
    'name': None,
    'options': dict({
    }),
    'original_device_class': <SensorDeviceClass.HUMIDITY: 'humidity'>,
    'original_icon': None,
    'original_name': 'Humidity',
    'platform': 'matter',
    'previous_unique_id': None,
    'suggested_object_id': None,
    'supported_features': 0,
    'translation_key': None,
    'unique_id': '00000000000004D2-0000000000000001-MatterNodeDevice-1-HumiditySensor-1029-0',
    'unit_of_measurement': '%',
  })
# ---
# name: test_sensors[air_quality_sensor][sensor.lightfi_aq1_air_quality_sensor_humidity-state]
  StateSnapshot({
    'attributes': ReadOnlyDict({
      'device_class': 'humidity',
      'friendly_name': 'lightfi-aq1-air-quality-sensor Humidity',
      'state_class': <SensorStateClass.MEASUREMENT: 'measurement'>,
      'unit_of_measurement': '%',
    }),
    'context': <ANY>,
    'entity_id': 'sensor.lightfi_aq1_air_quality_sensor_humidity',
    'last_changed': <ANY>,
    'last_reported': <ANY>,
    'last_updated': <ANY>,
    'state': '28.75',
  })
# ---
# name: test_sensors[air_quality_sensor][sensor.lightfi_aq1_air_quality_sensor_nitrogen_dioxide-entry]
  EntityRegistryEntrySnapshot({
    'aliases': set({
    }),
    'area_id': None,
    'capabilities': dict({
      'state_class': <SensorStateClass.MEASUREMENT: 'measurement'>,
    }),
    'config_entry_id': <ANY>,
    'config_subentry_id': <ANY>,
    'device_class': None,
    'device_id': <ANY>,
    'disabled_by': None,
    'domain': 'sensor',
    'entity_category': None,
    'entity_id': 'sensor.lightfi_aq1_air_quality_sensor_nitrogen_dioxide',
    'has_entity_name': True,
    'hidden_by': None,
    'icon': None,
    'id': <ANY>,
    'labels': set({
    }),
    'name': None,
    'options': dict({
    }),
    'original_device_class': None,
    'original_icon': None,
    'original_name': 'Nitrogen dioxide',
    'platform': 'matter',
    'previous_unique_id': None,
    'suggested_object_id': None,
    'supported_features': 0,
    'translation_key': 'nitrogen_dioxide',
    'unique_id': '00000000000004D2-0000000000000001-MatterNodeDevice-1-NitrogenDioxideSensor-1043-0',
    'unit_of_measurement': 'ppm',
  })
# ---
# name: test_sensors[air_quality_sensor][sensor.lightfi_aq1_air_quality_sensor_nitrogen_dioxide-state]
  StateSnapshot({
    'attributes': ReadOnlyDict({
      'friendly_name': 'lightfi-aq1-air-quality-sensor Nitrogen dioxide',
      'state_class': <SensorStateClass.MEASUREMENT: 'measurement'>,
      'unit_of_measurement': 'ppm',
    }),
    'context': <ANY>,
    'entity_id': 'sensor.lightfi_aq1_air_quality_sensor_nitrogen_dioxide',
    'last_changed': <ANY>,
    'last_reported': <ANY>,
    'last_updated': <ANY>,
    'state': '0.0',
  })
# ---
# name: test_sensors[air_quality_sensor][sensor.lightfi_aq1_air_quality_sensor_pm1-entry]
  EntityRegistryEntrySnapshot({
    'aliases': set({
    }),
    'area_id': None,
    'capabilities': dict({
      'state_class': <SensorStateClass.MEASUREMENT: 'measurement'>,
    }),
    'config_entry_id': <ANY>,
    'config_subentry_id': <ANY>,
    'device_class': None,
    'device_id': <ANY>,
    'disabled_by': None,
    'domain': 'sensor',
    'entity_category': None,
    'entity_id': 'sensor.lightfi_aq1_air_quality_sensor_pm1',
    'has_entity_name': True,
    'hidden_by': None,
    'icon': None,
    'id': <ANY>,
    'labels': set({
    }),
    'name': None,
    'options': dict({
    }),
    'original_device_class': <SensorDeviceClass.PM1: 'pm1'>,
    'original_icon': None,
    'original_name': 'PM1',
    'platform': 'matter',
    'previous_unique_id': None,
    'suggested_object_id': None,
    'supported_features': 0,
    'translation_key': None,
    'unique_id': '00000000000004D2-0000000000000001-MatterNodeDevice-1-PM1Sensor-1068-0',
    'unit_of_measurement': 'μg/m³',
  })
# ---
# name: test_sensors[air_quality_sensor][sensor.lightfi_aq1_air_quality_sensor_pm1-state]
  StateSnapshot({
    'attributes': ReadOnlyDict({
      'device_class': 'pm1',
      'friendly_name': 'lightfi-aq1-air-quality-sensor PM1',
      'state_class': <SensorStateClass.MEASUREMENT: 'measurement'>,
      'unit_of_measurement': 'μg/m³',
    }),
    'context': <ANY>,
    'entity_id': 'sensor.lightfi_aq1_air_quality_sensor_pm1',
    'last_changed': <ANY>,
    'last_reported': <ANY>,
    'last_updated': <ANY>,
    'state': '3.0',
  })
# ---
# name: test_sensors[air_quality_sensor][sensor.lightfi_aq1_air_quality_sensor_pm10-entry]
  EntityRegistryEntrySnapshot({
    'aliases': set({
    }),
    'area_id': None,
    'capabilities': dict({
      'state_class': <SensorStateClass.MEASUREMENT: 'measurement'>,
    }),
    'config_entry_id': <ANY>,
    'config_subentry_id': <ANY>,
    'device_class': None,
    'device_id': <ANY>,
    'disabled_by': None,
    'domain': 'sensor',
    'entity_category': None,
    'entity_id': 'sensor.lightfi_aq1_air_quality_sensor_pm10',
    'has_entity_name': True,
    'hidden_by': None,
    'icon': None,
    'id': <ANY>,
    'labels': set({
    }),
    'name': None,
    'options': dict({
    }),
    'original_device_class': <SensorDeviceClass.PM10: 'pm10'>,
    'original_icon': None,
    'original_name': 'PM10',
    'platform': 'matter',
    'previous_unique_id': None,
    'suggested_object_id': None,
    'supported_features': 0,
    'translation_key': None,
    'unique_id': '00000000000004D2-0000000000000001-MatterNodeDevice-1-PM10Sensor-1069-0',
    'unit_of_measurement': 'μg/m³',
  })
# ---
# name: test_sensors[air_quality_sensor][sensor.lightfi_aq1_air_quality_sensor_pm10-state]
  StateSnapshot({
    'attributes': ReadOnlyDict({
      'device_class': 'pm10',
      'friendly_name': 'lightfi-aq1-air-quality-sensor PM10',
      'state_class': <SensorStateClass.MEASUREMENT: 'measurement'>,
      'unit_of_measurement': 'μg/m³',
    }),
    'context': <ANY>,
    'entity_id': 'sensor.lightfi_aq1_air_quality_sensor_pm10',
    'last_changed': <ANY>,
    'last_reported': <ANY>,
    'last_updated': <ANY>,
    'state': '3.0',
  })
# ---
# name: test_sensors[air_quality_sensor][sensor.lightfi_aq1_air_quality_sensor_pm2_5-entry]
  EntityRegistryEntrySnapshot({
    'aliases': set({
    }),
    'area_id': None,
    'capabilities': dict({
      'state_class': <SensorStateClass.MEASUREMENT: 'measurement'>,
    }),
    'config_entry_id': <ANY>,
    'config_subentry_id': <ANY>,
    'device_class': None,
    'device_id': <ANY>,
    'disabled_by': None,
    'domain': 'sensor',
    'entity_category': None,
    'entity_id': 'sensor.lightfi_aq1_air_quality_sensor_pm2_5',
    'has_entity_name': True,
    'hidden_by': None,
    'icon': None,
    'id': <ANY>,
    'labels': set({
    }),
    'name': None,
    'options': dict({
    }),
    'original_device_class': <SensorDeviceClass.PM25: 'pm25'>,
    'original_icon': None,
    'original_name': 'PM2.5',
    'platform': 'matter',
    'previous_unique_id': None,
    'suggested_object_id': None,
    'supported_features': 0,
    'translation_key': None,
    'unique_id': '00000000000004D2-0000000000000001-MatterNodeDevice-1-PM25Sensor-1066-0',
    'unit_of_measurement': 'μg/m³',
  })
# ---
# name: test_sensors[air_quality_sensor][sensor.lightfi_aq1_air_quality_sensor_pm2_5-state]
  StateSnapshot({
    'attributes': ReadOnlyDict({
      'device_class': 'pm25',
      'friendly_name': 'lightfi-aq1-air-quality-sensor PM2.5',
      'state_class': <SensorStateClass.MEASUREMENT: 'measurement'>,
      'unit_of_measurement': 'μg/m³',
    }),
    'context': <ANY>,
    'entity_id': 'sensor.lightfi_aq1_air_quality_sensor_pm2_5',
    'last_changed': <ANY>,
    'last_reported': <ANY>,
    'last_updated': <ANY>,
    'state': '3.0',
  })
# ---
# name: test_sensors[air_quality_sensor][sensor.lightfi_aq1_air_quality_sensor_temperature-entry]
  EntityRegistryEntrySnapshot({
    'aliases': set({
    }),
    'area_id': None,
    'capabilities': dict({
      'state_class': <SensorStateClass.MEASUREMENT: 'measurement'>,
    }),
    'config_entry_id': <ANY>,
    'config_subentry_id': <ANY>,
    'device_class': None,
    'device_id': <ANY>,
    'disabled_by': None,
    'domain': 'sensor',
    'entity_category': None,
    'entity_id': 'sensor.lightfi_aq1_air_quality_sensor_temperature',
    'has_entity_name': True,
    'hidden_by': None,
    'icon': None,
    'id': <ANY>,
    'labels': set({
    }),
    'name': None,
    'options': dict({
      'sensor': dict({
        'suggested_display_precision': 1,
      }),
    }),
    'original_device_class': <SensorDeviceClass.TEMPERATURE: 'temperature'>,
    'original_icon': None,
    'original_name': 'Temperature',
    'platform': 'matter',
    'previous_unique_id': None,
    'suggested_object_id': None,
    'supported_features': 0,
    'translation_key': None,
    'unique_id': '00000000000004D2-0000000000000001-MatterNodeDevice-1-TemperatureSensor-1026-0',
    'unit_of_measurement': <UnitOfTemperature.CELSIUS: '°C'>,
  })
# ---
# name: test_sensors[air_quality_sensor][sensor.lightfi_aq1_air_quality_sensor_temperature-state]
  StateSnapshot({
    'attributes': ReadOnlyDict({
      'device_class': 'temperature',
      'friendly_name': 'lightfi-aq1-air-quality-sensor Temperature',
      'state_class': <SensorStateClass.MEASUREMENT: 'measurement'>,
      'unit_of_measurement': <UnitOfTemperature.CELSIUS: '°C'>,
    }),
    'context': <ANY>,
    'entity_id': 'sensor.lightfi_aq1_air_quality_sensor_temperature',
    'last_changed': <ANY>,
    'last_reported': <ANY>,
    'last_updated': <ANY>,
    'state': '20.08',
  })
# ---
# name: test_sensors[air_quality_sensor][sensor.lightfi_aq1_air_quality_sensor_volatile_organic_compounds_parts-entry]
  EntityRegistryEntrySnapshot({
    'aliases': set({
    }),
    'area_id': None,
    'capabilities': dict({
      'state_class': <SensorStateClass.MEASUREMENT: 'measurement'>,
    }),
    'config_entry_id': <ANY>,
    'config_subentry_id': <ANY>,
    'device_class': None,
    'device_id': <ANY>,
    'disabled_by': None,
    'domain': 'sensor',
    'entity_category': None,
    'entity_id': 'sensor.lightfi_aq1_air_quality_sensor_volatile_organic_compounds_parts',
    'has_entity_name': True,
    'hidden_by': None,
    'icon': None,
    'id': <ANY>,
    'labels': set({
    }),
    'name': None,
    'options': dict({
    }),
    'original_device_class': <SensorDeviceClass.VOLATILE_ORGANIC_COMPOUNDS_PARTS: 'volatile_organic_compounds_parts'>,
    'original_icon': None,
    'original_name': 'Volatile organic compounds parts',
    'platform': 'matter',
    'previous_unique_id': None,
    'suggested_object_id': None,
    'supported_features': 0,
    'translation_key': None,
    'unique_id': '00000000000004D2-0000000000000001-MatterNodeDevice-1-TotalVolatileOrganicCompoundsSensor-1070-0',
    'unit_of_measurement': 'ppm',
  })
# ---
# name: test_sensors[air_quality_sensor][sensor.lightfi_aq1_air_quality_sensor_volatile_organic_compounds_parts-state]
  StateSnapshot({
    'attributes': ReadOnlyDict({
      'device_class': 'volatile_organic_compounds_parts',
      'friendly_name': 'lightfi-aq1-air-quality-sensor Volatile organic compounds parts',
      'state_class': <SensorStateClass.MEASUREMENT: 'measurement'>,
      'unit_of_measurement': 'ppm',
    }),
    'context': <ANY>,
    'entity_id': 'sensor.lightfi_aq1_air_quality_sensor_volatile_organic_compounds_parts',
    'last_changed': <ANY>,
    'last_reported': <ANY>,
    'last_updated': <ANY>,
    'state': '189.0',
  })
# ---
# name: test_sensors[aqara_door_window_p2][sensor.aqara_door_and_window_sensor_p2_battery-entry]
  EntityRegistryEntrySnapshot({
    'aliases': set({
    }),
    'area_id': None,
    'capabilities': dict({
      'state_class': <SensorStateClass.MEASUREMENT: 'measurement'>,
    }),
    'config_entry_id': <ANY>,
    'config_subentry_id': <ANY>,
    'device_class': None,
    'device_id': <ANY>,
    'disabled_by': None,
    'domain': 'sensor',
    'entity_category': <EntityCategory.DIAGNOSTIC: 'diagnostic'>,
    'entity_id': 'sensor.aqara_door_and_window_sensor_p2_battery',
    'has_entity_name': True,
    'hidden_by': None,
    'icon': None,
    'id': <ANY>,
    'labels': set({
    }),
    'name': None,
    'options': dict({
    }),
    'original_device_class': <SensorDeviceClass.BATTERY: 'battery'>,
    'original_icon': None,
    'original_name': 'Battery',
    'platform': 'matter',
    'previous_unique_id': None,
    'suggested_object_id': None,
    'supported_features': 0,
    'translation_key': None,
    'unique_id': '00000000000004D2-000000000000005B-MatterNodeDevice-2-PowerSource-47-12',
    'unit_of_measurement': '%',
  })
# ---
# name: test_sensors[aqara_door_window_p2][sensor.aqara_door_and_window_sensor_p2_battery-state]
  StateSnapshot({
    'attributes': ReadOnlyDict({
      'device_class': 'battery',
      'friendly_name': 'Aqara Door and Window Sensor P2 Battery',
      'state_class': <SensorStateClass.MEASUREMENT: 'measurement'>,
      'unit_of_measurement': '%',
    }),
    'context': <ANY>,
    'entity_id': 'sensor.aqara_door_and_window_sensor_p2_battery',
    'last_changed': <ANY>,
    'last_reported': <ANY>,
    'last_updated': <ANY>,
    'state': '100',
  })
# ---
# name: test_sensors[aqara_door_window_p2][sensor.aqara_door_and_window_sensor_p2_battery_type-entry]
  EntityRegistryEntrySnapshot({
    'aliases': set({
    }),
    'area_id': None,
    'capabilities': None,
    'config_entry_id': <ANY>,
    'config_subentry_id': <ANY>,
    'device_class': None,
    'device_id': <ANY>,
    'disabled_by': None,
    'domain': 'sensor',
    'entity_category': <EntityCategory.DIAGNOSTIC: 'diagnostic'>,
    'entity_id': 'sensor.aqara_door_and_window_sensor_p2_battery_type',
    'has_entity_name': True,
    'hidden_by': None,
    'icon': None,
    'id': <ANY>,
    'labels': set({
    }),
    'name': None,
    'options': dict({
    }),
    'original_device_class': None,
    'original_icon': None,
    'original_name': 'Battery type',
    'platform': 'matter',
    'previous_unique_id': None,
    'suggested_object_id': None,
    'supported_features': 0,
    'translation_key': 'battery_replacement_description',
    'unique_id': '00000000000004D2-000000000000005B-MatterNodeDevice-2-PowerSourceBatReplacementDescription-47-19',
    'unit_of_measurement': None,
  })
# ---
# name: test_sensors[aqara_door_window_p2][sensor.aqara_door_and_window_sensor_p2_battery_type-state]
  StateSnapshot({
    'attributes': ReadOnlyDict({
      'friendly_name': 'Aqara Door and Window Sensor P2 Battery type',
    }),
    'context': <ANY>,
    'entity_id': 'sensor.aqara_door_and_window_sensor_p2_battery_type',
    'last_changed': <ANY>,
    'last_reported': <ANY>,
    'last_updated': <ANY>,
    'state': 'CR123A',
  })
# ---
# name: test_sensors[aqara_door_window_p2][sensor.aqara_door_and_window_sensor_p2_battery_voltage-entry]
  EntityRegistryEntrySnapshot({
    'aliases': set({
    }),
    'area_id': None,
    'capabilities': dict({
      'state_class': <SensorStateClass.MEASUREMENT: 'measurement'>,
    }),
    'config_entry_id': <ANY>,
    'config_subentry_id': <ANY>,
    'device_class': None,
    'device_id': <ANY>,
    'disabled_by': None,
    'domain': 'sensor',
    'entity_category': <EntityCategory.DIAGNOSTIC: 'diagnostic'>,
    'entity_id': 'sensor.aqara_door_and_window_sensor_p2_battery_voltage',
    'has_entity_name': True,
    'hidden_by': None,
    'icon': None,
    'id': <ANY>,
    'labels': set({
    }),
    'name': None,
    'options': dict({
      'sensor': dict({
        'suggested_display_precision': 0,
      }),
      'sensor.private': dict({
        'suggested_unit_of_measurement': <UnitOfElectricPotential.VOLT: 'V'>,
      }),
    }),
    'original_device_class': <SensorDeviceClass.VOLTAGE: 'voltage'>,
    'original_icon': None,
    'original_name': 'Battery voltage',
    'platform': 'matter',
    'previous_unique_id': None,
    'suggested_object_id': None,
    'supported_features': 0,
    'translation_key': 'battery_voltage',
    'unique_id': '00000000000004D2-000000000000005B-MatterNodeDevice-2-PowerSourceBatVoltage-47-11',
    'unit_of_measurement': <UnitOfElectricPotential.VOLT: 'V'>,
  })
# ---
# name: test_sensors[aqara_door_window_p2][sensor.aqara_door_and_window_sensor_p2_battery_voltage-state]
  StateSnapshot({
    'attributes': ReadOnlyDict({
      'device_class': 'voltage',
      'friendly_name': 'Aqara Door and Window Sensor P2 Battery voltage',
      'state_class': <SensorStateClass.MEASUREMENT: 'measurement'>,
      'unit_of_measurement': <UnitOfElectricPotential.VOLT: 'V'>,
    }),
    'context': <ANY>,
    'entity_id': 'sensor.aqara_door_and_window_sensor_p2_battery_voltage',
    'last_changed': <ANY>,
    'last_reported': <ANY>,
    'last_updated': <ANY>,
    'state': '3.01',
  })
# ---
# name: test_sensors[aqara_motion_p2][sensor.aqara_motion_and_light_sensor_p2_battery-entry]
  EntityRegistryEntrySnapshot({
    'aliases': set({
    }),
    'area_id': None,
    'capabilities': dict({
      'state_class': <SensorStateClass.MEASUREMENT: 'measurement'>,
    }),
    'config_entry_id': <ANY>,
    'config_subentry_id': <ANY>,
    'device_class': None,
    'device_id': <ANY>,
    'disabled_by': None,
    'domain': 'sensor',
    'entity_category': <EntityCategory.DIAGNOSTIC: 'diagnostic'>,
    'entity_id': 'sensor.aqara_motion_and_light_sensor_p2_battery',
    'has_entity_name': True,
    'hidden_by': None,
    'icon': None,
    'id': <ANY>,
    'labels': set({
    }),
    'name': None,
    'options': dict({
    }),
    'original_device_class': <SensorDeviceClass.BATTERY: 'battery'>,
    'original_icon': None,
    'original_name': 'Battery',
    'platform': 'matter',
    'previous_unique_id': None,
    'suggested_object_id': None,
    'supported_features': 0,
    'translation_key': None,
    'unique_id': '00000000000004D2-0000000000000053-MatterNodeDevice-3-PowerSource-47-12',
    'unit_of_measurement': '%',
  })
# ---
# name: test_sensors[aqara_motion_p2][sensor.aqara_motion_and_light_sensor_p2_battery-state]
  StateSnapshot({
    'attributes': ReadOnlyDict({
      'device_class': 'battery',
      'friendly_name': 'Aqara Motion and Light Sensor P2 Battery',
      'state_class': <SensorStateClass.MEASUREMENT: 'measurement'>,
      'unit_of_measurement': '%',
    }),
    'context': <ANY>,
    'entity_id': 'sensor.aqara_motion_and_light_sensor_p2_battery',
    'last_changed': <ANY>,
    'last_reported': <ANY>,
    'last_updated': <ANY>,
    'state': '50',
  })
# ---
# name: test_sensors[aqara_motion_p2][sensor.aqara_motion_and_light_sensor_p2_battery_type-entry]
  EntityRegistryEntrySnapshot({
    'aliases': set({
    }),
    'area_id': None,
    'capabilities': None,
    'config_entry_id': <ANY>,
    'config_subentry_id': <ANY>,
    'device_class': None,
    'device_id': <ANY>,
    'disabled_by': None,
    'domain': 'sensor',
    'entity_category': <EntityCategory.DIAGNOSTIC: 'diagnostic'>,
    'entity_id': 'sensor.aqara_motion_and_light_sensor_p2_battery_type',
    'has_entity_name': True,
    'hidden_by': None,
    'icon': None,
    'id': <ANY>,
    'labels': set({
    }),
    'name': None,
    'options': dict({
    }),
    'original_device_class': None,
    'original_icon': None,
    'original_name': 'Battery type',
    'platform': 'matter',
    'previous_unique_id': None,
    'suggested_object_id': None,
    'supported_features': 0,
    'translation_key': 'battery_replacement_description',
    'unique_id': '00000000000004D2-0000000000000053-MatterNodeDevice-3-PowerSourceBatReplacementDescription-47-19',
    'unit_of_measurement': None,
  })
# ---
# name: test_sensors[aqara_motion_p2][sensor.aqara_motion_and_light_sensor_p2_battery_type-state]
  StateSnapshot({
    'attributes': ReadOnlyDict({
      'friendly_name': 'Aqara Motion and Light Sensor P2 Battery type',
    }),
    'context': <ANY>,
    'entity_id': 'sensor.aqara_motion_and_light_sensor_p2_battery_type',
    'last_changed': <ANY>,
    'last_reported': <ANY>,
    'last_updated': <ANY>,
    'state': 'CR2450',
  })
# ---
# name: test_sensors[aqara_motion_p2][sensor.aqara_motion_and_light_sensor_p2_battery_voltage-entry]
  EntityRegistryEntrySnapshot({
    'aliases': set({
    }),
    'area_id': None,
    'capabilities': dict({
      'state_class': <SensorStateClass.MEASUREMENT: 'measurement'>,
    }),
    'config_entry_id': <ANY>,
    'config_subentry_id': <ANY>,
    'device_class': None,
    'device_id': <ANY>,
    'disabled_by': None,
    'domain': 'sensor',
    'entity_category': <EntityCategory.DIAGNOSTIC: 'diagnostic'>,
    'entity_id': 'sensor.aqara_motion_and_light_sensor_p2_battery_voltage',
    'has_entity_name': True,
    'hidden_by': None,
    'icon': None,
    'id': <ANY>,
    'labels': set({
    }),
    'name': None,
    'options': dict({
      'sensor': dict({
        'suggested_display_precision': 0,
      }),
      'sensor.private': dict({
        'suggested_unit_of_measurement': <UnitOfElectricPotential.VOLT: 'V'>,
      }),
    }),
    'original_device_class': <SensorDeviceClass.VOLTAGE: 'voltage'>,
    'original_icon': None,
    'original_name': 'Battery voltage',
    'platform': 'matter',
    'previous_unique_id': None,
    'suggested_object_id': None,
    'supported_features': 0,
    'translation_key': 'battery_voltage',
    'unique_id': '00000000000004D2-0000000000000053-MatterNodeDevice-3-PowerSourceBatVoltage-47-11',
    'unit_of_measurement': <UnitOfElectricPotential.VOLT: 'V'>,
  })
# ---
# name: test_sensors[aqara_motion_p2][sensor.aqara_motion_and_light_sensor_p2_battery_voltage-state]
  StateSnapshot({
    'attributes': ReadOnlyDict({
      'device_class': 'voltage',
      'friendly_name': 'Aqara Motion and Light Sensor P2 Battery voltage',
      'state_class': <SensorStateClass.MEASUREMENT: 'measurement'>,
      'unit_of_measurement': <UnitOfElectricPotential.VOLT: 'V'>,
    }),
    'context': <ANY>,
    'entity_id': 'sensor.aqara_motion_and_light_sensor_p2_battery_voltage',
    'last_changed': <ANY>,
    'last_reported': <ANY>,
    'last_updated': <ANY>,
    'state': '2.904',
  })
# ---
# name: test_sensors[aqara_motion_p2][sensor.aqara_motion_and_light_sensor_p2_illuminance-entry]
  EntityRegistryEntrySnapshot({
    'aliases': set({
    }),
    'area_id': None,
    'capabilities': dict({
      'state_class': <SensorStateClass.MEASUREMENT: 'measurement'>,
    }),
    'config_entry_id': <ANY>,
    'config_subentry_id': <ANY>,
    'device_class': None,
    'device_id': <ANY>,
    'disabled_by': None,
    'domain': 'sensor',
    'entity_category': None,
    'entity_id': 'sensor.aqara_motion_and_light_sensor_p2_illuminance',
    'has_entity_name': True,
    'hidden_by': None,
    'icon': None,
    'id': <ANY>,
    'labels': set({
    }),
    'name': None,
    'options': dict({
    }),
    'original_device_class': <SensorDeviceClass.ILLUMINANCE: 'illuminance'>,
    'original_icon': None,
    'original_name': 'Illuminance',
    'platform': 'matter',
    'previous_unique_id': None,
    'suggested_object_id': None,
    'supported_features': 0,
    'translation_key': None,
    'unique_id': '00000000000004D2-0000000000000053-MatterNodeDevice-2-LightSensor-1024-0',
    'unit_of_measurement': 'lx',
  })
# ---
# name: test_sensors[aqara_motion_p2][sensor.aqara_motion_and_light_sensor_p2_illuminance-state]
  StateSnapshot({
    'attributes': ReadOnlyDict({
      'device_class': 'illuminance',
      'friendly_name': 'Aqara Motion and Light Sensor P2 Illuminance',
      'state_class': <SensorStateClass.MEASUREMENT: 'measurement'>,
      'unit_of_measurement': 'lx',
    }),
    'context': <ANY>,
    'entity_id': 'sensor.aqara_motion_and_light_sensor_p2_illuminance',
    'last_changed': <ANY>,
    'last_reported': <ANY>,
    'last_updated': <ANY>,
    'state': '37.0',
  })
# ---
# name: test_sensors[aqara_presence_fp300][sensor.presence_multi_sensor_fp300_1_battery-entry]
  EntityRegistryEntrySnapshot({
    'aliases': set({
    }),
    'area_id': None,
    'capabilities': dict({
      'state_class': <SensorStateClass.MEASUREMENT: 'measurement'>,
    }),
    'config_entry_id': <ANY>,
    'config_subentry_id': <ANY>,
    'device_class': None,
    'device_id': <ANY>,
    'disabled_by': None,
    'domain': 'sensor',
    'entity_category': <EntityCategory.DIAGNOSTIC: 'diagnostic'>,
    'entity_id': 'sensor.presence_multi_sensor_fp300_1_battery',
    'has_entity_name': True,
    'hidden_by': None,
    'icon': None,
    'id': <ANY>,
    'labels': set({
    }),
    'name': None,
    'options': dict({
    }),
    'original_device_class': <SensorDeviceClass.BATTERY: 'battery'>,
    'original_icon': None,
    'original_name': 'Battery',
    'platform': 'matter',
    'previous_unique_id': None,
    'suggested_object_id': None,
    'supported_features': 0,
    'translation_key': None,
    'unique_id': '00000000000004D2-00000000000000CD-MatterNodeDevice-5-PowerSource-47-12',
    'unit_of_measurement': '%',
  })
# ---
# name: test_sensors[aqara_presence_fp300][sensor.presence_multi_sensor_fp300_1_battery-state]
  StateSnapshot({
    'attributes': ReadOnlyDict({
      'device_class': 'battery',
      'friendly_name': 'Presence Multi-Sensor FP300 1 Battery',
      'state_class': <SensorStateClass.MEASUREMENT: 'measurement'>,
      'unit_of_measurement': '%',
    }),
    'context': <ANY>,
    'entity_id': 'sensor.presence_multi_sensor_fp300_1_battery',
    'last_changed': <ANY>,
    'last_reported': <ANY>,
    'last_updated': <ANY>,
    'state': '100',
  })
# ---
# name: test_sensors[aqara_presence_fp300][sensor.presence_multi_sensor_fp300_1_battery_type-entry]
  EntityRegistryEntrySnapshot({
    'aliases': set({
    }),
    'area_id': None,
    'capabilities': None,
    'config_entry_id': <ANY>,
    'config_subentry_id': <ANY>,
    'device_class': None,
    'device_id': <ANY>,
    'disabled_by': None,
    'domain': 'sensor',
    'entity_category': <EntityCategory.DIAGNOSTIC: 'diagnostic'>,
    'entity_id': 'sensor.presence_multi_sensor_fp300_1_battery_type',
    'has_entity_name': True,
    'hidden_by': None,
    'icon': None,
    'id': <ANY>,
    'labels': set({
    }),
    'name': None,
    'options': dict({
    }),
    'original_device_class': None,
    'original_icon': None,
    'original_name': 'Battery type',
    'platform': 'matter',
    'previous_unique_id': None,
    'suggested_object_id': None,
    'supported_features': 0,
    'translation_key': 'battery_replacement_description',
    'unique_id': '00000000000004D2-00000000000000CD-MatterNodeDevice-5-PowerSourceBatReplacementDescription-47-19',
    'unit_of_measurement': None,
  })
# ---
# name: test_sensors[aqara_presence_fp300][sensor.presence_multi_sensor_fp300_1_battery_type-state]
  StateSnapshot({
    'attributes': ReadOnlyDict({
      'friendly_name': 'Presence Multi-Sensor FP300 1 Battery type',
    }),
    'context': <ANY>,
    'entity_id': 'sensor.presence_multi_sensor_fp300_1_battery_type',
    'last_changed': <ANY>,
    'last_reported': <ANY>,
    'last_updated': <ANY>,
    'state': 'CR2450',
  })
# ---
# name: test_sensors[aqara_presence_fp300][sensor.presence_multi_sensor_fp300_1_battery_voltage-entry]
  EntityRegistryEntrySnapshot({
    'aliases': set({
    }),
    'area_id': None,
    'capabilities': dict({
      'state_class': <SensorStateClass.MEASUREMENT: 'measurement'>,
    }),
    'config_entry_id': <ANY>,
    'config_subentry_id': <ANY>,
    'device_class': None,
    'device_id': <ANY>,
    'disabled_by': None,
    'domain': 'sensor',
    'entity_category': <EntityCategory.DIAGNOSTIC: 'diagnostic'>,
    'entity_id': 'sensor.presence_multi_sensor_fp300_1_battery_voltage',
    'has_entity_name': True,
    'hidden_by': None,
    'icon': None,
    'id': <ANY>,
    'labels': set({
    }),
    'name': None,
    'options': dict({
      'sensor': dict({
        'suggested_display_precision': 0,
      }),
      'sensor.private': dict({
        'suggested_unit_of_measurement': <UnitOfElectricPotential.VOLT: 'V'>,
      }),
    }),
    'original_device_class': <SensorDeviceClass.VOLTAGE: 'voltage'>,
    'original_icon': None,
    'original_name': 'Battery voltage',
    'platform': 'matter',
    'previous_unique_id': None,
    'suggested_object_id': None,
    'supported_features': 0,
    'translation_key': 'battery_voltage',
    'unique_id': '00000000000004D2-00000000000000CD-MatterNodeDevice-5-PowerSourceBatVoltage-47-11',
    'unit_of_measurement': <UnitOfElectricPotential.VOLT: 'V'>,
  })
# ---
# name: test_sensors[aqara_presence_fp300][sensor.presence_multi_sensor_fp300_1_battery_voltage-state]
  StateSnapshot({
    'attributes': ReadOnlyDict({
      'device_class': 'voltage',
      'friendly_name': 'Presence Multi-Sensor FP300 1 Battery voltage',
      'state_class': <SensorStateClass.MEASUREMENT: 'measurement'>,
      'unit_of_measurement': <UnitOfElectricPotential.VOLT: 'V'>,
    }),
    'context': <ANY>,
    'entity_id': 'sensor.presence_multi_sensor_fp300_1_battery_voltage',
    'last_changed': <ANY>,
    'last_reported': <ANY>,
    'last_updated': <ANY>,
    'state': '3.008',
  })
# ---
# name: test_sensors[aqara_presence_fp300][sensor.presence_multi_sensor_fp300_1_humidity-entry]
  EntityRegistryEntrySnapshot({
    'aliases': set({
    }),
    'area_id': None,
    'capabilities': dict({
      'state_class': <SensorStateClass.MEASUREMENT: 'measurement'>,
    }),
    'config_entry_id': <ANY>,
    'config_subentry_id': <ANY>,
    'device_class': None,
    'device_id': <ANY>,
    'disabled_by': None,
    'domain': 'sensor',
    'entity_category': None,
    'entity_id': 'sensor.presence_multi_sensor_fp300_1_humidity',
    'has_entity_name': True,
    'hidden_by': None,
    'icon': None,
    'id': <ANY>,
    'labels': set({
    }),
    'name': None,
    'options': dict({
    }),
    'original_device_class': <SensorDeviceClass.HUMIDITY: 'humidity'>,
    'original_icon': None,
    'original_name': 'Humidity',
    'platform': 'matter',
    'previous_unique_id': None,
    'suggested_object_id': None,
    'supported_features': 0,
    'translation_key': None,
    'unique_id': '00000000000004D2-00000000000000CD-MatterNodeDevice-4-HumiditySensor-1029-0',
    'unit_of_measurement': '%',
  })
# ---
# name: test_sensors[aqara_presence_fp300][sensor.presence_multi_sensor_fp300_1_humidity-state]
  StateSnapshot({
    'attributes': ReadOnlyDict({
      'device_class': 'humidity',
      'friendly_name': 'Presence Multi-Sensor FP300 1 Humidity',
      'state_class': <SensorStateClass.MEASUREMENT: 'measurement'>,
      'unit_of_measurement': '%',
    }),
    'context': <ANY>,
    'entity_id': 'sensor.presence_multi_sensor_fp300_1_humidity',
    'last_changed': <ANY>,
    'last_reported': <ANY>,
    'last_updated': <ANY>,
    'state': '63.43',
  })
# ---
# name: test_sensors[aqara_presence_fp300][sensor.presence_multi_sensor_fp300_1_illuminance-entry]
  EntityRegistryEntrySnapshot({
    'aliases': set({
    }),
    'area_id': None,
    'capabilities': dict({
      'state_class': <SensorStateClass.MEASUREMENT: 'measurement'>,
    }),
    'config_entry_id': <ANY>,
    'config_subentry_id': <ANY>,
    'device_class': None,
    'device_id': <ANY>,
    'disabled_by': None,
    'domain': 'sensor',
    'entity_category': None,
    'entity_id': 'sensor.presence_multi_sensor_fp300_1_illuminance',
    'has_entity_name': True,
    'hidden_by': None,
    'icon': None,
    'id': <ANY>,
    'labels': set({
    }),
    'name': None,
    'options': dict({
    }),
    'original_device_class': <SensorDeviceClass.ILLUMINANCE: 'illuminance'>,
    'original_icon': None,
    'original_name': 'Illuminance',
    'platform': 'matter',
    'previous_unique_id': None,
    'suggested_object_id': None,
    'supported_features': 0,
    'translation_key': None,
    'unique_id': '00000000000004D2-00000000000000CD-MatterNodeDevice-2-LightSensor-1024-0',
    'unit_of_measurement': 'lx',
  })
# ---
# name: test_sensors[aqara_presence_fp300][sensor.presence_multi_sensor_fp300_1_illuminance-state]
  StateSnapshot({
    'attributes': ReadOnlyDict({
      'device_class': 'illuminance',
      'friendly_name': 'Presence Multi-Sensor FP300 1 Illuminance',
      'state_class': <SensorStateClass.MEASUREMENT: 'measurement'>,
      'unit_of_measurement': 'lx',
    }),
    'context': <ANY>,
    'entity_id': 'sensor.presence_multi_sensor_fp300_1_illuminance',
    'last_changed': <ANY>,
    'last_reported': <ANY>,
    'last_updated': <ANY>,
    'state': '1.0',
  })
# ---
# name: test_sensors[aqara_presence_fp300][sensor.presence_multi_sensor_fp300_1_temperature-entry]
  EntityRegistryEntrySnapshot({
    'aliases': set({
    }),
    'area_id': None,
    'capabilities': dict({
      'state_class': <SensorStateClass.MEASUREMENT: 'measurement'>,
    }),
    'config_entry_id': <ANY>,
    'config_subentry_id': <ANY>,
    'device_class': None,
    'device_id': <ANY>,
    'disabled_by': None,
    'domain': 'sensor',
    'entity_category': None,
    'entity_id': 'sensor.presence_multi_sensor_fp300_1_temperature',
    'has_entity_name': True,
    'hidden_by': None,
    'icon': None,
    'id': <ANY>,
    'labels': set({
    }),
    'name': None,
    'options': dict({
      'sensor': dict({
        'suggested_display_precision': 1,
      }),
    }),
    'original_device_class': <SensorDeviceClass.TEMPERATURE: 'temperature'>,
    'original_icon': None,
    'original_name': 'Temperature',
    'platform': 'matter',
    'previous_unique_id': None,
    'suggested_object_id': None,
    'supported_features': 0,
    'translation_key': None,
    'unique_id': '00000000000004D2-00000000000000CD-MatterNodeDevice-3-TemperatureSensor-1026-0',
    'unit_of_measurement': <UnitOfTemperature.CELSIUS: '°C'>,
  })
# ---
# name: test_sensors[aqara_presence_fp300][sensor.presence_multi_sensor_fp300_1_temperature-state]
  StateSnapshot({
    'attributes': ReadOnlyDict({
      'device_class': 'temperature',
      'friendly_name': 'Presence Multi-Sensor FP300 1 Temperature',
      'state_class': <SensorStateClass.MEASUREMENT: 'measurement'>,
      'unit_of_measurement': <UnitOfTemperature.CELSIUS: '°C'>,
    }),
    'context': <ANY>,
    'entity_id': 'sensor.presence_multi_sensor_fp300_1_temperature',
    'last_changed': <ANY>,
    'last_reported': <ANY>,
    'last_updated': <ANY>,
    'state': '27.94',
  })
# ---
# name: test_sensors[aqara_sensor_w100][sensor.climate_sensor_w100_battery-entry]
  EntityRegistryEntrySnapshot({
    'aliases': set({
    }),
    'area_id': None,
    'capabilities': dict({
      'state_class': <SensorStateClass.MEASUREMENT: 'measurement'>,
    }),
    'config_entry_id': <ANY>,
    'config_subentry_id': <ANY>,
    'device_class': None,
    'device_id': <ANY>,
    'disabled_by': None,
    'domain': 'sensor',
    'entity_category': <EntityCategory.DIAGNOSTIC: 'diagnostic'>,
    'entity_id': 'sensor.climate_sensor_w100_battery',
    'has_entity_name': True,
    'hidden_by': None,
    'icon': None,
    'id': <ANY>,
    'labels': set({
    }),
    'name': None,
    'options': dict({
    }),
    'original_device_class': <SensorDeviceClass.BATTERY: 'battery'>,
    'original_icon': None,
    'original_name': 'Battery',
    'platform': 'matter',
    'previous_unique_id': None,
    'suggested_object_id': None,
    'supported_features': 0,
    'translation_key': None,
    'unique_id': '00000000000004D2-000000000000004B-MatterNodeDevice-6-PowerSource-47-12',
    'unit_of_measurement': '%',
  })
# ---
# name: test_sensors[aqara_sensor_w100][sensor.climate_sensor_w100_battery-state]
  StateSnapshot({
    'attributes': ReadOnlyDict({
      'device_class': 'battery',
      'friendly_name': 'Climate Sensor W100 Battery',
      'state_class': <SensorStateClass.MEASUREMENT: 'measurement'>,
      'unit_of_measurement': '%',
    }),
    'context': <ANY>,
    'entity_id': 'sensor.climate_sensor_w100_battery',
    'last_changed': <ANY>,
    'last_reported': <ANY>,
    'last_updated': <ANY>,
    'state': '100',
  })
# ---
# name: test_sensors[aqara_sensor_w100][sensor.climate_sensor_w100_battery_type-entry]
  EntityRegistryEntrySnapshot({
    'aliases': set({
    }),
    'area_id': None,
    'capabilities': None,
    'config_entry_id': <ANY>,
    'config_subentry_id': <ANY>,
    'device_class': None,
    'device_id': <ANY>,
    'disabled_by': None,
    'domain': 'sensor',
    'entity_category': <EntityCategory.DIAGNOSTIC: 'diagnostic'>,
    'entity_id': 'sensor.climate_sensor_w100_battery_type',
    'has_entity_name': True,
    'hidden_by': None,
    'icon': None,
    'id': <ANY>,
    'labels': set({
    }),
    'name': None,
    'options': dict({
    }),
    'original_device_class': None,
    'original_icon': None,
    'original_name': 'Battery type',
    'platform': 'matter',
    'previous_unique_id': None,
    'suggested_object_id': None,
    'supported_features': 0,
    'translation_key': 'battery_replacement_description',
    'unique_id': '00000000000004D2-000000000000004B-MatterNodeDevice-6-PowerSourceBatReplacementDescription-47-19',
    'unit_of_measurement': None,
  })
# ---
# name: test_sensors[aqara_sensor_w100][sensor.climate_sensor_w100_battery_type-state]
  StateSnapshot({
    'attributes': ReadOnlyDict({
      'friendly_name': 'Climate Sensor W100 Battery type',
    }),
    'context': <ANY>,
    'entity_id': 'sensor.climate_sensor_w100_battery_type',
    'last_changed': <ANY>,
    'last_reported': <ANY>,
    'last_updated': <ANY>,
    'state': 'CR2450',
  })
# ---
# name: test_sensors[aqara_sensor_w100][sensor.climate_sensor_w100_battery_voltage-entry]
  EntityRegistryEntrySnapshot({
    'aliases': set({
    }),
    'area_id': None,
    'capabilities': dict({
      'state_class': <SensorStateClass.MEASUREMENT: 'measurement'>,
    }),
    'config_entry_id': <ANY>,
    'config_subentry_id': <ANY>,
    'device_class': None,
    'device_id': <ANY>,
    'disabled_by': None,
    'domain': 'sensor',
    'entity_category': <EntityCategory.DIAGNOSTIC: 'diagnostic'>,
    'entity_id': 'sensor.climate_sensor_w100_battery_voltage',
    'has_entity_name': True,
    'hidden_by': None,
    'icon': None,
    'id': <ANY>,
    'labels': set({
    }),
    'name': None,
    'options': dict({
      'sensor': dict({
        'suggested_display_precision': 0,
      }),
      'sensor.private': dict({
        'suggested_unit_of_measurement': <UnitOfElectricPotential.VOLT: 'V'>,
      }),
    }),
    'original_device_class': <SensorDeviceClass.VOLTAGE: 'voltage'>,
    'original_icon': None,
    'original_name': 'Battery voltage',
    'platform': 'matter',
    'previous_unique_id': None,
    'suggested_object_id': None,
    'supported_features': 0,
    'translation_key': 'battery_voltage',
    'unique_id': '00000000000004D2-000000000000004B-MatterNodeDevice-6-PowerSourceBatVoltage-47-11',
    'unit_of_measurement': <UnitOfElectricPotential.VOLT: 'V'>,
  })
# ---
# name: test_sensors[aqara_sensor_w100][sensor.climate_sensor_w100_battery_voltage-state]
  StateSnapshot({
    'attributes': ReadOnlyDict({
      'device_class': 'voltage',
      'friendly_name': 'Climate Sensor W100 Battery voltage',
      'state_class': <SensorStateClass.MEASUREMENT: 'measurement'>,
      'unit_of_measurement': <UnitOfElectricPotential.VOLT: 'V'>,
    }),
    'context': <ANY>,
    'entity_id': 'sensor.climate_sensor_w100_battery_voltage',
    'last_changed': <ANY>,
    'last_reported': <ANY>,
    'last_updated': <ANY>,
    'state': '3.12',
  })
# ---
# name: test_sensors[aqara_sensor_w100][sensor.climate_sensor_w100_current_switch_position_3-entry]
  EntityRegistryEntrySnapshot({
    'aliases': set({
    }),
    'area_id': None,
    'capabilities': dict({
      'state_class': <SensorStateClass.MEASUREMENT: 'measurement'>,
    }),
    'config_entry_id': <ANY>,
    'config_subentry_id': <ANY>,
    'device_class': None,
    'device_id': <ANY>,
    'disabled_by': None,
    'domain': 'sensor',
    'entity_category': <EntityCategory.DIAGNOSTIC: 'diagnostic'>,
    'entity_id': 'sensor.climate_sensor_w100_current_switch_position_3',
    'has_entity_name': True,
    'hidden_by': None,
    'icon': None,
    'id': <ANY>,
    'labels': set({
    }),
    'name': None,
    'options': dict({
    }),
    'original_device_class': None,
    'original_icon': None,
    'original_name': 'Current switch position (3)',
    'platform': 'matter',
    'previous_unique_id': None,
    'suggested_object_id': None,
    'supported_features': 0,
    'translation_key': 'switch_current_position',
    'unique_id': '00000000000004D2-000000000000004B-MatterNodeDevice-3-SwitchCurrentPosition-59-1',
    'unit_of_measurement': None,
  })
# ---
# name: test_sensors[aqara_sensor_w100][sensor.climate_sensor_w100_current_switch_position_3-state]
  StateSnapshot({
    'attributes': ReadOnlyDict({
      'friendly_name': 'Climate Sensor W100 Current switch position (3)',
      'state_class': <SensorStateClass.MEASUREMENT: 'measurement'>,
    }),
    'context': <ANY>,
    'entity_id': 'sensor.climate_sensor_w100_current_switch_position_3',
    'last_changed': <ANY>,
    'last_reported': <ANY>,
    'last_updated': <ANY>,
    'state': '0',
  })
# ---
# name: test_sensors[aqara_sensor_w100][sensor.climate_sensor_w100_current_switch_position_4-entry]
  EntityRegistryEntrySnapshot({
    'aliases': set({
    }),
    'area_id': None,
    'capabilities': dict({
      'state_class': <SensorStateClass.MEASUREMENT: 'measurement'>,
    }),
    'config_entry_id': <ANY>,
    'config_subentry_id': <ANY>,
    'device_class': None,
    'device_id': <ANY>,
    'disabled_by': None,
    'domain': 'sensor',
    'entity_category': <EntityCategory.DIAGNOSTIC: 'diagnostic'>,
    'entity_id': 'sensor.climate_sensor_w100_current_switch_position_4',
    'has_entity_name': True,
    'hidden_by': None,
    'icon': None,
    'id': <ANY>,
    'labels': set({
    }),
    'name': None,
    'options': dict({
    }),
    'original_device_class': None,
    'original_icon': None,
    'original_name': 'Current switch position (4)',
    'platform': 'matter',
    'previous_unique_id': None,
    'suggested_object_id': None,
    'supported_features': 0,
    'translation_key': 'switch_current_position',
    'unique_id': '00000000000004D2-000000000000004B-MatterNodeDevice-4-SwitchCurrentPosition-59-1',
    'unit_of_measurement': None,
  })
# ---
# name: test_sensors[aqara_sensor_w100][sensor.climate_sensor_w100_current_switch_position_4-state]
  StateSnapshot({
    'attributes': ReadOnlyDict({
      'friendly_name': 'Climate Sensor W100 Current switch position (4)',
      'state_class': <SensorStateClass.MEASUREMENT: 'measurement'>,
    }),
    'context': <ANY>,
    'entity_id': 'sensor.climate_sensor_w100_current_switch_position_4',
    'last_changed': <ANY>,
    'last_reported': <ANY>,
    'last_updated': <ANY>,
    'state': '0',
  })
# ---
# name: test_sensors[aqara_sensor_w100][sensor.climate_sensor_w100_current_switch_position_5-entry]
  EntityRegistryEntrySnapshot({
    'aliases': set({
    }),
    'area_id': None,
    'capabilities': dict({
      'state_class': <SensorStateClass.MEASUREMENT: 'measurement'>,
    }),
    'config_entry_id': <ANY>,
    'config_subentry_id': <ANY>,
    'device_class': None,
    'device_id': <ANY>,
    'disabled_by': None,
    'domain': 'sensor',
    'entity_category': <EntityCategory.DIAGNOSTIC: 'diagnostic'>,
    'entity_id': 'sensor.climate_sensor_w100_current_switch_position_5',
    'has_entity_name': True,
    'hidden_by': None,
    'icon': None,
    'id': <ANY>,
    'labels': set({
    }),
    'name': None,
    'options': dict({
    }),
    'original_device_class': None,
    'original_icon': None,
    'original_name': 'Current switch position (5)',
    'platform': 'matter',
    'previous_unique_id': None,
    'suggested_object_id': None,
    'supported_features': 0,
    'translation_key': 'switch_current_position',
    'unique_id': '00000000000004D2-000000000000004B-MatterNodeDevice-5-SwitchCurrentPosition-59-1',
    'unit_of_measurement': None,
  })
# ---
# name: test_sensors[aqara_sensor_w100][sensor.climate_sensor_w100_current_switch_position_5-state]
  StateSnapshot({
    'attributes': ReadOnlyDict({
      'friendly_name': 'Climate Sensor W100 Current switch position (5)',
      'state_class': <SensorStateClass.MEASUREMENT: 'measurement'>,
    }),
    'context': <ANY>,
    'entity_id': 'sensor.climate_sensor_w100_current_switch_position_5',
    'last_changed': <ANY>,
    'last_reported': <ANY>,
    'last_updated': <ANY>,
    'state': '0',
  })
# ---
# name: test_sensors[aqara_sensor_w100][sensor.climate_sensor_w100_humidity-entry]
  EntityRegistryEntrySnapshot({
    'aliases': set({
    }),
    'area_id': None,
    'capabilities': dict({
      'state_class': <SensorStateClass.MEASUREMENT: 'measurement'>,
    }),
    'config_entry_id': <ANY>,
    'config_subentry_id': <ANY>,
    'device_class': None,
    'device_id': <ANY>,
    'disabled_by': None,
    'domain': 'sensor',
    'entity_category': None,
    'entity_id': 'sensor.climate_sensor_w100_humidity',
    'has_entity_name': True,
    'hidden_by': None,
    'icon': None,
    'id': <ANY>,
    'labels': set({
    }),
    'name': None,
    'options': dict({
    }),
    'original_device_class': <SensorDeviceClass.HUMIDITY: 'humidity'>,
    'original_icon': None,
    'original_name': 'Humidity',
    'platform': 'matter',
    'previous_unique_id': None,
    'suggested_object_id': None,
    'supported_features': 0,
    'translation_key': None,
    'unique_id': '00000000000004D2-000000000000004B-MatterNodeDevice-2-HumiditySensor-1029-0',
    'unit_of_measurement': '%',
  })
# ---
# name: test_sensors[aqara_sensor_w100][sensor.climate_sensor_w100_humidity-state]
  StateSnapshot({
    'attributes': ReadOnlyDict({
      'device_class': 'humidity',
      'friendly_name': 'Climate Sensor W100 Humidity',
      'state_class': <SensorStateClass.MEASUREMENT: 'measurement'>,
      'unit_of_measurement': '%',
    }),
    'context': <ANY>,
    'entity_id': 'sensor.climate_sensor_w100_humidity',
    'last_changed': <ANY>,
    'last_reported': <ANY>,
    'last_updated': <ANY>,
    'state': '44.72',
  })
# ---
# name: test_sensors[aqara_sensor_w100][sensor.climate_sensor_w100_temperature-entry]
  EntityRegistryEntrySnapshot({
    'aliases': set({
    }),
    'area_id': None,
    'capabilities': dict({
      'state_class': <SensorStateClass.MEASUREMENT: 'measurement'>,
    }),
    'config_entry_id': <ANY>,
    'config_subentry_id': <ANY>,
    'device_class': None,
    'device_id': <ANY>,
    'disabled_by': None,
    'domain': 'sensor',
    'entity_category': None,
    'entity_id': 'sensor.climate_sensor_w100_temperature',
    'has_entity_name': True,
    'hidden_by': None,
    'icon': None,
    'id': <ANY>,
    'labels': set({
    }),
    'name': None,
    'options': dict({
      'sensor': dict({
        'suggested_display_precision': 1,
      }),
    }),
    'original_device_class': <SensorDeviceClass.TEMPERATURE: 'temperature'>,
    'original_icon': None,
    'original_name': 'Temperature',
    'platform': 'matter',
    'previous_unique_id': None,
    'suggested_object_id': None,
    'supported_features': 0,
    'translation_key': None,
    'unique_id': '00000000000004D2-000000000000004B-MatterNodeDevice-1-TemperatureSensor-1026-0',
    'unit_of_measurement': <UnitOfTemperature.CELSIUS: '°C'>,
  })
# ---
# name: test_sensors[aqara_sensor_w100][sensor.climate_sensor_w100_temperature-state]
  StateSnapshot({
    'attributes': ReadOnlyDict({
      'device_class': 'temperature',
      'friendly_name': 'Climate Sensor W100 Temperature',
      'state_class': <SensorStateClass.MEASUREMENT: 'measurement'>,
      'unit_of_measurement': <UnitOfTemperature.CELSIUS: '°C'>,
    }),
    'context': <ANY>,
    'entity_id': 'sensor.climate_sensor_w100_temperature',
    'last_changed': <ANY>,
    'last_reported': <ANY>,
    'last_updated': <ANY>,
    'state': '27.73',
  })
# ---
# name: test_sensors[aqara_thermostat_w500][sensor.floor_heating_thermostat_energy-entry]
  EntityRegistryEntrySnapshot({
    'aliases': set({
    }),
    'area_id': None,
    'capabilities': dict({
      'state_class': <SensorStateClass.TOTAL_INCREASING: 'total_increasing'>,
    }),
    'config_entry_id': <ANY>,
    'config_subentry_id': <ANY>,
    'device_class': None,
    'device_id': <ANY>,
    'disabled_by': None,
    'domain': 'sensor',
    'entity_category': <EntityCategory.DIAGNOSTIC: 'diagnostic'>,
    'entity_id': 'sensor.floor_heating_thermostat_energy',
    'has_entity_name': True,
    'hidden_by': None,
    'icon': None,
    'id': <ANY>,
    'labels': set({
    }),
    'name': None,
    'options': dict({
      'sensor': dict({
        'suggested_display_precision': 3,
      }),
      'sensor.private': dict({
        'suggested_unit_of_measurement': <UnitOfEnergy.KILO_WATT_HOUR: 'kWh'>,
      }),
    }),
    'original_device_class': <SensorDeviceClass.ENERGY: 'energy'>,
    'original_icon': None,
    'original_name': 'Energy',
    'platform': 'matter',
    'previous_unique_id': None,
    'suggested_object_id': None,
    'supported_features': 0,
    'translation_key': None,
    'unique_id': '00000000000004D2-0000000000000064-MatterNodeDevice-0-ElectricalEnergyMeasurementCumulativeEnergyImported-145-1',
    'unit_of_measurement': <UnitOfEnergy.KILO_WATT_HOUR: 'kWh'>,
  })
# ---
# name: test_sensors[aqara_thermostat_w500][sensor.floor_heating_thermostat_energy-state]
  StateSnapshot({
    'attributes': ReadOnlyDict({
      'device_class': 'energy',
      'friendly_name': 'Floor Heating Thermostat Energy',
      'state_class': <SensorStateClass.TOTAL_INCREASING: 'total_increasing'>,
      'unit_of_measurement': <UnitOfEnergy.KILO_WATT_HOUR: 'kWh'>,
    }),
    'context': <ANY>,
    'entity_id': 'sensor.floor_heating_thermostat_energy',
    'last_changed': <ANY>,
    'last_reported': <ANY>,
    'last_updated': <ANY>,
    'state': '0.0',
  })
# ---
# name: test_sensors[aqara_thermostat_w500][sensor.floor_heating_thermostat_humidity-entry]
  EntityRegistryEntrySnapshot({
    'aliases': set({
    }),
    'area_id': None,
    'capabilities': dict({
      'state_class': <SensorStateClass.MEASUREMENT: 'measurement'>,
    }),
    'config_entry_id': <ANY>,
    'config_subentry_id': <ANY>,
    'device_class': None,
    'device_id': <ANY>,
    'disabled_by': None,
    'domain': 'sensor',
    'entity_category': None,
    'entity_id': 'sensor.floor_heating_thermostat_humidity',
    'has_entity_name': True,
    'hidden_by': None,
    'icon': None,
    'id': <ANY>,
    'labels': set({
    }),
    'name': None,
    'options': dict({
    }),
    'original_device_class': <SensorDeviceClass.HUMIDITY: 'humidity'>,
    'original_icon': None,
    'original_name': 'Humidity',
    'platform': 'matter',
    'previous_unique_id': None,
    'suggested_object_id': None,
    'supported_features': 0,
    'translation_key': None,
    'unique_id': '00000000000004D2-0000000000000064-MatterNodeDevice-2-HumiditySensor-1029-0',
    'unit_of_measurement': '%',
  })
# ---
# name: test_sensors[aqara_thermostat_w500][sensor.floor_heating_thermostat_humidity-state]
  StateSnapshot({
    'attributes': ReadOnlyDict({
      'device_class': 'humidity',
      'friendly_name': 'Floor Heating Thermostat Humidity',
      'state_class': <SensorStateClass.MEASUREMENT: 'measurement'>,
      'unit_of_measurement': '%',
    }),
    'context': <ANY>,
    'entity_id': 'sensor.floor_heating_thermostat_humidity',
    'last_changed': <ANY>,
    'last_reported': <ANY>,
    'last_updated': <ANY>,
    'state': '59.0',
  })
# ---
# name: test_sensors[aqara_thermostat_w500][sensor.floor_heating_thermostat_temperature-entry]
  EntityRegistryEntrySnapshot({
    'aliases': set({
    }),
    'area_id': None,
    'capabilities': dict({
      'state_class': <SensorStateClass.MEASUREMENT: 'measurement'>,
    }),
    'config_entry_id': <ANY>,
    'config_subentry_id': <ANY>,
    'device_class': None,
    'device_id': <ANY>,
    'disabled_by': None,
    'domain': 'sensor',
    'entity_category': None,
    'entity_id': 'sensor.floor_heating_thermostat_temperature',
    'has_entity_name': True,
    'hidden_by': None,
    'icon': None,
    'id': <ANY>,
    'labels': set({
    }),
    'name': None,
    'options': dict({
      'sensor': dict({
        'suggested_display_precision': 1,
      }),
    }),
    'original_device_class': <SensorDeviceClass.TEMPERATURE: 'temperature'>,
    'original_icon': None,
    'original_name': 'Temperature',
    'platform': 'matter',
    'previous_unique_id': None,
    'suggested_object_id': None,
    'supported_features': 0,
    'translation_key': None,
    'unique_id': '00000000000004D2-0000000000000064-MatterNodeDevice-1-ThermostatLocalTemperature-513-0',
    'unit_of_measurement': <UnitOfTemperature.CELSIUS: '°C'>,
  })
# ---
# name: test_sensors[aqara_thermostat_w500][sensor.floor_heating_thermostat_temperature-state]
  StateSnapshot({
    'attributes': ReadOnlyDict({
      'device_class': 'temperature',
      'friendly_name': 'Floor Heating Thermostat Temperature',
      'state_class': <SensorStateClass.MEASUREMENT: 'measurement'>,
      'unit_of_measurement': <UnitOfTemperature.CELSIUS: '°C'>,
    }),
    'context': <ANY>,
    'entity_id': 'sensor.floor_heating_thermostat_temperature',
    'last_changed': <ANY>,
    'last_reported': <ANY>,
    'last_updated': <ANY>,
    'state': '21.18',
  })
# ---
# name: test_sensors[aqara_u200][sensor.aqara_smart_lock_u200_battery-entry]
  EntityRegistryEntrySnapshot({
    'aliases': set({
    }),
    'area_id': None,
    'capabilities': dict({
      'state_class': <SensorStateClass.MEASUREMENT: 'measurement'>,
    }),
    'config_entry_id': <ANY>,
    'config_subentry_id': <ANY>,
    'device_class': None,
    'device_id': <ANY>,
    'disabled_by': None,
    'domain': 'sensor',
    'entity_category': <EntityCategory.DIAGNOSTIC: 'diagnostic'>,
    'entity_id': 'sensor.aqara_smart_lock_u200_battery',
    'has_entity_name': True,
    'hidden_by': None,
    'icon': None,
    'id': <ANY>,
    'labels': set({
    }),
    'name': None,
    'options': dict({
    }),
    'original_device_class': <SensorDeviceClass.BATTERY: 'battery'>,
    'original_icon': None,
    'original_name': 'Battery',
    'platform': 'matter',
    'previous_unique_id': None,
    'suggested_object_id': None,
    'supported_features': 0,
    'translation_key': None,
    'unique_id': '00000000000004D2-0000000000000014-MatterNodeDevice-2-PowerSource-47-12',
    'unit_of_measurement': '%',
  })
# ---
# name: test_sensors[aqara_u200][sensor.aqara_smart_lock_u200_battery-state]
  StateSnapshot({
    'attributes': ReadOnlyDict({
      'device_class': 'battery',
      'friendly_name': 'Aqara Smart Lock U200 Battery',
      'state_class': <SensorStateClass.MEASUREMENT: 'measurement'>,
      'unit_of_measurement': '%',
    }),
    'context': <ANY>,
    'entity_id': 'sensor.aqara_smart_lock_u200_battery',
    'last_changed': <ANY>,
    'last_reported': <ANY>,
    'last_updated': <ANY>,
    'state': '40',
  })
# ---
# name: test_sensors[aqara_u200][sensor.aqara_smart_lock_u200_battery_voltage-entry]
  EntityRegistryEntrySnapshot({
    'aliases': set({
    }),
    'area_id': None,
    'capabilities': dict({
      'state_class': <SensorStateClass.MEASUREMENT: 'measurement'>,
    }),
    'config_entry_id': <ANY>,
    'config_subentry_id': <ANY>,
    'device_class': None,
    'device_id': <ANY>,
    'disabled_by': None,
    'domain': 'sensor',
    'entity_category': <EntityCategory.DIAGNOSTIC: 'diagnostic'>,
    'entity_id': 'sensor.aqara_smart_lock_u200_battery_voltage',
    'has_entity_name': True,
    'hidden_by': None,
    'icon': None,
    'id': <ANY>,
    'labels': set({
    }),
    'name': None,
    'options': dict({
      'sensor': dict({
        'suggested_display_precision': 0,
      }),
      'sensor.private': dict({
        'suggested_unit_of_measurement': <UnitOfElectricPotential.VOLT: 'V'>,
      }),
    }),
    'original_device_class': <SensorDeviceClass.VOLTAGE: 'voltage'>,
    'original_icon': None,
    'original_name': 'Battery voltage',
    'platform': 'matter',
    'previous_unique_id': None,
    'suggested_object_id': None,
    'supported_features': 0,
    'translation_key': 'battery_voltage',
    'unique_id': '00000000000004D2-0000000000000014-MatterNodeDevice-2-PowerSourceBatVoltage-47-11',
    'unit_of_measurement': <UnitOfElectricPotential.VOLT: 'V'>,
  })
# ---
# name: test_sensors[aqara_u200][sensor.aqara_smart_lock_u200_battery_voltage-state]
  StateSnapshot({
    'attributes': ReadOnlyDict({
      'device_class': 'voltage',
      'friendly_name': 'Aqara Smart Lock U200 Battery voltage',
      'state_class': <SensorStateClass.MEASUREMENT: 'measurement'>,
      'unit_of_measurement': <UnitOfElectricPotential.VOLT: 'V'>,
    }),
    'context': <ANY>,
    'entity_id': 'sensor.aqara_smart_lock_u200_battery_voltage',
    'last_changed': <ANY>,
    'last_reported': <ANY>,
    'last_updated': <ANY>,
    'state': '7.4',
  })
# ---
# name: test_sensors[battery_storage][sensor.mock_battery_storage_active_current-entry]
  EntityRegistryEntrySnapshot({
    'aliases': set({
    }),
    'area_id': None,
    'capabilities': dict({
      'state_class': <SensorStateClass.MEASUREMENT: 'measurement'>,
    }),
    'config_entry_id': <ANY>,
    'config_subentry_id': <ANY>,
    'device_class': None,
    'device_id': <ANY>,
    'disabled_by': None,
    'domain': 'sensor',
    'entity_category': <EntityCategory.DIAGNOSTIC: 'diagnostic'>,
    'entity_id': 'sensor.mock_battery_storage_active_current',
    'has_entity_name': True,
    'hidden_by': None,
    'icon': None,
    'id': <ANY>,
    'labels': set({
    }),
    'name': None,
    'options': dict({
      'sensor': dict({
        'suggested_display_precision': 2,
      }),
      'sensor.private': dict({
        'suggested_unit_of_measurement': <UnitOfElectricCurrent.AMPERE: 'A'>,
      }),
    }),
    'original_device_class': <SensorDeviceClass.CURRENT: 'current'>,
    'original_icon': None,
    'original_name': 'Active current',
    'platform': 'matter',
    'previous_unique_id': None,
    'suggested_object_id': None,
    'supported_features': 0,
    'translation_key': 'active_current',
    'unique_id': '00000000000004D2-0000000000000019-MatterNodeDevice-1-ElectricalPowerMeasurementActiveCurrent-144-5',
    'unit_of_measurement': <UnitOfElectricCurrent.AMPERE: 'A'>,
  })
# ---
# name: test_sensors[battery_storage][sensor.mock_battery_storage_active_current-state]
  StateSnapshot({
    'attributes': ReadOnlyDict({
      'device_class': 'current',
      'friendly_name': 'Mock Battery Storage Active current',
      'state_class': <SensorStateClass.MEASUREMENT: 'measurement'>,
      'unit_of_measurement': <UnitOfElectricCurrent.AMPERE: 'A'>,
    }),
    'context': <ANY>,
    'entity_id': 'sensor.mock_battery_storage_active_current',
    'last_changed': <ANY>,
    'last_reported': <ANY>,
    'last_updated': <ANY>,
    'state': '0.0',
  })
# ---
# name: test_sensors[battery_storage][sensor.mock_battery_storage_appliance_energy_state-entry]
  EntityRegistryEntrySnapshot({
    'aliases': set({
    }),
    'area_id': None,
    'capabilities': dict({
      'options': list([
        'offline',
        'online',
        'fault',
        'power_adjust_active',
        'paused',
      ]),
    }),
    'config_entry_id': <ANY>,
    'config_subentry_id': <ANY>,
    'device_class': None,
    'device_id': <ANY>,
    'disabled_by': None,
    'domain': 'sensor',
    'entity_category': <EntityCategory.DIAGNOSTIC: 'diagnostic'>,
    'entity_id': 'sensor.mock_battery_storage_appliance_energy_state',
    'has_entity_name': True,
    'hidden_by': None,
    'icon': None,
    'id': <ANY>,
    'labels': set({
    }),
    'name': None,
    'options': dict({
    }),
    'original_device_class': <SensorDeviceClass.ENUM: 'enum'>,
    'original_icon': None,
    'original_name': 'Appliance energy state',
    'platform': 'matter',
    'previous_unique_id': None,
    'suggested_object_id': None,
    'supported_features': 0,
    'translation_key': 'esa_state',
    'unique_id': '00000000000004D2-0000000000000019-MatterNodeDevice-1-ESAState-152-2',
    'unit_of_measurement': None,
  })
# ---
# name: test_sensors[battery_storage][sensor.mock_battery_storage_appliance_energy_state-state]
  StateSnapshot({
    'attributes': ReadOnlyDict({
      'device_class': 'enum',
      'friendly_name': 'Mock Battery Storage Appliance energy state',
      'options': list([
        'offline',
        'online',
        'fault',
        'power_adjust_active',
        'paused',
      ]),
    }),
    'context': <ANY>,
    'entity_id': 'sensor.mock_battery_storage_appliance_energy_state',
    'last_changed': <ANY>,
    'last_reported': <ANY>,
    'last_updated': <ANY>,
    'state': 'online',
  })
# ---
# name: test_sensors[battery_storage][sensor.mock_battery_storage_battery-entry]
  EntityRegistryEntrySnapshot({
    'aliases': set({
    }),
    'area_id': None,
    'capabilities': dict({
      'state_class': <SensorStateClass.MEASUREMENT: 'measurement'>,
    }),
    'config_entry_id': <ANY>,
    'config_subentry_id': <ANY>,
    'device_class': None,
    'device_id': <ANY>,
    'disabled_by': None,
    'domain': 'sensor',
    'entity_category': <EntityCategory.DIAGNOSTIC: 'diagnostic'>,
    'entity_id': 'sensor.mock_battery_storage_battery',
    'has_entity_name': True,
    'hidden_by': None,
    'icon': None,
    'id': <ANY>,
    'labels': set({
    }),
    'name': None,
    'options': dict({
    }),
    'original_device_class': <SensorDeviceClass.BATTERY: 'battery'>,
    'original_icon': None,
    'original_name': 'Battery',
    'platform': 'matter',
    'previous_unique_id': None,
    'suggested_object_id': None,
    'supported_features': 0,
    'translation_key': None,
    'unique_id': '00000000000004D2-0000000000000019-MatterNodeDevice-1-PowerSource-47-12',
    'unit_of_measurement': '%',
  })
# ---
# name: test_sensors[battery_storage][sensor.mock_battery_storage_battery-state]
  StateSnapshot({
    'attributes': ReadOnlyDict({
      'device_class': 'battery',
      'friendly_name': 'Mock Battery Storage Battery',
      'state_class': <SensorStateClass.MEASUREMENT: 'measurement'>,
      'unit_of_measurement': '%',
    }),
    'context': <ANY>,
    'entity_id': 'sensor.mock_battery_storage_battery',
    'last_changed': <ANY>,
    'last_reported': <ANY>,
    'last_updated': <ANY>,
    'state': '90',
  })
# ---
# name: test_sensors[battery_storage][sensor.mock_battery_storage_battery_voltage-entry]
  EntityRegistryEntrySnapshot({
    'aliases': set({
    }),
    'area_id': None,
    'capabilities': dict({
      'state_class': <SensorStateClass.MEASUREMENT: 'measurement'>,
    }),
    'config_entry_id': <ANY>,
    'config_subentry_id': <ANY>,
    'device_class': None,
    'device_id': <ANY>,
    'disabled_by': None,
    'domain': 'sensor',
    'entity_category': <EntityCategory.DIAGNOSTIC: 'diagnostic'>,
    'entity_id': 'sensor.mock_battery_storage_battery_voltage',
    'has_entity_name': True,
    'hidden_by': None,
    'icon': None,
    'id': <ANY>,
    'labels': set({
    }),
    'name': None,
    'options': dict({
      'sensor': dict({
        'suggested_display_precision': 0,
      }),
      'sensor.private': dict({
        'suggested_unit_of_measurement': <UnitOfElectricPotential.VOLT: 'V'>,
      }),
    }),
    'original_device_class': <SensorDeviceClass.VOLTAGE: 'voltage'>,
    'original_icon': None,
    'original_name': 'Battery voltage',
    'platform': 'matter',
    'previous_unique_id': None,
    'suggested_object_id': None,
    'supported_features': 0,
    'translation_key': 'battery_voltage',
    'unique_id': '00000000000004D2-0000000000000019-MatterNodeDevice-1-PowerSourceBatVoltage-47-11',
    'unit_of_measurement': <UnitOfElectricPotential.VOLT: 'V'>,
  })
# ---
# name: test_sensors[battery_storage][sensor.mock_battery_storage_battery_voltage-state]
  StateSnapshot({
    'attributes': ReadOnlyDict({
      'device_class': 'voltage',
      'friendly_name': 'Mock Battery Storage Battery voltage',
      'state_class': <SensorStateClass.MEASUREMENT: 'measurement'>,
      'unit_of_measurement': <UnitOfElectricPotential.VOLT: 'V'>,
    }),
    'context': <ANY>,
    'entity_id': 'sensor.mock_battery_storage_battery_voltage',
    'last_changed': <ANY>,
    'last_reported': <ANY>,
    'last_updated': <ANY>,
    'state': '48.0',
  })
# ---
# name: test_sensors[battery_storage][sensor.mock_battery_storage_energy_optimization_opt_out-entry]
  EntityRegistryEntrySnapshot({
    'aliases': set({
    }),
    'area_id': None,
    'capabilities': dict({
      'options': list([
        'no_opt_out',
        'local_opt_out',
        'grid_opt_out',
        'opt_out',
      ]),
    }),
    'config_entry_id': <ANY>,
    'config_subentry_id': <ANY>,
    'device_class': None,
    'device_id': <ANY>,
    'disabled_by': None,
    'domain': 'sensor',
    'entity_category': <EntityCategory.DIAGNOSTIC: 'diagnostic'>,
    'entity_id': 'sensor.mock_battery_storage_energy_optimization_opt_out',
    'has_entity_name': True,
    'hidden_by': None,
    'icon': None,
    'id': <ANY>,
    'labels': set({
    }),
    'name': None,
    'options': dict({
    }),
    'original_device_class': <SensorDeviceClass.ENUM: 'enum'>,
    'original_icon': None,
    'original_name': 'Energy optimization opt-out',
    'platform': 'matter',
    'previous_unique_id': None,
    'suggested_object_id': None,
    'supported_features': 0,
    'translation_key': 'esa_opt_out_state',
    'unique_id': '00000000000004D2-0000000000000019-MatterNodeDevice-1-ESAOptOutState-152-7',
    'unit_of_measurement': None,
  })
# ---
# name: test_sensors[battery_storage][sensor.mock_battery_storage_energy_optimization_opt_out-state]
  StateSnapshot({
    'attributes': ReadOnlyDict({
      'device_class': 'enum',
      'friendly_name': 'Mock Battery Storage Energy optimization opt-out',
      'options': list([
        'no_opt_out',
        'local_opt_out',
        'grid_opt_out',
        'opt_out',
      ]),
    }),
    'context': <ANY>,
    'entity_id': 'sensor.mock_battery_storage_energy_optimization_opt_out',
    'last_changed': <ANY>,
    'last_reported': <ANY>,
    'last_updated': <ANY>,
    'state': 'no_opt_out',
  })
# ---
# name: test_sensors[battery_storage][sensor.mock_battery_storage_power-entry]
  EntityRegistryEntrySnapshot({
    'aliases': set({
    }),
    'area_id': None,
    'capabilities': dict({
      'state_class': <SensorStateClass.MEASUREMENT: 'measurement'>,
    }),
    'config_entry_id': <ANY>,
    'config_subentry_id': <ANY>,
    'device_class': None,
    'device_id': <ANY>,
    'disabled_by': None,
    'domain': 'sensor',
    'entity_category': <EntityCategory.DIAGNOSTIC: 'diagnostic'>,
    'entity_id': 'sensor.mock_battery_storage_power',
    'has_entity_name': True,
    'hidden_by': None,
    'icon': None,
    'id': <ANY>,
    'labels': set({
    }),
    'name': None,
    'options': dict({
      'sensor': dict({
        'suggested_display_precision': 2,
      }),
      'sensor.private': dict({
        'suggested_unit_of_measurement': <UnitOfPower.WATT: 'W'>,
      }),
    }),
    'original_device_class': <SensorDeviceClass.POWER: 'power'>,
    'original_icon': None,
    'original_name': 'Power',
    'platform': 'matter',
    'previous_unique_id': None,
    'suggested_object_id': None,
    'supported_features': 0,
    'translation_key': None,
    'unique_id': '00000000000004D2-0000000000000019-MatterNodeDevice-1-ElectricalPowerMeasurementWatt-144-8',
    'unit_of_measurement': <UnitOfPower.WATT: 'W'>,
  })
# ---
# name: test_sensors[battery_storage][sensor.mock_battery_storage_power-state]
  StateSnapshot({
    'attributes': ReadOnlyDict({
      'device_class': 'power',
      'friendly_name': 'Mock Battery Storage Power',
      'state_class': <SensorStateClass.MEASUREMENT: 'measurement'>,
      'unit_of_measurement': <UnitOfPower.WATT: 'W'>,
    }),
    'context': <ANY>,
    'entity_id': 'sensor.mock_battery_storage_power',
    'last_changed': <ANY>,
    'last_reported': <ANY>,
    'last_updated': <ANY>,
    'state': '0.0',
  })
# ---
# name: test_sensors[battery_storage][sensor.mock_battery_storage_time_remaining-entry]
  EntityRegistryEntrySnapshot({
    'aliases': set({
    }),
    'area_id': None,
    'capabilities': dict({
      'state_class': <SensorStateClass.MEASUREMENT: 'measurement'>,
    }),
    'config_entry_id': <ANY>,
    'config_subentry_id': <ANY>,
    'device_class': None,
    'device_id': <ANY>,
    'disabled_by': None,
    'domain': 'sensor',
    'entity_category': <EntityCategory.DIAGNOSTIC: 'diagnostic'>,
    'entity_id': 'sensor.mock_battery_storage_time_remaining',
    'has_entity_name': True,
    'hidden_by': None,
    'icon': None,
    'id': <ANY>,
    'labels': set({
    }),
    'name': None,
    'options': dict({
      'sensor': dict({
        'suggested_display_precision': 2,
      }),
      'sensor.private': dict({
        'suggested_unit_of_measurement': <UnitOfTime.MINUTES: 'min'>,
      }),
    }),
    'original_device_class': <SensorDeviceClass.DURATION: 'duration'>,
    'original_icon': None,
    'original_name': 'Time remaining',
    'platform': 'matter',
    'previous_unique_id': None,
    'suggested_object_id': None,
    'supported_features': 0,
    'translation_key': 'battery_time_remaining',
    'unique_id': '00000000000004D2-0000000000000019-MatterNodeDevice-1-PowerSourceBatTimeRemaining-47-13',
    'unit_of_measurement': <UnitOfTime.MINUTES: 'min'>,
  })
# ---
# name: test_sensors[battery_storage][sensor.mock_battery_storage_time_remaining-state]
  StateSnapshot({
    'attributes': ReadOnlyDict({
      'device_class': 'duration',
      'friendly_name': 'Mock Battery Storage Time remaining',
      'state_class': <SensorStateClass.MEASUREMENT: 'measurement'>,
      'unit_of_measurement': <UnitOfTime.MINUTES: 'min'>,
    }),
    'context': <ANY>,
    'entity_id': 'sensor.mock_battery_storage_time_remaining',
    'last_changed': <ANY>,
    'last_reported': <ANY>,
    'last_updated': <ANY>,
    'state': '120.0',
  })
# ---
# name: test_sensors[battery_storage][sensor.mock_battery_storage_time_to_full_charge-entry]
  EntityRegistryEntrySnapshot({
    'aliases': set({
    }),
    'area_id': None,
    'capabilities': dict({
      'state_class': <SensorStateClass.MEASUREMENT: 'measurement'>,
    }),
    'config_entry_id': <ANY>,
    'config_subentry_id': <ANY>,
    'device_class': None,
    'device_id': <ANY>,
    'disabled_by': None,
    'domain': 'sensor',
    'entity_category': <EntityCategory.DIAGNOSTIC: 'diagnostic'>,
    'entity_id': 'sensor.mock_battery_storage_time_to_full_charge',
    'has_entity_name': True,
    'hidden_by': None,
    'icon': None,
    'id': <ANY>,
    'labels': set({
    }),
    'name': None,
    'options': dict({
      'sensor': dict({
        'suggested_display_precision': 2,
      }),
      'sensor.private': dict({
        'suggested_unit_of_measurement': <UnitOfTime.MINUTES: 'min'>,
      }),
    }),
    'original_device_class': <SensorDeviceClass.DURATION: 'duration'>,
    'original_icon': None,
    'original_name': 'Time to full charge',
    'platform': 'matter',
    'previous_unique_id': None,
    'suggested_object_id': None,
    'supported_features': 0,
    'translation_key': 'battery_time_to_full_charge',
    'unique_id': '00000000000004D2-0000000000000019-MatterNodeDevice-1-PowerSourceBatTimeToFullCharge-47-27',
    'unit_of_measurement': <UnitOfTime.MINUTES: 'min'>,
  })
# ---
# name: test_sensors[battery_storage][sensor.mock_battery_storage_time_to_full_charge-state]
  StateSnapshot({
    'attributes': ReadOnlyDict({
      'device_class': 'duration',
      'friendly_name': 'Mock Battery Storage Time to full charge',
      'state_class': <SensorStateClass.MEASUREMENT: 'measurement'>,
      'unit_of_measurement': <UnitOfTime.MINUTES: 'min'>,
    }),
    'context': <ANY>,
    'entity_id': 'sensor.mock_battery_storage_time_to_full_charge',
    'last_changed': <ANY>,
    'last_reported': <ANY>,
    'last_updated': <ANY>,
    'state': '30.0',
  })
# ---
# name: test_sensors[battery_storage][sensor.mock_battery_storage_voltage-entry]
  EntityRegistryEntrySnapshot({
    'aliases': set({
    }),
    'area_id': None,
    'capabilities': dict({
      'state_class': <SensorStateClass.MEASUREMENT: 'measurement'>,
    }),
    'config_entry_id': <ANY>,
    'config_subentry_id': <ANY>,
    'device_class': None,
    'device_id': <ANY>,
    'disabled_by': None,
    'domain': 'sensor',
    'entity_category': <EntityCategory.DIAGNOSTIC: 'diagnostic'>,
    'entity_id': 'sensor.mock_battery_storage_voltage',
    'has_entity_name': True,
    'hidden_by': None,
    'icon': None,
    'id': <ANY>,
    'labels': set({
    }),
    'name': None,
    'options': dict({
      'sensor': dict({
        'suggested_display_precision': 0,
      }),
      'sensor.private': dict({
        'suggested_unit_of_measurement': <UnitOfElectricPotential.VOLT: 'V'>,
      }),
    }),
    'original_device_class': <SensorDeviceClass.VOLTAGE: 'voltage'>,
    'original_icon': None,
    'original_name': 'Voltage',
    'platform': 'matter',
    'previous_unique_id': None,
    'suggested_object_id': None,
    'supported_features': 0,
    'translation_key': 'voltage',
    'unique_id': '00000000000004D2-0000000000000019-MatterNodeDevice-1-ElectricalPowerMeasurementVoltage-144-4',
    'unit_of_measurement': <UnitOfElectricPotential.VOLT: 'V'>,
  })
# ---
# name: test_sensors[battery_storage][sensor.mock_battery_storage_voltage-state]
  StateSnapshot({
    'attributes': ReadOnlyDict({
      'device_class': 'voltage',
      'friendly_name': 'Mock Battery Storage Voltage',
      'state_class': <SensorStateClass.MEASUREMENT: 'measurement'>,
      'unit_of_measurement': <UnitOfElectricPotential.VOLT: 'V'>,
    }),
    'context': <ANY>,
    'entity_id': 'sensor.mock_battery_storage_voltage',
    'last_changed': <ANY>,
    'last_reported': <ANY>,
    'last_updated': <ANY>,
    'state': '0.0',
  })
# ---
# name: test_sensors[cooktop][sensor.mock_cooktop_temperature-entry]
  EntityRegistryEntrySnapshot({
    'aliases': set({
    }),
    'area_id': None,
    'capabilities': dict({
      'state_class': <SensorStateClass.MEASUREMENT: 'measurement'>,
    }),
    'config_entry_id': <ANY>,
    'config_subentry_id': <ANY>,
    'device_class': None,
    'device_id': <ANY>,
    'disabled_by': None,
    'domain': 'sensor',
    'entity_category': None,
    'entity_id': 'sensor.mock_cooktop_temperature',
    'has_entity_name': True,
    'hidden_by': None,
    'icon': None,
    'id': <ANY>,
    'labels': set({
    }),
    'name': None,
    'options': dict({
      'sensor': dict({
        'suggested_display_precision': 1,
      }),
    }),
    'original_device_class': <SensorDeviceClass.TEMPERATURE: 'temperature'>,
    'original_icon': None,
    'original_name': 'Temperature',
    'platform': 'matter',
    'previous_unique_id': None,
    'suggested_object_id': None,
    'supported_features': 0,
    'translation_key': None,
    'unique_id': '00000000000004D2-0000000000000003-MatterNodeDevice-2-TemperatureSensor-1026-0',
    'unit_of_measurement': <UnitOfTemperature.CELSIUS: '°C'>,
  })
# ---
# name: test_sensors[cooktop][sensor.mock_cooktop_temperature-state]
  StateSnapshot({
    'attributes': ReadOnlyDict({
      'device_class': 'temperature',
      'friendly_name': 'Mock Cooktop Temperature',
      'state_class': <SensorStateClass.MEASUREMENT: 'measurement'>,
      'unit_of_measurement': <UnitOfTemperature.CELSIUS: '°C'>,
    }),
    'context': <ANY>,
    'entity_id': 'sensor.mock_cooktop_temperature',
    'last_changed': <ANY>,
    'last_reported': <ANY>,
    'last_updated': <ANY>,
    'state': '180.0',
  })
# ---
# name: test_sensors[eberle_ute3000][sensor.connected_thermostat_ute_3000_heating_demand-entry]
  EntityRegistryEntrySnapshot({
    'aliases': set({
    }),
    'area_id': None,
    'capabilities': None,
    'config_entry_id': <ANY>,
    'config_subentry_id': <ANY>,
    'device_class': None,
    'device_id': <ANY>,
    'disabled_by': None,
    'domain': 'sensor',
    'entity_category': <EntityCategory.DIAGNOSTIC: 'diagnostic'>,
    'entity_id': 'sensor.connected_thermostat_ute_3000_heating_demand',
    'has_entity_name': True,
    'hidden_by': None,
    'icon': None,
    'id': <ANY>,
    'labels': set({
    }),
    'name': None,
    'options': dict({
    }),
    'original_device_class': None,
    'original_icon': None,
    'original_name': 'Heating demand',
    'platform': 'matter',
    'previous_unique_id': None,
    'suggested_object_id': None,
    'supported_features': 0,
    'translation_key': 'pi_heating_demand',
    'unique_id': '00000000000004D2-0000000000000014-MatterNodeDevice-1-ThermostatPIHeatingDemand-513-8',
    'unit_of_measurement': '%',
  })
# ---
# name: test_sensors[eberle_ute3000][sensor.connected_thermostat_ute_3000_heating_demand-state]
  StateSnapshot({
    'attributes': ReadOnlyDict({
      'friendly_name': 'Connected Thermostat UTE 3000 Heating demand',
      'unit_of_measurement': '%',
    }),
    'context': <ANY>,
    'entity_id': 'sensor.connected_thermostat_ute_3000_heating_demand',
    'last_changed': <ANY>,
    'last_reported': <ANY>,
    'last_updated': <ANY>,
    'state': '100',
  })
# ---
# name: test_sensors[eberle_ute3000][sensor.connected_thermostat_ute_3000_temperature-entry]
  EntityRegistryEntrySnapshot({
    'aliases': set({
    }),
    'area_id': None,
    'capabilities': dict({
      'state_class': <SensorStateClass.MEASUREMENT: 'measurement'>,
    }),
    'config_entry_id': <ANY>,
    'config_subentry_id': <ANY>,
    'device_class': None,
    'device_id': <ANY>,
    'disabled_by': None,
    'domain': 'sensor',
    'entity_category': None,
    'entity_id': 'sensor.connected_thermostat_ute_3000_temperature',
    'has_entity_name': True,
    'hidden_by': None,
    'icon': None,
    'id': <ANY>,
    'labels': set({
    }),
    'name': None,
    'options': dict({
      'sensor': dict({
        'suggested_display_precision': 1,
      }),
    }),
    'original_device_class': <SensorDeviceClass.TEMPERATURE: 'temperature'>,
    'original_icon': None,
    'original_name': 'Temperature',
    'platform': 'matter',
    'previous_unique_id': None,
    'suggested_object_id': None,
    'supported_features': 0,
    'translation_key': None,
    'unique_id': '00000000000004D2-0000000000000014-MatterNodeDevice-1-ThermostatLocalTemperature-513-0',
    'unit_of_measurement': <UnitOfTemperature.CELSIUS: '°C'>,
  })
# ---
# name: test_sensors[eberle_ute3000][sensor.connected_thermostat_ute_3000_temperature-state]
  StateSnapshot({
    'attributes': ReadOnlyDict({
      'device_class': 'temperature',
      'friendly_name': 'Connected Thermostat UTE 3000 Temperature',
      'state_class': <SensorStateClass.MEASUREMENT: 'measurement'>,
      'unit_of_measurement': <UnitOfTemperature.CELSIUS: '°C'>,
    }),
    'context': <ANY>,
    'entity_id': 'sensor.connected_thermostat_ute_3000_temperature',
    'last_changed': <ANY>,
    'last_reported': <ANY>,
    'last_updated': <ANY>,
    'state': '22.5',
  })
# ---
# name: test_sensors[ecovacs_deebot][sensor.ecodeebot_battery-entry]
  EntityRegistryEntrySnapshot({
    'aliases': set({
    }),
    'area_id': None,
    'capabilities': dict({
      'state_class': <SensorStateClass.MEASUREMENT: 'measurement'>,
    }),
    'config_entry_id': <ANY>,
    'config_subentry_id': <ANY>,
    'device_class': None,
    'device_id': <ANY>,
    'disabled_by': None,
    'domain': 'sensor',
    'entity_category': <EntityCategory.DIAGNOSTIC: 'diagnostic'>,
    'entity_id': 'sensor.ecodeebot_battery',
    'has_entity_name': True,
    'hidden_by': None,
    'icon': None,
    'id': <ANY>,
    'labels': set({
    }),
    'name': None,
    'options': dict({
    }),
    'original_device_class': <SensorDeviceClass.BATTERY: 'battery'>,
    'original_icon': None,
    'original_name': 'Battery',
    'platform': 'matter',
    'previous_unique_id': None,
    'suggested_object_id': None,
    'supported_features': 0,
    'translation_key': None,
    'unique_id': '00000000000004D2-000000000000002F-MatterNodeDevice-1-PowerSource-47-12',
    'unit_of_measurement': '%',
  })
# ---
# name: test_sensors[ecovacs_deebot][sensor.ecodeebot_battery-state]
  StateSnapshot({
    'attributes': ReadOnlyDict({
      'device_class': 'battery',
      'friendly_name': 'ecodeebot Battery',
      'state_class': <SensorStateClass.MEASUREMENT: 'measurement'>,
      'unit_of_measurement': '%',
    }),
    'context': <ANY>,
    'entity_id': 'sensor.ecodeebot_battery',
    'last_changed': <ANY>,
    'last_reported': <ANY>,
    'last_updated': <ANY>,
    'state': '100',
  })
# ---
# name: test_sensors[ecovacs_deebot][sensor.ecodeebot_battery_charge_state-entry]
  EntityRegistryEntrySnapshot({
    'aliases': set({
    }),
    'area_id': None,
    'capabilities': dict({
      'options': list([
        'not_charging',
        'charging',
        'full_charge',
      ]),
    }),
    'config_entry_id': <ANY>,
    'config_subentry_id': <ANY>,
    'device_class': None,
    'device_id': <ANY>,
    'disabled_by': None,
    'domain': 'sensor',
    'entity_category': <EntityCategory.DIAGNOSTIC: 'diagnostic'>,
    'entity_id': 'sensor.ecodeebot_battery_charge_state',
    'has_entity_name': True,
    'hidden_by': None,
    'icon': None,
    'id': <ANY>,
    'labels': set({
    }),
    'name': None,
    'options': dict({
    }),
    'original_device_class': <SensorDeviceClass.ENUM: 'enum'>,
    'original_icon': None,
    'original_name': 'Battery charge state',
    'platform': 'matter',
    'previous_unique_id': None,
    'suggested_object_id': None,
    'supported_features': 0,
    'translation_key': 'battery_charge_state',
    'unique_id': '00000000000004D2-000000000000002F-MatterNodeDevice-1-PowerSourceBatChargeState-47-26',
    'unit_of_measurement': None,
  })
# ---
# name: test_sensors[ecovacs_deebot][sensor.ecodeebot_battery_charge_state-state]
  StateSnapshot({
    'attributes': ReadOnlyDict({
      'device_class': 'enum',
      'friendly_name': 'ecodeebot Battery charge state',
      'options': list([
        'not_charging',
        'charging',
        'full_charge',
      ]),
    }),
    'context': <ANY>,
    'entity_id': 'sensor.ecodeebot_battery_charge_state',
    'last_changed': <ANY>,
    'last_reported': <ANY>,
    'last_updated': <ANY>,
    'state': 'full_charge',
  })
# ---
# name: test_sensors[ecovacs_deebot][sensor.ecodeebot_current_phase-entry]
  EntityRegistryEntrySnapshot({
    'aliases': set({
    }),
    'area_id': None,
    'capabilities': dict({
      'options': list([
        'Return',
        'Goto',
        'Idle',
        'Relocation',
        'Remote Control',
        'AI Guide',
        'Check Point',
        'Patrol',
        'Auto Collect Dirt',
        'Aroma',
        'Fast Build Map',
        'WakeUp',
        'Wash Mop',
        'Dry Mop',
        'Come Clean',
        'Return Wash Mop',
        'Find Pet',
        'Self Clean',
        'Return Collect Dirt',
        'Return Collect And Wash',
        'Scene Clean',
        'Point Clean',
        'Trustship Clean',
        'General Clean',
        'Hand Collect Dirt',
        'One Key Down',
        'Find Child',
        'Pump Water',
        'Dry Clean',
        'Smart Clean',
      ]),
    }),
    'config_entry_id': <ANY>,
    'config_subentry_id': <ANY>,
    'device_class': None,
    'device_id': <ANY>,
    'disabled_by': None,
    'domain': 'sensor',
    'entity_category': None,
    'entity_id': 'sensor.ecodeebot_current_phase',
    'has_entity_name': True,
    'hidden_by': None,
    'icon': None,
    'id': <ANY>,
    'labels': set({
    }),
    'name': None,
    'options': dict({
    }),
    'original_device_class': <SensorDeviceClass.ENUM: 'enum'>,
    'original_icon': None,
    'original_name': 'Current phase',
    'platform': 'matter',
    'previous_unique_id': None,
    'suggested_object_id': None,
    'supported_features': 0,
    'translation_key': 'current_phase',
    'unique_id': '00000000000004D2-000000000000002F-MatterNodeDevice-1-RvcOperationalStateCurrentPhase-97-1',
    'unit_of_measurement': None,
  })
# ---
# name: test_sensors[ecovacs_deebot][sensor.ecodeebot_current_phase-state]
  StateSnapshot({
    'attributes': ReadOnlyDict({
      'device_class': 'enum',
      'friendly_name': 'ecodeebot Current phase',
      'options': list([
        'Return',
        'Goto',
        'Idle',
        'Relocation',
        'Remote Control',
        'AI Guide',
        'Check Point',
        'Patrol',
        'Auto Collect Dirt',
        'Aroma',
        'Fast Build Map',
        'WakeUp',
        'Wash Mop',
        'Dry Mop',
        'Come Clean',
        'Return Wash Mop',
        'Find Pet',
        'Self Clean',
        'Return Collect Dirt',
        'Return Collect And Wash',
        'Scene Clean',
        'Point Clean',
        'Trustship Clean',
        'General Clean',
        'Hand Collect Dirt',
        'One Key Down',
        'Find Child',
        'Pump Water',
        'Dry Clean',
        'Smart Clean',
      ]),
    }),
    'context': <ANY>,
    'entity_id': 'sensor.ecodeebot_current_phase',
    'last_changed': <ANY>,
    'last_reported': <ANY>,
    'last_updated': <ANY>,
    'state': 'Idle',
  })
# ---
# name: test_sensors[ecovacs_deebot][sensor.ecodeebot_operational_error-entry]
  EntityRegistryEntrySnapshot({
    'aliases': set({
    }),
    'area_id': None,
    'capabilities': dict({
      'options': list([
        'no_error',
        'unable_to_start_or_resume',
        'unable_to_complete_operation',
        'command_invalid_in_state',
        'failed_to_find_charging_dock',
        'stuck',
        'dust_bin_missing',
        'dust_bin_full',
        'water_tank_empty',
        'water_tank_missing',
        'water_tank_lid_open',
        'mop_cleaning_pad_missing',
        'low_battery',
        'cannot_reach_target_area',
        'dirty_water_tank_full',
        'dirty_water_tank_missing',
        'wheels_jammed',
        'brush_jammed',
        'navigation_sensor_obscured',
      ]),
    }),
    'config_entry_id': <ANY>,
    'config_subentry_id': <ANY>,
    'device_class': None,
    'device_id': <ANY>,
    'disabled_by': None,
    'domain': 'sensor',
    'entity_category': <EntityCategory.DIAGNOSTIC: 'diagnostic'>,
    'entity_id': 'sensor.ecodeebot_operational_error',
    'has_entity_name': True,
    'hidden_by': None,
    'icon': None,
    'id': <ANY>,
    'labels': set({
    }),
    'name': None,
    'options': dict({
    }),
    'original_device_class': <SensorDeviceClass.ENUM: 'enum'>,
    'original_icon': None,
    'original_name': 'Operational error',
    'platform': 'matter',
    'previous_unique_id': None,
    'suggested_object_id': None,
    'supported_features': 0,
    'translation_key': 'operational_error',
    'unique_id': '00000000000004D2-000000000000002F-MatterNodeDevice-1-RvcOperationalStateOperationalError-97-5',
    'unit_of_measurement': None,
  })
# ---
# name: test_sensors[ecovacs_deebot][sensor.ecodeebot_operational_error-state]
  StateSnapshot({
    'attributes': ReadOnlyDict({
      'device_class': 'enum',
      'friendly_name': 'ecodeebot Operational error',
      'options': list([
        'no_error',
        'unable_to_start_or_resume',
        'unable_to_complete_operation',
        'command_invalid_in_state',
        'failed_to_find_charging_dock',
        'stuck',
        'dust_bin_missing',
        'dust_bin_full',
        'water_tank_empty',
        'water_tank_missing',
        'water_tank_lid_open',
        'mop_cleaning_pad_missing',
        'low_battery',
        'cannot_reach_target_area',
        'dirty_water_tank_full',
        'dirty_water_tank_missing',
        'wheels_jammed',
        'brush_jammed',
        'navigation_sensor_obscured',
      ]),
    }),
    'context': <ANY>,
    'entity_id': 'sensor.ecodeebot_operational_error',
    'last_changed': <ANY>,
    'last_reported': <ANY>,
    'last_updated': <ANY>,
    'state': 'no_error',
  })
# ---
# name: test_sensors[ecovacs_deebot][sensor.ecodeebot_operational_state-entry]
  EntityRegistryEntrySnapshot({
    'aliases': set({
    }),
    'area_id': None,
    'capabilities': dict({
      'options': list([
        'stopped',
        'running',
        'paused',
        'error',
        'seeking_charger',
        'charging',
        'docked',
      ]),
    }),
    'config_entry_id': <ANY>,
    'config_subentry_id': <ANY>,
    'device_class': None,
    'device_id': <ANY>,
    'disabled_by': None,
    'domain': 'sensor',
    'entity_category': None,
    'entity_id': 'sensor.ecodeebot_operational_state',
    'has_entity_name': True,
    'hidden_by': None,
    'icon': None,
    'id': <ANY>,
    'labels': set({
    }),
    'name': None,
    'options': dict({
    }),
    'original_device_class': <SensorDeviceClass.ENUM: 'enum'>,
    'original_icon': None,
    'original_name': 'Operational state',
    'platform': 'matter',
    'previous_unique_id': None,
    'suggested_object_id': None,
    'supported_features': 0,
    'translation_key': 'operational_state',
    'unique_id': '00000000000004D2-000000000000002F-MatterNodeDevice-1-RvcOperationalState-97-4',
    'unit_of_measurement': None,
  })
# ---
# name: test_sensors[ecovacs_deebot][sensor.ecodeebot_operational_state-state]
  StateSnapshot({
    'attributes': ReadOnlyDict({
      'device_class': 'enum',
      'friendly_name': 'ecodeebot Operational state',
      'options': list([
        'stopped',
        'running',
        'paused',
        'error',
        'seeking_charger',
        'charging',
        'docked',
      ]),
    }),
    'context': <ANY>,
    'entity_id': 'sensor.ecodeebot_operational_state',
    'last_changed': <ANY>,
    'last_reported': <ANY>,
    'last_updated': <ANY>,
    'state': 'docked',
  })
# ---
# name: test_sensors[ecovacs_deebot][sensor.ecodeebot_time_to_full_charge-entry]
  EntityRegistryEntrySnapshot({
    'aliases': set({
    }),
    'area_id': None,
    'capabilities': dict({
      'state_class': <SensorStateClass.MEASUREMENT: 'measurement'>,
    }),
    'config_entry_id': <ANY>,
    'config_subentry_id': <ANY>,
    'device_class': None,
    'device_id': <ANY>,
    'disabled_by': None,
    'domain': 'sensor',
    'entity_category': <EntityCategory.DIAGNOSTIC: 'diagnostic'>,
    'entity_id': 'sensor.ecodeebot_time_to_full_charge',
    'has_entity_name': True,
    'hidden_by': None,
    'icon': None,
    'id': <ANY>,
    'labels': set({
    }),
    'name': None,
    'options': dict({
      'sensor': dict({
        'suggested_display_precision': 2,
      }),
      'sensor.private': dict({
        'suggested_unit_of_measurement': <UnitOfTime.MINUTES: 'min'>,
      }),
    }),
    'original_device_class': <SensorDeviceClass.DURATION: 'duration'>,
    'original_icon': None,
    'original_name': 'Time to full charge',
    'platform': 'matter',
    'previous_unique_id': None,
    'suggested_object_id': None,
    'supported_features': 0,
    'translation_key': 'battery_time_to_full_charge',
    'unique_id': '00000000000004D2-000000000000002F-MatterNodeDevice-1-PowerSourceBatTimeToFullCharge-47-27',
    'unit_of_measurement': <UnitOfTime.MINUTES: 'min'>,
  })
# ---
# name: test_sensors[ecovacs_deebot][sensor.ecodeebot_time_to_full_charge-state]
  StateSnapshot({
    'attributes': ReadOnlyDict({
      'device_class': 'duration',
      'friendly_name': 'ecodeebot Time to full charge',
      'state_class': <SensorStateClass.MEASUREMENT: 'measurement'>,
      'unit_of_measurement': <UnitOfTime.MINUTES: 'min'>,
    }),
    'context': <ANY>,
    'entity_id': 'sensor.ecodeebot_time_to_full_charge',
    'last_changed': <ANY>,
    'last_reported': <ANY>,
    'last_updated': <ANY>,
    'state': '0.0',
  })
# ---
# name: test_sensors[eufy_vacuum_omni_e28][sensor.2bavs_ab6031x_44pe_battery-entry]
  EntityRegistryEntrySnapshot({
    'aliases': set({
    }),
    'area_id': None,
    'capabilities': dict({
      'state_class': <SensorStateClass.MEASUREMENT: 'measurement'>,
    }),
    'config_entry_id': <ANY>,
    'config_subentry_id': <ANY>,
    'device_class': None,
    'device_id': <ANY>,
    'disabled_by': None,
    'domain': 'sensor',
    'entity_category': <EntityCategory.DIAGNOSTIC: 'diagnostic'>,
    'entity_id': 'sensor.2bavs_ab6031x_44pe_battery',
    'has_entity_name': True,
    'hidden_by': None,
    'icon': None,
    'id': <ANY>,
    'labels': set({
    }),
    'name': None,
    'options': dict({
    }),
    'original_device_class': <SensorDeviceClass.BATTERY: 'battery'>,
    'original_icon': None,
    'original_name': 'Battery',
    'platform': 'matter',
    'previous_unique_id': None,
    'suggested_object_id': None,
    'supported_features': 0,
    'translation_key': None,
    'unique_id': '00000000000004D2-0000000000000028-MatterNodeDevice-1-PowerSource-47-12',
    'unit_of_measurement': '%',
  })
# ---
# name: test_sensors[eufy_vacuum_omni_e28][sensor.2bavs_ab6031x_44pe_battery-state]
  StateSnapshot({
    'attributes': ReadOnlyDict({
      'device_class': 'battery',
      'friendly_name': '2BAVS-AB6031X-44PE Battery',
      'state_class': <SensorStateClass.MEASUREMENT: 'measurement'>,
      'unit_of_measurement': '%',
    }),
    'context': <ANY>,
    'entity_id': 'sensor.2bavs_ab6031x_44pe_battery',
    'last_changed': <ANY>,
    'last_reported': <ANY>,
    'last_updated': <ANY>,
    'state': '100',
  })
# ---
# name: test_sensors[eufy_vacuum_omni_e28][sensor.2bavs_ab6031x_44pe_battery_charge_state-entry]
  EntityRegistryEntrySnapshot({
    'aliases': set({
    }),
    'area_id': None,
    'capabilities': dict({
      'options': list([
        'not_charging',
        'charging',
        'full_charge',
      ]),
    }),
    'config_entry_id': <ANY>,
    'config_subentry_id': <ANY>,
    'device_class': None,
    'device_id': <ANY>,
    'disabled_by': None,
    'domain': 'sensor',
    'entity_category': <EntityCategory.DIAGNOSTIC: 'diagnostic'>,
    'entity_id': 'sensor.2bavs_ab6031x_44pe_battery_charge_state',
    'has_entity_name': True,
    'hidden_by': None,
    'icon': None,
    'id': <ANY>,
    'labels': set({
    }),
    'name': None,
    'options': dict({
    }),
    'original_device_class': <SensorDeviceClass.ENUM: 'enum'>,
    'original_icon': None,
    'original_name': 'Battery charge state',
    'platform': 'matter',
    'previous_unique_id': None,
    'suggested_object_id': None,
    'supported_features': 0,
    'translation_key': 'battery_charge_state',
    'unique_id': '00000000000004D2-0000000000000028-MatterNodeDevice-1-PowerSourceBatChargeState-47-26',
    'unit_of_measurement': None,
  })
# ---
# name: test_sensors[eufy_vacuum_omni_e28][sensor.2bavs_ab6031x_44pe_battery_charge_state-state]
  StateSnapshot({
    'attributes': ReadOnlyDict({
      'device_class': 'enum',
      'friendly_name': '2BAVS-AB6031X-44PE Battery charge state',
      'options': list([
        'not_charging',
        'charging',
        'full_charge',
      ]),
    }),
    'context': <ANY>,
    'entity_id': 'sensor.2bavs_ab6031x_44pe_battery_charge_state',
    'last_changed': <ANY>,
    'last_reported': <ANY>,
    'last_updated': <ANY>,
    'state': 'full_charge',
  })
# ---
# name: test_sensors[eufy_vacuum_omni_e28][sensor.2bavs_ab6031x_44pe_operational_error-entry]
  EntityRegistryEntrySnapshot({
    'aliases': set({
    }),
    'area_id': None,
    'capabilities': dict({
      'options': list([
        'no_error',
        'unable_to_start_or_resume',
        'unable_to_complete_operation',
        'command_invalid_in_state',
        'failed_to_find_charging_dock',
        'stuck',
        'dust_bin_missing',
        'dust_bin_full',
        'water_tank_empty',
        'water_tank_missing',
        'water_tank_lid_open',
        'mop_cleaning_pad_missing',
        'low_battery',
        'cannot_reach_target_area',
        'dirty_water_tank_full',
        'dirty_water_tank_missing',
        'wheels_jammed',
        'brush_jammed',
        'navigation_sensor_obscured',
      ]),
    }),
    'config_entry_id': <ANY>,
    'config_subentry_id': <ANY>,
    'device_class': None,
    'device_id': <ANY>,
    'disabled_by': None,
    'domain': 'sensor',
    'entity_category': <EntityCategory.DIAGNOSTIC: 'diagnostic'>,
    'entity_id': 'sensor.2bavs_ab6031x_44pe_operational_error',
    'has_entity_name': True,
    'hidden_by': None,
    'icon': None,
    'id': <ANY>,
    'labels': set({
    }),
    'name': None,
    'options': dict({
    }),
    'original_device_class': <SensorDeviceClass.ENUM: 'enum'>,
    'original_icon': None,
    'original_name': 'Operational error',
    'platform': 'matter',
    'previous_unique_id': None,
    'suggested_object_id': None,
    'supported_features': 0,
    'translation_key': 'operational_error',
    'unique_id': '00000000000004D2-0000000000000028-MatterNodeDevice-1-RvcOperationalStateOperationalError-97-5',
    'unit_of_measurement': None,
  })
# ---
# name: test_sensors[eufy_vacuum_omni_e28][sensor.2bavs_ab6031x_44pe_operational_error-state]
  StateSnapshot({
    'attributes': ReadOnlyDict({
      'device_class': 'enum',
      'friendly_name': '2BAVS-AB6031X-44PE Operational error',
      'options': list([
        'no_error',
        'unable_to_start_or_resume',
        'unable_to_complete_operation',
        'command_invalid_in_state',
        'failed_to_find_charging_dock',
        'stuck',
        'dust_bin_missing',
        'dust_bin_full',
        'water_tank_empty',
        'water_tank_missing',
        'water_tank_lid_open',
        'mop_cleaning_pad_missing',
        'low_battery',
        'cannot_reach_target_area',
        'dirty_water_tank_full',
        'dirty_water_tank_missing',
        'wheels_jammed',
        'brush_jammed',
        'navigation_sensor_obscured',
      ]),
    }),
    'context': <ANY>,
    'entity_id': 'sensor.2bavs_ab6031x_44pe_operational_error',
    'last_changed': <ANY>,
    'last_reported': <ANY>,
    'last_updated': <ANY>,
    'state': 'no_error',
  })
# ---
# name: test_sensors[eufy_vacuum_omni_e28][sensor.2bavs_ab6031x_44pe_operational_state-entry]
  EntityRegistryEntrySnapshot({
    'aliases': set({
    }),
    'area_id': None,
    'capabilities': dict({
      'options': list([
        'stopped',
        'running',
        'paused',
        'error',
        'seeking_charger',
        'charging',
        'docked',
      ]),
    }),
    'config_entry_id': <ANY>,
    'config_subentry_id': <ANY>,
    'device_class': None,
    'device_id': <ANY>,
    'disabled_by': None,
    'domain': 'sensor',
    'entity_category': None,
    'entity_id': 'sensor.2bavs_ab6031x_44pe_operational_state',
    'has_entity_name': True,
    'hidden_by': None,
    'icon': None,
    'id': <ANY>,
    'labels': set({
    }),
    'name': None,
    'options': dict({
    }),
    'original_device_class': <SensorDeviceClass.ENUM: 'enum'>,
    'original_icon': None,
    'original_name': 'Operational state',
    'platform': 'matter',
    'previous_unique_id': None,
    'suggested_object_id': None,
    'supported_features': 0,
    'translation_key': 'operational_state',
    'unique_id': '00000000000004D2-0000000000000028-MatterNodeDevice-1-RvcOperationalState-97-4',
    'unit_of_measurement': None,
  })
# ---
# name: test_sensors[eufy_vacuum_omni_e28][sensor.2bavs_ab6031x_44pe_operational_state-state]
  StateSnapshot({
    'attributes': ReadOnlyDict({
      'device_class': 'enum',
      'friendly_name': '2BAVS-AB6031X-44PE Operational state',
      'options': list([
        'stopped',
        'running',
        'paused',
        'error',
        'seeking_charger',
        'charging',
        'docked',
      ]),
    }),
    'context': <ANY>,
    'entity_id': 'sensor.2bavs_ab6031x_44pe_operational_state',
    'last_changed': <ANY>,
    'last_reported': <ANY>,
    'last_updated': <ANY>,
    'state': 'stopped',
  })
# ---
# name: test_sensors[eve_contact_sensor][sensor.eve_door_battery-entry]
  EntityRegistryEntrySnapshot({
    'aliases': set({
    }),
    'area_id': None,
    'capabilities': dict({
      'state_class': <SensorStateClass.MEASUREMENT: 'measurement'>,
    }),
    'config_entry_id': <ANY>,
    'config_subentry_id': <ANY>,
    'device_class': None,
    'device_id': <ANY>,
    'disabled_by': None,
    'domain': 'sensor',
    'entity_category': <EntityCategory.DIAGNOSTIC: 'diagnostic'>,
    'entity_id': 'sensor.eve_door_battery',
    'has_entity_name': True,
    'hidden_by': None,
    'icon': None,
    'id': <ANY>,
    'labels': set({
    }),
    'name': None,
    'options': dict({
    }),
    'original_device_class': <SensorDeviceClass.BATTERY: 'battery'>,
    'original_icon': None,
    'original_name': 'Battery',
    'platform': 'matter',
    'previous_unique_id': None,
    'suggested_object_id': None,
    'supported_features': 0,
    'translation_key': None,
    'unique_id': '00000000000004D2-0000000000000001-MatterNodeDevice-1-PowerSource-47-12',
    'unit_of_measurement': '%',
  })
# ---
# name: test_sensors[eve_contact_sensor][sensor.eve_door_battery-state]
  StateSnapshot({
    'attributes': ReadOnlyDict({
      'device_class': 'battery',
      'friendly_name': 'Eve Door Battery',
      'state_class': <SensorStateClass.MEASUREMENT: 'measurement'>,
      'unit_of_measurement': '%',
    }),
    'context': <ANY>,
    'entity_id': 'sensor.eve_door_battery',
    'last_changed': <ANY>,
    'last_reported': <ANY>,
    'last_updated': <ANY>,
    'state': '100',
  })
# ---
# name: test_sensors[eve_contact_sensor][sensor.eve_door_battery_voltage-entry]
  EntityRegistryEntrySnapshot({
    'aliases': set({
    }),
    'area_id': None,
    'capabilities': dict({
      'state_class': <SensorStateClass.MEASUREMENT: 'measurement'>,
    }),
    'config_entry_id': <ANY>,
    'config_subentry_id': <ANY>,
    'device_class': None,
    'device_id': <ANY>,
    'disabled_by': None,
    'domain': 'sensor',
    'entity_category': <EntityCategory.DIAGNOSTIC: 'diagnostic'>,
    'entity_id': 'sensor.eve_door_battery_voltage',
    'has_entity_name': True,
    'hidden_by': None,
    'icon': None,
    'id': <ANY>,
    'labels': set({
    }),
    'name': None,
    'options': dict({
      'sensor': dict({
        'suggested_display_precision': 0,
      }),
      'sensor.private': dict({
        'suggested_unit_of_measurement': <UnitOfElectricPotential.VOLT: 'V'>,
      }),
    }),
    'original_device_class': <SensorDeviceClass.VOLTAGE: 'voltage'>,
    'original_icon': None,
    'original_name': 'Battery voltage',
    'platform': 'matter',
    'previous_unique_id': None,
    'suggested_object_id': None,
    'supported_features': 0,
    'translation_key': 'battery_voltage',
    'unique_id': '00000000000004D2-0000000000000001-MatterNodeDevice-1-PowerSourceBatVoltage-47-11',
    'unit_of_measurement': <UnitOfElectricPotential.VOLT: 'V'>,
  })
# ---
# name: test_sensors[eve_contact_sensor][sensor.eve_door_battery_voltage-state]
  StateSnapshot({
    'attributes': ReadOnlyDict({
      'device_class': 'voltage',
      'friendly_name': 'Eve Door Battery voltage',
      'state_class': <SensorStateClass.MEASUREMENT: 'measurement'>,
      'unit_of_measurement': <UnitOfElectricPotential.VOLT: 'V'>,
    }),
    'context': <ANY>,
    'entity_id': 'sensor.eve_door_battery_voltage',
    'last_changed': <ANY>,
    'last_reported': <ANY>,
    'last_updated': <ANY>,
    'state': '3.558',
  })
# ---
# name: test_sensors[eve_energy_20ecn4101][sensor.eve_energy_20ecn4101_current_top-entry]
  EntityRegistryEntrySnapshot({
    'aliases': set({
    }),
    'area_id': None,
    'capabilities': dict({
      'state_class': <SensorStateClass.MEASUREMENT: 'measurement'>,
    }),
    'config_entry_id': <ANY>,
    'config_subentry_id': <ANY>,
    'device_class': None,
    'device_id': <ANY>,
    'disabled_by': None,
    'domain': 'sensor',
    'entity_category': <EntityCategory.DIAGNOSTIC: 'diagnostic'>,
    'entity_id': 'sensor.eve_energy_20ecn4101_current_top',
    'has_entity_name': True,
    'hidden_by': None,
    'icon': None,
    'id': <ANY>,
    'labels': set({
    }),
    'name': None,
    'options': dict({
      'sensor': dict({
        'suggested_display_precision': 2,
      }),
    }),
    'original_device_class': <SensorDeviceClass.CURRENT: 'current'>,
    'original_icon': None,
    'original_name': 'Current (top)',
    'platform': 'matter',
    'previous_unique_id': None,
    'suggested_object_id': None,
    'supported_features': 0,
    'translation_key': None,
    'unique_id': '00000000000004D2-00000000000000C7-MatterNodeDevice-1-EveEnergySensorWattCurrent-319486977-319422473',
    'unit_of_measurement': <UnitOfElectricCurrent.AMPERE: 'A'>,
  })
# ---
# name: test_sensors[eve_energy_20ecn4101][sensor.eve_energy_20ecn4101_current_top-state]
  StateSnapshot({
    'attributes': ReadOnlyDict({
      'device_class': 'current',
      'friendly_name': 'Eve Energy 20ECN4101 Current (top)',
      'state_class': <SensorStateClass.MEASUREMENT: 'measurement'>,
      'unit_of_measurement': <UnitOfElectricCurrent.AMPERE: 'A'>,
    }),
    'context': <ANY>,
    'entity_id': 'sensor.eve_energy_20ecn4101_current_top',
    'last_changed': <ANY>,
    'last_reported': <ANY>,
    'last_updated': <ANY>,
    'state': '0.159999996423721',
  })
# ---
# name: test_sensors[eve_energy_20ecn4101][sensor.eve_energy_20ecn4101_energy_top-entry]
  EntityRegistryEntrySnapshot({
    'aliases': set({
    }),
    'area_id': None,
    'capabilities': dict({
      'state_class': <SensorStateClass.TOTAL_INCREASING: 'total_increasing'>,
    }),
    'config_entry_id': <ANY>,
    'config_subentry_id': <ANY>,
    'device_class': None,
    'device_id': <ANY>,
    'disabled_by': None,
    'domain': 'sensor',
    'entity_category': <EntityCategory.DIAGNOSTIC: 'diagnostic'>,
    'entity_id': 'sensor.eve_energy_20ecn4101_energy_top',
    'has_entity_name': True,
    'hidden_by': None,
    'icon': None,
    'id': <ANY>,
    'labels': set({
    }),
    'name': None,
    'options': dict({
      'sensor': dict({
        'suggested_display_precision': 3,
      }),
    }),
    'original_device_class': <SensorDeviceClass.ENERGY: 'energy'>,
    'original_icon': None,
    'original_name': 'Energy (top)',
    'platform': 'matter',
    'previous_unique_id': None,
    'suggested_object_id': None,
    'supported_features': 0,
    'translation_key': None,
    'unique_id': '00000000000004D2-00000000000000C7-MatterNodeDevice-1-EveEnergySensorWattAccumulated-319486977-319422475',
    'unit_of_measurement': <UnitOfEnergy.KILO_WATT_HOUR: 'kWh'>,
  })
# ---
# name: test_sensors[eve_energy_20ecn4101][sensor.eve_energy_20ecn4101_energy_top-state]
  StateSnapshot({
    'attributes': ReadOnlyDict({
      'device_class': 'energy',
      'friendly_name': 'Eve Energy 20ECN4101 Energy (top)',
      'state_class': <SensorStateClass.TOTAL_INCREASING: 'total_increasing'>,
      'unit_of_measurement': <UnitOfEnergy.KILO_WATT_HOUR: 'kWh'>,
    }),
    'context': <ANY>,
    'entity_id': 'sensor.eve_energy_20ecn4101_energy_top',
    'last_changed': <ANY>,
    'last_reported': <ANY>,
    'last_updated': <ANY>,
    'state': '18.7803344726562',
  })
# ---
# name: test_sensors[eve_energy_20ecn4101][sensor.eve_energy_20ecn4101_power_top-entry]
  EntityRegistryEntrySnapshot({
    'aliases': set({
    }),
    'area_id': None,
    'capabilities': dict({
      'state_class': <SensorStateClass.MEASUREMENT: 'measurement'>,
    }),
    'config_entry_id': <ANY>,
    'config_subentry_id': <ANY>,
    'device_class': None,
    'device_id': <ANY>,
    'disabled_by': None,
    'domain': 'sensor',
    'entity_category': <EntityCategory.DIAGNOSTIC: 'diagnostic'>,
    'entity_id': 'sensor.eve_energy_20ecn4101_power_top',
    'has_entity_name': True,
    'hidden_by': None,
    'icon': None,
    'id': <ANY>,
    'labels': set({
    }),
    'name': None,
    'options': dict({
      'sensor': dict({
        'suggested_display_precision': 2,
      }),
    }),
    'original_device_class': <SensorDeviceClass.POWER: 'power'>,
    'original_icon': None,
    'original_name': 'Power (top)',
    'platform': 'matter',
    'previous_unique_id': None,
    'suggested_object_id': None,
    'supported_features': 0,
    'translation_key': None,
    'unique_id': '00000000000004D2-00000000000000C7-MatterNodeDevice-1-EveEnergySensorWatt-319486977-319422474',
    'unit_of_measurement': <UnitOfPower.WATT: 'W'>,
  })
# ---
# name: test_sensors[eve_energy_20ecn4101][sensor.eve_energy_20ecn4101_power_top-state]
  StateSnapshot({
    'attributes': ReadOnlyDict({
      'device_class': 'power',
      'friendly_name': 'Eve Energy 20ECN4101 Power (top)',
      'state_class': <SensorStateClass.MEASUREMENT: 'measurement'>,
      'unit_of_measurement': <UnitOfPower.WATT: 'W'>,
    }),
    'context': <ANY>,
    'entity_id': 'sensor.eve_energy_20ecn4101_power_top',
    'last_changed': <ANY>,
    'last_reported': <ANY>,
    'last_updated': <ANY>,
    'state': '13.3999996185303',
  })
# ---
# name: test_sensors[eve_energy_20ecn4101][sensor.eve_energy_20ecn4101_voltage_top-entry]
  EntityRegistryEntrySnapshot({
    'aliases': set({
    }),
    'area_id': None,
    'capabilities': dict({
      'state_class': <SensorStateClass.MEASUREMENT: 'measurement'>,
    }),
    'config_entry_id': <ANY>,
    'config_subentry_id': <ANY>,
    'device_class': None,
    'device_id': <ANY>,
    'disabled_by': None,
    'domain': 'sensor',
    'entity_category': <EntityCategory.DIAGNOSTIC: 'diagnostic'>,
    'entity_id': 'sensor.eve_energy_20ecn4101_voltage_top',
    'has_entity_name': True,
    'hidden_by': None,
    'icon': None,
    'id': <ANY>,
    'labels': set({
    }),
    'name': None,
    'options': dict({
      'sensor': dict({
        'suggested_display_precision': 0,
      }),
    }),
    'original_device_class': <SensorDeviceClass.VOLTAGE: 'voltage'>,
    'original_icon': None,
    'original_name': 'Voltage (top)',
    'platform': 'matter',
    'previous_unique_id': None,
    'suggested_object_id': None,
    'supported_features': 0,
    'translation_key': None,
    'unique_id': '00000000000004D2-00000000000000C7-MatterNodeDevice-1-EveEnergySensorVoltage-319486977-319422472',
    'unit_of_measurement': <UnitOfElectricPotential.VOLT: 'V'>,
  })
# ---
# name: test_sensors[eve_energy_20ecn4101][sensor.eve_energy_20ecn4101_voltage_top-state]
  StateSnapshot({
    'attributes': ReadOnlyDict({
      'device_class': 'voltage',
      'friendly_name': 'Eve Energy 20ECN4101 Voltage (top)',
      'state_class': <SensorStateClass.MEASUREMENT: 'measurement'>,
      'unit_of_measurement': <UnitOfElectricPotential.VOLT: 'V'>,
    }),
    'context': <ANY>,
    'entity_id': 'sensor.eve_energy_20ecn4101_voltage_top',
    'last_changed': <ANY>,
    'last_reported': <ANY>,
    'last_updated': <ANY>,
    'state': '123.099998474121',
  })
# ---
# name: test_sensors[eve_energy_plug][sensor.eve_energy_plug_current-entry]
  EntityRegistryEntrySnapshot({
    'aliases': set({
    }),
    'area_id': None,
    'capabilities': dict({
      'state_class': <SensorStateClass.MEASUREMENT: 'measurement'>,
    }),
    'config_entry_id': <ANY>,
    'config_subentry_id': <ANY>,
    'device_class': None,
    'device_id': <ANY>,
    'disabled_by': None,
    'domain': 'sensor',
    'entity_category': <EntityCategory.DIAGNOSTIC: 'diagnostic'>,
    'entity_id': 'sensor.eve_energy_plug_current',
    'has_entity_name': True,
    'hidden_by': None,
    'icon': None,
    'id': <ANY>,
    'labels': set({
    }),
    'name': None,
    'options': dict({
      'sensor': dict({
        'suggested_display_precision': 2,
      }),
    }),
    'original_device_class': <SensorDeviceClass.CURRENT: 'current'>,
    'original_icon': None,
    'original_name': 'Current',
    'platform': 'matter',
    'previous_unique_id': None,
    'suggested_object_id': None,
    'supported_features': 0,
    'translation_key': None,
    'unique_id': '00000000000004D2-0000000000000053-MatterNodeDevice-1-EveEnergySensorWattCurrent-319486977-319422473',
    'unit_of_measurement': <UnitOfElectricCurrent.AMPERE: 'A'>,
  })
# ---
# name: test_sensors[eve_energy_plug][sensor.eve_energy_plug_current-state]
  StateSnapshot({
    'attributes': ReadOnlyDict({
      'device_class': 'current',
      'friendly_name': 'Eve Energy Plug Current',
      'state_class': <SensorStateClass.MEASUREMENT: 'measurement'>,
      'unit_of_measurement': <UnitOfElectricCurrent.AMPERE: 'A'>,
    }),
    'context': <ANY>,
    'entity_id': 'sensor.eve_energy_plug_current',
    'last_changed': <ANY>,
    'last_reported': <ANY>,
    'last_updated': <ANY>,
    'state': '0.0',
  })
# ---
# name: test_sensors[eve_energy_plug][sensor.eve_energy_plug_energy-entry]
  EntityRegistryEntrySnapshot({
    'aliases': set({
    }),
    'area_id': None,
    'capabilities': dict({
      'state_class': <SensorStateClass.TOTAL_INCREASING: 'total_increasing'>,
    }),
    'config_entry_id': <ANY>,
    'config_subentry_id': <ANY>,
    'device_class': None,
    'device_id': <ANY>,
    'disabled_by': None,
    'domain': 'sensor',
    'entity_category': <EntityCategory.DIAGNOSTIC: 'diagnostic'>,
    'entity_id': 'sensor.eve_energy_plug_energy',
    'has_entity_name': True,
    'hidden_by': None,
    'icon': None,
    'id': <ANY>,
    'labels': set({
    }),
    'name': None,
    'options': dict({
      'sensor': dict({
        'suggested_display_precision': 3,
      }),
    }),
    'original_device_class': <SensorDeviceClass.ENERGY: 'energy'>,
    'original_icon': None,
    'original_name': 'Energy',
    'platform': 'matter',
    'previous_unique_id': None,
    'suggested_object_id': None,
    'supported_features': 0,
    'translation_key': None,
    'unique_id': '00000000000004D2-0000000000000053-MatterNodeDevice-1-EveEnergySensorWattAccumulated-319486977-319422475',
    'unit_of_measurement': <UnitOfEnergy.KILO_WATT_HOUR: 'kWh'>,
  })
# ---
# name: test_sensors[eve_energy_plug][sensor.eve_energy_plug_energy-state]
  StateSnapshot({
    'attributes': ReadOnlyDict({
      'device_class': 'energy',
      'friendly_name': 'Eve Energy Plug Energy',
      'state_class': <SensorStateClass.TOTAL_INCREASING: 'total_increasing'>,
      'unit_of_measurement': <UnitOfEnergy.KILO_WATT_HOUR: 'kWh'>,
    }),
    'context': <ANY>,
    'entity_id': 'sensor.eve_energy_plug_energy',
    'last_changed': <ANY>,
    'last_reported': <ANY>,
    'last_updated': <ANY>,
    'state': '0.220000028610229',
  })
# ---
# name: test_sensors[eve_energy_plug][sensor.eve_energy_plug_power-entry]
  EntityRegistryEntrySnapshot({
    'aliases': set({
    }),
    'area_id': None,
    'capabilities': dict({
      'state_class': <SensorStateClass.MEASUREMENT: 'measurement'>,
    }),
    'config_entry_id': <ANY>,
    'config_subentry_id': <ANY>,
    'device_class': None,
    'device_id': <ANY>,
    'disabled_by': None,
    'domain': 'sensor',
    'entity_category': <EntityCategory.DIAGNOSTIC: 'diagnostic'>,
    'entity_id': 'sensor.eve_energy_plug_power',
    'has_entity_name': True,
    'hidden_by': None,
    'icon': None,
    'id': <ANY>,
    'labels': set({
    }),
    'name': None,
    'options': dict({
      'sensor': dict({
        'suggested_display_precision': 2,
      }),
    }),
    'original_device_class': <SensorDeviceClass.POWER: 'power'>,
    'original_icon': None,
    'original_name': 'Power',
    'platform': 'matter',
    'previous_unique_id': None,
    'suggested_object_id': None,
    'supported_features': 0,
    'translation_key': None,
    'unique_id': '00000000000004D2-0000000000000053-MatterNodeDevice-1-EveEnergySensorWatt-319486977-319422474',
    'unit_of_measurement': <UnitOfPower.WATT: 'W'>,
  })
# ---
# name: test_sensors[eve_energy_plug][sensor.eve_energy_plug_power-state]
  StateSnapshot({
    'attributes': ReadOnlyDict({
      'device_class': 'power',
      'friendly_name': 'Eve Energy Plug Power',
      'state_class': <SensorStateClass.MEASUREMENT: 'measurement'>,
      'unit_of_measurement': <UnitOfPower.WATT: 'W'>,
    }),
    'context': <ANY>,
    'entity_id': 'sensor.eve_energy_plug_power',
    'last_changed': <ANY>,
    'last_reported': <ANY>,
    'last_updated': <ANY>,
    'state': '0.0',
  })
# ---
# name: test_sensors[eve_energy_plug][sensor.eve_energy_plug_voltage-entry]
  EntityRegistryEntrySnapshot({
    'aliases': set({
    }),
    'area_id': None,
    'capabilities': dict({
      'state_class': <SensorStateClass.MEASUREMENT: 'measurement'>,
    }),
    'config_entry_id': <ANY>,
    'config_subentry_id': <ANY>,
    'device_class': None,
    'device_id': <ANY>,
    'disabled_by': None,
    'domain': 'sensor',
    'entity_category': <EntityCategory.DIAGNOSTIC: 'diagnostic'>,
    'entity_id': 'sensor.eve_energy_plug_voltage',
    'has_entity_name': True,
    'hidden_by': None,
    'icon': None,
    'id': <ANY>,
    'labels': set({
    }),
    'name': None,
    'options': dict({
      'sensor': dict({
        'suggested_display_precision': 0,
      }),
    }),
    'original_device_class': <SensorDeviceClass.VOLTAGE: 'voltage'>,
    'original_icon': None,
    'original_name': 'Voltage',
    'platform': 'matter',
    'previous_unique_id': None,
    'suggested_object_id': None,
    'supported_features': 0,
    'translation_key': None,
    'unique_id': '00000000000004D2-0000000000000053-MatterNodeDevice-1-EveEnergySensorVoltage-319486977-319422472',
    'unit_of_measurement': <UnitOfElectricPotential.VOLT: 'V'>,
  })
# ---
# name: test_sensors[eve_energy_plug][sensor.eve_energy_plug_voltage-state]
  StateSnapshot({
    'attributes': ReadOnlyDict({
      'device_class': 'voltage',
      'friendly_name': 'Eve Energy Plug Voltage',
      'state_class': <SensorStateClass.MEASUREMENT: 'measurement'>,
      'unit_of_measurement': <UnitOfElectricPotential.VOLT: 'V'>,
    }),
    'context': <ANY>,
    'entity_id': 'sensor.eve_energy_plug_voltage',
    'last_changed': <ANY>,
    'last_reported': <ANY>,
    'last_updated': <ANY>,
    'state': '238.800003051758',
  })
# ---
# name: test_sensors[eve_energy_plug_patched][sensor.eve_energy_plug_patched_active_current-entry]
  EntityRegistryEntrySnapshot({
    'aliases': set({
    }),
    'area_id': None,
    'capabilities': dict({
      'state_class': <SensorStateClass.MEASUREMENT: 'measurement'>,
    }),
    'config_entry_id': <ANY>,
    'config_subentry_id': <ANY>,
    'device_class': None,
    'device_id': <ANY>,
    'disabled_by': None,
    'domain': 'sensor',
    'entity_category': <EntityCategory.DIAGNOSTIC: 'diagnostic'>,
    'entity_id': 'sensor.eve_energy_plug_patched_active_current',
    'has_entity_name': True,
    'hidden_by': None,
    'icon': None,
    'id': <ANY>,
    'labels': set({
    }),
    'name': None,
    'options': dict({
      'sensor': dict({
        'suggested_display_precision': 2,
      }),
      'sensor.private': dict({
        'suggested_unit_of_measurement': <UnitOfElectricCurrent.AMPERE: 'A'>,
      }),
    }),
    'original_device_class': <SensorDeviceClass.CURRENT: 'current'>,
    'original_icon': None,
    'original_name': 'Active current',
    'platform': 'matter',
    'previous_unique_id': None,
    'suggested_object_id': None,
    'supported_features': 0,
    'translation_key': 'active_current',
    'unique_id': '00000000000004D2-00000000000000B7-MatterNodeDevice-2-ElectricalPowerMeasurementActiveCurrent-144-5',
    'unit_of_measurement': <UnitOfElectricCurrent.AMPERE: 'A'>,
  })
# ---
# name: test_sensors[eve_energy_plug_patched][sensor.eve_energy_plug_patched_active_current-state]
  StateSnapshot({
    'attributes': ReadOnlyDict({
      'device_class': 'current',
      'friendly_name': 'Eve Energy Plug Patched Active current',
      'state_class': <SensorStateClass.MEASUREMENT: 'measurement'>,
      'unit_of_measurement': <UnitOfElectricCurrent.AMPERE: 'A'>,
    }),
    'context': <ANY>,
    'entity_id': 'sensor.eve_energy_plug_patched_active_current',
    'last_changed': <ANY>,
    'last_reported': <ANY>,
    'last_updated': <ANY>,
    'state': '2.0',
  })
# ---
# name: test_sensors[eve_energy_plug_patched][sensor.eve_energy_plug_patched_energy-entry]
  EntityRegistryEntrySnapshot({
    'aliases': set({
    }),
    'area_id': None,
    'capabilities': dict({
      'state_class': <SensorStateClass.TOTAL_INCREASING: 'total_increasing'>,
    }),
    'config_entry_id': <ANY>,
    'config_subentry_id': <ANY>,
    'device_class': None,
    'device_id': <ANY>,
    'disabled_by': None,
    'domain': 'sensor',
    'entity_category': <EntityCategory.DIAGNOSTIC: 'diagnostic'>,
    'entity_id': 'sensor.eve_energy_plug_patched_energy',
    'has_entity_name': True,
    'hidden_by': None,
    'icon': None,
    'id': <ANY>,
    'labels': set({
    }),
    'name': None,
    'options': dict({
      'sensor': dict({
        'suggested_display_precision': 3,
      }),
      'sensor.private': dict({
        'suggested_unit_of_measurement': <UnitOfEnergy.KILO_WATT_HOUR: 'kWh'>,
      }),
    }),
    'original_device_class': <SensorDeviceClass.ENERGY: 'energy'>,
    'original_icon': None,
    'original_name': 'Energy',
    'platform': 'matter',
    'previous_unique_id': None,
    'suggested_object_id': None,
    'supported_features': 0,
    'translation_key': None,
    'unique_id': '00000000000004D2-00000000000000B7-MatterNodeDevice-2-ElectricalEnergyMeasurementCumulativeEnergyImported-145-1',
    'unit_of_measurement': <UnitOfEnergy.KILO_WATT_HOUR: 'kWh'>,
  })
# ---
# name: test_sensors[eve_energy_plug_patched][sensor.eve_energy_plug_patched_energy-state]
  StateSnapshot({
    'attributes': ReadOnlyDict({
      'device_class': 'energy',
      'friendly_name': 'Eve Energy Plug Patched Energy',
      'state_class': <SensorStateClass.TOTAL_INCREASING: 'total_increasing'>,
      'unit_of_measurement': <UnitOfEnergy.KILO_WATT_HOUR: 'kWh'>,
    }),
    'context': <ANY>,
    'entity_id': 'sensor.eve_energy_plug_patched_energy',
    'last_changed': <ANY>,
    'last_reported': <ANY>,
    'last_updated': <ANY>,
    'state': '0.0025',
  })
# ---
# name: test_sensors[eve_energy_plug_patched][sensor.eve_energy_plug_patched_power-entry]
  EntityRegistryEntrySnapshot({
    'aliases': set({
    }),
    'area_id': None,
    'capabilities': dict({
      'state_class': <SensorStateClass.MEASUREMENT: 'measurement'>,
    }),
    'config_entry_id': <ANY>,
    'config_subentry_id': <ANY>,
    'device_class': None,
    'device_id': <ANY>,
    'disabled_by': None,
    'domain': 'sensor',
    'entity_category': <EntityCategory.DIAGNOSTIC: 'diagnostic'>,
    'entity_id': 'sensor.eve_energy_plug_patched_power',
    'has_entity_name': True,
    'hidden_by': None,
    'icon': None,
    'id': <ANY>,
    'labels': set({
    }),
    'name': None,
    'options': dict({
      'sensor': dict({
        'suggested_display_precision': 2,
      }),
      'sensor.private': dict({
        'suggested_unit_of_measurement': <UnitOfPower.WATT: 'W'>,
      }),
    }),
    'original_device_class': <SensorDeviceClass.POWER: 'power'>,
    'original_icon': None,
    'original_name': 'Power',
    'platform': 'matter',
    'previous_unique_id': None,
    'suggested_object_id': None,
    'supported_features': 0,
    'translation_key': None,
    'unique_id': '00000000000004D2-00000000000000B7-MatterNodeDevice-2-ElectricalPowerMeasurementWatt-144-8',
    'unit_of_measurement': <UnitOfPower.WATT: 'W'>,
  })
# ---
# name: test_sensors[eve_energy_plug_patched][sensor.eve_energy_plug_patched_power-state]
  StateSnapshot({
    'attributes': ReadOnlyDict({
      'device_class': 'power',
      'friendly_name': 'Eve Energy Plug Patched Power',
      'state_class': <SensorStateClass.MEASUREMENT: 'measurement'>,
      'unit_of_measurement': <UnitOfPower.WATT: 'W'>,
    }),
    'context': <ANY>,
    'entity_id': 'sensor.eve_energy_plug_patched_power',
    'last_changed': <ANY>,
    'last_reported': <ANY>,
    'last_updated': <ANY>,
    'state': '550.0',
  })
# ---
# name: test_sensors[eve_energy_plug_patched][sensor.eve_energy_plug_patched_voltage-entry]
  EntityRegistryEntrySnapshot({
    'aliases': set({
    }),
    'area_id': None,
    'capabilities': dict({
      'state_class': <SensorStateClass.MEASUREMENT: 'measurement'>,
    }),
    'config_entry_id': <ANY>,
    'config_subentry_id': <ANY>,
    'device_class': None,
    'device_id': <ANY>,
    'disabled_by': None,
    'domain': 'sensor',
    'entity_category': <EntityCategory.DIAGNOSTIC: 'diagnostic'>,
    'entity_id': 'sensor.eve_energy_plug_patched_voltage',
    'has_entity_name': True,
    'hidden_by': None,
    'icon': None,
    'id': <ANY>,
    'labels': set({
    }),
    'name': None,
    'options': dict({
      'sensor': dict({
        'suggested_display_precision': 0,
      }),
      'sensor.private': dict({
        'suggested_unit_of_measurement': <UnitOfElectricPotential.VOLT: 'V'>,
      }),
    }),
    'original_device_class': <SensorDeviceClass.VOLTAGE: 'voltage'>,
    'original_icon': None,
    'original_name': 'Voltage',
    'platform': 'matter',
    'previous_unique_id': None,
    'suggested_object_id': None,
    'supported_features': 0,
    'translation_key': 'voltage',
    'unique_id': '00000000000004D2-00000000000000B7-MatterNodeDevice-2-ElectricalPowerMeasurementVoltage-144-4',
    'unit_of_measurement': <UnitOfElectricPotential.VOLT: 'V'>,
  })
# ---
# name: test_sensors[eve_energy_plug_patched][sensor.eve_energy_plug_patched_voltage-state]
  StateSnapshot({
    'attributes': ReadOnlyDict({
      'device_class': 'voltage',
      'friendly_name': 'Eve Energy Plug Patched Voltage',
      'state_class': <SensorStateClass.MEASUREMENT: 'measurement'>,
      'unit_of_measurement': <UnitOfElectricPotential.VOLT: 'V'>,
    }),
    'context': <ANY>,
    'entity_id': 'sensor.eve_energy_plug_patched_voltage',
    'last_changed': <ANY>,
    'last_reported': <ANY>,
    'last_updated': <ANY>,
    'state': '220.0',
  })
# ---
# name: test_sensors[eve_shutter][sensor.eve_shutter_switch_20eci1701_target_opening_position-entry]
  EntityRegistryEntrySnapshot({
    'aliases': set({
    }),
    'area_id': None,
    'capabilities': None,
    'config_entry_id': <ANY>,
    'config_subentry_id': <ANY>,
    'device_class': None,
    'device_id': <ANY>,
    'disabled_by': None,
    'domain': 'sensor',
    'entity_category': <EntityCategory.DIAGNOSTIC: 'diagnostic'>,
    'entity_id': 'sensor.eve_shutter_switch_20eci1701_target_opening_position',
    'has_entity_name': True,
    'hidden_by': None,
    'icon': None,
    'id': <ANY>,
    'labels': set({
    }),
    'name': None,
    'options': dict({
    }),
    'original_device_class': None,
    'original_icon': None,
    'original_name': 'Target opening position',
    'platform': 'matter',
    'previous_unique_id': None,
    'suggested_object_id': None,
    'supported_features': 0,
    'translation_key': 'window_covering_target_position',
    'unique_id': '00000000000004D2-0000000000000094-MatterNodeDevice-1-TargetPositionLiftPercent100ths-258-11',
    'unit_of_measurement': '%',
  })
# ---
# name: test_sensors[eve_shutter][sensor.eve_shutter_switch_20eci1701_target_opening_position-state]
  StateSnapshot({
    'attributes': ReadOnlyDict({
      'friendly_name': 'Eve Shutter Switch 20ECI1701 Target opening position',
      'unit_of_measurement': '%',
    }),
    'context': <ANY>,
    'entity_id': 'sensor.eve_shutter_switch_20eci1701_target_opening_position',
    'last_changed': <ANY>,
    'last_reported': <ANY>,
    'last_updated': <ANY>,
    'state': '100',
  })
# ---
# name: test_sensors[eve_thermo][sensor.eve_thermo_battery-entry]
  EntityRegistryEntrySnapshot({
    'aliases': set({
    }),
    'area_id': None,
    'capabilities': dict({
      'state_class': <SensorStateClass.MEASUREMENT: 'measurement'>,
    }),
    'config_entry_id': <ANY>,
    'config_subentry_id': <ANY>,
    'device_class': None,
    'device_id': <ANY>,
    'disabled_by': None,
    'domain': 'sensor',
    'entity_category': <EntityCategory.DIAGNOSTIC: 'diagnostic'>,
    'entity_id': 'sensor.eve_thermo_battery',
    'has_entity_name': True,
    'hidden_by': None,
    'icon': None,
    'id': <ANY>,
    'labels': set({
    }),
    'name': None,
    'options': dict({
    }),
    'original_device_class': <SensorDeviceClass.BATTERY: 'battery'>,
    'original_icon': None,
    'original_name': 'Battery',
    'platform': 'matter',
    'previous_unique_id': None,
    'suggested_object_id': None,
    'supported_features': 0,
    'translation_key': None,
    'unique_id': '00000000000004D2-0000000000000021-MatterNodeDevice-0-PowerSource-47-12',
    'unit_of_measurement': '%',
  })
# ---
# name: test_sensors[eve_thermo][sensor.eve_thermo_battery-state]
  StateSnapshot({
    'attributes': ReadOnlyDict({
      'device_class': 'battery',
      'friendly_name': 'Eve Thermo Battery',
      'state_class': <SensorStateClass.MEASUREMENT: 'measurement'>,
      'unit_of_measurement': '%',
    }),
    'context': <ANY>,
    'entity_id': 'sensor.eve_thermo_battery',
    'last_changed': <ANY>,
    'last_reported': <ANY>,
    'last_updated': <ANY>,
    'state': '100',
  })
# ---
# name: test_sensors[eve_thermo][sensor.eve_thermo_battery_voltage-entry]
  EntityRegistryEntrySnapshot({
    'aliases': set({
    }),
    'area_id': None,
    'capabilities': dict({
      'state_class': <SensorStateClass.MEASUREMENT: 'measurement'>,
    }),
    'config_entry_id': <ANY>,
    'config_subentry_id': <ANY>,
    'device_class': None,
    'device_id': <ANY>,
    'disabled_by': None,
    'domain': 'sensor',
    'entity_category': <EntityCategory.DIAGNOSTIC: 'diagnostic'>,
    'entity_id': 'sensor.eve_thermo_battery_voltage',
    'has_entity_name': True,
    'hidden_by': None,
    'icon': None,
    'id': <ANY>,
    'labels': set({
    }),
    'name': None,
    'options': dict({
      'sensor': dict({
        'suggested_display_precision': 0,
      }),
      'sensor.private': dict({
        'suggested_unit_of_measurement': <UnitOfElectricPotential.VOLT: 'V'>,
      }),
    }),
    'original_device_class': <SensorDeviceClass.VOLTAGE: 'voltage'>,
    'original_icon': None,
    'original_name': 'Battery voltage',
    'platform': 'matter',
    'previous_unique_id': None,
    'suggested_object_id': None,
    'supported_features': 0,
    'translation_key': 'battery_voltage',
    'unique_id': '00000000000004D2-0000000000000021-MatterNodeDevice-0-PowerSourceBatVoltage-47-11',
    'unit_of_measurement': <UnitOfElectricPotential.VOLT: 'V'>,
  })
# ---
# name: test_sensors[eve_thermo][sensor.eve_thermo_battery_voltage-state]
  StateSnapshot({
    'attributes': ReadOnlyDict({
      'device_class': 'voltage',
      'friendly_name': 'Eve Thermo Battery voltage',
      'state_class': <SensorStateClass.MEASUREMENT: 'measurement'>,
      'unit_of_measurement': <UnitOfElectricPotential.VOLT: 'V'>,
    }),
    'context': <ANY>,
    'entity_id': 'sensor.eve_thermo_battery_voltage',
    'last_changed': <ANY>,
    'last_reported': <ANY>,
    'last_updated': <ANY>,
    'state': '3.05',
  })
# ---
# name: test_sensors[eve_thermo][sensor.eve_thermo_temperature-entry]
  EntityRegistryEntrySnapshot({
    'aliases': set({
    }),
    'area_id': None,
    'capabilities': dict({
      'state_class': <SensorStateClass.MEASUREMENT: 'measurement'>,
    }),
    'config_entry_id': <ANY>,
    'config_subentry_id': <ANY>,
    'device_class': None,
    'device_id': <ANY>,
    'disabled_by': None,
    'domain': 'sensor',
    'entity_category': None,
    'entity_id': 'sensor.eve_thermo_temperature',
    'has_entity_name': True,
    'hidden_by': None,
    'icon': None,
    'id': <ANY>,
    'labels': set({
    }),
    'name': None,
    'options': dict({
      'sensor': dict({
        'suggested_display_precision': 1,
      }),
    }),
    'original_device_class': <SensorDeviceClass.TEMPERATURE: 'temperature'>,
    'original_icon': None,
    'original_name': 'Temperature',
    'platform': 'matter',
    'previous_unique_id': None,
    'suggested_object_id': None,
    'supported_features': 0,
    'translation_key': None,
    'unique_id': '00000000000004D2-0000000000000021-MatterNodeDevice-1-ThermostatLocalTemperature-513-0',
    'unit_of_measurement': <UnitOfTemperature.CELSIUS: '°C'>,
  })
# ---
# name: test_sensors[eve_thermo][sensor.eve_thermo_temperature-state]
  StateSnapshot({
    'attributes': ReadOnlyDict({
      'device_class': 'temperature',
      'friendly_name': 'Eve Thermo Temperature',
      'state_class': <SensorStateClass.MEASUREMENT: 'measurement'>,
      'unit_of_measurement': <UnitOfTemperature.CELSIUS: '°C'>,
    }),
    'context': <ANY>,
    'entity_id': 'sensor.eve_thermo_temperature',
    'last_changed': <ANY>,
    'last_reported': <ANY>,
    'last_updated': <ANY>,
    'state': '21.0',
  })
# ---
# name: test_sensors[eve_thermo][sensor.eve_thermo_valve_position-entry]
  EntityRegistryEntrySnapshot({
    'aliases': set({
    }),
    'area_id': None,
    'capabilities': None,
    'config_entry_id': <ANY>,
    'config_subentry_id': <ANY>,
    'device_class': None,
    'device_id': <ANY>,
    'disabled_by': None,
    'domain': 'sensor',
    'entity_category': None,
    'entity_id': 'sensor.eve_thermo_valve_position',
    'has_entity_name': True,
    'hidden_by': None,
    'icon': None,
    'id': <ANY>,
    'labels': set({
    }),
    'name': None,
    'options': dict({
    }),
    'original_device_class': None,
    'original_icon': None,
    'original_name': 'Valve position',
    'platform': 'matter',
    'previous_unique_id': None,
    'suggested_object_id': None,
    'supported_features': 0,
    'translation_key': 'valve_position',
    'unique_id': '00000000000004D2-0000000000000021-MatterNodeDevice-1-EveThermoValvePosition-319486977-319422488',
    'unit_of_measurement': '%',
  })
# ---
# name: test_sensors[eve_thermo][sensor.eve_thermo_valve_position-state]
  StateSnapshot({
    'attributes': ReadOnlyDict({
      'friendly_name': 'Eve Thermo Valve position',
      'unit_of_measurement': '%',
    }),
    'context': <ANY>,
    'entity_id': 'sensor.eve_thermo_valve_position',
    'last_changed': <ANY>,
    'last_reported': <ANY>,
    'last_updated': <ANY>,
    'state': '10',
  })
# ---
# name: test_sensors[eve_weather_sensor][sensor.eve_weather_battery-entry]
  EntityRegistryEntrySnapshot({
    'aliases': set({
    }),
    'area_id': None,
    'capabilities': dict({
      'state_class': <SensorStateClass.MEASUREMENT: 'measurement'>,
    }),
    'config_entry_id': <ANY>,
    'config_subentry_id': <ANY>,
    'device_class': None,
    'device_id': <ANY>,
    'disabled_by': None,
    'domain': 'sensor',
    'entity_category': <EntityCategory.DIAGNOSTIC: 'diagnostic'>,
    'entity_id': 'sensor.eve_weather_battery',
    'has_entity_name': True,
    'hidden_by': None,
    'icon': None,
    'id': <ANY>,
    'labels': set({
    }),
    'name': None,
    'options': dict({
    }),
    'original_device_class': <SensorDeviceClass.BATTERY: 'battery'>,
    'original_icon': None,
    'original_name': 'Battery',
    'platform': 'matter',
    'previous_unique_id': None,
    'suggested_object_id': None,
    'supported_features': 0,
    'translation_key': None,
    'unique_id': '00000000000004D2-000000000000001D-MatterNodeDevice-0-PowerSource-47-12',
    'unit_of_measurement': '%',
  })
# ---
# name: test_sensors[eve_weather_sensor][sensor.eve_weather_battery-state]
  StateSnapshot({
    'attributes': ReadOnlyDict({
      'device_class': 'battery',
      'friendly_name': 'Eve Weather Battery',
      'state_class': <SensorStateClass.MEASUREMENT: 'measurement'>,
      'unit_of_measurement': '%',
    }),
    'context': <ANY>,
    'entity_id': 'sensor.eve_weather_battery',
    'last_changed': <ANY>,
    'last_reported': <ANY>,
    'last_updated': <ANY>,
    'state': '100',
  })
# ---
# name: test_sensors[eve_weather_sensor][sensor.eve_weather_battery_voltage-entry]
  EntityRegistryEntrySnapshot({
    'aliases': set({
    }),
    'area_id': None,
    'capabilities': dict({
      'state_class': <SensorStateClass.MEASUREMENT: 'measurement'>,
    }),
    'config_entry_id': <ANY>,
    'config_subentry_id': <ANY>,
    'device_class': None,
    'device_id': <ANY>,
    'disabled_by': None,
    'domain': 'sensor',
    'entity_category': <EntityCategory.DIAGNOSTIC: 'diagnostic'>,
    'entity_id': 'sensor.eve_weather_battery_voltage',
    'has_entity_name': True,
    'hidden_by': None,
    'icon': None,
    'id': <ANY>,
    'labels': set({
    }),
    'name': None,
    'options': dict({
      'sensor': dict({
        'suggested_display_precision': 0,
      }),
      'sensor.private': dict({
        'suggested_unit_of_measurement': <UnitOfElectricPotential.VOLT: 'V'>,
      }),
    }),
    'original_device_class': <SensorDeviceClass.VOLTAGE: 'voltage'>,
    'original_icon': None,
    'original_name': 'Battery voltage',
    'platform': 'matter',
    'previous_unique_id': None,
    'suggested_object_id': None,
    'supported_features': 0,
    'translation_key': 'battery_voltage',
    'unique_id': '00000000000004D2-000000000000001D-MatterNodeDevice-0-PowerSourceBatVoltage-47-11',
    'unit_of_measurement': <UnitOfElectricPotential.VOLT: 'V'>,
  })
# ---
# name: test_sensors[eve_weather_sensor][sensor.eve_weather_battery_voltage-state]
  StateSnapshot({
    'attributes': ReadOnlyDict({
      'device_class': 'voltage',
      'friendly_name': 'Eve Weather Battery voltage',
      'state_class': <SensorStateClass.MEASUREMENT: 'measurement'>,
      'unit_of_measurement': <UnitOfElectricPotential.VOLT: 'V'>,
    }),
    'context': <ANY>,
    'entity_id': 'sensor.eve_weather_battery_voltage',
    'last_changed': <ANY>,
    'last_reported': <ANY>,
    'last_updated': <ANY>,
    'state': '2.956',
  })
# ---
# name: test_sensors[eve_weather_sensor][sensor.eve_weather_humidity-entry]
  EntityRegistryEntrySnapshot({
    'aliases': set({
    }),
    'area_id': None,
    'capabilities': dict({
      'state_class': <SensorStateClass.MEASUREMENT: 'measurement'>,
    }),
    'config_entry_id': <ANY>,
    'config_subentry_id': <ANY>,
    'device_class': None,
    'device_id': <ANY>,
    'disabled_by': None,
    'domain': 'sensor',
    'entity_category': None,
    'entity_id': 'sensor.eve_weather_humidity',
    'has_entity_name': True,
    'hidden_by': None,
    'icon': None,
    'id': <ANY>,
    'labels': set({
    }),
    'name': None,
    'options': dict({
    }),
    'original_device_class': <SensorDeviceClass.HUMIDITY: 'humidity'>,
    'original_icon': None,
    'original_name': 'Humidity',
    'platform': 'matter',
    'previous_unique_id': None,
    'suggested_object_id': None,
    'supported_features': 0,
    'translation_key': None,
    'unique_id': '00000000000004D2-000000000000001D-MatterNodeDevice-2-HumiditySensor-1029-0',
    'unit_of_measurement': '%',
  })
# ---
# name: test_sensors[eve_weather_sensor][sensor.eve_weather_humidity-state]
  StateSnapshot({
    'attributes': ReadOnlyDict({
      'device_class': 'humidity',
      'friendly_name': 'Eve Weather Humidity',
      'state_class': <SensorStateClass.MEASUREMENT: 'measurement'>,
      'unit_of_measurement': '%',
    }),
    'context': <ANY>,
    'entity_id': 'sensor.eve_weather_humidity',
    'last_changed': <ANY>,
    'last_reported': <ANY>,
    'last_updated': <ANY>,
    'state': '80.66',
  })
# ---
# name: test_sensors[eve_weather_sensor][sensor.eve_weather_pressure-entry]
  EntityRegistryEntrySnapshot({
    'aliases': set({
    }),
    'area_id': None,
    'capabilities': dict({
      'state_class': <SensorStateClass.MEASUREMENT: 'measurement'>,
    }),
    'config_entry_id': <ANY>,
    'config_subentry_id': <ANY>,
    'device_class': None,
    'device_id': <ANY>,
    'disabled_by': None,
    'domain': 'sensor',
    'entity_category': None,
    'entity_id': 'sensor.eve_weather_pressure',
    'has_entity_name': True,
    'hidden_by': None,
    'icon': None,
    'id': <ANY>,
    'labels': set({
    }),
    'name': None,
    'options': dict({
      'sensor': dict({
        'suggested_display_precision': 1,
      }),
    }),
    'original_device_class': <SensorDeviceClass.PRESSURE: 'pressure'>,
    'original_icon': None,
    'original_name': 'Pressure',
    'platform': 'matter',
    'previous_unique_id': None,
    'suggested_object_id': None,
    'supported_features': 0,
    'translation_key': None,
    'unique_id': '00000000000004D2-000000000000001D-MatterNodeDevice-1-EveWeatherPressure-319486977-319422484',
    'unit_of_measurement': <UnitOfPressure.HPA: 'hPa'>,
  })
# ---
# name: test_sensors[eve_weather_sensor][sensor.eve_weather_pressure-state]
  StateSnapshot({
    'attributes': ReadOnlyDict({
      'device_class': 'pressure',
      'friendly_name': 'Eve Weather Pressure',
      'state_class': <SensorStateClass.MEASUREMENT: 'measurement'>,
      'unit_of_measurement': <UnitOfPressure.HPA: 'hPa'>,
    }),
    'context': <ANY>,
    'entity_id': 'sensor.eve_weather_pressure',
    'last_changed': <ANY>,
    'last_reported': <ANY>,
    'last_updated': <ANY>,
    'state': '1008.5',
  })
# ---
# name: test_sensors[eve_weather_sensor][sensor.eve_weather_temperature-entry]
  EntityRegistryEntrySnapshot({
    'aliases': set({
    }),
    'area_id': None,
    'capabilities': dict({
      'state_class': <SensorStateClass.MEASUREMENT: 'measurement'>,
    }),
    'config_entry_id': <ANY>,
    'config_subentry_id': <ANY>,
    'device_class': None,
    'device_id': <ANY>,
    'disabled_by': None,
    'domain': 'sensor',
    'entity_category': None,
    'entity_id': 'sensor.eve_weather_temperature',
    'has_entity_name': True,
    'hidden_by': None,
    'icon': None,
    'id': <ANY>,
    'labels': set({
    }),
    'name': None,
    'options': dict({
      'sensor': dict({
        'suggested_display_precision': 1,
      }),
    }),
    'original_device_class': <SensorDeviceClass.TEMPERATURE: 'temperature'>,
    'original_icon': None,
    'original_name': 'Temperature',
    'platform': 'matter',
    'previous_unique_id': None,
    'suggested_object_id': None,
    'supported_features': 0,
    'translation_key': None,
    'unique_id': '00000000000004D2-000000000000001D-MatterNodeDevice-1-TemperatureSensor-1026-0',
    'unit_of_measurement': <UnitOfTemperature.CELSIUS: '°C'>,
  })
# ---
# name: test_sensors[eve_weather_sensor][sensor.eve_weather_temperature-state]
  StateSnapshot({
    'attributes': ReadOnlyDict({
      'device_class': 'temperature',
      'friendly_name': 'Eve Weather Temperature',
      'state_class': <SensorStateClass.MEASUREMENT: 'measurement'>,
      'unit_of_measurement': <UnitOfTemperature.CELSIUS: '°C'>,
    }),
    'context': <ANY>,
    'entity_id': 'sensor.eve_weather_temperature',
    'last_changed': <ANY>,
    'last_reported': <ANY>,
    'last_updated': <ANY>,
    'state': '16.03',
  })
# ---
# name: test_sensors[eve_weather_sensor][sensor.eve_weather_weather_trend-entry]
  EntityRegistryEntrySnapshot({
    'aliases': set({
    }),
    'area_id': None,
    'capabilities': dict({
      'options': list([
        'sunny',
        'cloudy',
        'rainy',
        'stormy',
      ]),
    }),
    'config_entry_id': <ANY>,
    'config_subentry_id': <ANY>,
    'device_class': None,
    'device_id': <ANY>,
    'disabled_by': None,
    'domain': 'sensor',
    'entity_category': None,
    'entity_id': 'sensor.eve_weather_weather_trend',
    'has_entity_name': True,
    'hidden_by': None,
    'icon': None,
    'id': <ANY>,
    'labels': set({
    }),
    'name': None,
    'options': dict({
    }),
    'original_device_class': <SensorDeviceClass.ENUM: 'enum'>,
    'original_icon': None,
    'original_name': 'Weather trend',
    'platform': 'matter',
    'previous_unique_id': None,
    'suggested_object_id': None,
    'supported_features': 0,
    'translation_key': 'eve_weather_trend',
    'unique_id': '00000000000004D2-000000000000001D-MatterNodeDevice-1-EveWeatherWeatherTrend-319486977-319422485',
    'unit_of_measurement': None,
  })
# ---
# name: test_sensors[eve_weather_sensor][sensor.eve_weather_weather_trend-state]
  StateSnapshot({
    'attributes': ReadOnlyDict({
      'device_class': 'enum',
      'friendly_name': 'Eve Weather Weather trend',
      'options': list([
        'sunny',
        'cloudy',
        'rainy',
        'stormy',
      ]),
    }),
    'context': <ANY>,
    'entity_id': 'sensor.eve_weather_weather_trend',
    'last_changed': <ANY>,
    'last_reported': <ANY>,
    'last_updated': <ANY>,
    'state': 'rainy',
  })
# ---
# name: test_sensors[extractor_hood][sensor.mock_extractor_hood_activated_carbon_filter_condition-entry]
  EntityRegistryEntrySnapshot({
    'aliases': set({
    }),
    'area_id': None,
    'capabilities': dict({
      'state_class': <SensorStateClass.MEASUREMENT: 'measurement'>,
    }),
    'config_entry_id': <ANY>,
    'config_subentry_id': <ANY>,
    'device_class': None,
    'device_id': <ANY>,
    'disabled_by': None,
    'domain': 'sensor',
    'entity_category': None,
    'entity_id': 'sensor.mock_extractor_hood_activated_carbon_filter_condition',
    'has_entity_name': True,
    'hidden_by': None,
    'icon': None,
    'id': <ANY>,
    'labels': set({
    }),
    'name': None,
    'options': dict({
    }),
    'original_device_class': None,
    'original_icon': None,
    'original_name': 'Activated carbon filter condition',
    'platform': 'matter',
    'previous_unique_id': None,
    'suggested_object_id': None,
    'supported_features': 0,
    'translation_key': 'activated_carbon_filter_condition',
    'unique_id': '00000000000004D2-0000000000000049-MatterNodeDevice-1-ActivatedCarbonFilterCondition-114-0',
    'unit_of_measurement': '%',
  })
# ---
# name: test_sensors[extractor_hood][sensor.mock_extractor_hood_activated_carbon_filter_condition-state]
  StateSnapshot({
    'attributes': ReadOnlyDict({
      'friendly_name': 'Mock Extractor hood Activated carbon filter condition',
      'state_class': <SensorStateClass.MEASUREMENT: 'measurement'>,
      'unit_of_measurement': '%',
    }),
    'context': <ANY>,
    'entity_id': 'sensor.mock_extractor_hood_activated_carbon_filter_condition',
    'last_changed': <ANY>,
    'last_reported': <ANY>,
    'last_updated': <ANY>,
    'state': '100',
  })
# ---
# name: test_sensors[extractor_hood][sensor.mock_extractor_hood_hepa_filter_condition-entry]
  EntityRegistryEntrySnapshot({
    'aliases': set({
    }),
    'area_id': None,
    'capabilities': dict({
      'state_class': <SensorStateClass.MEASUREMENT: 'measurement'>,
    }),
    'config_entry_id': <ANY>,
    'config_subentry_id': <ANY>,
    'device_class': None,
    'device_id': <ANY>,
    'disabled_by': None,
    'domain': 'sensor',
    'entity_category': None,
    'entity_id': 'sensor.mock_extractor_hood_hepa_filter_condition',
    'has_entity_name': True,
    'hidden_by': None,
    'icon': None,
    'id': <ANY>,
    'labels': set({
    }),
    'name': None,
    'options': dict({
    }),
    'original_device_class': None,
    'original_icon': None,
    'original_name': 'HEPA filter condition',
    'platform': 'matter',
    'previous_unique_id': None,
    'suggested_object_id': None,
    'supported_features': 0,
    'translation_key': 'hepa_filter_condition',
    'unique_id': '00000000000004D2-0000000000000049-MatterNodeDevice-1-HepaFilterCondition-113-0',
    'unit_of_measurement': '%',
  })
# ---
# name: test_sensors[extractor_hood][sensor.mock_extractor_hood_hepa_filter_condition-state]
  StateSnapshot({
    'attributes': ReadOnlyDict({
      'friendly_name': 'Mock Extractor hood HEPA filter condition',
      'state_class': <SensorStateClass.MEASUREMENT: 'measurement'>,
      'unit_of_measurement': '%',
    }),
    'context': <ANY>,
    'entity_id': 'sensor.mock_extractor_hood_hepa_filter_condition',
    'last_changed': <ANY>,
    'last_reported': <ANY>,
    'last_updated': <ANY>,
    'state': '100',
  })
# ---
# name: test_sensors[flow_sensor][sensor.mock_flow_sensor_flow-entry]
  EntityRegistryEntrySnapshot({
    'aliases': set({
    }),
    'area_id': None,
    'capabilities': dict({
      'state_class': <SensorStateClass.MEASUREMENT: 'measurement'>,
    }),
    'config_entry_id': <ANY>,
    'config_subentry_id': <ANY>,
    'device_class': None,
    'device_id': <ANY>,
    'disabled_by': None,
    'domain': 'sensor',
    'entity_category': None,
    'entity_id': 'sensor.mock_flow_sensor_flow',
    'has_entity_name': True,
    'hidden_by': None,
    'icon': None,
    'id': <ANY>,
    'labels': set({
    }),
    'name': None,
    'options': dict({
    }),
    'original_device_class': None,
    'original_icon': None,
    'original_name': 'Flow',
    'platform': 'matter',
    'previous_unique_id': None,
    'suggested_object_id': None,
    'supported_features': 0,
    'translation_key': 'flow',
    'unique_id': '00000000000004D2-0000000000000001-MatterNodeDevice-1-FlowSensor-1028-0',
    'unit_of_measurement': <UnitOfVolumeFlowRate.CUBIC_METERS_PER_HOUR: 'm³/h'>,
  })
# ---
# name: test_sensors[flow_sensor][sensor.mock_flow_sensor_flow-state]
  StateSnapshot({
    'attributes': ReadOnlyDict({
      'friendly_name': 'Mock Flow Sensor Flow',
      'state_class': <SensorStateClass.MEASUREMENT: 'measurement'>,
      'unit_of_measurement': <UnitOfVolumeFlowRate.CUBIC_METERS_PER_HOUR: 'm³/h'>,
    }),
    'context': <ANY>,
    'entity_id': 'sensor.mock_flow_sensor_flow',
    'last_changed': <ANY>,
    'last_reported': <ANY>,
    'last_updated': <ANY>,
    'state': '0.0',
  })
# ---
# name: test_sensors[generic_switch][sensor.mock_generic_switch_current_switch_position-entry]
  EntityRegistryEntrySnapshot({
    'aliases': set({
    }),
    'area_id': None,
    'capabilities': dict({
      'state_class': <SensorStateClass.MEASUREMENT: 'measurement'>,
    }),
    'config_entry_id': <ANY>,
    'config_subentry_id': <ANY>,
    'device_class': None,
    'device_id': <ANY>,
    'disabled_by': None,
    'domain': 'sensor',
    'entity_category': <EntityCategory.DIAGNOSTIC: 'diagnostic'>,
    'entity_id': 'sensor.mock_generic_switch_current_switch_position',
    'has_entity_name': True,
    'hidden_by': None,
    'icon': None,
    'id': <ANY>,
    'labels': set({
    }),
    'name': None,
    'options': dict({
    }),
    'original_device_class': None,
    'original_icon': None,
    'original_name': 'Current switch position',
    'platform': 'matter',
    'previous_unique_id': None,
    'suggested_object_id': None,
    'supported_features': 0,
    'translation_key': 'switch_current_position',
    'unique_id': '00000000000004D2-0000000000000001-MatterNodeDevice-1-SwitchCurrentPosition-59-1',
    'unit_of_measurement': None,
  })
# ---
# name: test_sensors[generic_switch][sensor.mock_generic_switch_current_switch_position-state]
  StateSnapshot({
    'attributes': ReadOnlyDict({
      'friendly_name': 'Mock Generic Switch Current switch position',
      'state_class': <SensorStateClass.MEASUREMENT: 'measurement'>,
    }),
    'context': <ANY>,
    'entity_id': 'sensor.mock_generic_switch_current_switch_position',
    'last_changed': <ANY>,
    'last_reported': <ANY>,
    'last_updated': <ANY>,
    'state': '0',
  })
# ---
# name: test_sensors[generic_switch_multi][sensor.mock_generic_switch_current_switch_position_1-entry]
  EntityRegistryEntrySnapshot({
    'aliases': set({
    }),
    'area_id': None,
    'capabilities': dict({
      'state_class': <SensorStateClass.MEASUREMENT: 'measurement'>,
    }),
    'config_entry_id': <ANY>,
    'config_subentry_id': <ANY>,
    'device_class': None,
    'device_id': <ANY>,
    'disabled_by': None,
    'domain': 'sensor',
    'entity_category': <EntityCategory.DIAGNOSTIC: 'diagnostic'>,
    'entity_id': 'sensor.mock_generic_switch_current_switch_position_1',
    'has_entity_name': True,
    'hidden_by': None,
    'icon': None,
    'id': <ANY>,
    'labels': set({
    }),
    'name': None,
    'options': dict({
    }),
    'original_device_class': None,
    'original_icon': None,
    'original_name': 'Current switch position (1)',
    'platform': 'matter',
    'previous_unique_id': None,
    'suggested_object_id': None,
    'supported_features': 0,
    'translation_key': 'switch_current_position',
    'unique_id': '00000000000004D2-0000000000000001-MatterNodeDevice-1-SwitchCurrentPosition-59-1',
    'unit_of_measurement': None,
  })
# ---
# name: test_sensors[generic_switch_multi][sensor.mock_generic_switch_current_switch_position_1-state]
  StateSnapshot({
    'attributes': ReadOnlyDict({
      'friendly_name': 'Mock Generic Switch Current switch position (1)',
      'state_class': <SensorStateClass.MEASUREMENT: 'measurement'>,
    }),
    'context': <ANY>,
    'entity_id': 'sensor.mock_generic_switch_current_switch_position_1',
    'last_changed': <ANY>,
    'last_reported': <ANY>,
    'last_updated': <ANY>,
    'state': '0',
  })
# ---
# name: test_sensors[generic_switch_multi][sensor.mock_generic_switch_current_switch_position_2-entry]
  EntityRegistryEntrySnapshot({
    'aliases': set({
    }),
    'area_id': None,
    'capabilities': dict({
      'state_class': <SensorStateClass.MEASUREMENT: 'measurement'>,
    }),
    'config_entry_id': <ANY>,
    'config_subentry_id': <ANY>,
    'device_class': None,
    'device_id': <ANY>,
    'disabled_by': None,
    'domain': 'sensor',
    'entity_category': <EntityCategory.DIAGNOSTIC: 'diagnostic'>,
    'entity_id': 'sensor.mock_generic_switch_current_switch_position_2',
    'has_entity_name': True,
    'hidden_by': None,
    'icon': None,
    'id': <ANY>,
    'labels': set({
    }),
    'name': None,
    'options': dict({
    }),
    'original_device_class': None,
    'original_icon': None,
    'original_name': 'Current switch position (2)',
    'platform': 'matter',
    'previous_unique_id': None,
    'suggested_object_id': None,
    'supported_features': 0,
    'translation_key': 'switch_current_position',
    'unique_id': '00000000000004D2-0000000000000001-MatterNodeDevice-2-SwitchCurrentPosition-59-1',
    'unit_of_measurement': None,
  })
# ---
# name: test_sensors[generic_switch_multi][sensor.mock_generic_switch_current_switch_position_2-state]
  StateSnapshot({
    'attributes': ReadOnlyDict({
      'friendly_name': 'Mock Generic Switch Current switch position (2)',
      'state_class': <SensorStateClass.MEASUREMENT: 'measurement'>,
    }),
    'context': <ANY>,
    'entity_id': 'sensor.mock_generic_switch_current_switch_position_2',
    'last_changed': <ANY>,
    'last_reported': <ANY>,
    'last_updated': <ANY>,
    'state': '0',
  })
# ---
# name: test_sensors[haojai_switch][sensor.hjmt_6b_battery-entry]
  EntityRegistryEntrySnapshot({
    'aliases': set({
    }),
    'area_id': None,
    'capabilities': dict({
      'state_class': <SensorStateClass.MEASUREMENT: 'measurement'>,
    }),
    'config_entry_id': <ANY>,
    'config_subentry_id': <ANY>,
    'device_class': None,
    'device_id': <ANY>,
    'disabled_by': None,
    'domain': 'sensor',
    'entity_category': <EntityCategory.DIAGNOSTIC: 'diagnostic'>,
    'entity_id': 'sensor.hjmt_6b_battery',
    'has_entity_name': True,
    'hidden_by': None,
    'icon': None,
    'id': <ANY>,
    'labels': set({
    }),
    'name': None,
    'options': dict({
    }),
    'original_device_class': <SensorDeviceClass.BATTERY: 'battery'>,
    'original_icon': None,
    'original_name': 'Battery',
    'platform': 'matter',
    'previous_unique_id': None,
    'suggested_object_id': None,
    'supported_features': 0,
    'translation_key': None,
    'unique_id': '00000000000004D2-0000000000000003-MatterNodeDevice-0-PowerSource-47-12',
    'unit_of_measurement': '%',
  })
# ---
# name: test_sensors[haojai_switch][sensor.hjmt_6b_battery-state]
  StateSnapshot({
    'attributes': ReadOnlyDict({
      'device_class': 'battery',
      'friendly_name': 'HJMT-6B Battery',
      'state_class': <SensorStateClass.MEASUREMENT: 'measurement'>,
      'unit_of_measurement': '%',
    }),
    'context': <ANY>,
    'entity_id': 'sensor.hjmt_6b_battery',
    'last_changed': <ANY>,
    'last_reported': <ANY>,
    'last_updated': <ANY>,
    'state': '1',
  })
# ---
# name: test_sensors[haojai_switch][sensor.hjmt_6b_battery_voltage-entry]
  EntityRegistryEntrySnapshot({
    'aliases': set({
    }),
    'area_id': None,
    'capabilities': dict({
      'state_class': <SensorStateClass.MEASUREMENT: 'measurement'>,
    }),
    'config_entry_id': <ANY>,
    'config_subentry_id': <ANY>,
    'device_class': None,
    'device_id': <ANY>,
    'disabled_by': None,
    'domain': 'sensor',
    'entity_category': <EntityCategory.DIAGNOSTIC: 'diagnostic'>,
    'entity_id': 'sensor.hjmt_6b_battery_voltage',
    'has_entity_name': True,
    'hidden_by': None,
    'icon': None,
    'id': <ANY>,
    'labels': set({
    }),
    'name': None,
    'options': dict({
      'sensor': dict({
        'suggested_display_precision': 0,
      }),
      'sensor.private': dict({
        'suggested_unit_of_measurement': <UnitOfElectricPotential.VOLT: 'V'>,
      }),
    }),
    'original_device_class': <SensorDeviceClass.VOLTAGE: 'voltage'>,
    'original_icon': None,
    'original_name': 'Battery voltage',
    'platform': 'matter',
    'previous_unique_id': None,
    'suggested_object_id': None,
    'supported_features': 0,
    'translation_key': 'battery_voltage',
    'unique_id': '00000000000004D2-0000000000000003-MatterNodeDevice-0-PowerSourceBatVoltage-47-11',
    'unit_of_measurement': <UnitOfElectricPotential.VOLT: 'V'>,
  })
# ---
# name: test_sensors[haojai_switch][sensor.hjmt_6b_battery_voltage-state]
  StateSnapshot({
    'attributes': ReadOnlyDict({
      'device_class': 'voltage',
      'friendly_name': 'HJMT-6B Battery voltage',
      'state_class': <SensorStateClass.MEASUREMENT: 'measurement'>,
      'unit_of_measurement': <UnitOfElectricPotential.VOLT: 'V'>,
    }),
    'context': <ANY>,
    'entity_id': 'sensor.hjmt_6b_battery_voltage',
    'last_changed': <ANY>,
    'last_reported': <ANY>,
    'last_updated': <ANY>,
    'state': '2.316',
  })
# ---
# name: test_sensors[haojai_switch][sensor.hjmt_6b_current_switch_position_1-entry]
  EntityRegistryEntrySnapshot({
    'aliases': set({
    }),
    'area_id': None,
    'capabilities': dict({
      'state_class': <SensorStateClass.MEASUREMENT: 'measurement'>,
    }),
    'config_entry_id': <ANY>,
    'config_subentry_id': <ANY>,
    'device_class': None,
    'device_id': <ANY>,
    'disabled_by': None,
    'domain': 'sensor',
    'entity_category': <EntityCategory.DIAGNOSTIC: 'diagnostic'>,
    'entity_id': 'sensor.hjmt_6b_current_switch_position_1',
    'has_entity_name': True,
    'hidden_by': None,
    'icon': None,
    'id': <ANY>,
    'labels': set({
    }),
    'name': None,
    'options': dict({
    }),
    'original_device_class': None,
    'original_icon': None,
    'original_name': 'Current switch position (1)',
    'platform': 'matter',
    'previous_unique_id': None,
    'suggested_object_id': None,
    'supported_features': 0,
    'translation_key': 'switch_current_position',
    'unique_id': '00000000000004D2-0000000000000003-MatterNodeDevice-1-SwitchCurrentPosition-59-1',
    'unit_of_measurement': None,
  })
# ---
# name: test_sensors[haojai_switch][sensor.hjmt_6b_current_switch_position_1-state]
  StateSnapshot({
    'attributes': ReadOnlyDict({
      'friendly_name': 'HJMT-6B Current switch position (1)',
      'state_class': <SensorStateClass.MEASUREMENT: 'measurement'>,
    }),
    'context': <ANY>,
    'entity_id': 'sensor.hjmt_6b_current_switch_position_1',
    'last_changed': <ANY>,
    'last_reported': <ANY>,
    'last_updated': <ANY>,
    'state': '0',
  })
# ---
# name: test_sensors[haojai_switch][sensor.hjmt_6b_current_switch_position_2-entry]
  EntityRegistryEntrySnapshot({
    'aliases': set({
    }),
    'area_id': None,
    'capabilities': dict({
      'state_class': <SensorStateClass.MEASUREMENT: 'measurement'>,
    }),
    'config_entry_id': <ANY>,
    'config_subentry_id': <ANY>,
    'device_class': None,
    'device_id': <ANY>,
    'disabled_by': None,
    'domain': 'sensor',
    'entity_category': <EntityCategory.DIAGNOSTIC: 'diagnostic'>,
    'entity_id': 'sensor.hjmt_6b_current_switch_position_2',
    'has_entity_name': True,
    'hidden_by': None,
    'icon': None,
    'id': <ANY>,
    'labels': set({
    }),
    'name': None,
    'options': dict({
    }),
    'original_device_class': None,
    'original_icon': None,
    'original_name': 'Current switch position (2)',
    'platform': 'matter',
    'previous_unique_id': None,
    'suggested_object_id': None,
    'supported_features': 0,
    'translation_key': 'switch_current_position',
    'unique_id': '00000000000004D2-0000000000000003-MatterNodeDevice-2-SwitchCurrentPosition-59-1',
    'unit_of_measurement': None,
  })
# ---
# name: test_sensors[haojai_switch][sensor.hjmt_6b_current_switch_position_2-state]
  StateSnapshot({
    'attributes': ReadOnlyDict({
      'friendly_name': 'HJMT-6B Current switch position (2)',
      'state_class': <SensorStateClass.MEASUREMENT: 'measurement'>,
    }),
    'context': <ANY>,
    'entity_id': 'sensor.hjmt_6b_current_switch_position_2',
    'last_changed': <ANY>,
    'last_reported': <ANY>,
    'last_updated': <ANY>,
    'state': '0',
  })
# ---
# name: test_sensors[haojai_switch][sensor.hjmt_6b_current_switch_position_3-entry]
  EntityRegistryEntrySnapshot({
    'aliases': set({
    }),
    'area_id': None,
    'capabilities': dict({
      'state_class': <SensorStateClass.MEASUREMENT: 'measurement'>,
    }),
    'config_entry_id': <ANY>,
    'config_subentry_id': <ANY>,
    'device_class': None,
    'device_id': <ANY>,
    'disabled_by': None,
    'domain': 'sensor',
    'entity_category': <EntityCategory.DIAGNOSTIC: 'diagnostic'>,
    'entity_id': 'sensor.hjmt_6b_current_switch_position_3',
    'has_entity_name': True,
    'hidden_by': None,
    'icon': None,
    'id': <ANY>,
    'labels': set({
    }),
    'name': None,
    'options': dict({
    }),
    'original_device_class': None,
    'original_icon': None,
    'original_name': 'Current switch position (3)',
    'platform': 'matter',
    'previous_unique_id': None,
    'suggested_object_id': None,
    'supported_features': 0,
    'translation_key': 'switch_current_position',
    'unique_id': '00000000000004D2-0000000000000003-MatterNodeDevice-3-SwitchCurrentPosition-59-1',
    'unit_of_measurement': None,
  })
# ---
# name: test_sensors[haojai_switch][sensor.hjmt_6b_current_switch_position_3-state]
  StateSnapshot({
    'attributes': ReadOnlyDict({
      'friendly_name': 'HJMT-6B Current switch position (3)',
      'state_class': <SensorStateClass.MEASUREMENT: 'measurement'>,
    }),
    'context': <ANY>,
    'entity_id': 'sensor.hjmt_6b_current_switch_position_3',
    'last_changed': <ANY>,
    'last_reported': <ANY>,
    'last_updated': <ANY>,
    'state': '0',
  })
# ---
# name: test_sensors[haojai_switch][sensor.hjmt_6b_current_switch_position_4-entry]
  EntityRegistryEntrySnapshot({
    'aliases': set({
    }),
    'area_id': None,
    'capabilities': dict({
      'state_class': <SensorStateClass.MEASUREMENT: 'measurement'>,
    }),
    'config_entry_id': <ANY>,
    'config_subentry_id': <ANY>,
    'device_class': None,
    'device_id': <ANY>,
    'disabled_by': None,
    'domain': 'sensor',
    'entity_category': <EntityCategory.DIAGNOSTIC: 'diagnostic'>,
    'entity_id': 'sensor.hjmt_6b_current_switch_position_4',
    'has_entity_name': True,
    'hidden_by': None,
    'icon': None,
    'id': <ANY>,
    'labels': set({
    }),
    'name': None,
    'options': dict({
    }),
    'original_device_class': None,
    'original_icon': None,
    'original_name': 'Current switch position (4)',
    'platform': 'matter',
    'previous_unique_id': None,
    'suggested_object_id': None,
    'supported_features': 0,
    'translation_key': 'switch_current_position',
    'unique_id': '00000000000004D2-0000000000000003-MatterNodeDevice-4-SwitchCurrentPosition-59-1',
    'unit_of_measurement': None,
  })
# ---
# name: test_sensors[haojai_switch][sensor.hjmt_6b_current_switch_position_4-state]
  StateSnapshot({
    'attributes': ReadOnlyDict({
      'friendly_name': 'HJMT-6B Current switch position (4)',
      'state_class': <SensorStateClass.MEASUREMENT: 'measurement'>,
    }),
    'context': <ANY>,
    'entity_id': 'sensor.hjmt_6b_current_switch_position_4',
    'last_changed': <ANY>,
    'last_reported': <ANY>,
    'last_updated': <ANY>,
    'state': '0',
  })
# ---
# name: test_sensors[haojai_switch][sensor.hjmt_6b_current_switch_position_5-entry]
  EntityRegistryEntrySnapshot({
    'aliases': set({
    }),
    'area_id': None,
    'capabilities': dict({
      'state_class': <SensorStateClass.MEASUREMENT: 'measurement'>,
    }),
    'config_entry_id': <ANY>,
    'config_subentry_id': <ANY>,
    'device_class': None,
    'device_id': <ANY>,
    'disabled_by': None,
    'domain': 'sensor',
    'entity_category': <EntityCategory.DIAGNOSTIC: 'diagnostic'>,
    'entity_id': 'sensor.hjmt_6b_current_switch_position_5',
    'has_entity_name': True,
    'hidden_by': None,
    'icon': None,
    'id': <ANY>,
    'labels': set({
    }),
    'name': None,
    'options': dict({
    }),
    'original_device_class': None,
    'original_icon': None,
    'original_name': 'Current switch position (5)',
    'platform': 'matter',
    'previous_unique_id': None,
    'suggested_object_id': None,
    'supported_features': 0,
    'translation_key': 'switch_current_position',
    'unique_id': '00000000000004D2-0000000000000003-MatterNodeDevice-5-SwitchCurrentPosition-59-1',
    'unit_of_measurement': None,
  })
# ---
# name: test_sensors[haojai_switch][sensor.hjmt_6b_current_switch_position_5-state]
  StateSnapshot({
    'attributes': ReadOnlyDict({
      'friendly_name': 'HJMT-6B Current switch position (5)',
      'state_class': <SensorStateClass.MEASUREMENT: 'measurement'>,
    }),
    'context': <ANY>,
    'entity_id': 'sensor.hjmt_6b_current_switch_position_5',
    'last_changed': <ANY>,
    'last_reported': <ANY>,
    'last_updated': <ANY>,
    'state': '0',
  })
# ---
# name: test_sensors[haojai_switch][sensor.hjmt_6b_current_switch_position_6-entry]
  EntityRegistryEntrySnapshot({
    'aliases': set({
    }),
    'area_id': None,
    'capabilities': dict({
      'state_class': <SensorStateClass.MEASUREMENT: 'measurement'>,
    }),
    'config_entry_id': <ANY>,
    'config_subentry_id': <ANY>,
    'device_class': None,
    'device_id': <ANY>,
    'disabled_by': None,
    'domain': 'sensor',
    'entity_category': <EntityCategory.DIAGNOSTIC: 'diagnostic'>,
    'entity_id': 'sensor.hjmt_6b_current_switch_position_6',
    'has_entity_name': True,
    'hidden_by': None,
    'icon': None,
    'id': <ANY>,
    'labels': set({
    }),
    'name': None,
    'options': dict({
    }),
    'original_device_class': None,
    'original_icon': None,
    'original_name': 'Current switch position (6)',
    'platform': 'matter',
    'previous_unique_id': None,
    'suggested_object_id': None,
    'supported_features': 0,
    'translation_key': 'switch_current_position',
    'unique_id': '00000000000004D2-0000000000000003-MatterNodeDevice-6-SwitchCurrentPosition-59-1',
    'unit_of_measurement': None,
  })
# ---
# name: test_sensors[haojai_switch][sensor.hjmt_6b_current_switch_position_6-state]
  StateSnapshot({
    'attributes': ReadOnlyDict({
      'friendly_name': 'HJMT-6B Current switch position (6)',
      'state_class': <SensorStateClass.MEASUREMENT: 'measurement'>,
    }),
    'context': <ANY>,
    'entity_id': 'sensor.hjmt_6b_current_switch_position_6',
    'last_changed': <ANY>,
    'last_reported': <ANY>,
    'last_updated': <ANY>,
    'state': '0',
  })
# ---
# name: test_sensors[heiman_motion_sensor_m1][sensor.smart_motion_sensor_battery-entry]
  EntityRegistryEntrySnapshot({
    'aliases': set({
    }),
    'area_id': None,
    'capabilities': dict({
      'state_class': <SensorStateClass.MEASUREMENT: 'measurement'>,
    }),
    'config_entry_id': <ANY>,
    'config_subentry_id': <ANY>,
    'device_class': None,
    'device_id': <ANY>,
    'disabled_by': None,
    'domain': 'sensor',
    'entity_category': <EntityCategory.DIAGNOSTIC: 'diagnostic'>,
    'entity_id': 'sensor.smart_motion_sensor_battery',
    'has_entity_name': True,
    'hidden_by': None,
    'icon': None,
    'id': <ANY>,
    'labels': set({
    }),
    'name': None,
    'options': dict({
    }),
    'original_device_class': <SensorDeviceClass.BATTERY: 'battery'>,
    'original_icon': None,
    'original_name': 'Battery',
    'platform': 'matter',
    'previous_unique_id': None,
    'suggested_object_id': None,
    'supported_features': 0,
    'translation_key': None,
    'unique_id': '00000000000004D2-0000000000000058-MatterNodeDevice-1-PowerSource-47-12',
    'unit_of_measurement': '%',
  })
# ---
# name: test_sensors[heiman_motion_sensor_m1][sensor.smart_motion_sensor_battery-state]
  StateSnapshot({
    'attributes': ReadOnlyDict({
      'device_class': 'battery',
      'friendly_name': 'Smart motion sensor Battery',
      'state_class': <SensorStateClass.MEASUREMENT: 'measurement'>,
      'unit_of_measurement': '%',
    }),
    'context': <ANY>,
    'entity_id': 'sensor.smart_motion_sensor_battery',
    'last_changed': <ANY>,
    'last_reported': <ANY>,
    'last_updated': <ANY>,
    'state': '100',
  })
# ---
# name: test_sensors[heiman_motion_sensor_m1][sensor.smart_motion_sensor_battery_type-entry]
  EntityRegistryEntrySnapshot({
    'aliases': set({
    }),
    'area_id': None,
    'capabilities': None,
    'config_entry_id': <ANY>,
    'config_subentry_id': <ANY>,
    'device_class': None,
    'device_id': <ANY>,
    'disabled_by': None,
    'domain': 'sensor',
    'entity_category': <EntityCategory.DIAGNOSTIC: 'diagnostic'>,
    'entity_id': 'sensor.smart_motion_sensor_battery_type',
    'has_entity_name': True,
    'hidden_by': None,
    'icon': None,
    'id': <ANY>,
    'labels': set({
    }),
    'name': None,
    'options': dict({
    }),
    'original_device_class': None,
    'original_icon': None,
    'original_name': 'Battery type',
    'platform': 'matter',
    'previous_unique_id': None,
    'suggested_object_id': None,
    'supported_features': 0,
    'translation_key': 'battery_replacement_description',
    'unique_id': '00000000000004D2-0000000000000058-MatterNodeDevice-1-PowerSourceBatReplacementDescription-47-19',
    'unit_of_measurement': None,
  })
# ---
# name: test_sensors[heiman_motion_sensor_m1][sensor.smart_motion_sensor_battery_type-state]
  StateSnapshot({
    'attributes': ReadOnlyDict({
      'friendly_name': 'Smart motion sensor Battery type',
    }),
    'context': <ANY>,
    'entity_id': 'sensor.smart_motion_sensor_battery_type',
    'last_changed': <ANY>,
    'last_reported': <ANY>,
    'last_updated': <ANY>,
    'state': 'CR2',
  })
# ---
# name: test_sensors[heiman_motion_sensor_m1][sensor.smart_motion_sensor_battery_voltage-entry]
  EntityRegistryEntrySnapshot({
    'aliases': set({
    }),
    'area_id': None,
    'capabilities': dict({
      'state_class': <SensorStateClass.MEASUREMENT: 'measurement'>,
    }),
    'config_entry_id': <ANY>,
    'config_subentry_id': <ANY>,
    'device_class': None,
    'device_id': <ANY>,
    'disabled_by': None,
    'domain': 'sensor',
    'entity_category': <EntityCategory.DIAGNOSTIC: 'diagnostic'>,
    'entity_id': 'sensor.smart_motion_sensor_battery_voltage',
    'has_entity_name': True,
    'hidden_by': None,
    'icon': None,
    'id': <ANY>,
    'labels': set({
    }),
    'name': None,
    'options': dict({
      'sensor': dict({
        'suggested_display_precision': 0,
      }),
      'sensor.private': dict({
        'suggested_unit_of_measurement': <UnitOfElectricPotential.VOLT: 'V'>,
      }),
    }),
    'original_device_class': <SensorDeviceClass.VOLTAGE: 'voltage'>,
    'original_icon': None,
    'original_name': 'Battery voltage',
    'platform': 'matter',
    'previous_unique_id': None,
    'suggested_object_id': None,
    'supported_features': 0,
    'translation_key': 'battery_voltage',
    'unique_id': '00000000000004D2-0000000000000058-MatterNodeDevice-1-PowerSourceBatVoltage-47-11',
    'unit_of_measurement': <UnitOfElectricPotential.VOLT: 'V'>,
  })
# ---
# name: test_sensors[heiman_motion_sensor_m1][sensor.smart_motion_sensor_battery_voltage-state]
  StateSnapshot({
    'attributes': ReadOnlyDict({
      'device_class': 'voltage',
      'friendly_name': 'Smart motion sensor Battery voltage',
      'state_class': <SensorStateClass.MEASUREMENT: 'measurement'>,
      'unit_of_measurement': <UnitOfElectricPotential.VOLT: 'V'>,
    }),
    'context': <ANY>,
    'entity_id': 'sensor.smart_motion_sensor_battery_voltage',
    'last_changed': <ANY>,
    'last_reported': <ANY>,
    'last_updated': <ANY>,
    'state': '3.0',
  })
# ---
# name: test_sensors[heiman_motion_sensor_m1][sensor.smart_motion_sensor_illuminance-entry]
  EntityRegistryEntrySnapshot({
    'aliases': set({
    }),
    'area_id': None,
    'capabilities': dict({
      'state_class': <SensorStateClass.MEASUREMENT: 'measurement'>,
    }),
    'config_entry_id': <ANY>,
    'config_subentry_id': <ANY>,
    'device_class': None,
    'device_id': <ANY>,
    'disabled_by': None,
    'domain': 'sensor',
    'entity_category': None,
    'entity_id': 'sensor.smart_motion_sensor_illuminance',
    'has_entity_name': True,
    'hidden_by': None,
    'icon': None,
    'id': <ANY>,
    'labels': set({
    }),
    'name': None,
    'options': dict({
    }),
    'original_device_class': <SensorDeviceClass.ILLUMINANCE: 'illuminance'>,
    'original_icon': None,
    'original_name': 'Illuminance',
    'platform': 'matter',
    'previous_unique_id': None,
    'suggested_object_id': None,
    'supported_features': 0,
    'translation_key': None,
    'unique_id': '00000000000004D2-0000000000000058-MatterNodeDevice-2-LightSensor-1024-0',
    'unit_of_measurement': 'lx',
  })
# ---
# name: test_sensors[heiman_motion_sensor_m1][sensor.smart_motion_sensor_illuminance-state]
  StateSnapshot({
    'attributes': ReadOnlyDict({
      'device_class': 'illuminance',
      'friendly_name': 'Smart motion sensor Illuminance',
      'state_class': <SensorStateClass.MEASUREMENT: 'measurement'>,
      'unit_of_measurement': 'lx',
    }),
    'context': <ANY>,
    'entity_id': 'sensor.smart_motion_sensor_illuminance',
    'last_changed': <ANY>,
    'last_reported': <ANY>,
    'last_updated': <ANY>,
    'state': '105.0',
  })
# ---
# name: test_sensors[heiman_motion_sensor_m1][sensor.smart_motion_sensor_time_remaining-entry]
  EntityRegistryEntrySnapshot({
    'aliases': set({
    }),
    'area_id': None,
    'capabilities': dict({
      'state_class': <SensorStateClass.MEASUREMENT: 'measurement'>,
    }),
    'config_entry_id': <ANY>,
    'config_subentry_id': <ANY>,
    'device_class': None,
    'device_id': <ANY>,
    'disabled_by': None,
    'domain': 'sensor',
    'entity_category': <EntityCategory.DIAGNOSTIC: 'diagnostic'>,
    'entity_id': 'sensor.smart_motion_sensor_time_remaining',
    'has_entity_name': True,
    'hidden_by': None,
    'icon': None,
    'id': <ANY>,
    'labels': set({
    }),
    'name': None,
    'options': dict({
      'sensor': dict({
        'suggested_display_precision': 2,
      }),
      'sensor.private': dict({
        'suggested_unit_of_measurement': <UnitOfTime.MINUTES: 'min'>,
      }),
    }),
    'original_device_class': <SensorDeviceClass.DURATION: 'duration'>,
    'original_icon': None,
    'original_name': 'Time remaining',
    'platform': 'matter',
    'previous_unique_id': None,
    'suggested_object_id': None,
    'supported_features': 0,
    'translation_key': 'battery_time_remaining',
    'unique_id': '00000000000004D2-0000000000000058-MatterNodeDevice-1-PowerSourceBatTimeRemaining-47-13',
    'unit_of_measurement': <UnitOfTime.MINUTES: 'min'>,
  })
# ---
# name: test_sensors[heiman_motion_sensor_m1][sensor.smart_motion_sensor_time_remaining-state]
  StateSnapshot({
    'attributes': ReadOnlyDict({
      'device_class': 'duration',
      'friendly_name': 'Smart motion sensor Time remaining',
      'state_class': <SensorStateClass.MEASUREMENT: 'measurement'>,
      'unit_of_measurement': <UnitOfTime.MINUTES: 'min'>,
    }),
    'context': <ANY>,
    'entity_id': 'sensor.smart_motion_sensor_time_remaining',
    'last_changed': <ANY>,
    'last_reported': <ANY>,
    'last_updated': <ANY>,
    'state': '0.0',
  })
# ---
# name: test_sensors[humidity_sensor][sensor.mock_humidity_sensor_humidity-entry]
  EntityRegistryEntrySnapshot({
    'aliases': set({
    }),
    'area_id': None,
    'capabilities': dict({
      'state_class': <SensorStateClass.MEASUREMENT: 'measurement'>,
    }),
    'config_entry_id': <ANY>,
    'config_subentry_id': <ANY>,
    'device_class': None,
    'device_id': <ANY>,
    'disabled_by': None,
    'domain': 'sensor',
    'entity_category': None,
    'entity_id': 'sensor.mock_humidity_sensor_humidity',
    'has_entity_name': True,
    'hidden_by': None,
    'icon': None,
    'id': <ANY>,
    'labels': set({
    }),
    'name': None,
    'options': dict({
    }),
    'original_device_class': <SensorDeviceClass.HUMIDITY: 'humidity'>,
    'original_icon': None,
    'original_name': 'Humidity',
    'platform': 'matter',
    'previous_unique_id': None,
    'suggested_object_id': None,
    'supported_features': 0,
    'translation_key': None,
    'unique_id': '00000000000004D2-0000000000000001-MatterNodeDevice-1-HumiditySensor-1029-0',
    'unit_of_measurement': '%',
  })
# ---
# name: test_sensors[humidity_sensor][sensor.mock_humidity_sensor_humidity-state]
  StateSnapshot({
    'attributes': ReadOnlyDict({
      'device_class': 'humidity',
      'friendly_name': 'Mock Humidity Sensor Humidity',
      'state_class': <SensorStateClass.MEASUREMENT: 'measurement'>,
      'unit_of_measurement': '%',
    }),
    'context': <ANY>,
    'entity_id': 'sensor.mock_humidity_sensor_humidity',
    'last_changed': <ANY>,
    'last_reported': <ANY>,
    'last_updated': <ANY>,
    'state': '0.0',
  })
# ---
<<<<<<< HEAD
# name: test_sensors[ikea_air_quality_monitor][sensor.alpstuga_air_quality_monitor_air_quality-entry]
=======
# name: test_sensors[ikea_scroll_wheel][sensor.bilresa_scroll_wheel_battery-entry]
>>>>>>> c917dfee
  EntityRegistryEntrySnapshot({
    'aliases': set({
    }),
    'area_id': None,
    'capabilities': dict({
<<<<<<< HEAD
      'options': list([
        'extremely_poor',
        'very_poor',
        'poor',
        'fair',
        'good',
        'moderate',
      ]),
    }),
=======
      'state_class': <SensorStateClass.MEASUREMENT: 'measurement'>,
    }),
    'config_entry_id': <ANY>,
    'config_subentry_id': <ANY>,
    'device_class': None,
    'device_id': <ANY>,
    'disabled_by': None,
    'domain': 'sensor',
    'entity_category': <EntityCategory.DIAGNOSTIC: 'diagnostic'>,
    'entity_id': 'sensor.bilresa_scroll_wheel_battery',
    'has_entity_name': True,
    'hidden_by': None,
    'icon': None,
    'id': <ANY>,
    'labels': set({
    }),
    'name': None,
    'options': dict({
    }),
    'original_device_class': <SensorDeviceClass.BATTERY: 'battery'>,
    'original_icon': None,
    'original_name': 'Battery',
    'platform': 'matter',
    'previous_unique_id': None,
    'suggested_object_id': None,
    'supported_features': 0,
    'translation_key': None,
    'unique_id': '00000000000004D2-0000000000000002-MatterNodeDevice-0-PowerSource-47-12',
    'unit_of_measurement': '%',
  })
# ---
# name: test_sensors[ikea_scroll_wheel][sensor.bilresa_scroll_wheel_battery-state]
  StateSnapshot({
    'attributes': ReadOnlyDict({
      'device_class': 'battery',
      'friendly_name': 'BILRESA scroll wheel Battery',
      'state_class': <SensorStateClass.MEASUREMENT: 'measurement'>,
      'unit_of_measurement': '%',
    }),
    'context': <ANY>,
    'entity_id': 'sensor.bilresa_scroll_wheel_battery',
    'last_changed': <ANY>,
    'last_reported': <ANY>,
    'last_updated': <ANY>,
    'state': '42',
  })
# ---
# name: test_sensors[ikea_scroll_wheel][sensor.bilresa_scroll_wheel_battery_type-entry]
  EntityRegistryEntrySnapshot({
    'aliases': set({
    }),
    'area_id': None,
    'capabilities': None,
>>>>>>> c917dfee
    'config_entry_id': <ANY>,
    'config_subentry_id': <ANY>,
    'device_class': None,
    'device_id': <ANY>,
    'disabled_by': None,
    'domain': 'sensor',
<<<<<<< HEAD
    'entity_category': None,
    'entity_id': 'sensor.alpstuga_air_quality_monitor_air_quality',
=======
    'entity_category': <EntityCategory.DIAGNOSTIC: 'diagnostic'>,
    'entity_id': 'sensor.bilresa_scroll_wheel_battery_type',
>>>>>>> c917dfee
    'has_entity_name': True,
    'hidden_by': None,
    'icon': None,
    'id': <ANY>,
    'labels': set({
    }),
    'name': None,
    'options': dict({
    }),
<<<<<<< HEAD
    'original_device_class': <SensorDeviceClass.ENUM: 'enum'>,
    'original_icon': None,
    'original_name': 'Air quality',
=======
    'original_device_class': None,
    'original_icon': None,
    'original_name': 'Battery type',
>>>>>>> c917dfee
    'platform': 'matter',
    'previous_unique_id': None,
    'suggested_object_id': None,
    'supported_features': 0,
<<<<<<< HEAD
    'translation_key': 'air_quality',
    'unique_id': '00000000000004D2-0000000000000025-MatterNodeDevice-1-AirQuality-91-0',
    'unit_of_measurement': None,
  })
# ---
# name: test_sensors[ikea_air_quality_monitor][sensor.alpstuga_air_quality_monitor_air_quality-state]
  StateSnapshot({
    'attributes': ReadOnlyDict({
      'device_class': 'enum',
      'friendly_name': 'ALPSTUGA air quality monitor Air quality',
      'options': list([
        'extremely_poor',
        'very_poor',
        'poor',
        'fair',
        'good',
        'moderate',
      ]),
    }),
    'context': <ANY>,
    'entity_id': 'sensor.alpstuga_air_quality_monitor_air_quality',
    'last_changed': <ANY>,
    'last_reported': <ANY>,
    'last_updated': <ANY>,
    'state': 'good',
  })
# ---
# name: test_sensors[ikea_air_quality_monitor][sensor.alpstuga_air_quality_monitor_carbon_dioxide-entry]
=======
    'translation_key': 'battery_replacement_description',
    'unique_id': '00000000000004D2-0000000000000002-MatterNodeDevice-0-PowerSourceBatReplacementDescription-47-19',
    'unit_of_measurement': None,
  })
# ---
# name: test_sensors[ikea_scroll_wheel][sensor.bilresa_scroll_wheel_battery_type-state]
  StateSnapshot({
    'attributes': ReadOnlyDict({
      'friendly_name': 'BILRESA scroll wheel Battery type',
    }),
    'context': <ANY>,
    'entity_id': 'sensor.bilresa_scroll_wheel_battery_type',
    'last_changed': <ANY>,
    'last_reported': <ANY>,
    'last_updated': <ANY>,
    'state': 'AAA',
  })
# ---
# name: test_sensors[ikea_scroll_wheel][sensor.bilresa_scroll_wheel_battery_voltage-entry]
>>>>>>> c917dfee
  EntityRegistryEntrySnapshot({
    'aliases': set({
    }),
    'area_id': None,
    'capabilities': dict({
      'state_class': <SensorStateClass.MEASUREMENT: 'measurement'>,
    }),
    'config_entry_id': <ANY>,
    'config_subentry_id': <ANY>,
    'device_class': None,
    'device_id': <ANY>,
    'disabled_by': None,
    'domain': 'sensor',
<<<<<<< HEAD
    'entity_category': None,
    'entity_id': 'sensor.alpstuga_air_quality_monitor_carbon_dioxide',
=======
    'entity_category': <EntityCategory.DIAGNOSTIC: 'diagnostic'>,
    'entity_id': 'sensor.bilresa_scroll_wheel_battery_voltage',
>>>>>>> c917dfee
    'has_entity_name': True,
    'hidden_by': None,
    'icon': None,
    'id': <ANY>,
    'labels': set({
    }),
    'name': None,
    'options': dict({
<<<<<<< HEAD
    }),
    'original_device_class': <SensorDeviceClass.CO2: 'carbon_dioxide'>,
    'original_icon': None,
    'original_name': 'Carbon dioxide',
=======
      'sensor': dict({
        'suggested_display_precision': 0,
      }),
      'sensor.private': dict({
        'suggested_unit_of_measurement': <UnitOfElectricPotential.VOLT: 'V'>,
      }),
    }),
    'original_device_class': <SensorDeviceClass.VOLTAGE: 'voltage'>,
    'original_icon': None,
    'original_name': 'Battery voltage',
>>>>>>> c917dfee
    'platform': 'matter',
    'previous_unique_id': None,
    'suggested_object_id': None,
    'supported_features': 0,
<<<<<<< HEAD
    'translation_key': None,
    'unique_id': '00000000000004D2-0000000000000025-MatterNodeDevice-1-CarbonDioxideSensor-1037-0',
    'unit_of_measurement': 'ppm',
  })
# ---
# name: test_sensors[ikea_air_quality_monitor][sensor.alpstuga_air_quality_monitor_carbon_dioxide-state]
  StateSnapshot({
    'attributes': ReadOnlyDict({
      'device_class': 'carbon_dioxide',
      'friendly_name': 'ALPSTUGA air quality monitor Carbon dioxide',
      'state_class': <SensorStateClass.MEASUREMENT: 'measurement'>,
      'unit_of_measurement': 'ppm',
    }),
    'context': <ANY>,
    'entity_id': 'sensor.alpstuga_air_quality_monitor_carbon_dioxide',
    'last_changed': <ANY>,
    'last_reported': <ANY>,
    'last_updated': <ANY>,
    'state': '394.0',
  })
# ---
# name: test_sensors[ikea_air_quality_monitor][sensor.alpstuga_air_quality_monitor_humidity-entry]
=======
    'translation_key': 'battery_voltage',
    'unique_id': '00000000000004D2-0000000000000002-MatterNodeDevice-0-PowerSourceBatVoltage-47-11',
    'unit_of_measurement': <UnitOfElectricPotential.VOLT: 'V'>,
  })
# ---
# name: test_sensors[ikea_scroll_wheel][sensor.bilresa_scroll_wheel_battery_voltage-state]
  StateSnapshot({
    'attributes': ReadOnlyDict({
      'device_class': 'voltage',
      'friendly_name': 'BILRESA scroll wheel Battery voltage',
      'state_class': <SensorStateClass.MEASUREMENT: 'measurement'>,
      'unit_of_measurement': <UnitOfElectricPotential.VOLT: 'V'>,
    }),
    'context': <ANY>,
    'entity_id': 'sensor.bilresa_scroll_wheel_battery_voltage',
    'last_changed': <ANY>,
    'last_reported': <ANY>,
    'last_updated': <ANY>,
    'state': '2.57',
  })
# ---
# name: test_sensors[ikea_scroll_wheel][sensor.bilresa_scroll_wheel_current_switch_position_1-entry]
>>>>>>> c917dfee
  EntityRegistryEntrySnapshot({
    'aliases': set({
    }),
    'area_id': None,
    'capabilities': dict({
      'state_class': <SensorStateClass.MEASUREMENT: 'measurement'>,
    }),
    'config_entry_id': <ANY>,
    'config_subentry_id': <ANY>,
    'device_class': None,
    'device_id': <ANY>,
    'disabled_by': None,
    'domain': 'sensor',
<<<<<<< HEAD
    'entity_category': None,
    'entity_id': 'sensor.alpstuga_air_quality_monitor_humidity',
=======
    'entity_category': <EntityCategory.DIAGNOSTIC: 'diagnostic'>,
    'entity_id': 'sensor.bilresa_scroll_wheel_current_switch_position_1',
>>>>>>> c917dfee
    'has_entity_name': True,
    'hidden_by': None,
    'icon': None,
    'id': <ANY>,
    'labels': set({
    }),
    'name': None,
    'options': dict({
    }),
<<<<<<< HEAD
    'original_device_class': <SensorDeviceClass.HUMIDITY: 'humidity'>,
    'original_icon': None,
    'original_name': 'Humidity',
=======
    'original_device_class': None,
    'original_icon': None,
    'original_name': 'Current switch position (1)',
>>>>>>> c917dfee
    'platform': 'matter',
    'previous_unique_id': None,
    'suggested_object_id': None,
    'supported_features': 0,
<<<<<<< HEAD
    'translation_key': None,
    'unique_id': '00000000000004D2-0000000000000025-MatterNodeDevice-1-HumiditySensor-1029-0',
    'unit_of_measurement': '%',
  })
# ---
# name: test_sensors[ikea_air_quality_monitor][sensor.alpstuga_air_quality_monitor_humidity-state]
  StateSnapshot({
    'attributes': ReadOnlyDict({
      'device_class': 'humidity',
      'friendly_name': 'ALPSTUGA air quality monitor Humidity',
      'state_class': <SensorStateClass.MEASUREMENT: 'measurement'>,
      'unit_of_measurement': '%',
    }),
    'context': <ANY>,
    'entity_id': 'sensor.alpstuga_air_quality_monitor_humidity',
    'last_changed': <ANY>,
    'last_reported': <ANY>,
    'last_updated': <ANY>,
    'state': '46.21',
  })
# ---
# name: test_sensors[ikea_air_quality_monitor][sensor.alpstuga_air_quality_monitor_pm2_5-entry]
=======
    'translation_key': 'switch_current_position',
    'unique_id': '00000000000004D2-0000000000000002-MatterNodeDevice-1-SwitchCurrentPosition-59-1',
    'unit_of_measurement': None,
  })
# ---
# name: test_sensors[ikea_scroll_wheel][sensor.bilresa_scroll_wheel_current_switch_position_1-state]
  StateSnapshot({
    'attributes': ReadOnlyDict({
      'friendly_name': 'BILRESA scroll wheel Current switch position (1)',
      'state_class': <SensorStateClass.MEASUREMENT: 'measurement'>,
    }),
    'context': <ANY>,
    'entity_id': 'sensor.bilresa_scroll_wheel_current_switch_position_1',
    'last_changed': <ANY>,
    'last_reported': <ANY>,
    'last_updated': <ANY>,
    'state': '0',
  })
# ---
# name: test_sensors[ikea_scroll_wheel][sensor.bilresa_scroll_wheel_current_switch_position_2-entry]
>>>>>>> c917dfee
  EntityRegistryEntrySnapshot({
    'aliases': set({
    }),
    'area_id': None,
    'capabilities': dict({
      'state_class': <SensorStateClass.MEASUREMENT: 'measurement'>,
    }),
    'config_entry_id': <ANY>,
    'config_subentry_id': <ANY>,
    'device_class': None,
    'device_id': <ANY>,
    'disabled_by': None,
    'domain': 'sensor',
<<<<<<< HEAD
    'entity_category': None,
    'entity_id': 'sensor.alpstuga_air_quality_monitor_pm2_5',
=======
    'entity_category': <EntityCategory.DIAGNOSTIC: 'diagnostic'>,
    'entity_id': 'sensor.bilresa_scroll_wheel_current_switch_position_2',
>>>>>>> c917dfee
    'has_entity_name': True,
    'hidden_by': None,
    'icon': None,
    'id': <ANY>,
    'labels': set({
    }),
    'name': None,
    'options': dict({
    }),
<<<<<<< HEAD
    'original_device_class': <SensorDeviceClass.PM25: 'pm25'>,
    'original_icon': None,
    'original_name': 'PM2.5',
=======
    'original_device_class': None,
    'original_icon': None,
    'original_name': 'Current switch position (2)',
>>>>>>> c917dfee
    'platform': 'matter',
    'previous_unique_id': None,
    'suggested_object_id': None,
    'supported_features': 0,
<<<<<<< HEAD
    'translation_key': None,
    'unique_id': '00000000000004D2-0000000000000025-MatterNodeDevice-1-PM25Sensor-1066-0',
    'unit_of_measurement': 'μg/m³',
  })
# ---
# name: test_sensors[ikea_air_quality_monitor][sensor.alpstuga_air_quality_monitor_pm2_5-state]
  StateSnapshot({
    'attributes': ReadOnlyDict({
      'device_class': 'pm25',
      'friendly_name': 'ALPSTUGA air quality monitor PM2.5',
      'state_class': <SensorStateClass.MEASUREMENT: 'measurement'>,
      'unit_of_measurement': 'μg/m³',
    }),
    'context': <ANY>,
    'entity_id': 'sensor.alpstuga_air_quality_monitor_pm2_5',
    'last_changed': <ANY>,
    'last_reported': <ANY>,
    'last_updated': <ANY>,
    'state': '0.0',
  })
# ---
# name: test_sensors[ikea_air_quality_monitor][sensor.alpstuga_air_quality_monitor_temperature-entry]
=======
    'translation_key': 'switch_current_position',
    'unique_id': '00000000000004D2-0000000000000002-MatterNodeDevice-2-SwitchCurrentPosition-59-1',
    'unit_of_measurement': None,
  })
# ---
# name: test_sensors[ikea_scroll_wheel][sensor.bilresa_scroll_wheel_current_switch_position_2-state]
  StateSnapshot({
    'attributes': ReadOnlyDict({
      'friendly_name': 'BILRESA scroll wheel Current switch position (2)',
      'state_class': <SensorStateClass.MEASUREMENT: 'measurement'>,
    }),
    'context': <ANY>,
    'entity_id': 'sensor.bilresa_scroll_wheel_current_switch_position_2',
    'last_changed': <ANY>,
    'last_reported': <ANY>,
    'last_updated': <ANY>,
    'state': '0',
  })
# ---
# name: test_sensors[ikea_scroll_wheel][sensor.bilresa_scroll_wheel_current_switch_position_3-entry]
>>>>>>> c917dfee
  EntityRegistryEntrySnapshot({
    'aliases': set({
    }),
    'area_id': None,
    'capabilities': dict({
      'state_class': <SensorStateClass.MEASUREMENT: 'measurement'>,
    }),
    'config_entry_id': <ANY>,
    'config_subentry_id': <ANY>,
    'device_class': None,
    'device_id': <ANY>,
    'disabled_by': None,
    'domain': 'sensor',
<<<<<<< HEAD
    'entity_category': None,
    'entity_id': 'sensor.alpstuga_air_quality_monitor_temperature',
=======
    'entity_category': <EntityCategory.DIAGNOSTIC: 'diagnostic'>,
    'entity_id': 'sensor.bilresa_scroll_wheel_current_switch_position_3',
>>>>>>> c917dfee
    'has_entity_name': True,
    'hidden_by': None,
    'icon': None,
    'id': <ANY>,
    'labels': set({
    }),
    'name': None,
    'options': dict({
<<<<<<< HEAD
      'sensor': dict({
        'suggested_display_precision': 1,
      }),
    }),
    'original_device_class': <SensorDeviceClass.TEMPERATURE: 'temperature'>,
    'original_icon': None,
    'original_name': 'Temperature',
=======
    }),
    'original_device_class': None,
    'original_icon': None,
    'original_name': 'Current switch position (3)',
>>>>>>> c917dfee
    'platform': 'matter',
    'previous_unique_id': None,
    'suggested_object_id': None,
    'supported_features': 0,
<<<<<<< HEAD
    'translation_key': None,
    'unique_id': '00000000000004D2-0000000000000025-MatterNodeDevice-1-TemperatureSensor-1026-0',
    'unit_of_measurement': <UnitOfTemperature.CELSIUS: '°C'>,
  })
# ---
# name: test_sensors[ikea_air_quality_monitor][sensor.alpstuga_air_quality_monitor_temperature-state]
  StateSnapshot({
    'attributes': ReadOnlyDict({
      'device_class': 'temperature',
      'friendly_name': 'ALPSTUGA air quality monitor Temperature',
      'state_class': <SensorStateClass.MEASUREMENT: 'measurement'>,
      'unit_of_measurement': <UnitOfTemperature.CELSIUS: '°C'>,
    }),
    'context': <ANY>,
    'entity_id': 'sensor.alpstuga_air_quality_monitor_temperature',
    'last_changed': <ANY>,
    'last_reported': <ANY>,
    'last_updated': <ANY>,
    'state': '19.71',
=======
    'translation_key': 'switch_current_position',
    'unique_id': '00000000000004D2-0000000000000002-MatterNodeDevice-3-SwitchCurrentPosition-59-1',
    'unit_of_measurement': None,
  })
# ---
# name: test_sensors[ikea_scroll_wheel][sensor.bilresa_scroll_wheel_current_switch_position_3-state]
  StateSnapshot({
    'attributes': ReadOnlyDict({
      'friendly_name': 'BILRESA scroll wheel Current switch position (3)',
      'state_class': <SensorStateClass.MEASUREMENT: 'measurement'>,
    }),
    'context': <ANY>,
    'entity_id': 'sensor.bilresa_scroll_wheel_current_switch_position_3',
    'last_changed': <ANY>,
    'last_reported': <ANY>,
    'last_updated': <ANY>,
    'state': '0',
  })
# ---
# name: test_sensors[ikea_scroll_wheel][sensor.bilresa_scroll_wheel_current_switch_position_4-entry]
  EntityRegistryEntrySnapshot({
    'aliases': set({
    }),
    'area_id': None,
    'capabilities': dict({
      'state_class': <SensorStateClass.MEASUREMENT: 'measurement'>,
    }),
    'config_entry_id': <ANY>,
    'config_subentry_id': <ANY>,
    'device_class': None,
    'device_id': <ANY>,
    'disabled_by': None,
    'domain': 'sensor',
    'entity_category': <EntityCategory.DIAGNOSTIC: 'diagnostic'>,
    'entity_id': 'sensor.bilresa_scroll_wheel_current_switch_position_4',
    'has_entity_name': True,
    'hidden_by': None,
    'icon': None,
    'id': <ANY>,
    'labels': set({
    }),
    'name': None,
    'options': dict({
    }),
    'original_device_class': None,
    'original_icon': None,
    'original_name': 'Current switch position (4)',
    'platform': 'matter',
    'previous_unique_id': None,
    'suggested_object_id': None,
    'supported_features': 0,
    'translation_key': 'switch_current_position',
    'unique_id': '00000000000004D2-0000000000000002-MatterNodeDevice-4-SwitchCurrentPosition-59-1',
    'unit_of_measurement': None,
  })
# ---
# name: test_sensors[ikea_scroll_wheel][sensor.bilresa_scroll_wheel_current_switch_position_4-state]
  StateSnapshot({
    'attributes': ReadOnlyDict({
      'friendly_name': 'BILRESA scroll wheel Current switch position (4)',
      'state_class': <SensorStateClass.MEASUREMENT: 'measurement'>,
    }),
    'context': <ANY>,
    'entity_id': 'sensor.bilresa_scroll_wheel_current_switch_position_4',
    'last_changed': <ANY>,
    'last_reported': <ANY>,
    'last_updated': <ANY>,
    'state': '0',
  })
# ---
# name: test_sensors[ikea_scroll_wheel][sensor.bilresa_scroll_wheel_current_switch_position_5-entry]
  EntityRegistryEntrySnapshot({
    'aliases': set({
    }),
    'area_id': None,
    'capabilities': dict({
      'state_class': <SensorStateClass.MEASUREMENT: 'measurement'>,
    }),
    'config_entry_id': <ANY>,
    'config_subentry_id': <ANY>,
    'device_class': None,
    'device_id': <ANY>,
    'disabled_by': None,
    'domain': 'sensor',
    'entity_category': <EntityCategory.DIAGNOSTIC: 'diagnostic'>,
    'entity_id': 'sensor.bilresa_scroll_wheel_current_switch_position_5',
    'has_entity_name': True,
    'hidden_by': None,
    'icon': None,
    'id': <ANY>,
    'labels': set({
    }),
    'name': None,
    'options': dict({
    }),
    'original_device_class': None,
    'original_icon': None,
    'original_name': 'Current switch position (5)',
    'platform': 'matter',
    'previous_unique_id': None,
    'suggested_object_id': None,
    'supported_features': 0,
    'translation_key': 'switch_current_position',
    'unique_id': '00000000000004D2-0000000000000002-MatterNodeDevice-5-SwitchCurrentPosition-59-1',
    'unit_of_measurement': None,
  })
# ---
# name: test_sensors[ikea_scroll_wheel][sensor.bilresa_scroll_wheel_current_switch_position_5-state]
  StateSnapshot({
    'attributes': ReadOnlyDict({
      'friendly_name': 'BILRESA scroll wheel Current switch position (5)',
      'state_class': <SensorStateClass.MEASUREMENT: 'measurement'>,
    }),
    'context': <ANY>,
    'entity_id': 'sensor.bilresa_scroll_wheel_current_switch_position_5',
    'last_changed': <ANY>,
    'last_reported': <ANY>,
    'last_updated': <ANY>,
    'state': '0',
  })
# ---
# name: test_sensors[ikea_scroll_wheel][sensor.bilresa_scroll_wheel_current_switch_position_6-entry]
  EntityRegistryEntrySnapshot({
    'aliases': set({
    }),
    'area_id': None,
    'capabilities': dict({
      'state_class': <SensorStateClass.MEASUREMENT: 'measurement'>,
    }),
    'config_entry_id': <ANY>,
    'config_subentry_id': <ANY>,
    'device_class': None,
    'device_id': <ANY>,
    'disabled_by': None,
    'domain': 'sensor',
    'entity_category': <EntityCategory.DIAGNOSTIC: 'diagnostic'>,
    'entity_id': 'sensor.bilresa_scroll_wheel_current_switch_position_6',
    'has_entity_name': True,
    'hidden_by': None,
    'icon': None,
    'id': <ANY>,
    'labels': set({
    }),
    'name': None,
    'options': dict({
    }),
    'original_device_class': None,
    'original_icon': None,
    'original_name': 'Current switch position (6)',
    'platform': 'matter',
    'previous_unique_id': None,
    'suggested_object_id': None,
    'supported_features': 0,
    'translation_key': 'switch_current_position',
    'unique_id': '00000000000004D2-0000000000000002-MatterNodeDevice-6-SwitchCurrentPosition-59-1',
    'unit_of_measurement': None,
  })
# ---
# name: test_sensors[ikea_scroll_wheel][sensor.bilresa_scroll_wheel_current_switch_position_6-state]
  StateSnapshot({
    'attributes': ReadOnlyDict({
      'friendly_name': 'BILRESA scroll wheel Current switch position (6)',
      'state_class': <SensorStateClass.MEASUREMENT: 'measurement'>,
    }),
    'context': <ANY>,
    'entity_id': 'sensor.bilresa_scroll_wheel_current_switch_position_6',
    'last_changed': <ANY>,
    'last_reported': <ANY>,
    'last_updated': <ANY>,
    'state': '0',
  })
# ---
# name: test_sensors[ikea_scroll_wheel][sensor.bilresa_scroll_wheel_current_switch_position_7-entry]
  EntityRegistryEntrySnapshot({
    'aliases': set({
    }),
    'area_id': None,
    'capabilities': dict({
      'state_class': <SensorStateClass.MEASUREMENT: 'measurement'>,
    }),
    'config_entry_id': <ANY>,
    'config_subentry_id': <ANY>,
    'device_class': None,
    'device_id': <ANY>,
    'disabled_by': None,
    'domain': 'sensor',
    'entity_category': <EntityCategory.DIAGNOSTIC: 'diagnostic'>,
    'entity_id': 'sensor.bilresa_scroll_wheel_current_switch_position_7',
    'has_entity_name': True,
    'hidden_by': None,
    'icon': None,
    'id': <ANY>,
    'labels': set({
    }),
    'name': None,
    'options': dict({
    }),
    'original_device_class': None,
    'original_icon': None,
    'original_name': 'Current switch position (7)',
    'platform': 'matter',
    'previous_unique_id': None,
    'suggested_object_id': None,
    'supported_features': 0,
    'translation_key': 'switch_current_position',
    'unique_id': '00000000000004D2-0000000000000002-MatterNodeDevice-7-SwitchCurrentPosition-59-1',
    'unit_of_measurement': None,
  })
# ---
# name: test_sensors[ikea_scroll_wheel][sensor.bilresa_scroll_wheel_current_switch_position_7-state]
  StateSnapshot({
    'attributes': ReadOnlyDict({
      'friendly_name': 'BILRESA scroll wheel Current switch position (7)',
      'state_class': <SensorStateClass.MEASUREMENT: 'measurement'>,
    }),
    'context': <ANY>,
    'entity_id': 'sensor.bilresa_scroll_wheel_current_switch_position_7',
    'last_changed': <ANY>,
    'last_reported': <ANY>,
    'last_updated': <ANY>,
    'state': '0',
  })
# ---
# name: test_sensors[ikea_scroll_wheel][sensor.bilresa_scroll_wheel_current_switch_position_8-entry]
  EntityRegistryEntrySnapshot({
    'aliases': set({
    }),
    'area_id': None,
    'capabilities': dict({
      'state_class': <SensorStateClass.MEASUREMENT: 'measurement'>,
    }),
    'config_entry_id': <ANY>,
    'config_subentry_id': <ANY>,
    'device_class': None,
    'device_id': <ANY>,
    'disabled_by': None,
    'domain': 'sensor',
    'entity_category': <EntityCategory.DIAGNOSTIC: 'diagnostic'>,
    'entity_id': 'sensor.bilresa_scroll_wheel_current_switch_position_8',
    'has_entity_name': True,
    'hidden_by': None,
    'icon': None,
    'id': <ANY>,
    'labels': set({
    }),
    'name': None,
    'options': dict({
    }),
    'original_device_class': None,
    'original_icon': None,
    'original_name': 'Current switch position (8)',
    'platform': 'matter',
    'previous_unique_id': None,
    'suggested_object_id': None,
    'supported_features': 0,
    'translation_key': 'switch_current_position',
    'unique_id': '00000000000004D2-0000000000000002-MatterNodeDevice-8-SwitchCurrentPosition-59-1',
    'unit_of_measurement': None,
  })
# ---
# name: test_sensors[ikea_scroll_wheel][sensor.bilresa_scroll_wheel_current_switch_position_8-state]
  StateSnapshot({
    'attributes': ReadOnlyDict({
      'friendly_name': 'BILRESA scroll wheel Current switch position (8)',
      'state_class': <SensorStateClass.MEASUREMENT: 'measurement'>,
    }),
    'context': <ANY>,
    'entity_id': 'sensor.bilresa_scroll_wheel_current_switch_position_8',
    'last_changed': <ANY>,
    'last_reported': <ANY>,
    'last_updated': <ANY>,
    'state': '0',
  })
# ---
# name: test_sensors[ikea_scroll_wheel][sensor.bilresa_scroll_wheel_current_switch_position_9-entry]
  EntityRegistryEntrySnapshot({
    'aliases': set({
    }),
    'area_id': None,
    'capabilities': dict({
      'state_class': <SensorStateClass.MEASUREMENT: 'measurement'>,
    }),
    'config_entry_id': <ANY>,
    'config_subentry_id': <ANY>,
    'device_class': None,
    'device_id': <ANY>,
    'disabled_by': None,
    'domain': 'sensor',
    'entity_category': <EntityCategory.DIAGNOSTIC: 'diagnostic'>,
    'entity_id': 'sensor.bilresa_scroll_wheel_current_switch_position_9',
    'has_entity_name': True,
    'hidden_by': None,
    'icon': None,
    'id': <ANY>,
    'labels': set({
    }),
    'name': None,
    'options': dict({
    }),
    'original_device_class': None,
    'original_icon': None,
    'original_name': 'Current switch position (9)',
    'platform': 'matter',
    'previous_unique_id': None,
    'suggested_object_id': None,
    'supported_features': 0,
    'translation_key': 'switch_current_position',
    'unique_id': '00000000000004D2-0000000000000002-MatterNodeDevice-9-SwitchCurrentPosition-59-1',
    'unit_of_measurement': None,
  })
# ---
# name: test_sensors[ikea_scroll_wheel][sensor.bilresa_scroll_wheel_current_switch_position_9-state]
  StateSnapshot({
    'attributes': ReadOnlyDict({
      'friendly_name': 'BILRESA scroll wheel Current switch position (9)',
      'state_class': <SensorStateClass.MEASUREMENT: 'measurement'>,
    }),
    'context': <ANY>,
    'entity_id': 'sensor.bilresa_scroll_wheel_current_switch_position_9',
    'last_changed': <ANY>,
    'last_reported': <ANY>,
    'last_updated': <ANY>,
    'state': '0',
>>>>>>> c917dfee
  })
# ---
# name: test_sensors[inovelli_vtm30][sensor.white_series_onoff_switch_active_current-entry]
  EntityRegistryEntrySnapshot({
    'aliases': set({
    }),
    'area_id': None,
    'capabilities': dict({
      'state_class': <SensorStateClass.MEASUREMENT: 'measurement'>,
    }),
    'config_entry_id': <ANY>,
    'config_subentry_id': <ANY>,
    'device_class': None,
    'device_id': <ANY>,
    'disabled_by': None,
    'domain': 'sensor',
    'entity_category': <EntityCategory.DIAGNOSTIC: 'diagnostic'>,
    'entity_id': 'sensor.white_series_onoff_switch_active_current',
    'has_entity_name': True,
    'hidden_by': None,
    'icon': None,
    'id': <ANY>,
    'labels': set({
    }),
    'name': None,
    'options': dict({
      'sensor': dict({
        'suggested_display_precision': 2,
      }),
      'sensor.private': dict({
        'suggested_unit_of_measurement': <UnitOfElectricCurrent.AMPERE: 'A'>,
      }),
    }),
    'original_device_class': <SensorDeviceClass.CURRENT: 'current'>,
    'original_icon': None,
    'original_name': 'Active current',
    'platform': 'matter',
    'previous_unique_id': None,
    'suggested_object_id': None,
    'supported_features': 0,
    'translation_key': 'active_current',
    'unique_id': '00000000000004D2-0000000000000100-MatterNodeDevice-7-ElectricalPowerMeasurementActiveCurrent-144-5',
    'unit_of_measurement': <UnitOfElectricCurrent.AMPERE: 'A'>,
  })
# ---
# name: test_sensors[inovelli_vtm30][sensor.white_series_onoff_switch_active_current-state]
  StateSnapshot({
    'attributes': ReadOnlyDict({
      'device_class': 'current',
      'friendly_name': 'White Series OnOff Switch Active current',
      'state_class': <SensorStateClass.MEASUREMENT: 'measurement'>,
      'unit_of_measurement': <UnitOfElectricCurrent.AMPERE: 'A'>,
    }),
    'context': <ANY>,
    'entity_id': 'sensor.white_series_onoff_switch_active_current',
    'last_changed': <ANY>,
    'last_reported': <ANY>,
    'last_updated': <ANY>,
    'state': '0.0',
  })
# ---
# name: test_sensors[inovelli_vtm30][sensor.white_series_onoff_switch_current_switch_position_config-entry]
  EntityRegistryEntrySnapshot({
    'aliases': set({
    }),
    'area_id': None,
    'capabilities': dict({
      'state_class': <SensorStateClass.MEASUREMENT: 'measurement'>,
    }),
    'config_entry_id': <ANY>,
    'config_subentry_id': <ANY>,
    'device_class': None,
    'device_id': <ANY>,
    'disabled_by': None,
    'domain': 'sensor',
    'entity_category': <EntityCategory.DIAGNOSTIC: 'diagnostic'>,
    'entity_id': 'sensor.white_series_onoff_switch_current_switch_position_config',
    'has_entity_name': True,
    'hidden_by': None,
    'icon': None,
    'id': <ANY>,
    'labels': set({
    }),
    'name': None,
    'options': dict({
    }),
    'original_device_class': None,
    'original_icon': None,
    'original_name': 'Current switch position (Config)',
    'platform': 'matter',
    'previous_unique_id': None,
    'suggested_object_id': None,
    'supported_features': 0,
    'translation_key': 'switch_current_position',
    'unique_id': '00000000000004D2-0000000000000100-MatterNodeDevice-5-SwitchCurrentPosition-59-1',
    'unit_of_measurement': None,
  })
# ---
# name: test_sensors[inovelli_vtm30][sensor.white_series_onoff_switch_current_switch_position_config-state]
  StateSnapshot({
    'attributes': ReadOnlyDict({
      'friendly_name': 'White Series OnOff Switch Current switch position (Config)',
      'state_class': <SensorStateClass.MEASUREMENT: 'measurement'>,
    }),
    'context': <ANY>,
    'entity_id': 'sensor.white_series_onoff_switch_current_switch_position_config',
    'last_changed': <ANY>,
    'last_reported': <ANY>,
    'last_updated': <ANY>,
    'state': '0',
  })
# ---
# name: test_sensors[inovelli_vtm30][sensor.white_series_onoff_switch_current_switch_position_down-entry]
  EntityRegistryEntrySnapshot({
    'aliases': set({
    }),
    'area_id': None,
    'capabilities': dict({
      'state_class': <SensorStateClass.MEASUREMENT: 'measurement'>,
    }),
    'config_entry_id': <ANY>,
    'config_subentry_id': <ANY>,
    'device_class': None,
    'device_id': <ANY>,
    'disabled_by': None,
    'domain': 'sensor',
    'entity_category': <EntityCategory.DIAGNOSTIC: 'diagnostic'>,
    'entity_id': 'sensor.white_series_onoff_switch_current_switch_position_down',
    'has_entity_name': True,
    'hidden_by': None,
    'icon': None,
    'id': <ANY>,
    'labels': set({
    }),
    'name': None,
    'options': dict({
    }),
    'original_device_class': None,
    'original_icon': None,
    'original_name': 'Current switch position (Down)',
    'platform': 'matter',
    'previous_unique_id': None,
    'suggested_object_id': None,
    'supported_features': 0,
    'translation_key': 'switch_current_position',
    'unique_id': '00000000000004D2-0000000000000100-MatterNodeDevice-4-SwitchCurrentPosition-59-1',
    'unit_of_measurement': None,
  })
# ---
# name: test_sensors[inovelli_vtm30][sensor.white_series_onoff_switch_current_switch_position_down-state]
  StateSnapshot({
    'attributes': ReadOnlyDict({
      'friendly_name': 'White Series OnOff Switch Current switch position (Down)',
      'state_class': <SensorStateClass.MEASUREMENT: 'measurement'>,
    }),
    'context': <ANY>,
    'entity_id': 'sensor.white_series_onoff_switch_current_switch_position_down',
    'last_changed': <ANY>,
    'last_reported': <ANY>,
    'last_updated': <ANY>,
    'state': '0',
  })
# ---
# name: test_sensors[inovelli_vtm30][sensor.white_series_onoff_switch_current_switch_position_up-entry]
  EntityRegistryEntrySnapshot({
    'aliases': set({
    }),
    'area_id': None,
    'capabilities': dict({
      'state_class': <SensorStateClass.MEASUREMENT: 'measurement'>,
    }),
    'config_entry_id': <ANY>,
    'config_subentry_id': <ANY>,
    'device_class': None,
    'device_id': <ANY>,
    'disabled_by': None,
    'domain': 'sensor',
    'entity_category': <EntityCategory.DIAGNOSTIC: 'diagnostic'>,
    'entity_id': 'sensor.white_series_onoff_switch_current_switch_position_up',
    'has_entity_name': True,
    'hidden_by': None,
    'icon': None,
    'id': <ANY>,
    'labels': set({
    }),
    'name': None,
    'options': dict({
    }),
    'original_device_class': None,
    'original_icon': None,
    'original_name': 'Current switch position (Up)',
    'platform': 'matter',
    'previous_unique_id': None,
    'suggested_object_id': None,
    'supported_features': 0,
    'translation_key': 'switch_current_position',
    'unique_id': '00000000000004D2-0000000000000100-MatterNodeDevice-3-SwitchCurrentPosition-59-1',
    'unit_of_measurement': None,
  })
# ---
# name: test_sensors[inovelli_vtm30][sensor.white_series_onoff_switch_current_switch_position_up-state]
  StateSnapshot({
    'attributes': ReadOnlyDict({
      'friendly_name': 'White Series OnOff Switch Current switch position (Up)',
      'state_class': <SensorStateClass.MEASUREMENT: 'measurement'>,
    }),
    'context': <ANY>,
    'entity_id': 'sensor.white_series_onoff_switch_current_switch_position_up',
    'last_changed': <ANY>,
    'last_reported': <ANY>,
    'last_updated': <ANY>,
    'state': '0',
  })
# ---
# name: test_sensors[inovelli_vtm30][sensor.white_series_onoff_switch_energy-entry]
  EntityRegistryEntrySnapshot({
    'aliases': set({
    }),
    'area_id': None,
    'capabilities': dict({
      'state_class': <SensorStateClass.TOTAL_INCREASING: 'total_increasing'>,
    }),
    'config_entry_id': <ANY>,
    'config_subentry_id': <ANY>,
    'device_class': None,
    'device_id': <ANY>,
    'disabled_by': None,
    'domain': 'sensor',
    'entity_category': <EntityCategory.DIAGNOSTIC: 'diagnostic'>,
    'entity_id': 'sensor.white_series_onoff_switch_energy',
    'has_entity_name': True,
    'hidden_by': None,
    'icon': None,
    'id': <ANY>,
    'labels': set({
    }),
    'name': None,
    'options': dict({
      'sensor': dict({
        'suggested_display_precision': 3,
      }),
      'sensor.private': dict({
        'suggested_unit_of_measurement': <UnitOfEnergy.KILO_WATT_HOUR: 'kWh'>,
      }),
    }),
    'original_device_class': <SensorDeviceClass.ENERGY: 'energy'>,
    'original_icon': None,
    'original_name': 'Energy',
    'platform': 'matter',
    'previous_unique_id': None,
    'suggested_object_id': None,
    'supported_features': 0,
    'translation_key': None,
    'unique_id': '00000000000004D2-0000000000000100-MatterNodeDevice-7-ElectricalEnergyMeasurementCumulativeEnergyImported-145-1',
    'unit_of_measurement': <UnitOfEnergy.KILO_WATT_HOUR: 'kWh'>,
  })
# ---
# name: test_sensors[inovelli_vtm30][sensor.white_series_onoff_switch_energy-state]
  StateSnapshot({
    'attributes': ReadOnlyDict({
      'device_class': 'energy',
      'friendly_name': 'White Series OnOff Switch Energy',
      'state_class': <SensorStateClass.TOTAL_INCREASING: 'total_increasing'>,
      'unit_of_measurement': <UnitOfEnergy.KILO_WATT_HOUR: 'kWh'>,
    }),
    'context': <ANY>,
    'entity_id': 'sensor.white_series_onoff_switch_energy',
    'last_changed': <ANY>,
    'last_reported': <ANY>,
    'last_updated': <ANY>,
    'state': '13.13919',
  })
# ---
# name: test_sensors[inovelli_vtm30][sensor.white_series_onoff_switch_humidity-entry]
  EntityRegistryEntrySnapshot({
    'aliases': set({
    }),
    'area_id': None,
    'capabilities': dict({
      'state_class': <SensorStateClass.MEASUREMENT: 'measurement'>,
    }),
    'config_entry_id': <ANY>,
    'config_subentry_id': <ANY>,
    'device_class': None,
    'device_id': <ANY>,
    'disabled_by': None,
    'domain': 'sensor',
    'entity_category': None,
    'entity_id': 'sensor.white_series_onoff_switch_humidity',
    'has_entity_name': True,
    'hidden_by': None,
    'icon': None,
    'id': <ANY>,
    'labels': set({
    }),
    'name': None,
    'options': dict({
    }),
    'original_device_class': <SensorDeviceClass.HUMIDITY: 'humidity'>,
    'original_icon': None,
    'original_name': 'Humidity',
    'platform': 'matter',
    'previous_unique_id': None,
    'suggested_object_id': None,
    'supported_features': 0,
    'translation_key': None,
    'unique_id': '00000000000004D2-0000000000000100-MatterNodeDevice-8-HumiditySensor-1029-0',
    'unit_of_measurement': '%',
  })
# ---
# name: test_sensors[inovelli_vtm30][sensor.white_series_onoff_switch_humidity-state]
  StateSnapshot({
    'attributes': ReadOnlyDict({
      'device_class': 'humidity',
      'friendly_name': 'White Series OnOff Switch Humidity',
      'state_class': <SensorStateClass.MEASUREMENT: 'measurement'>,
      'unit_of_measurement': '%',
    }),
    'context': <ANY>,
    'entity_id': 'sensor.white_series_onoff_switch_humidity',
    'last_changed': <ANY>,
    'last_reported': <ANY>,
    'last_updated': <ANY>,
    'state': '62.92',
  })
# ---
# name: test_sensors[inovelli_vtm30][sensor.white_series_onoff_switch_power-entry]
  EntityRegistryEntrySnapshot({
    'aliases': set({
    }),
    'area_id': None,
    'capabilities': dict({
      'state_class': <SensorStateClass.MEASUREMENT: 'measurement'>,
    }),
    'config_entry_id': <ANY>,
    'config_subentry_id': <ANY>,
    'device_class': None,
    'device_id': <ANY>,
    'disabled_by': None,
    'domain': 'sensor',
    'entity_category': <EntityCategory.DIAGNOSTIC: 'diagnostic'>,
    'entity_id': 'sensor.white_series_onoff_switch_power',
    'has_entity_name': True,
    'hidden_by': None,
    'icon': None,
    'id': <ANY>,
    'labels': set({
    }),
    'name': None,
    'options': dict({
      'sensor': dict({
        'suggested_display_precision': 2,
      }),
      'sensor.private': dict({
        'suggested_unit_of_measurement': <UnitOfPower.WATT: 'W'>,
      }),
    }),
    'original_device_class': <SensorDeviceClass.POWER: 'power'>,
    'original_icon': None,
    'original_name': 'Power',
    'platform': 'matter',
    'previous_unique_id': None,
    'suggested_object_id': None,
    'supported_features': 0,
    'translation_key': None,
    'unique_id': '00000000000004D2-0000000000000100-MatterNodeDevice-7-ElectricalPowerMeasurementWatt-144-8',
    'unit_of_measurement': <UnitOfPower.WATT: 'W'>,
  })
# ---
# name: test_sensors[inovelli_vtm30][sensor.white_series_onoff_switch_power-state]
  StateSnapshot({
    'attributes': ReadOnlyDict({
      'device_class': 'power',
      'friendly_name': 'White Series OnOff Switch Power',
      'state_class': <SensorStateClass.MEASUREMENT: 'measurement'>,
      'unit_of_measurement': <UnitOfPower.WATT: 'W'>,
    }),
    'context': <ANY>,
    'entity_id': 'sensor.white_series_onoff_switch_power',
    'last_changed': <ANY>,
    'last_reported': <ANY>,
    'last_updated': <ANY>,
    'state': '0.0',
  })
# ---
# name: test_sensors[inovelli_vtm30][sensor.white_series_onoff_switch_temperature-entry]
  EntityRegistryEntrySnapshot({
    'aliases': set({
    }),
    'area_id': None,
    'capabilities': dict({
      'state_class': <SensorStateClass.MEASUREMENT: 'measurement'>,
    }),
    'config_entry_id': <ANY>,
    'config_subentry_id': <ANY>,
    'device_class': None,
    'device_id': <ANY>,
    'disabled_by': None,
    'domain': 'sensor',
    'entity_category': None,
    'entity_id': 'sensor.white_series_onoff_switch_temperature',
    'has_entity_name': True,
    'hidden_by': None,
    'icon': None,
    'id': <ANY>,
    'labels': set({
    }),
    'name': None,
    'options': dict({
      'sensor': dict({
        'suggested_display_precision': 1,
      }),
    }),
    'original_device_class': <SensorDeviceClass.TEMPERATURE: 'temperature'>,
    'original_icon': None,
    'original_name': 'Temperature',
    'platform': 'matter',
    'previous_unique_id': None,
    'suggested_object_id': None,
    'supported_features': 0,
    'translation_key': None,
    'unique_id': '00000000000004D2-0000000000000100-MatterNodeDevice-9-TemperatureSensor-1026-0',
    'unit_of_measurement': <UnitOfTemperature.CELSIUS: '°C'>,
  })
# ---
# name: test_sensors[inovelli_vtm30][sensor.white_series_onoff_switch_temperature-state]
  StateSnapshot({
    'attributes': ReadOnlyDict({
      'device_class': 'temperature',
      'friendly_name': 'White Series OnOff Switch Temperature',
      'state_class': <SensorStateClass.MEASUREMENT: 'measurement'>,
      'unit_of_measurement': <UnitOfTemperature.CELSIUS: '°C'>,
    }),
    'context': <ANY>,
    'entity_id': 'sensor.white_series_onoff_switch_temperature',
    'last_changed': <ANY>,
    'last_reported': <ANY>,
    'last_updated': <ANY>,
    'state': '21.83',
  })
# ---
# name: test_sensors[inovelli_vtm30][sensor.white_series_onoff_switch_voltage-entry]
  EntityRegistryEntrySnapshot({
    'aliases': set({
    }),
    'area_id': None,
    'capabilities': dict({
      'state_class': <SensorStateClass.MEASUREMENT: 'measurement'>,
    }),
    'config_entry_id': <ANY>,
    'config_subentry_id': <ANY>,
    'device_class': None,
    'device_id': <ANY>,
    'disabled_by': None,
    'domain': 'sensor',
    'entity_category': <EntityCategory.DIAGNOSTIC: 'diagnostic'>,
    'entity_id': 'sensor.white_series_onoff_switch_voltage',
    'has_entity_name': True,
    'hidden_by': None,
    'icon': None,
    'id': <ANY>,
    'labels': set({
    }),
    'name': None,
    'options': dict({
      'sensor': dict({
        'suggested_display_precision': 0,
      }),
      'sensor.private': dict({
        'suggested_unit_of_measurement': <UnitOfElectricPotential.VOLT: 'V'>,
      }),
    }),
    'original_device_class': <SensorDeviceClass.VOLTAGE: 'voltage'>,
    'original_icon': None,
    'original_name': 'Voltage',
    'platform': 'matter',
    'previous_unique_id': None,
    'suggested_object_id': None,
    'supported_features': 0,
    'translation_key': 'voltage',
    'unique_id': '00000000000004D2-0000000000000100-MatterNodeDevice-7-ElectricalPowerMeasurementVoltage-144-4',
    'unit_of_measurement': <UnitOfElectricPotential.VOLT: 'V'>,
  })
# ---
# name: test_sensors[inovelli_vtm30][sensor.white_series_onoff_switch_voltage-state]
  StateSnapshot({
    'attributes': ReadOnlyDict({
      'device_class': 'voltage',
      'friendly_name': 'White Series OnOff Switch Voltage',
      'state_class': <SensorStateClass.MEASUREMENT: 'measurement'>,
      'unit_of_measurement': <UnitOfElectricPotential.VOLT: 'V'>,
    }),
    'context': <ANY>,
    'entity_id': 'sensor.white_series_onoff_switch_voltage',
    'last_changed': <ANY>,
    'last_reported': <ANY>,
    'last_updated': <ANY>,
    'state': '124.643',
  })
# ---
# name: test_sensors[laundry_dryer][sensor.mock_laundrydryer_current_phase-entry]
  EntityRegistryEntrySnapshot({
    'aliases': set({
    }),
    'area_id': None,
    'capabilities': dict({
      'options': list([
        'pre-soak',
        'rinse',
        'spin',
      ]),
    }),
    'config_entry_id': <ANY>,
    'config_subentry_id': <ANY>,
    'device_class': None,
    'device_id': <ANY>,
    'disabled_by': None,
    'domain': 'sensor',
    'entity_category': None,
    'entity_id': 'sensor.mock_laundrydryer_current_phase',
    'has_entity_name': True,
    'hidden_by': None,
    'icon': None,
    'id': <ANY>,
    'labels': set({
    }),
    'name': None,
    'options': dict({
    }),
    'original_device_class': <SensorDeviceClass.ENUM: 'enum'>,
    'original_icon': None,
    'original_name': 'Current phase',
    'platform': 'matter',
    'previous_unique_id': None,
    'suggested_object_id': None,
    'supported_features': 0,
    'translation_key': 'current_phase',
    'unique_id': '00000000000004D2-0000000000000008-MatterNodeDevice-1-OperationalStateCurrentPhase-96-1',
    'unit_of_measurement': None,
  })
# ---
# name: test_sensors[laundry_dryer][sensor.mock_laundrydryer_current_phase-state]
  StateSnapshot({
    'attributes': ReadOnlyDict({
      'device_class': 'enum',
      'friendly_name': 'Mock Laundrydryer Current phase',
      'options': list([
        'pre-soak',
        'rinse',
        'spin',
      ]),
    }),
    'context': <ANY>,
    'entity_id': 'sensor.mock_laundrydryer_current_phase',
    'last_changed': <ANY>,
    'last_reported': <ANY>,
    'last_updated': <ANY>,
    'state': 'pre-soak',
  })
# ---
# name: test_sensors[laundry_dryer][sensor.mock_laundrydryer_operational_error-entry]
  EntityRegistryEntrySnapshot({
    'aliases': set({
    }),
    'area_id': None,
    'capabilities': dict({
      'options': list([
        'no_error',
        'unable_to_start_or_resume',
        'unable_to_complete_operation',
        'command_invalid_in_state',
      ]),
    }),
    'config_entry_id': <ANY>,
    'config_subentry_id': <ANY>,
    'device_class': None,
    'device_id': <ANY>,
    'disabled_by': None,
    'domain': 'sensor',
    'entity_category': <EntityCategory.DIAGNOSTIC: 'diagnostic'>,
    'entity_id': 'sensor.mock_laundrydryer_operational_error',
    'has_entity_name': True,
    'hidden_by': None,
    'icon': None,
    'id': <ANY>,
    'labels': set({
    }),
    'name': None,
    'options': dict({
    }),
    'original_device_class': <SensorDeviceClass.ENUM: 'enum'>,
    'original_icon': None,
    'original_name': 'Operational error',
    'platform': 'matter',
    'previous_unique_id': None,
    'suggested_object_id': None,
    'supported_features': 0,
    'translation_key': 'operational_error',
    'unique_id': '00000000000004D2-0000000000000008-MatterNodeDevice-1-OperationalStateOperationalError-96-5',
    'unit_of_measurement': None,
  })
# ---
# name: test_sensors[laundry_dryer][sensor.mock_laundrydryer_operational_error-state]
  StateSnapshot({
    'attributes': ReadOnlyDict({
      'device_class': 'enum',
      'friendly_name': 'Mock Laundrydryer Operational error',
      'options': list([
        'no_error',
        'unable_to_start_or_resume',
        'unable_to_complete_operation',
        'command_invalid_in_state',
      ]),
    }),
    'context': <ANY>,
    'entity_id': 'sensor.mock_laundrydryer_operational_error',
    'last_changed': <ANY>,
    'last_reported': <ANY>,
    'last_updated': <ANY>,
    'state': 'no_error',
  })
# ---
# name: test_sensors[laundry_dryer][sensor.mock_laundrydryer_operational_state-entry]
  EntityRegistryEntrySnapshot({
    'aliases': set({
    }),
    'area_id': None,
    'capabilities': dict({
      'options': list([
        'stopped',
        'running',
        'paused',
        'error',
      ]),
    }),
    'config_entry_id': <ANY>,
    'config_subentry_id': <ANY>,
    'device_class': None,
    'device_id': <ANY>,
    'disabled_by': None,
    'domain': 'sensor',
    'entity_category': None,
    'entity_id': 'sensor.mock_laundrydryer_operational_state',
    'has_entity_name': True,
    'hidden_by': None,
    'icon': None,
    'id': <ANY>,
    'labels': set({
    }),
    'name': None,
    'options': dict({
    }),
    'original_device_class': <SensorDeviceClass.ENUM: 'enum'>,
    'original_icon': None,
    'original_name': 'Operational state',
    'platform': 'matter',
    'previous_unique_id': None,
    'suggested_object_id': None,
    'supported_features': 0,
    'translation_key': 'operational_state',
    'unique_id': '00000000000004D2-0000000000000008-MatterNodeDevice-1-OperationalState-96-4',
    'unit_of_measurement': None,
  })
# ---
# name: test_sensors[laundry_dryer][sensor.mock_laundrydryer_operational_state-state]
  StateSnapshot({
    'attributes': ReadOnlyDict({
      'device_class': 'enum',
      'friendly_name': 'Mock Laundrydryer Operational state',
      'options': list([
        'stopped',
        'running',
        'paused',
        'error',
      ]),
    }),
    'context': <ANY>,
    'entity_id': 'sensor.mock_laundrydryer_operational_state',
    'last_changed': <ANY>,
    'last_reported': <ANY>,
    'last_updated': <ANY>,
    'state': 'running',
  })
# ---
# name: test_sensors[light_sensor][sensor.mock_light_sensor_illuminance-entry]
  EntityRegistryEntrySnapshot({
    'aliases': set({
    }),
    'area_id': None,
    'capabilities': dict({
      'state_class': <SensorStateClass.MEASUREMENT: 'measurement'>,
    }),
    'config_entry_id': <ANY>,
    'config_subentry_id': <ANY>,
    'device_class': None,
    'device_id': <ANY>,
    'disabled_by': None,
    'domain': 'sensor',
    'entity_category': None,
    'entity_id': 'sensor.mock_light_sensor_illuminance',
    'has_entity_name': True,
    'hidden_by': None,
    'icon': None,
    'id': <ANY>,
    'labels': set({
    }),
    'name': None,
    'options': dict({
    }),
    'original_device_class': <SensorDeviceClass.ILLUMINANCE: 'illuminance'>,
    'original_icon': None,
    'original_name': 'Illuminance',
    'platform': 'matter',
    'previous_unique_id': None,
    'suggested_object_id': None,
    'supported_features': 0,
    'translation_key': None,
    'unique_id': '00000000000004D2-0000000000000001-MatterNodeDevice-1-LightSensor-1024-0',
    'unit_of_measurement': 'lx',
  })
# ---
# name: test_sensors[light_sensor][sensor.mock_light_sensor_illuminance-state]
  StateSnapshot({
    'attributes': ReadOnlyDict({
      'device_class': 'illuminance',
      'friendly_name': 'Mock Light Sensor Illuminance',
      'state_class': <SensorStateClass.MEASUREMENT: 'measurement'>,
      'unit_of_measurement': 'lx',
    }),
    'context': <ANY>,
    'entity_id': 'sensor.mock_light_sensor_illuminance',
    'last_changed': <ANY>,
    'last_reported': <ANY>,
    'last_updated': <ANY>,
    'state': '1.3',
  })
# ---
# name: test_sensors[longan_link_thermostat][sensor.longan_link_hvac_outdoor_temperature-entry]
  EntityRegistryEntrySnapshot({
    'aliases': set({
    }),
    'area_id': None,
    'capabilities': dict({
      'state_class': <SensorStateClass.MEASUREMENT: 'measurement'>,
    }),
    'config_entry_id': <ANY>,
    'config_subentry_id': <ANY>,
    'device_class': None,
    'device_id': <ANY>,
    'disabled_by': None,
    'domain': 'sensor',
    'entity_category': None,
    'entity_id': 'sensor.longan_link_hvac_outdoor_temperature',
    'has_entity_name': True,
    'hidden_by': None,
    'icon': None,
    'id': <ANY>,
    'labels': set({
    }),
    'name': None,
    'options': dict({
      'sensor': dict({
        'suggested_display_precision': 1,
      }),
    }),
    'original_device_class': <SensorDeviceClass.TEMPERATURE: 'temperature'>,
    'original_icon': None,
    'original_name': 'Outdoor temperature',
    'platform': 'matter',
    'previous_unique_id': None,
    'suggested_object_id': None,
    'supported_features': 0,
    'translation_key': 'outdoor_temperature',
    'unique_id': '00000000000004D2-0000000000000004-MatterNodeDevice-1-ThermostatOutdoorTemperature-513-1',
    'unit_of_measurement': <UnitOfTemperature.CELSIUS: '°C'>,
  })
# ---
# name: test_sensors[longan_link_thermostat][sensor.longan_link_hvac_outdoor_temperature-state]
  StateSnapshot({
    'attributes': ReadOnlyDict({
      'device_class': 'temperature',
      'friendly_name': 'Longan link HVAC Outdoor temperature',
      'state_class': <SensorStateClass.MEASUREMENT: 'measurement'>,
      'unit_of_measurement': <UnitOfTemperature.CELSIUS: '°C'>,
    }),
    'context': <ANY>,
    'entity_id': 'sensor.longan_link_hvac_outdoor_temperature',
    'last_changed': <ANY>,
    'last_reported': <ANY>,
    'last_updated': <ANY>,
    'state': '12.5',
  })
# ---
# name: test_sensors[longan_link_thermostat][sensor.longan_link_hvac_temperature-entry]
  EntityRegistryEntrySnapshot({
    'aliases': set({
    }),
    'area_id': None,
    'capabilities': dict({
      'state_class': <SensorStateClass.MEASUREMENT: 'measurement'>,
    }),
    'config_entry_id': <ANY>,
    'config_subentry_id': <ANY>,
    'device_class': None,
    'device_id': <ANY>,
    'disabled_by': None,
    'domain': 'sensor',
    'entity_category': None,
    'entity_id': 'sensor.longan_link_hvac_temperature',
    'has_entity_name': True,
    'hidden_by': None,
    'icon': None,
    'id': <ANY>,
    'labels': set({
    }),
    'name': None,
    'options': dict({
      'sensor': dict({
        'suggested_display_precision': 1,
      }),
    }),
    'original_device_class': <SensorDeviceClass.TEMPERATURE: 'temperature'>,
    'original_icon': None,
    'original_name': 'Temperature',
    'platform': 'matter',
    'previous_unique_id': None,
    'suggested_object_id': None,
    'supported_features': 0,
    'translation_key': None,
    'unique_id': '00000000000004D2-0000000000000004-MatterNodeDevice-1-ThermostatLocalTemperature-513-0',
    'unit_of_measurement': <UnitOfTemperature.CELSIUS: '°C'>,
  })
# ---
# name: test_sensors[longan_link_thermostat][sensor.longan_link_hvac_temperature-state]
  StateSnapshot({
    'attributes': ReadOnlyDict({
      'device_class': 'temperature',
      'friendly_name': 'Longan link HVAC Temperature',
      'state_class': <SensorStateClass.MEASUREMENT: 'measurement'>,
      'unit_of_measurement': <UnitOfTemperature.CELSIUS: '°C'>,
    }),
    'context': <ANY>,
    'entity_id': 'sensor.longan_link_hvac_temperature',
    'last_changed': <ANY>,
    'last_reported': <ANY>,
    'last_updated': <ANY>,
    'state': '28.3',
  })
# ---
# name: test_sensors[microwave_oven][sensor.microwave_oven_estimated_end_time-entry]
  EntityRegistryEntrySnapshot({
    'aliases': set({
    }),
    'area_id': None,
    'capabilities': None,
    'config_entry_id': <ANY>,
    'config_subentry_id': <ANY>,
    'device_class': None,
    'device_id': <ANY>,
    'disabled_by': None,
    'domain': 'sensor',
    'entity_category': None,
    'entity_id': 'sensor.microwave_oven_estimated_end_time',
    'has_entity_name': True,
    'hidden_by': None,
    'icon': None,
    'id': <ANY>,
    'labels': set({
    }),
    'name': None,
    'options': dict({
    }),
    'original_device_class': <SensorDeviceClass.TIMESTAMP: 'timestamp'>,
    'original_icon': None,
    'original_name': 'Estimated end time',
    'platform': 'matter',
    'previous_unique_id': None,
    'suggested_object_id': None,
    'supported_features': 0,
    'translation_key': 'estimated_end_time',
    'unique_id': '00000000000004D2-000000000000009D-MatterNodeDevice-1-OperationalStateCountdownTime-96-2',
    'unit_of_measurement': None,
  })
# ---
# name: test_sensors[microwave_oven][sensor.microwave_oven_estimated_end_time-state]
  StateSnapshot({
    'attributes': ReadOnlyDict({
      'device_class': 'timestamp',
      'friendly_name': 'Microwave Oven Estimated end time',
    }),
    'context': <ANY>,
    'entity_id': 'sensor.microwave_oven_estimated_end_time',
    'last_changed': <ANY>,
    'last_reported': <ANY>,
    'last_updated': <ANY>,
    'state': '2025-01-01T14:00:30+00:00',
  })
# ---
# name: test_sensors[microwave_oven][sensor.microwave_oven_operational_error-entry]
  EntityRegistryEntrySnapshot({
    'aliases': set({
    }),
    'area_id': None,
    'capabilities': dict({
      'options': list([
        'no_error',
        'unable_to_start_or_resume',
        'unable_to_complete_operation',
        'command_invalid_in_state',
      ]),
    }),
    'config_entry_id': <ANY>,
    'config_subentry_id': <ANY>,
    'device_class': None,
    'device_id': <ANY>,
    'disabled_by': None,
    'domain': 'sensor',
    'entity_category': <EntityCategory.DIAGNOSTIC: 'diagnostic'>,
    'entity_id': 'sensor.microwave_oven_operational_error',
    'has_entity_name': True,
    'hidden_by': None,
    'icon': None,
    'id': <ANY>,
    'labels': set({
    }),
    'name': None,
    'options': dict({
    }),
    'original_device_class': <SensorDeviceClass.ENUM: 'enum'>,
    'original_icon': None,
    'original_name': 'Operational error',
    'platform': 'matter',
    'previous_unique_id': None,
    'suggested_object_id': None,
    'supported_features': 0,
    'translation_key': 'operational_error',
    'unique_id': '00000000000004D2-000000000000009D-MatterNodeDevice-1-OperationalStateOperationalError-96-5',
    'unit_of_measurement': None,
  })
# ---
# name: test_sensors[microwave_oven][sensor.microwave_oven_operational_error-state]
  StateSnapshot({
    'attributes': ReadOnlyDict({
      'device_class': 'enum',
      'friendly_name': 'Microwave Oven Operational error',
      'options': list([
        'no_error',
        'unable_to_start_or_resume',
        'unable_to_complete_operation',
        'command_invalid_in_state',
      ]),
    }),
    'context': <ANY>,
    'entity_id': 'sensor.microwave_oven_operational_error',
    'last_changed': <ANY>,
    'last_reported': <ANY>,
    'last_updated': <ANY>,
    'state': 'no_error',
  })
# ---
# name: test_sensors[microwave_oven][sensor.microwave_oven_operational_state-entry]
  EntityRegistryEntrySnapshot({
    'aliases': set({
    }),
    'area_id': None,
    'capabilities': dict({
      'options': list([
        'stopped',
        'running',
        'paused',
        'error',
      ]),
    }),
    'config_entry_id': <ANY>,
    'config_subentry_id': <ANY>,
    'device_class': None,
    'device_id': <ANY>,
    'disabled_by': None,
    'domain': 'sensor',
    'entity_category': None,
    'entity_id': 'sensor.microwave_oven_operational_state',
    'has_entity_name': True,
    'hidden_by': None,
    'icon': None,
    'id': <ANY>,
    'labels': set({
    }),
    'name': None,
    'options': dict({
    }),
    'original_device_class': <SensorDeviceClass.ENUM: 'enum'>,
    'original_icon': None,
    'original_name': 'Operational state',
    'platform': 'matter',
    'previous_unique_id': None,
    'suggested_object_id': None,
    'supported_features': 0,
    'translation_key': 'operational_state',
    'unique_id': '00000000000004D2-000000000000009D-MatterNodeDevice-1-OperationalState-96-4',
    'unit_of_measurement': None,
  })
# ---
# name: test_sensors[microwave_oven][sensor.microwave_oven_operational_state-state]
  StateSnapshot({
    'attributes': ReadOnlyDict({
      'device_class': 'enum',
      'friendly_name': 'Microwave Oven Operational state',
      'options': list([
        'stopped',
        'running',
        'paused',
        'error',
      ]),
    }),
    'context': <ANY>,
    'entity_id': 'sensor.microwave_oven_operational_state',
    'last_changed': <ANY>,
    'last_reported': <ANY>,
    'last_updated': <ANY>,
    'state': 'stopped',
  })
# ---
# name: test_sensors[mock_lock][sensor.mock_lock_door_closed_events-entry]
  EntityRegistryEntrySnapshot({
    'aliases': set({
    }),
    'area_id': None,
    'capabilities': dict({
      'state_class': <SensorStateClass.TOTAL_INCREASING: 'total_increasing'>,
    }),
    'config_entry_id': <ANY>,
    'config_subentry_id': <ANY>,
    'device_class': None,
    'device_id': <ANY>,
    'disabled_by': None,
    'domain': 'sensor',
    'entity_category': <EntityCategory.DIAGNOSTIC: 'diagnostic'>,
    'entity_id': 'sensor.mock_lock_door_closed_events',
    'has_entity_name': True,
    'hidden_by': None,
    'icon': None,
    'id': <ANY>,
    'labels': set({
    }),
    'name': None,
    'options': dict({
    }),
    'original_device_class': None,
    'original_icon': None,
    'original_name': 'Door closed events',
    'platform': 'matter',
    'previous_unique_id': None,
    'suggested_object_id': None,
    'supported_features': 0,
    'translation_key': 'door_closed_events',
    'unique_id': '00000000000004D2-0000000000000097-MatterNodeDevice-1-DoorLockDoorClosedEvents-257-5',
    'unit_of_measurement': None,
  })
# ---
# name: test_sensors[mock_lock][sensor.mock_lock_door_closed_events-state]
  StateSnapshot({
    'attributes': ReadOnlyDict({
      'friendly_name': 'Mock Lock Door closed events',
      'state_class': <SensorStateClass.TOTAL_INCREASING: 'total_increasing'>,
    }),
    'context': <ANY>,
    'entity_id': 'sensor.mock_lock_door_closed_events',
    'last_changed': <ANY>,
    'last_reported': <ANY>,
    'last_updated': <ANY>,
    'state': '3',
  })
# ---
# name: test_sensors[mock_lock][sensor.mock_lock_door_open_events-entry]
  EntityRegistryEntrySnapshot({
    'aliases': set({
    }),
    'area_id': None,
    'capabilities': dict({
      'state_class': <SensorStateClass.TOTAL_INCREASING: 'total_increasing'>,
    }),
    'config_entry_id': <ANY>,
    'config_subentry_id': <ANY>,
    'device_class': None,
    'device_id': <ANY>,
    'disabled_by': None,
    'domain': 'sensor',
    'entity_category': <EntityCategory.DIAGNOSTIC: 'diagnostic'>,
    'entity_id': 'sensor.mock_lock_door_open_events',
    'has_entity_name': True,
    'hidden_by': None,
    'icon': None,
    'id': <ANY>,
    'labels': set({
    }),
    'name': None,
    'options': dict({
    }),
    'original_device_class': None,
    'original_icon': None,
    'original_name': 'Door open events',
    'platform': 'matter',
    'previous_unique_id': None,
    'suggested_object_id': None,
    'supported_features': 0,
    'translation_key': 'door_open_events',
    'unique_id': '00000000000004D2-0000000000000097-MatterNodeDevice-1-DoorLockDoorOpenEvents-257-4',
    'unit_of_measurement': None,
  })
# ---
# name: test_sensors[mock_lock][sensor.mock_lock_door_open_events-state]
  StateSnapshot({
    'attributes': ReadOnlyDict({
      'friendly_name': 'Mock Lock Door open events',
      'state_class': <SensorStateClass.TOTAL_INCREASING: 'total_increasing'>,
    }),
    'context': <ANY>,
    'entity_id': 'sensor.mock_lock_door_open_events',
    'last_changed': <ANY>,
    'last_reported': <ANY>,
    'last_updated': <ANY>,
    'state': '5',
  })
# ---
# name: test_sensors[mock_thermostat][sensor.mock_thermostat_heating_demand-entry]
  EntityRegistryEntrySnapshot({
    'aliases': set({
    }),
    'area_id': None,
    'capabilities': None,
    'config_entry_id': <ANY>,
    'config_subentry_id': <ANY>,
    'device_class': None,
    'device_id': <ANY>,
    'disabled_by': None,
    'domain': 'sensor',
    'entity_category': <EntityCategory.DIAGNOSTIC: 'diagnostic'>,
    'entity_id': 'sensor.mock_thermostat_heating_demand',
    'has_entity_name': True,
    'hidden_by': None,
    'icon': None,
    'id': <ANY>,
    'labels': set({
    }),
    'name': None,
    'options': dict({
    }),
    'original_device_class': None,
    'original_icon': None,
    'original_name': 'Heating demand',
    'platform': 'matter',
    'previous_unique_id': None,
    'suggested_object_id': None,
    'supported_features': 0,
    'translation_key': 'pi_heating_demand',
    'unique_id': '00000000000004D2-0000000000000096-MatterNodeDevice-1-ThermostatPIHeatingDemand-513-8',
    'unit_of_measurement': '%',
  })
# ---
# name: test_sensors[mock_thermostat][sensor.mock_thermostat_heating_demand-state]
  StateSnapshot({
    'attributes': ReadOnlyDict({
      'friendly_name': 'Mock Thermostat Heating demand',
      'unit_of_measurement': '%',
    }),
    'context': <ANY>,
    'entity_id': 'sensor.mock_thermostat_heating_demand',
    'last_changed': <ANY>,
    'last_reported': <ANY>,
    'last_updated': <ANY>,
    'state': '25',
  })
# ---
# name: test_sensors[mock_thermostat][sensor.mock_thermostat_outdoor_temperature-entry]
  EntityRegistryEntrySnapshot({
    'aliases': set({
    }),
    'area_id': None,
    'capabilities': dict({
      'state_class': <SensorStateClass.MEASUREMENT: 'measurement'>,
    }),
    'config_entry_id': <ANY>,
    'config_subentry_id': <ANY>,
    'device_class': None,
    'device_id': <ANY>,
    'disabled_by': None,
    'domain': 'sensor',
    'entity_category': None,
    'entity_id': 'sensor.mock_thermostat_outdoor_temperature',
    'has_entity_name': True,
    'hidden_by': None,
    'icon': None,
    'id': <ANY>,
    'labels': set({
    }),
    'name': None,
    'options': dict({
      'sensor': dict({
        'suggested_display_precision': 1,
      }),
    }),
    'original_device_class': <SensorDeviceClass.TEMPERATURE: 'temperature'>,
    'original_icon': None,
    'original_name': 'Outdoor temperature',
    'platform': 'matter',
    'previous_unique_id': None,
    'suggested_object_id': None,
    'supported_features': 0,
    'translation_key': 'outdoor_temperature',
    'unique_id': '00000000000004D2-0000000000000096-MatterNodeDevice-1-ThermostatOutdoorTemperature-513-1',
    'unit_of_measurement': <UnitOfTemperature.CELSIUS: '°C'>,
  })
# ---
# name: test_sensors[mock_thermostat][sensor.mock_thermostat_outdoor_temperature-state]
  StateSnapshot({
    'attributes': ReadOnlyDict({
      'device_class': 'temperature',
      'friendly_name': 'Mock Thermostat Outdoor temperature',
      'state_class': <SensorStateClass.MEASUREMENT: 'measurement'>,
      'unit_of_measurement': <UnitOfTemperature.CELSIUS: '°C'>,
    }),
    'context': <ANY>,
    'entity_id': 'sensor.mock_thermostat_outdoor_temperature',
    'last_changed': <ANY>,
    'last_reported': <ANY>,
    'last_updated': <ANY>,
    'state': '5.0',
  })
# ---
# name: test_sensors[mock_thermostat][sensor.mock_thermostat_temperature-entry]
  EntityRegistryEntrySnapshot({
    'aliases': set({
    }),
    'area_id': None,
    'capabilities': dict({
      'state_class': <SensorStateClass.MEASUREMENT: 'measurement'>,
    }),
    'config_entry_id': <ANY>,
    'config_subentry_id': <ANY>,
    'device_class': None,
    'device_id': <ANY>,
    'disabled_by': None,
    'domain': 'sensor',
    'entity_category': None,
    'entity_id': 'sensor.mock_thermostat_temperature',
    'has_entity_name': True,
    'hidden_by': None,
    'icon': None,
    'id': <ANY>,
    'labels': set({
    }),
    'name': None,
    'options': dict({
      'sensor': dict({
        'suggested_display_precision': 1,
      }),
    }),
    'original_device_class': <SensorDeviceClass.TEMPERATURE: 'temperature'>,
    'original_icon': None,
    'original_name': 'Temperature',
    'platform': 'matter',
    'previous_unique_id': None,
    'suggested_object_id': None,
    'supported_features': 0,
    'translation_key': None,
    'unique_id': '00000000000004D2-0000000000000096-MatterNodeDevice-1-ThermostatLocalTemperature-513-0',
    'unit_of_measurement': <UnitOfTemperature.CELSIUS: '°C'>,
  })
# ---
# name: test_sensors[mock_thermostat][sensor.mock_thermostat_temperature-state]
  StateSnapshot({
    'attributes': ReadOnlyDict({
      'device_class': 'temperature',
      'friendly_name': 'Mock Thermostat Temperature',
      'state_class': <SensorStateClass.MEASUREMENT: 'measurement'>,
      'unit_of_measurement': <UnitOfTemperature.CELSIUS: '°C'>,
    }),
    'context': <ANY>,
    'entity_id': 'sensor.mock_thermostat_temperature',
    'last_changed': <ANY>,
    'last_reported': <ANY>,
    'last_updated': <ANY>,
    'state': '18.0',
  })
# ---
# name: test_sensors[multi_endpoint_light][sensor.inovelli_current_switch_position_config-entry]
  EntityRegistryEntrySnapshot({
    'aliases': set({
    }),
    'area_id': None,
    'capabilities': dict({
      'state_class': <SensorStateClass.MEASUREMENT: 'measurement'>,
    }),
    'config_entry_id': <ANY>,
    'config_subentry_id': <ANY>,
    'device_class': None,
    'device_id': <ANY>,
    'disabled_by': None,
    'domain': 'sensor',
    'entity_category': <EntityCategory.DIAGNOSTIC: 'diagnostic'>,
    'entity_id': 'sensor.inovelli_current_switch_position_config',
    'has_entity_name': True,
    'hidden_by': None,
    'icon': None,
    'id': <ANY>,
    'labels': set({
    }),
    'name': None,
    'options': dict({
    }),
    'original_device_class': None,
    'original_icon': None,
    'original_name': 'Current switch position (Config)',
    'platform': 'matter',
    'previous_unique_id': None,
    'suggested_object_id': None,
    'supported_features': 0,
    'translation_key': 'switch_current_position',
    'unique_id': '00000000000004D2-00000000000000C5-MatterNodeDevice-5-SwitchCurrentPosition-59-1',
    'unit_of_measurement': None,
  })
# ---
# name: test_sensors[multi_endpoint_light][sensor.inovelli_current_switch_position_config-state]
  StateSnapshot({
    'attributes': ReadOnlyDict({
      'friendly_name': 'Inovelli Current switch position (Config)',
      'state_class': <SensorStateClass.MEASUREMENT: 'measurement'>,
    }),
    'context': <ANY>,
    'entity_id': 'sensor.inovelli_current_switch_position_config',
    'last_changed': <ANY>,
    'last_reported': <ANY>,
    'last_updated': <ANY>,
    'state': '0',
  })
# ---
# name: test_sensors[multi_endpoint_light][sensor.inovelli_current_switch_position_down-entry]
  EntityRegistryEntrySnapshot({
    'aliases': set({
    }),
    'area_id': None,
    'capabilities': dict({
      'state_class': <SensorStateClass.MEASUREMENT: 'measurement'>,
    }),
    'config_entry_id': <ANY>,
    'config_subentry_id': <ANY>,
    'device_class': None,
    'device_id': <ANY>,
    'disabled_by': None,
    'domain': 'sensor',
    'entity_category': <EntityCategory.DIAGNOSTIC: 'diagnostic'>,
    'entity_id': 'sensor.inovelli_current_switch_position_down',
    'has_entity_name': True,
    'hidden_by': None,
    'icon': None,
    'id': <ANY>,
    'labels': set({
    }),
    'name': None,
    'options': dict({
    }),
    'original_device_class': None,
    'original_icon': None,
    'original_name': 'Current switch position (Down)',
    'platform': 'matter',
    'previous_unique_id': None,
    'suggested_object_id': None,
    'supported_features': 0,
    'translation_key': 'switch_current_position',
    'unique_id': '00000000000004D2-00000000000000C5-MatterNodeDevice-4-SwitchCurrentPosition-59-1',
    'unit_of_measurement': None,
  })
# ---
# name: test_sensors[multi_endpoint_light][sensor.inovelli_current_switch_position_down-state]
  StateSnapshot({
    'attributes': ReadOnlyDict({
      'friendly_name': 'Inovelli Current switch position (Down)',
      'state_class': <SensorStateClass.MEASUREMENT: 'measurement'>,
    }),
    'context': <ANY>,
    'entity_id': 'sensor.inovelli_current_switch_position_down',
    'last_changed': <ANY>,
    'last_reported': <ANY>,
    'last_updated': <ANY>,
    'state': '0',
  })
# ---
# name: test_sensors[multi_endpoint_light][sensor.inovelli_current_switch_position_up-entry]
  EntityRegistryEntrySnapshot({
    'aliases': set({
    }),
    'area_id': None,
    'capabilities': dict({
      'state_class': <SensorStateClass.MEASUREMENT: 'measurement'>,
    }),
    'config_entry_id': <ANY>,
    'config_subentry_id': <ANY>,
    'device_class': None,
    'device_id': <ANY>,
    'disabled_by': None,
    'domain': 'sensor',
    'entity_category': <EntityCategory.DIAGNOSTIC: 'diagnostic'>,
    'entity_id': 'sensor.inovelli_current_switch_position_up',
    'has_entity_name': True,
    'hidden_by': None,
    'icon': None,
    'id': <ANY>,
    'labels': set({
    }),
    'name': None,
    'options': dict({
    }),
    'original_device_class': None,
    'original_icon': None,
    'original_name': 'Current switch position (Up)',
    'platform': 'matter',
    'previous_unique_id': None,
    'suggested_object_id': None,
    'supported_features': 0,
    'translation_key': 'switch_current_position',
    'unique_id': '00000000000004D2-00000000000000C5-MatterNodeDevice-3-SwitchCurrentPosition-59-1',
    'unit_of_measurement': None,
  })
# ---
# name: test_sensors[multi_endpoint_light][sensor.inovelli_current_switch_position_up-state]
  StateSnapshot({
    'attributes': ReadOnlyDict({
      'friendly_name': 'Inovelli Current switch position (Up)',
      'state_class': <SensorStateClass.MEASUREMENT: 'measurement'>,
    }),
    'context': <ANY>,
    'entity_id': 'sensor.inovelli_current_switch_position_up',
    'last_changed': <ANY>,
    'last_reported': <ANY>,
    'last_updated': <ANY>,
    'state': '0',
  })
# ---
# name: test_sensors[oven][sensor.mock_oven_current_phase-entry]
  EntityRegistryEntrySnapshot({
    'aliases': set({
    }),
    'area_id': None,
    'capabilities': dict({
      'options': list([
        'pre-heating',
        'pre-heated',
        'cooling down',
      ]),
    }),
    'config_entry_id': <ANY>,
    'config_subentry_id': <ANY>,
    'device_class': None,
    'device_id': <ANY>,
    'disabled_by': None,
    'domain': 'sensor',
    'entity_category': None,
    'entity_id': 'sensor.mock_oven_current_phase',
    'has_entity_name': True,
    'hidden_by': None,
    'icon': None,
    'id': <ANY>,
    'labels': set({
    }),
    'name': None,
    'options': dict({
    }),
    'original_device_class': <SensorDeviceClass.ENUM: 'enum'>,
    'original_icon': None,
    'original_name': 'Current phase',
    'platform': 'matter',
    'previous_unique_id': None,
    'suggested_object_id': None,
    'supported_features': 0,
    'translation_key': 'current_phase',
    'unique_id': '00000000000004D2-0000000000000002-MatterNodeDevice-2-OvenCavityOperationalStateCurrentPhase-72-1',
    'unit_of_measurement': None,
  })
# ---
# name: test_sensors[oven][sensor.mock_oven_current_phase-state]
  StateSnapshot({
    'attributes': ReadOnlyDict({
      'device_class': 'enum',
      'friendly_name': 'Mock Oven Current phase',
      'options': list([
        'pre-heating',
        'pre-heated',
        'cooling down',
      ]),
    }),
    'context': <ANY>,
    'entity_id': 'sensor.mock_oven_current_phase',
    'last_changed': <ANY>,
    'last_reported': <ANY>,
    'last_updated': <ANY>,
    'state': 'pre-heating',
  })
# ---
# name: test_sensors[oven][sensor.mock_oven_operational_state-entry]
  EntityRegistryEntrySnapshot({
    'aliases': set({
    }),
    'area_id': None,
    'capabilities': dict({
      'options': list([
        'stopped',
        'running',
        'error',
      ]),
    }),
    'config_entry_id': <ANY>,
    'config_subentry_id': <ANY>,
    'device_class': None,
    'device_id': <ANY>,
    'disabled_by': None,
    'domain': 'sensor',
    'entity_category': None,
    'entity_id': 'sensor.mock_oven_operational_state',
    'has_entity_name': True,
    'hidden_by': None,
    'icon': None,
    'id': <ANY>,
    'labels': set({
    }),
    'name': None,
    'options': dict({
    }),
    'original_device_class': <SensorDeviceClass.ENUM: 'enum'>,
    'original_icon': None,
    'original_name': 'Operational state',
    'platform': 'matter',
    'previous_unique_id': None,
    'suggested_object_id': None,
    'supported_features': 0,
    'translation_key': 'operational_state',
    'unique_id': '00000000000004D2-0000000000000002-MatterNodeDevice-2-OvenCavityOperationalState-72-4',
    'unit_of_measurement': None,
  })
# ---
# name: test_sensors[oven][sensor.mock_oven_operational_state-state]
  StateSnapshot({
    'attributes': ReadOnlyDict({
      'device_class': 'enum',
      'friendly_name': 'Mock Oven Operational state',
      'options': list([
        'stopped',
        'running',
        'error',
      ]),
    }),
    'context': <ANY>,
    'entity_id': 'sensor.mock_oven_operational_state',
    'last_changed': <ANY>,
    'last_reported': <ANY>,
    'last_updated': <ANY>,
    'state': 'running',
  })
# ---
# name: test_sensors[oven][sensor.mock_oven_temperature_2-entry]
  EntityRegistryEntrySnapshot({
    'aliases': set({
    }),
    'area_id': None,
    'capabilities': dict({
      'state_class': <SensorStateClass.MEASUREMENT: 'measurement'>,
    }),
    'config_entry_id': <ANY>,
    'config_subentry_id': <ANY>,
    'device_class': None,
    'device_id': <ANY>,
    'disabled_by': None,
    'domain': 'sensor',
    'entity_category': None,
    'entity_id': 'sensor.mock_oven_temperature_2',
    'has_entity_name': True,
    'hidden_by': None,
    'icon': None,
    'id': <ANY>,
    'labels': set({
    }),
    'name': None,
    'options': dict({
      'sensor': dict({
        'suggested_display_precision': 1,
      }),
    }),
    'original_device_class': <SensorDeviceClass.TEMPERATURE: 'temperature'>,
    'original_icon': None,
    'original_name': 'Temperature (2)',
    'platform': 'matter',
    'previous_unique_id': None,
    'suggested_object_id': None,
    'supported_features': 0,
    'translation_key': None,
    'unique_id': '00000000000004D2-0000000000000002-MatterNodeDevice-2-TemperatureSensor-1026-0',
    'unit_of_measurement': <UnitOfTemperature.CELSIUS: '°C'>,
  })
# ---
# name: test_sensors[oven][sensor.mock_oven_temperature_2-state]
  StateSnapshot({
    'attributes': ReadOnlyDict({
      'device_class': 'temperature',
      'friendly_name': 'Mock Oven Temperature (2)',
      'state_class': <SensorStateClass.MEASUREMENT: 'measurement'>,
      'unit_of_measurement': <UnitOfTemperature.CELSIUS: '°C'>,
    }),
    'context': <ANY>,
    'entity_id': 'sensor.mock_oven_temperature_2',
    'last_changed': <ANY>,
    'last_reported': <ANY>,
    'last_updated': <ANY>,
    'state': '65.55',
  })
# ---
# name: test_sensors[oven][sensor.mock_oven_temperature_4-entry]
  EntityRegistryEntrySnapshot({
    'aliases': set({
    }),
    'area_id': None,
    'capabilities': dict({
      'state_class': <SensorStateClass.MEASUREMENT: 'measurement'>,
    }),
    'config_entry_id': <ANY>,
    'config_subentry_id': <ANY>,
    'device_class': None,
    'device_id': <ANY>,
    'disabled_by': None,
    'domain': 'sensor',
    'entity_category': None,
    'entity_id': 'sensor.mock_oven_temperature_4',
    'has_entity_name': True,
    'hidden_by': None,
    'icon': None,
    'id': <ANY>,
    'labels': set({
    }),
    'name': None,
    'options': dict({
      'sensor': dict({
        'suggested_display_precision': 1,
      }),
    }),
    'original_device_class': <SensorDeviceClass.TEMPERATURE: 'temperature'>,
    'original_icon': None,
    'original_name': 'Temperature (4)',
    'platform': 'matter',
    'previous_unique_id': None,
    'suggested_object_id': None,
    'supported_features': 0,
    'translation_key': None,
    'unique_id': '00000000000004D2-0000000000000002-MatterNodeDevice-4-TemperatureSensor-1026-0',
    'unit_of_measurement': <UnitOfTemperature.CELSIUS: '°C'>,
  })
# ---
# name: test_sensors[oven][sensor.mock_oven_temperature_4-state]
  StateSnapshot({
    'attributes': ReadOnlyDict({
      'device_class': 'temperature',
      'friendly_name': 'Mock Oven Temperature (4)',
      'state_class': <SensorStateClass.MEASUREMENT: 'measurement'>,
      'unit_of_measurement': <UnitOfTemperature.CELSIUS: '°C'>,
    }),
    'context': <ANY>,
    'entity_id': 'sensor.mock_oven_temperature_4',
    'last_changed': <ANY>,
    'last_reported': <ANY>,
    'last_updated': <ANY>,
    'state': '0.0',
  })
# ---
# name: test_sensors[pressure_sensor][sensor.mock_pressure_sensor_pressure-entry]
  EntityRegistryEntrySnapshot({
    'aliases': set({
    }),
    'area_id': None,
    'capabilities': dict({
      'state_class': <SensorStateClass.MEASUREMENT: 'measurement'>,
    }),
    'config_entry_id': <ANY>,
    'config_subentry_id': <ANY>,
    'device_class': None,
    'device_id': <ANY>,
    'disabled_by': None,
    'domain': 'sensor',
    'entity_category': None,
    'entity_id': 'sensor.mock_pressure_sensor_pressure',
    'has_entity_name': True,
    'hidden_by': None,
    'icon': None,
    'id': <ANY>,
    'labels': set({
    }),
    'name': None,
    'options': dict({
      'sensor': dict({
        'suggested_display_precision': 2,
      }),
    }),
    'original_device_class': <SensorDeviceClass.PRESSURE: 'pressure'>,
    'original_icon': None,
    'original_name': 'Pressure',
    'platform': 'matter',
    'previous_unique_id': None,
    'suggested_object_id': None,
    'supported_features': 0,
    'translation_key': None,
    'unique_id': '00000000000004D2-0000000000000001-MatterNodeDevice-1-PressureSensor-1027-0',
    'unit_of_measurement': <UnitOfPressure.KPA: 'kPa'>,
  })
# ---
# name: test_sensors[pressure_sensor][sensor.mock_pressure_sensor_pressure-state]
  StateSnapshot({
    'attributes': ReadOnlyDict({
      'device_class': 'pressure',
      'friendly_name': 'Mock Pressure Sensor Pressure',
      'state_class': <SensorStateClass.MEASUREMENT: 'measurement'>,
      'unit_of_measurement': <UnitOfPressure.KPA: 'kPa'>,
    }),
    'context': <ANY>,
    'entity_id': 'sensor.mock_pressure_sensor_pressure',
    'last_changed': <ANY>,
    'last_reported': <ANY>,
    'last_updated': <ANY>,
    'state': '0.0',
  })
# ---
# name: test_sensors[pump][sensor.mock_pump_control_mode-entry]
  EntityRegistryEntrySnapshot({
    'aliases': set({
    }),
    'area_id': None,
    'capabilities': dict({
      'options': list([
        'constant_speed',
        'constant_pressure',
        'proportional_pressure',
        'constant_flow',
        'constant_temperature',
        'automatic',
      ]),
    }),
    'config_entry_id': <ANY>,
    'config_subentry_id': <ANY>,
    'device_class': None,
    'device_id': <ANY>,
    'disabled_by': None,
    'domain': 'sensor',
    'entity_category': None,
    'entity_id': 'sensor.mock_pump_control_mode',
    'has_entity_name': True,
    'hidden_by': None,
    'icon': None,
    'id': <ANY>,
    'labels': set({
    }),
    'name': None,
    'options': dict({
    }),
    'original_device_class': <SensorDeviceClass.ENUM: 'enum'>,
    'original_icon': None,
    'original_name': 'Control mode',
    'platform': 'matter',
    'previous_unique_id': None,
    'suggested_object_id': None,
    'supported_features': 0,
    'translation_key': 'pump_control_mode',
    'unique_id': '00000000000004D2-0000000000000003-MatterNodeDevice-1-PumpControlMode-512-33',
    'unit_of_measurement': None,
  })
# ---
# name: test_sensors[pump][sensor.mock_pump_control_mode-state]
  StateSnapshot({
    'attributes': ReadOnlyDict({
      'device_class': 'enum',
      'friendly_name': 'Mock Pump Control mode',
      'options': list([
        'constant_speed',
        'constant_pressure',
        'proportional_pressure',
        'constant_flow',
        'constant_temperature',
        'automatic',
      ]),
    }),
    'context': <ANY>,
    'entity_id': 'sensor.mock_pump_control_mode',
    'last_changed': <ANY>,
    'last_reported': <ANY>,
    'last_updated': <ANY>,
    'state': 'constant_temperature',
  })
# ---
# name: test_sensors[pump][sensor.mock_pump_flow-entry]
  EntityRegistryEntrySnapshot({
    'aliases': set({
    }),
    'area_id': None,
    'capabilities': dict({
      'state_class': <SensorStateClass.MEASUREMENT: 'measurement'>,
    }),
    'config_entry_id': <ANY>,
    'config_subentry_id': <ANY>,
    'device_class': None,
    'device_id': <ANY>,
    'disabled_by': None,
    'domain': 'sensor',
    'entity_category': None,
    'entity_id': 'sensor.mock_pump_flow',
    'has_entity_name': True,
    'hidden_by': None,
    'icon': None,
    'id': <ANY>,
    'labels': set({
    }),
    'name': None,
    'options': dict({
    }),
    'original_device_class': None,
    'original_icon': None,
    'original_name': 'Flow',
    'platform': 'matter',
    'previous_unique_id': None,
    'suggested_object_id': None,
    'supported_features': 0,
    'translation_key': 'flow',
    'unique_id': '00000000000004D2-0000000000000003-MatterNodeDevice-1-FlowSensor-1028-0',
    'unit_of_measurement': <UnitOfVolumeFlowRate.CUBIC_METERS_PER_HOUR: 'm³/h'>,
  })
# ---
# name: test_sensors[pump][sensor.mock_pump_flow-state]
  StateSnapshot({
    'attributes': ReadOnlyDict({
      'friendly_name': 'Mock Pump Flow',
      'state_class': <SensorStateClass.MEASUREMENT: 'measurement'>,
      'unit_of_measurement': <UnitOfVolumeFlowRate.CUBIC_METERS_PER_HOUR: 'm³/h'>,
    }),
    'context': <ANY>,
    'entity_id': 'sensor.mock_pump_flow',
    'last_changed': <ANY>,
    'last_reported': <ANY>,
    'last_updated': <ANY>,
    'state': '5.0',
  })
# ---
# name: test_sensors[pump][sensor.mock_pump_pressure-entry]
  EntityRegistryEntrySnapshot({
    'aliases': set({
    }),
    'area_id': None,
    'capabilities': dict({
      'state_class': <SensorStateClass.MEASUREMENT: 'measurement'>,
    }),
    'config_entry_id': <ANY>,
    'config_subentry_id': <ANY>,
    'device_class': None,
    'device_id': <ANY>,
    'disabled_by': None,
    'domain': 'sensor',
    'entity_category': None,
    'entity_id': 'sensor.mock_pump_pressure',
    'has_entity_name': True,
    'hidden_by': None,
    'icon': None,
    'id': <ANY>,
    'labels': set({
    }),
    'name': None,
    'options': dict({
      'sensor': dict({
        'suggested_display_precision': 2,
      }),
    }),
    'original_device_class': <SensorDeviceClass.PRESSURE: 'pressure'>,
    'original_icon': None,
    'original_name': 'Pressure',
    'platform': 'matter',
    'previous_unique_id': None,
    'suggested_object_id': None,
    'supported_features': 0,
    'translation_key': None,
    'unique_id': '00000000000004D2-0000000000000003-MatterNodeDevice-1-PressureSensor-1027-0',
    'unit_of_measurement': <UnitOfPressure.KPA: 'kPa'>,
  })
# ---
# name: test_sensors[pump][sensor.mock_pump_pressure-state]
  StateSnapshot({
    'attributes': ReadOnlyDict({
      'device_class': 'pressure',
      'friendly_name': 'Mock Pump Pressure',
      'state_class': <SensorStateClass.MEASUREMENT: 'measurement'>,
      'unit_of_measurement': <UnitOfPressure.KPA: 'kPa'>,
    }),
    'context': <ANY>,
    'entity_id': 'sensor.mock_pump_pressure',
    'last_changed': <ANY>,
    'last_reported': <ANY>,
    'last_updated': <ANY>,
    'state': '10.0',
  })
# ---
# name: test_sensors[pump][sensor.mock_pump_rotation_speed-entry]
  EntityRegistryEntrySnapshot({
    'aliases': set({
    }),
    'area_id': None,
    'capabilities': dict({
      'state_class': <SensorStateClass.MEASUREMENT: 'measurement'>,
    }),
    'config_entry_id': <ANY>,
    'config_subentry_id': <ANY>,
    'device_class': None,
    'device_id': <ANY>,
    'disabled_by': None,
    'domain': 'sensor',
    'entity_category': None,
    'entity_id': 'sensor.mock_pump_rotation_speed',
    'has_entity_name': True,
    'hidden_by': None,
    'icon': None,
    'id': <ANY>,
    'labels': set({
    }),
    'name': None,
    'options': dict({
    }),
    'original_device_class': None,
    'original_icon': None,
    'original_name': 'Rotation speed',
    'platform': 'matter',
    'previous_unique_id': None,
    'suggested_object_id': None,
    'supported_features': 0,
    'translation_key': 'pump_speed',
    'unique_id': '00000000000004D2-0000000000000003-MatterNodeDevice-1-PumpSpeed-512-20',
    'unit_of_measurement': 'rpm',
  })
# ---
# name: test_sensors[pump][sensor.mock_pump_rotation_speed-state]
  StateSnapshot({
    'attributes': ReadOnlyDict({
      'friendly_name': 'Mock Pump Rotation speed',
      'state_class': <SensorStateClass.MEASUREMENT: 'measurement'>,
      'unit_of_measurement': 'rpm',
    }),
    'context': <ANY>,
    'entity_id': 'sensor.mock_pump_rotation_speed',
    'last_changed': <ANY>,
    'last_reported': <ANY>,
    'last_updated': <ANY>,
    'state': '1000',
  })
# ---
# name: test_sensors[pump][sensor.mock_pump_temperature-entry]
  EntityRegistryEntrySnapshot({
    'aliases': set({
    }),
    'area_id': None,
    'capabilities': dict({
      'state_class': <SensorStateClass.MEASUREMENT: 'measurement'>,
    }),
    'config_entry_id': <ANY>,
    'config_subentry_id': <ANY>,
    'device_class': None,
    'device_id': <ANY>,
    'disabled_by': None,
    'domain': 'sensor',
    'entity_category': None,
    'entity_id': 'sensor.mock_pump_temperature',
    'has_entity_name': True,
    'hidden_by': None,
    'icon': None,
    'id': <ANY>,
    'labels': set({
    }),
    'name': None,
    'options': dict({
      'sensor': dict({
        'suggested_display_precision': 1,
      }),
    }),
    'original_device_class': <SensorDeviceClass.TEMPERATURE: 'temperature'>,
    'original_icon': None,
    'original_name': 'Temperature',
    'platform': 'matter',
    'previous_unique_id': None,
    'suggested_object_id': None,
    'supported_features': 0,
    'translation_key': None,
    'unique_id': '00000000000004D2-0000000000000003-MatterNodeDevice-1-TemperatureSensor-1026-0',
    'unit_of_measurement': <UnitOfTemperature.CELSIUS: '°C'>,
  })
# ---
# name: test_sensors[pump][sensor.mock_pump_temperature-state]
  StateSnapshot({
    'attributes': ReadOnlyDict({
      'device_class': 'temperature',
      'friendly_name': 'Mock Pump Temperature',
      'state_class': <SensorStateClass.MEASUREMENT: 'measurement'>,
      'unit_of_measurement': <UnitOfTemperature.CELSIUS: '°C'>,
    }),
    'context': <ANY>,
    'entity_id': 'sensor.mock_pump_temperature',
    'last_changed': <ANY>,
    'last_reported': <ANY>,
    'last_updated': <ANY>,
    'state': '60.0',
  })
# ---
# name: test_sensors[room_airconditioner][sensor.room_airconditioner_temperature-entry]
  EntityRegistryEntrySnapshot({
    'aliases': set({
    }),
    'area_id': None,
    'capabilities': dict({
      'state_class': <SensorStateClass.MEASUREMENT: 'measurement'>,
    }),
    'config_entry_id': <ANY>,
    'config_subentry_id': <ANY>,
    'device_class': None,
    'device_id': <ANY>,
    'disabled_by': None,
    'domain': 'sensor',
    'entity_category': None,
    'entity_id': 'sensor.room_airconditioner_temperature',
    'has_entity_name': True,
    'hidden_by': None,
    'icon': None,
    'id': <ANY>,
    'labels': set({
    }),
    'name': None,
    'options': dict({
      'sensor': dict({
        'suggested_display_precision': 1,
      }),
    }),
    'original_device_class': <SensorDeviceClass.TEMPERATURE: 'temperature'>,
    'original_icon': None,
    'original_name': 'Temperature',
    'platform': 'matter',
    'previous_unique_id': None,
    'suggested_object_id': None,
    'supported_features': 0,
    'translation_key': None,
    'unique_id': '00000000000004D2-0000000000000024-MatterNodeDevice-2-TemperatureSensor-1026-0',
    'unit_of_measurement': <UnitOfTemperature.CELSIUS: '°C'>,
  })
# ---
# name: test_sensors[room_airconditioner][sensor.room_airconditioner_temperature-state]
  StateSnapshot({
    'attributes': ReadOnlyDict({
      'device_class': 'temperature',
      'friendly_name': 'Room AirConditioner Temperature',
      'state_class': <SensorStateClass.MEASUREMENT: 'measurement'>,
      'unit_of_measurement': <UnitOfTemperature.CELSIUS: '°C'>,
    }),
    'context': <ANY>,
    'entity_id': 'sensor.room_airconditioner_temperature',
    'last_changed': <ANY>,
    'last_reported': <ANY>,
    'last_updated': <ANY>,
    'state': '0.0',
  })
# ---
# name: test_sensors[silabs_dishwasher][sensor.dishwasher_effective_current-entry]
  EntityRegistryEntrySnapshot({
    'aliases': set({
    }),
    'area_id': None,
    'capabilities': dict({
      'state_class': <SensorStateClass.MEASUREMENT: 'measurement'>,
    }),
    'config_entry_id': <ANY>,
    'config_subentry_id': <ANY>,
    'device_class': None,
    'device_id': <ANY>,
    'disabled_by': None,
    'domain': 'sensor',
    'entity_category': <EntityCategory.DIAGNOSTIC: 'diagnostic'>,
    'entity_id': 'sensor.dishwasher_effective_current',
    'has_entity_name': True,
    'hidden_by': None,
    'icon': None,
    'id': <ANY>,
    'labels': set({
    }),
    'name': None,
    'options': dict({
      'sensor': dict({
        'suggested_display_precision': 2,
      }),
      'sensor.private': dict({
        'suggested_unit_of_measurement': <UnitOfElectricCurrent.AMPERE: 'A'>,
      }),
    }),
    'original_device_class': <SensorDeviceClass.CURRENT: 'current'>,
    'original_icon': None,
    'original_name': 'Effective current',
    'platform': 'matter',
    'previous_unique_id': None,
    'suggested_object_id': None,
    'supported_features': 0,
    'translation_key': 'rms_current',
    'unique_id': '00000000000004D2-0000000000000036-MatterNodeDevice-2-ElectricalPowerMeasurementRMSCurrent-144-12',
    'unit_of_measurement': <UnitOfElectricCurrent.AMPERE: 'A'>,
  })
# ---
# name: test_sensors[silabs_dishwasher][sensor.dishwasher_effective_current-state]
  StateSnapshot({
    'attributes': ReadOnlyDict({
      'device_class': 'current',
      'friendly_name': 'Dishwasher Effective current',
      'state_class': <SensorStateClass.MEASUREMENT: 'measurement'>,
      'unit_of_measurement': <UnitOfElectricCurrent.AMPERE: 'A'>,
    }),
    'context': <ANY>,
    'entity_id': 'sensor.dishwasher_effective_current',
    'last_changed': <ANY>,
    'last_reported': <ANY>,
    'last_updated': <ANY>,
    'state': '0.0',
  })
# ---
# name: test_sensors[silabs_dishwasher][sensor.dishwasher_effective_voltage-entry]
  EntityRegistryEntrySnapshot({
    'aliases': set({
    }),
    'area_id': None,
    'capabilities': dict({
      'state_class': <SensorStateClass.MEASUREMENT: 'measurement'>,
    }),
    'config_entry_id': <ANY>,
    'config_subentry_id': <ANY>,
    'device_class': None,
    'device_id': <ANY>,
    'disabled_by': None,
    'domain': 'sensor',
    'entity_category': <EntityCategory.DIAGNOSTIC: 'diagnostic'>,
    'entity_id': 'sensor.dishwasher_effective_voltage',
    'has_entity_name': True,
    'hidden_by': None,
    'icon': None,
    'id': <ANY>,
    'labels': set({
    }),
    'name': None,
    'options': dict({
      'sensor': dict({
        'suggested_display_precision': 0,
      }),
      'sensor.private': dict({
        'suggested_unit_of_measurement': <UnitOfElectricPotential.VOLT: 'V'>,
      }),
    }),
    'original_device_class': <SensorDeviceClass.VOLTAGE: 'voltage'>,
    'original_icon': None,
    'original_name': 'Effective voltage',
    'platform': 'matter',
    'previous_unique_id': None,
    'suggested_object_id': None,
    'supported_features': 0,
    'translation_key': 'rms_voltage',
    'unique_id': '00000000000004D2-0000000000000036-MatterNodeDevice-2-ElectricalPowerMeasurementRMSVoltage-144-11',
    'unit_of_measurement': <UnitOfElectricPotential.VOLT: 'V'>,
  })
# ---
# name: test_sensors[silabs_dishwasher][sensor.dishwasher_effective_voltage-state]
  StateSnapshot({
    'attributes': ReadOnlyDict({
      'device_class': 'voltage',
      'friendly_name': 'Dishwasher Effective voltage',
      'state_class': <SensorStateClass.MEASUREMENT: 'measurement'>,
      'unit_of_measurement': <UnitOfElectricPotential.VOLT: 'V'>,
    }),
    'context': <ANY>,
    'entity_id': 'sensor.dishwasher_effective_voltage',
    'last_changed': <ANY>,
    'last_reported': <ANY>,
    'last_updated': <ANY>,
    'state': '120.0',
  })
# ---
# name: test_sensors[silabs_dishwasher][sensor.dishwasher_energy-entry]
  EntityRegistryEntrySnapshot({
    'aliases': set({
    }),
    'area_id': None,
    'capabilities': dict({
      'state_class': <SensorStateClass.TOTAL_INCREASING: 'total_increasing'>,
    }),
    'config_entry_id': <ANY>,
    'config_subentry_id': <ANY>,
    'device_class': None,
    'device_id': <ANY>,
    'disabled_by': None,
    'domain': 'sensor',
    'entity_category': <EntityCategory.DIAGNOSTIC: 'diagnostic'>,
    'entity_id': 'sensor.dishwasher_energy',
    'has_entity_name': True,
    'hidden_by': None,
    'icon': None,
    'id': <ANY>,
    'labels': set({
    }),
    'name': None,
    'options': dict({
      'sensor': dict({
        'suggested_display_precision': 3,
      }),
      'sensor.private': dict({
        'suggested_unit_of_measurement': <UnitOfEnergy.KILO_WATT_HOUR: 'kWh'>,
      }),
    }),
    'original_device_class': <SensorDeviceClass.ENERGY: 'energy'>,
    'original_icon': None,
    'original_name': 'Energy',
    'platform': 'matter',
    'previous_unique_id': None,
    'suggested_object_id': None,
    'supported_features': 0,
    'translation_key': None,
    'unique_id': '00000000000004D2-0000000000000036-MatterNodeDevice-2-ElectricalEnergyMeasurementCumulativeEnergyImported-145-1',
    'unit_of_measurement': <UnitOfEnergy.KILO_WATT_HOUR: 'kWh'>,
  })
# ---
# name: test_sensors[silabs_dishwasher][sensor.dishwasher_energy-state]
  StateSnapshot({
    'attributes': ReadOnlyDict({
      'device_class': 'energy',
      'friendly_name': 'Dishwasher Energy',
      'state_class': <SensorStateClass.TOTAL_INCREASING: 'total_increasing'>,
      'unit_of_measurement': <UnitOfEnergy.KILO_WATT_HOUR: 'kWh'>,
    }),
    'context': <ANY>,
    'entity_id': 'sensor.dishwasher_energy',
    'last_changed': <ANY>,
    'last_reported': <ANY>,
    'last_updated': <ANY>,
    'state': '0.0',
  })
# ---
# name: test_sensors[silabs_dishwasher][sensor.dishwasher_operational_error-entry]
  EntityRegistryEntrySnapshot({
    'aliases': set({
    }),
    'area_id': None,
    'capabilities': dict({
      'options': list([
        'no_error',
        'unable_to_start_or_resume',
        'unable_to_complete_operation',
        'command_invalid_in_state',
      ]),
    }),
    'config_entry_id': <ANY>,
    'config_subentry_id': <ANY>,
    'device_class': None,
    'device_id': <ANY>,
    'disabled_by': None,
    'domain': 'sensor',
    'entity_category': <EntityCategory.DIAGNOSTIC: 'diagnostic'>,
    'entity_id': 'sensor.dishwasher_operational_error',
    'has_entity_name': True,
    'hidden_by': None,
    'icon': None,
    'id': <ANY>,
    'labels': set({
    }),
    'name': None,
    'options': dict({
    }),
    'original_device_class': <SensorDeviceClass.ENUM: 'enum'>,
    'original_icon': None,
    'original_name': 'Operational error',
    'platform': 'matter',
    'previous_unique_id': None,
    'suggested_object_id': None,
    'supported_features': 0,
    'translation_key': 'operational_error',
    'unique_id': '00000000000004D2-0000000000000036-MatterNodeDevice-1-OperationalStateOperationalError-96-5',
    'unit_of_measurement': None,
  })
# ---
# name: test_sensors[silabs_dishwasher][sensor.dishwasher_operational_error-state]
  StateSnapshot({
    'attributes': ReadOnlyDict({
      'device_class': 'enum',
      'friendly_name': 'Dishwasher Operational error',
      'options': list([
        'no_error',
        'unable_to_start_or_resume',
        'unable_to_complete_operation',
        'command_invalid_in_state',
      ]),
    }),
    'context': <ANY>,
    'entity_id': 'sensor.dishwasher_operational_error',
    'last_changed': <ANY>,
    'last_reported': <ANY>,
    'last_updated': <ANY>,
    'state': 'no_error',
  })
# ---
# name: test_sensors[silabs_dishwasher][sensor.dishwasher_operational_state-entry]
  EntityRegistryEntrySnapshot({
    'aliases': set({
    }),
    'area_id': None,
    'capabilities': dict({
      'options': list([
        'stopped',
        'running',
        'paused',
        'error',
        'extra_state',
      ]),
    }),
    'config_entry_id': <ANY>,
    'config_subentry_id': <ANY>,
    'device_class': None,
    'device_id': <ANY>,
    'disabled_by': None,
    'domain': 'sensor',
    'entity_category': None,
    'entity_id': 'sensor.dishwasher_operational_state',
    'has_entity_name': True,
    'hidden_by': None,
    'icon': None,
    'id': <ANY>,
    'labels': set({
    }),
    'name': None,
    'options': dict({
    }),
    'original_device_class': <SensorDeviceClass.ENUM: 'enum'>,
    'original_icon': None,
    'original_name': 'Operational state',
    'platform': 'matter',
    'previous_unique_id': None,
    'suggested_object_id': None,
    'supported_features': 0,
    'translation_key': 'operational_state',
    'unique_id': '00000000000004D2-0000000000000036-MatterNodeDevice-1-OperationalState-96-4',
    'unit_of_measurement': None,
  })
# ---
# name: test_sensors[silabs_dishwasher][sensor.dishwasher_operational_state-state]
  StateSnapshot({
    'attributes': ReadOnlyDict({
      'device_class': 'enum',
      'friendly_name': 'Dishwasher Operational state',
      'options': list([
        'stopped',
        'running',
        'paused',
        'error',
        'extra_state',
      ]),
    }),
    'context': <ANY>,
    'entity_id': 'sensor.dishwasher_operational_state',
    'last_changed': <ANY>,
    'last_reported': <ANY>,
    'last_updated': <ANY>,
    'state': 'stopped',
  })
# ---
# name: test_sensors[silabs_dishwasher][sensor.dishwasher_power-entry]
  EntityRegistryEntrySnapshot({
    'aliases': set({
    }),
    'area_id': None,
    'capabilities': dict({
      'state_class': <SensorStateClass.MEASUREMENT: 'measurement'>,
    }),
    'config_entry_id': <ANY>,
    'config_subentry_id': <ANY>,
    'device_class': None,
    'device_id': <ANY>,
    'disabled_by': None,
    'domain': 'sensor',
    'entity_category': <EntityCategory.DIAGNOSTIC: 'diagnostic'>,
    'entity_id': 'sensor.dishwasher_power',
    'has_entity_name': True,
    'hidden_by': None,
    'icon': None,
    'id': <ANY>,
    'labels': set({
    }),
    'name': None,
    'options': dict({
      'sensor': dict({
        'suggested_display_precision': 2,
      }),
      'sensor.private': dict({
        'suggested_unit_of_measurement': <UnitOfPower.WATT: 'W'>,
      }),
    }),
    'original_device_class': <SensorDeviceClass.POWER: 'power'>,
    'original_icon': None,
    'original_name': 'Power',
    'platform': 'matter',
    'previous_unique_id': None,
    'suggested_object_id': None,
    'supported_features': 0,
    'translation_key': None,
    'unique_id': '00000000000004D2-0000000000000036-MatterNodeDevice-2-ElectricalPowerMeasurementWatt-144-8',
    'unit_of_measurement': <UnitOfPower.WATT: 'W'>,
  })
# ---
# name: test_sensors[silabs_dishwasher][sensor.dishwasher_power-state]
  StateSnapshot({
    'attributes': ReadOnlyDict({
      'device_class': 'power',
      'friendly_name': 'Dishwasher Power',
      'state_class': <SensorStateClass.MEASUREMENT: 'measurement'>,
      'unit_of_measurement': <UnitOfPower.WATT: 'W'>,
    }),
    'context': <ANY>,
    'entity_id': 'sensor.dishwasher_power',
    'last_changed': <ANY>,
    'last_reported': <ANY>,
    'last_updated': <ANY>,
    'state': '0.0',
  })
# ---
# name: test_sensors[silabs_evse_charging][sensor.evse_appliance_energy_state-entry]
  EntityRegistryEntrySnapshot({
    'aliases': set({
    }),
    'area_id': None,
    'capabilities': dict({
      'options': list([
        'offline',
        'online',
        'fault',
        'power_adjust_active',
        'paused',
      ]),
    }),
    'config_entry_id': <ANY>,
    'config_subentry_id': <ANY>,
    'device_class': None,
    'device_id': <ANY>,
    'disabled_by': None,
    'domain': 'sensor',
    'entity_category': <EntityCategory.DIAGNOSTIC: 'diagnostic'>,
    'entity_id': 'sensor.evse_appliance_energy_state',
    'has_entity_name': True,
    'hidden_by': None,
    'icon': None,
    'id': <ANY>,
    'labels': set({
    }),
    'name': None,
    'options': dict({
    }),
    'original_device_class': <SensorDeviceClass.ENUM: 'enum'>,
    'original_icon': None,
    'original_name': 'Appliance energy state',
    'platform': 'matter',
    'previous_unique_id': None,
    'suggested_object_id': None,
    'supported_features': 0,
    'translation_key': 'esa_state',
    'unique_id': '00000000000004D2-0000000000000017-MatterNodeDevice-1-ESAState-152-2',
    'unit_of_measurement': None,
  })
# ---
# name: test_sensors[silabs_evse_charging][sensor.evse_appliance_energy_state-state]
  StateSnapshot({
    'attributes': ReadOnlyDict({
      'device_class': 'enum',
      'friendly_name': 'evse Appliance energy state',
      'options': list([
        'offline',
        'online',
        'fault',
        'power_adjust_active',
        'paused',
      ]),
    }),
    'context': <ANY>,
    'entity_id': 'sensor.evse_appliance_energy_state',
    'last_changed': <ANY>,
    'last_reported': <ANY>,
    'last_updated': <ANY>,
    'state': 'online',
  })
# ---
# name: test_sensors[silabs_evse_charging][sensor.evse_circuit_capacity-entry]
  EntityRegistryEntrySnapshot({
    'aliases': set({
    }),
    'area_id': None,
    'capabilities': dict({
      'state_class': <SensorStateClass.MEASUREMENT: 'measurement'>,
    }),
    'config_entry_id': <ANY>,
    'config_subentry_id': <ANY>,
    'device_class': None,
    'device_id': <ANY>,
    'disabled_by': None,
    'domain': 'sensor',
    'entity_category': <EntityCategory.DIAGNOSTIC: 'diagnostic'>,
    'entity_id': 'sensor.evse_circuit_capacity',
    'has_entity_name': True,
    'hidden_by': None,
    'icon': None,
    'id': <ANY>,
    'labels': set({
    }),
    'name': None,
    'options': dict({
      'sensor': dict({
        'suggested_display_precision': 2,
      }),
      'sensor.private': dict({
        'suggested_unit_of_measurement': <UnitOfElectricCurrent.AMPERE: 'A'>,
      }),
    }),
    'original_device_class': <SensorDeviceClass.CURRENT: 'current'>,
    'original_icon': None,
    'original_name': 'Circuit capacity',
    'platform': 'matter',
    'previous_unique_id': None,
    'suggested_object_id': None,
    'supported_features': 0,
    'translation_key': 'evse_circuit_capacity',
    'unique_id': '00000000000004D2-0000000000000017-MatterNodeDevice-1-EnergyEvseCircuitCapacity-153-5',
    'unit_of_measurement': <UnitOfElectricCurrent.AMPERE: 'A'>,
  })
# ---
# name: test_sensors[silabs_evse_charging][sensor.evse_circuit_capacity-state]
  StateSnapshot({
    'attributes': ReadOnlyDict({
      'device_class': 'current',
      'friendly_name': 'evse Circuit capacity',
      'state_class': <SensorStateClass.MEASUREMENT: 'measurement'>,
      'unit_of_measurement': <UnitOfElectricCurrent.AMPERE: 'A'>,
    }),
    'context': <ANY>,
    'entity_id': 'sensor.evse_circuit_capacity',
    'last_changed': <ANY>,
    'last_reported': <ANY>,
    'last_updated': <ANY>,
    'state': '32.0',
  })
# ---
# name: test_sensors[silabs_evse_charging][sensor.evse_energy_optimization_opt_out-entry]
  EntityRegistryEntrySnapshot({
    'aliases': set({
    }),
    'area_id': None,
    'capabilities': dict({
      'options': list([
        'no_opt_out',
        'local_opt_out',
        'grid_opt_out',
        'opt_out',
      ]),
    }),
    'config_entry_id': <ANY>,
    'config_subentry_id': <ANY>,
    'device_class': None,
    'device_id': <ANY>,
    'disabled_by': None,
    'domain': 'sensor',
    'entity_category': <EntityCategory.DIAGNOSTIC: 'diagnostic'>,
    'entity_id': 'sensor.evse_energy_optimization_opt_out',
    'has_entity_name': True,
    'hidden_by': None,
    'icon': None,
    'id': <ANY>,
    'labels': set({
    }),
    'name': None,
    'options': dict({
    }),
    'original_device_class': <SensorDeviceClass.ENUM: 'enum'>,
    'original_icon': None,
    'original_name': 'Energy optimization opt-out',
    'platform': 'matter',
    'previous_unique_id': None,
    'suggested_object_id': None,
    'supported_features': 0,
    'translation_key': 'esa_opt_out_state',
    'unique_id': '00000000000004D2-0000000000000017-MatterNodeDevice-1-ESAOptOutState-152-7',
    'unit_of_measurement': None,
  })
# ---
# name: test_sensors[silabs_evse_charging][sensor.evse_energy_optimization_opt_out-state]
  StateSnapshot({
    'attributes': ReadOnlyDict({
      'device_class': 'enum',
      'friendly_name': 'evse Energy optimization opt-out',
      'options': list([
        'no_opt_out',
        'local_opt_out',
        'grid_opt_out',
        'opt_out',
      ]),
    }),
    'context': <ANY>,
    'entity_id': 'sensor.evse_energy_optimization_opt_out',
    'last_changed': <ANY>,
    'last_reported': <ANY>,
    'last_updated': <ANY>,
    'state': 'no_opt_out',
  })
# ---
# name: test_sensors[silabs_evse_charging][sensor.evse_fault_state-entry]
  EntityRegistryEntrySnapshot({
    'aliases': set({
    }),
    'area_id': None,
    'capabilities': dict({
      'options': list([
        'no_error',
        'meter_failure',
        'over_voltage',
        'under_voltage',
        'over_current',
        'contact_wet_failure',
        'contact_dry_failure',
        'power_loss',
        'power_quality',
        'pilot_short_circuit',
        'emergency_stop',
        'ev_disconnected',
        'wrong_power_supply',
        'live_neutral_swap',
        'over_temperature',
        'other',
      ]),
    }),
    'config_entry_id': <ANY>,
    'config_subentry_id': <ANY>,
    'device_class': None,
    'device_id': <ANY>,
    'disabled_by': None,
    'domain': 'sensor',
    'entity_category': <EntityCategory.DIAGNOSTIC: 'diagnostic'>,
    'entity_id': 'sensor.evse_fault_state',
    'has_entity_name': True,
    'hidden_by': None,
    'icon': None,
    'id': <ANY>,
    'labels': set({
    }),
    'name': None,
    'options': dict({
    }),
    'original_device_class': <SensorDeviceClass.ENUM: 'enum'>,
    'original_icon': None,
    'original_name': 'Fault state',
    'platform': 'matter',
    'previous_unique_id': None,
    'suggested_object_id': None,
    'supported_features': 0,
    'translation_key': 'evse_fault_state',
    'unique_id': '00000000000004D2-0000000000000017-MatterNodeDevice-1-EnergyEvseFaultState-153-2',
    'unit_of_measurement': None,
  })
# ---
# name: test_sensors[silabs_evse_charging][sensor.evse_fault_state-state]
  StateSnapshot({
    'attributes': ReadOnlyDict({
      'device_class': 'enum',
      'friendly_name': 'evse Fault state',
      'options': list([
        'no_error',
        'meter_failure',
        'over_voltage',
        'under_voltage',
        'over_current',
        'contact_wet_failure',
        'contact_dry_failure',
        'power_loss',
        'power_quality',
        'pilot_short_circuit',
        'emergency_stop',
        'ev_disconnected',
        'wrong_power_supply',
        'live_neutral_swap',
        'over_temperature',
        'other',
      ]),
    }),
    'context': <ANY>,
    'entity_id': 'sensor.evse_fault_state',
    'last_changed': <ANY>,
    'last_reported': <ANY>,
    'last_updated': <ANY>,
    'state': 'no_error',
  })
# ---
# name: test_sensors[silabs_evse_charging][sensor.evse_max_charge_current-entry]
  EntityRegistryEntrySnapshot({
    'aliases': set({
    }),
    'area_id': None,
    'capabilities': dict({
      'state_class': <SensorStateClass.MEASUREMENT: 'measurement'>,
    }),
    'config_entry_id': <ANY>,
    'config_subentry_id': <ANY>,
    'device_class': None,
    'device_id': <ANY>,
    'disabled_by': None,
    'domain': 'sensor',
    'entity_category': <EntityCategory.DIAGNOSTIC: 'diagnostic'>,
    'entity_id': 'sensor.evse_max_charge_current',
    'has_entity_name': True,
    'hidden_by': None,
    'icon': None,
    'id': <ANY>,
    'labels': set({
    }),
    'name': None,
    'options': dict({
      'sensor': dict({
        'suggested_display_precision': 2,
      }),
      'sensor.private': dict({
        'suggested_unit_of_measurement': <UnitOfElectricCurrent.AMPERE: 'A'>,
      }),
    }),
    'original_device_class': <SensorDeviceClass.CURRENT: 'current'>,
    'original_icon': None,
    'original_name': 'Max charge current',
    'platform': 'matter',
    'previous_unique_id': None,
    'suggested_object_id': None,
    'supported_features': 0,
    'translation_key': 'evse_max_charge_current',
    'unique_id': '00000000000004D2-0000000000000017-MatterNodeDevice-1-EnergyEvseMaximumChargeCurrent-153-7',
    'unit_of_measurement': <UnitOfElectricCurrent.AMPERE: 'A'>,
  })
# ---
# name: test_sensors[silabs_evse_charging][sensor.evse_max_charge_current-state]
  StateSnapshot({
    'attributes': ReadOnlyDict({
      'device_class': 'current',
      'friendly_name': 'evse Max charge current',
      'state_class': <SensorStateClass.MEASUREMENT: 'measurement'>,
      'unit_of_measurement': <UnitOfElectricCurrent.AMPERE: 'A'>,
    }),
    'context': <ANY>,
    'entity_id': 'sensor.evse_max_charge_current',
    'last_changed': <ANY>,
    'last_reported': <ANY>,
    'last_updated': <ANY>,
    'state': '30.0',
  })
# ---
# name: test_sensors[silabs_evse_charging][sensor.evse_min_charge_current-entry]
  EntityRegistryEntrySnapshot({
    'aliases': set({
    }),
    'area_id': None,
    'capabilities': dict({
      'state_class': <SensorStateClass.MEASUREMENT: 'measurement'>,
    }),
    'config_entry_id': <ANY>,
    'config_subentry_id': <ANY>,
    'device_class': None,
    'device_id': <ANY>,
    'disabled_by': None,
    'domain': 'sensor',
    'entity_category': <EntityCategory.DIAGNOSTIC: 'diagnostic'>,
    'entity_id': 'sensor.evse_min_charge_current',
    'has_entity_name': True,
    'hidden_by': None,
    'icon': None,
    'id': <ANY>,
    'labels': set({
    }),
    'name': None,
    'options': dict({
      'sensor': dict({
        'suggested_display_precision': 2,
      }),
      'sensor.private': dict({
        'suggested_unit_of_measurement': <UnitOfElectricCurrent.AMPERE: 'A'>,
      }),
    }),
    'original_device_class': <SensorDeviceClass.CURRENT: 'current'>,
    'original_icon': None,
    'original_name': 'Min charge current',
    'platform': 'matter',
    'previous_unique_id': None,
    'suggested_object_id': None,
    'supported_features': 0,
    'translation_key': 'evse_min_charge_current',
    'unique_id': '00000000000004D2-0000000000000017-MatterNodeDevice-1-EnergyEvseMinimumChargeCurrent-153-6',
    'unit_of_measurement': <UnitOfElectricCurrent.AMPERE: 'A'>,
  })
# ---
# name: test_sensors[silabs_evse_charging][sensor.evse_min_charge_current-state]
  StateSnapshot({
    'attributes': ReadOnlyDict({
      'device_class': 'current',
      'friendly_name': 'evse Min charge current',
      'state_class': <SensorStateClass.MEASUREMENT: 'measurement'>,
      'unit_of_measurement': <UnitOfElectricCurrent.AMPERE: 'A'>,
    }),
    'context': <ANY>,
    'entity_id': 'sensor.evse_min_charge_current',
    'last_changed': <ANY>,
    'last_reported': <ANY>,
    'last_updated': <ANY>,
    'state': '2.0',
  })
# ---
# name: test_sensors[silabs_evse_charging][sensor.evse_state_of_charge-entry]
  EntityRegistryEntrySnapshot({
    'aliases': set({
    }),
    'area_id': None,
    'capabilities': dict({
      'state_class': <SensorStateClass.MEASUREMENT: 'measurement'>,
    }),
    'config_entry_id': <ANY>,
    'config_subentry_id': <ANY>,
    'device_class': None,
    'device_id': <ANY>,
    'disabled_by': None,
    'domain': 'sensor',
    'entity_category': None,
    'entity_id': 'sensor.evse_state_of_charge',
    'has_entity_name': True,
    'hidden_by': None,
    'icon': None,
    'id': <ANY>,
    'labels': set({
    }),
    'name': None,
    'options': dict({
    }),
    'original_device_class': <SensorDeviceClass.BATTERY: 'battery'>,
    'original_icon': None,
    'original_name': 'State of charge',
    'platform': 'matter',
    'previous_unique_id': None,
    'suggested_object_id': None,
    'supported_features': 0,
    'translation_key': 'evse_soc',
    'unique_id': '00000000000004D2-0000000000000017-MatterNodeDevice-1-EnergyEvseStateOfCharge-153-48',
    'unit_of_measurement': '%',
  })
# ---
# name: test_sensors[silabs_evse_charging][sensor.evse_state_of_charge-state]
  StateSnapshot({
    'attributes': ReadOnlyDict({
      'device_class': 'battery',
      'friendly_name': 'evse State of charge',
      'state_class': <SensorStateClass.MEASUREMENT: 'measurement'>,
      'unit_of_measurement': '%',
    }),
    'context': <ANY>,
    'entity_id': 'sensor.evse_state_of_charge',
    'last_changed': <ANY>,
    'last_reported': <ANY>,
    'last_updated': <ANY>,
    'state': '75',
  })
# ---
# name: test_sensors[silabs_evse_charging][sensor.evse_user_max_charge_current-entry]
  EntityRegistryEntrySnapshot({
    'aliases': set({
    }),
    'area_id': None,
    'capabilities': dict({
      'state_class': <SensorStateClass.MEASUREMENT: 'measurement'>,
    }),
    'config_entry_id': <ANY>,
    'config_subentry_id': <ANY>,
    'device_class': None,
    'device_id': <ANY>,
    'disabled_by': None,
    'domain': 'sensor',
    'entity_category': <EntityCategory.DIAGNOSTIC: 'diagnostic'>,
    'entity_id': 'sensor.evse_user_max_charge_current',
    'has_entity_name': True,
    'hidden_by': None,
    'icon': None,
    'id': <ANY>,
    'labels': set({
    }),
    'name': None,
    'options': dict({
      'sensor': dict({
        'suggested_display_precision': 2,
      }),
      'sensor.private': dict({
        'suggested_unit_of_measurement': <UnitOfElectricCurrent.AMPERE: 'A'>,
      }),
    }),
    'original_device_class': <SensorDeviceClass.CURRENT: 'current'>,
    'original_icon': None,
    'original_name': 'User max charge current',
    'platform': 'matter',
    'previous_unique_id': None,
    'suggested_object_id': None,
    'supported_features': 0,
    'translation_key': 'evse_user_max_charge_current',
    'unique_id': '00000000000004D2-0000000000000017-MatterNodeDevice-1-EnergyEvseUserMaximumChargeCurrent-153-9',
    'unit_of_measurement': <UnitOfElectricCurrent.AMPERE: 'A'>,
  })
# ---
# name: test_sensors[silabs_evse_charging][sensor.evse_user_max_charge_current-state]
  StateSnapshot({
    'attributes': ReadOnlyDict({
      'device_class': 'current',
      'friendly_name': 'evse User max charge current',
      'state_class': <SensorStateClass.MEASUREMENT: 'measurement'>,
      'unit_of_measurement': <UnitOfElectricCurrent.AMPERE: 'A'>,
    }),
    'context': <ANY>,
    'entity_id': 'sensor.evse_user_max_charge_current',
    'last_changed': <ANY>,
    'last_reported': <ANY>,
    'last_updated': <ANY>,
    'state': '32.0',
  })
# ---
# name: test_sensors[silabs_laundrywasher][sensor.laundrywasher_current_phase-entry]
  EntityRegistryEntrySnapshot({
    'aliases': set({
    }),
    'area_id': None,
    'capabilities': dict({
      'options': list([
        'pre-soak',
        'rinse',
        'spin',
      ]),
    }),
    'config_entry_id': <ANY>,
    'config_subentry_id': <ANY>,
    'device_class': None,
    'device_id': <ANY>,
    'disabled_by': None,
    'domain': 'sensor',
    'entity_category': None,
    'entity_id': 'sensor.laundrywasher_current_phase',
    'has_entity_name': True,
    'hidden_by': None,
    'icon': None,
    'id': <ANY>,
    'labels': set({
    }),
    'name': None,
    'options': dict({
    }),
    'original_device_class': <SensorDeviceClass.ENUM: 'enum'>,
    'original_icon': None,
    'original_name': 'Current phase',
    'platform': 'matter',
    'previous_unique_id': None,
    'suggested_object_id': None,
    'supported_features': 0,
    'translation_key': 'current_phase',
    'unique_id': '00000000000004D2-000000000000001D-MatterNodeDevice-1-OperationalStateCurrentPhase-96-1',
    'unit_of_measurement': None,
  })
# ---
# name: test_sensors[silabs_laundrywasher][sensor.laundrywasher_current_phase-state]
  StateSnapshot({
    'attributes': ReadOnlyDict({
      'device_class': 'enum',
      'friendly_name': 'LaundryWasher Current phase',
      'options': list([
        'pre-soak',
        'rinse',
        'spin',
      ]),
    }),
    'context': <ANY>,
    'entity_id': 'sensor.laundrywasher_current_phase',
    'last_changed': <ANY>,
    'last_reported': <ANY>,
    'last_updated': <ANY>,
    'state': 'pre-soak',
  })
# ---
# name: test_sensors[silabs_laundrywasher][sensor.laundrywasher_effective_current-entry]
  EntityRegistryEntrySnapshot({
    'aliases': set({
    }),
    'area_id': None,
    'capabilities': dict({
      'state_class': <SensorStateClass.MEASUREMENT: 'measurement'>,
    }),
    'config_entry_id': <ANY>,
    'config_subentry_id': <ANY>,
    'device_class': None,
    'device_id': <ANY>,
    'disabled_by': None,
    'domain': 'sensor',
    'entity_category': <EntityCategory.DIAGNOSTIC: 'diagnostic'>,
    'entity_id': 'sensor.laundrywasher_effective_current',
    'has_entity_name': True,
    'hidden_by': None,
    'icon': None,
    'id': <ANY>,
    'labels': set({
    }),
    'name': None,
    'options': dict({
      'sensor': dict({
        'suggested_display_precision': 2,
      }),
      'sensor.private': dict({
        'suggested_unit_of_measurement': <UnitOfElectricCurrent.AMPERE: 'A'>,
      }),
    }),
    'original_device_class': <SensorDeviceClass.CURRENT: 'current'>,
    'original_icon': None,
    'original_name': 'Effective current',
    'platform': 'matter',
    'previous_unique_id': None,
    'suggested_object_id': None,
    'supported_features': 0,
    'translation_key': 'rms_current',
    'unique_id': '00000000000004D2-000000000000001D-MatterNodeDevice-2-ElectricalPowerMeasurementRMSCurrent-144-12',
    'unit_of_measurement': <UnitOfElectricCurrent.AMPERE: 'A'>,
  })
# ---
# name: test_sensors[silabs_laundrywasher][sensor.laundrywasher_effective_current-state]
  StateSnapshot({
    'attributes': ReadOnlyDict({
      'device_class': 'current',
      'friendly_name': 'LaundryWasher Effective current',
      'state_class': <SensorStateClass.MEASUREMENT: 'measurement'>,
      'unit_of_measurement': <UnitOfElectricCurrent.AMPERE: 'A'>,
    }),
    'context': <ANY>,
    'entity_id': 'sensor.laundrywasher_effective_current',
    'last_changed': <ANY>,
    'last_reported': <ANY>,
    'last_updated': <ANY>,
    'state': '0.0',
  })
# ---
# name: test_sensors[silabs_laundrywasher][sensor.laundrywasher_effective_voltage-entry]
  EntityRegistryEntrySnapshot({
    'aliases': set({
    }),
    'area_id': None,
    'capabilities': dict({
      'state_class': <SensorStateClass.MEASUREMENT: 'measurement'>,
    }),
    'config_entry_id': <ANY>,
    'config_subentry_id': <ANY>,
    'device_class': None,
    'device_id': <ANY>,
    'disabled_by': None,
    'domain': 'sensor',
    'entity_category': <EntityCategory.DIAGNOSTIC: 'diagnostic'>,
    'entity_id': 'sensor.laundrywasher_effective_voltage',
    'has_entity_name': True,
    'hidden_by': None,
    'icon': None,
    'id': <ANY>,
    'labels': set({
    }),
    'name': None,
    'options': dict({
      'sensor': dict({
        'suggested_display_precision': 0,
      }),
      'sensor.private': dict({
        'suggested_unit_of_measurement': <UnitOfElectricPotential.VOLT: 'V'>,
      }),
    }),
    'original_device_class': <SensorDeviceClass.VOLTAGE: 'voltage'>,
    'original_icon': None,
    'original_name': 'Effective voltage',
    'platform': 'matter',
    'previous_unique_id': None,
    'suggested_object_id': None,
    'supported_features': 0,
    'translation_key': 'rms_voltage',
    'unique_id': '00000000000004D2-000000000000001D-MatterNodeDevice-2-ElectricalPowerMeasurementRMSVoltage-144-11',
    'unit_of_measurement': <UnitOfElectricPotential.VOLT: 'V'>,
  })
# ---
# name: test_sensors[silabs_laundrywasher][sensor.laundrywasher_effective_voltage-state]
  StateSnapshot({
    'attributes': ReadOnlyDict({
      'device_class': 'voltage',
      'friendly_name': 'LaundryWasher Effective voltage',
      'state_class': <SensorStateClass.MEASUREMENT: 'measurement'>,
      'unit_of_measurement': <UnitOfElectricPotential.VOLT: 'V'>,
    }),
    'context': <ANY>,
    'entity_id': 'sensor.laundrywasher_effective_voltage',
    'last_changed': <ANY>,
    'last_reported': <ANY>,
    'last_updated': <ANY>,
    'state': '120.0',
  })
# ---
# name: test_sensors[silabs_laundrywasher][sensor.laundrywasher_energy-entry]
  EntityRegistryEntrySnapshot({
    'aliases': set({
    }),
    'area_id': None,
    'capabilities': dict({
      'state_class': <SensorStateClass.TOTAL_INCREASING: 'total_increasing'>,
    }),
    'config_entry_id': <ANY>,
    'config_subentry_id': <ANY>,
    'device_class': None,
    'device_id': <ANY>,
    'disabled_by': None,
    'domain': 'sensor',
    'entity_category': <EntityCategory.DIAGNOSTIC: 'diagnostic'>,
    'entity_id': 'sensor.laundrywasher_energy',
    'has_entity_name': True,
    'hidden_by': None,
    'icon': None,
    'id': <ANY>,
    'labels': set({
    }),
    'name': None,
    'options': dict({
      'sensor': dict({
        'suggested_display_precision': 3,
      }),
      'sensor.private': dict({
        'suggested_unit_of_measurement': <UnitOfEnergy.KILO_WATT_HOUR: 'kWh'>,
      }),
    }),
    'original_device_class': <SensorDeviceClass.ENERGY: 'energy'>,
    'original_icon': None,
    'original_name': 'Energy',
    'platform': 'matter',
    'previous_unique_id': None,
    'suggested_object_id': None,
    'supported_features': 0,
    'translation_key': None,
    'unique_id': '00000000000004D2-000000000000001D-MatterNodeDevice-2-ElectricalEnergyMeasurementCumulativeEnergyImported-145-1',
    'unit_of_measurement': <UnitOfEnergy.KILO_WATT_HOUR: 'kWh'>,
  })
# ---
# name: test_sensors[silabs_laundrywasher][sensor.laundrywasher_energy-state]
  StateSnapshot({
    'attributes': ReadOnlyDict({
      'device_class': 'energy',
      'friendly_name': 'LaundryWasher Energy',
      'state_class': <SensorStateClass.TOTAL_INCREASING: 'total_increasing'>,
      'unit_of_measurement': <UnitOfEnergy.KILO_WATT_HOUR: 'kWh'>,
    }),
    'context': <ANY>,
    'entity_id': 'sensor.laundrywasher_energy',
    'last_changed': <ANY>,
    'last_reported': <ANY>,
    'last_updated': <ANY>,
    'state': '0.0',
  })
# ---
# name: test_sensors[silabs_laundrywasher][sensor.laundrywasher_operational_error-entry]
  EntityRegistryEntrySnapshot({
    'aliases': set({
    }),
    'area_id': None,
    'capabilities': dict({
      'options': list([
        'no_error',
        'unable_to_start_or_resume',
        'unable_to_complete_operation',
        'command_invalid_in_state',
      ]),
    }),
    'config_entry_id': <ANY>,
    'config_subentry_id': <ANY>,
    'device_class': None,
    'device_id': <ANY>,
    'disabled_by': None,
    'domain': 'sensor',
    'entity_category': <EntityCategory.DIAGNOSTIC: 'diagnostic'>,
    'entity_id': 'sensor.laundrywasher_operational_error',
    'has_entity_name': True,
    'hidden_by': None,
    'icon': None,
    'id': <ANY>,
    'labels': set({
    }),
    'name': None,
    'options': dict({
    }),
    'original_device_class': <SensorDeviceClass.ENUM: 'enum'>,
    'original_icon': None,
    'original_name': 'Operational error',
    'platform': 'matter',
    'previous_unique_id': None,
    'suggested_object_id': None,
    'supported_features': 0,
    'translation_key': 'operational_error',
    'unique_id': '00000000000004D2-000000000000001D-MatterNodeDevice-1-OperationalStateOperationalError-96-5',
    'unit_of_measurement': None,
  })
# ---
# name: test_sensors[silabs_laundrywasher][sensor.laundrywasher_operational_error-state]
  StateSnapshot({
    'attributes': ReadOnlyDict({
      'device_class': 'enum',
      'friendly_name': 'LaundryWasher Operational error',
      'options': list([
        'no_error',
        'unable_to_start_or_resume',
        'unable_to_complete_operation',
        'command_invalid_in_state',
      ]),
    }),
    'context': <ANY>,
    'entity_id': 'sensor.laundrywasher_operational_error',
    'last_changed': <ANY>,
    'last_reported': <ANY>,
    'last_updated': <ANY>,
    'state': 'no_error',
  })
# ---
# name: test_sensors[silabs_laundrywasher][sensor.laundrywasher_operational_state-entry]
  EntityRegistryEntrySnapshot({
    'aliases': set({
    }),
    'area_id': None,
    'capabilities': dict({
      'options': list([
        'stopped',
        'running',
        'paused',
        'error',
      ]),
    }),
    'config_entry_id': <ANY>,
    'config_subentry_id': <ANY>,
    'device_class': None,
    'device_id': <ANY>,
    'disabled_by': None,
    'domain': 'sensor',
    'entity_category': None,
    'entity_id': 'sensor.laundrywasher_operational_state',
    'has_entity_name': True,
    'hidden_by': None,
    'icon': None,
    'id': <ANY>,
    'labels': set({
    }),
    'name': None,
    'options': dict({
    }),
    'original_device_class': <SensorDeviceClass.ENUM: 'enum'>,
    'original_icon': None,
    'original_name': 'Operational state',
    'platform': 'matter',
    'previous_unique_id': None,
    'suggested_object_id': None,
    'supported_features': 0,
    'translation_key': 'operational_state',
    'unique_id': '00000000000004D2-000000000000001D-MatterNodeDevice-1-OperationalState-96-4',
    'unit_of_measurement': None,
  })
# ---
# name: test_sensors[silabs_laundrywasher][sensor.laundrywasher_operational_state-state]
  StateSnapshot({
    'attributes': ReadOnlyDict({
      'device_class': 'enum',
      'friendly_name': 'LaundryWasher Operational state',
      'options': list([
        'stopped',
        'running',
        'paused',
        'error',
      ]),
    }),
    'context': <ANY>,
    'entity_id': 'sensor.laundrywasher_operational_state',
    'last_changed': <ANY>,
    'last_reported': <ANY>,
    'last_updated': <ANY>,
    'state': 'stopped',
  })
# ---
# name: test_sensors[silabs_laundrywasher][sensor.laundrywasher_power-entry]
  EntityRegistryEntrySnapshot({
    'aliases': set({
    }),
    'area_id': None,
    'capabilities': dict({
      'state_class': <SensorStateClass.MEASUREMENT: 'measurement'>,
    }),
    'config_entry_id': <ANY>,
    'config_subentry_id': <ANY>,
    'device_class': None,
    'device_id': <ANY>,
    'disabled_by': None,
    'domain': 'sensor',
    'entity_category': <EntityCategory.DIAGNOSTIC: 'diagnostic'>,
    'entity_id': 'sensor.laundrywasher_power',
    'has_entity_name': True,
    'hidden_by': None,
    'icon': None,
    'id': <ANY>,
    'labels': set({
    }),
    'name': None,
    'options': dict({
      'sensor': dict({
        'suggested_display_precision': 2,
      }),
      'sensor.private': dict({
        'suggested_unit_of_measurement': <UnitOfPower.WATT: 'W'>,
      }),
    }),
    'original_device_class': <SensorDeviceClass.POWER: 'power'>,
    'original_icon': None,
    'original_name': 'Power',
    'platform': 'matter',
    'previous_unique_id': None,
    'suggested_object_id': None,
    'supported_features': 0,
    'translation_key': None,
    'unique_id': '00000000000004D2-000000000000001D-MatterNodeDevice-2-ElectricalPowerMeasurementWatt-144-8',
    'unit_of_measurement': <UnitOfPower.WATT: 'W'>,
  })
# ---
# name: test_sensors[silabs_laundrywasher][sensor.laundrywasher_power-state]
  StateSnapshot({
    'attributes': ReadOnlyDict({
      'device_class': 'power',
      'friendly_name': 'LaundryWasher Power',
      'state_class': <SensorStateClass.MEASUREMENT: 'measurement'>,
      'unit_of_measurement': <UnitOfPower.WATT: 'W'>,
    }),
    'context': <ANY>,
    'entity_id': 'sensor.laundrywasher_power',
    'last_changed': <ANY>,
    'last_reported': <ANY>,
    'last_updated': <ANY>,
    'state': '0.0',
  })
# ---
# name: test_sensors[silabs_light_switch][sensor.light_switch_example_current_switch_position-entry]
  EntityRegistryEntrySnapshot({
    'aliases': set({
    }),
    'area_id': None,
    'capabilities': dict({
      'state_class': <SensorStateClass.MEASUREMENT: 'measurement'>,
    }),
    'config_entry_id': <ANY>,
    'config_subentry_id': <ANY>,
    'device_class': None,
    'device_id': <ANY>,
    'disabled_by': None,
    'domain': 'sensor',
    'entity_category': <EntityCategory.DIAGNOSTIC: 'diagnostic'>,
    'entity_id': 'sensor.light_switch_example_current_switch_position',
    'has_entity_name': True,
    'hidden_by': None,
    'icon': None,
    'id': <ANY>,
    'labels': set({
    }),
    'name': None,
    'options': dict({
    }),
    'original_device_class': None,
    'original_icon': None,
    'original_name': 'Current switch position',
    'platform': 'matter',
    'previous_unique_id': None,
    'suggested_object_id': None,
    'supported_features': 0,
    'translation_key': 'switch_current_position',
    'unique_id': '00000000000004D2-000000000000008E-MatterNodeDevice-2-SwitchCurrentPosition-59-1',
    'unit_of_measurement': None,
  })
# ---
# name: test_sensors[silabs_light_switch][sensor.light_switch_example_current_switch_position-state]
  StateSnapshot({
    'attributes': ReadOnlyDict({
      'friendly_name': 'Light switch example Current switch position',
      'state_class': <SensorStateClass.MEASUREMENT: 'measurement'>,
    }),
    'context': <ANY>,
    'entity_id': 'sensor.light_switch_example_current_switch_position',
    'last_changed': <ANY>,
    'last_reported': <ANY>,
    'last_updated': <ANY>,
    'state': '0',
  })
# ---
# name: test_sensors[silabs_water_heater][sensor.water_heater_active_current-entry]
  EntityRegistryEntrySnapshot({
    'aliases': set({
    }),
    'area_id': None,
    'capabilities': dict({
      'state_class': <SensorStateClass.MEASUREMENT: 'measurement'>,
    }),
    'config_entry_id': <ANY>,
    'config_subentry_id': <ANY>,
    'device_class': None,
    'device_id': <ANY>,
    'disabled_by': None,
    'domain': 'sensor',
    'entity_category': <EntityCategory.DIAGNOSTIC: 'diagnostic'>,
    'entity_id': 'sensor.water_heater_active_current',
    'has_entity_name': True,
    'hidden_by': None,
    'icon': None,
    'id': <ANY>,
    'labels': set({
    }),
    'name': None,
    'options': dict({
      'sensor': dict({
        'suggested_display_precision': 2,
      }),
      'sensor.private': dict({
        'suggested_unit_of_measurement': <UnitOfElectricCurrent.AMPERE: 'A'>,
      }),
    }),
    'original_device_class': <SensorDeviceClass.CURRENT: 'current'>,
    'original_icon': None,
    'original_name': 'Active current',
    'platform': 'matter',
    'previous_unique_id': None,
    'suggested_object_id': None,
    'supported_features': 0,
    'translation_key': 'active_current',
    'unique_id': '00000000000004D2-0000000000000019-MatterNodeDevice-2-ElectricalPowerMeasurementActiveCurrent-144-5',
    'unit_of_measurement': <UnitOfElectricCurrent.AMPERE: 'A'>,
  })
# ---
# name: test_sensors[silabs_water_heater][sensor.water_heater_active_current-state]
  StateSnapshot({
    'attributes': ReadOnlyDict({
      'device_class': 'current',
      'friendly_name': 'Water Heater Active current',
      'state_class': <SensorStateClass.MEASUREMENT: 'measurement'>,
      'unit_of_measurement': <UnitOfElectricCurrent.AMPERE: 'A'>,
    }),
    'context': <ANY>,
    'entity_id': 'sensor.water_heater_active_current',
    'last_changed': <ANY>,
    'last_reported': <ANY>,
    'last_updated': <ANY>,
    'state': '0.1',
  })
# ---
# name: test_sensors[silabs_water_heater][sensor.water_heater_appliance_energy_state-entry]
  EntityRegistryEntrySnapshot({
    'aliases': set({
    }),
    'area_id': None,
    'capabilities': dict({
      'options': list([
        'offline',
        'online',
        'fault',
        'power_adjust_active',
        'paused',
      ]),
    }),
    'config_entry_id': <ANY>,
    'config_subentry_id': <ANY>,
    'device_class': None,
    'device_id': <ANY>,
    'disabled_by': None,
    'domain': 'sensor',
    'entity_category': <EntityCategory.DIAGNOSTIC: 'diagnostic'>,
    'entity_id': 'sensor.water_heater_appliance_energy_state',
    'has_entity_name': True,
    'hidden_by': None,
    'icon': None,
    'id': <ANY>,
    'labels': set({
    }),
    'name': None,
    'options': dict({
    }),
    'original_device_class': <SensorDeviceClass.ENUM: 'enum'>,
    'original_icon': None,
    'original_name': 'Appliance energy state',
    'platform': 'matter',
    'previous_unique_id': None,
    'suggested_object_id': None,
    'supported_features': 0,
    'translation_key': 'esa_state',
    'unique_id': '00000000000004D2-0000000000000019-MatterNodeDevice-2-ESAState-152-2',
    'unit_of_measurement': None,
  })
# ---
# name: test_sensors[silabs_water_heater][sensor.water_heater_appliance_energy_state-state]
  StateSnapshot({
    'attributes': ReadOnlyDict({
      'device_class': 'enum',
      'friendly_name': 'Water Heater Appliance energy state',
      'options': list([
        'offline',
        'online',
        'fault',
        'power_adjust_active',
        'paused',
      ]),
    }),
    'context': <ANY>,
    'entity_id': 'sensor.water_heater_appliance_energy_state',
    'last_changed': <ANY>,
    'last_reported': <ANY>,
    'last_updated': <ANY>,
    'state': 'online',
  })
# ---
# name: test_sensors[silabs_water_heater][sensor.water_heater_energy_optimization_opt_out-entry]
  EntityRegistryEntrySnapshot({
    'aliases': set({
    }),
    'area_id': None,
    'capabilities': dict({
      'options': list([
        'no_opt_out',
        'local_opt_out',
        'grid_opt_out',
        'opt_out',
      ]),
    }),
    'config_entry_id': <ANY>,
    'config_subentry_id': <ANY>,
    'device_class': None,
    'device_id': <ANY>,
    'disabled_by': None,
    'domain': 'sensor',
    'entity_category': <EntityCategory.DIAGNOSTIC: 'diagnostic'>,
    'entity_id': 'sensor.water_heater_energy_optimization_opt_out',
    'has_entity_name': True,
    'hidden_by': None,
    'icon': None,
    'id': <ANY>,
    'labels': set({
    }),
    'name': None,
    'options': dict({
    }),
    'original_device_class': <SensorDeviceClass.ENUM: 'enum'>,
    'original_icon': None,
    'original_name': 'Energy optimization opt-out',
    'platform': 'matter',
    'previous_unique_id': None,
    'suggested_object_id': None,
    'supported_features': 0,
    'translation_key': 'esa_opt_out_state',
    'unique_id': '00000000000004D2-0000000000000019-MatterNodeDevice-2-ESAOptOutState-152-7',
    'unit_of_measurement': None,
  })
# ---
# name: test_sensors[silabs_water_heater][sensor.water_heater_energy_optimization_opt_out-state]
  StateSnapshot({
    'attributes': ReadOnlyDict({
      'device_class': 'enum',
      'friendly_name': 'Water Heater Energy optimization opt-out',
      'options': list([
        'no_opt_out',
        'local_opt_out',
        'grid_opt_out',
        'opt_out',
      ]),
    }),
    'context': <ANY>,
    'entity_id': 'sensor.water_heater_energy_optimization_opt_out',
    'last_changed': <ANY>,
    'last_reported': <ANY>,
    'last_updated': <ANY>,
    'state': 'no_opt_out',
  })
# ---
# name: test_sensors[silabs_water_heater][sensor.water_heater_hot_water_level-entry]
  EntityRegistryEntrySnapshot({
    'aliases': set({
    }),
    'area_id': None,
    'capabilities': dict({
      'state_class': <SensorStateClass.MEASUREMENT: 'measurement'>,
    }),
    'config_entry_id': <ANY>,
    'config_subentry_id': <ANY>,
    'device_class': None,
    'device_id': <ANY>,
    'disabled_by': None,
    'domain': 'sensor',
    'entity_category': None,
    'entity_id': 'sensor.water_heater_hot_water_level',
    'has_entity_name': True,
    'hidden_by': None,
    'icon': None,
    'id': <ANY>,
    'labels': set({
    }),
    'name': None,
    'options': dict({
    }),
    'original_device_class': None,
    'original_icon': None,
    'original_name': 'Hot water level',
    'platform': 'matter',
    'previous_unique_id': None,
    'suggested_object_id': None,
    'supported_features': 0,
    'translation_key': 'tank_percentage',
    'unique_id': '00000000000004D2-0000000000000019-MatterNodeDevice-2-WaterHeaterManagementTankPercentage-148-4',
    'unit_of_measurement': '%',
  })
# ---
# name: test_sensors[silabs_water_heater][sensor.water_heater_hot_water_level-state]
  StateSnapshot({
    'attributes': ReadOnlyDict({
      'friendly_name': 'Water Heater Hot water level',
      'state_class': <SensorStateClass.MEASUREMENT: 'measurement'>,
      'unit_of_measurement': '%',
    }),
    'context': <ANY>,
    'entity_id': 'sensor.water_heater_hot_water_level',
    'last_changed': <ANY>,
    'last_reported': <ANY>,
    'last_updated': <ANY>,
    'state': '40',
  })
# ---
# name: test_sensors[silabs_water_heater][sensor.water_heater_power-entry]
  EntityRegistryEntrySnapshot({
    'aliases': set({
    }),
    'area_id': None,
    'capabilities': dict({
      'state_class': <SensorStateClass.MEASUREMENT: 'measurement'>,
    }),
    'config_entry_id': <ANY>,
    'config_subentry_id': <ANY>,
    'device_class': None,
    'device_id': <ANY>,
    'disabled_by': None,
    'domain': 'sensor',
    'entity_category': <EntityCategory.DIAGNOSTIC: 'diagnostic'>,
    'entity_id': 'sensor.water_heater_power',
    'has_entity_name': True,
    'hidden_by': None,
    'icon': None,
    'id': <ANY>,
    'labels': set({
    }),
    'name': None,
    'options': dict({
      'sensor': dict({
        'suggested_display_precision': 2,
      }),
      'sensor.private': dict({
        'suggested_unit_of_measurement': <UnitOfPower.WATT: 'W'>,
      }),
    }),
    'original_device_class': <SensorDeviceClass.POWER: 'power'>,
    'original_icon': None,
    'original_name': 'Power',
    'platform': 'matter',
    'previous_unique_id': None,
    'suggested_object_id': None,
    'supported_features': 0,
    'translation_key': None,
    'unique_id': '00000000000004D2-0000000000000019-MatterNodeDevice-2-ElectricalPowerMeasurementWatt-144-8',
    'unit_of_measurement': <UnitOfPower.WATT: 'W'>,
  })
# ---
# name: test_sensors[silabs_water_heater][sensor.water_heater_power-state]
  StateSnapshot({
    'attributes': ReadOnlyDict({
      'device_class': 'power',
      'friendly_name': 'Water Heater Power',
      'state_class': <SensorStateClass.MEASUREMENT: 'measurement'>,
      'unit_of_measurement': <UnitOfPower.WATT: 'W'>,
    }),
    'context': <ANY>,
    'entity_id': 'sensor.water_heater_power',
    'last_changed': <ANY>,
    'last_reported': <ANY>,
    'last_updated': <ANY>,
    'state': '23.0',
  })
# ---
# name: test_sensors[silabs_water_heater][sensor.water_heater_required_heating_energy-entry]
  EntityRegistryEntrySnapshot({
    'aliases': set({
    }),
    'area_id': None,
    'capabilities': dict({
      'state_class': <SensorStateClass.TOTAL: 'total'>,
    }),
    'config_entry_id': <ANY>,
    'config_subentry_id': <ANY>,
    'device_class': None,
    'device_id': <ANY>,
    'disabled_by': None,
    'domain': 'sensor',
    'entity_category': <EntityCategory.DIAGNOSTIC: 'diagnostic'>,
    'entity_id': 'sensor.water_heater_required_heating_energy',
    'has_entity_name': True,
    'hidden_by': None,
    'icon': None,
    'id': <ANY>,
    'labels': set({
    }),
    'name': None,
    'options': dict({
      'sensor': dict({
        'suggested_display_precision': 3,
      }),
      'sensor.private': dict({
        'suggested_unit_of_measurement': <UnitOfEnergy.KILO_WATT_HOUR: 'kWh'>,
      }),
    }),
    'original_device_class': <SensorDeviceClass.ENERGY: 'energy'>,
    'original_icon': None,
    'original_name': 'Required heating energy',
    'platform': 'matter',
    'previous_unique_id': None,
    'suggested_object_id': None,
    'supported_features': 0,
    'translation_key': 'estimated_heat_required',
    'unique_id': '00000000000004D2-0000000000000019-MatterNodeDevice-2-WaterHeaterManagementEstimatedHeatRequired-148-3',
    'unit_of_measurement': <UnitOfEnergy.KILO_WATT_HOUR: 'kWh'>,
  })
# ---
# name: test_sensors[silabs_water_heater][sensor.water_heater_required_heating_energy-state]
  StateSnapshot({
    'attributes': ReadOnlyDict({
      'device_class': 'energy',
      'friendly_name': 'Water Heater Required heating energy',
      'state_class': <SensorStateClass.TOTAL: 'total'>,
      'unit_of_measurement': <UnitOfEnergy.KILO_WATT_HOUR: 'kWh'>,
    }),
    'context': <ANY>,
    'entity_id': 'sensor.water_heater_required_heating_energy',
    'last_changed': <ANY>,
    'last_reported': <ANY>,
    'last_updated': <ANY>,
    'state': '4.0',
  })
# ---
# name: test_sensors[silabs_water_heater][sensor.water_heater_tank_volume-entry]
  EntityRegistryEntrySnapshot({
    'aliases': set({
    }),
    'area_id': None,
    'capabilities': dict({
      'state_class': <SensorStateClass.MEASUREMENT: 'measurement'>,
    }),
    'config_entry_id': <ANY>,
    'config_subentry_id': <ANY>,
    'device_class': None,
    'device_id': <ANY>,
    'disabled_by': None,
    'domain': 'sensor',
    'entity_category': None,
    'entity_id': 'sensor.water_heater_tank_volume',
    'has_entity_name': True,
    'hidden_by': None,
    'icon': None,
    'id': <ANY>,
    'labels': set({
    }),
    'name': None,
    'options': dict({
      'sensor': dict({
        'suggested_display_precision': 2,
      }),
    }),
    'original_device_class': <SensorDeviceClass.VOLUME_STORAGE: 'volume_storage'>,
    'original_icon': None,
    'original_name': 'Tank volume',
    'platform': 'matter',
    'previous_unique_id': None,
    'suggested_object_id': None,
    'supported_features': 0,
    'translation_key': 'tank_volume',
    'unique_id': '00000000000004D2-0000000000000019-MatterNodeDevice-2-WaterHeaterManagementTankVolume-148-2',
    'unit_of_measurement': <UnitOfVolume.LITERS: 'L'>,
  })
# ---
# name: test_sensors[silabs_water_heater][sensor.water_heater_tank_volume-state]
  StateSnapshot({
    'attributes': ReadOnlyDict({
      'device_class': 'volume_storage',
      'friendly_name': 'Water Heater Tank volume',
      'state_class': <SensorStateClass.MEASUREMENT: 'measurement'>,
      'unit_of_measurement': <UnitOfVolume.LITERS: 'L'>,
    }),
    'context': <ANY>,
    'entity_id': 'sensor.water_heater_tank_volume',
    'last_changed': <ANY>,
    'last_reported': <ANY>,
    'last_updated': <ANY>,
    'state': '200',
  })
# ---
# name: test_sensors[silabs_water_heater][sensor.water_heater_voltage-entry]
  EntityRegistryEntrySnapshot({
    'aliases': set({
    }),
    'area_id': None,
    'capabilities': dict({
      'state_class': <SensorStateClass.MEASUREMENT: 'measurement'>,
    }),
    'config_entry_id': <ANY>,
    'config_subentry_id': <ANY>,
    'device_class': None,
    'device_id': <ANY>,
    'disabled_by': None,
    'domain': 'sensor',
    'entity_category': <EntityCategory.DIAGNOSTIC: 'diagnostic'>,
    'entity_id': 'sensor.water_heater_voltage',
    'has_entity_name': True,
    'hidden_by': None,
    'icon': None,
    'id': <ANY>,
    'labels': set({
    }),
    'name': None,
    'options': dict({
      'sensor': dict({
        'suggested_display_precision': 0,
      }),
      'sensor.private': dict({
        'suggested_unit_of_measurement': <UnitOfElectricPotential.VOLT: 'V'>,
      }),
    }),
    'original_device_class': <SensorDeviceClass.VOLTAGE: 'voltage'>,
    'original_icon': None,
    'original_name': 'Voltage',
    'platform': 'matter',
    'previous_unique_id': None,
    'suggested_object_id': None,
    'supported_features': 0,
    'translation_key': 'voltage',
    'unique_id': '00000000000004D2-0000000000000019-MatterNodeDevice-2-ElectricalPowerMeasurementVoltage-144-4',
    'unit_of_measurement': <UnitOfElectricPotential.VOLT: 'V'>,
  })
# ---
# name: test_sensors[silabs_water_heater][sensor.water_heater_voltage-state]
  StateSnapshot({
    'attributes': ReadOnlyDict({
      'device_class': 'voltage',
      'friendly_name': 'Water Heater Voltage',
      'state_class': <SensorStateClass.MEASUREMENT: 'measurement'>,
      'unit_of_measurement': <UnitOfElectricPotential.VOLT: 'V'>,
    }),
    'context': <ANY>,
    'entity_id': 'sensor.water_heater_voltage',
    'last_changed': <ANY>,
    'last_reported': <ANY>,
    'last_updated': <ANY>,
    'state': '230.0',
  })
# ---
# name: test_sensors[smoke_detector][sensor.smoke_sensor_battery-entry]
  EntityRegistryEntrySnapshot({
    'aliases': set({
    }),
    'area_id': None,
    'capabilities': dict({
      'state_class': <SensorStateClass.MEASUREMENT: 'measurement'>,
    }),
    'config_entry_id': <ANY>,
    'config_subentry_id': <ANY>,
    'device_class': None,
    'device_id': <ANY>,
    'disabled_by': None,
    'domain': 'sensor',
    'entity_category': <EntityCategory.DIAGNOSTIC: 'diagnostic'>,
    'entity_id': 'sensor.smoke_sensor_battery',
    'has_entity_name': True,
    'hidden_by': None,
    'icon': None,
    'id': <ANY>,
    'labels': set({
    }),
    'name': None,
    'options': dict({
    }),
    'original_device_class': <SensorDeviceClass.BATTERY: 'battery'>,
    'original_icon': None,
    'original_name': 'Battery',
    'platform': 'matter',
    'previous_unique_id': None,
    'suggested_object_id': None,
    'supported_features': 0,
    'translation_key': None,
    'unique_id': '00000000000004D2-0000000000000001-MatterNodeDevice-1-PowerSource-47-12',
    'unit_of_measurement': '%',
  })
# ---
# name: test_sensors[smoke_detector][sensor.smoke_sensor_battery-state]
  StateSnapshot({
    'attributes': ReadOnlyDict({
      'device_class': 'battery',
      'friendly_name': 'Smoke sensor Battery',
      'state_class': <SensorStateClass.MEASUREMENT: 'measurement'>,
      'unit_of_measurement': '%',
    }),
    'context': <ANY>,
    'entity_id': 'sensor.smoke_sensor_battery',
    'last_changed': <ANY>,
    'last_reported': <ANY>,
    'last_updated': <ANY>,
    'state': '94',
  })
# ---
# name: test_sensors[smoke_detector][sensor.smoke_sensor_battery_type-entry]
  EntityRegistryEntrySnapshot({
    'aliases': set({
    }),
    'area_id': None,
    'capabilities': None,
    'config_entry_id': <ANY>,
    'config_subentry_id': <ANY>,
    'device_class': None,
    'device_id': <ANY>,
    'disabled_by': None,
    'domain': 'sensor',
    'entity_category': <EntityCategory.DIAGNOSTIC: 'diagnostic'>,
    'entity_id': 'sensor.smoke_sensor_battery_type',
    'has_entity_name': True,
    'hidden_by': None,
    'icon': None,
    'id': <ANY>,
    'labels': set({
    }),
    'name': None,
    'options': dict({
    }),
    'original_device_class': None,
    'original_icon': None,
    'original_name': 'Battery type',
    'platform': 'matter',
    'previous_unique_id': None,
    'suggested_object_id': None,
    'supported_features': 0,
    'translation_key': 'battery_replacement_description',
    'unique_id': '00000000000004D2-0000000000000001-MatterNodeDevice-1-PowerSourceBatReplacementDescription-47-19',
    'unit_of_measurement': None,
  })
# ---
# name: test_sensors[smoke_detector][sensor.smoke_sensor_battery_type-state]
  StateSnapshot({
    'attributes': ReadOnlyDict({
      'friendly_name': 'Smoke sensor Battery type',
    }),
    'context': <ANY>,
    'entity_id': 'sensor.smoke_sensor_battery_type',
    'last_changed': <ANY>,
    'last_reported': <ANY>,
    'last_updated': <ANY>,
    'state': 'CR123A',
  })
# ---
# name: test_sensors[smoke_detector][sensor.smoke_sensor_battery_voltage-entry]
  EntityRegistryEntrySnapshot({
    'aliases': set({
    }),
    'area_id': None,
    'capabilities': dict({
      'state_class': <SensorStateClass.MEASUREMENT: 'measurement'>,
    }),
    'config_entry_id': <ANY>,
    'config_subentry_id': <ANY>,
    'device_class': None,
    'device_id': <ANY>,
    'disabled_by': None,
    'domain': 'sensor',
    'entity_category': <EntityCategory.DIAGNOSTIC: 'diagnostic'>,
    'entity_id': 'sensor.smoke_sensor_battery_voltage',
    'has_entity_name': True,
    'hidden_by': None,
    'icon': None,
    'id': <ANY>,
    'labels': set({
    }),
    'name': None,
    'options': dict({
      'sensor': dict({
        'suggested_display_precision': 0,
      }),
      'sensor.private': dict({
        'suggested_unit_of_measurement': <UnitOfElectricPotential.VOLT: 'V'>,
      }),
    }),
    'original_device_class': <SensorDeviceClass.VOLTAGE: 'voltage'>,
    'original_icon': None,
    'original_name': 'Battery voltage',
    'platform': 'matter',
    'previous_unique_id': None,
    'suggested_object_id': None,
    'supported_features': 0,
    'translation_key': 'battery_voltage',
    'unique_id': '00000000000004D2-0000000000000001-MatterNodeDevice-1-PowerSourceBatVoltage-47-11',
    'unit_of_measurement': <UnitOfElectricPotential.VOLT: 'V'>,
  })
# ---
# name: test_sensors[smoke_detector][sensor.smoke_sensor_battery_voltage-state]
  StateSnapshot({
    'attributes': ReadOnlyDict({
      'device_class': 'voltage',
      'friendly_name': 'Smoke sensor Battery voltage',
      'state_class': <SensorStateClass.MEASUREMENT: 'measurement'>,
      'unit_of_measurement': <UnitOfElectricPotential.VOLT: 'V'>,
    }),
    'context': <ANY>,
    'entity_id': 'sensor.smoke_sensor_battery_voltage',
    'last_changed': <ANY>,
    'last_reported': <ANY>,
    'last_updated': <ANY>,
    'state': '0.0',
  })
# ---
# name: test_sensors[solar_inverter][sensor.mock_solar_inverter_active_current-entry]
  EntityRegistryEntrySnapshot({
    'aliases': set({
    }),
    'area_id': None,
    'capabilities': dict({
      'state_class': <SensorStateClass.MEASUREMENT: 'measurement'>,
    }),
    'config_entry_id': <ANY>,
    'config_subentry_id': <ANY>,
    'device_class': None,
    'device_id': <ANY>,
    'disabled_by': None,
    'domain': 'sensor',
    'entity_category': <EntityCategory.DIAGNOSTIC: 'diagnostic'>,
    'entity_id': 'sensor.mock_solar_inverter_active_current',
    'has_entity_name': True,
    'hidden_by': None,
    'icon': None,
    'id': <ANY>,
    'labels': set({
    }),
    'name': None,
    'options': dict({
      'sensor': dict({
        'suggested_display_precision': 2,
      }),
      'sensor.private': dict({
        'suggested_unit_of_measurement': <UnitOfElectricCurrent.AMPERE: 'A'>,
      }),
    }),
    'original_device_class': <SensorDeviceClass.CURRENT: 'current'>,
    'original_icon': None,
    'original_name': 'Active current',
    'platform': 'matter',
    'previous_unique_id': None,
    'suggested_object_id': None,
    'supported_features': 0,
    'translation_key': 'active_current',
    'unique_id': '00000000000004D2-0000000000000001-MatterNodeDevice-1-ElectricalPowerMeasurementActiveCurrent-144-5',
    'unit_of_measurement': <UnitOfElectricCurrent.AMPERE: 'A'>,
  })
# ---
# name: test_sensors[solar_inverter][sensor.mock_solar_inverter_active_current-state]
  StateSnapshot({
    'attributes': ReadOnlyDict({
      'device_class': 'current',
      'friendly_name': 'Mock solar inverter Active current',
      'state_class': <SensorStateClass.MEASUREMENT: 'measurement'>,
      'unit_of_measurement': <UnitOfElectricCurrent.AMPERE: 'A'>,
    }),
    'context': <ANY>,
    'entity_id': 'sensor.mock_solar_inverter_active_current',
    'last_changed': <ANY>,
    'last_reported': <ANY>,
    'last_updated': <ANY>,
    'state': '-3.62',
  })
# ---
# name: test_sensors[solar_inverter][sensor.mock_solar_inverter_energy_exported-entry]
  EntityRegistryEntrySnapshot({
    'aliases': set({
    }),
    'area_id': None,
    'capabilities': dict({
      'state_class': <SensorStateClass.TOTAL_INCREASING: 'total_increasing'>,
    }),
    'config_entry_id': <ANY>,
    'config_subentry_id': <ANY>,
    'device_class': None,
    'device_id': <ANY>,
    'disabled_by': None,
    'domain': 'sensor',
    'entity_category': <EntityCategory.DIAGNOSTIC: 'diagnostic'>,
    'entity_id': 'sensor.mock_solar_inverter_energy_exported',
    'has_entity_name': True,
    'hidden_by': None,
    'icon': None,
    'id': <ANY>,
    'labels': set({
    }),
    'name': None,
    'options': dict({
      'sensor': dict({
        'suggested_display_precision': 3,
      }),
      'sensor.private': dict({
        'suggested_unit_of_measurement': <UnitOfEnergy.KILO_WATT_HOUR: 'kWh'>,
      }),
    }),
    'original_device_class': <SensorDeviceClass.ENERGY: 'energy'>,
    'original_icon': None,
    'original_name': 'Energy exported',
    'platform': 'matter',
    'previous_unique_id': None,
    'suggested_object_id': None,
    'supported_features': 0,
    'translation_key': 'energy_exported',
    'unique_id': '00000000000004D2-0000000000000001-MatterNodeDevice-1-ElectricalEnergyMeasurementCumulativeEnergyExported-145-2',
    'unit_of_measurement': <UnitOfEnergy.KILO_WATT_HOUR: 'kWh'>,
  })
# ---
# name: test_sensors[solar_inverter][sensor.mock_solar_inverter_energy_exported-state]
  StateSnapshot({
    'attributes': ReadOnlyDict({
      'device_class': 'energy',
      'friendly_name': 'Mock solar inverter Energy exported',
      'state_class': <SensorStateClass.TOTAL_INCREASING: 'total_increasing'>,
      'unit_of_measurement': <UnitOfEnergy.KILO_WATT_HOUR: 'kWh'>,
    }),
    'context': <ANY>,
    'entity_id': 'sensor.mock_solar_inverter_energy_exported',
    'last_changed': <ANY>,
    'last_reported': <ANY>,
    'last_updated': <ANY>,
    'state': '42.279',
  })
# ---
# name: test_sensors[solar_inverter][sensor.mock_solar_inverter_power-entry]
  EntityRegistryEntrySnapshot({
    'aliases': set({
    }),
    'area_id': None,
    'capabilities': dict({
      'state_class': <SensorStateClass.MEASUREMENT: 'measurement'>,
    }),
    'config_entry_id': <ANY>,
    'config_subentry_id': <ANY>,
    'device_class': None,
    'device_id': <ANY>,
    'disabled_by': None,
    'domain': 'sensor',
    'entity_category': <EntityCategory.DIAGNOSTIC: 'diagnostic'>,
    'entity_id': 'sensor.mock_solar_inverter_power',
    'has_entity_name': True,
    'hidden_by': None,
    'icon': None,
    'id': <ANY>,
    'labels': set({
    }),
    'name': None,
    'options': dict({
      'sensor': dict({
        'suggested_display_precision': 2,
      }),
      'sensor.private': dict({
        'suggested_unit_of_measurement': <UnitOfPower.WATT: 'W'>,
      }),
    }),
    'original_device_class': <SensorDeviceClass.POWER: 'power'>,
    'original_icon': None,
    'original_name': 'Power',
    'platform': 'matter',
    'previous_unique_id': None,
    'suggested_object_id': None,
    'supported_features': 0,
    'translation_key': None,
    'unique_id': '00000000000004D2-0000000000000001-MatterNodeDevice-1-ElectricalPowerMeasurementWatt-144-8',
    'unit_of_measurement': <UnitOfPower.WATT: 'W'>,
  })
# ---
# name: test_sensors[solar_inverter][sensor.mock_solar_inverter_power-state]
  StateSnapshot({
    'attributes': ReadOnlyDict({
      'device_class': 'power',
      'friendly_name': 'Mock solar inverter Power',
      'state_class': <SensorStateClass.MEASUREMENT: 'measurement'>,
      'unit_of_measurement': <UnitOfPower.WATT: 'W'>,
    }),
    'context': <ANY>,
    'entity_id': 'sensor.mock_solar_inverter_power',
    'last_changed': <ANY>,
    'last_reported': <ANY>,
    'last_updated': <ANY>,
    'state': '-850.0',
  })
# ---
# name: test_sensors[solar_inverter][sensor.mock_solar_inverter_voltage-entry]
  EntityRegistryEntrySnapshot({
    'aliases': set({
    }),
    'area_id': None,
    'capabilities': dict({
      'state_class': <SensorStateClass.MEASUREMENT: 'measurement'>,
    }),
    'config_entry_id': <ANY>,
    'config_subentry_id': <ANY>,
    'device_class': None,
    'device_id': <ANY>,
    'disabled_by': None,
    'domain': 'sensor',
    'entity_category': <EntityCategory.DIAGNOSTIC: 'diagnostic'>,
    'entity_id': 'sensor.mock_solar_inverter_voltage',
    'has_entity_name': True,
    'hidden_by': None,
    'icon': None,
    'id': <ANY>,
    'labels': set({
    }),
    'name': None,
    'options': dict({
      'sensor': dict({
        'suggested_display_precision': 0,
      }),
      'sensor.private': dict({
        'suggested_unit_of_measurement': <UnitOfElectricPotential.VOLT: 'V'>,
      }),
    }),
    'original_device_class': <SensorDeviceClass.VOLTAGE: 'voltage'>,
    'original_icon': None,
    'original_name': 'Voltage',
    'platform': 'matter',
    'previous_unique_id': None,
    'suggested_object_id': None,
    'supported_features': 0,
    'translation_key': 'voltage',
    'unique_id': '00000000000004D2-0000000000000001-MatterNodeDevice-1-ElectricalPowerMeasurementVoltage-144-4',
    'unit_of_measurement': <UnitOfElectricPotential.VOLT: 'V'>,
  })
# ---
# name: test_sensors[solar_inverter][sensor.mock_solar_inverter_voltage-state]
  StateSnapshot({
    'attributes': ReadOnlyDict({
      'device_class': 'voltage',
      'friendly_name': 'Mock solar inverter Voltage',
      'state_class': <SensorStateClass.MEASUREMENT: 'measurement'>,
      'unit_of_measurement': <UnitOfElectricPotential.VOLT: 'V'>,
    }),
    'context': <ANY>,
    'entity_id': 'sensor.mock_solar_inverter_voltage',
    'last_changed': <ANY>,
    'last_reported': <ANY>,
    'last_updated': <ANY>,
    'state': '234.899',
  })
# ---
# name: test_sensors[switchbot_k11_plus][sensor.k11_operational_error-entry]
  EntityRegistryEntrySnapshot({
    'aliases': set({
    }),
    'area_id': None,
    'capabilities': dict({
      'options': list([
        'no_error',
        'unable_to_start_or_resume',
        'unable_to_complete_operation',
        'command_invalid_in_state',
        'failed_to_find_charging_dock',
        'stuck',
        'dust_bin_missing',
        'dust_bin_full',
        'water_tank_empty',
        'water_tank_missing',
        'water_tank_lid_open',
        'mop_cleaning_pad_missing',
        'low_battery',
        'cannot_reach_target_area',
        'dirty_water_tank_full',
        'dirty_water_tank_missing',
        'wheels_jammed',
        'brush_jammed',
        'navigation_sensor_obscured',
      ]),
    }),
    'config_entry_id': <ANY>,
    'config_subentry_id': <ANY>,
    'device_class': None,
    'device_id': <ANY>,
    'disabled_by': None,
    'domain': 'sensor',
    'entity_category': <EntityCategory.DIAGNOSTIC: 'diagnostic'>,
    'entity_id': 'sensor.k11_operational_error',
    'has_entity_name': True,
    'hidden_by': None,
    'icon': None,
    'id': <ANY>,
    'labels': set({
    }),
    'name': None,
    'options': dict({
    }),
    'original_device_class': <SensorDeviceClass.ENUM: 'enum'>,
    'original_icon': None,
    'original_name': 'Operational error',
    'platform': 'matter',
    'previous_unique_id': None,
    'suggested_object_id': None,
    'supported_features': 0,
    'translation_key': 'operational_error',
    'unique_id': '00000000000004D2-0000000000000061-MatterNodeDevice-1-RvcOperationalStateOperationalError-97-5',
    'unit_of_measurement': None,
  })
# ---
# name: test_sensors[switchbot_k11_plus][sensor.k11_operational_error-state]
  StateSnapshot({
    'attributes': ReadOnlyDict({
      'device_class': 'enum',
      'friendly_name': 'K11+ Operational error',
      'options': list([
        'no_error',
        'unable_to_start_or_resume',
        'unable_to_complete_operation',
        'command_invalid_in_state',
        'failed_to_find_charging_dock',
        'stuck',
        'dust_bin_missing',
        'dust_bin_full',
        'water_tank_empty',
        'water_tank_missing',
        'water_tank_lid_open',
        'mop_cleaning_pad_missing',
        'low_battery',
        'cannot_reach_target_area',
        'dirty_water_tank_full',
        'dirty_water_tank_missing',
        'wheels_jammed',
        'brush_jammed',
        'navigation_sensor_obscured',
      ]),
    }),
    'context': <ANY>,
    'entity_id': 'sensor.k11_operational_error',
    'last_changed': <ANY>,
    'last_reported': <ANY>,
    'last_updated': <ANY>,
    'state': 'no_error',
  })
# ---
# name: test_sensors[switchbot_k11_plus][sensor.k11_operational_state-entry]
  EntityRegistryEntrySnapshot({
    'aliases': set({
    }),
    'area_id': None,
    'capabilities': dict({
      'options': list([
        'stopped',
        'running',
        'paused',
        'error',
        'seeking_charger',
        'charging',
        'docked',
      ]),
    }),
    'config_entry_id': <ANY>,
    'config_subentry_id': <ANY>,
    'device_class': None,
    'device_id': <ANY>,
    'disabled_by': None,
    'domain': 'sensor',
    'entity_category': None,
    'entity_id': 'sensor.k11_operational_state',
    'has_entity_name': True,
    'hidden_by': None,
    'icon': None,
    'id': <ANY>,
    'labels': set({
    }),
    'name': None,
    'options': dict({
    }),
    'original_device_class': <SensorDeviceClass.ENUM: 'enum'>,
    'original_icon': None,
    'original_name': 'Operational state',
    'platform': 'matter',
    'previous_unique_id': None,
    'suggested_object_id': None,
    'supported_features': 0,
    'translation_key': 'operational_state',
    'unique_id': '00000000000004D2-0000000000000061-MatterNodeDevice-1-RvcOperationalState-97-4',
    'unit_of_measurement': None,
  })
# ---
# name: test_sensors[switchbot_k11_plus][sensor.k11_operational_state-state]
  StateSnapshot({
    'attributes': ReadOnlyDict({
      'device_class': 'enum',
      'friendly_name': 'K11+ Operational state',
      'options': list([
        'stopped',
        'running',
        'paused',
        'error',
        'seeking_charger',
        'charging',
        'docked',
      ]),
    }),
    'context': <ANY>,
    'entity_id': 'sensor.k11_operational_state',
    'last_changed': <ANY>,
    'last_reported': <ANY>,
    'last_updated': <ANY>,
    'state': 'stopped',
  })
# ---
# name: test_sensors[tado_smart_radiator_thermostat_x][sensor.smart_radiator_thermostat_x_humidity-entry]
  EntityRegistryEntrySnapshot({
    'aliases': set({
    }),
    'area_id': None,
    'capabilities': dict({
      'state_class': <SensorStateClass.MEASUREMENT: 'measurement'>,
    }),
    'config_entry_id': <ANY>,
    'config_subentry_id': <ANY>,
    'device_class': None,
    'device_id': <ANY>,
    'disabled_by': None,
    'domain': 'sensor',
    'entity_category': None,
    'entity_id': 'sensor.smart_radiator_thermostat_x_humidity',
    'has_entity_name': True,
    'hidden_by': None,
    'icon': None,
    'id': <ANY>,
    'labels': set({
    }),
    'name': None,
    'options': dict({
    }),
    'original_device_class': <SensorDeviceClass.HUMIDITY: 'humidity'>,
    'original_icon': None,
    'original_name': 'Humidity',
    'platform': 'matter',
    'previous_unique_id': None,
    'suggested_object_id': None,
    'supported_features': 0,
    'translation_key': None,
    'unique_id': '00000000000004D2-000000000000000C-MatterNodeDevice-1-HumiditySensor-1029-0',
    'unit_of_measurement': '%',
  })
# ---
# name: test_sensors[tado_smart_radiator_thermostat_x][sensor.smart_radiator_thermostat_x_humidity-state]
  StateSnapshot({
    'attributes': ReadOnlyDict({
      'device_class': 'humidity',
      'friendly_name': 'Smart Radiator Thermostat X Humidity',
      'state_class': <SensorStateClass.MEASUREMENT: 'measurement'>,
      'unit_of_measurement': '%',
    }),
    'context': <ANY>,
    'entity_id': 'sensor.smart_radiator_thermostat_x_humidity',
    'last_changed': <ANY>,
    'last_reported': <ANY>,
    'last_updated': <ANY>,
    'state': '74.92',
  })
# ---
# name: test_sensors[tado_smart_radiator_thermostat_x][sensor.smart_radiator_thermostat_x_temperature-entry]
  EntityRegistryEntrySnapshot({
    'aliases': set({
    }),
    'area_id': None,
    'capabilities': dict({
      'state_class': <SensorStateClass.MEASUREMENT: 'measurement'>,
    }),
    'config_entry_id': <ANY>,
    'config_subentry_id': <ANY>,
    'device_class': None,
    'device_id': <ANY>,
    'disabled_by': None,
    'domain': 'sensor',
    'entity_category': None,
    'entity_id': 'sensor.smart_radiator_thermostat_x_temperature',
    'has_entity_name': True,
    'hidden_by': None,
    'icon': None,
    'id': <ANY>,
    'labels': set({
    }),
    'name': None,
    'options': dict({
      'sensor': dict({
        'suggested_display_precision': 1,
      }),
    }),
    'original_device_class': <SensorDeviceClass.TEMPERATURE: 'temperature'>,
    'original_icon': None,
    'original_name': 'Temperature',
    'platform': 'matter',
    'previous_unique_id': None,
    'suggested_object_id': None,
    'supported_features': 0,
    'translation_key': None,
    'unique_id': '00000000000004D2-000000000000000C-MatterNodeDevice-1-ThermostatLocalTemperature-513-0',
    'unit_of_measurement': <UnitOfTemperature.CELSIUS: '°C'>,
  })
# ---
# name: test_sensors[tado_smart_radiator_thermostat_x][sensor.smart_radiator_thermostat_x_temperature-state]
  StateSnapshot({
    'attributes': ReadOnlyDict({
      'device_class': 'temperature',
      'friendly_name': 'Smart Radiator Thermostat X Temperature',
      'state_class': <SensorStateClass.MEASUREMENT: 'measurement'>,
      'unit_of_measurement': <UnitOfTemperature.CELSIUS: '°C'>,
    }),
    'context': <ANY>,
    'entity_id': 'sensor.smart_radiator_thermostat_x_temperature',
    'last_changed': <ANY>,
    'last_reported': <ANY>,
    'last_updated': <ANY>,
    'state': '20.9',
  })
# ---
# name: test_sensors[temperature_sensor][sensor.mock_temperature_sensor_temperature-entry]
  EntityRegistryEntrySnapshot({
    'aliases': set({
    }),
    'area_id': None,
    'capabilities': dict({
      'state_class': <SensorStateClass.MEASUREMENT: 'measurement'>,
    }),
    'config_entry_id': <ANY>,
    'config_subentry_id': <ANY>,
    'device_class': None,
    'device_id': <ANY>,
    'disabled_by': None,
    'domain': 'sensor',
    'entity_category': None,
    'entity_id': 'sensor.mock_temperature_sensor_temperature',
    'has_entity_name': True,
    'hidden_by': None,
    'icon': None,
    'id': <ANY>,
    'labels': set({
    }),
    'name': None,
    'options': dict({
      'sensor': dict({
        'suggested_display_precision': 1,
      }),
    }),
    'original_device_class': <SensorDeviceClass.TEMPERATURE: 'temperature'>,
    'original_icon': None,
    'original_name': 'Temperature',
    'platform': 'matter',
    'previous_unique_id': None,
    'suggested_object_id': None,
    'supported_features': 0,
    'translation_key': None,
    'unique_id': '00000000000004D2-0000000000000001-MatterNodeDevice-1-TemperatureSensor-1026-0',
    'unit_of_measurement': <UnitOfTemperature.CELSIUS: '°C'>,
  })
# ---
# name: test_sensors[temperature_sensor][sensor.mock_temperature_sensor_temperature-state]
  StateSnapshot({
    'attributes': ReadOnlyDict({
      'device_class': 'temperature',
      'friendly_name': 'Mock Temperature Sensor Temperature',
      'state_class': <SensorStateClass.MEASUREMENT: 'measurement'>,
      'unit_of_measurement': <UnitOfTemperature.CELSIUS: '°C'>,
    }),
    'context': <ANY>,
    'entity_id': 'sensor.mock_temperature_sensor_temperature',
    'last_changed': <ANY>,
    'last_reported': <ANY>,
    'last_updated': <ANY>,
    'state': '21.0',
  })
# ---
# name: test_sensors[vacuum_cleaner][sensor.mock_vacuum_estimated_end_time-entry]
  EntityRegistryEntrySnapshot({
    'aliases': set({
    }),
    'area_id': None,
    'capabilities': None,
    'config_entry_id': <ANY>,
    'config_subentry_id': <ANY>,
    'device_class': None,
    'device_id': <ANY>,
    'disabled_by': None,
    'domain': 'sensor',
    'entity_category': None,
    'entity_id': 'sensor.mock_vacuum_estimated_end_time',
    'has_entity_name': True,
    'hidden_by': None,
    'icon': None,
    'id': <ANY>,
    'labels': set({
    }),
    'name': None,
    'options': dict({
    }),
    'original_device_class': <SensorDeviceClass.TIMESTAMP: 'timestamp'>,
    'original_icon': None,
    'original_name': 'Estimated end time',
    'platform': 'matter',
    'previous_unique_id': None,
    'suggested_object_id': None,
    'supported_features': 0,
    'translation_key': 'estimated_end_time',
    'unique_id': '00000000000004D2-0000000000000042-MatterNodeDevice-1-ServiceAreaEstimatedEndTime-336-4',
    'unit_of_measurement': None,
  })
# ---
# name: test_sensors[vacuum_cleaner][sensor.mock_vacuum_estimated_end_time-state]
  StateSnapshot({
    'attributes': ReadOnlyDict({
      'device_class': 'timestamp',
      'friendly_name': 'Mock Vacuum Estimated end time',
    }),
    'context': <ANY>,
    'entity_id': 'sensor.mock_vacuum_estimated_end_time',
    'last_changed': <ANY>,
    'last_reported': <ANY>,
    'last_updated': <ANY>,
    'state': '2025-08-29T21:00:00+00:00',
  })
# ---
# name: test_sensors[vacuum_cleaner][sensor.mock_vacuum_operational_error-entry]
  EntityRegistryEntrySnapshot({
    'aliases': set({
    }),
    'area_id': None,
    'capabilities': dict({
      'options': list([
        'no_error',
        'unable_to_start_or_resume',
        'unable_to_complete_operation',
        'command_invalid_in_state',
        'failed_to_find_charging_dock',
        'stuck',
        'dust_bin_missing',
        'dust_bin_full',
        'water_tank_empty',
        'water_tank_missing',
        'water_tank_lid_open',
        'mop_cleaning_pad_missing',
        'low_battery',
        'cannot_reach_target_area',
        'dirty_water_tank_full',
        'dirty_water_tank_missing',
        'wheels_jammed',
        'brush_jammed',
        'navigation_sensor_obscured',
      ]),
    }),
    'config_entry_id': <ANY>,
    'config_subentry_id': <ANY>,
    'device_class': None,
    'device_id': <ANY>,
    'disabled_by': None,
    'domain': 'sensor',
    'entity_category': <EntityCategory.DIAGNOSTIC: 'diagnostic'>,
    'entity_id': 'sensor.mock_vacuum_operational_error',
    'has_entity_name': True,
    'hidden_by': None,
    'icon': None,
    'id': <ANY>,
    'labels': set({
    }),
    'name': None,
    'options': dict({
    }),
    'original_device_class': <SensorDeviceClass.ENUM: 'enum'>,
    'original_icon': None,
    'original_name': 'Operational error',
    'platform': 'matter',
    'previous_unique_id': None,
    'suggested_object_id': None,
    'supported_features': 0,
    'translation_key': 'operational_error',
    'unique_id': '00000000000004D2-0000000000000042-MatterNodeDevice-1-RvcOperationalStateOperationalError-97-5',
    'unit_of_measurement': None,
  })
# ---
# name: test_sensors[vacuum_cleaner][sensor.mock_vacuum_operational_error-state]
  StateSnapshot({
    'attributes': ReadOnlyDict({
      'device_class': 'enum',
      'friendly_name': 'Mock Vacuum Operational error',
      'options': list([
        'no_error',
        'unable_to_start_or_resume',
        'unable_to_complete_operation',
        'command_invalid_in_state',
        'failed_to_find_charging_dock',
        'stuck',
        'dust_bin_missing',
        'dust_bin_full',
        'water_tank_empty',
        'water_tank_missing',
        'water_tank_lid_open',
        'mop_cleaning_pad_missing',
        'low_battery',
        'cannot_reach_target_area',
        'dirty_water_tank_full',
        'dirty_water_tank_missing',
        'wheels_jammed',
        'brush_jammed',
        'navigation_sensor_obscured',
      ]),
    }),
    'context': <ANY>,
    'entity_id': 'sensor.mock_vacuum_operational_error',
    'last_changed': <ANY>,
    'last_reported': <ANY>,
    'last_updated': <ANY>,
    'state': 'no_error',
  })
# ---
# name: test_sensors[vacuum_cleaner][sensor.mock_vacuum_operational_state-entry]
  EntityRegistryEntrySnapshot({
    'aliases': set({
    }),
    'area_id': None,
    'capabilities': dict({
      'options': list([
        'stopped',
        'running',
        'paused',
        'error',
        'seeking_charger',
        'charging',
        'docked',
      ]),
    }),
    'config_entry_id': <ANY>,
    'config_subentry_id': <ANY>,
    'device_class': None,
    'device_id': <ANY>,
    'disabled_by': None,
    'domain': 'sensor',
    'entity_category': None,
    'entity_id': 'sensor.mock_vacuum_operational_state',
    'has_entity_name': True,
    'hidden_by': None,
    'icon': None,
    'id': <ANY>,
    'labels': set({
    }),
    'name': None,
    'options': dict({
    }),
    'original_device_class': <SensorDeviceClass.ENUM: 'enum'>,
    'original_icon': None,
    'original_name': 'Operational state',
    'platform': 'matter',
    'previous_unique_id': None,
    'suggested_object_id': None,
    'supported_features': 0,
    'translation_key': 'operational_state',
    'unique_id': '00000000000004D2-0000000000000042-MatterNodeDevice-1-RvcOperationalState-97-4',
    'unit_of_measurement': None,
  })
# ---
# name: test_sensors[vacuum_cleaner][sensor.mock_vacuum_operational_state-state]
  StateSnapshot({
    'attributes': ReadOnlyDict({
      'device_class': 'enum',
      'friendly_name': 'Mock Vacuum Operational state',
      'options': list([
        'stopped',
        'running',
        'paused',
        'error',
        'seeking_charger',
        'charging',
        'docked',
      ]),
    }),
    'context': <ANY>,
    'entity_id': 'sensor.mock_vacuum_operational_state',
    'last_changed': <ANY>,
    'last_reported': <ANY>,
    'last_updated': <ANY>,
    'state': 'stopped',
  })
# ---
# name: test_sensors[valve][sensor.valve_auto_close_time-entry]
  EntityRegistryEntrySnapshot({
    'aliases': set({
    }),
    'area_id': None,
    'capabilities': None,
    'config_entry_id': <ANY>,
    'config_subentry_id': <ANY>,
    'device_class': None,
    'device_id': <ANY>,
    'disabled_by': None,
    'domain': 'sensor',
    'entity_category': None,
    'entity_id': 'sensor.valve_auto_close_time',
    'has_entity_name': True,
    'hidden_by': None,
    'icon': None,
    'id': <ANY>,
    'labels': set({
    }),
    'name': None,
    'options': dict({
    }),
    'original_device_class': <SensorDeviceClass.TIMESTAMP: 'timestamp'>,
    'original_icon': None,
    'original_name': 'Auto-close time',
    'platform': 'matter',
    'previous_unique_id': None,
    'suggested_object_id': None,
    'supported_features': 0,
    'translation_key': 'auto_close_time',
    'unique_id': '00000000000004D2-000000000000004B-MatterNodeDevice-1-ValveConfigurationAndControlAutoCloseTime-129-2',
    'unit_of_measurement': None,
  })
# ---
# name: test_sensors[valve][sensor.valve_auto_close_time-state]
  StateSnapshot({
    'attributes': ReadOnlyDict({
      'device_class': 'timestamp',
      'friendly_name': 'Valve Auto-close time',
    }),
    'context': <ANY>,
    'entity_id': 'sensor.valve_auto_close_time',
    'last_changed': <ANY>,
    'last_reported': <ANY>,
    'last_updated': <ANY>,
    'state': '2025-01-01T00:00:00+00:00',
  })
# ---
# name: test_sensors[window_covering_full][sensor.mock_full_window_covering_target_opening_position-entry]
  EntityRegistryEntrySnapshot({
    'aliases': set({
    }),
    'area_id': None,
    'capabilities': None,
    'config_entry_id': <ANY>,
    'config_subentry_id': <ANY>,
    'device_class': None,
    'device_id': <ANY>,
    'disabled_by': None,
    'domain': 'sensor',
    'entity_category': <EntityCategory.DIAGNOSTIC: 'diagnostic'>,
    'entity_id': 'sensor.mock_full_window_covering_target_opening_position',
    'has_entity_name': True,
    'hidden_by': None,
    'icon': None,
    'id': <ANY>,
    'labels': set({
    }),
    'name': None,
    'options': dict({
    }),
    'original_device_class': None,
    'original_icon': None,
    'original_name': 'Target opening position',
    'platform': 'matter',
    'previous_unique_id': None,
    'suggested_object_id': None,
    'supported_features': 0,
    'translation_key': 'window_covering_target_position',
    'unique_id': '00000000000004D2-0000000000000032-MatterNodeDevice-1-TargetPositionLiftPercent100ths-258-11',
    'unit_of_measurement': '%',
  })
# ---
# name: test_sensors[window_covering_full][sensor.mock_full_window_covering_target_opening_position-state]
  StateSnapshot({
    'attributes': ReadOnlyDict({
      'friendly_name': 'Mock Full Window Covering Target opening position',
      'unit_of_measurement': '%',
    }),
    'context': <ANY>,
    'entity_id': 'sensor.mock_full_window_covering_target_opening_position',
    'last_changed': <ANY>,
    'last_reported': <ANY>,
    'last_updated': <ANY>,
    'state': '100',
  })
# ---
# name: test_sensors[window_covering_pa_lift][sensor.longan_link_wncv_da01_target_opening_position-entry]
  EntityRegistryEntrySnapshot({
    'aliases': set({
    }),
    'area_id': None,
    'capabilities': None,
    'config_entry_id': <ANY>,
    'config_subentry_id': <ANY>,
    'device_class': None,
    'device_id': <ANY>,
    'disabled_by': None,
    'domain': 'sensor',
    'entity_category': <EntityCategory.DIAGNOSTIC: 'diagnostic'>,
    'entity_id': 'sensor.longan_link_wncv_da01_target_opening_position',
    'has_entity_name': True,
    'hidden_by': None,
    'icon': None,
    'id': <ANY>,
    'labels': set({
    }),
    'name': None,
    'options': dict({
    }),
    'original_device_class': None,
    'original_icon': None,
    'original_name': 'Target opening position',
    'platform': 'matter',
    'previous_unique_id': None,
    'suggested_object_id': None,
    'supported_features': 0,
    'translation_key': 'window_covering_target_position',
    'unique_id': '00000000000004D2-0000000000000001-MatterNodeDevice-1-TargetPositionLiftPercent100ths-258-11',
    'unit_of_measurement': '%',
  })
# ---
# name: test_sensors[window_covering_pa_lift][sensor.longan_link_wncv_da01_target_opening_position-state]
  StateSnapshot({
    'attributes': ReadOnlyDict({
      'friendly_name': 'Longan link WNCV DA01 Target opening position',
      'unit_of_measurement': '%',
    }),
    'context': <ANY>,
    'entity_id': 'sensor.longan_link_wncv_da01_target_opening_position',
    'last_changed': <ANY>,
    'last_reported': <ANY>,
    'last_updated': <ANY>,
    'state': '100',
  })
# ---
# name: test_sensors[yandex_smart_socket][sensor.yndx_00540_current-entry]
  EntityRegistryEntrySnapshot({
    'aliases': set({
    }),
    'area_id': None,
    'capabilities': dict({
      'state_class': <SensorStateClass.MEASUREMENT: 'measurement'>,
    }),
    'config_entry_id': <ANY>,
    'config_subentry_id': <ANY>,
    'device_class': None,
    'device_id': <ANY>,
    'disabled_by': None,
    'domain': 'sensor',
    'entity_category': <EntityCategory.DIAGNOSTIC: 'diagnostic'>,
    'entity_id': 'sensor.yndx_00540_current',
    'has_entity_name': True,
    'hidden_by': None,
    'icon': None,
    'id': <ANY>,
    'labels': set({
    }),
    'name': None,
    'options': dict({
      'sensor': dict({
        'suggested_display_precision': 2,
      }),
    }),
    'original_device_class': <SensorDeviceClass.CURRENT: 'current'>,
    'original_icon': None,
    'original_name': 'Current',
    'platform': 'matter',
    'previous_unique_id': None,
    'suggested_object_id': None,
    'supported_features': 0,
    'translation_key': None,
    'unique_id': '00000000000004D2-0000000000000004-MatterNodeDevice-1-ElectricalMeasurementRmsCurrent-2820-1288',
    'unit_of_measurement': <UnitOfElectricCurrent.AMPERE: 'A'>,
  })
# ---
# name: test_sensors[yandex_smart_socket][sensor.yndx_00540_current-state]
  StateSnapshot({
    'attributes': ReadOnlyDict({
      'device_class': 'current',
      'friendly_name': 'YNDX-00540 Current',
      'state_class': <SensorStateClass.MEASUREMENT: 'measurement'>,
      'unit_of_measurement': <UnitOfElectricCurrent.AMPERE: 'A'>,
    }),
    'context': <ANY>,
    'entity_id': 'sensor.yndx_00540_current',
    'last_changed': <ANY>,
    'last_reported': <ANY>,
    'last_updated': <ANY>,
    'state': '0.59',
  })
# ---
# name: test_sensors[yandex_smart_socket][sensor.yndx_00540_power-entry]
  EntityRegistryEntrySnapshot({
    'aliases': set({
    }),
    'area_id': None,
    'capabilities': dict({
      'state_class': <SensorStateClass.MEASUREMENT: 'measurement'>,
    }),
    'config_entry_id': <ANY>,
    'config_subentry_id': <ANY>,
    'device_class': None,
    'device_id': <ANY>,
    'disabled_by': None,
    'domain': 'sensor',
    'entity_category': <EntityCategory.DIAGNOSTIC: 'diagnostic'>,
    'entity_id': 'sensor.yndx_00540_power',
    'has_entity_name': True,
    'hidden_by': None,
    'icon': None,
    'id': <ANY>,
    'labels': set({
    }),
    'name': None,
    'options': dict({
      'sensor': dict({
        'suggested_display_precision': 2,
      }),
    }),
    'original_device_class': <SensorDeviceClass.POWER: 'power'>,
    'original_icon': None,
    'original_name': 'Power',
    'platform': 'matter',
    'previous_unique_id': None,
    'suggested_object_id': None,
    'supported_features': 0,
    'translation_key': None,
    'unique_id': '00000000000004D2-0000000000000004-MatterNodeDevice-1-ElectricalMeasurementActivePower-2820-1291',
    'unit_of_measurement': <UnitOfPower.WATT: 'W'>,
  })
# ---
# name: test_sensors[yandex_smart_socket][sensor.yndx_00540_power-state]
  StateSnapshot({
    'attributes': ReadOnlyDict({
      'device_class': 'power',
      'friendly_name': 'YNDX-00540 Power',
      'state_class': <SensorStateClass.MEASUREMENT: 'measurement'>,
      'unit_of_measurement': <UnitOfPower.WATT: 'W'>,
    }),
    'context': <ANY>,
    'entity_id': 'sensor.yndx_00540_power',
    'last_changed': <ANY>,
    'last_reported': <ANY>,
    'last_updated': <ANY>,
    'state': '70.0',
  })
# ---
# name: test_sensors[yandex_smart_socket][sensor.yndx_00540_voltage-entry]
  EntityRegistryEntrySnapshot({
    'aliases': set({
    }),
    'area_id': None,
    'capabilities': dict({
      'state_class': <SensorStateClass.MEASUREMENT: 'measurement'>,
    }),
    'config_entry_id': <ANY>,
    'config_subentry_id': <ANY>,
    'device_class': None,
    'device_id': <ANY>,
    'disabled_by': None,
    'domain': 'sensor',
    'entity_category': <EntityCategory.DIAGNOSTIC: 'diagnostic'>,
    'entity_id': 'sensor.yndx_00540_voltage',
    'has_entity_name': True,
    'hidden_by': None,
    'icon': None,
    'id': <ANY>,
    'labels': set({
    }),
    'name': None,
    'options': dict({
      'sensor': dict({
        'suggested_display_precision': 0,
      }),
    }),
    'original_device_class': <SensorDeviceClass.VOLTAGE: 'voltage'>,
    'original_icon': None,
    'original_name': 'Voltage',
    'platform': 'matter',
    'previous_unique_id': None,
    'suggested_object_id': None,
    'supported_features': 0,
    'translation_key': None,
    'unique_id': '00000000000004D2-0000000000000004-MatterNodeDevice-1-ElectricalMeasurementRmsVoltage-2820-1285',
    'unit_of_measurement': <UnitOfElectricPotential.VOLT: 'V'>,
  })
# ---
# name: test_sensors[yandex_smart_socket][sensor.yndx_00540_voltage-state]
  StateSnapshot({
    'attributes': ReadOnlyDict({
      'device_class': 'voltage',
      'friendly_name': 'YNDX-00540 Voltage',
      'state_class': <SensorStateClass.MEASUREMENT: 'measurement'>,
      'unit_of_measurement': <UnitOfElectricPotential.VOLT: 'V'>,
    }),
    'context': <ANY>,
    'entity_id': 'sensor.yndx_00540_voltage',
    'last_changed': <ANY>,
    'last_reported': <ANY>,
    'last_updated': <ANY>,
    'state': '217.0',
  })
# ---
# name: test_sensors[zemismart_mt25b][sensor.zemismart_mt25b_roller_motor_battery-entry]
  EntityRegistryEntrySnapshot({
    'aliases': set({
    }),
    'area_id': None,
    'capabilities': dict({
      'state_class': <SensorStateClass.MEASUREMENT: 'measurement'>,
    }),
    'config_entry_id': <ANY>,
    'config_subentry_id': <ANY>,
    'device_class': None,
    'device_id': <ANY>,
    'disabled_by': None,
    'domain': 'sensor',
    'entity_category': <EntityCategory.DIAGNOSTIC: 'diagnostic'>,
    'entity_id': 'sensor.zemismart_mt25b_roller_motor_battery',
    'has_entity_name': True,
    'hidden_by': None,
    'icon': None,
    'id': <ANY>,
    'labels': set({
    }),
    'name': None,
    'options': dict({
    }),
    'original_device_class': <SensorDeviceClass.BATTERY: 'battery'>,
    'original_icon': None,
    'original_name': 'Battery',
    'platform': 'matter',
    'previous_unique_id': None,
    'suggested_object_id': None,
    'supported_features': 0,
    'translation_key': None,
    'unique_id': '00000000000004D2-000000000000007A-MatterNodeDevice-1-PowerSource-47-12',
    'unit_of_measurement': '%',
  })
# ---
# name: test_sensors[zemismart_mt25b][sensor.zemismart_mt25b_roller_motor_battery-state]
  StateSnapshot({
    'attributes': ReadOnlyDict({
      'device_class': 'battery',
      'friendly_name': 'Zemismart MT25B Roller Motor Battery',
      'state_class': <SensorStateClass.MEASUREMENT: 'measurement'>,
      'unit_of_measurement': '%',
    }),
    'context': <ANY>,
    'entity_id': 'sensor.zemismart_mt25b_roller_motor_battery',
    'last_changed': <ANY>,
    'last_reported': <ANY>,
    'last_updated': <ANY>,
    'state': '0',
  })
# ---
# name: test_sensors[zemismart_mt25b][sensor.zemismart_mt25b_roller_motor_battery_charge_state-entry]
  EntityRegistryEntrySnapshot({
    'aliases': set({
    }),
    'area_id': None,
    'capabilities': dict({
      'options': list([
        'not_charging',
        'charging',
        'full_charge',
      ]),
    }),
    'config_entry_id': <ANY>,
    'config_subentry_id': <ANY>,
    'device_class': None,
    'device_id': <ANY>,
    'disabled_by': None,
    'domain': 'sensor',
    'entity_category': <EntityCategory.DIAGNOSTIC: 'diagnostic'>,
    'entity_id': 'sensor.zemismart_mt25b_roller_motor_battery_charge_state',
    'has_entity_name': True,
    'hidden_by': None,
    'icon': None,
    'id': <ANY>,
    'labels': set({
    }),
    'name': None,
    'options': dict({
    }),
    'original_device_class': <SensorDeviceClass.ENUM: 'enum'>,
    'original_icon': None,
    'original_name': 'Battery charge state',
    'platform': 'matter',
    'previous_unique_id': None,
    'suggested_object_id': None,
    'supported_features': 0,
    'translation_key': 'battery_charge_state',
    'unique_id': '00000000000004D2-000000000000007A-MatterNodeDevice-1-PowerSourceBatChargeState-47-26',
    'unit_of_measurement': None,
  })
# ---
# name: test_sensors[zemismart_mt25b][sensor.zemismart_mt25b_roller_motor_battery_charge_state-state]
  StateSnapshot({
    'attributes': ReadOnlyDict({
      'device_class': 'enum',
      'friendly_name': 'Zemismart MT25B Roller Motor Battery charge state',
      'options': list([
        'not_charging',
        'charging',
        'full_charge',
      ]),
    }),
    'context': <ANY>,
    'entity_id': 'sensor.zemismart_mt25b_roller_motor_battery_charge_state',
    'last_changed': <ANY>,
    'last_reported': <ANY>,
    'last_updated': <ANY>,
    'state': 'not_charging',
  })
# ---
# name: test_sensors[zemismart_mt25b][sensor.zemismart_mt25b_roller_motor_battery_voltage-entry]
  EntityRegistryEntrySnapshot({
    'aliases': set({
    }),
    'area_id': None,
    'capabilities': dict({
      'state_class': <SensorStateClass.MEASUREMENT: 'measurement'>,
    }),
    'config_entry_id': <ANY>,
    'config_subentry_id': <ANY>,
    'device_class': None,
    'device_id': <ANY>,
    'disabled_by': None,
    'domain': 'sensor',
    'entity_category': <EntityCategory.DIAGNOSTIC: 'diagnostic'>,
    'entity_id': 'sensor.zemismart_mt25b_roller_motor_battery_voltage',
    'has_entity_name': True,
    'hidden_by': None,
    'icon': None,
    'id': <ANY>,
    'labels': set({
    }),
    'name': None,
    'options': dict({
      'sensor': dict({
        'suggested_display_precision': 0,
      }),
      'sensor.private': dict({
        'suggested_unit_of_measurement': <UnitOfElectricPotential.VOLT: 'V'>,
      }),
    }),
    'original_device_class': <SensorDeviceClass.VOLTAGE: 'voltage'>,
    'original_icon': None,
    'original_name': 'Battery voltage',
    'platform': 'matter',
    'previous_unique_id': None,
    'suggested_object_id': None,
    'supported_features': 0,
    'translation_key': 'battery_voltage',
    'unique_id': '00000000000004D2-000000000000007A-MatterNodeDevice-1-PowerSourceBatVoltage-47-11',
    'unit_of_measurement': <UnitOfElectricPotential.VOLT: 'V'>,
  })
# ---
# name: test_sensors[zemismart_mt25b][sensor.zemismart_mt25b_roller_motor_battery_voltage-state]
  StateSnapshot({
    'attributes': ReadOnlyDict({
      'device_class': 'voltage',
      'friendly_name': 'Zemismart MT25B Roller Motor Battery voltage',
      'state_class': <SensorStateClass.MEASUREMENT: 'measurement'>,
      'unit_of_measurement': <UnitOfElectricPotential.VOLT: 'V'>,
    }),
    'context': <ANY>,
    'entity_id': 'sensor.zemismart_mt25b_roller_motor_battery_voltage',
    'last_changed': <ANY>,
    'last_reported': <ANY>,
    'last_updated': <ANY>,
    'state': '0.0',
  })
# ---<|MERGE_RESOLUTION|>--- conflicted
+++ resolved
@@ -6512,27 +6512,12 @@
     'state': '0.0',
   })
 # ---
-<<<<<<< HEAD
-# name: test_sensors[ikea_air_quality_monitor][sensor.alpstuga_air_quality_monitor_air_quality-entry]
-=======
 # name: test_sensors[ikea_scroll_wheel][sensor.bilresa_scroll_wheel_battery-entry]
->>>>>>> c917dfee
-  EntityRegistryEntrySnapshot({
-    'aliases': set({
-    }),
-    'area_id': None,
-    'capabilities': dict({
-<<<<<<< HEAD
-      'options': list([
-        'extremely_poor',
-        'very_poor',
-        'poor',
-        'fair',
-        'good',
-        'moderate',
-      ]),
-    }),
-=======
+  EntityRegistryEntrySnapshot({
+    'aliases': set({
+    }),
+    'area_id': None,
+    'capabilities': dict({
       'state_class': <SensorStateClass.MEASUREMENT: 'measurement'>,
     }),
     'config_entry_id': <ANY>,
@@ -6586,72 +6571,30 @@
     }),
     'area_id': None,
     'capabilities': None,
->>>>>>> c917dfee
-    'config_entry_id': <ANY>,
-    'config_subentry_id': <ANY>,
-    'device_class': None,
-    'device_id': <ANY>,
-    'disabled_by': None,
-    'domain': 'sensor',
-<<<<<<< HEAD
-    'entity_category': None,
-    'entity_id': 'sensor.alpstuga_air_quality_monitor_air_quality',
-=======
+    'config_entry_id': <ANY>,
+    'config_subentry_id': <ANY>,
+    'device_class': None,
+    'device_id': <ANY>,
+    'disabled_by': None,
+    'domain': 'sensor',
     'entity_category': <EntityCategory.DIAGNOSTIC: 'diagnostic'>,
     'entity_id': 'sensor.bilresa_scroll_wheel_battery_type',
->>>>>>> c917dfee
-    'has_entity_name': True,
-    'hidden_by': None,
-    'icon': None,
-    'id': <ANY>,
-    'labels': set({
-    }),
-    'name': None,
-    'options': dict({
-    }),
-<<<<<<< HEAD
-    'original_device_class': <SensorDeviceClass.ENUM: 'enum'>,
-    'original_icon': None,
-    'original_name': 'Air quality',
-=======
+    'has_entity_name': True,
+    'hidden_by': None,
+    'icon': None,
+    'id': <ANY>,
+    'labels': set({
+    }),
+    'name': None,
+    'options': dict({
+    }),
     'original_device_class': None,
     'original_icon': None,
     'original_name': 'Battery type',
->>>>>>> c917dfee
-    'platform': 'matter',
-    'previous_unique_id': None,
-    'suggested_object_id': None,
-    'supported_features': 0,
-<<<<<<< HEAD
-    'translation_key': 'air_quality',
-    'unique_id': '00000000000004D2-0000000000000025-MatterNodeDevice-1-AirQuality-91-0',
-    'unit_of_measurement': None,
-  })
-# ---
-# name: test_sensors[ikea_air_quality_monitor][sensor.alpstuga_air_quality_monitor_air_quality-state]
-  StateSnapshot({
-    'attributes': ReadOnlyDict({
-      'device_class': 'enum',
-      'friendly_name': 'ALPSTUGA air quality monitor Air quality',
-      'options': list([
-        'extremely_poor',
-        'very_poor',
-        'poor',
-        'fair',
-        'good',
-        'moderate',
-      ]),
-    }),
-    'context': <ANY>,
-    'entity_id': 'sensor.alpstuga_air_quality_monitor_air_quality',
-    'last_changed': <ANY>,
-    'last_reported': <ANY>,
-    'last_updated': <ANY>,
-    'state': 'good',
-  })
-# ---
-# name: test_sensors[ikea_air_quality_monitor][sensor.alpstuga_air_quality_monitor_carbon_dioxide-entry]
-=======
+    'platform': 'matter',
+    'previous_unique_id': None,
+    'suggested_object_id': None,
+    'supported_features': 0,
     'translation_key': 'battery_replacement_description',
     'unique_id': '00000000000004D2-0000000000000002-MatterNodeDevice-0-PowerSourceBatReplacementDescription-47-19',
     'unit_of_measurement': None,
@@ -6671,41 +6614,29 @@
   })
 # ---
 # name: test_sensors[ikea_scroll_wheel][sensor.bilresa_scroll_wheel_battery_voltage-entry]
->>>>>>> c917dfee
-  EntityRegistryEntrySnapshot({
-    'aliases': set({
-    }),
-    'area_id': None,
-    'capabilities': dict({
-      'state_class': <SensorStateClass.MEASUREMENT: 'measurement'>,
-    }),
-    'config_entry_id': <ANY>,
-    'config_subentry_id': <ANY>,
-    'device_class': None,
-    'device_id': <ANY>,
-    'disabled_by': None,
-    'domain': 'sensor',
-<<<<<<< HEAD
-    'entity_category': None,
-    'entity_id': 'sensor.alpstuga_air_quality_monitor_carbon_dioxide',
-=======
+  EntityRegistryEntrySnapshot({
+    'aliases': set({
+    }),
+    'area_id': None,
+    'capabilities': dict({
+      'state_class': <SensorStateClass.MEASUREMENT: 'measurement'>,
+    }),
+    'config_entry_id': <ANY>,
+    'config_subentry_id': <ANY>,
+    'device_class': None,
+    'device_id': <ANY>,
+    'disabled_by': None,
+    'domain': 'sensor',
     'entity_category': <EntityCategory.DIAGNOSTIC: 'diagnostic'>,
     'entity_id': 'sensor.bilresa_scroll_wheel_battery_voltage',
->>>>>>> c917dfee
-    'has_entity_name': True,
-    'hidden_by': None,
-    'icon': None,
-    'id': <ANY>,
-    'labels': set({
-    }),
-    'name': None,
-    'options': dict({
-<<<<<<< HEAD
-    }),
-    'original_device_class': <SensorDeviceClass.CO2: 'carbon_dioxide'>,
-    'original_icon': None,
-    'original_name': 'Carbon dioxide',
-=======
+    'has_entity_name': True,
+    'hidden_by': None,
+    'icon': None,
+    'id': <ANY>,
+    'labels': set({
+    }),
+    'name': None,
+    'options': dict({
       'sensor': dict({
         'suggested_display_precision': 0,
       }),
@@ -6716,35 +6647,10 @@
     'original_device_class': <SensorDeviceClass.VOLTAGE: 'voltage'>,
     'original_icon': None,
     'original_name': 'Battery voltage',
->>>>>>> c917dfee
-    'platform': 'matter',
-    'previous_unique_id': None,
-    'suggested_object_id': None,
-    'supported_features': 0,
-<<<<<<< HEAD
-    'translation_key': None,
-    'unique_id': '00000000000004D2-0000000000000025-MatterNodeDevice-1-CarbonDioxideSensor-1037-0',
-    'unit_of_measurement': 'ppm',
-  })
-# ---
-# name: test_sensors[ikea_air_quality_monitor][sensor.alpstuga_air_quality_monitor_carbon_dioxide-state]
-  StateSnapshot({
-    'attributes': ReadOnlyDict({
-      'device_class': 'carbon_dioxide',
-      'friendly_name': 'ALPSTUGA air quality monitor Carbon dioxide',
-      'state_class': <SensorStateClass.MEASUREMENT: 'measurement'>,
-      'unit_of_measurement': 'ppm',
-    }),
-    'context': <ANY>,
-    'entity_id': 'sensor.alpstuga_air_quality_monitor_carbon_dioxide',
-    'last_changed': <ANY>,
-    'last_reported': <ANY>,
-    'last_updated': <ANY>,
-    'state': '394.0',
-  })
-# ---
-# name: test_sensors[ikea_air_quality_monitor][sensor.alpstuga_air_quality_monitor_humidity-entry]
-=======
+    'platform': 'matter',
+    'previous_unique_id': None,
+    'suggested_object_id': None,
+    'supported_features': 0,
     'translation_key': 'battery_voltage',
     'unique_id': '00000000000004D2-0000000000000002-MatterNodeDevice-0-PowerSourceBatVoltage-47-11',
     'unit_of_measurement': <UnitOfElectricPotential.VOLT: 'V'>,
@@ -6767,73 +6673,37 @@
   })
 # ---
 # name: test_sensors[ikea_scroll_wheel][sensor.bilresa_scroll_wheel_current_switch_position_1-entry]
->>>>>>> c917dfee
-  EntityRegistryEntrySnapshot({
-    'aliases': set({
-    }),
-    'area_id': None,
-    'capabilities': dict({
-      'state_class': <SensorStateClass.MEASUREMENT: 'measurement'>,
-    }),
-    'config_entry_id': <ANY>,
-    'config_subentry_id': <ANY>,
-    'device_class': None,
-    'device_id': <ANY>,
-    'disabled_by': None,
-    'domain': 'sensor',
-<<<<<<< HEAD
-    'entity_category': None,
-    'entity_id': 'sensor.alpstuga_air_quality_monitor_humidity',
-=======
+  EntityRegistryEntrySnapshot({
+    'aliases': set({
+    }),
+    'area_id': None,
+    'capabilities': dict({
+      'state_class': <SensorStateClass.MEASUREMENT: 'measurement'>,
+    }),
+    'config_entry_id': <ANY>,
+    'config_subentry_id': <ANY>,
+    'device_class': None,
+    'device_id': <ANY>,
+    'disabled_by': None,
+    'domain': 'sensor',
     'entity_category': <EntityCategory.DIAGNOSTIC: 'diagnostic'>,
     'entity_id': 'sensor.bilresa_scroll_wheel_current_switch_position_1',
->>>>>>> c917dfee
-    'has_entity_name': True,
-    'hidden_by': None,
-    'icon': None,
-    'id': <ANY>,
-    'labels': set({
-    }),
-    'name': None,
-    'options': dict({
-    }),
-<<<<<<< HEAD
-    'original_device_class': <SensorDeviceClass.HUMIDITY: 'humidity'>,
-    'original_icon': None,
-    'original_name': 'Humidity',
-=======
+    'has_entity_name': True,
+    'hidden_by': None,
+    'icon': None,
+    'id': <ANY>,
+    'labels': set({
+    }),
+    'name': None,
+    'options': dict({
+    }),
     'original_device_class': None,
     'original_icon': None,
     'original_name': 'Current switch position (1)',
->>>>>>> c917dfee
-    'platform': 'matter',
-    'previous_unique_id': None,
-    'suggested_object_id': None,
-    'supported_features': 0,
-<<<<<<< HEAD
-    'translation_key': None,
-    'unique_id': '00000000000004D2-0000000000000025-MatterNodeDevice-1-HumiditySensor-1029-0',
-    'unit_of_measurement': '%',
-  })
-# ---
-# name: test_sensors[ikea_air_quality_monitor][sensor.alpstuga_air_quality_monitor_humidity-state]
-  StateSnapshot({
-    'attributes': ReadOnlyDict({
-      'device_class': 'humidity',
-      'friendly_name': 'ALPSTUGA air quality monitor Humidity',
-      'state_class': <SensorStateClass.MEASUREMENT: 'measurement'>,
-      'unit_of_measurement': '%',
-    }),
-    'context': <ANY>,
-    'entity_id': 'sensor.alpstuga_air_quality_monitor_humidity',
-    'last_changed': <ANY>,
-    'last_reported': <ANY>,
-    'last_updated': <ANY>,
-    'state': '46.21',
-  })
-# ---
-# name: test_sensors[ikea_air_quality_monitor][sensor.alpstuga_air_quality_monitor_pm2_5-entry]
-=======
+    'platform': 'matter',
+    'previous_unique_id': None,
+    'suggested_object_id': None,
+    'supported_features': 0,
     'translation_key': 'switch_current_position',
     'unique_id': '00000000000004D2-0000000000000002-MatterNodeDevice-1-SwitchCurrentPosition-59-1',
     'unit_of_measurement': None,
@@ -6854,73 +6724,37 @@
   })
 # ---
 # name: test_sensors[ikea_scroll_wheel][sensor.bilresa_scroll_wheel_current_switch_position_2-entry]
->>>>>>> c917dfee
-  EntityRegistryEntrySnapshot({
-    'aliases': set({
-    }),
-    'area_id': None,
-    'capabilities': dict({
-      'state_class': <SensorStateClass.MEASUREMENT: 'measurement'>,
-    }),
-    'config_entry_id': <ANY>,
-    'config_subentry_id': <ANY>,
-    'device_class': None,
-    'device_id': <ANY>,
-    'disabled_by': None,
-    'domain': 'sensor',
-<<<<<<< HEAD
-    'entity_category': None,
-    'entity_id': 'sensor.alpstuga_air_quality_monitor_pm2_5',
-=======
+  EntityRegistryEntrySnapshot({
+    'aliases': set({
+    }),
+    'area_id': None,
+    'capabilities': dict({
+      'state_class': <SensorStateClass.MEASUREMENT: 'measurement'>,
+    }),
+    'config_entry_id': <ANY>,
+    'config_subentry_id': <ANY>,
+    'device_class': None,
+    'device_id': <ANY>,
+    'disabled_by': None,
+    'domain': 'sensor',
     'entity_category': <EntityCategory.DIAGNOSTIC: 'diagnostic'>,
     'entity_id': 'sensor.bilresa_scroll_wheel_current_switch_position_2',
->>>>>>> c917dfee
-    'has_entity_name': True,
-    'hidden_by': None,
-    'icon': None,
-    'id': <ANY>,
-    'labels': set({
-    }),
-    'name': None,
-    'options': dict({
-    }),
-<<<<<<< HEAD
-    'original_device_class': <SensorDeviceClass.PM25: 'pm25'>,
-    'original_icon': None,
-    'original_name': 'PM2.5',
-=======
+    'has_entity_name': True,
+    'hidden_by': None,
+    'icon': None,
+    'id': <ANY>,
+    'labels': set({
+    }),
+    'name': None,
+    'options': dict({
+    }),
     'original_device_class': None,
     'original_icon': None,
     'original_name': 'Current switch position (2)',
->>>>>>> c917dfee
-    'platform': 'matter',
-    'previous_unique_id': None,
-    'suggested_object_id': None,
-    'supported_features': 0,
-<<<<<<< HEAD
-    'translation_key': None,
-    'unique_id': '00000000000004D2-0000000000000025-MatterNodeDevice-1-PM25Sensor-1066-0',
-    'unit_of_measurement': 'μg/m³',
-  })
-# ---
-# name: test_sensors[ikea_air_quality_monitor][sensor.alpstuga_air_quality_monitor_pm2_5-state]
-  StateSnapshot({
-    'attributes': ReadOnlyDict({
-      'device_class': 'pm25',
-      'friendly_name': 'ALPSTUGA air quality monitor PM2.5',
-      'state_class': <SensorStateClass.MEASUREMENT: 'measurement'>,
-      'unit_of_measurement': 'μg/m³',
-    }),
-    'context': <ANY>,
-    'entity_id': 'sensor.alpstuga_air_quality_monitor_pm2_5',
-    'last_changed': <ANY>,
-    'last_reported': <ANY>,
-    'last_updated': <ANY>,
-    'state': '0.0',
-  })
-# ---
-# name: test_sensors[ikea_air_quality_monitor][sensor.alpstuga_air_quality_monitor_temperature-entry]
-=======
+    'platform': 'matter',
+    'previous_unique_id': None,
+    'suggested_object_id': None,
+    'supported_features': 0,
     'translation_key': 'switch_current_position',
     'unique_id': '00000000000004D2-0000000000000002-MatterNodeDevice-2-SwitchCurrentPosition-59-1',
     'unit_of_measurement': None,
@@ -6941,74 +6775,37 @@
   })
 # ---
 # name: test_sensors[ikea_scroll_wheel][sensor.bilresa_scroll_wheel_current_switch_position_3-entry]
->>>>>>> c917dfee
-  EntityRegistryEntrySnapshot({
-    'aliases': set({
-    }),
-    'area_id': None,
-    'capabilities': dict({
-      'state_class': <SensorStateClass.MEASUREMENT: 'measurement'>,
-    }),
-    'config_entry_id': <ANY>,
-    'config_subentry_id': <ANY>,
-    'device_class': None,
-    'device_id': <ANY>,
-    'disabled_by': None,
-    'domain': 'sensor',
-<<<<<<< HEAD
-    'entity_category': None,
-    'entity_id': 'sensor.alpstuga_air_quality_monitor_temperature',
-=======
+  EntityRegistryEntrySnapshot({
+    'aliases': set({
+    }),
+    'area_id': None,
+    'capabilities': dict({
+      'state_class': <SensorStateClass.MEASUREMENT: 'measurement'>,
+    }),
+    'config_entry_id': <ANY>,
+    'config_subentry_id': <ANY>,
+    'device_class': None,
+    'device_id': <ANY>,
+    'disabled_by': None,
+    'domain': 'sensor',
     'entity_category': <EntityCategory.DIAGNOSTIC: 'diagnostic'>,
     'entity_id': 'sensor.bilresa_scroll_wheel_current_switch_position_3',
->>>>>>> c917dfee
-    'has_entity_name': True,
-    'hidden_by': None,
-    'icon': None,
-    'id': <ANY>,
-    'labels': set({
-    }),
-    'name': None,
-    'options': dict({
-<<<<<<< HEAD
-      'sensor': dict({
-        'suggested_display_precision': 1,
-      }),
-    }),
-    'original_device_class': <SensorDeviceClass.TEMPERATURE: 'temperature'>,
-    'original_icon': None,
-    'original_name': 'Temperature',
-=======
+    'has_entity_name': True,
+    'hidden_by': None,
+    'icon': None,
+    'id': <ANY>,
+    'labels': set({
+    }),
+    'name': None,
+    'options': dict({
     }),
     'original_device_class': None,
     'original_icon': None,
     'original_name': 'Current switch position (3)',
->>>>>>> c917dfee
-    'platform': 'matter',
-    'previous_unique_id': None,
-    'suggested_object_id': None,
-    'supported_features': 0,
-<<<<<<< HEAD
-    'translation_key': None,
-    'unique_id': '00000000000004D2-0000000000000025-MatterNodeDevice-1-TemperatureSensor-1026-0',
-    'unit_of_measurement': <UnitOfTemperature.CELSIUS: '°C'>,
-  })
-# ---
-# name: test_sensors[ikea_air_quality_monitor][sensor.alpstuga_air_quality_monitor_temperature-state]
-  StateSnapshot({
-    'attributes': ReadOnlyDict({
-      'device_class': 'temperature',
-      'friendly_name': 'ALPSTUGA air quality monitor Temperature',
-      'state_class': <SensorStateClass.MEASUREMENT: 'measurement'>,
-      'unit_of_measurement': <UnitOfTemperature.CELSIUS: '°C'>,
-    }),
-    'context': <ANY>,
-    'entity_id': 'sensor.alpstuga_air_quality_monitor_temperature',
-    'last_changed': <ANY>,
-    'last_reported': <ANY>,
-    'last_updated': <ANY>,
-    'state': '19.71',
-=======
+    'platform': 'matter',
+    'previous_unique_id': None,
+    'suggested_object_id': None,
+    'supported_features': 0,
     'translation_key': 'switch_current_position',
     'unique_id': '00000000000004D2-0000000000000002-MatterNodeDevice-3-SwitchCurrentPosition-59-1',
     'unit_of_measurement': None,
@@ -7332,7 +7129,6 @@
     'last_reported': <ANY>,
     'last_updated': <ANY>,
     'state': '0',
->>>>>>> c917dfee
   })
 # ---
 # name: test_sensors[inovelli_vtm30][sensor.white_series_onoff_switch_active_current-entry]
