--- conflicted
+++ resolved
@@ -1154,7 +1154,6 @@
     'state': '255',
   })
 # ---
-<<<<<<< HEAD
 # name: test_numbers[heiman_motion_sensor_m1][number.smart_motion_sensor_hold_time-entry]
   EntityRegistryEntrySnapshot({
     'aliases': set({
@@ -1214,9 +1213,7 @@
   })
 # ---
 # name: test_numbers[inovelli_vtm30][number.white_series_onoff_switch_load_control-entry]
-=======
 # name: test_numbers[inovelli_vtm30][number.white_series_onoff_switch_led_off_intensity_load_control-entry]
->>>>>>> 4774ed50
   EntityRegistryEntrySnapshot({
     'aliases': set({
     }),
