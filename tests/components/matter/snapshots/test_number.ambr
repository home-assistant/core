--- conflicted
+++ resolved
@@ -2654,62 +2654,49 @@
     'state': '4.0',
   })
 # ---
-<<<<<<< HEAD
 # name: test_numbers[speaker][number.audiolink_volume-entry]
-=======
 # name: test_numbers[valve][number.valve_default_open_duration-entry]
->>>>>>> 1cc3c22d
-  EntityRegistryEntrySnapshot({
-    'aliases': set({
-    }),
-    'area_id': None,
-    'capabilities': dict({
-<<<<<<< HEAD
+  EntityRegistryEntrySnapshot({
+    'aliases': set({
+    }),
+    'area_id': None,
+    'capabilities': dict({
       'max': 100,
       'min': 0,
       'mode': <NumberMode.SLIDER: 'slider'>,
       'step': 1,
-=======
       'max': 65534,
       'min': 1,
       'mode': <NumberMode.BOX: 'box'>,
       'step': 1.0,
->>>>>>> 1cc3c22d
-    }),
-    'config_entry_id': <ANY>,
-    'config_subentry_id': <ANY>,
-    'device_class': None,
-    'device_id': <ANY>,
-    'disabled_by': None,
-    'domain': 'number',
-<<<<<<< HEAD
+    }),
+    'config_entry_id': <ANY>,
+    'config_subentry_id': <ANY>,
+    'device_class': None,
+    'device_id': <ANY>,
+    'disabled_by': None,
+    'domain': 'number',
     'entity_category': None,
     'entity_id': 'number.audiolink_volume',
-=======
     'entity_category': <EntityCategory.CONFIG: 'config'>,
     'entity_id': 'number.valve_default_open_duration',
->>>>>>> 1cc3c22d
-    'has_entity_name': True,
-    'hidden_by': None,
-    'icon': None,
-    'id': <ANY>,
-    'labels': set({
-    }),
-    'name': None,
-    'options': dict({
-    }),
-    'original_device_class': None,
-    'original_icon': None,
-<<<<<<< HEAD
+    'has_entity_name': True,
+    'hidden_by': None,
+    'icon': None,
+    'id': <ANY>,
+    'labels': set({
+    }),
+    'name': None,
+    'options': dict({
+    }),
+    'original_device_class': None,
+    'original_icon': None,
     'original_name': 'Volume',
-=======
     'original_name': 'Default open duration',
->>>>>>> 1cc3c22d
-    'platform': 'matter',
-    'previous_unique_id': None,
-    'suggested_object_id': None,
-    'supported_features': 0,
-<<<<<<< HEAD
+    'platform': 'matter',
+    'previous_unique_id': None,
+    'suggested_object_id': None,
+    'supported_features': 0,
     'translation_key': 'speaker_setpoint',
     'unique_id': '00000000000004D2-000000000000006B-MatterNodeDevice-1-speaker_setpoint-8-0',
     'unit_of_measurement': '%',
@@ -2731,7 +2718,6 @@
     'last_reported': <ANY>,
     'last_updated': <ANY>,
     'state': '18',
-=======
     'translation_key': 'valve_configuration_and_control_default_open_duration',
     'unique_id': '00000000000004D2-000000000000004B-MatterNodeDevice-1-ValveConfigurationAndControlDefaultOpenDuration-129-1',
     'unit_of_measurement': <UnitOfTime.SECONDS: 's'>,
@@ -2753,6 +2739,5 @@
     'last_reported': <ANY>,
     'last_updated': <ANY>,
     'state': '0',
->>>>>>> 1cc3c22d
   })
 # ---