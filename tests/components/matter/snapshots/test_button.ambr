# serializer version: 1
# name: test_buttons[air_purifier][button.air_purifier_reset_filter_condition-entry]
  EntityRegistryEntrySnapshot({
    'aliases': set({
    }),
    'area_id': None,
    'capabilities': None,
    'config_entry_id': <ANY>,
    'config_subentry_id': <ANY>,
    'device_class': None,
    'device_id': <ANY>,
    'disabled_by': None,
    'domain': 'button',
    'entity_category': None,
    'entity_id': 'button.air_purifier_reset_filter_condition',
    'has_entity_name': True,
    'hidden_by': None,
    'icon': None,
    'id': <ANY>,
    'labels': set({
    }),
    'name': None,
    'options': dict({
    }),
    'original_device_class': None,
    'original_icon': None,
    'original_name': 'Reset filter condition',
    'platform': 'matter',
    'previous_unique_id': None,
    'suggested_object_id': None,
    'supported_features': 0,
    'translation_key': 'reset_filter_condition',
    'unique_id': '00000000000004D2-000000000000008F-MatterNodeDevice-1-HepaFilterMonitoringResetButton-113-65529',
    'unit_of_measurement': None,
  })
# ---
# name: test_buttons[air_purifier][button.air_purifier_reset_filter_condition-state]
  StateSnapshot({
    'attributes': ReadOnlyDict({
      'friendly_name': 'Air Purifier Reset filter condition',
    }),
    'context': <ANY>,
    'entity_id': 'button.air_purifier_reset_filter_condition',
    'last_changed': <ANY>,
    'last_reported': <ANY>,
    'last_updated': <ANY>,
    'state': 'unknown',
  })
# ---
# name: test_buttons[air_purifier][button.air_purifier_reset_filter_condition_2-entry]
  EntityRegistryEntrySnapshot({
    'aliases': set({
    }),
    'area_id': None,
    'capabilities': None,
    'config_entry_id': <ANY>,
    'config_subentry_id': <ANY>,
    'device_class': None,
    'device_id': <ANY>,
    'disabled_by': None,
    'domain': 'button',
    'entity_category': None,
    'entity_id': 'button.air_purifier_reset_filter_condition_2',
    'has_entity_name': True,
    'hidden_by': None,
    'icon': None,
    'id': <ANY>,
    'labels': set({
    }),
    'name': None,
    'options': dict({
    }),
    'original_device_class': None,
    'original_icon': None,
    'original_name': 'Reset filter condition',
    'platform': 'matter',
    'previous_unique_id': None,
    'suggested_object_id': None,
    'supported_features': 0,
    'translation_key': 'reset_filter_condition',
    'unique_id': '00000000000004D2-000000000000008F-MatterNodeDevice-1-ActivatedCarbonFilterMonitoringResetButton-114-65529',
    'unit_of_measurement': None,
  })
# ---
# name: test_buttons[air_purifier][button.air_purifier_reset_filter_condition_2-state]
  StateSnapshot({
    'attributes': ReadOnlyDict({
      'friendly_name': 'Air Purifier Reset filter condition',
    }),
    'context': <ANY>,
    'entity_id': 'button.air_purifier_reset_filter_condition_2',
    'last_changed': <ANY>,
    'last_reported': <ANY>,
    'last_updated': <ANY>,
    'state': 'unknown',
  })
# ---
# name: test_buttons[aqara_door_window_p2][button.aqara_door_and_window_sensor_p2_identify-entry]
  EntityRegistryEntrySnapshot({
    'aliases': set({
    }),
    'area_id': None,
    'capabilities': None,
    'config_entry_id': <ANY>,
    'config_subentry_id': <ANY>,
    'device_class': None,
    'device_id': <ANY>,
    'disabled_by': None,
    'domain': 'button',
    'entity_category': <EntityCategory.CONFIG: 'config'>,
    'entity_id': 'button.aqara_door_and_window_sensor_p2_identify',
    'has_entity_name': True,
    'hidden_by': None,
    'icon': None,
    'id': <ANY>,
    'labels': set({
    }),
    'name': None,
    'options': dict({
    }),
    'original_device_class': <ButtonDeviceClass.IDENTIFY: 'identify'>,
    'original_icon': None,
    'original_name': 'Identify',
    'platform': 'matter',
    'previous_unique_id': None,
    'suggested_object_id': None,
    'supported_features': 0,
    'translation_key': None,
    'unique_id': '00000000000004D2-000000000000005B-MatterNodeDevice-1-IdentifyButton-3-1',
    'unit_of_measurement': None,
  })
# ---
# name: test_buttons[aqara_door_window_p2][button.aqara_door_and_window_sensor_p2_identify-state]
  StateSnapshot({
    'attributes': ReadOnlyDict({
      'device_class': 'identify',
      'friendly_name': 'Aqara Door and Window Sensor P2 Identify',
    }),
    'context': <ANY>,
    'entity_id': 'button.aqara_door_and_window_sensor_p2_identify',
    'last_changed': <ANY>,
    'last_reported': <ANY>,
    'last_updated': <ANY>,
    'state': 'unknown',
  })
# ---
# name: test_buttons[aqara_motion_p2][button.aqara_motion_and_light_sensor_p2_identify_1-entry]
  EntityRegistryEntrySnapshot({
    'aliases': set({
    }),
    'area_id': None,
    'capabilities': None,
    'config_entry_id': <ANY>,
    'config_subentry_id': <ANY>,
    'device_class': None,
    'device_id': <ANY>,
    'disabled_by': None,
    'domain': 'button',
    'entity_category': <EntityCategory.CONFIG: 'config'>,
    'entity_id': 'button.aqara_motion_and_light_sensor_p2_identify_1',
    'has_entity_name': True,
    'hidden_by': None,
    'icon': None,
    'id': <ANY>,
    'labels': set({
    }),
    'name': None,
    'options': dict({
    }),
    'original_device_class': <ButtonDeviceClass.IDENTIFY: 'identify'>,
    'original_icon': None,
    'original_name': 'Identify (1)',
    'platform': 'matter',
    'previous_unique_id': None,
    'suggested_object_id': None,
    'supported_features': 0,
    'translation_key': None,
    'unique_id': '00000000000004D2-0000000000000053-MatterNodeDevice-1-IdentifyButton-3-1',
    'unit_of_measurement': None,
  })
# ---
# name: test_buttons[aqara_motion_p2][button.aqara_motion_and_light_sensor_p2_identify_1-state]
  StateSnapshot({
    'attributes': ReadOnlyDict({
      'device_class': 'identify',
      'friendly_name': 'Aqara Motion and Light Sensor P2 Identify (1)',
    }),
    'context': <ANY>,
    'entity_id': 'button.aqara_motion_and_light_sensor_p2_identify_1',
    'last_changed': <ANY>,
    'last_reported': <ANY>,
    'last_updated': <ANY>,
    'state': 'unknown',
  })
# ---
# name: test_buttons[aqara_motion_p2][button.aqara_motion_and_light_sensor_p2_identify_2-entry]
  EntityRegistryEntrySnapshot({
    'aliases': set({
    }),
    'area_id': None,
    'capabilities': None,
    'config_entry_id': <ANY>,
    'config_subentry_id': <ANY>,
    'device_class': None,
    'device_id': <ANY>,
    'disabled_by': None,
    'domain': 'button',
    'entity_category': <EntityCategory.CONFIG: 'config'>,
    'entity_id': 'button.aqara_motion_and_light_sensor_p2_identify_2',
    'has_entity_name': True,
    'hidden_by': None,
    'icon': None,
    'id': <ANY>,
    'labels': set({
    }),
    'name': None,
    'options': dict({
    }),
    'original_device_class': <ButtonDeviceClass.IDENTIFY: 'identify'>,
    'original_icon': None,
    'original_name': 'Identify (2)',
    'platform': 'matter',
    'previous_unique_id': None,
    'suggested_object_id': None,
    'supported_features': 0,
    'translation_key': None,
    'unique_id': '00000000000004D2-0000000000000053-MatterNodeDevice-2-IdentifyButton-3-1',
    'unit_of_measurement': None,
  })
# ---
# name: test_buttons[aqara_motion_p2][button.aqara_motion_and_light_sensor_p2_identify_2-state]
  StateSnapshot({
    'attributes': ReadOnlyDict({
      'device_class': 'identify',
      'friendly_name': 'Aqara Motion and Light Sensor P2 Identify (2)',
    }),
    'context': <ANY>,
    'entity_id': 'button.aqara_motion_and_light_sensor_p2_identify_2',
    'last_changed': <ANY>,
    'last_reported': <ANY>,
    'last_updated': <ANY>,
    'state': 'unknown',
  })
# ---
# name: test_buttons[aqara_w100][button.climate_sensor_w100_identify_1-entry]
  EntityRegistryEntrySnapshot({
    'aliases': set({
    }),
    'area_id': None,
    'capabilities': None,
    'config_entry_id': <ANY>,
    'config_subentry_id': <ANY>,
    'device_class': None,
    'device_id': <ANY>,
    'disabled_by': None,
    'domain': 'button',
    'entity_category': <EntityCategory.CONFIG: 'config'>,
    'entity_id': 'button.climate_sensor_w100_identify_1',
    'has_entity_name': True,
    'hidden_by': None,
    'icon': None,
    'id': <ANY>,
    'labels': set({
    }),
    'name': None,
    'options': dict({
    }),
    'original_device_class': <ButtonDeviceClass.IDENTIFY: 'identify'>,
    'original_icon': None,
    'original_name': 'Identify (1)',
    'platform': 'matter',
    'previous_unique_id': None,
    'suggested_object_id': None,
    'supported_features': 0,
    'translation_key': None,
    'unique_id': '00000000000004D2-000000000000004B-MatterNodeDevice-1-IdentifyButton-3-1',
    'unit_of_measurement': None,
  })
# ---
# name: test_buttons[aqara_w100][button.climate_sensor_w100_identify_1-state]
  StateSnapshot({
    'attributes': ReadOnlyDict({
      'device_class': 'identify',
      'friendly_name': 'Climate Sensor W100 Identify (1)',
    }),
    'context': <ANY>,
    'entity_id': 'button.climate_sensor_w100_identify_1',
    'last_changed': <ANY>,
    'last_reported': <ANY>,
    'last_updated': <ANY>,
    'state': 'unknown',
  })
# ---
# name: test_buttons[aqara_w100][button.climate_sensor_w100_identify_2-entry]
  EntityRegistryEntrySnapshot({
    'aliases': set({
    }),
    'area_id': None,
    'capabilities': None,
    'config_entry_id': <ANY>,
    'config_subentry_id': <ANY>,
    'device_class': None,
    'device_id': <ANY>,
    'disabled_by': None,
    'domain': 'button',
    'entity_category': <EntityCategory.CONFIG: 'config'>,
    'entity_id': 'button.climate_sensor_w100_identify_2',
    'has_entity_name': True,
    'hidden_by': None,
    'icon': None,
    'id': <ANY>,
    'labels': set({
    }),
    'name': None,
    'options': dict({
    }),
    'original_device_class': <ButtonDeviceClass.IDENTIFY: 'identify'>,
    'original_icon': None,
    'original_name': 'Identify (2)',
    'platform': 'matter',
    'previous_unique_id': None,
    'suggested_object_id': None,
    'supported_features': 0,
    'translation_key': None,
    'unique_id': '00000000000004D2-000000000000004B-MatterNodeDevice-2-IdentifyButton-3-1',
    'unit_of_measurement': None,
  })
# ---
# name: test_buttons[aqara_w100][button.climate_sensor_w100_identify_2-state]
  StateSnapshot({
    'attributes': ReadOnlyDict({
      'device_class': 'identify',
      'friendly_name': 'Climate Sensor W100 Identify (2)',
    }),
    'context': <ANY>,
    'entity_id': 'button.climate_sensor_w100_identify_2',
    'last_changed': <ANY>,
    'last_reported': <ANY>,
    'last_updated': <ANY>,
    'state': 'unknown',
  })
# ---
# name: test_buttons[aqara_w100][button.climate_sensor_w100_identify_bottom_three-entry]
  EntityRegistryEntrySnapshot({
    'aliases': set({
    }),
    'area_id': None,
    'capabilities': None,
    'config_entry_id': <ANY>,
    'config_subentry_id': <ANY>,
    'device_class': None,
    'device_id': <ANY>,
    'disabled_by': None,
    'domain': 'button',
    'entity_category': <EntityCategory.CONFIG: 'config'>,
    'entity_id': 'button.climate_sensor_w100_identify_bottom_three',
    'has_entity_name': True,
    'hidden_by': None,
    'icon': None,
    'id': <ANY>,
    'labels': set({
    }),
    'name': None,
    'options': dict({
    }),
    'original_device_class': <ButtonDeviceClass.IDENTIFY: 'identify'>,
    'original_icon': None,
    'original_name': 'Identify (Bottom, Three)',
    'platform': 'matter',
    'previous_unique_id': None,
    'suggested_object_id': None,
    'supported_features': 0,
    'translation_key': None,
    'unique_id': '00000000000004D2-000000000000004B-MatterNodeDevice-5-IdentifyButton-3-1',
    'unit_of_measurement': None,
  })
# ---
# name: test_buttons[aqara_w100][button.climate_sensor_w100_identify_bottom_three-state]
  StateSnapshot({
    'attributes': ReadOnlyDict({
      'device_class': 'identify',
      'friendly_name': 'Climate Sensor W100 Identify (Bottom, Three)',
    }),
    'context': <ANY>,
    'entity_id': 'button.climate_sensor_w100_identify_bottom_three',
    'last_changed': <ANY>,
    'last_reported': <ANY>,
    'last_updated': <ANY>,
    'state': 'unknown',
  })
# ---
# name: test_buttons[aqara_w100][button.climate_sensor_w100_identify_middle_two-entry]
  EntityRegistryEntrySnapshot({
    'aliases': set({
    }),
    'area_id': None,
    'capabilities': None,
    'config_entry_id': <ANY>,
    'config_subentry_id': <ANY>,
    'device_class': None,
    'device_id': <ANY>,
    'disabled_by': None,
    'domain': 'button',
    'entity_category': <EntityCategory.CONFIG: 'config'>,
    'entity_id': 'button.climate_sensor_w100_identify_middle_two',
    'has_entity_name': True,
    'hidden_by': None,
    'icon': None,
    'id': <ANY>,
    'labels': set({
    }),
    'name': None,
    'options': dict({
    }),
    'original_device_class': <ButtonDeviceClass.IDENTIFY: 'identify'>,
    'original_icon': None,
    'original_name': 'Identify (Middle, Two)',
    'platform': 'matter',
    'previous_unique_id': None,
    'suggested_object_id': None,
    'supported_features': 0,
    'translation_key': None,
    'unique_id': '00000000000004D2-000000000000004B-MatterNodeDevice-4-IdentifyButton-3-1',
    'unit_of_measurement': None,
  })
# ---
# name: test_buttons[aqara_w100][button.climate_sensor_w100_identify_middle_two-state]
  StateSnapshot({
    'attributes': ReadOnlyDict({
      'device_class': 'identify',
      'friendly_name': 'Climate Sensor W100 Identify (Middle, Two)',
    }),
    'context': <ANY>,
    'entity_id': 'button.climate_sensor_w100_identify_middle_two',
    'last_changed': <ANY>,
    'last_reported': <ANY>,
    'last_updated': <ANY>,
    'state': 'unknown',
  })
# ---
# name: test_buttons[aqara_w100][button.climate_sensor_w100_identify_top_one-entry]
  EntityRegistryEntrySnapshot({
    'aliases': set({
    }),
    'area_id': None,
    'capabilities': None,
    'config_entry_id': <ANY>,
    'config_subentry_id': <ANY>,
    'device_class': None,
    'device_id': <ANY>,
    'disabled_by': None,
    'domain': 'button',
    'entity_category': <EntityCategory.CONFIG: 'config'>,
    'entity_id': 'button.climate_sensor_w100_identify_top_one',
    'has_entity_name': True,
    'hidden_by': None,
    'icon': None,
    'id': <ANY>,
    'labels': set({
    }),
    'name': None,
    'options': dict({
    }),
    'original_device_class': <ButtonDeviceClass.IDENTIFY: 'identify'>,
    'original_icon': None,
    'original_name': 'Identify (Top, One)',
    'platform': 'matter',
    'previous_unique_id': None,
    'suggested_object_id': None,
    'supported_features': 0,
    'translation_key': None,
    'unique_id': '00000000000004D2-000000000000004B-MatterNodeDevice-3-IdentifyButton-3-1',
    'unit_of_measurement': None,
  })
# ---
# name: test_buttons[aqara_w100][button.climate_sensor_w100_identify_top_one-state]
  StateSnapshot({
    'attributes': ReadOnlyDict({
      'device_class': 'identify',
      'friendly_name': 'Climate Sensor W100 Identify (Top, One)',
    }),
    'context': <ANY>,
    'entity_id': 'button.climate_sensor_w100_identify_top_one',
    'last_changed': <ANY>,
    'last_reported': <ANY>,
    'last_updated': <ANY>,
    'state': 'unknown',
  })
# ---
# name: test_buttons[color_temperature_light][button.mock_color_temperature_light_identify-entry]
  EntityRegistryEntrySnapshot({
    'aliases': set({
    }),
    'area_id': None,
    'capabilities': None,
    'config_entry_id': <ANY>,
    'config_subentry_id': <ANY>,
    'device_class': None,
    'device_id': <ANY>,
    'disabled_by': None,
    'domain': 'button',
    'entity_category': <EntityCategory.CONFIG: 'config'>,
    'entity_id': 'button.mock_color_temperature_light_identify',
    'has_entity_name': True,
    'hidden_by': None,
    'icon': None,
    'id': <ANY>,
    'labels': set({
    }),
    'name': None,
    'options': dict({
    }),
    'original_device_class': <ButtonDeviceClass.IDENTIFY: 'identify'>,
    'original_icon': None,
    'original_name': 'Identify',
    'platform': 'matter',
    'previous_unique_id': None,
    'suggested_object_id': None,
    'supported_features': 0,
    'translation_key': None,
    'unique_id': '00000000000004D2-0000000000000001-MatterNodeDevice-1-IdentifyButton-3-1',
    'unit_of_measurement': None,
  })
# ---
# name: test_buttons[color_temperature_light][button.mock_color_temperature_light_identify-state]
  StateSnapshot({
    'attributes': ReadOnlyDict({
      'device_class': 'identify',
      'friendly_name': 'Mock Color Temperature Light Identify',
    }),
    'context': <ANY>,
    'entity_id': 'button.mock_color_temperature_light_identify',
    'last_changed': <ANY>,
    'last_reported': <ANY>,
    'last_updated': <ANY>,
    'state': 'unknown',
  })
# ---
# name: test_buttons[dimmable_plugin_unit][button.dimmable_plugin_unit_identify-entry]
  EntityRegistryEntrySnapshot({
    'aliases': set({
    }),
    'area_id': None,
    'capabilities': None,
    'config_entry_id': <ANY>,
    'config_subentry_id': <ANY>,
    'device_class': None,
    'device_id': <ANY>,
    'disabled_by': None,
    'domain': 'button',
    'entity_category': <EntityCategory.CONFIG: 'config'>,
    'entity_id': 'button.dimmable_plugin_unit_identify',
    'has_entity_name': True,
    'hidden_by': None,
    'icon': None,
    'id': <ANY>,
    'labels': set({
    }),
    'name': None,
    'options': dict({
    }),
    'original_device_class': <ButtonDeviceClass.IDENTIFY: 'identify'>,
    'original_icon': None,
    'original_name': 'Identify',
    'platform': 'matter',
    'previous_unique_id': None,
    'suggested_object_id': None,
    'supported_features': 0,
    'translation_key': None,
    'unique_id': '00000000000004D2-0000000000000024-MatterNodeDevice-1-IdentifyButton-3-1',
    'unit_of_measurement': None,
  })
# ---
# name: test_buttons[dimmable_plugin_unit][button.dimmable_plugin_unit_identify-state]
  StateSnapshot({
    'attributes': ReadOnlyDict({
      'device_class': 'identify',
      'friendly_name': 'Dimmable Plugin Unit Identify',
    }),
    'context': <ANY>,
    'entity_id': 'button.dimmable_plugin_unit_identify',
    'last_changed': <ANY>,
    'last_reported': <ANY>,
    'last_updated': <ANY>,
    'state': 'unknown',
  })
# ---
# name: test_buttons[eve_contact_sensor][button.eve_door_identify-entry]
  EntityRegistryEntrySnapshot({
    'aliases': set({
    }),
    'area_id': None,
    'capabilities': None,
    'config_entry_id': <ANY>,
    'config_subentry_id': <ANY>,
    'device_class': None,
    'device_id': <ANY>,
    'disabled_by': None,
    'domain': 'button',
    'entity_category': <EntityCategory.CONFIG: 'config'>,
    'entity_id': 'button.eve_door_identify',
    'has_entity_name': True,
    'hidden_by': None,
    'icon': None,
    'id': <ANY>,
    'labels': set({
    }),
    'name': None,
    'options': dict({
    }),
    'original_device_class': <ButtonDeviceClass.IDENTIFY: 'identify'>,
    'original_icon': None,
    'original_name': 'Identify',
    'platform': 'matter',
    'previous_unique_id': None,
    'suggested_object_id': None,
    'supported_features': 0,
    'translation_key': None,
    'unique_id': '00000000000004D2-0000000000000001-MatterNodeDevice-1-IdentifyButton-3-1',
    'unit_of_measurement': None,
  })
# ---
# name: test_buttons[eve_contact_sensor][button.eve_door_identify-state]
  StateSnapshot({
    'attributes': ReadOnlyDict({
      'device_class': 'identify',
      'friendly_name': 'Eve Door Identify',
    }),
    'context': <ANY>,
    'entity_id': 'button.eve_door_identify',
    'last_changed': <ANY>,
    'last_reported': <ANY>,
    'last_updated': <ANY>,
    'state': 'unknown',
  })
# ---
# name: test_buttons[eve_energy_plug][button.eve_energy_plug_identify-entry]
  EntityRegistryEntrySnapshot({
    'aliases': set({
    }),
    'area_id': None,
    'capabilities': None,
    'config_entry_id': <ANY>,
    'config_subentry_id': <ANY>,
    'device_class': None,
    'device_id': <ANY>,
    'disabled_by': None,
    'domain': 'button',
    'entity_category': <EntityCategory.CONFIG: 'config'>,
    'entity_id': 'button.eve_energy_plug_identify',
    'has_entity_name': True,
    'hidden_by': None,
    'icon': None,
    'id': <ANY>,
    'labels': set({
    }),
    'name': None,
    'options': dict({
    }),
    'original_device_class': <ButtonDeviceClass.IDENTIFY: 'identify'>,
    'original_icon': None,
    'original_name': 'Identify',
    'platform': 'matter',
    'previous_unique_id': None,
    'suggested_object_id': None,
    'supported_features': 0,
    'translation_key': None,
    'unique_id': '00000000000004D2-0000000000000053-MatterNodeDevice-1-IdentifyButton-3-1',
    'unit_of_measurement': None,
  })
# ---
# name: test_buttons[eve_energy_plug][button.eve_energy_plug_identify-state]
  StateSnapshot({
    'attributes': ReadOnlyDict({
      'device_class': 'identify',
      'friendly_name': 'Eve Energy Plug Identify',
    }),
    'context': <ANY>,
    'entity_id': 'button.eve_energy_plug_identify',
    'last_changed': <ANY>,
    'last_reported': <ANY>,
    'last_updated': <ANY>,
    'state': 'unknown',
  })
# ---
# name: test_buttons[eve_energy_plug_patched][button.eve_energy_plug_patched_identify-entry]
  EntityRegistryEntrySnapshot({
    'aliases': set({
    }),
    'area_id': None,
    'capabilities': None,
    'config_entry_id': <ANY>,
    'config_subentry_id': <ANY>,
    'device_class': None,
    'device_id': <ANY>,
    'disabled_by': None,
    'domain': 'button',
    'entity_category': <EntityCategory.CONFIG: 'config'>,
    'entity_id': 'button.eve_energy_plug_patched_identify',
    'has_entity_name': True,
    'hidden_by': None,
    'icon': None,
    'id': <ANY>,
    'labels': set({
    }),
    'name': None,
    'options': dict({
    }),
    'original_device_class': <ButtonDeviceClass.IDENTIFY: 'identify'>,
    'original_icon': None,
    'original_name': 'Identify',
    'platform': 'matter',
    'previous_unique_id': None,
    'suggested_object_id': None,
    'supported_features': 0,
    'translation_key': None,
    'unique_id': '00000000000004D2-00000000000000B7-MatterNodeDevice-1-IdentifyButton-3-1',
    'unit_of_measurement': None,
  })
# ---
# name: test_buttons[eve_energy_plug_patched][button.eve_energy_plug_patched_identify-state]
  StateSnapshot({
    'attributes': ReadOnlyDict({
      'device_class': 'identify',
      'friendly_name': 'Eve Energy Plug Patched Identify',
    }),
    'context': <ANY>,
    'entity_id': 'button.eve_energy_plug_patched_identify',
    'last_changed': <ANY>,
    'last_reported': <ANY>,
    'last_updated': <ANY>,
    'state': 'unknown',
  })
# ---
# name: test_buttons[eve_thermo][button.eve_thermo_identify-entry]
  EntityRegistryEntrySnapshot({
    'aliases': set({
    }),
    'area_id': None,
    'capabilities': None,
    'config_entry_id': <ANY>,
    'config_subentry_id': <ANY>,
    'device_class': None,
    'device_id': <ANY>,
    'disabled_by': None,
    'domain': 'button',
    'entity_category': <EntityCategory.CONFIG: 'config'>,
    'entity_id': 'button.eve_thermo_identify',
    'has_entity_name': True,
    'hidden_by': None,
    'icon': None,
    'id': <ANY>,
    'labels': set({
    }),
    'name': None,
    'options': dict({
    }),
    'original_device_class': <ButtonDeviceClass.IDENTIFY: 'identify'>,
    'original_icon': None,
    'original_name': 'Identify',
    'platform': 'matter',
    'previous_unique_id': None,
    'suggested_object_id': None,
    'supported_features': 0,
    'translation_key': None,
    'unique_id': '00000000000004D2-0000000000000021-MatterNodeDevice-1-IdentifyButton-3-1',
    'unit_of_measurement': None,
  })
# ---
# name: test_buttons[eve_thermo][button.eve_thermo_identify-state]
  StateSnapshot({
    'attributes': ReadOnlyDict({
      'device_class': 'identify',
      'friendly_name': 'Eve Thermo Identify',
    }),
    'context': <ANY>,
    'entity_id': 'button.eve_thermo_identify',
    'last_changed': <ANY>,
    'last_reported': <ANY>,
    'last_updated': <ANY>,
    'state': 'unknown',
  })
# ---
# name: test_buttons[eve_weather_sensor][button.eve_weather_identify_1-entry]
  EntityRegistryEntrySnapshot({
    'aliases': set({
    }),
    'area_id': None,
    'capabilities': None,
    'config_entry_id': <ANY>,
    'config_subentry_id': <ANY>,
    'device_class': None,
    'device_id': <ANY>,
    'disabled_by': None,
    'domain': 'button',
    'entity_category': <EntityCategory.CONFIG: 'config'>,
    'entity_id': 'button.eve_weather_identify_1',
    'has_entity_name': True,
    'hidden_by': None,
    'icon': None,
    'id': <ANY>,
    'labels': set({
    }),
    'name': None,
    'options': dict({
    }),
    'original_device_class': <ButtonDeviceClass.IDENTIFY: 'identify'>,
    'original_icon': None,
    'original_name': 'Identify (1)',
    'platform': 'matter',
    'previous_unique_id': None,
    'suggested_object_id': None,
    'supported_features': 0,
    'translation_key': None,
    'unique_id': '00000000000004D2-000000000000001D-MatterNodeDevice-1-IdentifyButton-3-1',
    'unit_of_measurement': None,
  })
# ---
# name: test_buttons[eve_weather_sensor][button.eve_weather_identify_1-state]
  StateSnapshot({
    'attributes': ReadOnlyDict({
      'device_class': 'identify',
      'friendly_name': 'Eve Weather Identify (1)',
    }),
    'context': <ANY>,
    'entity_id': 'button.eve_weather_identify_1',
    'last_changed': <ANY>,
    'last_reported': <ANY>,
    'last_updated': <ANY>,
    'state': 'unknown',
  })
# ---
# name: test_buttons[eve_weather_sensor][button.eve_weather_identify_2-entry]
  EntityRegistryEntrySnapshot({
    'aliases': set({
    }),
    'area_id': None,
    'capabilities': None,
    'config_entry_id': <ANY>,
    'config_subentry_id': <ANY>,
    'device_class': None,
    'device_id': <ANY>,
    'disabled_by': None,
    'domain': 'button',
    'entity_category': <EntityCategory.CONFIG: 'config'>,
    'entity_id': 'button.eve_weather_identify_2',
    'has_entity_name': True,
    'hidden_by': None,
    'icon': None,
    'id': <ANY>,
    'labels': set({
    }),
    'name': None,
    'options': dict({
    }),
    'original_device_class': <ButtonDeviceClass.IDENTIFY: 'identify'>,
    'original_icon': None,
    'original_name': 'Identify (2)',
    'platform': 'matter',
    'previous_unique_id': None,
    'suggested_object_id': None,
    'supported_features': 0,
    'translation_key': None,
    'unique_id': '00000000000004D2-000000000000001D-MatterNodeDevice-2-IdentifyButton-3-1',
    'unit_of_measurement': None,
  })
# ---
# name: test_buttons[eve_weather_sensor][button.eve_weather_identify_2-state]
  StateSnapshot({
    'attributes': ReadOnlyDict({
      'device_class': 'identify',
      'friendly_name': 'Eve Weather Identify (2)',
    }),
    'context': <ANY>,
    'entity_id': 'button.eve_weather_identify_2',
    'last_changed': <ANY>,
    'last_reported': <ANY>,
    'last_updated': <ANY>,
    'state': 'unknown',
  })
# ---
# name: test_buttons[extended_color_light][button.mock_extended_color_light_identify-entry]
  EntityRegistryEntrySnapshot({
    'aliases': set({
    }),
    'area_id': None,
    'capabilities': None,
    'config_entry_id': <ANY>,
    'config_subentry_id': <ANY>,
    'device_class': None,
    'device_id': <ANY>,
    'disabled_by': None,
    'domain': 'button',
    'entity_category': <EntityCategory.CONFIG: 'config'>,
    'entity_id': 'button.mock_extended_color_light_identify',
    'has_entity_name': True,
    'hidden_by': None,
    'icon': None,
    'id': <ANY>,
    'labels': set({
    }),
    'name': None,
    'options': dict({
    }),
    'original_device_class': <ButtonDeviceClass.IDENTIFY: 'identify'>,
    'original_icon': None,
    'original_name': 'Identify',
    'platform': 'matter',
    'previous_unique_id': None,
    'suggested_object_id': None,
    'supported_features': 0,
    'translation_key': None,
    'unique_id': '00000000000004D2-0000000000000001-MatterNodeDevice-1-IdentifyButton-3-1',
    'unit_of_measurement': None,
  })
# ---
# name: test_buttons[extended_color_light][button.mock_extended_color_light_identify-state]
  StateSnapshot({
    'attributes': ReadOnlyDict({
      'device_class': 'identify',
      'friendly_name': 'Mock Extended Color Light Identify',
    }),
    'context': <ANY>,
    'entity_id': 'button.mock_extended_color_light_identify',
    'last_changed': <ANY>,
    'last_reported': <ANY>,
    'last_updated': <ANY>,
    'state': 'unknown',
  })
# ---
# name: test_buttons[extractor_hood][button.mock_extractor_hood_reset_filter_condition-entry]
  EntityRegistryEntrySnapshot({
    'aliases': set({
    }),
    'area_id': None,
    'capabilities': None,
    'config_entry_id': <ANY>,
    'config_subentry_id': <ANY>,
    'device_class': None,
    'device_id': <ANY>,
    'disabled_by': None,
    'domain': 'button',
    'entity_category': None,
    'entity_id': 'button.mock_extractor_hood_reset_filter_condition',
    'has_entity_name': True,
    'hidden_by': None,
    'icon': None,
    'id': <ANY>,
    'labels': set({
    }),
    'name': None,
    'options': dict({
    }),
    'original_device_class': None,
    'original_icon': None,
    'original_name': 'Reset filter condition',
    'platform': 'matter',
    'previous_unique_id': None,
    'suggested_object_id': None,
    'supported_features': 0,
    'translation_key': 'reset_filter_condition',
    'unique_id': '00000000000004D2-0000000000000049-MatterNodeDevice-1-HepaFilterMonitoringResetButton-113-65529',
    'unit_of_measurement': None,
  })
# ---
# name: test_buttons[extractor_hood][button.mock_extractor_hood_reset_filter_condition-state]
  StateSnapshot({
    'attributes': ReadOnlyDict({
      'friendly_name': 'Mock Extractor hood Reset filter condition',
    }),
    'context': <ANY>,
    'entity_id': 'button.mock_extractor_hood_reset_filter_condition',
    'last_changed': <ANY>,
    'last_reported': <ANY>,
    'last_updated': <ANY>,
    'state': 'unknown',
  })
# ---
# name: test_buttons[extractor_hood][button.mock_extractor_hood_reset_filter_condition_2-entry]
  EntityRegistryEntrySnapshot({
    'aliases': set({
    }),
    'area_id': None,
    'capabilities': None,
    'config_entry_id': <ANY>,
    'config_subentry_id': <ANY>,
    'device_class': None,
    'device_id': <ANY>,
    'disabled_by': None,
    'domain': 'button',
    'entity_category': None,
    'entity_id': 'button.mock_extractor_hood_reset_filter_condition_2',
    'has_entity_name': True,
    'hidden_by': None,
    'icon': None,
    'id': <ANY>,
    'labels': set({
    }),
    'name': None,
    'options': dict({
    }),
    'original_device_class': None,
    'original_icon': None,
    'original_name': 'Reset filter condition',
    'platform': 'matter',
    'previous_unique_id': None,
    'suggested_object_id': None,
    'supported_features': 0,
    'translation_key': 'reset_filter_condition',
    'unique_id': '00000000000004D2-0000000000000049-MatterNodeDevice-1-ActivatedCarbonFilterMonitoringResetButton-114-65529',
    'unit_of_measurement': None,
  })
# ---
# name: test_buttons[extractor_hood][button.mock_extractor_hood_reset_filter_condition_2-state]
  StateSnapshot({
    'attributes': ReadOnlyDict({
      'friendly_name': 'Mock Extractor hood Reset filter condition',
    }),
    'context': <ANY>,
    'entity_id': 'button.mock_extractor_hood_reset_filter_condition_2',
    'last_changed': <ANY>,
    'last_reported': <ANY>,
    'last_updated': <ANY>,
    'state': 'unknown',
  })
# ---
# name: test_buttons[fan][button.mocked_fan_switch_identify-entry]
  EntityRegistryEntrySnapshot({
    'aliases': set({
    }),
    'area_id': None,
    'capabilities': None,
    'config_entry_id': <ANY>,
    'config_subentry_id': <ANY>,
    'device_class': None,
    'device_id': <ANY>,
    'disabled_by': None,
    'domain': 'button',
    'entity_category': <EntityCategory.CONFIG: 'config'>,
    'entity_id': 'button.mocked_fan_switch_identify',
    'has_entity_name': True,
    'hidden_by': None,
    'icon': None,
    'id': <ANY>,
    'labels': set({
    }),
    'name': None,
    'options': dict({
    }),
    'original_device_class': <ButtonDeviceClass.IDENTIFY: 'identify'>,
    'original_icon': None,
    'original_name': 'Identify',
    'platform': 'matter',
    'previous_unique_id': None,
    'suggested_object_id': None,
    'supported_features': 0,
    'translation_key': None,
    'unique_id': '00000000000004D2-000000000000001D-MatterNodeDevice-1-IdentifyButton-3-1',
    'unit_of_measurement': None,
  })
# ---
# name: test_buttons[fan][button.mocked_fan_switch_identify-state]
  StateSnapshot({
    'attributes': ReadOnlyDict({
      'device_class': 'identify',
      'friendly_name': 'Mocked Fan Switch Identify',
    }),
    'context': <ANY>,
    'entity_id': 'button.mocked_fan_switch_identify',
    'last_changed': <ANY>,
    'last_reported': <ANY>,
    'last_updated': <ANY>,
    'state': 'unknown',
  })
# ---
# name: test_buttons[laundry_dryer][button.mock_laundrydryer_pause-entry]
  EntityRegistryEntrySnapshot({
    'aliases': set({
    }),
    'area_id': None,
    'capabilities': None,
    'config_entry_id': <ANY>,
    'config_subentry_id': <ANY>,
    'device_class': None,
    'device_id': <ANY>,
    'disabled_by': None,
    'domain': 'button',
    'entity_category': None,
    'entity_id': 'button.mock_laundrydryer_pause',
    'has_entity_name': True,
    'hidden_by': None,
    'icon': None,
    'id': <ANY>,
    'labels': set({
    }),
    'name': None,
    'options': dict({
    }),
    'original_device_class': None,
    'original_icon': None,
    'original_name': 'Pause',
    'platform': 'matter',
    'previous_unique_id': None,
    'suggested_object_id': None,
    'supported_features': 0,
    'translation_key': 'pause',
    'unique_id': '00000000000004D2-0000000000000008-MatterNodeDevice-1-OperationalStatePauseButton-96-65529',
    'unit_of_measurement': None,
  })
# ---
# name: test_buttons[laundry_dryer][button.mock_laundrydryer_pause-state]
  StateSnapshot({
    'attributes': ReadOnlyDict({
      'friendly_name': 'Mock Laundrydryer Pause',
    }),
    'context': <ANY>,
    'entity_id': 'button.mock_laundrydryer_pause',
    'last_changed': <ANY>,
    'last_reported': <ANY>,
    'last_updated': <ANY>,
    'state': 'unknown',
  })
# ---
# name: test_buttons[laundry_dryer][button.mock_laundrydryer_resume-entry]
  EntityRegistryEntrySnapshot({
    'aliases': set({
    }),
    'area_id': None,
    'capabilities': None,
    'config_entry_id': <ANY>,
    'config_subentry_id': <ANY>,
    'device_class': None,
    'device_id': <ANY>,
    'disabled_by': None,
    'domain': 'button',
    'entity_category': None,
    'entity_id': 'button.mock_laundrydryer_resume',
    'has_entity_name': True,
    'hidden_by': None,
    'icon': None,
    'id': <ANY>,
    'labels': set({
    }),
    'name': None,
    'options': dict({
    }),
    'original_device_class': None,
    'original_icon': None,
    'original_name': 'Resume',
    'platform': 'matter',
    'previous_unique_id': None,
    'suggested_object_id': None,
    'supported_features': 0,
    'translation_key': 'resume',
    'unique_id': '00000000000004D2-0000000000000008-MatterNodeDevice-1-OperationalStateResumeButton-96-65529',
    'unit_of_measurement': None,
  })
# ---
# name: test_buttons[laundry_dryer][button.mock_laundrydryer_resume-state]
  StateSnapshot({
    'attributes': ReadOnlyDict({
      'friendly_name': 'Mock Laundrydryer Resume',
    }),
    'context': <ANY>,
    'entity_id': 'button.mock_laundrydryer_resume',
    'last_changed': <ANY>,
    'last_reported': <ANY>,
    'last_updated': <ANY>,
    'state': 'unknown',
  })
# ---
# name: test_buttons[laundry_dryer][button.mock_laundrydryer_start-entry]
  EntityRegistryEntrySnapshot({
    'aliases': set({
    }),
    'area_id': None,
    'capabilities': None,
    'config_entry_id': <ANY>,
    'config_subentry_id': <ANY>,
    'device_class': None,
    'device_id': <ANY>,
    'disabled_by': None,
    'domain': 'button',
    'entity_category': None,
    'entity_id': 'button.mock_laundrydryer_start',
    'has_entity_name': True,
    'hidden_by': None,
    'icon': None,
    'id': <ANY>,
    'labels': set({
    }),
    'name': None,
    'options': dict({
    }),
    'original_device_class': None,
    'original_icon': None,
    'original_name': 'Start',
    'platform': 'matter',
    'previous_unique_id': None,
    'suggested_object_id': None,
    'supported_features': 0,
    'translation_key': 'start',
    'unique_id': '00000000000004D2-0000000000000008-MatterNodeDevice-1-OperationalStateStartButton-96-65529',
    'unit_of_measurement': None,
  })
# ---
# name: test_buttons[laundry_dryer][button.mock_laundrydryer_start-state]
  StateSnapshot({
    'attributes': ReadOnlyDict({
      'friendly_name': 'Mock Laundrydryer Start',
    }),
    'context': <ANY>,
    'entity_id': 'button.mock_laundrydryer_start',
    'last_changed': <ANY>,
    'last_reported': <ANY>,
    'last_updated': <ANY>,
    'state': 'unknown',
  })
# ---
# name: test_buttons[laundry_dryer][button.mock_laundrydryer_stop-entry]
  EntityRegistryEntrySnapshot({
    'aliases': set({
    }),
    'area_id': None,
    'capabilities': None,
    'config_entry_id': <ANY>,
    'config_subentry_id': <ANY>,
    'device_class': None,
    'device_id': <ANY>,
    'disabled_by': None,
    'domain': 'button',
    'entity_category': None,
    'entity_id': 'button.mock_laundrydryer_stop',
    'has_entity_name': True,
    'hidden_by': None,
    'icon': None,
    'id': <ANY>,
    'labels': set({
    }),
    'name': None,
    'options': dict({
    }),
    'original_device_class': None,
    'original_icon': None,
    'original_name': 'Stop',
    'platform': 'matter',
    'previous_unique_id': None,
    'suggested_object_id': None,
    'supported_features': 0,
    'translation_key': 'stop',
    'unique_id': '00000000000004D2-0000000000000008-MatterNodeDevice-1-OperationalStateStopButton-96-65529',
    'unit_of_measurement': None,
  })
# ---
# name: test_buttons[laundry_dryer][button.mock_laundrydryer_stop-state]
  StateSnapshot({
    'attributes': ReadOnlyDict({
      'friendly_name': 'Mock Laundrydryer Stop',
    }),
    'context': <ANY>,
    'entity_id': 'button.mock_laundrydryer_stop',
    'last_changed': <ANY>,
    'last_reported': <ANY>,
    'last_updated': <ANY>,
    'state': 'unknown',
  })
# ---
# name: test_buttons[microwave_oven][button.microwave_oven_pause-entry]
  EntityRegistryEntrySnapshot({
    'aliases': set({
    }),
    'area_id': None,
    'capabilities': None,
    'config_entry_id': <ANY>,
    'config_subentry_id': <ANY>,
    'device_class': None,
    'device_id': <ANY>,
    'disabled_by': None,
    'domain': 'button',
    'entity_category': None,
    'entity_id': 'button.microwave_oven_pause',
    'has_entity_name': True,
    'hidden_by': None,
    'icon': None,
    'id': <ANY>,
    'labels': set({
    }),
    'name': None,
    'options': dict({
    }),
    'original_device_class': None,
    'original_icon': None,
    'original_name': 'Pause',
    'platform': 'matter',
    'previous_unique_id': None,
    'suggested_object_id': None,
    'supported_features': 0,
    'translation_key': 'pause',
    'unique_id': '00000000000004D2-000000000000009D-MatterNodeDevice-1-OperationalStatePauseButton-96-65529',
    'unit_of_measurement': None,
  })
# ---
# name: test_buttons[microwave_oven][button.microwave_oven_pause-state]
  StateSnapshot({
    'attributes': ReadOnlyDict({
      'friendly_name': 'Microwave Oven Pause',
    }),
    'context': <ANY>,
    'entity_id': 'button.microwave_oven_pause',
    'last_changed': <ANY>,
    'last_reported': <ANY>,
    'last_updated': <ANY>,
    'state': 'unknown',
  })
# ---
# name: test_buttons[microwave_oven][button.microwave_oven_resume-entry]
  EntityRegistryEntrySnapshot({
    'aliases': set({
    }),
    'area_id': None,
    'capabilities': None,
    'config_entry_id': <ANY>,
    'config_subentry_id': <ANY>,
    'device_class': None,
    'device_id': <ANY>,
    'disabled_by': None,
    'domain': 'button',
    'entity_category': None,
    'entity_id': 'button.microwave_oven_resume',
    'has_entity_name': True,
    'hidden_by': None,
    'icon': None,
    'id': <ANY>,
    'labels': set({
    }),
    'name': None,
    'options': dict({
    }),
    'original_device_class': None,
    'original_icon': None,
    'original_name': 'Resume',
    'platform': 'matter',
    'previous_unique_id': None,
    'suggested_object_id': None,
    'supported_features': 0,
    'translation_key': 'resume',
    'unique_id': '00000000000004D2-000000000000009D-MatterNodeDevice-1-OperationalStateResumeButton-96-65529',
    'unit_of_measurement': None,
  })
# ---
# name: test_buttons[microwave_oven][button.microwave_oven_resume-state]
  StateSnapshot({
    'attributes': ReadOnlyDict({
      'friendly_name': 'Microwave Oven Resume',
    }),
    'context': <ANY>,
    'entity_id': 'button.microwave_oven_resume',
    'last_changed': <ANY>,
    'last_reported': <ANY>,
    'last_updated': <ANY>,
    'state': 'unknown',
  })
# ---
# name: test_buttons[microwave_oven][button.microwave_oven_start-entry]
  EntityRegistryEntrySnapshot({
    'aliases': set({
    }),
    'area_id': None,
    'capabilities': None,
    'config_entry_id': <ANY>,
    'config_subentry_id': <ANY>,
    'device_class': None,
    'device_id': <ANY>,
    'disabled_by': None,
    'domain': 'button',
    'entity_category': None,
    'entity_id': 'button.microwave_oven_start',
    'has_entity_name': True,
    'hidden_by': None,
    'icon': None,
    'id': <ANY>,
    'labels': set({
    }),
    'name': None,
    'options': dict({
    }),
    'original_device_class': None,
    'original_icon': None,
    'original_name': 'Start',
    'platform': 'matter',
    'previous_unique_id': None,
    'suggested_object_id': None,
    'supported_features': 0,
    'translation_key': 'start',
    'unique_id': '00000000000004D2-000000000000009D-MatterNodeDevice-1-OperationalStateStartButton-96-65529',
    'unit_of_measurement': None,
  })
# ---
# name: test_buttons[microwave_oven][button.microwave_oven_start-state]
  StateSnapshot({
    'attributes': ReadOnlyDict({
      'friendly_name': 'Microwave Oven Start',
    }),
    'context': <ANY>,
    'entity_id': 'button.microwave_oven_start',
    'last_changed': <ANY>,
    'last_reported': <ANY>,
    'last_updated': <ANY>,
    'state': 'unknown',
  })
# ---
# name: test_buttons[microwave_oven][button.microwave_oven_stop-entry]
  EntityRegistryEntrySnapshot({
    'aliases': set({
    }),
    'area_id': None,
    'capabilities': None,
    'config_entry_id': <ANY>,
    'config_subentry_id': <ANY>,
    'device_class': None,
    'device_id': <ANY>,
    'disabled_by': None,
    'domain': 'button',
    'entity_category': None,
    'entity_id': 'button.microwave_oven_stop',
    'has_entity_name': True,
    'hidden_by': None,
    'icon': None,
    'id': <ANY>,
    'labels': set({
    }),
    'name': None,
    'options': dict({
    }),
    'original_device_class': None,
    'original_icon': None,
    'original_name': 'Stop',
    'platform': 'matter',
    'previous_unique_id': None,
    'suggested_object_id': None,
    'supported_features': 0,
    'translation_key': 'stop',
    'unique_id': '00000000000004D2-000000000000009D-MatterNodeDevice-1-OperationalStateStopButton-96-65529',
    'unit_of_measurement': None,
  })
# ---
# name: test_buttons[microwave_oven][button.microwave_oven_stop-state]
  StateSnapshot({
    'attributes': ReadOnlyDict({
      'friendly_name': 'Microwave Oven Stop',
    }),
    'context': <ANY>,
    'entity_id': 'button.microwave_oven_stop',
    'last_changed': <ANY>,
    'last_reported': <ANY>,
    'last_updated': <ANY>,
    'state': 'unknown',
  })
# ---
# name: test_buttons[multi_endpoint_light][button.inovelli_identify_1-entry]
  EntityRegistryEntrySnapshot({
    'aliases': set({
    }),
    'area_id': None,
    'capabilities': None,
    'config_entry_id': <ANY>,
    'config_subentry_id': <ANY>,
    'device_class': None,
    'device_id': <ANY>,
    'disabled_by': None,
    'domain': 'button',
    'entity_category': <EntityCategory.CONFIG: 'config'>,
    'entity_id': 'button.inovelli_identify_1',
    'has_entity_name': True,
    'hidden_by': None,
    'icon': None,
    'id': <ANY>,
    'labels': set({
    }),
    'name': None,
    'options': dict({
    }),
    'original_device_class': <ButtonDeviceClass.IDENTIFY: 'identify'>,
    'original_icon': None,
    'original_name': 'Identify (1)',
    'platform': 'matter',
    'previous_unique_id': None,
    'suggested_object_id': None,
    'supported_features': 0,
    'translation_key': None,
    'unique_id': '00000000000004D2-00000000000000C5-MatterNodeDevice-1-IdentifyButton-3-1',
    'unit_of_measurement': None,
  })
# ---
# name: test_buttons[multi_endpoint_light][button.inovelli_identify_1-state]
  StateSnapshot({
    'attributes': ReadOnlyDict({
      'device_class': 'identify',
      'friendly_name': 'Inovelli Identify (1)',
    }),
    'context': <ANY>,
    'entity_id': 'button.inovelli_identify_1',
    'last_changed': <ANY>,
    'last_reported': <ANY>,
    'last_updated': <ANY>,
    'state': 'unknown',
  })
# ---
# name: test_buttons[multi_endpoint_light][button.inovelli_identify_2-entry]
  EntityRegistryEntrySnapshot({
    'aliases': set({
    }),
    'area_id': None,
    'capabilities': None,
    'config_entry_id': <ANY>,
    'config_subentry_id': <ANY>,
    'device_class': None,
    'device_id': <ANY>,
    'disabled_by': None,
    'domain': 'button',
    'entity_category': <EntityCategory.CONFIG: 'config'>,
    'entity_id': 'button.inovelli_identify_2',
    'has_entity_name': True,
    'hidden_by': None,
    'icon': None,
    'id': <ANY>,
    'labels': set({
    }),
    'name': None,
    'options': dict({
    }),
    'original_device_class': <ButtonDeviceClass.IDENTIFY: 'identify'>,
    'original_icon': None,
    'original_name': 'Identify (2)',
    'platform': 'matter',
    'previous_unique_id': None,
    'suggested_object_id': None,
    'supported_features': 0,
    'translation_key': None,
    'unique_id': '00000000000004D2-00000000000000C5-MatterNodeDevice-2-IdentifyButton-3-1',
    'unit_of_measurement': None,
  })
# ---
# name: test_buttons[multi_endpoint_light][button.inovelli_identify_2-state]
  StateSnapshot({
    'attributes': ReadOnlyDict({
      'device_class': 'identify',
      'friendly_name': 'Inovelli Identify (2)',
    }),
    'context': <ANY>,
    'entity_id': 'button.inovelli_identify_2',
    'last_changed': <ANY>,
    'last_reported': <ANY>,
    'last_updated': <ANY>,
    'state': 'unknown',
  })
# ---
# name: test_buttons[multi_endpoint_light][button.inovelli_identify_6-entry]
  EntityRegistryEntrySnapshot({
    'aliases': set({
    }),
    'area_id': None,
    'capabilities': None,
    'config_entry_id': <ANY>,
    'config_subentry_id': <ANY>,
    'device_class': None,
    'device_id': <ANY>,
    'disabled_by': None,
    'domain': 'button',
    'entity_category': <EntityCategory.CONFIG: 'config'>,
    'entity_id': 'button.inovelli_identify_6',
    'has_entity_name': True,
    'hidden_by': None,
    'icon': None,
    'id': <ANY>,
    'labels': set({
    }),
    'name': None,
    'options': dict({
    }),
    'original_device_class': <ButtonDeviceClass.IDENTIFY: 'identify'>,
    'original_icon': None,
    'original_name': 'Identify (6)',
    'platform': 'matter',
    'previous_unique_id': None,
    'suggested_object_id': None,
    'supported_features': 0,
    'translation_key': None,
    'unique_id': '00000000000004D2-00000000000000C5-MatterNodeDevice-6-IdentifyButton-3-1',
    'unit_of_measurement': None,
  })
# ---
# name: test_buttons[multi_endpoint_light][button.inovelli_identify_6-state]
  StateSnapshot({
    'attributes': ReadOnlyDict({
      'device_class': 'identify',
      'friendly_name': 'Inovelli Identify (6)',
    }),
    'context': <ANY>,
    'entity_id': 'button.inovelli_identify_6',
    'last_changed': <ANY>,
    'last_reported': <ANY>,
    'last_updated': <ANY>,
    'state': 'unknown',
  })
# ---
# name: test_buttons[multi_endpoint_light][button.inovelli_identify_config-entry]
  EntityRegistryEntrySnapshot({
    'aliases': set({
    }),
    'area_id': None,
    'capabilities': None,
    'config_entry_id': <ANY>,
    'config_subentry_id': <ANY>,
    'device_class': None,
    'device_id': <ANY>,
    'disabled_by': None,
    'domain': 'button',
    'entity_category': <EntityCategory.CONFIG: 'config'>,
    'entity_id': 'button.inovelli_identify_config',
    'has_entity_name': True,
    'hidden_by': None,
    'icon': None,
    'id': <ANY>,
    'labels': set({
    }),
    'name': None,
    'options': dict({
    }),
    'original_device_class': <ButtonDeviceClass.IDENTIFY: 'identify'>,
    'original_icon': None,
    'original_name': 'Identify (Config)',
    'platform': 'matter',
    'previous_unique_id': None,
    'suggested_object_id': None,
    'supported_features': 0,
    'translation_key': None,
    'unique_id': '00000000000004D2-00000000000000C5-MatterNodeDevice-5-IdentifyButton-3-1',
    'unit_of_measurement': None,
  })
# ---
# name: test_buttons[multi_endpoint_light][button.inovelli_identify_config-state]
  StateSnapshot({
    'attributes': ReadOnlyDict({
      'device_class': 'identify',
      'friendly_name': 'Inovelli Identify (Config)',
    }),
    'context': <ANY>,
    'entity_id': 'button.inovelli_identify_config',
    'last_changed': <ANY>,
    'last_reported': <ANY>,
    'last_updated': <ANY>,
    'state': 'unknown',
  })
# ---
# name: test_buttons[multi_endpoint_light][button.inovelli_identify_down-entry]
  EntityRegistryEntrySnapshot({
    'aliases': set({
    }),
    'area_id': None,
    'capabilities': None,
    'config_entry_id': <ANY>,
    'config_subentry_id': <ANY>,
    'device_class': None,
    'device_id': <ANY>,
    'disabled_by': None,
    'domain': 'button',
    'entity_category': <EntityCategory.CONFIG: 'config'>,
    'entity_id': 'button.inovelli_identify_down',
    'has_entity_name': True,
    'hidden_by': None,
    'icon': None,
    'id': <ANY>,
    'labels': set({
    }),
    'name': None,
    'options': dict({
    }),
    'original_device_class': <ButtonDeviceClass.IDENTIFY: 'identify'>,
    'original_icon': None,
    'original_name': 'Identify (Down)',
    'platform': 'matter',
    'previous_unique_id': None,
    'suggested_object_id': None,
    'supported_features': 0,
    'translation_key': None,
    'unique_id': '00000000000004D2-00000000000000C5-MatterNodeDevice-4-IdentifyButton-3-1',
    'unit_of_measurement': None,
  })
# ---
# name: test_buttons[multi_endpoint_light][button.inovelli_identify_down-state]
  StateSnapshot({
    'attributes': ReadOnlyDict({
      'device_class': 'identify',
      'friendly_name': 'Inovelli Identify (Down)',
    }),
    'context': <ANY>,
    'entity_id': 'button.inovelli_identify_down',
    'last_changed': <ANY>,
    'last_reported': <ANY>,
    'last_updated': <ANY>,
    'state': 'unknown',
  })
# ---
# name: test_buttons[multi_endpoint_light][button.inovelli_identify_up-entry]
  EntityRegistryEntrySnapshot({
    'aliases': set({
    }),
    'area_id': None,
    'capabilities': None,
    'config_entry_id': <ANY>,
    'config_subentry_id': <ANY>,
    'device_class': None,
    'device_id': <ANY>,
    'disabled_by': None,
    'domain': 'button',
    'entity_category': <EntityCategory.CONFIG: 'config'>,
    'entity_id': 'button.inovelli_identify_up',
    'has_entity_name': True,
    'hidden_by': None,
    'icon': None,
    'id': <ANY>,
    'labels': set({
    }),
    'name': None,
    'options': dict({
    }),
    'original_device_class': <ButtonDeviceClass.IDENTIFY: 'identify'>,
    'original_icon': None,
    'original_name': 'Identify (Up)',
    'platform': 'matter',
    'previous_unique_id': None,
    'suggested_object_id': None,
    'supported_features': 0,
    'translation_key': None,
    'unique_id': '00000000000004D2-00000000000000C5-MatterNodeDevice-3-IdentifyButton-3-1',
    'unit_of_measurement': None,
  })
# ---
# name: test_buttons[multi_endpoint_light][button.inovelli_identify_up-state]
  StateSnapshot({
    'attributes': ReadOnlyDict({
      'device_class': 'identify',
      'friendly_name': 'Inovelli Identify (Up)',
    }),
    'context': <ANY>,
    'entity_id': 'button.inovelli_identify_up',
    'last_changed': <ANY>,
    'last_reported': <ANY>,
    'last_updated': <ANY>,
    'state': 'unknown',
  })
# ---
# name: test_buttons[occupancy_sensor][button.mock_occupancy_sensor_identify-entry]
  EntityRegistryEntrySnapshot({
    'aliases': set({
    }),
    'area_id': None,
    'capabilities': None,
    'config_entry_id': <ANY>,
    'config_subentry_id': <ANY>,
    'device_class': None,
    'device_id': <ANY>,
    'disabled_by': None,
    'domain': 'button',
    'entity_category': <EntityCategory.CONFIG: 'config'>,
    'entity_id': 'button.mock_occupancy_sensor_identify',
    'has_entity_name': True,
    'hidden_by': None,
    'icon': None,
    'id': <ANY>,
    'labels': set({
    }),
    'name': None,
    'options': dict({
    }),
    'original_device_class': <ButtonDeviceClass.IDENTIFY: 'identify'>,
    'original_icon': None,
    'original_name': 'Identify',
    'platform': 'matter',
    'previous_unique_id': None,
    'suggested_object_id': None,
    'supported_features': 0,
    'translation_key': None,
    'unique_id': '00000000000004D2-0000000000000001-MatterNodeDevice-1-IdentifyButton-3-1',
    'unit_of_measurement': None,
  })
# ---
# name: test_buttons[occupancy_sensor][button.mock_occupancy_sensor_identify-state]
  StateSnapshot({
    'attributes': ReadOnlyDict({
      'device_class': 'identify',
      'friendly_name': 'Mock Occupancy Sensor Identify',
    }),
    'context': <ANY>,
    'entity_id': 'button.mock_occupancy_sensor_identify',
    'last_changed': <ANY>,
    'last_reported': <ANY>,
    'last_updated': <ANY>,
    'state': 'unknown',
  })
# ---
# name: test_buttons[on_off_plugin_unit][button.mock_onoffpluginunit_identify-entry]
  EntityRegistryEntrySnapshot({
    'aliases': set({
    }),
    'area_id': None,
    'capabilities': None,
    'config_entry_id': <ANY>,
    'config_subentry_id': <ANY>,
    'device_class': None,
    'device_id': <ANY>,
    'disabled_by': None,
    'domain': 'button',
    'entity_category': <EntityCategory.CONFIG: 'config'>,
    'entity_id': 'button.mock_onoffpluginunit_identify',
    'has_entity_name': True,
    'hidden_by': None,
    'icon': None,
    'id': <ANY>,
    'labels': set({
    }),
    'name': None,
    'options': dict({
    }),
    'original_device_class': <ButtonDeviceClass.IDENTIFY: 'identify'>,
    'original_icon': None,
    'original_name': 'Identify',
    'platform': 'matter',
    'previous_unique_id': None,
    'suggested_object_id': None,
    'supported_features': 0,
    'translation_key': None,
    'unique_id': '00000000000004D2-0000000000000001-MatterNodeDevice-1-IdentifyButton-3-1',
    'unit_of_measurement': None,
  })
# ---
# name: test_buttons[on_off_plugin_unit][button.mock_onoffpluginunit_identify-state]
  StateSnapshot({
    'attributes': ReadOnlyDict({
      'device_class': 'identify',
      'friendly_name': 'Mock OnOffPluginUnit Identify',
    }),
    'context': <ANY>,
    'entity_id': 'button.mock_onoffpluginunit_identify',
    'last_changed': <ANY>,
    'last_reported': <ANY>,
    'last_updated': <ANY>,
    'state': 'unknown',
  })
# ---
# name: test_buttons[onoff_light_with_levelcontrol_present][button.d215s_identify-entry]
  EntityRegistryEntrySnapshot({
    'aliases': set({
    }),
    'area_id': None,
    'capabilities': None,
    'config_entry_id': <ANY>,
    'config_subentry_id': <ANY>,
    'device_class': None,
    'device_id': <ANY>,
    'disabled_by': None,
    'domain': 'button',
    'entity_category': <EntityCategory.CONFIG: 'config'>,
    'entity_id': 'button.d215s_identify',
    'has_entity_name': True,
    'hidden_by': None,
    'icon': None,
    'id': <ANY>,
    'labels': set({
    }),
    'name': None,
    'options': dict({
    }),
    'original_device_class': <ButtonDeviceClass.IDENTIFY: 'identify'>,
    'original_icon': None,
    'original_name': 'Identify',
    'platform': 'matter',
    'previous_unique_id': None,
    'suggested_object_id': None,
    'supported_features': 0,
    'translation_key': None,
    'unique_id': '00000000000004D2-0000000000000008-MatterNodeDevice-1-IdentifyButton-3-1',
    'unit_of_measurement': None,
  })
# ---
# name: test_buttons[onoff_light_with_levelcontrol_present][button.d215s_identify-state]
  StateSnapshot({
    'attributes': ReadOnlyDict({
      'device_class': 'identify',
      'friendly_name': 'D215S Identify',
    }),
    'context': <ANY>,
    'entity_id': 'button.d215s_identify',
    'last_changed': <ANY>,
    'last_reported': <ANY>,
    'last_updated': <ANY>,
    'state': 'unknown',
  })
# ---
# name: test_buttons[silabs_dishwasher][button.dishwasher_identify-entry]
  EntityRegistryEntrySnapshot({
    'aliases': set({
    }),
    'area_id': None,
    'capabilities': None,
    'config_entry_id': <ANY>,
    'config_subentry_id': <ANY>,
    'device_class': None,
    'device_id': <ANY>,
    'disabled_by': None,
    'domain': 'button',
    'entity_category': <EntityCategory.CONFIG: 'config'>,
    'entity_id': 'button.dishwasher_identify',
    'has_entity_name': True,
    'hidden_by': None,
    'icon': None,
    'id': <ANY>,
    'labels': set({
    }),
    'name': None,
    'options': dict({
    }),
    'original_device_class': <ButtonDeviceClass.IDENTIFY: 'identify'>,
    'original_icon': None,
    'original_name': 'Identify',
    'platform': 'matter',
    'previous_unique_id': None,
    'suggested_object_id': None,
    'supported_features': 0,
    'translation_key': None,
    'unique_id': '00000000000004D2-0000000000000036-MatterNodeDevice-1-IdentifyButton-3-1',
    'unit_of_measurement': None,
  })
# ---
# name: test_buttons[silabs_dishwasher][button.dishwasher_identify-state]
  StateSnapshot({
    'attributes': ReadOnlyDict({
      'device_class': 'identify',
      'friendly_name': 'Dishwasher Identify',
    }),
    'context': <ANY>,
    'entity_id': 'button.dishwasher_identify',
    'last_changed': <ANY>,
    'last_reported': <ANY>,
    'last_updated': <ANY>,
    'state': 'unknown',
  })
# ---
# name: test_buttons[silabs_dishwasher][button.dishwasher_pause-entry]
  EntityRegistryEntrySnapshot({
    'aliases': set({
    }),
    'area_id': None,
    'capabilities': None,
    'config_entry_id': <ANY>,
    'config_subentry_id': <ANY>,
    'device_class': None,
    'device_id': <ANY>,
    'disabled_by': None,
    'domain': 'button',
    'entity_category': None,
    'entity_id': 'button.dishwasher_pause',
    'has_entity_name': True,
    'hidden_by': None,
    'icon': None,
    'id': <ANY>,
    'labels': set({
    }),
    'name': None,
    'options': dict({
    }),
    'original_device_class': None,
    'original_icon': None,
    'original_name': 'Pause',
    'platform': 'matter',
    'previous_unique_id': None,
    'suggested_object_id': None,
    'supported_features': 0,
    'translation_key': 'pause',
    'unique_id': '00000000000004D2-0000000000000036-MatterNodeDevice-1-OperationalStatePauseButton-96-65529',
    'unit_of_measurement': None,
  })
# ---
# name: test_buttons[silabs_dishwasher][button.dishwasher_pause-state]
  StateSnapshot({
    'attributes': ReadOnlyDict({
      'friendly_name': 'Dishwasher Pause',
    }),
    'context': <ANY>,
    'entity_id': 'button.dishwasher_pause',
    'last_changed': <ANY>,
    'last_reported': <ANY>,
    'last_updated': <ANY>,
    'state': 'unknown',
  })
# ---
# name: test_buttons[silabs_dishwasher][button.dishwasher_start-entry]
  EntityRegistryEntrySnapshot({
    'aliases': set({
    }),
    'area_id': None,
    'capabilities': None,
    'config_entry_id': <ANY>,
    'config_subentry_id': <ANY>,
    'device_class': None,
    'device_id': <ANY>,
    'disabled_by': None,
    'domain': 'button',
    'entity_category': None,
    'entity_id': 'button.dishwasher_start',
    'has_entity_name': True,
    'hidden_by': None,
    'icon': None,
    'id': <ANY>,
    'labels': set({
    }),
    'name': None,
    'options': dict({
    }),
    'original_device_class': None,
    'original_icon': None,
    'original_name': 'Start',
    'platform': 'matter',
    'previous_unique_id': None,
    'suggested_object_id': None,
    'supported_features': 0,
    'translation_key': 'start',
    'unique_id': '00000000000004D2-0000000000000036-MatterNodeDevice-1-OperationalStateStartButton-96-65529',
    'unit_of_measurement': None,
  })
# ---
# name: test_buttons[silabs_dishwasher][button.dishwasher_start-state]
  StateSnapshot({
    'attributes': ReadOnlyDict({
      'friendly_name': 'Dishwasher Start',
    }),
    'context': <ANY>,
    'entity_id': 'button.dishwasher_start',
    'last_changed': <ANY>,
    'last_reported': <ANY>,
    'last_updated': <ANY>,
    'state': 'unknown',
  })
# ---
# name: test_buttons[silabs_dishwasher][button.dishwasher_stop-entry]
  EntityRegistryEntrySnapshot({
    'aliases': set({
    }),
    'area_id': None,
    'capabilities': None,
    'config_entry_id': <ANY>,
    'config_subentry_id': <ANY>,
    'device_class': None,
    'device_id': <ANY>,
    'disabled_by': None,
    'domain': 'button',
    'entity_category': None,
    'entity_id': 'button.dishwasher_stop',
    'has_entity_name': True,
    'hidden_by': None,
    'icon': None,
    'id': <ANY>,
    'labels': set({
    }),
    'name': None,
    'options': dict({
    }),
    'original_device_class': None,
    'original_icon': None,
    'original_name': 'Stop',
    'platform': 'matter',
    'previous_unique_id': None,
    'suggested_object_id': None,
    'supported_features': 0,
    'translation_key': 'stop',
    'unique_id': '00000000000004D2-0000000000000036-MatterNodeDevice-1-OperationalStateStopButton-96-65529',
    'unit_of_measurement': None,
  })
# ---
# name: test_buttons[silabs_dishwasher][button.dishwasher_stop-state]
  StateSnapshot({
    'attributes': ReadOnlyDict({
      'friendly_name': 'Dishwasher Stop',
    }),
    'context': <ANY>,
    'entity_id': 'button.dishwasher_stop',
    'last_changed': <ANY>,
    'last_reported': <ANY>,
    'last_updated': <ANY>,
    'state': 'unknown',
  })
# ---
# name: test_buttons[silabs_laundrywasher][button.laundrywasher_identify-entry]
  EntityRegistryEntrySnapshot({
    'aliases': set({
    }),
    'area_id': None,
    'capabilities': None,
    'config_entry_id': <ANY>,
    'config_subentry_id': <ANY>,
    'device_class': None,
    'device_id': <ANY>,
    'disabled_by': None,
    'domain': 'button',
    'entity_category': <EntityCategory.CONFIG: 'config'>,
    'entity_id': 'button.laundrywasher_identify',
    'has_entity_name': True,
    'hidden_by': None,
    'icon': None,
    'id': <ANY>,
    'labels': set({
    }),
    'name': None,
    'options': dict({
    }),
    'original_device_class': <ButtonDeviceClass.IDENTIFY: 'identify'>,
    'original_icon': None,
    'original_name': 'Identify',
    'platform': 'matter',
    'previous_unique_id': None,
    'suggested_object_id': None,
    'supported_features': 0,
    'translation_key': None,
    'unique_id': '00000000000004D2-000000000000001D-MatterNodeDevice-1-IdentifyButton-3-1',
    'unit_of_measurement': None,
  })
# ---
# name: test_buttons[silabs_laundrywasher][button.laundrywasher_identify-state]
  StateSnapshot({
    'attributes': ReadOnlyDict({
      'device_class': 'identify',
      'friendly_name': 'LaundryWasher Identify',
    }),
    'context': <ANY>,
    'entity_id': 'button.laundrywasher_identify',
    'last_changed': <ANY>,
    'last_reported': <ANY>,
    'last_updated': <ANY>,
    'state': 'unknown',
  })
# ---
# name: test_buttons[silabs_laundrywasher][button.laundrywasher_pause-entry]
  EntityRegistryEntrySnapshot({
    'aliases': set({
    }),
    'area_id': None,
    'capabilities': None,
    'config_entry_id': <ANY>,
    'config_subentry_id': <ANY>,
    'device_class': None,
    'device_id': <ANY>,
    'disabled_by': None,
    'domain': 'button',
    'entity_category': None,
    'entity_id': 'button.laundrywasher_pause',
    'has_entity_name': True,
    'hidden_by': None,
    'icon': None,
    'id': <ANY>,
    'labels': set({
    }),
    'name': None,
    'options': dict({
    }),
    'original_device_class': None,
    'original_icon': None,
    'original_name': 'Pause',
    'platform': 'matter',
    'previous_unique_id': None,
    'suggested_object_id': None,
    'supported_features': 0,
    'translation_key': 'pause',
    'unique_id': '00000000000004D2-000000000000001D-MatterNodeDevice-1-OperationalStatePauseButton-96-65529',
    'unit_of_measurement': None,
  })
# ---
# name: test_buttons[silabs_laundrywasher][button.laundrywasher_pause-state]
  StateSnapshot({
    'attributes': ReadOnlyDict({
      'friendly_name': 'LaundryWasher Pause',
    }),
    'context': <ANY>,
    'entity_id': 'button.laundrywasher_pause',
    'last_changed': <ANY>,
    'last_reported': <ANY>,
    'last_updated': <ANY>,
    'state': 'unknown',
  })
# ---
# name: test_buttons[silabs_laundrywasher][button.laundrywasher_resume-entry]
  EntityRegistryEntrySnapshot({
    'aliases': set({
    }),
    'area_id': None,
    'capabilities': None,
    'config_entry_id': <ANY>,
    'config_subentry_id': <ANY>,
    'device_class': None,
    'device_id': <ANY>,
    'disabled_by': None,
    'domain': 'button',
    'entity_category': None,
    'entity_id': 'button.laundrywasher_resume',
    'has_entity_name': True,
    'hidden_by': None,
    'icon': None,
    'id': <ANY>,
    'labels': set({
    }),
    'name': None,
    'options': dict({
    }),
    'original_device_class': None,
    'original_icon': None,
    'original_name': 'Resume',
    'platform': 'matter',
    'previous_unique_id': None,
    'suggested_object_id': None,
    'supported_features': 0,
    'translation_key': 'resume',
    'unique_id': '00000000000004D2-000000000000001D-MatterNodeDevice-1-OperationalStateResumeButton-96-65529',
    'unit_of_measurement': None,
  })
# ---
# name: test_buttons[silabs_laundrywasher][button.laundrywasher_resume-state]
  StateSnapshot({
    'attributes': ReadOnlyDict({
      'friendly_name': 'LaundryWasher Resume',
    }),
    'context': <ANY>,
    'entity_id': 'button.laundrywasher_resume',
    'last_changed': <ANY>,
    'last_reported': <ANY>,
    'last_updated': <ANY>,
    'state': 'unknown',
  })
# ---
# name: test_buttons[silabs_laundrywasher][button.laundrywasher_start-entry]
  EntityRegistryEntrySnapshot({
    'aliases': set({
    }),
    'area_id': None,
    'capabilities': None,
    'config_entry_id': <ANY>,
    'config_subentry_id': <ANY>,
    'device_class': None,
    'device_id': <ANY>,
    'disabled_by': None,
    'domain': 'button',
    'entity_category': None,
    'entity_id': 'button.laundrywasher_start',
    'has_entity_name': True,
    'hidden_by': None,
    'icon': None,
    'id': <ANY>,
    'labels': set({
    }),
    'name': None,
    'options': dict({
    }),
    'original_device_class': None,
    'original_icon': None,
    'original_name': 'Start',
    'platform': 'matter',
    'previous_unique_id': None,
    'suggested_object_id': None,
    'supported_features': 0,
    'translation_key': 'start',
    'unique_id': '00000000000004D2-000000000000001D-MatterNodeDevice-1-OperationalStateStartButton-96-65529',
    'unit_of_measurement': None,
  })
# ---
# name: test_buttons[silabs_laundrywasher][button.laundrywasher_start-state]
  StateSnapshot({
    'attributes': ReadOnlyDict({
      'friendly_name': 'LaundryWasher Start',
    }),
    'context': <ANY>,
    'entity_id': 'button.laundrywasher_start',
    'last_changed': <ANY>,
    'last_reported': <ANY>,
    'last_updated': <ANY>,
    'state': 'unknown',
  })
# ---
# name: test_buttons[silabs_laundrywasher][button.laundrywasher_stop-entry]
  EntityRegistryEntrySnapshot({
    'aliases': set({
    }),
    'area_id': None,
    'capabilities': None,
    'config_entry_id': <ANY>,
    'config_subentry_id': <ANY>,
    'device_class': None,
    'device_id': <ANY>,
    'disabled_by': None,
    'domain': 'button',
    'entity_category': None,
    'entity_id': 'button.laundrywasher_stop',
    'has_entity_name': True,
    'hidden_by': None,
    'icon': None,
    'id': <ANY>,
    'labels': set({
    }),
    'name': None,
    'options': dict({
    }),
    'original_device_class': None,
    'original_icon': None,
    'original_name': 'Stop',
    'platform': 'matter',
    'previous_unique_id': None,
    'suggested_object_id': None,
    'supported_features': 0,
    'translation_key': 'stop',
    'unique_id': '00000000000004D2-000000000000001D-MatterNodeDevice-1-OperationalStateStopButton-96-65529',
    'unit_of_measurement': None,
  })
# ---
# name: test_buttons[silabs_laundrywasher][button.laundrywasher_stop-state]
  StateSnapshot({
    'attributes': ReadOnlyDict({
      'friendly_name': 'LaundryWasher Stop',
    }),
    'context': <ANY>,
    'entity_id': 'button.laundrywasher_stop',
    'last_changed': <ANY>,
    'last_reported': <ANY>,
    'last_updated': <ANY>,
    'state': 'unknown',
  })
# ---
# name: test_buttons[silabs_refrigerator][button.refrigerator_identify-entry]
  EntityRegistryEntrySnapshot({
    'aliases': set({
    }),
    'area_id': None,
    'capabilities': None,
    'config_entry_id': <ANY>,
    'config_subentry_id': <ANY>,
    'device_class': None,
    'device_id': <ANY>,
    'disabled_by': None,
    'domain': 'button',
    'entity_category': <EntityCategory.CONFIG: 'config'>,
    'entity_id': 'button.refrigerator_identify',
    'has_entity_name': True,
    'hidden_by': None,
    'icon': None,
    'id': <ANY>,
    'labels': set({
    }),
    'name': None,
    'options': dict({
    }),
    'original_device_class': <ButtonDeviceClass.IDENTIFY: 'identify'>,
    'original_icon': None,
    'original_name': 'Identify',
    'platform': 'matter',
    'previous_unique_id': None,
    'suggested_object_id': None,
    'supported_features': 0,
    'translation_key': None,
    'unique_id': '00000000000004D2-000000000000003A-MatterNodeDevice-1-IdentifyButton-3-1',
    'unit_of_measurement': None,
  })
# ---
# name: test_buttons[silabs_refrigerator][button.refrigerator_identify-state]
  StateSnapshot({
    'attributes': ReadOnlyDict({
      'device_class': 'identify',
      'friendly_name': 'Refrigerator Identify',
    }),
    'context': <ANY>,
    'entity_id': 'button.refrigerator_identify',
    'last_changed': <ANY>,
    'last_reported': <ANY>,
    'last_updated': <ANY>,
    'state': 'unknown',
  })
# ---
# name: test_buttons[smoke_detector][button.smoke_sensor_identify-entry]
  EntityRegistryEntrySnapshot({
    'aliases': set({
    }),
    'area_id': None,
    'capabilities': None,
    'config_entry_id': <ANY>,
    'config_subentry_id': <ANY>,
    'device_class': None,
    'device_id': <ANY>,
    'disabled_by': None,
    'domain': 'button',
    'entity_category': <EntityCategory.CONFIG: 'config'>,
    'entity_id': 'button.smoke_sensor_identify',
    'has_entity_name': True,
    'hidden_by': None,
    'icon': None,
    'id': <ANY>,
    'labels': set({
    }),
    'name': None,
    'options': dict({
    }),
    'original_device_class': <ButtonDeviceClass.IDENTIFY: 'identify'>,
    'original_icon': None,
    'original_name': 'Identify',
    'platform': 'matter',
    'previous_unique_id': None,
    'suggested_object_id': None,
    'supported_features': 0,
    'translation_key': None,
    'unique_id': '00000000000004D2-0000000000000001-MatterNodeDevice-1-IdentifyButton-3-1',
    'unit_of_measurement': None,
  })
# ---
# name: test_buttons[smoke_detector][button.smoke_sensor_identify-state]
  StateSnapshot({
    'attributes': ReadOnlyDict({
      'device_class': 'identify',
      'friendly_name': 'Smoke sensor Identify',
    }),
    'context': <ANY>,
    'entity_id': 'button.smoke_sensor_identify',
    'last_changed': <ANY>,
    'last_reported': <ANY>,
    'last_updated': <ANY>,
    'state': 'unknown',
  })
# ---
# name: test_buttons[smoke_detector][button.smoke_sensor_self_test-entry]
  EntityRegistryEntrySnapshot({
    'aliases': set({
    }),
    'area_id': None,
    'capabilities': None,
    'config_entry_id': <ANY>,
    'config_subentry_id': <ANY>,
    'device_class': None,
    'device_id': <ANY>,
    'disabled_by': None,
    'domain': 'button',
    'entity_category': <EntityCategory.DIAGNOSTIC: 'diagnostic'>,
    'entity_id': 'button.smoke_sensor_self_test',
    'has_entity_name': True,
    'hidden_by': None,
    'icon': None,
    'id': <ANY>,
    'labels': set({
    }),
    'name': None,
    'options': dict({
    }),
    'original_device_class': None,
    'original_icon': None,
    'original_name': 'Self-test',
    'platform': 'matter',
    'previous_unique_id': None,
    'suggested_object_id': None,
    'supported_features': 0,
    'translation_key': 'self_test_request',
    'unique_id': '00000000000004D2-0000000000000001-MatterNodeDevice-1-SmokeCoAlarmSelfTestRequest-92-65529',
    'unit_of_measurement': None,
  })
# ---
# name: test_buttons[smoke_detector][button.smoke_sensor_self_test-state]
  StateSnapshot({
    'attributes': ReadOnlyDict({
      'friendly_name': 'Smoke sensor Self-test',
    }),
    'context': <ANY>,
    'entity_id': 'button.smoke_sensor_self_test',
    'last_changed': <ANY>,
    'last_reported': <ANY>,
    'last_updated': <ANY>,
    'state': 'unknown',
  })
# ---
# name: test_buttons[switch_unit][button.mock_switchunit_identify-entry]
  EntityRegistryEntrySnapshot({
    'aliases': set({
    }),
    'area_id': None,
    'capabilities': None,
    'config_entry_id': <ANY>,
    'config_subentry_id': <ANY>,
    'device_class': None,
    'device_id': <ANY>,
    'disabled_by': None,
    'domain': 'button',
    'entity_category': <EntityCategory.CONFIG: 'config'>,
    'entity_id': 'button.mock_switchunit_identify',
    'has_entity_name': True,
    'hidden_by': None,
    'icon': None,
    'id': <ANY>,
    'labels': set({
    }),
    'name': None,
    'options': dict({
    }),
    'original_device_class': <ButtonDeviceClass.IDENTIFY: 'identify'>,
    'original_icon': None,
    'original_name': 'Identify',
    'platform': 'matter',
    'previous_unique_id': None,
    'suggested_object_id': None,
    'supported_features': 0,
    'translation_key': None,
    'unique_id': '00000000000004D2-0000000000000001-MatterNodeDevice-1-IdentifyButton-3-1',
    'unit_of_measurement': None,
  })
# ---
# name: test_buttons[switch_unit][button.mock_switchunit_identify-state]
  StateSnapshot({
    'attributes': ReadOnlyDict({
      'device_class': 'identify',
      'friendly_name': 'Mock SwitchUnit Identify',
    }),
    'context': <ANY>,
    'entity_id': 'button.mock_switchunit_identify',
    'last_changed': <ANY>,
    'last_reported': <ANY>,
    'last_updated': <ANY>,
    'state': 'unknown',
  })
# ---
<<<<<<< HEAD
# name: test_buttons[temperature_sensor][button.mock_temperature_sensor_identify_0-entry]
=======
# name: test_buttons[tado_smart_radiator_thermostat_x][button.smart_radiator_thermostat_x_identify-entry]
  EntityRegistryEntrySnapshot({
    'aliases': set({
    }),
    'area_id': None,
    'capabilities': None,
    'config_entry_id': <ANY>,
    'config_subentry_id': <ANY>,
    'device_class': None,
    'device_id': <ANY>,
    'disabled_by': None,
    'domain': 'button',
    'entity_category': <EntityCategory.CONFIG: 'config'>,
    'entity_id': 'button.smart_radiator_thermostat_x_identify',
    'has_entity_name': True,
    'hidden_by': None,
    'icon': None,
    'id': <ANY>,
    'labels': set({
    }),
    'name': None,
    'options': dict({
    }),
    'original_device_class': <ButtonDeviceClass.IDENTIFY: 'identify'>,
    'original_icon': None,
    'original_name': 'Identify',
    'platform': 'matter',
    'previous_unique_id': None,
    'suggested_object_id': None,
    'supported_features': 0,
    'translation_key': None,
    'unique_id': '00000000000004D2-000000000000000C-MatterNodeDevice-1-IdentifyButton-3-1',
    'unit_of_measurement': None,
  })
# ---
# name: test_buttons[tado_smart_radiator_thermostat_x][button.smart_radiator_thermostat_x_identify-state]
  StateSnapshot({
    'attributes': ReadOnlyDict({
      'device_class': 'identify',
      'friendly_name': 'Smart Radiator Thermostat X Identify',
    }),
    'context': <ANY>,
    'entity_id': 'button.smart_radiator_thermostat_x_identify',
    'last_changed': <ANY>,
    'last_reported': <ANY>,
    'last_updated': <ANY>,
    'state': 'unknown',
  })
# ---
# name: test_buttons[temperature_sensor][button.mock_temperature_sensor_identify-entry]
>>>>>>> 1c1fbe0e
  EntityRegistryEntrySnapshot({
    'aliases': set({
    }),
    'area_id': None,
    'capabilities': None,
    'config_entry_id': <ANY>,
    'config_subentry_id': <ANY>,
    'device_class': None,
    'device_id': <ANY>,
    'disabled_by': None,
    'domain': 'button',
    'entity_category': <EntityCategory.CONFIG: 'config'>,
    'entity_id': 'button.mock_temperature_sensor_identify_0',
    'has_entity_name': True,
    'hidden_by': None,
    'icon': None,
    'id': <ANY>,
    'labels': set({
    }),
    'name': None,
    'options': dict({
    }),
    'original_device_class': <ButtonDeviceClass.IDENTIFY: 'identify'>,
    'original_icon': None,
    'original_name': 'Identify (0)',
    'platform': 'matter',
    'previous_unique_id': None,
    'suggested_object_id': None,
    'supported_features': 0,
    'translation_key': None,
    'unique_id': '00000000000004D2-0000000000000001-MatterNodeDevice-0-IdentifyButton-3-1',
    'unit_of_measurement': None,
  })
# ---
# name: test_buttons[temperature_sensor][button.mock_temperature_sensor_identify_0-state]
  StateSnapshot({
    'attributes': ReadOnlyDict({
      'device_class': 'identify',
      'friendly_name': 'Mock Temperature Sensor Identify (0)',
    }),
    'context': <ANY>,
    'entity_id': 'button.mock_temperature_sensor_identify_0',
    'last_changed': <ANY>,
    'last_reported': <ANY>,
    'last_updated': <ANY>,
    'state': 'unknown',
  })
# ---
# name: test_buttons[thermostat][button.longan_link_hvac_identify_north-entry]
  EntityRegistryEntrySnapshot({
    'aliases': set({
    }),
    'area_id': None,
    'capabilities': None,
    'config_entry_id': <ANY>,
    'config_subentry_id': <ANY>,
    'device_class': None,
    'device_id': <ANY>,
    'disabled_by': None,
    'domain': 'button',
    'entity_category': <EntityCategory.CONFIG: 'config'>,
    'entity_id': 'button.longan_link_hvac_identify_north',
    'has_entity_name': True,
    'hidden_by': None,
    'icon': None,
    'id': <ANY>,
    'labels': set({
    }),
    'name': None,
    'options': dict({
    }),
    'original_device_class': <ButtonDeviceClass.IDENTIFY: 'identify'>,
    'original_icon': None,
    'original_name': 'Identify (North)',
    'platform': 'matter',
    'previous_unique_id': None,
    'suggested_object_id': None,
    'supported_features': 0,
    'translation_key': None,
    'unique_id': '00000000000004D2-0000000000000004-MatterNodeDevice-1-IdentifyButton-3-1',
    'unit_of_measurement': None,
  })
# ---
# name: test_buttons[thermostat][button.longan_link_hvac_identify_north-state]
  StateSnapshot({
    'attributes': ReadOnlyDict({
      'device_class': 'identify',
      'friendly_name': 'Longan link HVAC Identify (North)',
    }),
    'context': <ANY>,
    'entity_id': 'button.longan_link_hvac_identify_north',
    'last_changed': <ANY>,
    'last_reported': <ANY>,
    'last_updated': <ANY>,
    'state': 'unknown',
  })
# ---
# name: test_buttons[window_covering_pa_lift][button.longan_link_wncv_da01_identify_north-entry]
  EntityRegistryEntrySnapshot({
    'aliases': set({
    }),
    'area_id': None,
    'capabilities': None,
    'config_entry_id': <ANY>,
    'config_subentry_id': <ANY>,
    'device_class': None,
    'device_id': <ANY>,
    'disabled_by': None,
    'domain': 'button',
    'entity_category': <EntityCategory.CONFIG: 'config'>,
    'entity_id': 'button.longan_link_wncv_da01_identify_north',
    'has_entity_name': True,
    'hidden_by': None,
    'icon': None,
    'id': <ANY>,
    'labels': set({
    }),
    'name': None,
    'options': dict({
    }),
    'original_device_class': <ButtonDeviceClass.IDENTIFY: 'identify'>,
    'original_icon': None,
    'original_name': 'Identify (North)',
    'platform': 'matter',
    'previous_unique_id': None,
    'suggested_object_id': None,
    'supported_features': 0,
    'translation_key': None,
    'unique_id': '00000000000004D2-0000000000000001-MatterNodeDevice-1-IdentifyButton-3-1',
    'unit_of_measurement': None,
  })
# ---
# name: test_buttons[window_covering_pa_lift][button.longan_link_wncv_da01_identify_north-state]
  StateSnapshot({
    'attributes': ReadOnlyDict({
      'device_class': 'identify',
      'friendly_name': 'Longan link WNCV DA01 Identify (North)',
    }),
    'context': <ANY>,
    'entity_id': 'button.longan_link_wncv_da01_identify_north',
    'last_changed': <ANY>,
    'last_reported': <ANY>,
    'last_updated': <ANY>,
    'state': 'unknown',
  })
# ---
# name: test_buttons[yandex_smart_socket][button.yndx_00540_identify-entry]
  EntityRegistryEntrySnapshot({
    'aliases': set({
    }),
    'area_id': None,
    'capabilities': None,
    'config_entry_id': <ANY>,
    'config_subentry_id': <ANY>,
    'device_class': None,
    'device_id': <ANY>,
    'disabled_by': None,
    'domain': 'button',
    'entity_category': <EntityCategory.CONFIG: 'config'>,
    'entity_id': 'button.yndx_00540_identify',
    'has_entity_name': True,
    'hidden_by': None,
    'icon': None,
    'id': <ANY>,
    'labels': set({
    }),
    'name': None,
    'options': dict({
    }),
    'original_device_class': <ButtonDeviceClass.IDENTIFY: 'identify'>,
    'original_icon': None,
    'original_name': 'Identify',
    'platform': 'matter',
    'previous_unique_id': None,
    'suggested_object_id': None,
    'supported_features': 0,
    'translation_key': None,
    'unique_id': '00000000000004D2-0000000000000004-MatterNodeDevice-1-IdentifyButton-3-1',
    'unit_of_measurement': None,
  })
# ---
# name: test_buttons[yandex_smart_socket][button.yndx_00540_identify-state]
  StateSnapshot({
    'attributes': ReadOnlyDict({
      'device_class': 'identify',
      'friendly_name': 'YNDX-00540 Identify',
    }),
    'context': <ANY>,
    'entity_id': 'button.yndx_00540_identify',
    'last_changed': <ANY>,
    'last_reported': <ANY>,
    'last_updated': <ANY>,
    'state': 'unknown',
  })
# ---<|MERGE_RESOLUTION|>--- conflicted
+++ resolved
@@ -2527,9 +2527,6 @@
     'state': 'unknown',
   })
 # ---
-<<<<<<< HEAD
-# name: test_buttons[temperature_sensor][button.mock_temperature_sensor_identify_0-entry]
-=======
 # name: test_buttons[tado_smart_radiator_thermostat_x][button.smart_radiator_thermostat_x_identify-entry]
   EntityRegistryEntrySnapshot({
     'aliases': set({
@@ -2580,7 +2577,6 @@
   })
 # ---
 # name: test_buttons[temperature_sensor][button.mock_temperature_sensor_identify-entry]
->>>>>>> 1c1fbe0e
   EntityRegistryEntrySnapshot({
     'aliases': set({
     }),
