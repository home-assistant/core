--- conflicted
+++ resolved
@@ -1818,21 +1818,20 @@
     'last_updated': <ANY>,
     'state': 'unknown',
   })
-<<<<<<< HEAD
-# ---
-# name: test_buttons[window_covering_pa_tilt][button.mock_pa_tilt_window_covering_identify-entry]
-  EntityRegistryEntrySnapshot({
-    'aliases': set({
-    }),
-    'area_id': None,
-    'capabilities': None,
-    'config_entry_id': <ANY>,
-    'device_class': None,
-    'device_id': <ANY>,
-    'disabled_by': None,
-    'domain': 'button',
-    'entity_category': <EntityCategory.CONFIG: 'config'>,
-    'entity_id': 'button.mock_pa_tilt_window_covering_identify',
+# ---
+# name: test_buttons[yandex_smart_socket][button.yndx_00540_identify-entry]
+  EntityRegistryEntrySnapshot({
+    'aliases': set({
+    }),
+    'area_id': None,
+    'capabilities': None,
+    'config_entry_id': <ANY>,
+    'device_class': None,
+    'device_id': <ANY>,
+    'disabled_by': None,
+    'domain': 'button',
+    'entity_category': <EntityCategory.CONFIG: 'config'>,
+    'entity_id': 'button.yndx_00540_identify',
     'has_entity_name': True,
     'hidden_by': None,
     'icon': None,
@@ -1849,117 +1848,21 @@
     'previous_unique_id': None,
     'supported_features': 0,
     'translation_key': None,
-    'unique_id': '00000000000004D2-0000000000000032-MatterNodeDevice-1-IdentifyButton-3-65529',
-    'unit_of_measurement': None,
-  })
-# ---
-# name: test_buttons[window_covering_pa_tilt][button.mock_pa_tilt_window_covering_identify-state]
-  StateSnapshot({
-    'attributes': ReadOnlyDict({
-      'device_class': 'identify',
-      'friendly_name': 'Mock PA Tilt Window Covering Identify',
-    }),
-    'context': <ANY>,
-    'entity_id': 'button.mock_pa_tilt_window_covering_identify',
-    'last_changed': <ANY>,
-    'last_reported': <ANY>,
-    'last_updated': <ANY>,
-    'state': 'unknown',
-  })
-# ---
-# name: test_buttons[window_covering_tilt][button.mock_tilt_window_covering_identify-entry]
-  EntityRegistryEntrySnapshot({
-    'aliases': set({
-    }),
-    'area_id': None,
-    'capabilities': None,
-    'config_entry_id': <ANY>,
-    'device_class': None,
-    'device_id': <ANY>,
-    'disabled_by': None,
-    'domain': 'button',
-    'entity_category': <EntityCategory.CONFIG: 'config'>,
-    'entity_id': 'button.mock_tilt_window_covering_identify',
-    'has_entity_name': True,
-    'hidden_by': None,
-    'icon': None,
-    'id': <ANY>,
-    'labels': set({
-    }),
-    'name': None,
-    'options': dict({
-    }),
-    'original_device_class': <ButtonDeviceClass.IDENTIFY: 'identify'>,
-    'original_icon': None,
-    'original_name': 'Identify',
-    'platform': 'matter',
-    'previous_unique_id': None,
-    'supported_features': 0,
-    'translation_key': None,
-    'unique_id': '00000000000004D2-0000000000000032-MatterNodeDevice-1-IdentifyButton-3-65529',
-    'unit_of_measurement': None,
-  })
-# ---
-# name: test_buttons[window_covering_tilt][button.mock_tilt_window_covering_identify-state]
-  StateSnapshot({
-    'attributes': ReadOnlyDict({
-      'device_class': 'identify',
-      'friendly_name': 'Mock Tilt Window Covering Identify',
-    }),
-    'context': <ANY>,
-    'entity_id': 'button.mock_tilt_window_covering_identify',
-    'last_changed': <ANY>,
-    'last_reported': <ANY>,
-    'last_updated': <ANY>,
-    'state': 'unknown',
-  })
-# ---
-# name: test_buttons[yandex_smart_socket][button.yndx_00540_identify-entry]
-  EntityRegistryEntrySnapshot({
-    'aliases': set({
-    }),
-    'area_id': None,
-    'capabilities': None,
-    'config_entry_id': <ANY>,
-    'device_class': None,
-    'device_id': <ANY>,
-    'disabled_by': None,
-    'domain': 'button',
-    'entity_category': <EntityCategory.CONFIG: 'config'>,
+    'unique_id': '00000000000004D2-0000000000000004-MatterNodeDevice-1-IdentifyButton-3-65529',
+    'unit_of_measurement': None,
+  })
+# ---
+# name: test_buttons[yandex_smart_socket][button.yndx_00540_identify-state]
+  StateSnapshot({
+    'attributes': ReadOnlyDict({
+      'device_class': 'identify',
+      'friendly_name': 'YNDX-00540 Identify',
+    }),
+    'context': <ANY>,
     'entity_id': 'button.yndx_00540_identify',
-    'has_entity_name': True,
-    'hidden_by': None,
-    'icon': None,
-    'id': <ANY>,
-    'labels': set({
-    }),
-    'name': None,
-    'options': dict({
-    }),
-    'original_device_class': <ButtonDeviceClass.IDENTIFY: 'identify'>,
-    'original_icon': None,
-    'original_name': 'Identify',
-    'platform': 'matter',
-    'previous_unique_id': None,
-    'supported_features': 0,
-    'translation_key': None,
-    'unique_id': '00000000000004D2-0000000000000004-MatterNodeDevice-1-IdentifyButton-3-65529',
-    'unit_of_measurement': None,
-  })
-# ---
-# name: test_buttons[yandex_smart_socket][button.yndx_00540_identify-state]
-  StateSnapshot({
-    'attributes': ReadOnlyDict({
-      'device_class': 'identify',
-      'friendly_name': 'YNDX-00540 Identify',
-    }),
-    'context': <ANY>,
-    'entity_id': 'button.yndx_00540_identify',
-    'last_changed': <ANY>,
-    'last_reported': <ANY>,
-    'last_updated': <ANY>,
-    'state': 'unknown',
-  })
-=======
->>>>>>> 7497beef
+    'last_changed': <ANY>,
+    'last_reported': <ANY>,
+    'last_updated': <ANY>,
+    'state': 'unknown',
+  })
 # ---