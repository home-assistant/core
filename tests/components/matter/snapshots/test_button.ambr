# serializer version: 1
# name: test_buttons[air_purifier][button.air_purifier_reset_filter_condition-entry]
  EntityRegistryEntrySnapshot({
    'aliases': set({
    }),
    'area_id': None,
    'capabilities': None,
    'config_entry_id': <ANY>,
    'config_subentry_id': <ANY>,
    'device_class': None,
    'device_id': <ANY>,
    'disabled_by': None,
    'domain': 'button',
    'entity_category': None,
    'entity_id': 'button.air_purifier_reset_filter_condition',
    'has_entity_name': True,
    'hidden_by': None,
    'icon': None,
    'id': <ANY>,
    'labels': set({
    }),
    'name': None,
    'options': dict({
    }),
    'original_device_class': None,
    'original_icon': None,
    'original_name': 'Reset filter condition',
    'platform': 'matter',
    'previous_unique_id': None,
    'suggested_object_id': None,
    'supported_features': 0,
    'translation_key': 'reset_filter_condition',
    'unique_id': '00000000000004D2-000000000000008F-MatterNodeDevice-1-HepaFilterMonitoringResetButton-113-65529',
    'unit_of_measurement': None,
  })
# ---
# name: test_buttons[air_purifier][button.air_purifier_reset_filter_condition-state]
  StateSnapshot({
    'attributes': ReadOnlyDict({
      'friendly_name': 'Air Purifier Reset filter condition',
    }),
    'context': <ANY>,
    'entity_id': 'button.air_purifier_reset_filter_condition',
    'last_changed': <ANY>,
    'last_reported': <ANY>,
    'last_updated': <ANY>,
    'state': 'unknown',
  })
# ---
# name: test_buttons[air_purifier][button.air_purifier_reset_filter_condition_2-entry]
  EntityRegistryEntrySnapshot({
    'aliases': set({
    }),
    'area_id': None,
    'capabilities': None,
    'config_entry_id': <ANY>,
    'config_subentry_id': <ANY>,
    'device_class': None,
    'device_id': <ANY>,
    'disabled_by': None,
    'domain': 'button',
    'entity_category': None,
    'entity_id': 'button.air_purifier_reset_filter_condition_2',
    'has_entity_name': True,
    'hidden_by': None,
    'icon': None,
    'id': <ANY>,
    'labels': set({
    }),
    'name': None,
    'options': dict({
    }),
    'original_device_class': None,
    'original_icon': None,
    'original_name': 'Reset filter condition',
    'platform': 'matter',
    'previous_unique_id': None,
    'suggested_object_id': None,
    'supported_features': 0,
    'translation_key': 'reset_filter_condition',
    'unique_id': '00000000000004D2-000000000000008F-MatterNodeDevice-1-ActivatedCarbonFilterMonitoringResetButton-114-65529',
    'unit_of_measurement': None,
  })
# ---
# name: test_buttons[air_purifier][button.air_purifier_reset_filter_condition_2-state]
  StateSnapshot({
    'attributes': ReadOnlyDict({
      'friendly_name': 'Air Purifier Reset filter condition',
    }),
    'context': <ANY>,
    'entity_id': 'button.air_purifier_reset_filter_condition_2',
    'last_changed': <ANY>,
    'last_reported': <ANY>,
    'last_updated': <ANY>,
    'state': 'unknown',
  })
# ---
# name: test_buttons[aqara_door_window_p2][button.aqara_door_and_window_sensor_p2_identify-entry]
  EntityRegistryEntrySnapshot({
    'aliases': set({
    }),
    'area_id': None,
    'capabilities': None,
    'config_entry_id': <ANY>,
    'config_subentry_id': <ANY>,
    'device_class': None,
    'device_id': <ANY>,
    'disabled_by': None,
    'domain': 'button',
    'entity_category': <EntityCategory.CONFIG: 'config'>,
    'entity_id': 'button.aqara_door_and_window_sensor_p2_identify',
    'has_entity_name': True,
    'hidden_by': None,
    'icon': None,
    'id': <ANY>,
    'labels': set({
    }),
    'name': None,
    'options': dict({
    }),
    'original_device_class': <ButtonDeviceClass.IDENTIFY: 'identify'>,
    'original_icon': None,
    'original_name': 'Identify',
    'platform': 'matter',
    'previous_unique_id': None,
    'suggested_object_id': None,
    'supported_features': 0,
    'translation_key': None,
    'unique_id': '00000000000004D2-000000000000005B-MatterNodeDevice-1-IdentifyButton-3-1',
    'unit_of_measurement': None,
  })
# ---
# name: test_buttons[aqara_door_window_p2][button.aqara_door_and_window_sensor_p2_identify-state]
  StateSnapshot({
    'attributes': ReadOnlyDict({
      'device_class': 'identify',
      'friendly_name': 'Aqara Door and Window Sensor P2 Identify',
    }),
    'context': <ANY>,
    'entity_id': 'button.aqara_door_and_window_sensor_p2_identify',
    'last_changed': <ANY>,
    'last_reported': <ANY>,
    'last_updated': <ANY>,
    'state': 'unknown',
  })
# ---
# name: test_buttons[aqara_motion_p2][button.aqara_motion_and_light_sensor_p2_identify_1-entry]
  EntityRegistryEntrySnapshot({
    'aliases': set({
    }),
    'area_id': None,
    'capabilities': None,
    'config_entry_id': <ANY>,
    'config_subentry_id': <ANY>,
    'device_class': None,
    'device_id': <ANY>,
    'disabled_by': None,
    'domain': 'button',
    'entity_category': <EntityCategory.CONFIG: 'config'>,
    'entity_id': 'button.aqara_motion_and_light_sensor_p2_identify_1',
    'has_entity_name': True,
    'hidden_by': None,
    'icon': None,
    'id': <ANY>,
    'labels': set({
    }),
    'name': None,
    'options': dict({
    }),
    'original_device_class': <ButtonDeviceClass.IDENTIFY: 'identify'>,
    'original_icon': None,
    'original_name': 'Identify (1)',
    'platform': 'matter',
    'previous_unique_id': None,
    'suggested_object_id': None,
    'supported_features': 0,
    'translation_key': None,
    'unique_id': '00000000000004D2-0000000000000053-MatterNodeDevice-1-IdentifyButton-3-1',
    'unit_of_measurement': None,
  })
# ---
# name: test_buttons[aqara_motion_p2][button.aqara_motion_and_light_sensor_p2_identify_1-state]
  StateSnapshot({
    'attributes': ReadOnlyDict({
      'device_class': 'identify',
      'friendly_name': 'Aqara Motion and Light Sensor P2 Identify (1)',
    }),
    'context': <ANY>,
    'entity_id': 'button.aqara_motion_and_light_sensor_p2_identify_1',
    'last_changed': <ANY>,
    'last_reported': <ANY>,
    'last_updated': <ANY>,
    'state': 'unknown',
  })
# ---
# name: test_buttons[aqara_motion_p2][button.aqara_motion_and_light_sensor_p2_identify_2-entry]
  EntityRegistryEntrySnapshot({
    'aliases': set({
    }),
    'area_id': None,
    'capabilities': None,
    'config_entry_id': <ANY>,
    'config_subentry_id': <ANY>,
    'device_class': None,
    'device_id': <ANY>,
    'disabled_by': None,
    'domain': 'button',
    'entity_category': <EntityCategory.CONFIG: 'config'>,
    'entity_id': 'button.aqara_motion_and_light_sensor_p2_identify_2',
    'has_entity_name': True,
    'hidden_by': None,
    'icon': None,
    'id': <ANY>,
    'labels': set({
    }),
    'name': None,
    'options': dict({
    }),
    'original_device_class': <ButtonDeviceClass.IDENTIFY: 'identify'>,
    'original_icon': None,
    'original_name': 'Identify (2)',
    'platform': 'matter',
    'previous_unique_id': None,
    'suggested_object_id': None,
    'supported_features': 0,
    'translation_key': None,
    'unique_id': '00000000000004D2-0000000000000053-MatterNodeDevice-2-IdentifyButton-3-1',
    'unit_of_measurement': None,
  })
# ---
# name: test_buttons[aqara_motion_p2][button.aqara_motion_and_light_sensor_p2_identify_2-state]
  StateSnapshot({
    'attributes': ReadOnlyDict({
      'device_class': 'identify',
      'friendly_name': 'Aqara Motion and Light Sensor P2 Identify (2)',
    }),
    'context': <ANY>,
    'entity_id': 'button.aqara_motion_and_light_sensor_p2_identify_2',
    'last_changed': <ANY>,
    'last_reported': <ANY>,
    'last_updated': <ANY>,
    'state': 'unknown',
  })
# ---
<<<<<<< HEAD
# name: test_buttons[aqara_w100][button.climate_sensor_w100_identify_1-entry]
=======
# name: test_buttons[aqara_u200][button.aqara_smart_lock_u200_identify-entry]
>>>>>>> a1f98abe
  EntityRegistryEntrySnapshot({
    'aliases': set({
    }),
    'area_id': None,
    'capabilities': None,
    'config_entry_id': <ANY>,
    'config_subentry_id': <ANY>,
    'device_class': None,
    'device_id': <ANY>,
    'disabled_by': None,
    'domain': 'button',
    'entity_category': <EntityCategory.CONFIG: 'config'>,
<<<<<<< HEAD
    'entity_id': 'button.climate_sensor_w100_identify_1',
=======
    'entity_id': 'button.aqara_smart_lock_u200_identify',
>>>>>>> a1f98abe
    'has_entity_name': True,
    'hidden_by': None,
    'icon': None,
    'id': <ANY>,
    'labels': set({
    }),
    'name': None,
    'options': dict({
    }),
    'original_device_class': <ButtonDeviceClass.IDENTIFY: 'identify'>,
    'original_icon': None,
<<<<<<< HEAD
    'original_name': 'Identify (1)',
=======
    'original_name': 'Identify',
>>>>>>> a1f98abe
    'platform': 'matter',
    'previous_unique_id': None,
    'suggested_object_id': None,
    'supported_features': 0,
    'translation_key': None,
<<<<<<< HEAD
    'unique_id': '00000000000004D2-000000000000004B-MatterNodeDevice-1-IdentifyButton-3-1',
    'unit_of_measurement': None,
  })
# ---
# name: test_buttons[aqara_w100][button.climate_sensor_w100_identify_1-state]
  StateSnapshot({
    'attributes': ReadOnlyDict({
      'device_class': 'identify',
      'friendly_name': 'Climate Sensor W100 Identify (1)',
    }),
    'context': <ANY>,
    'entity_id': 'button.climate_sensor_w100_identify_1',
    'last_changed': <ANY>,
    'last_reported': <ANY>,
    'last_updated': <ANY>,
    'state': 'unknown',
  })
# ---
# name: test_buttons[aqara_w100][button.climate_sensor_w100_identify_2-entry]
  EntityRegistryEntrySnapshot({
    'aliases': set({
    }),
    'area_id': None,
    'capabilities': None,
    'config_entry_id': <ANY>,
    'config_subentry_id': <ANY>,
    'device_class': None,
    'device_id': <ANY>,
    'disabled_by': None,
    'domain': 'button',
    'entity_category': <EntityCategory.CONFIG: 'config'>,
    'entity_id': 'button.climate_sensor_w100_identify_2',
    'has_entity_name': True,
    'hidden_by': None,
    'icon': None,
    'id': <ANY>,
    'labels': set({
    }),
    'name': None,
    'options': dict({
    }),
    'original_device_class': <ButtonDeviceClass.IDENTIFY: 'identify'>,
    'original_icon': None,
    'original_name': 'Identify (2)',
    'platform': 'matter',
    'previous_unique_id': None,
    'suggested_object_id': None,
    'supported_features': 0,
    'translation_key': None,
    'unique_id': '00000000000004D2-000000000000004B-MatterNodeDevice-2-IdentifyButton-3-1',
    'unit_of_measurement': None,
  })
# ---
# name: test_buttons[aqara_w100][button.climate_sensor_w100_identify_2-state]
  StateSnapshot({
    'attributes': ReadOnlyDict({
      'device_class': 'identify',
      'friendly_name': 'Climate Sensor W100 Identify (2)',
    }),
    'context': <ANY>,
    'entity_id': 'button.climate_sensor_w100_identify_2',
    'last_changed': <ANY>,
    'last_reported': <ANY>,
    'last_updated': <ANY>,
    'state': 'unknown',
  })
# ---
# name: test_buttons[aqara_w100][button.climate_sensor_w100_identify_bottom_three-entry]
  EntityRegistryEntrySnapshot({
    'aliases': set({
    }),
    'area_id': None,
    'capabilities': None,
    'config_entry_id': <ANY>,
    'config_subentry_id': <ANY>,
    'device_class': None,
    'device_id': <ANY>,
    'disabled_by': None,
    'domain': 'button',
    'entity_category': <EntityCategory.CONFIG: 'config'>,
    'entity_id': 'button.climate_sensor_w100_identify_bottom_three',
    'has_entity_name': True,
    'hidden_by': None,
    'icon': None,
    'id': <ANY>,
    'labels': set({
    }),
    'name': None,
    'options': dict({
    }),
    'original_device_class': <ButtonDeviceClass.IDENTIFY: 'identify'>,
    'original_icon': None,
    'original_name': 'Identify (Bottom, Three)',
    'platform': 'matter',
    'previous_unique_id': None,
    'suggested_object_id': None,
    'supported_features': 0,
    'translation_key': None,
    'unique_id': '00000000000004D2-000000000000004B-MatterNodeDevice-5-IdentifyButton-3-1',
    'unit_of_measurement': None,
  })
# ---
# name: test_buttons[aqara_w100][button.climate_sensor_w100_identify_bottom_three-state]
  StateSnapshot({
    'attributes': ReadOnlyDict({
      'device_class': 'identify',
      'friendly_name': 'Climate Sensor W100 Identify (Bottom, Three)',
    }),
    'context': <ANY>,
    'entity_id': 'button.climate_sensor_w100_identify_bottom_three',
    'last_changed': <ANY>,
    'last_reported': <ANY>,
    'last_updated': <ANY>,
    'state': 'unknown',
  })
# ---
# name: test_buttons[aqara_w100][button.climate_sensor_w100_identify_middle_two-entry]
  EntityRegistryEntrySnapshot({
    'aliases': set({
    }),
    'area_id': None,
    'capabilities': None,
    'config_entry_id': <ANY>,
    'config_subentry_id': <ANY>,
    'device_class': None,
    'device_id': <ANY>,
    'disabled_by': None,
    'domain': 'button',
    'entity_category': <EntityCategory.CONFIG: 'config'>,
    'entity_id': 'button.climate_sensor_w100_identify_middle_two',
    'has_entity_name': True,
    'hidden_by': None,
    'icon': None,
    'id': <ANY>,
    'labels': set({
    }),
    'name': None,
    'options': dict({
    }),
    'original_device_class': <ButtonDeviceClass.IDENTIFY: 'identify'>,
    'original_icon': None,
    'original_name': 'Identify (Middle, Two)',
    'platform': 'matter',
    'previous_unique_id': None,
    'suggested_object_id': None,
    'supported_features': 0,
    'translation_key': None,
    'unique_id': '00000000000004D2-000000000000004B-MatterNodeDevice-4-IdentifyButton-3-1',
    'unit_of_measurement': None,
  })
# ---
# name: test_buttons[aqara_w100][button.climate_sensor_w100_identify_middle_two-state]
  StateSnapshot({
    'attributes': ReadOnlyDict({
      'device_class': 'identify',
      'friendly_name': 'Climate Sensor W100 Identify (Middle, Two)',
    }),
    'context': <ANY>,
    'entity_id': 'button.climate_sensor_w100_identify_middle_two',
    'last_changed': <ANY>,
    'last_reported': <ANY>,
    'last_updated': <ANY>,
    'state': 'unknown',
  })
# ---
# name: test_buttons[aqara_w100][button.climate_sensor_w100_identify_top_one-entry]
  EntityRegistryEntrySnapshot({
    'aliases': set({
    }),
    'area_id': None,
    'capabilities': None,
    'config_entry_id': <ANY>,
    'config_subentry_id': <ANY>,
    'device_class': None,
    'device_id': <ANY>,
    'disabled_by': None,
    'domain': 'button',
    'entity_category': <EntityCategory.CONFIG: 'config'>,
    'entity_id': 'button.climate_sensor_w100_identify_top_one',
    'has_entity_name': True,
    'hidden_by': None,
    'icon': None,
    'id': <ANY>,
    'labels': set({
    }),
    'name': None,
    'options': dict({
    }),
    'original_device_class': <ButtonDeviceClass.IDENTIFY: 'identify'>,
    'original_icon': None,
    'original_name': 'Identify (Top, One)',
    'platform': 'matter',
    'previous_unique_id': None,
    'suggested_object_id': None,
    'supported_features': 0,
    'translation_key': None,
    'unique_id': '00000000000004D2-000000000000004B-MatterNodeDevice-3-IdentifyButton-3-1',
    'unit_of_measurement': None,
  })
# ---
# name: test_buttons[aqara_w100][button.climate_sensor_w100_identify_top_one-state]
  StateSnapshot({
    'attributes': ReadOnlyDict({
      'device_class': 'identify',
      'friendly_name': 'Climate Sensor W100 Identify (Top, One)',
    }),
    'context': <ANY>,
    'entity_id': 'button.climate_sensor_w100_identify_top_one',
=======
    'unique_id': '00000000000004D2-0000000000000014-MatterNodeDevice-1-IdentifyButton-3-1',
    'unit_of_measurement': None,
  })
# ---
# name: test_buttons[aqara_u200][button.aqara_smart_lock_u200_identify-state]
  StateSnapshot({
    'attributes': ReadOnlyDict({
      'device_class': 'identify',
      'friendly_name': 'Aqara Smart Lock U200 Identify',
    }),
    'context': <ANY>,
    'entity_id': 'button.aqara_smart_lock_u200_identify',
>>>>>>> a1f98abe
    'last_changed': <ANY>,
    'last_reported': <ANY>,
    'last_updated': <ANY>,
    'state': 'unknown',
  })
# ---
# name: test_buttons[color_temperature_light][button.mock_color_temperature_light_identify-entry]
  EntityRegistryEntrySnapshot({
    'aliases': set({
    }),
    'area_id': None,
    'capabilities': None,
    'config_entry_id': <ANY>,
    'config_subentry_id': <ANY>,
    'device_class': None,
    'device_id': <ANY>,
    'disabled_by': None,
    'domain': 'button',
    'entity_category': <EntityCategory.CONFIG: 'config'>,
    'entity_id': 'button.mock_color_temperature_light_identify',
    'has_entity_name': True,
    'hidden_by': None,
    'icon': None,
    'id': <ANY>,
    'labels': set({
    }),
    'name': None,
    'options': dict({
    }),
    'original_device_class': <ButtonDeviceClass.IDENTIFY: 'identify'>,
    'original_icon': None,
    'original_name': 'Identify',
    'platform': 'matter',
    'previous_unique_id': None,
    'suggested_object_id': None,
    'supported_features': 0,
    'translation_key': None,
    'unique_id': '00000000000004D2-0000000000000001-MatterNodeDevice-1-IdentifyButton-3-1',
    'unit_of_measurement': None,
  })
# ---
# name: test_buttons[color_temperature_light][button.mock_color_temperature_light_identify-state]
  StateSnapshot({
    'attributes': ReadOnlyDict({
      'device_class': 'identify',
      'friendly_name': 'Mock Color Temperature Light Identify',
    }),
    'context': <ANY>,
    'entity_id': 'button.mock_color_temperature_light_identify',
    'last_changed': <ANY>,
    'last_reported': <ANY>,
    'last_updated': <ANY>,
    'state': 'unknown',
  })
# ---
# name: test_buttons[dimmable_plugin_unit][button.dimmable_plugin_unit_identify-entry]
  EntityRegistryEntrySnapshot({
    'aliases': set({
    }),
    'area_id': None,
    'capabilities': None,
    'config_entry_id': <ANY>,
    'config_subentry_id': <ANY>,
    'device_class': None,
    'device_id': <ANY>,
    'disabled_by': None,
    'domain': 'button',
    'entity_category': <EntityCategory.CONFIG: 'config'>,
    'entity_id': 'button.dimmable_plugin_unit_identify',
    'has_entity_name': True,
    'hidden_by': None,
    'icon': None,
    'id': <ANY>,
    'labels': set({
    }),
    'name': None,
    'options': dict({
    }),
    'original_device_class': <ButtonDeviceClass.IDENTIFY: 'identify'>,
    'original_icon': None,
    'original_name': 'Identify',
    'platform': 'matter',
    'previous_unique_id': None,
    'suggested_object_id': None,
    'supported_features': 0,
    'translation_key': None,
    'unique_id': '00000000000004D2-0000000000000024-MatterNodeDevice-1-IdentifyButton-3-1',
    'unit_of_measurement': None,
  })
# ---
# name: test_buttons[dimmable_plugin_unit][button.dimmable_plugin_unit_identify-state]
  StateSnapshot({
    'attributes': ReadOnlyDict({
      'device_class': 'identify',
      'friendly_name': 'Dimmable Plugin Unit Identify',
    }),
    'context': <ANY>,
    'entity_id': 'button.dimmable_plugin_unit_identify',
    'last_changed': <ANY>,
    'last_reported': <ANY>,
    'last_updated': <ANY>,
    'state': 'unknown',
  })
# ---
# name: test_buttons[eve_contact_sensor][button.eve_door_identify-entry]
  EntityRegistryEntrySnapshot({
    'aliases': set({
    }),
    'area_id': None,
    'capabilities': None,
    'config_entry_id': <ANY>,
    'config_subentry_id': <ANY>,
    'device_class': None,
    'device_id': <ANY>,
    'disabled_by': None,
    'domain': 'button',
    'entity_category': <EntityCategory.CONFIG: 'config'>,
    'entity_id': 'button.eve_door_identify',
    'has_entity_name': True,
    'hidden_by': None,
    'icon': None,
    'id': <ANY>,
    'labels': set({
    }),
    'name': None,
    'options': dict({
    }),
    'original_device_class': <ButtonDeviceClass.IDENTIFY: 'identify'>,
    'original_icon': None,
    'original_name': 'Identify',
    'platform': 'matter',
    'previous_unique_id': None,
    'suggested_object_id': None,
    'supported_features': 0,
    'translation_key': None,
    'unique_id': '00000000000004D2-0000000000000001-MatterNodeDevice-1-IdentifyButton-3-1',
    'unit_of_measurement': None,
  })
# ---
# name: test_buttons[eve_contact_sensor][button.eve_door_identify-state]
  StateSnapshot({
    'attributes': ReadOnlyDict({
      'device_class': 'identify',
      'friendly_name': 'Eve Door Identify',
    }),
    'context': <ANY>,
    'entity_id': 'button.eve_door_identify',
    'last_changed': <ANY>,
    'last_reported': <ANY>,
    'last_updated': <ANY>,
    'state': 'unknown',
  })
# ---
# name: test_buttons[eve_energy_20ecn4101][button.eve_energy_20ecn4101_identify_1-entry]
  EntityRegistryEntrySnapshot({
    'aliases': set({
    }),
    'area_id': None,
    'capabilities': None,
    'config_entry_id': <ANY>,
    'config_subentry_id': <ANY>,
    'device_class': None,
    'device_id': <ANY>,
    'disabled_by': None,
    'domain': 'button',
    'entity_category': <EntityCategory.CONFIG: 'config'>,
    'entity_id': 'button.eve_energy_20ecn4101_identify_1',
    'has_entity_name': True,
    'hidden_by': None,
    'icon': None,
    'id': <ANY>,
    'labels': set({
    }),
    'name': None,
    'options': dict({
    }),
    'original_device_class': <ButtonDeviceClass.IDENTIFY: 'identify'>,
    'original_icon': None,
    'original_name': 'Identify (1)',
    'platform': 'matter',
    'previous_unique_id': None,
    'suggested_object_id': None,
    'supported_features': 0,
    'translation_key': None,
    'unique_id': '00000000000004D2-00000000000000C7-MatterNodeDevice-1-IdentifyButton-3-1',
    'unit_of_measurement': None,
  })
# ---
# name: test_buttons[eve_energy_20ecn4101][button.eve_energy_20ecn4101_identify_1-state]
  StateSnapshot({
    'attributes': ReadOnlyDict({
      'device_class': 'identify',
      'friendly_name': 'Eve Energy 20ECN4101 Identify (1)',
    }),
    'context': <ANY>,
    'entity_id': 'button.eve_energy_20ecn4101_identify_1',
    'last_changed': <ANY>,
    'last_reported': <ANY>,
    'last_updated': <ANY>,
    'state': 'unknown',
  })
# ---
# name: test_buttons[eve_energy_20ecn4101][button.eve_energy_20ecn4101_identify_2-entry]
  EntityRegistryEntrySnapshot({
    'aliases': set({
    }),
    'area_id': None,
    'capabilities': None,
    'config_entry_id': <ANY>,
    'config_subentry_id': <ANY>,
    'device_class': None,
    'device_id': <ANY>,
    'disabled_by': None,
    'domain': 'button',
    'entity_category': <EntityCategory.CONFIG: 'config'>,
    'entity_id': 'button.eve_energy_20ecn4101_identify_2',
    'has_entity_name': True,
    'hidden_by': None,
    'icon': None,
    'id': <ANY>,
    'labels': set({
    }),
    'name': None,
    'options': dict({
    }),
    'original_device_class': <ButtonDeviceClass.IDENTIFY: 'identify'>,
    'original_icon': None,
    'original_name': 'Identify (2)',
    'platform': 'matter',
    'previous_unique_id': None,
    'suggested_object_id': None,
    'supported_features': 0,
    'translation_key': None,
    'unique_id': '00000000000004D2-00000000000000C7-MatterNodeDevice-2-IdentifyButton-3-1',
    'unit_of_measurement': None,
  })
# ---
# name: test_buttons[eve_energy_20ecn4101][button.eve_energy_20ecn4101_identify_2-state]
  StateSnapshot({
    'attributes': ReadOnlyDict({
      'device_class': 'identify',
      'friendly_name': 'Eve Energy 20ECN4101 Identify (2)',
    }),
    'context': <ANY>,
    'entity_id': 'button.eve_energy_20ecn4101_identify_2',
    'last_changed': <ANY>,
    'last_reported': <ANY>,
    'last_updated': <ANY>,
    'state': 'unknown',
  })
# ---
# name: test_buttons[eve_energy_plug][button.eve_energy_plug_identify-entry]
  EntityRegistryEntrySnapshot({
    'aliases': set({
    }),
    'area_id': None,
    'capabilities': None,
    'config_entry_id': <ANY>,
    'config_subentry_id': <ANY>,
    'device_class': None,
    'device_id': <ANY>,
    'disabled_by': None,
    'domain': 'button',
    'entity_category': <EntityCategory.CONFIG: 'config'>,
    'entity_id': 'button.eve_energy_plug_identify',
    'has_entity_name': True,
    'hidden_by': None,
    'icon': None,
    'id': <ANY>,
    'labels': set({
    }),
    'name': None,
    'options': dict({
    }),
    'original_device_class': <ButtonDeviceClass.IDENTIFY: 'identify'>,
    'original_icon': None,
    'original_name': 'Identify',
    'platform': 'matter',
    'previous_unique_id': None,
    'suggested_object_id': None,
    'supported_features': 0,
    'translation_key': None,
    'unique_id': '00000000000004D2-0000000000000053-MatterNodeDevice-1-IdentifyButton-3-1',
    'unit_of_measurement': None,
  })
# ---
# name: test_buttons[eve_energy_plug][button.eve_energy_plug_identify-state]
  StateSnapshot({
    'attributes': ReadOnlyDict({
      'device_class': 'identify',
      'friendly_name': 'Eve Energy Plug Identify',
    }),
    'context': <ANY>,
    'entity_id': 'button.eve_energy_plug_identify',
    'last_changed': <ANY>,
    'last_reported': <ANY>,
    'last_updated': <ANY>,
    'state': 'unknown',
  })
# ---
# name: test_buttons[eve_energy_plug_patched][button.eve_energy_plug_patched_identify-entry]
  EntityRegistryEntrySnapshot({
    'aliases': set({
    }),
    'area_id': None,
    'capabilities': None,
    'config_entry_id': <ANY>,
    'config_subentry_id': <ANY>,
    'device_class': None,
    'device_id': <ANY>,
    'disabled_by': None,
    'domain': 'button',
    'entity_category': <EntityCategory.CONFIG: 'config'>,
    'entity_id': 'button.eve_energy_plug_patched_identify',
    'has_entity_name': True,
    'hidden_by': None,
    'icon': None,
    'id': <ANY>,
    'labels': set({
    }),
    'name': None,
    'options': dict({
    }),
    'original_device_class': <ButtonDeviceClass.IDENTIFY: 'identify'>,
    'original_icon': None,
    'original_name': 'Identify',
    'platform': 'matter',
    'previous_unique_id': None,
    'suggested_object_id': None,
    'supported_features': 0,
    'translation_key': None,
    'unique_id': '00000000000004D2-00000000000000B7-MatterNodeDevice-1-IdentifyButton-3-1',
    'unit_of_measurement': None,
  })
# ---
# name: test_buttons[eve_energy_plug_patched][button.eve_energy_plug_patched_identify-state]
  StateSnapshot({
    'attributes': ReadOnlyDict({
      'device_class': 'identify',
      'friendly_name': 'Eve Energy Plug Patched Identify',
    }),
    'context': <ANY>,
    'entity_id': 'button.eve_energy_plug_patched_identify',
    'last_changed': <ANY>,
    'last_reported': <ANY>,
    'last_updated': <ANY>,
    'state': 'unknown',
  })
# ---
# name: test_buttons[eve_thermo][button.eve_thermo_identify-entry]
  EntityRegistryEntrySnapshot({
    'aliases': set({
    }),
    'area_id': None,
    'capabilities': None,
    'config_entry_id': <ANY>,
    'config_subentry_id': <ANY>,
    'device_class': None,
    'device_id': <ANY>,
    'disabled_by': None,
    'domain': 'button',
    'entity_category': <EntityCategory.CONFIG: 'config'>,
    'entity_id': 'button.eve_thermo_identify',
    'has_entity_name': True,
    'hidden_by': None,
    'icon': None,
    'id': <ANY>,
    'labels': set({
    }),
    'name': None,
    'options': dict({
    }),
    'original_device_class': <ButtonDeviceClass.IDENTIFY: 'identify'>,
    'original_icon': None,
    'original_name': 'Identify',
    'platform': 'matter',
    'previous_unique_id': None,
    'suggested_object_id': None,
    'supported_features': 0,
    'translation_key': None,
    'unique_id': '00000000000004D2-0000000000000021-MatterNodeDevice-1-IdentifyButton-3-1',
    'unit_of_measurement': None,
  })
# ---
# name: test_buttons[eve_thermo][button.eve_thermo_identify-state]
  StateSnapshot({
    'attributes': ReadOnlyDict({
      'device_class': 'identify',
      'friendly_name': 'Eve Thermo Identify',
    }),
    'context': <ANY>,
    'entity_id': 'button.eve_thermo_identify',
    'last_changed': <ANY>,
    'last_reported': <ANY>,
    'last_updated': <ANY>,
    'state': 'unknown',
  })
# ---
# name: test_buttons[eve_weather_sensor][button.eve_weather_identify_1-entry]
  EntityRegistryEntrySnapshot({
    'aliases': set({
    }),
    'area_id': None,
    'capabilities': None,
    'config_entry_id': <ANY>,
    'config_subentry_id': <ANY>,
    'device_class': None,
    'device_id': <ANY>,
    'disabled_by': None,
    'domain': 'button',
    'entity_category': <EntityCategory.CONFIG: 'config'>,
    'entity_id': 'button.eve_weather_identify_1',
    'has_entity_name': True,
    'hidden_by': None,
    'icon': None,
    'id': <ANY>,
    'labels': set({
    }),
    'name': None,
    'options': dict({
    }),
    'original_device_class': <ButtonDeviceClass.IDENTIFY: 'identify'>,
    'original_icon': None,
    'original_name': 'Identify (1)',
    'platform': 'matter',
    'previous_unique_id': None,
    'suggested_object_id': None,
    'supported_features': 0,
    'translation_key': None,
    'unique_id': '00000000000004D2-000000000000001D-MatterNodeDevice-1-IdentifyButton-3-1',
    'unit_of_measurement': None,
  })
# ---
# name: test_buttons[eve_weather_sensor][button.eve_weather_identify_1-state]
  StateSnapshot({
    'attributes': ReadOnlyDict({
      'device_class': 'identify',
      'friendly_name': 'Eve Weather Identify (1)',
    }),
    'context': <ANY>,
    'entity_id': 'button.eve_weather_identify_1',
    'last_changed': <ANY>,
    'last_reported': <ANY>,
    'last_updated': <ANY>,
    'state': 'unknown',
  })
# ---
# name: test_buttons[eve_weather_sensor][button.eve_weather_identify_2-entry]
  EntityRegistryEntrySnapshot({
    'aliases': set({
    }),
    'area_id': None,
    'capabilities': None,
    'config_entry_id': <ANY>,
    'config_subentry_id': <ANY>,
    'device_class': None,
    'device_id': <ANY>,
    'disabled_by': None,
    'domain': 'button',
    'entity_category': <EntityCategory.CONFIG: 'config'>,
    'entity_id': 'button.eve_weather_identify_2',
    'has_entity_name': True,
    'hidden_by': None,
    'icon': None,
    'id': <ANY>,
    'labels': set({
    }),
    'name': None,
    'options': dict({
    }),
    'original_device_class': <ButtonDeviceClass.IDENTIFY: 'identify'>,
    'original_icon': None,
    'original_name': 'Identify (2)',
    'platform': 'matter',
    'previous_unique_id': None,
    'suggested_object_id': None,
    'supported_features': 0,
    'translation_key': None,
    'unique_id': '00000000000004D2-000000000000001D-MatterNodeDevice-2-IdentifyButton-3-1',
    'unit_of_measurement': None,
  })
# ---
# name: test_buttons[eve_weather_sensor][button.eve_weather_identify_2-state]
  StateSnapshot({
    'attributes': ReadOnlyDict({
      'device_class': 'identify',
      'friendly_name': 'Eve Weather Identify (2)',
    }),
    'context': <ANY>,
    'entity_id': 'button.eve_weather_identify_2',
    'last_changed': <ANY>,
    'last_reported': <ANY>,
    'last_updated': <ANY>,
    'state': 'unknown',
  })
# ---
# name: test_buttons[extended_color_light][button.mock_extended_color_light_identify-entry]
  EntityRegistryEntrySnapshot({
    'aliases': set({
    }),
    'area_id': None,
    'capabilities': None,
    'config_entry_id': <ANY>,
    'config_subentry_id': <ANY>,
    'device_class': None,
    'device_id': <ANY>,
    'disabled_by': None,
    'domain': 'button',
    'entity_category': <EntityCategory.CONFIG: 'config'>,
    'entity_id': 'button.mock_extended_color_light_identify',
    'has_entity_name': True,
    'hidden_by': None,
    'icon': None,
    'id': <ANY>,
    'labels': set({
    }),
    'name': None,
    'options': dict({
    }),
    'original_device_class': <ButtonDeviceClass.IDENTIFY: 'identify'>,
    'original_icon': None,
    'original_name': 'Identify',
    'platform': 'matter',
    'previous_unique_id': None,
    'suggested_object_id': None,
    'supported_features': 0,
    'translation_key': None,
    'unique_id': '00000000000004D2-0000000000000001-MatterNodeDevice-1-IdentifyButton-3-1',
    'unit_of_measurement': None,
  })
# ---
# name: test_buttons[extended_color_light][button.mock_extended_color_light_identify-state]
  StateSnapshot({
    'attributes': ReadOnlyDict({
      'device_class': 'identify',
      'friendly_name': 'Mock Extended Color Light Identify',
    }),
    'context': <ANY>,
    'entity_id': 'button.mock_extended_color_light_identify',
    'last_changed': <ANY>,
    'last_reported': <ANY>,
    'last_updated': <ANY>,
    'state': 'unknown',
  })
# ---
# name: test_buttons[extractor_hood][button.mock_extractor_hood_reset_filter_condition-entry]
  EntityRegistryEntrySnapshot({
    'aliases': set({
    }),
    'area_id': None,
    'capabilities': None,
    'config_entry_id': <ANY>,
    'config_subentry_id': <ANY>,
    'device_class': None,
    'device_id': <ANY>,
    'disabled_by': None,
    'domain': 'button',
    'entity_category': None,
    'entity_id': 'button.mock_extractor_hood_reset_filter_condition',
    'has_entity_name': True,
    'hidden_by': None,
    'icon': None,
    'id': <ANY>,
    'labels': set({
    }),
    'name': None,
    'options': dict({
    }),
    'original_device_class': None,
    'original_icon': None,
    'original_name': 'Reset filter condition',
    'platform': 'matter',
    'previous_unique_id': None,
    'suggested_object_id': None,
    'supported_features': 0,
    'translation_key': 'reset_filter_condition',
    'unique_id': '00000000000004D2-0000000000000049-MatterNodeDevice-1-HepaFilterMonitoringResetButton-113-65529',
    'unit_of_measurement': None,
  })
# ---
# name: test_buttons[extractor_hood][button.mock_extractor_hood_reset_filter_condition-state]
  StateSnapshot({
    'attributes': ReadOnlyDict({
      'friendly_name': 'Mock Extractor hood Reset filter condition',
    }),
    'context': <ANY>,
    'entity_id': 'button.mock_extractor_hood_reset_filter_condition',
    'last_changed': <ANY>,
    'last_reported': <ANY>,
    'last_updated': <ANY>,
    'state': 'unknown',
  })
# ---
# name: test_buttons[extractor_hood][button.mock_extractor_hood_reset_filter_condition_2-entry]
  EntityRegistryEntrySnapshot({
    'aliases': set({
    }),
    'area_id': None,
    'capabilities': None,
    'config_entry_id': <ANY>,
    'config_subentry_id': <ANY>,
    'device_class': None,
    'device_id': <ANY>,
    'disabled_by': None,
    'domain': 'button',
    'entity_category': None,
    'entity_id': 'button.mock_extractor_hood_reset_filter_condition_2',
    'has_entity_name': True,
    'hidden_by': None,
    'icon': None,
    'id': <ANY>,
    'labels': set({
    }),
    'name': None,
    'options': dict({
    }),
    'original_device_class': None,
    'original_icon': None,
    'original_name': 'Reset filter condition',
    'platform': 'matter',
    'previous_unique_id': None,
    'suggested_object_id': None,
    'supported_features': 0,
    'translation_key': 'reset_filter_condition',
    'unique_id': '00000000000004D2-0000000000000049-MatterNodeDevice-1-ActivatedCarbonFilterMonitoringResetButton-114-65529',
    'unit_of_measurement': None,
  })
# ---
# name: test_buttons[extractor_hood][button.mock_extractor_hood_reset_filter_condition_2-state]
  StateSnapshot({
    'attributes': ReadOnlyDict({
      'friendly_name': 'Mock Extractor hood Reset filter condition',
    }),
    'context': <ANY>,
    'entity_id': 'button.mock_extractor_hood_reset_filter_condition_2',
    'last_changed': <ANY>,
    'last_reported': <ANY>,
    'last_updated': <ANY>,
    'state': 'unknown',
  })
# ---
# name: test_buttons[fan][button.mocked_fan_switch_identify_fan-entry]
  EntityRegistryEntrySnapshot({
    'aliases': set({
    }),
    'area_id': None,
    'capabilities': None,
    'config_entry_id': <ANY>,
    'config_subentry_id': <ANY>,
    'device_class': None,
    'device_id': <ANY>,
    'disabled_by': None,
    'domain': 'button',
    'entity_category': <EntityCategory.CONFIG: 'config'>,
    'entity_id': 'button.mocked_fan_switch_identify_fan',
    'has_entity_name': True,
    'hidden_by': None,
    'icon': None,
    'id': <ANY>,
    'labels': set({
    }),
    'name': None,
    'options': dict({
    }),
    'original_device_class': <ButtonDeviceClass.IDENTIFY: 'identify'>,
    'original_icon': None,
    'original_name': 'Identify (Fan)',
    'platform': 'matter',
    'previous_unique_id': None,
    'suggested_object_id': None,
    'supported_features': 0,
    'translation_key': None,
    'unique_id': '00000000000004D2-000000000000001D-MatterNodeDevice-1-IdentifyButton-3-1',
    'unit_of_measurement': None,
  })
# ---
# name: test_buttons[fan][button.mocked_fan_switch_identify_fan-state]
  StateSnapshot({
    'attributes': ReadOnlyDict({
      'device_class': 'identify',
      'friendly_name': 'Mocked Fan Switch Identify (Fan)',
    }),
    'context': <ANY>,
    'entity_id': 'button.mocked_fan_switch_identify_fan',
    'last_changed': <ANY>,
    'last_reported': <ANY>,
    'last_updated': <ANY>,
    'state': 'unknown',
  })
# ---
# name: test_buttons[inovelli_vtm30][button.white_series_onoff_switch_load_control-entry]
  EntityRegistryEntrySnapshot({
    'aliases': set({
    }),
    'area_id': None,
    'capabilities': None,
    'config_entry_id': <ANY>,
    'config_subentry_id': <ANY>,
    'device_class': None,
    'device_id': <ANY>,
    'disabled_by': None,
    'domain': 'button',
    'entity_category': <EntityCategory.CONFIG: 'config'>,
    'entity_id': 'button.white_series_onoff_switch_load_control',
    'has_entity_name': True,
    'hidden_by': None,
    'icon': None,
    'id': <ANY>,
    'labels': set({
    }),
    'name': None,
    'options': dict({
    }),
    'original_device_class': <ButtonDeviceClass.IDENTIFY: 'identify'>,
    'original_icon': None,
    'original_name': 'Load Control',
    'platform': 'matter',
    'previous_unique_id': None,
    'suggested_object_id': None,
    'supported_features': 0,
    'translation_key': None,
    'unique_id': '00000000000004D2-0000000000000100-MatterNodeDevice-1-IdentifyButton-3-1',
    'unit_of_measurement': None,
  })
# ---
# name: test_buttons[inovelli_vtm30][button.white_series_onoff_switch_load_control-state]
  StateSnapshot({
    'attributes': ReadOnlyDict({
      'device_class': 'identify',
      'friendly_name': 'White Series OnOff Switch Load Control',
    }),
    'context': <ANY>,
    'entity_id': 'button.white_series_onoff_switch_load_control',
    'last_changed': <ANY>,
    'last_reported': <ANY>,
    'last_updated': <ANY>,
    'state': 'unknown',
  })
# ---
# name: test_buttons[laundry_dryer][button.mock_laundrydryer_pause-entry]
  EntityRegistryEntrySnapshot({
    'aliases': set({
    }),
    'area_id': None,
    'capabilities': None,
    'config_entry_id': <ANY>,
    'config_subentry_id': <ANY>,
    'device_class': None,
    'device_id': <ANY>,
    'disabled_by': None,
    'domain': 'button',
    'entity_category': None,
    'entity_id': 'button.mock_laundrydryer_pause',
    'has_entity_name': True,
    'hidden_by': None,
    'icon': None,
    'id': <ANY>,
    'labels': set({
    }),
    'name': None,
    'options': dict({
    }),
    'original_device_class': None,
    'original_icon': None,
    'original_name': 'Pause',
    'platform': 'matter',
    'previous_unique_id': None,
    'suggested_object_id': None,
    'supported_features': 0,
    'translation_key': 'pause',
    'unique_id': '00000000000004D2-0000000000000008-MatterNodeDevice-1-OperationalStatePauseButton-96-65529',
    'unit_of_measurement': None,
  })
# ---
# name: test_buttons[laundry_dryer][button.mock_laundrydryer_pause-state]
  StateSnapshot({
    'attributes': ReadOnlyDict({
      'friendly_name': 'Mock Laundrydryer Pause',
    }),
    'context': <ANY>,
    'entity_id': 'button.mock_laundrydryer_pause',
    'last_changed': <ANY>,
    'last_reported': <ANY>,
    'last_updated': <ANY>,
    'state': 'unknown',
  })
# ---
# name: test_buttons[laundry_dryer][button.mock_laundrydryer_resume-entry]
  EntityRegistryEntrySnapshot({
    'aliases': set({
    }),
    'area_id': None,
    'capabilities': None,
    'config_entry_id': <ANY>,
    'config_subentry_id': <ANY>,
    'device_class': None,
    'device_id': <ANY>,
    'disabled_by': None,
    'domain': 'button',
    'entity_category': None,
    'entity_id': 'button.mock_laundrydryer_resume',
    'has_entity_name': True,
    'hidden_by': None,
    'icon': None,
    'id': <ANY>,
    'labels': set({
    }),
    'name': None,
    'options': dict({
    }),
    'original_device_class': None,
    'original_icon': None,
    'original_name': 'Resume',
    'platform': 'matter',
    'previous_unique_id': None,
    'suggested_object_id': None,
    'supported_features': 0,
    'translation_key': 'resume',
    'unique_id': '00000000000004D2-0000000000000008-MatterNodeDevice-1-OperationalStateResumeButton-96-65529',
    'unit_of_measurement': None,
  })
# ---
# name: test_buttons[laundry_dryer][button.mock_laundrydryer_resume-state]
  StateSnapshot({
    'attributes': ReadOnlyDict({
      'friendly_name': 'Mock Laundrydryer Resume',
    }),
    'context': <ANY>,
    'entity_id': 'button.mock_laundrydryer_resume',
    'last_changed': <ANY>,
    'last_reported': <ANY>,
    'last_updated': <ANY>,
    'state': 'unknown',
  })
# ---
# name: test_buttons[laundry_dryer][button.mock_laundrydryer_start-entry]
  EntityRegistryEntrySnapshot({
    'aliases': set({
    }),
    'area_id': None,
    'capabilities': None,
    'config_entry_id': <ANY>,
    'config_subentry_id': <ANY>,
    'device_class': None,
    'device_id': <ANY>,
    'disabled_by': None,
    'domain': 'button',
    'entity_category': None,
    'entity_id': 'button.mock_laundrydryer_start',
    'has_entity_name': True,
    'hidden_by': None,
    'icon': None,
    'id': <ANY>,
    'labels': set({
    }),
    'name': None,
    'options': dict({
    }),
    'original_device_class': None,
    'original_icon': None,
    'original_name': 'Start',
    'platform': 'matter',
    'previous_unique_id': None,
    'suggested_object_id': None,
    'supported_features': 0,
    'translation_key': 'start',
    'unique_id': '00000000000004D2-0000000000000008-MatterNodeDevice-1-OperationalStateStartButton-96-65529',
    'unit_of_measurement': None,
  })
# ---
# name: test_buttons[laundry_dryer][button.mock_laundrydryer_start-state]
  StateSnapshot({
    'attributes': ReadOnlyDict({
      'friendly_name': 'Mock Laundrydryer Start',
    }),
    'context': <ANY>,
    'entity_id': 'button.mock_laundrydryer_start',
    'last_changed': <ANY>,
    'last_reported': <ANY>,
    'last_updated': <ANY>,
    'state': 'unknown',
  })
# ---
# name: test_buttons[laundry_dryer][button.mock_laundrydryer_stop-entry]
  EntityRegistryEntrySnapshot({
    'aliases': set({
    }),
    'area_id': None,
    'capabilities': None,
    'config_entry_id': <ANY>,
    'config_subentry_id': <ANY>,
    'device_class': None,
    'device_id': <ANY>,
    'disabled_by': None,
    'domain': 'button',
    'entity_category': None,
    'entity_id': 'button.mock_laundrydryer_stop',
    'has_entity_name': True,
    'hidden_by': None,
    'icon': None,
    'id': <ANY>,
    'labels': set({
    }),
    'name': None,
    'options': dict({
    }),
    'original_device_class': None,
    'original_icon': None,
    'original_name': 'Stop',
    'platform': 'matter',
    'previous_unique_id': None,
    'suggested_object_id': None,
    'supported_features': 0,
    'translation_key': 'stop',
    'unique_id': '00000000000004D2-0000000000000008-MatterNodeDevice-1-OperationalStateStopButton-96-65529',
    'unit_of_measurement': None,
  })
# ---
# name: test_buttons[laundry_dryer][button.mock_laundrydryer_stop-state]
  StateSnapshot({
    'attributes': ReadOnlyDict({
      'friendly_name': 'Mock Laundrydryer Stop',
    }),
    'context': <ANY>,
    'entity_id': 'button.mock_laundrydryer_stop',
    'last_changed': <ANY>,
    'last_reported': <ANY>,
    'last_updated': <ANY>,
    'state': 'unknown',
  })
# ---
# name: test_buttons[microwave_oven][button.microwave_oven_pause-entry]
  EntityRegistryEntrySnapshot({
    'aliases': set({
    }),
    'area_id': None,
    'capabilities': None,
    'config_entry_id': <ANY>,
    'config_subentry_id': <ANY>,
    'device_class': None,
    'device_id': <ANY>,
    'disabled_by': None,
    'domain': 'button',
    'entity_category': None,
    'entity_id': 'button.microwave_oven_pause',
    'has_entity_name': True,
    'hidden_by': None,
    'icon': None,
    'id': <ANY>,
    'labels': set({
    }),
    'name': None,
    'options': dict({
    }),
    'original_device_class': None,
    'original_icon': None,
    'original_name': 'Pause',
    'platform': 'matter',
    'previous_unique_id': None,
    'suggested_object_id': None,
    'supported_features': 0,
    'translation_key': 'pause',
    'unique_id': '00000000000004D2-000000000000009D-MatterNodeDevice-1-OperationalStatePauseButton-96-65529',
    'unit_of_measurement': None,
  })
# ---
# name: test_buttons[microwave_oven][button.microwave_oven_pause-state]
  StateSnapshot({
    'attributes': ReadOnlyDict({
      'friendly_name': 'Microwave Oven Pause',
    }),
    'context': <ANY>,
    'entity_id': 'button.microwave_oven_pause',
    'last_changed': <ANY>,
    'last_reported': <ANY>,
    'last_updated': <ANY>,
    'state': 'unknown',
  })
# ---
# name: test_buttons[microwave_oven][button.microwave_oven_resume-entry]
  EntityRegistryEntrySnapshot({
    'aliases': set({
    }),
    'area_id': None,
    'capabilities': None,
    'config_entry_id': <ANY>,
    'config_subentry_id': <ANY>,
    'device_class': None,
    'device_id': <ANY>,
    'disabled_by': None,
    'domain': 'button',
    'entity_category': None,
    'entity_id': 'button.microwave_oven_resume',
    'has_entity_name': True,
    'hidden_by': None,
    'icon': None,
    'id': <ANY>,
    'labels': set({
    }),
    'name': None,
    'options': dict({
    }),
    'original_device_class': None,
    'original_icon': None,
    'original_name': 'Resume',
    'platform': 'matter',
    'previous_unique_id': None,
    'suggested_object_id': None,
    'supported_features': 0,
    'translation_key': 'resume',
    'unique_id': '00000000000004D2-000000000000009D-MatterNodeDevice-1-OperationalStateResumeButton-96-65529',
    'unit_of_measurement': None,
  })
# ---
# name: test_buttons[microwave_oven][button.microwave_oven_resume-state]
  StateSnapshot({
    'attributes': ReadOnlyDict({
      'friendly_name': 'Microwave Oven Resume',
    }),
    'context': <ANY>,
    'entity_id': 'button.microwave_oven_resume',
    'last_changed': <ANY>,
    'last_reported': <ANY>,
    'last_updated': <ANY>,
    'state': 'unknown',
  })
# ---
# name: test_buttons[microwave_oven][button.microwave_oven_start-entry]
  EntityRegistryEntrySnapshot({
    'aliases': set({
    }),
    'area_id': None,
    'capabilities': None,
    'config_entry_id': <ANY>,
    'config_subentry_id': <ANY>,
    'device_class': None,
    'device_id': <ANY>,
    'disabled_by': None,
    'domain': 'button',
    'entity_category': None,
    'entity_id': 'button.microwave_oven_start',
    'has_entity_name': True,
    'hidden_by': None,
    'icon': None,
    'id': <ANY>,
    'labels': set({
    }),
    'name': None,
    'options': dict({
    }),
    'original_device_class': None,
    'original_icon': None,
    'original_name': 'Start',
    'platform': 'matter',
    'previous_unique_id': None,
    'suggested_object_id': None,
    'supported_features': 0,
    'translation_key': 'start',
    'unique_id': '00000000000004D2-000000000000009D-MatterNodeDevice-1-OperationalStateStartButton-96-65529',
    'unit_of_measurement': None,
  })
# ---
# name: test_buttons[microwave_oven][button.microwave_oven_start-state]
  StateSnapshot({
    'attributes': ReadOnlyDict({
      'friendly_name': 'Microwave Oven Start',
    }),
    'context': <ANY>,
    'entity_id': 'button.microwave_oven_start',
    'last_changed': <ANY>,
    'last_reported': <ANY>,
    'last_updated': <ANY>,
    'state': 'unknown',
  })
# ---
# name: test_buttons[microwave_oven][button.microwave_oven_stop-entry]
  EntityRegistryEntrySnapshot({
    'aliases': set({
    }),
    'area_id': None,
    'capabilities': None,
    'config_entry_id': <ANY>,
    'config_subentry_id': <ANY>,
    'device_class': None,
    'device_id': <ANY>,
    'disabled_by': None,
    'domain': 'button',
    'entity_category': None,
    'entity_id': 'button.microwave_oven_stop',
    'has_entity_name': True,
    'hidden_by': None,
    'icon': None,
    'id': <ANY>,
    'labels': set({
    }),
    'name': None,
    'options': dict({
    }),
    'original_device_class': None,
    'original_icon': None,
    'original_name': 'Stop',
    'platform': 'matter',
    'previous_unique_id': None,
    'suggested_object_id': None,
    'supported_features': 0,
    'translation_key': 'stop',
    'unique_id': '00000000000004D2-000000000000009D-MatterNodeDevice-1-OperationalStateStopButton-96-65529',
    'unit_of_measurement': None,
  })
# ---
# name: test_buttons[microwave_oven][button.microwave_oven_stop-state]
  StateSnapshot({
    'attributes': ReadOnlyDict({
      'friendly_name': 'Microwave Oven Stop',
    }),
    'context': <ANY>,
    'entity_id': 'button.microwave_oven_stop',
    'last_changed': <ANY>,
    'last_reported': <ANY>,
    'last_updated': <ANY>,
    'state': 'unknown',
  })
# ---
# name: test_buttons[multi_endpoint_light][button.inovelli_identify_1-entry]
  EntityRegistryEntrySnapshot({
    'aliases': set({
    }),
    'area_id': None,
    'capabilities': None,
    'config_entry_id': <ANY>,
    'config_subentry_id': <ANY>,
    'device_class': None,
    'device_id': <ANY>,
    'disabled_by': None,
    'domain': 'button',
    'entity_category': <EntityCategory.CONFIG: 'config'>,
    'entity_id': 'button.inovelli_identify_1',
    'has_entity_name': True,
    'hidden_by': None,
    'icon': None,
    'id': <ANY>,
    'labels': set({
    }),
    'name': None,
    'options': dict({
    }),
    'original_device_class': <ButtonDeviceClass.IDENTIFY: 'identify'>,
    'original_icon': None,
    'original_name': 'Identify (1)',
    'platform': 'matter',
    'previous_unique_id': None,
    'suggested_object_id': None,
    'supported_features': 0,
    'translation_key': None,
    'unique_id': '00000000000004D2-00000000000000C5-MatterNodeDevice-1-IdentifyButton-3-1',
    'unit_of_measurement': None,
  })
# ---
# name: test_buttons[multi_endpoint_light][button.inovelli_identify_1-state]
  StateSnapshot({
    'attributes': ReadOnlyDict({
      'device_class': 'identify',
      'friendly_name': 'Inovelli Identify (1)',
    }),
    'context': <ANY>,
    'entity_id': 'button.inovelli_identify_1',
    'last_changed': <ANY>,
    'last_reported': <ANY>,
    'last_updated': <ANY>,
    'state': 'unknown',
  })
# ---
# name: test_buttons[multi_endpoint_light][button.inovelli_identify_2-entry]
  EntityRegistryEntrySnapshot({
    'aliases': set({
    }),
    'area_id': None,
    'capabilities': None,
    'config_entry_id': <ANY>,
    'config_subentry_id': <ANY>,
    'device_class': None,
    'device_id': <ANY>,
    'disabled_by': None,
    'domain': 'button',
    'entity_category': <EntityCategory.CONFIG: 'config'>,
    'entity_id': 'button.inovelli_identify_2',
    'has_entity_name': True,
    'hidden_by': None,
    'icon': None,
    'id': <ANY>,
    'labels': set({
    }),
    'name': None,
    'options': dict({
    }),
    'original_device_class': <ButtonDeviceClass.IDENTIFY: 'identify'>,
    'original_icon': None,
    'original_name': 'Identify (2)',
    'platform': 'matter',
    'previous_unique_id': None,
    'suggested_object_id': None,
    'supported_features': 0,
    'translation_key': None,
    'unique_id': '00000000000004D2-00000000000000C5-MatterNodeDevice-2-IdentifyButton-3-1',
    'unit_of_measurement': None,
  })
# ---
# name: test_buttons[multi_endpoint_light][button.inovelli_identify_2-state]
  StateSnapshot({
    'attributes': ReadOnlyDict({
      'device_class': 'identify',
      'friendly_name': 'Inovelli Identify (2)',
    }),
    'context': <ANY>,
    'entity_id': 'button.inovelli_identify_2',
    'last_changed': <ANY>,
    'last_reported': <ANY>,
    'last_updated': <ANY>,
    'state': 'unknown',
  })
# ---
# name: test_buttons[multi_endpoint_light][button.inovelli_identify_6-entry]
  EntityRegistryEntrySnapshot({
    'aliases': set({
    }),
    'area_id': None,
    'capabilities': None,
    'config_entry_id': <ANY>,
    'config_subentry_id': <ANY>,
    'device_class': None,
    'device_id': <ANY>,
    'disabled_by': None,
    'domain': 'button',
    'entity_category': <EntityCategory.CONFIG: 'config'>,
    'entity_id': 'button.inovelli_identify_6',
    'has_entity_name': True,
    'hidden_by': None,
    'icon': None,
    'id': <ANY>,
    'labels': set({
    }),
    'name': None,
    'options': dict({
    }),
    'original_device_class': <ButtonDeviceClass.IDENTIFY: 'identify'>,
    'original_icon': None,
    'original_name': 'Identify (6)',
    'platform': 'matter',
    'previous_unique_id': None,
    'suggested_object_id': None,
    'supported_features': 0,
    'translation_key': None,
    'unique_id': '00000000000004D2-00000000000000C5-MatterNodeDevice-6-IdentifyButton-3-1',
    'unit_of_measurement': None,
  })
# ---
# name: test_buttons[multi_endpoint_light][button.inovelli_identify_6-state]
  StateSnapshot({
    'attributes': ReadOnlyDict({
      'device_class': 'identify',
      'friendly_name': 'Inovelli Identify (6)',
    }),
    'context': <ANY>,
    'entity_id': 'button.inovelli_identify_6',
    'last_changed': <ANY>,
    'last_reported': <ANY>,
    'last_updated': <ANY>,
    'state': 'unknown',
  })
# ---
# name: test_buttons[multi_endpoint_light][button.inovelli_identify_config-entry]
  EntityRegistryEntrySnapshot({
    'aliases': set({
    }),
    'area_id': None,
    'capabilities': None,
    'config_entry_id': <ANY>,
    'config_subentry_id': <ANY>,
    'device_class': None,
    'device_id': <ANY>,
    'disabled_by': None,
    'domain': 'button',
    'entity_category': <EntityCategory.CONFIG: 'config'>,
    'entity_id': 'button.inovelli_identify_config',
    'has_entity_name': True,
    'hidden_by': None,
    'icon': None,
    'id': <ANY>,
    'labels': set({
    }),
    'name': None,
    'options': dict({
    }),
    'original_device_class': <ButtonDeviceClass.IDENTIFY: 'identify'>,
    'original_icon': None,
    'original_name': 'Identify (Config)',
    'platform': 'matter',
    'previous_unique_id': None,
    'suggested_object_id': None,
    'supported_features': 0,
    'translation_key': None,
    'unique_id': '00000000000004D2-00000000000000C5-MatterNodeDevice-5-IdentifyButton-3-1',
    'unit_of_measurement': None,
  })
# ---
# name: test_buttons[multi_endpoint_light][button.inovelli_identify_config-state]
  StateSnapshot({
    'attributes': ReadOnlyDict({
      'device_class': 'identify',
      'friendly_name': 'Inovelli Identify (Config)',
    }),
    'context': <ANY>,
    'entity_id': 'button.inovelli_identify_config',
    'last_changed': <ANY>,
    'last_reported': <ANY>,
    'last_updated': <ANY>,
    'state': 'unknown',
  })
# ---
# name: test_buttons[multi_endpoint_light][button.inovelli_identify_down-entry]
  EntityRegistryEntrySnapshot({
    'aliases': set({
    }),
    'area_id': None,
    'capabilities': None,
    'config_entry_id': <ANY>,
    'config_subentry_id': <ANY>,
    'device_class': None,
    'device_id': <ANY>,
    'disabled_by': None,
    'domain': 'button',
    'entity_category': <EntityCategory.CONFIG: 'config'>,
    'entity_id': 'button.inovelli_identify_down',
    'has_entity_name': True,
    'hidden_by': None,
    'icon': None,
    'id': <ANY>,
    'labels': set({
    }),
    'name': None,
    'options': dict({
    }),
    'original_device_class': <ButtonDeviceClass.IDENTIFY: 'identify'>,
    'original_icon': None,
    'original_name': 'Identify (Down)',
    'platform': 'matter',
    'previous_unique_id': None,
    'suggested_object_id': None,
    'supported_features': 0,
    'translation_key': None,
    'unique_id': '00000000000004D2-00000000000000C5-MatterNodeDevice-4-IdentifyButton-3-1',
    'unit_of_measurement': None,
  })
# ---
# name: test_buttons[multi_endpoint_light][button.inovelli_identify_down-state]
  StateSnapshot({
    'attributes': ReadOnlyDict({
      'device_class': 'identify',
      'friendly_name': 'Inovelli Identify (Down)',
    }),
    'context': <ANY>,
    'entity_id': 'button.inovelli_identify_down',
    'last_changed': <ANY>,
    'last_reported': <ANY>,
    'last_updated': <ANY>,
    'state': 'unknown',
  })
# ---
# name: test_buttons[multi_endpoint_light][button.inovelli_identify_up-entry]
  EntityRegistryEntrySnapshot({
    'aliases': set({
    }),
    'area_id': None,
    'capabilities': None,
    'config_entry_id': <ANY>,
    'config_subentry_id': <ANY>,
    'device_class': None,
    'device_id': <ANY>,
    'disabled_by': None,
    'domain': 'button',
    'entity_category': <EntityCategory.CONFIG: 'config'>,
    'entity_id': 'button.inovelli_identify_up',
    'has_entity_name': True,
    'hidden_by': None,
    'icon': None,
    'id': <ANY>,
    'labels': set({
    }),
    'name': None,
    'options': dict({
    }),
    'original_device_class': <ButtonDeviceClass.IDENTIFY: 'identify'>,
    'original_icon': None,
    'original_name': 'Identify (Up)',
    'platform': 'matter',
    'previous_unique_id': None,
    'suggested_object_id': None,
    'supported_features': 0,
    'translation_key': None,
    'unique_id': '00000000000004D2-00000000000000C5-MatterNodeDevice-3-IdentifyButton-3-1',
    'unit_of_measurement': None,
  })
# ---
# name: test_buttons[multi_endpoint_light][button.inovelli_identify_up-state]
  StateSnapshot({
    'attributes': ReadOnlyDict({
      'device_class': 'identify',
      'friendly_name': 'Inovelli Identify (Up)',
    }),
    'context': <ANY>,
    'entity_id': 'button.inovelli_identify_up',
    'last_changed': <ANY>,
    'last_reported': <ANY>,
    'last_updated': <ANY>,
    'state': 'unknown',
  })
# ---
# name: test_buttons[occupancy_sensor][button.mock_occupancy_sensor_identify-entry]
  EntityRegistryEntrySnapshot({
    'aliases': set({
    }),
    'area_id': None,
    'capabilities': None,
    'config_entry_id': <ANY>,
    'config_subentry_id': <ANY>,
    'device_class': None,
    'device_id': <ANY>,
    'disabled_by': None,
    'domain': 'button',
    'entity_category': <EntityCategory.CONFIG: 'config'>,
    'entity_id': 'button.mock_occupancy_sensor_identify',
    'has_entity_name': True,
    'hidden_by': None,
    'icon': None,
    'id': <ANY>,
    'labels': set({
    }),
    'name': None,
    'options': dict({
    }),
    'original_device_class': <ButtonDeviceClass.IDENTIFY: 'identify'>,
    'original_icon': None,
    'original_name': 'Identify',
    'platform': 'matter',
    'previous_unique_id': None,
    'suggested_object_id': None,
    'supported_features': 0,
    'translation_key': None,
    'unique_id': '00000000000004D2-0000000000000001-MatterNodeDevice-1-IdentifyButton-3-1',
    'unit_of_measurement': None,
  })
# ---
# name: test_buttons[occupancy_sensor][button.mock_occupancy_sensor_identify-state]
  StateSnapshot({
    'attributes': ReadOnlyDict({
      'device_class': 'identify',
      'friendly_name': 'Mock Occupancy Sensor Identify',
    }),
    'context': <ANY>,
    'entity_id': 'button.mock_occupancy_sensor_identify',
    'last_changed': <ANY>,
    'last_reported': <ANY>,
    'last_updated': <ANY>,
    'state': 'unknown',
  })
# ---
# name: test_buttons[on_off_plugin_unit][button.mock_onoffpluginunit_identify-entry]
  EntityRegistryEntrySnapshot({
    'aliases': set({
    }),
    'area_id': None,
    'capabilities': None,
    'config_entry_id': <ANY>,
    'config_subentry_id': <ANY>,
    'device_class': None,
    'device_id': <ANY>,
    'disabled_by': None,
    'domain': 'button',
    'entity_category': <EntityCategory.CONFIG: 'config'>,
    'entity_id': 'button.mock_onoffpluginunit_identify',
    'has_entity_name': True,
    'hidden_by': None,
    'icon': None,
    'id': <ANY>,
    'labels': set({
    }),
    'name': None,
    'options': dict({
    }),
    'original_device_class': <ButtonDeviceClass.IDENTIFY: 'identify'>,
    'original_icon': None,
    'original_name': 'Identify',
    'platform': 'matter',
    'previous_unique_id': None,
    'suggested_object_id': None,
    'supported_features': 0,
    'translation_key': None,
    'unique_id': '00000000000004D2-0000000000000001-MatterNodeDevice-1-IdentifyButton-3-1',
    'unit_of_measurement': None,
  })
# ---
# name: test_buttons[on_off_plugin_unit][button.mock_onoffpluginunit_identify-state]
  StateSnapshot({
    'attributes': ReadOnlyDict({
      'device_class': 'identify',
      'friendly_name': 'Mock OnOffPluginUnit Identify',
    }),
    'context': <ANY>,
    'entity_id': 'button.mock_onoffpluginunit_identify',
    'last_changed': <ANY>,
    'last_reported': <ANY>,
    'last_updated': <ANY>,
    'state': 'unknown',
  })
# ---
# name: test_buttons[onoff_light_with_levelcontrol_present][button.d215s_identify-entry]
  EntityRegistryEntrySnapshot({
    'aliases': set({
    }),
    'area_id': None,
    'capabilities': None,
    'config_entry_id': <ANY>,
    'config_subentry_id': <ANY>,
    'device_class': None,
    'device_id': <ANY>,
    'disabled_by': None,
    'domain': 'button',
    'entity_category': <EntityCategory.CONFIG: 'config'>,
    'entity_id': 'button.d215s_identify',
    'has_entity_name': True,
    'hidden_by': None,
    'icon': None,
    'id': <ANY>,
    'labels': set({
    }),
    'name': None,
    'options': dict({
    }),
    'original_device_class': <ButtonDeviceClass.IDENTIFY: 'identify'>,
    'original_icon': None,
    'original_name': 'Identify',
    'platform': 'matter',
    'previous_unique_id': None,
    'suggested_object_id': None,
    'supported_features': 0,
    'translation_key': None,
    'unique_id': '00000000000004D2-0000000000000008-MatterNodeDevice-1-IdentifyButton-3-1',
    'unit_of_measurement': None,
  })
# ---
# name: test_buttons[onoff_light_with_levelcontrol_present][button.d215s_identify-state]
  StateSnapshot({
    'attributes': ReadOnlyDict({
      'device_class': 'identify',
      'friendly_name': 'D215S Identify',
    }),
    'context': <ANY>,
    'entity_id': 'button.d215s_identify',
    'last_changed': <ANY>,
    'last_reported': <ANY>,
    'last_updated': <ANY>,
    'state': 'unknown',
  })
# ---
# name: test_buttons[silabs_dishwasher][button.dishwasher_identify-entry]
  EntityRegistryEntrySnapshot({
    'aliases': set({
    }),
    'area_id': None,
    'capabilities': None,
    'config_entry_id': <ANY>,
    'config_subentry_id': <ANY>,
    'device_class': None,
    'device_id': <ANY>,
    'disabled_by': None,
    'domain': 'button',
    'entity_category': <EntityCategory.CONFIG: 'config'>,
    'entity_id': 'button.dishwasher_identify',
    'has_entity_name': True,
    'hidden_by': None,
    'icon': None,
    'id': <ANY>,
    'labels': set({
    }),
    'name': None,
    'options': dict({
    }),
    'original_device_class': <ButtonDeviceClass.IDENTIFY: 'identify'>,
    'original_icon': None,
    'original_name': 'Identify',
    'platform': 'matter',
    'previous_unique_id': None,
    'suggested_object_id': None,
    'supported_features': 0,
    'translation_key': None,
    'unique_id': '00000000000004D2-0000000000000036-MatterNodeDevice-1-IdentifyButton-3-1',
    'unit_of_measurement': None,
  })
# ---
# name: test_buttons[silabs_dishwasher][button.dishwasher_identify-state]
  StateSnapshot({
    'attributes': ReadOnlyDict({
      'device_class': 'identify',
      'friendly_name': 'Dishwasher Identify',
    }),
    'context': <ANY>,
    'entity_id': 'button.dishwasher_identify',
    'last_changed': <ANY>,
    'last_reported': <ANY>,
    'last_updated': <ANY>,
    'state': 'unknown',
  })
# ---
# name: test_buttons[silabs_dishwasher][button.dishwasher_pause-entry]
  EntityRegistryEntrySnapshot({
    'aliases': set({
    }),
    'area_id': None,
    'capabilities': None,
    'config_entry_id': <ANY>,
    'config_subentry_id': <ANY>,
    'device_class': None,
    'device_id': <ANY>,
    'disabled_by': None,
    'domain': 'button',
    'entity_category': None,
    'entity_id': 'button.dishwasher_pause',
    'has_entity_name': True,
    'hidden_by': None,
    'icon': None,
    'id': <ANY>,
    'labels': set({
    }),
    'name': None,
    'options': dict({
    }),
    'original_device_class': None,
    'original_icon': None,
    'original_name': 'Pause',
    'platform': 'matter',
    'previous_unique_id': None,
    'suggested_object_id': None,
    'supported_features': 0,
    'translation_key': 'pause',
    'unique_id': '00000000000004D2-0000000000000036-MatterNodeDevice-1-OperationalStatePauseButton-96-65529',
    'unit_of_measurement': None,
  })
# ---
# name: test_buttons[silabs_dishwasher][button.dishwasher_pause-state]
  StateSnapshot({
    'attributes': ReadOnlyDict({
      'friendly_name': 'Dishwasher Pause',
    }),
    'context': <ANY>,
    'entity_id': 'button.dishwasher_pause',
    'last_changed': <ANY>,
    'last_reported': <ANY>,
    'last_updated': <ANY>,
    'state': 'unknown',
  })
# ---
# name: test_buttons[silabs_dishwasher][button.dishwasher_start-entry]
  EntityRegistryEntrySnapshot({
    'aliases': set({
    }),
    'area_id': None,
    'capabilities': None,
    'config_entry_id': <ANY>,
    'config_subentry_id': <ANY>,
    'device_class': None,
    'device_id': <ANY>,
    'disabled_by': None,
    'domain': 'button',
    'entity_category': None,
    'entity_id': 'button.dishwasher_start',
    'has_entity_name': True,
    'hidden_by': None,
    'icon': None,
    'id': <ANY>,
    'labels': set({
    }),
    'name': None,
    'options': dict({
    }),
    'original_device_class': None,
    'original_icon': None,
    'original_name': 'Start',
    'platform': 'matter',
    'previous_unique_id': None,
    'suggested_object_id': None,
    'supported_features': 0,
    'translation_key': 'start',
    'unique_id': '00000000000004D2-0000000000000036-MatterNodeDevice-1-OperationalStateStartButton-96-65529',
    'unit_of_measurement': None,
  })
# ---
# name: test_buttons[silabs_dishwasher][button.dishwasher_start-state]
  StateSnapshot({
    'attributes': ReadOnlyDict({
      'friendly_name': 'Dishwasher Start',
    }),
    'context': <ANY>,
    'entity_id': 'button.dishwasher_start',
    'last_changed': <ANY>,
    'last_reported': <ANY>,
    'last_updated': <ANY>,
    'state': 'unknown',
  })
# ---
# name: test_buttons[silabs_dishwasher][button.dishwasher_stop-entry]
  EntityRegistryEntrySnapshot({
    'aliases': set({
    }),
    'area_id': None,
    'capabilities': None,
    'config_entry_id': <ANY>,
    'config_subentry_id': <ANY>,
    'device_class': None,
    'device_id': <ANY>,
    'disabled_by': None,
    'domain': 'button',
    'entity_category': None,
    'entity_id': 'button.dishwasher_stop',
    'has_entity_name': True,
    'hidden_by': None,
    'icon': None,
    'id': <ANY>,
    'labels': set({
    }),
    'name': None,
    'options': dict({
    }),
    'original_device_class': None,
    'original_icon': None,
    'original_name': 'Stop',
    'platform': 'matter',
    'previous_unique_id': None,
    'suggested_object_id': None,
    'supported_features': 0,
    'translation_key': 'stop',
    'unique_id': '00000000000004D2-0000000000000036-MatterNodeDevice-1-OperationalStateStopButton-96-65529',
    'unit_of_measurement': None,
  })
# ---
# name: test_buttons[silabs_dishwasher][button.dishwasher_stop-state]
  StateSnapshot({
    'attributes': ReadOnlyDict({
      'friendly_name': 'Dishwasher Stop',
    }),
    'context': <ANY>,
    'entity_id': 'button.dishwasher_stop',
    'last_changed': <ANY>,
    'last_reported': <ANY>,
    'last_updated': <ANY>,
    'state': 'unknown',
  })
# ---
# name: test_buttons[silabs_laundrywasher][button.laundrywasher_identify-entry]
  EntityRegistryEntrySnapshot({
    'aliases': set({
    }),
    'area_id': None,
    'capabilities': None,
    'config_entry_id': <ANY>,
    'config_subentry_id': <ANY>,
    'device_class': None,
    'device_id': <ANY>,
    'disabled_by': None,
    'domain': 'button',
    'entity_category': <EntityCategory.CONFIG: 'config'>,
    'entity_id': 'button.laundrywasher_identify',
    'has_entity_name': True,
    'hidden_by': None,
    'icon': None,
    'id': <ANY>,
    'labels': set({
    }),
    'name': None,
    'options': dict({
    }),
    'original_device_class': <ButtonDeviceClass.IDENTIFY: 'identify'>,
    'original_icon': None,
    'original_name': 'Identify',
    'platform': 'matter',
    'previous_unique_id': None,
    'suggested_object_id': None,
    'supported_features': 0,
    'translation_key': None,
    'unique_id': '00000000000004D2-000000000000001D-MatterNodeDevice-1-IdentifyButton-3-1',
    'unit_of_measurement': None,
  })
# ---
# name: test_buttons[silabs_laundrywasher][button.laundrywasher_identify-state]
  StateSnapshot({
    'attributes': ReadOnlyDict({
      'device_class': 'identify',
      'friendly_name': 'LaundryWasher Identify',
    }),
    'context': <ANY>,
    'entity_id': 'button.laundrywasher_identify',
    'last_changed': <ANY>,
    'last_reported': <ANY>,
    'last_updated': <ANY>,
    'state': 'unknown',
  })
# ---
# name: test_buttons[silabs_laundrywasher][button.laundrywasher_pause-entry]
  EntityRegistryEntrySnapshot({
    'aliases': set({
    }),
    'area_id': None,
    'capabilities': None,
    'config_entry_id': <ANY>,
    'config_subentry_id': <ANY>,
    'device_class': None,
    'device_id': <ANY>,
    'disabled_by': None,
    'domain': 'button',
    'entity_category': None,
    'entity_id': 'button.laundrywasher_pause',
    'has_entity_name': True,
    'hidden_by': None,
    'icon': None,
    'id': <ANY>,
    'labels': set({
    }),
    'name': None,
    'options': dict({
    }),
    'original_device_class': None,
    'original_icon': None,
    'original_name': 'Pause',
    'platform': 'matter',
    'previous_unique_id': None,
    'suggested_object_id': None,
    'supported_features': 0,
    'translation_key': 'pause',
    'unique_id': '00000000000004D2-000000000000001D-MatterNodeDevice-1-OperationalStatePauseButton-96-65529',
    'unit_of_measurement': None,
  })
# ---
# name: test_buttons[silabs_laundrywasher][button.laundrywasher_pause-state]
  StateSnapshot({
    'attributes': ReadOnlyDict({
      'friendly_name': 'LaundryWasher Pause',
    }),
    'context': <ANY>,
    'entity_id': 'button.laundrywasher_pause',
    'last_changed': <ANY>,
    'last_reported': <ANY>,
    'last_updated': <ANY>,
    'state': 'unknown',
  })
# ---
# name: test_buttons[silabs_laundrywasher][button.laundrywasher_resume-entry]
  EntityRegistryEntrySnapshot({
    'aliases': set({
    }),
    'area_id': None,
    'capabilities': None,
    'config_entry_id': <ANY>,
    'config_subentry_id': <ANY>,
    'device_class': None,
    'device_id': <ANY>,
    'disabled_by': None,
    'domain': 'button',
    'entity_category': None,
    'entity_id': 'button.laundrywasher_resume',
    'has_entity_name': True,
    'hidden_by': None,
    'icon': None,
    'id': <ANY>,
    'labels': set({
    }),
    'name': None,
    'options': dict({
    }),
    'original_device_class': None,
    'original_icon': None,
    'original_name': 'Resume',
    'platform': 'matter',
    'previous_unique_id': None,
    'suggested_object_id': None,
    'supported_features': 0,
    'translation_key': 'resume',
    'unique_id': '00000000000004D2-000000000000001D-MatterNodeDevice-1-OperationalStateResumeButton-96-65529',
    'unit_of_measurement': None,
  })
# ---
# name: test_buttons[silabs_laundrywasher][button.laundrywasher_resume-state]
  StateSnapshot({
    'attributes': ReadOnlyDict({
      'friendly_name': 'LaundryWasher Resume',
    }),
    'context': <ANY>,
    'entity_id': 'button.laundrywasher_resume',
    'last_changed': <ANY>,
    'last_reported': <ANY>,
    'last_updated': <ANY>,
    'state': 'unknown',
  })
# ---
# name: test_buttons[silabs_laundrywasher][button.laundrywasher_start-entry]
  EntityRegistryEntrySnapshot({
    'aliases': set({
    }),
    'area_id': None,
    'capabilities': None,
    'config_entry_id': <ANY>,
    'config_subentry_id': <ANY>,
    'device_class': None,
    'device_id': <ANY>,
    'disabled_by': None,
    'domain': 'button',
    'entity_category': None,
    'entity_id': 'button.laundrywasher_start',
    'has_entity_name': True,
    'hidden_by': None,
    'icon': None,
    'id': <ANY>,
    'labels': set({
    }),
    'name': None,
    'options': dict({
    }),
    'original_device_class': None,
    'original_icon': None,
    'original_name': 'Start',
    'platform': 'matter',
    'previous_unique_id': None,
    'suggested_object_id': None,
    'supported_features': 0,
    'translation_key': 'start',
    'unique_id': '00000000000004D2-000000000000001D-MatterNodeDevice-1-OperationalStateStartButton-96-65529',
    'unit_of_measurement': None,
  })
# ---
# name: test_buttons[silabs_laundrywasher][button.laundrywasher_start-state]
  StateSnapshot({
    'attributes': ReadOnlyDict({
      'friendly_name': 'LaundryWasher Start',
    }),
    'context': <ANY>,
    'entity_id': 'button.laundrywasher_start',
    'last_changed': <ANY>,
    'last_reported': <ANY>,
    'last_updated': <ANY>,
    'state': 'unknown',
  })
# ---
# name: test_buttons[silabs_laundrywasher][button.laundrywasher_stop-entry]
  EntityRegistryEntrySnapshot({
    'aliases': set({
    }),
    'area_id': None,
    'capabilities': None,
    'config_entry_id': <ANY>,
    'config_subentry_id': <ANY>,
    'device_class': None,
    'device_id': <ANY>,
    'disabled_by': None,
    'domain': 'button',
    'entity_category': None,
    'entity_id': 'button.laundrywasher_stop',
    'has_entity_name': True,
    'hidden_by': None,
    'icon': None,
    'id': <ANY>,
    'labels': set({
    }),
    'name': None,
    'options': dict({
    }),
    'original_device_class': None,
    'original_icon': None,
    'original_name': 'Stop',
    'platform': 'matter',
    'previous_unique_id': None,
    'suggested_object_id': None,
    'supported_features': 0,
    'translation_key': 'stop',
    'unique_id': '00000000000004D2-000000000000001D-MatterNodeDevice-1-OperationalStateStopButton-96-65529',
    'unit_of_measurement': None,
  })
# ---
# name: test_buttons[silabs_laundrywasher][button.laundrywasher_stop-state]
  StateSnapshot({
    'attributes': ReadOnlyDict({
      'friendly_name': 'LaundryWasher Stop',
    }),
    'context': <ANY>,
    'entity_id': 'button.laundrywasher_stop',
    'last_changed': <ANY>,
    'last_reported': <ANY>,
    'last_updated': <ANY>,
    'state': 'unknown',
  })
# ---
# name: test_buttons[silabs_refrigerator][button.refrigerator_identify-entry]
  EntityRegistryEntrySnapshot({
    'aliases': set({
    }),
    'area_id': None,
    'capabilities': None,
    'config_entry_id': <ANY>,
    'config_subentry_id': <ANY>,
    'device_class': None,
    'device_id': <ANY>,
    'disabled_by': None,
    'domain': 'button',
    'entity_category': <EntityCategory.CONFIG: 'config'>,
    'entity_id': 'button.refrigerator_identify',
    'has_entity_name': True,
    'hidden_by': None,
    'icon': None,
    'id': <ANY>,
    'labels': set({
    }),
    'name': None,
    'options': dict({
    }),
    'original_device_class': <ButtonDeviceClass.IDENTIFY: 'identify'>,
    'original_icon': None,
    'original_name': 'Identify',
    'platform': 'matter',
    'previous_unique_id': None,
    'suggested_object_id': None,
    'supported_features': 0,
    'translation_key': None,
    'unique_id': '00000000000004D2-000000000000003A-MatterNodeDevice-1-IdentifyButton-3-1',
    'unit_of_measurement': None,
  })
# ---
# name: test_buttons[silabs_refrigerator][button.refrigerator_identify-state]
  StateSnapshot({
    'attributes': ReadOnlyDict({
      'device_class': 'identify',
      'friendly_name': 'Refrigerator Identify',
    }),
    'context': <ANY>,
    'entity_id': 'button.refrigerator_identify',
    'last_changed': <ANY>,
    'last_reported': <ANY>,
    'last_updated': <ANY>,
    'state': 'unknown',
  })
# ---
# name: test_buttons[smoke_detector][button.smoke_sensor_identify-entry]
  EntityRegistryEntrySnapshot({
    'aliases': set({
    }),
    'area_id': None,
    'capabilities': None,
    'config_entry_id': <ANY>,
    'config_subentry_id': <ANY>,
    'device_class': None,
    'device_id': <ANY>,
    'disabled_by': None,
    'domain': 'button',
    'entity_category': <EntityCategory.CONFIG: 'config'>,
    'entity_id': 'button.smoke_sensor_identify',
    'has_entity_name': True,
    'hidden_by': None,
    'icon': None,
    'id': <ANY>,
    'labels': set({
    }),
    'name': None,
    'options': dict({
    }),
    'original_device_class': <ButtonDeviceClass.IDENTIFY: 'identify'>,
    'original_icon': None,
    'original_name': 'Identify',
    'platform': 'matter',
    'previous_unique_id': None,
    'suggested_object_id': None,
    'supported_features': 0,
    'translation_key': None,
    'unique_id': '00000000000004D2-0000000000000001-MatterNodeDevice-1-IdentifyButton-3-1',
    'unit_of_measurement': None,
  })
# ---
# name: test_buttons[smoke_detector][button.smoke_sensor_identify-state]
  StateSnapshot({
    'attributes': ReadOnlyDict({
      'device_class': 'identify',
      'friendly_name': 'Smoke sensor Identify',
    }),
    'context': <ANY>,
    'entity_id': 'button.smoke_sensor_identify',
    'last_changed': <ANY>,
    'last_reported': <ANY>,
    'last_updated': <ANY>,
    'state': 'unknown',
  })
# ---
# name: test_buttons[smoke_detector][button.smoke_sensor_self_test-entry]
  EntityRegistryEntrySnapshot({
    'aliases': set({
    }),
    'area_id': None,
    'capabilities': None,
    'config_entry_id': <ANY>,
    'config_subentry_id': <ANY>,
    'device_class': None,
    'device_id': <ANY>,
    'disabled_by': None,
    'domain': 'button',
    'entity_category': <EntityCategory.DIAGNOSTIC: 'diagnostic'>,
    'entity_id': 'button.smoke_sensor_self_test',
    'has_entity_name': True,
    'hidden_by': None,
    'icon': None,
    'id': <ANY>,
    'labels': set({
    }),
    'name': None,
    'options': dict({
    }),
    'original_device_class': None,
    'original_icon': None,
    'original_name': 'Self-test',
    'platform': 'matter',
    'previous_unique_id': None,
    'suggested_object_id': None,
    'supported_features': 0,
    'translation_key': 'self_test_request',
    'unique_id': '00000000000004D2-0000000000000001-MatterNodeDevice-1-SmokeCoAlarmSelfTestRequest-92-65529',
    'unit_of_measurement': None,
  })
# ---
# name: test_buttons[smoke_detector][button.smoke_sensor_self_test-state]
  StateSnapshot({
    'attributes': ReadOnlyDict({
      'friendly_name': 'Smoke sensor Self-test',
    }),
    'context': <ANY>,
    'entity_id': 'button.smoke_sensor_self_test',
    'last_changed': <ANY>,
    'last_reported': <ANY>,
    'last_updated': <ANY>,
    'state': 'unknown',
  })
# ---
# name: test_buttons[switch_unit][button.mock_switchunit_identify-entry]
  EntityRegistryEntrySnapshot({
    'aliases': set({
    }),
    'area_id': None,
    'capabilities': None,
    'config_entry_id': <ANY>,
    'config_subentry_id': <ANY>,
    'device_class': None,
    'device_id': <ANY>,
    'disabled_by': None,
    'domain': 'button',
    'entity_category': <EntityCategory.CONFIG: 'config'>,
    'entity_id': 'button.mock_switchunit_identify',
    'has_entity_name': True,
    'hidden_by': None,
    'icon': None,
    'id': <ANY>,
    'labels': set({
    }),
    'name': None,
    'options': dict({
    }),
    'original_device_class': <ButtonDeviceClass.IDENTIFY: 'identify'>,
    'original_icon': None,
    'original_name': 'Identify',
    'platform': 'matter',
    'previous_unique_id': None,
    'suggested_object_id': None,
    'supported_features': 0,
    'translation_key': None,
    'unique_id': '00000000000004D2-0000000000000001-MatterNodeDevice-1-IdentifyButton-3-1',
    'unit_of_measurement': None,
  })
# ---
# name: test_buttons[switch_unit][button.mock_switchunit_identify-state]
  StateSnapshot({
    'attributes': ReadOnlyDict({
      'device_class': 'identify',
      'friendly_name': 'Mock SwitchUnit Identify',
    }),
    'context': <ANY>,
    'entity_id': 'button.mock_switchunit_identify',
    'last_changed': <ANY>,
    'last_reported': <ANY>,
    'last_updated': <ANY>,
    'state': 'unknown',
  })
# ---
# name: test_buttons[tado_smart_radiator_thermostat_x][button.smart_radiator_thermostat_x_identify-entry]
  EntityRegistryEntrySnapshot({
    'aliases': set({
    }),
    'area_id': None,
    'capabilities': None,
    'config_entry_id': <ANY>,
    'config_subentry_id': <ANY>,
    'device_class': None,
    'device_id': <ANY>,
    'disabled_by': None,
    'domain': 'button',
    'entity_category': <EntityCategory.CONFIG: 'config'>,
    'entity_id': 'button.smart_radiator_thermostat_x_identify',
    'has_entity_name': True,
    'hidden_by': None,
    'icon': None,
    'id': <ANY>,
    'labels': set({
    }),
    'name': None,
    'options': dict({
    }),
    'original_device_class': <ButtonDeviceClass.IDENTIFY: 'identify'>,
    'original_icon': None,
    'original_name': 'Identify',
    'platform': 'matter',
    'previous_unique_id': None,
    'suggested_object_id': None,
    'supported_features': 0,
    'translation_key': None,
    'unique_id': '00000000000004D2-000000000000000C-MatterNodeDevice-1-IdentifyButton-3-1',
    'unit_of_measurement': None,
  })
# ---
# name: test_buttons[tado_smart_radiator_thermostat_x][button.smart_radiator_thermostat_x_identify-state]
  StateSnapshot({
    'attributes': ReadOnlyDict({
      'device_class': 'identify',
      'friendly_name': 'Smart Radiator Thermostat X Identify',
    }),
    'context': <ANY>,
    'entity_id': 'button.smart_radiator_thermostat_x_identify',
    'last_changed': <ANY>,
    'last_reported': <ANY>,
    'last_updated': <ANY>,
    'state': 'unknown',
  })
# ---
# name: test_buttons[temperature_sensor][button.mock_temperature_sensor_identify_0-entry]
  EntityRegistryEntrySnapshot({
    'aliases': set({
    }),
    'area_id': None,
    'capabilities': None,
    'config_entry_id': <ANY>,
    'config_subentry_id': <ANY>,
    'device_class': None,
    'device_id': <ANY>,
    'disabled_by': None,
    'domain': 'button',
    'entity_category': <EntityCategory.CONFIG: 'config'>,
    'entity_id': 'button.mock_temperature_sensor_identify_0',
    'has_entity_name': True,
    'hidden_by': None,
    'icon': None,
    'id': <ANY>,
    'labels': set({
    }),
    'name': None,
    'options': dict({
    }),
    'original_device_class': <ButtonDeviceClass.IDENTIFY: 'identify'>,
    'original_icon': None,
    'original_name': 'Identify (0)',
    'platform': 'matter',
    'previous_unique_id': None,
    'suggested_object_id': None,
    'supported_features': 0,
    'translation_key': None,
    'unique_id': '00000000000004D2-0000000000000001-MatterNodeDevice-0-IdentifyButton-3-1',
    'unit_of_measurement': None,
  })
# ---
# name: test_buttons[temperature_sensor][button.mock_temperature_sensor_identify_0-state]
  StateSnapshot({
    'attributes': ReadOnlyDict({
      'device_class': 'identify',
      'friendly_name': 'Mock Temperature Sensor Identify (0)',
    }),
    'context': <ANY>,
    'entity_id': 'button.mock_temperature_sensor_identify_0',
    'last_changed': <ANY>,
    'last_reported': <ANY>,
    'last_updated': <ANY>,
    'state': 'unknown',
  })
# ---
# name: test_buttons[thermostat][button.longan_link_hvac_identify-entry]
  EntityRegistryEntrySnapshot({
    'aliases': set({
    }),
    'area_id': None,
    'capabilities': None,
    'config_entry_id': <ANY>,
    'config_subentry_id': <ANY>,
    'device_class': None,
    'device_id': <ANY>,
    'disabled_by': None,
    'domain': 'button',
    'entity_category': <EntityCategory.CONFIG: 'config'>,
    'entity_id': 'button.longan_link_hvac_identify',
    'has_entity_name': True,
    'hidden_by': None,
    'icon': None,
    'id': <ANY>,
    'labels': set({
    }),
    'name': None,
    'options': dict({
    }),
    'original_device_class': <ButtonDeviceClass.IDENTIFY: 'identify'>,
    'original_icon': None,
    'original_name': 'Identify',
    'platform': 'matter',
    'previous_unique_id': None,
    'suggested_object_id': None,
    'supported_features': 0,
    'translation_key': None,
    'unique_id': '00000000000004D2-0000000000000004-MatterNodeDevice-1-IdentifyButton-3-1',
    'unit_of_measurement': None,
  })
# ---
# name: test_buttons[thermostat][button.longan_link_hvac_identify-state]
  StateSnapshot({
    'attributes': ReadOnlyDict({
      'device_class': 'identify',
      'friendly_name': 'Longan link HVAC Identify',
    }),
    'context': <ANY>,
    'entity_id': 'button.longan_link_hvac_identify',
    'last_changed': <ANY>,
    'last_reported': <ANY>,
    'last_updated': <ANY>,
    'state': 'unknown',
  })
# ---
# name: test_buttons[window_covering_pa_lift][button.longan_link_wncv_da01_identify-entry]
  EntityRegistryEntrySnapshot({
    'aliases': set({
    }),
    'area_id': None,
    'capabilities': None,
    'config_entry_id': <ANY>,
    'config_subentry_id': <ANY>,
    'device_class': None,
    'device_id': <ANY>,
    'disabled_by': None,
    'domain': 'button',
    'entity_category': <EntityCategory.CONFIG: 'config'>,
    'entity_id': 'button.longan_link_wncv_da01_identify',
    'has_entity_name': True,
    'hidden_by': None,
    'icon': None,
    'id': <ANY>,
    'labels': set({
    }),
    'name': None,
    'options': dict({
    }),
    'original_device_class': <ButtonDeviceClass.IDENTIFY: 'identify'>,
    'original_icon': None,
    'original_name': 'Identify',
    'platform': 'matter',
    'previous_unique_id': None,
    'suggested_object_id': None,
    'supported_features': 0,
    'translation_key': None,
    'unique_id': '00000000000004D2-0000000000000001-MatterNodeDevice-1-IdentifyButton-3-1',
    'unit_of_measurement': None,
  })
# ---
# name: test_buttons[window_covering_pa_lift][button.longan_link_wncv_da01_identify-state]
  StateSnapshot({
    'attributes': ReadOnlyDict({
      'device_class': 'identify',
      'friendly_name': 'Longan link WNCV DA01 Identify',
    }),
    'context': <ANY>,
    'entity_id': 'button.longan_link_wncv_da01_identify',
    'last_changed': <ANY>,
    'last_reported': <ANY>,
    'last_updated': <ANY>,
    'state': 'unknown',
  })
# ---
# name: test_buttons[yandex_smart_socket][button.yndx_00540_identify-entry]
  EntityRegistryEntrySnapshot({
    'aliases': set({
    }),
    'area_id': None,
    'capabilities': None,
    'config_entry_id': <ANY>,
    'config_subentry_id': <ANY>,
    'device_class': None,
    'device_id': <ANY>,
    'disabled_by': None,
    'domain': 'button',
    'entity_category': <EntityCategory.CONFIG: 'config'>,
    'entity_id': 'button.yndx_00540_identify',
    'has_entity_name': True,
    'hidden_by': None,
    'icon': None,
    'id': <ANY>,
    'labels': set({
    }),
    'name': None,
    'options': dict({
    }),
    'original_device_class': <ButtonDeviceClass.IDENTIFY: 'identify'>,
    'original_icon': None,
    'original_name': 'Identify',
    'platform': 'matter',
    'previous_unique_id': None,
    'suggested_object_id': None,
    'supported_features': 0,
    'translation_key': None,
    'unique_id': '00000000000004D2-0000000000000004-MatterNodeDevice-1-IdentifyButton-3-1',
    'unit_of_measurement': None,
  })
# ---
# name: test_buttons[yandex_smart_socket][button.yndx_00540_identify-state]
  StateSnapshot({
    'attributes': ReadOnlyDict({
      'device_class': 'identify',
      'friendly_name': 'YNDX-00540 Identify',
    }),
    'context': <ANY>,
    'entity_id': 'button.yndx_00540_identify',
    'last_changed': <ANY>,
    'last_reported': <ANY>,
    'last_updated': <ANY>,
    'state': 'unknown',
  })
# ---<|MERGE_RESOLUTION|>--- conflicted
+++ resolved
@@ -242,50 +242,38 @@
     'state': 'unknown',
   })
 # ---
-<<<<<<< HEAD
 # name: test_buttons[aqara_w100][button.climate_sensor_w100_identify_1-entry]
-=======
 # name: test_buttons[aqara_u200][button.aqara_smart_lock_u200_identify-entry]
->>>>>>> a1f98abe
-  EntityRegistryEntrySnapshot({
-    'aliases': set({
-    }),
-    'area_id': None,
-    'capabilities': None,
-    'config_entry_id': <ANY>,
-    'config_subentry_id': <ANY>,
-    'device_class': None,
-    'device_id': <ANY>,
-    'disabled_by': None,
-    'domain': 'button',
-    'entity_category': <EntityCategory.CONFIG: 'config'>,
-<<<<<<< HEAD
+  EntityRegistryEntrySnapshot({
+    'aliases': set({
+    }),
+    'area_id': None,
+    'capabilities': None,
+    'config_entry_id': <ANY>,
+    'config_subentry_id': <ANY>,
+    'device_class': None,
+    'device_id': <ANY>,
+    'disabled_by': None,
+    'domain': 'button',
+    'entity_category': <EntityCategory.CONFIG: 'config'>,
     'entity_id': 'button.climate_sensor_w100_identify_1',
-=======
-    'entity_id': 'button.aqara_smart_lock_u200_identify',
->>>>>>> a1f98abe
-    'has_entity_name': True,
-    'hidden_by': None,
-    'icon': None,
-    'id': <ANY>,
-    'labels': set({
-    }),
-    'name': None,
-    'options': dict({
-    }),
-    'original_device_class': <ButtonDeviceClass.IDENTIFY: 'identify'>,
-    'original_icon': None,
-<<<<<<< HEAD
+    'has_entity_name': True,
+    'hidden_by': None,
+    'icon': None,
+    'id': <ANY>,
+    'labels': set({
+    }),
+    'name': None,
+    'options': dict({
+    }),
+    'original_device_class': <ButtonDeviceClass.IDENTIFY: 'identify'>,
+    'original_icon': None,
     'original_name': 'Identify (1)',
-=======
-    'original_name': 'Identify',
->>>>>>> a1f98abe
-    'platform': 'matter',
-    'previous_unique_id': None,
-    'suggested_object_id': None,
-    'supported_features': 0,
-    'translation_key': None,
-<<<<<<< HEAD
+    'platform': 'matter',
+    'previous_unique_id': None,
+    'suggested_object_id': None,
+    'supported_features': 0,
+    'translation_key': None,
     'unique_id': '00000000000004D2-000000000000004B-MatterNodeDevice-1-IdentifyButton-3-1',
     'unit_of_measurement': None,
   })
@@ -494,20 +482,6 @@
     }),
     'context': <ANY>,
     'entity_id': 'button.climate_sensor_w100_identify_top_one',
-=======
-    'unique_id': '00000000000004D2-0000000000000014-MatterNodeDevice-1-IdentifyButton-3-1',
-    'unit_of_measurement': None,
-  })
-# ---
-# name: test_buttons[aqara_u200][button.aqara_smart_lock_u200_identify-state]
-  StateSnapshot({
-    'attributes': ReadOnlyDict({
-      'device_class': 'identify',
-      'friendly_name': 'Aqara Smart Lock U200 Identify',
-    }),
-    'context': <ANY>,
-    'entity_id': 'button.aqara_smart_lock_u200_identify',
->>>>>>> a1f98abe
     'last_changed': <ANY>,
     'last_reported': <ANY>,
     'last_updated': <ANY>,
