--- conflicted
+++ resolved
@@ -2241,113 +2241,37 @@
     'state': 'unknown',
   })
 # ---
-<<<<<<< HEAD
-# name: test_buttons[mock_thermostat][button.mock_thermostat_identify_0-entry]
-=======
 # name: test_buttons[mock_lock][button.mock_lock_identify-entry]
->>>>>>> 32a40e59
-  EntityRegistryEntrySnapshot({
-    'aliases': set({
-    }),
-    'area_id': None,
-    'capabilities': None,
-    'config_entry_id': <ANY>,
-    'config_subentry_id': <ANY>,
-    'device_class': None,
-    'device_id': <ANY>,
-    'disabled_by': None,
-    'domain': 'button',
-<<<<<<< HEAD
-    'entity_category': <EntityCategory.CONFIG: 'config'>,
-    'entity_id': 'button.mock_thermostat_identify_0',
-=======
+  EntityRegistryEntrySnapshot({
+    'aliases': set({
+    }),
+    'area_id': None,
+    'capabilities': None,
+    'config_entry_id': <ANY>,
+    'config_subentry_id': <ANY>,
+    'device_class': None,
+    'device_id': <ANY>,
+    'disabled_by': None,
+    'domain': 'button',
     'entity_category': <EntityCategory.DIAGNOSTIC: 'diagnostic'>,
     'entity_id': 'button.mock_lock_identify',
->>>>>>> 32a40e59
-    'has_entity_name': True,
-    'hidden_by': None,
-    'icon': None,
-    'id': <ANY>,
-    'labels': set({
-    }),
-    'name': None,
-    'options': dict({
-    }),
-    'original_device_class': <ButtonDeviceClass.IDENTIFY: 'identify'>,
-    'original_icon': None,
-<<<<<<< HEAD
-    'original_name': 'Identify (0)',
-=======
+    'has_entity_name': True,
+    'hidden_by': None,
+    'icon': None,
+    'id': <ANY>,
+    'labels': set({
+    }),
+    'name': None,
+    'options': dict({
+    }),
+    'original_device_class': <ButtonDeviceClass.IDENTIFY: 'identify'>,
+    'original_icon': None,
     'original_name': 'Identify',
->>>>>>> 32a40e59
-    'platform': 'matter',
-    'previous_unique_id': None,
-    'suggested_object_id': None,
-    'supported_features': 0,
-    'translation_key': None,
-<<<<<<< HEAD
-    'unique_id': '00000000000004D2-0000000000000096-MatterNodeDevice-0-IdentifyButton-3-1',
-    'unit_of_measurement': None,
-  })
-# ---
-# name: test_buttons[mock_thermostat][button.mock_thermostat_identify_0-state]
-  StateSnapshot({
-    'attributes': ReadOnlyDict({
-      'device_class': 'identify',
-      'friendly_name': 'Mock Thermostat Identify (0)',
-    }),
-    'context': <ANY>,
-    'entity_id': 'button.mock_thermostat_identify_0',
-    'last_changed': <ANY>,
-    'last_reported': <ANY>,
-    'last_updated': <ANY>,
-    'state': 'unknown',
-  })
-# ---
-# name: test_buttons[mock_thermostat][button.mock_thermostat_identify_1-entry]
-  EntityRegistryEntrySnapshot({
-    'aliases': set({
-    }),
-    'area_id': None,
-    'capabilities': None,
-    'config_entry_id': <ANY>,
-    'config_subentry_id': <ANY>,
-    'device_class': None,
-    'device_id': <ANY>,
-    'disabled_by': None,
-    'domain': 'button',
-    'entity_category': <EntityCategory.CONFIG: 'config'>,
-    'entity_id': 'button.mock_thermostat_identify_1',
-    'has_entity_name': True,
-    'hidden_by': None,
-    'icon': None,
-    'id': <ANY>,
-    'labels': set({
-    }),
-    'name': None,
-    'options': dict({
-    }),
-    'original_device_class': <ButtonDeviceClass.IDENTIFY: 'identify'>,
-    'original_icon': None,
-    'original_name': 'Identify (1)',
-    'platform': 'matter',
-    'previous_unique_id': None,
-    'suggested_object_id': None,
-    'supported_features': 0,
-    'translation_key': None,
-    'unique_id': '00000000000004D2-0000000000000096-MatterNodeDevice-1-IdentifyButton-3-1',
-    'unit_of_measurement': None,
-  })
-# ---
-# name: test_buttons[mock_thermostat][button.mock_thermostat_identify_1-state]
-  StateSnapshot({
-    'attributes': ReadOnlyDict({
-      'device_class': 'identify',
-      'friendly_name': 'Mock Thermostat Identify (1)',
-    }),
-    'context': <ANY>,
-    'entity_id': 'button.mock_thermostat_identify_1',
-=======
+    'platform': 'matter',
+    'previous_unique_id': None,
+    'suggested_object_id': None,
+    'supported_features': 0,
+    'translation_key': None,
     'unique_id': '00000000000004D2-0000000000000097-MatterNodeDevice-1-IdentifyButton-3-1',
     'unit_of_measurement': None,
   })
@@ -2360,7 +2284,6 @@
     }),
     'context': <ANY>,
     'entity_id': 'button.mock_lock_identify',
->>>>>>> 32a40e59
     'last_changed': <ANY>,
     'last_reported': <ANY>,
     'last_updated': <ANY>,
