# serializer version: 1
# name: test_switches[cooktop][switch.mock_cooktop_control_panel_lock_1-entry]
  EntityRegistryEntrySnapshot({
    'aliases': set({
    }),
    'area_id': None,
    'capabilities': None,
    'config_entry_id': <ANY>,
    'config_subentry_id': <ANY>,
    'device_class': None,
    'device_id': <ANY>,
    'disabled_by': None,
    'domain': 'switch',
    'entity_category': <EntityCategory.CONFIG: 'config'>,
    'entity_id': 'switch.mock_cooktop_control_panel_lock_1',
    'has_entity_name': True,
    'hidden_by': None,
    'icon': None,
    'id': <ANY>,
    'labels': set({
    }),
    'name': None,
    'options': dict({
    }),
    'original_device_class': <SwitchDeviceClass.SWITCH: 'switch'>,
    'original_icon': None,
    'original_name': 'Control panel lock (1)',
    'platform': 'matter',
    'previous_unique_id': None,
    'suggested_object_id': None,
    'supported_features': 0,
    'translation_key': 'dead_front',
    'unique_id': '00000000000004D2-0000000000000003-MatterNodeDevice-1-MatterDeadFrontToggle-6-0',
    'unit_of_measurement': None,
  })
# ---
# name: test_switches[cooktop][switch.mock_cooktop_control_panel_lock_1-state]
  StateSnapshot({
    'attributes': ReadOnlyDict({
      'device_class': 'switch',
      'friendly_name': 'Mock Cooktop Control panel lock (1)',
    }),
    'context': <ANY>,
    'entity_id': 'switch.mock_cooktop_control_panel_lock_1',
    'last_changed': <ANY>,
    'last_reported': <ANY>,
    'last_updated': <ANY>,
    'state': 'off',
  })
# ---
# name: test_switches[cooktop][switch.mock_cooktop_control_panel_lock_2-entry]
  EntityRegistryEntrySnapshot({
    'aliases': set({
    }),
    'area_id': None,
    'capabilities': None,
    'config_entry_id': <ANY>,
    'config_subentry_id': <ANY>,
    'device_class': None,
    'device_id': <ANY>,
    'disabled_by': None,
    'domain': 'switch',
    'entity_category': <EntityCategory.CONFIG: 'config'>,
    'entity_id': 'switch.mock_cooktop_control_panel_lock_2',
    'has_entity_name': True,
    'hidden_by': None,
    'icon': None,
    'id': <ANY>,
    'labels': set({
    }),
    'name': None,
    'options': dict({
    }),
    'original_device_class': <SwitchDeviceClass.SWITCH: 'switch'>,
    'original_icon': None,
    'original_name': 'Control panel lock (2)',
    'platform': 'matter',
    'previous_unique_id': None,
    'suggested_object_id': None,
    'supported_features': 0,
    'translation_key': 'dead_front',
    'unique_id': '00000000000004D2-0000000000000003-MatterNodeDevice-2-MatterDeadFrontToggle-6-0',
    'unit_of_measurement': None,
  })
# ---
# name: test_switches[cooktop][switch.mock_cooktop_control_panel_lock_2-state]
  StateSnapshot({
    'attributes': ReadOnlyDict({
      'device_class': 'switch',
      'friendly_name': 'Mock Cooktop Control panel lock (2)',
    }),
    'context': <ANY>,
    'entity_id': 'switch.mock_cooktop_control_panel_lock_2',
    'last_changed': <ANY>,
    'last_reported': <ANY>,
    'last_updated': <ANY>,
    'state': 'off',
  })
# ---
# name: test_switches[door_lock][switch.mock_door_lock-entry]
  EntityRegistryEntrySnapshot({
    'aliases': set({
    }),
    'area_id': None,
    'capabilities': None,
    'config_entry_id': <ANY>,
    'config_subentry_id': <ANY>,
    'device_class': None,
    'device_id': <ANY>,
    'disabled_by': None,
    'domain': 'switch',
    'entity_category': None,
    'entity_id': 'switch.mock_door_lock',
    'has_entity_name': True,
    'hidden_by': None,
    'icon': None,
    'id': <ANY>,
    'labels': set({
    }),
    'name': None,
    'options': dict({
    }),
    'original_device_class': <SwitchDeviceClass.OUTLET: 'outlet'>,
    'original_icon': None,
    'original_name': None,
    'platform': 'matter',
    'previous_unique_id': None,
    'suggested_object_id': None,
    'supported_features': 0,
    'translation_key': None,
    'unique_id': '00000000000004D2-0000000000000001-MatterNodeDevice-1-MatterSwitch-6-0',
    'unit_of_measurement': None,
  })
# ---
# name: test_switches[door_lock][switch.mock_door_lock-state]
  StateSnapshot({
    'attributes': ReadOnlyDict({
      'device_class': 'outlet',
      'friendly_name': 'Mock Door Lock',
    }),
    'context': <ANY>,
    'entity_id': 'switch.mock_door_lock',
    'last_changed': <ANY>,
    'last_reported': <ANY>,
    'last_updated': <ANY>,
    'state': 'off',
  })
# ---
# name: test_switches[door_lock][switch.mock_door_lock_privacy_mode_button-entry]
  EntityRegistryEntrySnapshot({
    'aliases': set({
    }),
    'area_id': None,
    'capabilities': None,
    'config_entry_id': <ANY>,
    'config_subentry_id': <ANY>,
    'device_class': None,
    'device_id': <ANY>,
    'disabled_by': None,
    'domain': 'switch',
    'entity_category': <EntityCategory.CONFIG: 'config'>,
    'entity_id': 'switch.mock_door_lock_privacy_mode_button',
    'has_entity_name': True,
    'hidden_by': None,
    'icon': None,
    'id': <ANY>,
    'labels': set({
    }),
    'name': None,
    'options': dict({
    }),
    'original_device_class': None,
    'original_icon': None,
    'original_name': 'Privacy mode button',
    'platform': 'matter',
    'previous_unique_id': None,
    'suggested_object_id': None,
    'supported_features': 0,
    'translation_key': 'privacy_mode_button',
    'unique_id': '00000000000004D2-0000000000000001-MatterNodeDevice-1-DoorLockEnablePrivacyModeButton-257-43',
    'unit_of_measurement': None,
  })
# ---
# name: test_switches[door_lock][switch.mock_door_lock_privacy_mode_button-state]
  StateSnapshot({
    'attributes': ReadOnlyDict({
      'friendly_name': 'Mock Door Lock Privacy mode button',
    }),
    'context': <ANY>,
    'entity_id': 'switch.mock_door_lock_privacy_mode_button',
    'last_changed': <ANY>,
    'last_reported': <ANY>,
    'last_updated': <ANY>,
    'state': 'off',
  })
# ---
# name: test_switches[door_lock_with_unbolt][switch.mock_door_lock_with_unbolt-entry]
  EntityRegistryEntrySnapshot({
    'aliases': set({
    }),
    'area_id': None,
    'capabilities': None,
    'config_entry_id': <ANY>,
    'config_subentry_id': <ANY>,
    'device_class': None,
    'device_id': <ANY>,
    'disabled_by': None,
    'domain': 'switch',
    'entity_category': None,
    'entity_id': 'switch.mock_door_lock_with_unbolt',
    'has_entity_name': True,
    'hidden_by': None,
    'icon': None,
    'id': <ANY>,
    'labels': set({
    }),
    'name': None,
    'options': dict({
    }),
    'original_device_class': <SwitchDeviceClass.OUTLET: 'outlet'>,
    'original_icon': None,
    'original_name': None,
    'platform': 'matter',
    'previous_unique_id': None,
    'suggested_object_id': None,
    'supported_features': 0,
    'translation_key': None,
    'unique_id': '00000000000004D2-0000000000000001-MatterNodeDevice-1-MatterSwitch-6-0',
    'unit_of_measurement': None,
  })
# ---
# name: test_switches[door_lock_with_unbolt][switch.mock_door_lock_with_unbolt-state]
  StateSnapshot({
    'attributes': ReadOnlyDict({
      'device_class': 'outlet',
      'friendly_name': 'Mock Door Lock with unbolt',
    }),
    'context': <ANY>,
    'entity_id': 'switch.mock_door_lock_with_unbolt',
    'last_changed': <ANY>,
    'last_reported': <ANY>,
    'last_updated': <ANY>,
    'state': 'off',
  })
# ---
# name: test_switches[door_lock_with_unbolt][switch.mock_door_lock_with_unbolt_privacy_mode_button-entry]
  EntityRegistryEntrySnapshot({
    'aliases': set({
    }),
    'area_id': None,
    'capabilities': None,
    'config_entry_id': <ANY>,
    'config_subentry_id': <ANY>,
    'device_class': None,
    'device_id': <ANY>,
    'disabled_by': None,
    'domain': 'switch',
    'entity_category': <EntityCategory.CONFIG: 'config'>,
    'entity_id': 'switch.mock_door_lock_with_unbolt_privacy_mode_button',
    'has_entity_name': True,
    'hidden_by': None,
    'icon': None,
    'id': <ANY>,
    'labels': set({
    }),
    'name': None,
    'options': dict({
    }),
    'original_device_class': None,
    'original_icon': None,
    'original_name': 'Privacy mode button',
    'platform': 'matter',
    'previous_unique_id': None,
    'suggested_object_id': None,
    'supported_features': 0,
    'translation_key': 'privacy_mode_button',
    'unique_id': '00000000000004D2-0000000000000001-MatterNodeDevice-1-DoorLockEnablePrivacyModeButton-257-43',
    'unit_of_measurement': None,
  })
# ---
# name: test_switches[door_lock_with_unbolt][switch.mock_door_lock_with_unbolt_privacy_mode_button-state]
  StateSnapshot({
    'attributes': ReadOnlyDict({
      'friendly_name': 'Mock Door Lock with unbolt Privacy mode button',
    }),
    'context': <ANY>,
    'entity_id': 'switch.mock_door_lock_with_unbolt_privacy_mode_button',
    'last_changed': <ANY>,
    'last_reported': <ANY>,
    'last_updated': <ANY>,
    'state': 'off',
  })
# ---
# name: test_switches[eve_energy_20ecn4101][switch.eve_energy_20ecn4101_switch_1-entry]
  EntityRegistryEntrySnapshot({
    'aliases': set({
    }),
    'area_id': None,
    'capabilities': None,
    'config_entry_id': <ANY>,
    'config_subentry_id': <ANY>,
    'device_class': None,
    'device_id': <ANY>,
    'disabled_by': None,
    'domain': 'switch',
    'entity_category': None,
    'entity_id': 'switch.eve_energy_20ecn4101_switch_1',
    'has_entity_name': True,
    'hidden_by': None,
    'icon': None,
    'id': <ANY>,
    'labels': set({
    }),
    'name': None,
    'options': dict({
    }),
    'original_device_class': <SwitchDeviceClass.OUTLET: 'outlet'>,
    'original_icon': None,
    'original_name': 'Switch (1)',
    'platform': 'matter',
    'previous_unique_id': None,
    'suggested_object_id': None,
    'supported_features': 0,
    'translation_key': 'switch',
    'unique_id': '00000000000004D2-00000000000000C7-MatterNodeDevice-1-MatterPlug-6-0',
    'unit_of_measurement': None,
  })
# ---
# name: test_switches[eve_energy_20ecn4101][switch.eve_energy_20ecn4101_switch_1-state]
  StateSnapshot({
    'attributes': ReadOnlyDict({
      'device_class': 'outlet',
      'friendly_name': 'Eve Energy 20ECN4101 Switch (1)',
    }),
    'context': <ANY>,
    'entity_id': 'switch.eve_energy_20ecn4101_switch_1',
    'last_changed': <ANY>,
    'last_reported': <ANY>,
    'last_updated': <ANY>,
    'state': 'off',
  })
# ---
# name: test_switches[eve_energy_20ecn4101][switch.eve_energy_20ecn4101_switch_2-entry]
  EntityRegistryEntrySnapshot({
    'aliases': set({
    }),
    'area_id': None,
    'capabilities': None,
    'config_entry_id': <ANY>,
    'config_subentry_id': <ANY>,
    'device_class': None,
    'device_id': <ANY>,
    'disabled_by': None,
    'domain': 'switch',
    'entity_category': None,
    'entity_id': 'switch.eve_energy_20ecn4101_switch_2',
    'has_entity_name': True,
    'hidden_by': None,
    'icon': None,
    'id': <ANY>,
    'labels': set({
    }),
    'name': None,
    'options': dict({
    }),
    'original_device_class': <SwitchDeviceClass.OUTLET: 'outlet'>,
    'original_icon': None,
    'original_name': 'Switch (2)',
    'platform': 'matter',
    'previous_unique_id': None,
    'suggested_object_id': None,
    'supported_features': 0,
    'translation_key': 'switch',
    'unique_id': '00000000000004D2-00000000000000C7-MatterNodeDevice-2-MatterPlug-6-0',
    'unit_of_measurement': None,
  })
# ---
# name: test_switches[eve_energy_20ecn4101][switch.eve_energy_20ecn4101_switch_2-state]
  StateSnapshot({
    'attributes': ReadOnlyDict({
      'device_class': 'outlet',
      'friendly_name': 'Eve Energy 20ECN4101 Switch (2)',
    }),
    'context': <ANY>,
    'entity_id': 'switch.eve_energy_20ecn4101_switch_2',
    'last_changed': <ANY>,
    'last_reported': <ANY>,
    'last_updated': <ANY>,
    'state': 'on',
  })
# ---
# name: test_switches[eve_energy_plug][switch.eve_energy_plug-entry]
  EntityRegistryEntrySnapshot({
    'aliases': set({
    }),
    'area_id': None,
    'capabilities': None,
    'config_entry_id': <ANY>,
    'config_subentry_id': <ANY>,
    'device_class': None,
    'device_id': <ANY>,
    'disabled_by': None,
    'domain': 'switch',
    'entity_category': None,
    'entity_id': 'switch.eve_energy_plug',
    'has_entity_name': True,
    'hidden_by': None,
    'icon': None,
    'id': <ANY>,
    'labels': set({
    }),
    'name': None,
    'options': dict({
    }),
    'original_device_class': <SwitchDeviceClass.OUTLET: 'outlet'>,
    'original_icon': None,
    'original_name': None,
    'platform': 'matter',
    'previous_unique_id': None,
    'suggested_object_id': None,
    'supported_features': 0,
    'translation_key': None,
    'unique_id': '00000000000004D2-0000000000000053-MatterNodeDevice-1-MatterPlug-6-0',
    'unit_of_measurement': None,
  })
# ---
# name: test_switches[eve_energy_plug][switch.eve_energy_plug-state]
  StateSnapshot({
    'attributes': ReadOnlyDict({
      'device_class': 'outlet',
      'friendly_name': 'Eve Energy Plug',
    }),
    'context': <ANY>,
    'entity_id': 'switch.eve_energy_plug',
    'last_changed': <ANY>,
    'last_reported': <ANY>,
    'last_updated': <ANY>,
    'state': 'off',
  })
# ---
# name: test_switches[eve_energy_plug_patched][switch.eve_energy_plug_patched-entry]
  EntityRegistryEntrySnapshot({
    'aliases': set({
    }),
    'area_id': None,
    'capabilities': None,
    'config_entry_id': <ANY>,
    'config_subentry_id': <ANY>,
    'device_class': None,
    'device_id': <ANY>,
    'disabled_by': None,
    'domain': 'switch',
    'entity_category': None,
    'entity_id': 'switch.eve_energy_plug_patched',
    'has_entity_name': True,
    'hidden_by': None,
    'icon': None,
    'id': <ANY>,
    'labels': set({
    }),
    'name': None,
    'options': dict({
    }),
    'original_device_class': <SwitchDeviceClass.OUTLET: 'outlet'>,
    'original_icon': None,
    'original_name': None,
    'platform': 'matter',
    'previous_unique_id': None,
    'suggested_object_id': None,
    'supported_features': 0,
    'translation_key': None,
    'unique_id': '00000000000004D2-00000000000000B7-MatterNodeDevice-1-MatterPlug-6-0',
    'unit_of_measurement': None,
  })
# ---
# name: test_switches[eve_energy_plug_patched][switch.eve_energy_plug_patched-state]
  StateSnapshot({
    'attributes': ReadOnlyDict({
      'device_class': 'outlet',
      'friendly_name': 'Eve Energy Plug Patched',
    }),
    'context': <ANY>,
    'entity_id': 'switch.eve_energy_plug_patched',
    'last_changed': <ANY>,
    'last_reported': <ANY>,
    'last_updated': <ANY>,
    'state': 'off',
  })
# ---
# name: test_switches[eve_thermo][switch.eve_thermo_child_lock-entry]
  EntityRegistryEntrySnapshot({
    'aliases': set({
    }),
    'area_id': None,
    'capabilities': None,
    'config_entry_id': <ANY>,
    'config_subentry_id': <ANY>,
    'device_class': None,
    'device_id': <ANY>,
    'disabled_by': None,
    'domain': 'switch',
    'entity_category': <EntityCategory.CONFIG: 'config'>,
    'entity_id': 'switch.eve_thermo_child_lock',
    'has_entity_name': True,
    'hidden_by': None,
    'icon': None,
    'id': <ANY>,
    'labels': set({
    }),
    'name': None,
    'options': dict({
    }),
    'original_device_class': None,
    'original_icon': None,
    'original_name': 'Child lock',
    'platform': 'matter',
    'previous_unique_id': None,
    'suggested_object_id': None,
    'supported_features': 0,
    'translation_key': 'child_lock',
    'unique_id': '00000000000004D2-0000000000000021-MatterNodeDevice-1-EveTrvChildLock-516-1',
    'unit_of_measurement': None,
  })
# ---
# name: test_switches[eve_thermo][switch.eve_thermo_child_lock-state]
  StateSnapshot({
    'attributes': ReadOnlyDict({
      'friendly_name': 'Eve Thermo Child lock',
    }),
    'context': <ANY>,
    'entity_id': 'switch.eve_thermo_child_lock',
    'last_changed': <ANY>,
    'last_reported': <ANY>,
    'last_updated': <ANY>,
    'state': 'off',
  })
# ---
<<<<<<< HEAD
# name: test_switches[laundry_dryer][switch.mock_laundrydryer_control_panel_lock-entry]
=======
# name: test_switches[inovelli_vtm30][switch.white_series_onoff_switch_load_control-entry]
>>>>>>> b182d5ce
  EntityRegistryEntrySnapshot({
    'aliases': set({
    }),
    'area_id': None,
    'capabilities': None,
    'config_entry_id': <ANY>,
    'config_subentry_id': <ANY>,
    'device_class': None,
    'device_id': <ANY>,
    'disabled_by': None,
    'domain': 'switch',
<<<<<<< HEAD
    'entity_category': <EntityCategory.CONFIG: 'config'>,
    'entity_id': 'switch.mock_laundrydryer_control_panel_lock',
=======
    'entity_category': None,
    'entity_id': 'switch.white_series_onoff_switch_load_control',
>>>>>>> b182d5ce
    'has_entity_name': True,
    'hidden_by': None,
    'icon': None,
    'id': <ANY>,
    'labels': set({
    }),
    'name': None,
    'options': dict({
    }),
    'original_device_class': <SwitchDeviceClass.OUTLET: 'outlet'>,
    'original_icon': None,
<<<<<<< HEAD
    'original_name': 'Control panel lock',
=======
    'original_name': 'Load Control',
>>>>>>> b182d5ce
    'platform': 'matter',
    'previous_unique_id': None,
    'suggested_object_id': None,
    'supported_features': 0,
<<<<<<< HEAD
    'translation_key': 'dead_front',
    'unique_id': '00000000000004D2-0000000000000008-MatterNodeDevice-1-MatterDeadFrontToggle-6-0',
    'unit_of_measurement': None,
  })
# ---
# name: test_switches[laundry_dryer][switch.mock_laundrydryer_control_panel_lock-state]
  StateSnapshot({
    'attributes': ReadOnlyDict({
      'device_class': 'switch',
      'friendly_name': 'Mock Laundrydryer Control panel lock',
    }),
    'context': <ANY>,
    'entity_id': 'switch.mock_laundrydryer_control_panel_lock',
=======
    'translation_key': 'switch',
    'unique_id': '00000000000004D2-0000000000000100-MatterNodeDevice-1-MatterPlug-6-0',
    'unit_of_measurement': None,
  })
# ---
# name: test_switches[inovelli_vtm30][switch.white_series_onoff_switch_load_control-state]
  StateSnapshot({
    'attributes': ReadOnlyDict({
      'device_class': 'outlet',
      'friendly_name': 'White Series OnOff Switch Load Control',
    }),
    'context': <ANY>,
    'entity_id': 'switch.white_series_onoff_switch_load_control',
>>>>>>> b182d5ce
    'last_changed': <ANY>,
    'last_reported': <ANY>,
    'last_updated': <ANY>,
    'state': 'on',
  })
# ---
# name: test_switches[laundry_dryer][switch.mock_laundrydryer_power-entry]
  EntityRegistryEntrySnapshot({
    'aliases': set({
    }),
    'area_id': None,
    'capabilities': None,
    'config_entry_id': <ANY>,
    'config_subentry_id': <ANY>,
    'device_class': None,
    'device_id': <ANY>,
    'disabled_by': None,
    'domain': 'switch',
    'entity_category': None,
    'entity_id': 'switch.mock_laundrydryer_power',
    'has_entity_name': True,
    'hidden_by': None,
    'icon': None,
    'id': <ANY>,
    'labels': set({
    }),
    'name': None,
    'options': dict({
    }),
    'original_device_class': <SwitchDeviceClass.SWITCH: 'switch'>,
    'original_icon': None,
    'original_name': 'Power',
    'platform': 'matter',
    'previous_unique_id': None,
    'suggested_object_id': None,
    'supported_features': 0,
    'translation_key': 'power',
    'unique_id': '00000000000004D2-0000000000000008-MatterNodeDevice-1-MatterPowerToggle-6-0',
    'unit_of_measurement': None,
  })
# ---
# name: test_switches[laundry_dryer][switch.mock_laundrydryer_power-state]
  StateSnapshot({
    'attributes': ReadOnlyDict({
      'device_class': 'switch',
      'friendly_name': 'Mock Laundrydryer Power',
    }),
    'context': <ANY>,
    'entity_id': 'switch.mock_laundrydryer_power',
    'last_changed': <ANY>,
    'last_reported': <ANY>,
    'last_updated': <ANY>,
    'state': 'off',
  })
# ---
# name: test_switches[on_off_plugin_unit][switch.mock_onoffpluginunit-entry]
  EntityRegistryEntrySnapshot({
    'aliases': set({
    }),
    'area_id': None,
    'capabilities': None,
    'config_entry_id': <ANY>,
    'config_subentry_id': <ANY>,
    'device_class': None,
    'device_id': <ANY>,
    'disabled_by': None,
    'domain': 'switch',
    'entity_category': None,
    'entity_id': 'switch.mock_onoffpluginunit',
    'has_entity_name': True,
    'hidden_by': None,
    'icon': None,
    'id': <ANY>,
    'labels': set({
    }),
    'name': None,
    'options': dict({
    }),
    'original_device_class': <SwitchDeviceClass.OUTLET: 'outlet'>,
    'original_icon': None,
    'original_name': None,
    'platform': 'matter',
    'previous_unique_id': None,
    'suggested_object_id': None,
    'supported_features': 0,
    'translation_key': None,
    'unique_id': '00000000000004D2-0000000000000001-MatterNodeDevice-1-MatterPlug-6-0',
    'unit_of_measurement': None,
  })
# ---
# name: test_switches[on_off_plugin_unit][switch.mock_onoffpluginunit-state]
  StateSnapshot({
    'attributes': ReadOnlyDict({
      'device_class': 'outlet',
      'friendly_name': 'Mock OnOffPluginUnit',
    }),
    'context': <ANY>,
    'entity_id': 'switch.mock_onoffpluginunit',
    'last_changed': <ANY>,
    'last_reported': <ANY>,
    'last_updated': <ANY>,
    'state': 'off',
  })
# ---
# name: test_switches[oven][switch.mock_oven_control_panel_lock_3-entry]
  EntityRegistryEntrySnapshot({
    'aliases': set({
    }),
    'area_id': None,
    'capabilities': None,
    'config_entry_id': <ANY>,
    'config_subentry_id': <ANY>,
    'device_class': None,
    'device_id': <ANY>,
    'disabled_by': None,
    'domain': 'switch',
    'entity_category': <EntityCategory.CONFIG: 'config'>,
    'entity_id': 'switch.mock_oven_control_panel_lock_3',
    'has_entity_name': True,
    'hidden_by': None,
    'icon': None,
    'id': <ANY>,
    'labels': set({
    }),
    'name': None,
    'options': dict({
    }),
    'original_device_class': <SwitchDeviceClass.SWITCH: 'switch'>,
    'original_icon': None,
    'original_name': 'Control panel lock (3)',
    'platform': 'matter',
    'previous_unique_id': None,
    'suggested_object_id': None,
    'supported_features': 0,
    'translation_key': 'dead_front',
    'unique_id': '00000000000004D2-0000000000000002-MatterNodeDevice-3-MatterDeadFrontToggle-6-0',
    'unit_of_measurement': None,
  })
# ---
# name: test_switches[oven][switch.mock_oven_control_panel_lock_3-state]
  StateSnapshot({
    'attributes': ReadOnlyDict({
      'device_class': 'switch',
      'friendly_name': 'Mock Oven Control panel lock (3)',
    }),
    'context': <ANY>,
    'entity_id': 'switch.mock_oven_control_panel_lock_3',
    'last_changed': <ANY>,
    'last_reported': <ANY>,
    'last_updated': <ANY>,
    'state': 'on',
  })
# ---
# name: test_switches[oven][switch.mock_oven_control_panel_lock_4-entry]
  EntityRegistryEntrySnapshot({
    'aliases': set({
    }),
    'area_id': None,
    'capabilities': None,
    'config_entry_id': <ANY>,
    'config_subentry_id': <ANY>,
    'device_class': None,
    'device_id': <ANY>,
    'disabled_by': None,
    'domain': 'switch',
    'entity_category': <EntityCategory.CONFIG: 'config'>,
    'entity_id': 'switch.mock_oven_control_panel_lock_4',
    'has_entity_name': True,
    'hidden_by': None,
    'icon': None,
    'id': <ANY>,
    'labels': set({
    }),
    'name': None,
    'options': dict({
    }),
    'original_device_class': <SwitchDeviceClass.SWITCH: 'switch'>,
    'original_icon': None,
    'original_name': 'Control panel lock (4)',
    'platform': 'matter',
    'previous_unique_id': None,
    'suggested_object_id': None,
    'supported_features': 0,
    'translation_key': 'dead_front',
    'unique_id': '00000000000004D2-0000000000000002-MatterNodeDevice-4-MatterDeadFrontToggle-6-0',
    'unit_of_measurement': None,
  })
# ---
# name: test_switches[oven][switch.mock_oven_control_panel_lock_4-state]
  StateSnapshot({
    'attributes': ReadOnlyDict({
      'device_class': 'switch',
      'friendly_name': 'Mock Oven Control panel lock (4)',
    }),
    'context': <ANY>,
    'entity_id': 'switch.mock_oven_control_panel_lock_4',
    'last_changed': <ANY>,
    'last_reported': <ANY>,
    'last_updated': <ANY>,
    'state': 'on',
  })
# ---
# name: test_switches[pump][switch.mock_pump_power-entry]
  EntityRegistryEntrySnapshot({
    'aliases': set({
    }),
    'area_id': None,
    'capabilities': None,
    'config_entry_id': <ANY>,
    'config_subentry_id': <ANY>,
    'device_class': None,
    'device_id': <ANY>,
    'disabled_by': None,
    'domain': 'switch',
    'entity_category': None,
    'entity_id': 'switch.mock_pump_power',
    'has_entity_name': True,
    'hidden_by': None,
    'icon': None,
    'id': <ANY>,
    'labels': set({
    }),
    'name': None,
    'options': dict({
    }),
    'original_device_class': <SwitchDeviceClass.SWITCH: 'switch'>,
    'original_icon': None,
    'original_name': 'Power',
    'platform': 'matter',
    'previous_unique_id': None,
    'suggested_object_id': None,
    'supported_features': 0,
    'translation_key': 'power',
    'unique_id': '00000000000004D2-0000000000000003-MatterNodeDevice-1-MatterPowerToggle-6-0',
    'unit_of_measurement': None,
  })
# ---
# name: test_switches[pump][switch.mock_pump_power-state]
  StateSnapshot({
    'attributes': ReadOnlyDict({
      'device_class': 'switch',
      'friendly_name': 'Mock Pump Power',
    }),
    'context': <ANY>,
    'entity_id': 'switch.mock_pump_power',
    'last_changed': <ANY>,
    'last_reported': <ANY>,
    'last_updated': <ANY>,
    'state': 'on',
  })
# ---
# name: test_switches[room_airconditioner][switch.room_airconditioner_power-entry]
  EntityRegistryEntrySnapshot({
    'aliases': set({
    }),
    'area_id': None,
    'capabilities': None,
    'config_entry_id': <ANY>,
    'config_subentry_id': <ANY>,
    'device_class': None,
    'device_id': <ANY>,
    'disabled_by': None,
    'domain': 'switch',
    'entity_category': None,
    'entity_id': 'switch.room_airconditioner_power',
    'has_entity_name': True,
    'hidden_by': None,
    'icon': None,
    'id': <ANY>,
    'labels': set({
    }),
    'name': None,
    'options': dict({
    }),
    'original_device_class': <SwitchDeviceClass.SWITCH: 'switch'>,
    'original_icon': None,
    'original_name': 'Power',
    'platform': 'matter',
    'previous_unique_id': None,
    'suggested_object_id': None,
    'supported_features': 0,
    'translation_key': 'power',
    'unique_id': '00000000000004D2-0000000000000024-MatterNodeDevice-1-MatterPowerToggle-6-0',
    'unit_of_measurement': None,
  })
# ---
# name: test_switches[room_airconditioner][switch.room_airconditioner_power-state]
  StateSnapshot({
    'attributes': ReadOnlyDict({
      'device_class': 'switch',
      'friendly_name': 'Room AirConditioner Power',
    }),
    'context': <ANY>,
    'entity_id': 'switch.room_airconditioner_power',
    'last_changed': <ANY>,
    'last_reported': <ANY>,
    'last_updated': <ANY>,
    'state': 'off',
  })
# ---
# name: test_switches[silabs_evse_charging][switch.evse_enable_charging-entry]
  EntityRegistryEntrySnapshot({
    'aliases': set({
    }),
    'area_id': None,
    'capabilities': None,
    'config_entry_id': <ANY>,
    'config_subentry_id': <ANY>,
    'device_class': None,
    'device_id': <ANY>,
    'disabled_by': None,
    'domain': 'switch',
    'entity_category': None,
    'entity_id': 'switch.evse_enable_charging',
    'has_entity_name': True,
    'hidden_by': None,
    'icon': None,
    'id': <ANY>,
    'labels': set({
    }),
    'name': None,
    'options': dict({
    }),
    'original_device_class': None,
    'original_icon': None,
    'original_name': 'Enable charging',
    'platform': 'matter',
    'previous_unique_id': None,
    'suggested_object_id': None,
    'supported_features': 0,
    'translation_key': 'evse_charging_switch',
    'unique_id': '00000000000004D2-0000000000000017-MatterNodeDevice-1-EnergyEvseChargingSwitch-153-1',
    'unit_of_measurement': None,
  })
# ---
# name: test_switches[silabs_evse_charging][switch.evse_enable_charging-state]
  StateSnapshot({
    'attributes': ReadOnlyDict({
      'friendly_name': 'evse Enable charging',
    }),
    'context': <ANY>,
    'entity_id': 'switch.evse_enable_charging',
    'last_changed': <ANY>,
    'last_reported': <ANY>,
    'last_updated': <ANY>,
    'state': 'on',
  })
# ---
# name: test_switches[silabs_refrigerator][switch.refrigerator_control_panel_lock-entry]
  EntityRegistryEntrySnapshot({
    'aliases': set({
    }),
    'area_id': None,
    'capabilities': None,
    'config_entry_id': <ANY>,
    'config_subentry_id': <ANY>,
    'device_class': None,
    'device_id': <ANY>,
    'disabled_by': None,
    'domain': 'switch',
    'entity_category': <EntityCategory.CONFIG: 'config'>,
    'entity_id': 'switch.refrigerator_control_panel_lock',
    'has_entity_name': True,
    'hidden_by': None,
    'icon': None,
    'id': <ANY>,
    'labels': set({
    }),
    'name': None,
    'options': dict({
    }),
    'original_device_class': <SwitchDeviceClass.SWITCH: 'switch'>,
    'original_icon': None,
    'original_name': 'Control panel lock',
    'platform': 'matter',
    'previous_unique_id': None,
    'suggested_object_id': None,
    'supported_features': 0,
    'translation_key': 'dead_front',
    'unique_id': '00000000000004D2-000000000000003A-MatterNodeDevice-1-MatterDeadFrontToggle-6-0',
    'unit_of_measurement': None,
  })
# ---
# name: test_switches[silabs_refrigerator][switch.refrigerator_control_panel_lock-state]
  StateSnapshot({
    'attributes': ReadOnlyDict({
      'device_class': 'switch',
      'friendly_name': 'Refrigerator Control panel lock',
    }),
    'context': <ANY>,
    'entity_id': 'switch.refrigerator_control_panel_lock',
    'last_changed': <ANY>,
    'last_reported': <ANY>,
    'last_updated': <ANY>,
    'state': 'on',
  })
# ---
# name: test_switches[speaker][switch.mock_speaker_mute-entry]
  EntityRegistryEntrySnapshot({
    'aliases': set({
    }),
    'area_id': None,
    'capabilities': None,
    'config_entry_id': <ANY>,
    'config_subentry_id': <ANY>,
    'device_class': None,
    'device_id': <ANY>,
    'disabled_by': None,
    'domain': 'switch',
    'entity_category': None,
    'entity_id': 'switch.mock_speaker_mute',
    'has_entity_name': True,
    'hidden_by': None,
    'icon': None,
    'id': <ANY>,
    'labels': set({
    }),
    'name': None,
    'options': dict({
    }),
    'original_device_class': None,
    'original_icon': None,
    'original_name': 'Mute',
    'platform': 'matter',
    'previous_unique_id': None,
    'suggested_object_id': None,
    'supported_features': 0,
    'translation_key': 'speaker_mute',
    'unique_id': '00000000000004D2-000000000000006B-MatterNodeDevice-1-MatterMuteToggle-6-0',
    'unit_of_measurement': None,
  })
# ---
# name: test_switches[speaker][switch.mock_speaker_mute-state]
  StateSnapshot({
    'attributes': ReadOnlyDict({
      'friendly_name': 'Mock speaker Mute',
    }),
    'context': <ANY>,
    'entity_id': 'switch.mock_speaker_mute',
    'last_changed': <ANY>,
    'last_reported': <ANY>,
    'last_updated': <ANY>,
    'state': 'off',
  })
# ---
# name: test_switches[switch_unit][switch.mock_switchunit-entry]
  EntityRegistryEntrySnapshot({
    'aliases': set({
    }),
    'area_id': None,
    'capabilities': None,
    'config_entry_id': <ANY>,
    'config_subentry_id': <ANY>,
    'device_class': None,
    'device_id': <ANY>,
    'disabled_by': None,
    'domain': 'switch',
    'entity_category': None,
    'entity_id': 'switch.mock_switchunit',
    'has_entity_name': True,
    'hidden_by': None,
    'icon': None,
    'id': <ANY>,
    'labels': set({
    }),
    'name': None,
    'options': dict({
    }),
    'original_device_class': <SwitchDeviceClass.OUTLET: 'outlet'>,
    'original_icon': None,
    'original_name': None,
    'platform': 'matter',
    'previous_unique_id': None,
    'suggested_object_id': None,
    'supported_features': 0,
    'translation_key': None,
    'unique_id': '00000000000004D2-0000000000000001-MatterNodeDevice-1-MatterSwitch-6-0',
    'unit_of_measurement': None,
  })
# ---
# name: test_switches[switch_unit][switch.mock_switchunit-state]
  StateSnapshot({
    'attributes': ReadOnlyDict({
      'device_class': 'outlet',
      'friendly_name': 'Mock SwitchUnit',
    }),
    'context': <ANY>,
    'entity_id': 'switch.mock_switchunit',
    'last_changed': <ANY>,
    'last_reported': <ANY>,
    'last_updated': <ANY>,
    'state': 'off',
  })
# ---
# name: test_switches[thermostat][switch.longan_link_hvac-entry]
  EntityRegistryEntrySnapshot({
    'aliases': set({
    }),
    'area_id': None,
    'capabilities': None,
    'config_entry_id': <ANY>,
    'config_subentry_id': <ANY>,
    'device_class': None,
    'device_id': <ANY>,
    'disabled_by': None,
    'domain': 'switch',
    'entity_category': None,
    'entity_id': 'switch.longan_link_hvac',
    'has_entity_name': True,
    'hidden_by': None,
    'icon': None,
    'id': <ANY>,
    'labels': set({
    }),
    'name': None,
    'options': dict({
    }),
    'original_device_class': <SwitchDeviceClass.OUTLET: 'outlet'>,
    'original_icon': None,
    'original_name': None,
    'platform': 'matter',
    'previous_unique_id': None,
    'suggested_object_id': None,
    'supported_features': 0,
    'translation_key': None,
    'unique_id': '00000000000004D2-0000000000000004-MatterNodeDevice-1-MatterSwitch-6-0',
    'unit_of_measurement': None,
  })
# ---
# name: test_switches[thermostat][switch.longan_link_hvac-state]
  StateSnapshot({
    'attributes': ReadOnlyDict({
      'device_class': 'outlet',
      'friendly_name': 'Longan link HVAC',
    }),
    'context': <ANY>,
    'entity_id': 'switch.longan_link_hvac',
    'last_changed': <ANY>,
    'last_reported': <ANY>,
    'last_updated': <ANY>,
    'state': 'on',
  })
# ---
# name: test_switches[yandex_smart_socket][switch.yndx_00540-entry]
  EntityRegistryEntrySnapshot({
    'aliases': set({
    }),
    'area_id': None,
    'capabilities': None,
    'config_entry_id': <ANY>,
    'config_subentry_id': <ANY>,
    'device_class': None,
    'device_id': <ANY>,
    'disabled_by': None,
    'domain': 'switch',
    'entity_category': None,
    'entity_id': 'switch.yndx_00540',
    'has_entity_name': True,
    'hidden_by': None,
    'icon': None,
    'id': <ANY>,
    'labels': set({
    }),
    'name': None,
    'options': dict({
    }),
    'original_device_class': <SwitchDeviceClass.OUTLET: 'outlet'>,
    'original_icon': None,
    'original_name': None,
    'platform': 'matter',
    'previous_unique_id': None,
    'suggested_object_id': None,
    'supported_features': 0,
    'translation_key': None,
    'unique_id': '00000000000004D2-0000000000000004-MatterNodeDevice-1-MatterPlug-6-0',
    'unit_of_measurement': None,
  })
# ---
# name: test_switches[yandex_smart_socket][switch.yndx_00540-state]
  StateSnapshot({
    'attributes': ReadOnlyDict({
      'device_class': 'outlet',
      'friendly_name': 'YNDX-00540',
    }),
    'context': <ANY>,
    'entity_id': 'switch.yndx_00540',
    'last_changed': <ANY>,
    'last_reported': <ANY>,
    'last_updated': <ANY>,
    'state': 'on',
  })
# ---<|MERGE_RESOLUTION|>--- conflicted
+++ resolved
@@ -535,29 +535,20 @@
     'state': 'off',
   })
 # ---
-<<<<<<< HEAD
 # name: test_switches[laundry_dryer][switch.mock_laundrydryer_control_panel_lock-entry]
-=======
-# name: test_switches[inovelli_vtm30][switch.white_series_onoff_switch_load_control-entry]
->>>>>>> b182d5ce
-  EntityRegistryEntrySnapshot({
-    'aliases': set({
-    }),
-    'area_id': None,
-    'capabilities': None,
-    'config_entry_id': <ANY>,
-    'config_subentry_id': <ANY>,
-    'device_class': None,
-    'device_id': <ANY>,
-    'disabled_by': None,
-    'domain': 'switch',
-<<<<<<< HEAD
+  EntityRegistryEntrySnapshot({
+    'aliases': set({
+    }),
+    'area_id': None,
+    'capabilities': None,
+    'config_entry_id': <ANY>,
+    'config_subentry_id': <ANY>,
+    'device_class': None,
+    'device_id': <ANY>,
+    'disabled_by': None,
+    'domain': 'switch',
     'entity_category': <EntityCategory.CONFIG: 'config'>,
     'entity_id': 'switch.mock_laundrydryer_control_panel_lock',
-=======
-    'entity_category': None,
-    'entity_id': 'switch.white_series_onoff_switch_load_control',
->>>>>>> b182d5ce
     'has_entity_name': True,
     'hidden_by': None,
     'icon': None,
@@ -569,16 +560,11 @@
     }),
     'original_device_class': <SwitchDeviceClass.OUTLET: 'outlet'>,
     'original_icon': None,
-<<<<<<< HEAD
     'original_name': 'Control panel lock',
-=======
-    'original_name': 'Load Control',
->>>>>>> b182d5ce
-    'platform': 'matter',
-    'previous_unique_id': None,
-    'suggested_object_id': None,
-    'supported_features': 0,
-<<<<<<< HEAD
+    'platform': 'matter',
+    'previous_unique_id': None,
+    'suggested_object_id': None,
+    'supported_features': 0,
     'translation_key': 'dead_front',
     'unique_id': '00000000000004D2-0000000000000008-MatterNodeDevice-1-MatterDeadFrontToggle-6-0',
     'unit_of_measurement': None,
@@ -592,21 +578,6 @@
     }),
     'context': <ANY>,
     'entity_id': 'switch.mock_laundrydryer_control_panel_lock',
-=======
-    'translation_key': 'switch',
-    'unique_id': '00000000000004D2-0000000000000100-MatterNodeDevice-1-MatterPlug-6-0',
-    'unit_of_measurement': None,
-  })
-# ---
-# name: test_switches[inovelli_vtm30][switch.white_series_onoff_switch_load_control-state]
-  StateSnapshot({
-    'attributes': ReadOnlyDict({
-      'device_class': 'outlet',
-      'friendly_name': 'White Series OnOff Switch Load Control',
-    }),
-    'context': <ANY>,
-    'entity_id': 'switch.white_series_onoff_switch_load_control',
->>>>>>> b182d5ce
     'last_changed': <ANY>,
     'last_reported': <ANY>,
     'last_updated': <ANY>,
