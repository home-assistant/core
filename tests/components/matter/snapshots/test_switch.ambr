# serializer version: 1
# name: test_switches[cooktop][switch.mock_cooktop_power_1-entry]
  EntityRegistryEntrySnapshot({
    'aliases': set({
    }),
    'area_id': None,
    'capabilities': None,
    'config_entry_id': <ANY>,
    'config_subentry_id': <ANY>,
    'device_class': None,
    'device_id': <ANY>,
    'disabled_by': None,
    'domain': 'switch',
    'entity_category': None,
    'entity_id': 'switch.mock_cooktop_power_1',
    'has_entity_name': True,
    'hidden_by': None,
    'icon': None,
    'id': <ANY>,
    'labels': set({
    }),
    'name': None,
    'options': dict({
    }),
    'original_device_class': <SwitchDeviceClass.SWITCH: 'switch'>,
    'original_icon': None,
    'original_name': 'Power (1)',
    'platform': 'matter',
    'previous_unique_id': None,
    'suggested_object_id': None,
    'supported_features': 0,
    'translation_key': 'power',
    'unique_id': '00000000000004D2-0000000000000003-MatterNodeDevice-1-MatterPowerToggle-6-0',
    'unit_of_measurement': None,
  })
# ---
# name: test_switches[cooktop][switch.mock_cooktop_power_1-state]
  StateSnapshot({
    'attributes': ReadOnlyDict({
      'device_class': 'switch',
      'friendly_name': 'Mock Cooktop Power (1)',
    }),
    'context': <ANY>,
    'entity_id': 'switch.mock_cooktop_power_1',
    'last_changed': <ANY>,
    'last_reported': <ANY>,
    'last_updated': <ANY>,
    'state': 'on',
  })
# ---
# name: test_switches[cooktop][switch.mock_cooktop_power_2-entry]
  EntityRegistryEntrySnapshot({
    'aliases': set({
    }),
    'area_id': None,
    'capabilities': None,
    'config_entry_id': <ANY>,
    'config_subentry_id': <ANY>,
    'device_class': None,
    'device_id': <ANY>,
    'disabled_by': None,
    'domain': 'switch',
    'entity_category': None,
    'entity_id': 'switch.mock_cooktop_power_2',
    'has_entity_name': True,
    'hidden_by': None,
    'icon': None,
    'id': <ANY>,
    'labels': set({
    }),
    'name': None,
    'options': dict({
    }),
    'original_device_class': <SwitchDeviceClass.SWITCH: 'switch'>,
    'original_icon': None,
    'original_name': 'Power (2)',
    'platform': 'matter',
    'previous_unique_id': None,
    'suggested_object_id': None,
    'supported_features': 0,
    'translation_key': 'power',
    'unique_id': '00000000000004D2-0000000000000003-MatterNodeDevice-2-MatterPowerToggle-6-0',
    'unit_of_measurement': None,
  })
# ---
# name: test_switches[cooktop][switch.mock_cooktop_power_2-state]
  StateSnapshot({
    'attributes': ReadOnlyDict({
      'device_class': 'switch',
      'friendly_name': 'Mock Cooktop Power (2)',
    }),
    'context': <ANY>,
    'entity_id': 'switch.mock_cooktop_power_2',
    'last_changed': <ANY>,
    'last_reported': <ANY>,
    'last_updated': <ANY>,
    'state': 'on',
  })
# ---
# name: test_switches[door_lock][switch.mock_door_lock-entry]
  EntityRegistryEntrySnapshot({
    'aliases': set({
    }),
    'area_id': None,
    'capabilities': None,
    'config_entry_id': <ANY>,
    'config_subentry_id': <ANY>,
    'device_class': None,
    'device_id': <ANY>,
    'disabled_by': None,
    'domain': 'switch',
    'entity_category': None,
    'entity_id': 'switch.mock_door_lock',
    'has_entity_name': True,
    'hidden_by': None,
    'icon': None,
    'id': <ANY>,
    'labels': set({
    }),
    'name': None,
    'options': dict({
    }),
    'original_device_class': <SwitchDeviceClass.OUTLET: 'outlet'>,
    'original_icon': None,
    'original_name': None,
    'platform': 'matter',
    'previous_unique_id': None,
    'suggested_object_id': None,
    'supported_features': 0,
    'translation_key': None,
    'unique_id': '00000000000004D2-0000000000000001-MatterNodeDevice-1-MatterSwitch-6-0',
    'unit_of_measurement': None,
  })
# ---
# name: test_switches[door_lock][switch.mock_door_lock-state]
  StateSnapshot({
    'attributes': ReadOnlyDict({
      'device_class': 'outlet',
      'friendly_name': 'Mock Door Lock',
    }),
    'context': <ANY>,
    'entity_id': 'switch.mock_door_lock',
    'last_changed': <ANY>,
    'last_reported': <ANY>,
    'last_updated': <ANY>,
    'state': 'off',
  })
# ---
# name: test_switches[door_lock][switch.mock_door_lock_privacy_mode_button-entry]
  EntityRegistryEntrySnapshot({
    'aliases': set({
    }),
    'area_id': None,
    'capabilities': None,
    'config_entry_id': <ANY>,
    'config_subentry_id': <ANY>,
    'device_class': None,
    'device_id': <ANY>,
    'disabled_by': None,
    'domain': 'switch',
    'entity_category': <EntityCategory.CONFIG: 'config'>,
    'entity_id': 'switch.mock_door_lock_privacy_mode_button',
    'has_entity_name': True,
    'hidden_by': None,
    'icon': None,
    'id': <ANY>,
    'labels': set({
    }),
    'name': None,
    'options': dict({
    }),
    'original_device_class': None,
    'original_icon': None,
    'original_name': 'Privacy mode button',
    'platform': 'matter',
    'previous_unique_id': None,
    'suggested_object_id': None,
    'supported_features': 0,
    'translation_key': 'privacy_mode_button',
    'unique_id': '00000000000004D2-0000000000000001-MatterNodeDevice-1-DoorLockEnablePrivacyModeButton-257-43',
    'unit_of_measurement': None,
  })
# ---
# name: test_switches[door_lock][switch.mock_door_lock_privacy_mode_button-state]
  StateSnapshot({
    'attributes': ReadOnlyDict({
      'friendly_name': 'Mock Door Lock Privacy mode button',
    }),
    'context': <ANY>,
    'entity_id': 'switch.mock_door_lock_privacy_mode_button',
    'last_changed': <ANY>,
    'last_reported': <ANY>,
    'last_updated': <ANY>,
    'state': 'off',
  })
# ---
# name: test_switches[door_lock_with_unbolt][switch.mock_door_lock-entry]
  EntityRegistryEntrySnapshot({
    'aliases': set({
    }),
    'area_id': None,
    'capabilities': None,
    'config_entry_id': <ANY>,
    'config_subentry_id': <ANY>,
    'device_class': None,
    'device_id': <ANY>,
    'disabled_by': None,
    'domain': 'switch',
    'entity_category': None,
    'entity_id': 'switch.mock_door_lock',
    'has_entity_name': True,
    'hidden_by': None,
    'icon': None,
    'id': <ANY>,
    'labels': set({
    }),
    'name': None,
    'options': dict({
    }),
    'original_device_class': <SwitchDeviceClass.OUTLET: 'outlet'>,
    'original_icon': None,
    'original_name': None,
    'platform': 'matter',
    'previous_unique_id': None,
    'suggested_object_id': None,
    'supported_features': 0,
    'translation_key': None,
    'unique_id': '00000000000004D2-0000000000000001-MatterNodeDevice-1-MatterSwitch-6-0',
    'unit_of_measurement': None,
  })
# ---
# name: test_switches[door_lock_with_unbolt][switch.mock_door_lock-state]
  StateSnapshot({
    'attributes': ReadOnlyDict({
      'device_class': 'outlet',
      'friendly_name': 'Mock Door Lock',
    }),
    'context': <ANY>,
    'entity_id': 'switch.mock_door_lock',
    'last_changed': <ANY>,
    'last_reported': <ANY>,
    'last_updated': <ANY>,
    'state': 'off',
  })
# ---
# name: test_switches[door_lock_with_unbolt][switch.mock_door_lock_privacy_mode_button-entry]
  EntityRegistryEntrySnapshot({
    'aliases': set({
    }),
    'area_id': None,
    'capabilities': None,
    'config_entry_id': <ANY>,
    'config_subentry_id': <ANY>,
    'device_class': None,
    'device_id': <ANY>,
    'disabled_by': None,
    'domain': 'switch',
    'entity_category': <EntityCategory.CONFIG: 'config'>,
    'entity_id': 'switch.mock_door_lock_privacy_mode_button',
    'has_entity_name': True,
    'hidden_by': None,
    'icon': None,
    'id': <ANY>,
    'labels': set({
    }),
    'name': None,
    'options': dict({
    }),
    'original_device_class': None,
    'original_icon': None,
    'original_name': 'Privacy mode button',
    'platform': 'matter',
    'previous_unique_id': None,
    'suggested_object_id': None,
    'supported_features': 0,
    'translation_key': 'privacy_mode_button',
    'unique_id': '00000000000004D2-0000000000000001-MatterNodeDevice-1-DoorLockEnablePrivacyModeButton-257-43',
    'unit_of_measurement': None,
  })
# ---
# name: test_switches[door_lock_with_unbolt][switch.mock_door_lock_privacy_mode_button-state]
  StateSnapshot({
    'attributes': ReadOnlyDict({
      'friendly_name': 'Mock Door Lock Privacy mode button',
    }),
    'context': <ANY>,
    'entity_id': 'switch.mock_door_lock_privacy_mode_button',
    'last_changed': <ANY>,
    'last_reported': <ANY>,
    'last_updated': <ANY>,
    'state': 'off',
  })
# ---
# name: test_switches[eve_energy_plug][switch.eve_energy_plug-entry]
  EntityRegistryEntrySnapshot({
    'aliases': set({
    }),
    'area_id': None,
    'capabilities': None,
    'config_entry_id': <ANY>,
    'config_subentry_id': <ANY>,
    'device_class': None,
    'device_id': <ANY>,
    'disabled_by': None,
    'domain': 'switch',
    'entity_category': None,
    'entity_id': 'switch.eve_energy_plug',
    'has_entity_name': True,
    'hidden_by': None,
    'icon': None,
    'id': <ANY>,
    'labels': set({
    }),
    'name': None,
    'options': dict({
    }),
    'original_device_class': <SwitchDeviceClass.OUTLET: 'outlet'>,
    'original_icon': None,
    'original_name': None,
    'platform': 'matter',
    'previous_unique_id': None,
    'suggested_object_id': None,
    'supported_features': 0,
    'translation_key': None,
    'unique_id': '00000000000004D2-0000000000000053-MatterNodeDevice-1-MatterPlug-6-0',
    'unit_of_measurement': None,
  })
# ---
# name: test_switches[eve_energy_plug][switch.eve_energy_plug-state]
  StateSnapshot({
    'attributes': ReadOnlyDict({
      'device_class': 'outlet',
      'friendly_name': 'Eve Energy Plug',
    }),
    'context': <ANY>,
    'entity_id': 'switch.eve_energy_plug',
    'last_changed': <ANY>,
    'last_reported': <ANY>,
    'last_updated': <ANY>,
    'state': 'off',
  })
# ---
# name: test_switches[eve_energy_plug_patched][switch.eve_energy_plug_patched-entry]
  EntityRegistryEntrySnapshot({
    'aliases': set({
    }),
    'area_id': None,
    'capabilities': None,
    'config_entry_id': <ANY>,
    'config_subentry_id': <ANY>,
    'device_class': None,
    'device_id': <ANY>,
    'disabled_by': None,
    'domain': 'switch',
    'entity_category': None,
    'entity_id': 'switch.eve_energy_plug_patched',
    'has_entity_name': True,
    'hidden_by': None,
    'icon': None,
    'id': <ANY>,
    'labels': set({
    }),
    'name': None,
    'options': dict({
    }),
    'original_device_class': <SwitchDeviceClass.OUTLET: 'outlet'>,
    'original_icon': None,
    'original_name': None,
    'platform': 'matter',
    'previous_unique_id': None,
    'suggested_object_id': None,
    'supported_features': 0,
    'translation_key': None,
    'unique_id': '00000000000004D2-00000000000000B7-MatterNodeDevice-1-MatterPlug-6-0',
    'unit_of_measurement': None,
  })
# ---
# name: test_switches[eve_energy_plug_patched][switch.eve_energy_plug_patched-state]
  StateSnapshot({
    'attributes': ReadOnlyDict({
      'device_class': 'outlet',
      'friendly_name': 'Eve Energy Plug Patched',
    }),
    'context': <ANY>,
    'entity_id': 'switch.eve_energy_plug_patched',
    'last_changed': <ANY>,
    'last_reported': <ANY>,
    'last_updated': <ANY>,
    'state': 'off',
  })
# ---
# name: test_switches[eve_thermo][switch.eve_thermo_child_lock-entry]
  EntityRegistryEntrySnapshot({
    'aliases': set({
    }),
    'area_id': None,
    'capabilities': None,
    'config_entry_id': <ANY>,
    'config_subentry_id': <ANY>,
    'device_class': None,
    'device_id': <ANY>,
    'disabled_by': None,
    'domain': 'switch',
    'entity_category': <EntityCategory.CONFIG: 'config'>,
    'entity_id': 'switch.eve_thermo_child_lock',
    'has_entity_name': True,
    'hidden_by': None,
    'icon': None,
    'id': <ANY>,
    'labels': set({
    }),
    'name': None,
    'options': dict({
    }),
    'original_device_class': None,
    'original_icon': None,
    'original_name': 'Child lock',
    'platform': 'matter',
    'previous_unique_id': None,
    'suggested_object_id': None,
    'supported_features': 0,
    'translation_key': 'child_lock',
    'unique_id': '00000000000004D2-0000000000000021-MatterNodeDevice-1-EveTrvChildLock-516-1',
    'unit_of_measurement': None,
  })
# ---
# name: test_switches[eve_thermo][switch.eve_thermo_child_lock-state]
  StateSnapshot({
    'attributes': ReadOnlyDict({
      'friendly_name': 'Eve Thermo Child lock',
    }),
    'context': <ANY>,
    'entity_id': 'switch.eve_thermo_child_lock',
    'last_changed': <ANY>,
    'last_reported': <ANY>,
    'last_updated': <ANY>,
    'state': 'off',
  })
# ---
# name: test_switches[laundry_dryer][switch.mock_laundrydryer_power-entry]
  EntityRegistryEntrySnapshot({
    'aliases': set({
    }),
    'area_id': None,
    'capabilities': None,
    'config_entry_id': <ANY>,
    'config_subentry_id': <ANY>,
    'device_class': None,
    'device_id': <ANY>,
    'disabled_by': None,
    'domain': 'switch',
    'entity_category': None,
    'entity_id': 'switch.mock_laundrydryer_power',
    'has_entity_name': True,
    'hidden_by': None,
    'icon': None,
    'id': <ANY>,
    'labels': set({
    }),
    'name': None,
    'options': dict({
    }),
    'original_device_class': <SwitchDeviceClass.SWITCH: 'switch'>,
    'original_icon': None,
    'original_name': 'Power',
    'platform': 'matter',
    'previous_unique_id': None,
    'suggested_object_id': None,
    'supported_features': 0,
    'translation_key': 'power',
    'unique_id': '00000000000004D2-0000000000000008-MatterNodeDevice-1-MatterPowerToggle-6-0',
    'unit_of_measurement': None,
  })
# ---
# name: test_switches[laundry_dryer][switch.mock_laundrydryer_power-state]
  StateSnapshot({
    'attributes': ReadOnlyDict({
      'device_class': 'switch',
      'friendly_name': 'Mock Laundrydryer Power',
    }),
    'context': <ANY>,
    'entity_id': 'switch.mock_laundrydryer_power',
    'last_changed': <ANY>,
    'last_reported': <ANY>,
    'last_updated': <ANY>,
    'state': 'off',
  })
# ---
# name: test_switches[on_off_plugin_unit][switch.mock_onoffpluginunit-entry]
  EntityRegistryEntrySnapshot({
    'aliases': set({
    }),
    'area_id': None,
    'capabilities': None,
    'config_entry_id': <ANY>,
    'config_subentry_id': <ANY>,
    'device_class': None,
    'device_id': <ANY>,
    'disabled_by': None,
    'domain': 'switch',
    'entity_category': None,
    'entity_id': 'switch.mock_onoffpluginunit',
    'has_entity_name': True,
    'hidden_by': None,
    'icon': None,
    'id': <ANY>,
    'labels': set({
    }),
    'name': None,
    'options': dict({
    }),
    'original_device_class': <SwitchDeviceClass.OUTLET: 'outlet'>,
    'original_icon': None,
    'original_name': None,
    'platform': 'matter',
    'previous_unique_id': None,
    'suggested_object_id': None,
    'supported_features': 0,
    'translation_key': None,
    'unique_id': '00000000000004D2-0000000000000001-MatterNodeDevice-1-MatterPlug-6-0',
    'unit_of_measurement': None,
  })
# ---
# name: test_switches[on_off_plugin_unit][switch.mock_onoffpluginunit-state]
  StateSnapshot({
    'attributes': ReadOnlyDict({
      'device_class': 'outlet',
      'friendly_name': 'Mock OnOffPluginUnit',
    }),
    'context': <ANY>,
    'entity_id': 'switch.mock_onoffpluginunit',
    'last_changed': <ANY>,
    'last_reported': <ANY>,
    'last_updated': <ANY>,
    'state': 'off',
  })
# ---
# name: test_switches[oven][switch.mock_oven_power_3-entry]
  EntityRegistryEntrySnapshot({
    'aliases': set({
    }),
    'area_id': None,
    'capabilities': None,
    'config_entry_id': <ANY>,
    'config_subentry_id': <ANY>,
    'device_class': None,
    'device_id': <ANY>,
    'disabled_by': None,
    'domain': 'switch',
    'entity_category': None,
    'entity_id': 'switch.mock_oven_power_3',
    'has_entity_name': True,
    'hidden_by': None,
    'icon': None,
    'id': <ANY>,
    'labels': set({
    }),
    'name': None,
    'options': dict({
    }),
    'original_device_class': <SwitchDeviceClass.SWITCH: 'switch'>,
    'original_icon': None,
    'original_name': 'Power (3)',
    'platform': 'matter',
    'previous_unique_id': None,
    'suggested_object_id': None,
    'supported_features': 0,
    'translation_key': 'power',
    'unique_id': '00000000000004D2-0000000000000002-MatterNodeDevice-3-MatterPowerToggle-6-0',
    'unit_of_measurement': None,
  })
# ---
# name: test_switches[oven][switch.mock_oven_power_3-state]
  StateSnapshot({
    'attributes': ReadOnlyDict({
      'device_class': 'switch',
      'friendly_name': 'Mock Oven Power (3)',
    }),
    'context': <ANY>,
    'entity_id': 'switch.mock_oven_power_3',
    'last_changed': <ANY>,
    'last_reported': <ANY>,
    'last_updated': <ANY>,
    'state': 'off',
  })
# ---
# name: test_switches[oven][switch.mock_oven_power_4-entry]
  EntityRegistryEntrySnapshot({
    'aliases': set({
    }),
    'area_id': None,
    'capabilities': None,
    'config_entry_id': <ANY>,
    'config_subentry_id': <ANY>,
    'device_class': None,
    'device_id': <ANY>,
    'disabled_by': None,
    'domain': 'switch',
    'entity_category': None,
    'entity_id': 'switch.mock_oven_power_4',
    'has_entity_name': True,
    'hidden_by': None,
    'icon': None,
    'id': <ANY>,
    'labels': set({
    }),
    'name': None,
    'options': dict({
    }),
    'original_device_class': <SwitchDeviceClass.SWITCH: 'switch'>,
    'original_icon': None,
    'original_name': 'Power (4)',
    'platform': 'matter',
    'previous_unique_id': None,
    'suggested_object_id': None,
    'supported_features': 0,
    'translation_key': 'power',
    'unique_id': '00000000000004D2-0000000000000002-MatterNodeDevice-4-MatterPowerToggle-6-0',
    'unit_of_measurement': None,
  })
# ---
# name: test_switches[oven][switch.mock_oven_power_4-state]
  StateSnapshot({
    'attributes': ReadOnlyDict({
      'device_class': 'switch',
      'friendly_name': 'Mock Oven Power (4)',
    }),
    'context': <ANY>,
    'entity_id': 'switch.mock_oven_power_4',
    'last_changed': <ANY>,
    'last_reported': <ANY>,
    'last_updated': <ANY>,
    'state': 'off',
  })
# ---
# name: test_switches[pump][switch.mock_pump_power-entry]
  EntityRegistryEntrySnapshot({
    'aliases': set({
    }),
    'area_id': None,
    'capabilities': None,
    'config_entry_id': <ANY>,
    'config_subentry_id': <ANY>,
    'device_class': None,
    'device_id': <ANY>,
    'disabled_by': None,
    'domain': 'switch',
    'entity_category': None,
    'entity_id': 'switch.mock_pump_power',
    'has_entity_name': True,
    'hidden_by': None,
    'icon': None,
    'id': <ANY>,
    'labels': set({
    }),
    'name': None,
    'options': dict({
    }),
    'original_device_class': <SwitchDeviceClass.SWITCH: 'switch'>,
    'original_icon': None,
    'original_name': 'Power',
    'platform': 'matter',
    'previous_unique_id': None,
    'suggested_object_id': None,
    'supported_features': 0,
    'translation_key': 'power',
    'unique_id': '00000000000004D2-0000000000000003-MatterNodeDevice-1-MatterPowerToggle-6-0',
    'unit_of_measurement': None,
  })
# ---
# name: test_switches[pump][switch.mock_pump_power-state]
  StateSnapshot({
    'attributes': ReadOnlyDict({
      'device_class': 'switch',
      'friendly_name': 'Mock Pump Power',
    }),
    'context': <ANY>,
    'entity_id': 'switch.mock_pump_power',
    'last_changed': <ANY>,
    'last_reported': <ANY>,
    'last_updated': <ANY>,
    'state': 'on',
  })
# ---
# name: test_switches[room_airconditioner][switch.room_airconditioner_power-entry]
  EntityRegistryEntrySnapshot({
    'aliases': set({
    }),
    'area_id': None,
    'capabilities': None,
    'config_entry_id': <ANY>,
    'config_subentry_id': <ANY>,
    'device_class': None,
    'device_id': <ANY>,
    'disabled_by': None,
    'domain': 'switch',
    'entity_category': None,
    'entity_id': 'switch.room_airconditioner_power',
    'has_entity_name': True,
    'hidden_by': None,
    'icon': None,
    'id': <ANY>,
    'labels': set({
    }),
    'name': None,
    'options': dict({
    }),
    'original_device_class': <SwitchDeviceClass.SWITCH: 'switch'>,
    'original_icon': None,
    'original_name': 'Power',
    'platform': 'matter',
    'previous_unique_id': None,
    'suggested_object_id': None,
    'supported_features': 0,
    'translation_key': 'power',
    'unique_id': '00000000000004D2-0000000000000024-MatterNodeDevice-1-MatterPowerToggle-6-0',
    'unit_of_measurement': None,
  })
# ---
# name: test_switches[room_airconditioner][switch.room_airconditioner_power-state]
  StateSnapshot({
    'attributes': ReadOnlyDict({
      'device_class': 'switch',
      'friendly_name': 'Room AirConditioner Power',
    }),
    'context': <ANY>,
    'entity_id': 'switch.room_airconditioner_power',
    'last_changed': <ANY>,
    'last_reported': <ANY>,
    'last_updated': <ANY>,
    'state': 'off',
  })
# ---
# name: test_switches[silabs_evse_charging][switch.evse_enable_charging-entry]
  EntityRegistryEntrySnapshot({
    'aliases': set({
    }),
    'area_id': None,
    'capabilities': None,
    'config_entry_id': <ANY>,
    'config_subentry_id': <ANY>,
    'device_class': None,
    'device_id': <ANY>,
    'disabled_by': None,
    'domain': 'switch',
    'entity_category': None,
    'entity_id': 'switch.evse_enable_charging',
    'has_entity_name': True,
    'hidden_by': None,
    'icon': None,
    'id': <ANY>,
    'labels': set({
    }),
    'name': None,
    'options': dict({
    }),
    'original_device_class': None,
    'original_icon': None,
    'original_name': 'Enable charging',
    'platform': 'matter',
    'previous_unique_id': None,
    'suggested_object_id': None,
    'supported_features': 0,
    'translation_key': 'evse_charging_switch',
    'unique_id': '00000000000004D2-0000000000000017-MatterNodeDevice-1-EnergyEvseChargingSwitch-153-1',
    'unit_of_measurement': None,
  })
# ---
# name: test_switches[silabs_evse_charging][switch.evse_enable_charging-state]
  StateSnapshot({
    'attributes': ReadOnlyDict({
      'friendly_name': 'evse Enable charging',
    }),
    'context': <ANY>,
    'entity_id': 'switch.evse_enable_charging',
    'last_changed': <ANY>,
    'last_reported': <ANY>,
    'last_updated': <ANY>,
    'state': 'on',
  })
# ---
# name: test_switches[silabs_refrigerator][switch.refrigerator_power-entry]
  EntityRegistryEntrySnapshot({
    'aliases': set({
    }),
    'area_id': None,
    'capabilities': None,
    'config_entry_id': <ANY>,
    'config_subentry_id': <ANY>,
    'device_class': None,
    'device_id': <ANY>,
    'disabled_by': None,
    'domain': 'switch',
    'entity_category': None,
    'entity_id': 'switch.refrigerator_power',
    'has_entity_name': True,
    'hidden_by': None,
    'icon': None,
    'id': <ANY>,
    'labels': set({
    }),
    'name': None,
    'options': dict({
    }),
    'original_device_class': <SwitchDeviceClass.SWITCH: 'switch'>,
    'original_icon': None,
    'original_name': 'Power',
    'platform': 'matter',
    'previous_unique_id': None,
    'suggested_object_id': None,
    'supported_features': 0,
    'translation_key': 'power',
    'unique_id': '00000000000004D2-000000000000003A-MatterNodeDevice-1-MatterPowerToggle-6-0',
    'unit_of_measurement': None,
  })
# ---
# name: test_switches[silabs_refrigerator][switch.refrigerator_power-state]
  StateSnapshot({
    'attributes': ReadOnlyDict({
      'device_class': 'switch',
      'friendly_name': 'Refrigerator Power',
    }),
    'context': <ANY>,
    'entity_id': 'switch.refrigerator_power',
    'last_changed': <ANY>,
    'last_reported': <ANY>,
    'last_updated': <ANY>,
    'state': 'off',
  })
# ---
<<<<<<< HEAD
# name: test_switches[speaker][switch.audiolink_power-entry]
=======
# name: test_switches[speaker][switch.mock_speaker_mute-entry]
>>>>>>> c0aa9bfd
  EntityRegistryEntrySnapshot({
    'aliases': set({
    }),
    'area_id': None,
    'capabilities': None,
    'config_entry_id': <ANY>,
    'config_subentry_id': <ANY>,
    'device_class': None,
    'device_id': <ANY>,
    'disabled_by': None,
    'domain': 'switch',
    'entity_category': None,
<<<<<<< HEAD
    'entity_id': 'switch.audiolink_power',
=======
    'entity_id': 'switch.mock_speaker_mute',
>>>>>>> c0aa9bfd
    'has_entity_name': True,
    'hidden_by': None,
    'icon': None,
    'id': <ANY>,
    'labels': set({
    }),
    'name': None,
    'options': dict({
    }),
<<<<<<< HEAD
    'original_device_class': <SwitchDeviceClass.SWITCH: 'switch'>,
    'original_icon': None,
    'original_name': 'Power',
=======
    'original_device_class': None,
    'original_icon': None,
    'original_name': 'Mute',
>>>>>>> c0aa9bfd
    'platform': 'matter',
    'previous_unique_id': None,
    'suggested_object_id': None,
    'supported_features': 0,
<<<<<<< HEAD
    'translation_key': 'power',
    'unique_id': '00000000000004D2-000000000000006B-MatterNodeDevice-1-MatterPowerToggle-6-0',
    'unit_of_measurement': None,
  })
# ---
# name: test_switches[speaker][switch.audiolink_power-state]
  StateSnapshot({
    'attributes': ReadOnlyDict({
      'device_class': 'switch',
      'friendly_name': 'AudioLink Power',
    }),
    'context': <ANY>,
    'entity_id': 'switch.audiolink_power',
    'last_changed': <ANY>,
    'last_reported': <ANY>,
    'last_updated': <ANY>,
    'state': 'on',
=======
    'translation_key': 'speaker_mute',
    'unique_id': '00000000000004D2-000000000000006B-MatterNodeDevice-1-MatterMuteToggle-6-0',
    'unit_of_measurement': None,
  })
# ---
# name: test_switches[speaker][switch.mock_speaker_mute-state]
  StateSnapshot({
    'attributes': ReadOnlyDict({
      'friendly_name': 'Mock speaker Mute',
    }),
    'context': <ANY>,
    'entity_id': 'switch.mock_speaker_mute',
    'last_changed': <ANY>,
    'last_reported': <ANY>,
    'last_updated': <ANY>,
    'state': 'off',
>>>>>>> c0aa9bfd
  })
# ---
# name: test_switches[switch_unit][switch.mock_switchunit-entry]
  EntityRegistryEntrySnapshot({
    'aliases': set({
    }),
    'area_id': None,
    'capabilities': None,
    'config_entry_id': <ANY>,
    'config_subentry_id': <ANY>,
    'device_class': None,
    'device_id': <ANY>,
    'disabled_by': None,
    'domain': 'switch',
    'entity_category': None,
    'entity_id': 'switch.mock_switchunit',
    'has_entity_name': True,
    'hidden_by': None,
    'icon': None,
    'id': <ANY>,
    'labels': set({
    }),
    'name': None,
    'options': dict({
    }),
    'original_device_class': <SwitchDeviceClass.OUTLET: 'outlet'>,
    'original_icon': None,
    'original_name': None,
    'platform': 'matter',
    'previous_unique_id': None,
    'suggested_object_id': None,
    'supported_features': 0,
    'translation_key': None,
    'unique_id': '00000000000004D2-0000000000000001-MatterNodeDevice-1-MatterSwitch-6-0',
    'unit_of_measurement': None,
  })
# ---
# name: test_switches[switch_unit][switch.mock_switchunit-state]
  StateSnapshot({
    'attributes': ReadOnlyDict({
      'device_class': 'outlet',
      'friendly_name': 'Mock SwitchUnit',
    }),
    'context': <ANY>,
    'entity_id': 'switch.mock_switchunit',
    'last_changed': <ANY>,
    'last_reported': <ANY>,
    'last_updated': <ANY>,
    'state': 'off',
  })
# ---
# name: test_switches[thermostat][switch.longan_link_hvac-entry]
  EntityRegistryEntrySnapshot({
    'aliases': set({
    }),
    'area_id': None,
    'capabilities': None,
    'config_entry_id': <ANY>,
    'config_subentry_id': <ANY>,
    'device_class': None,
    'device_id': <ANY>,
    'disabled_by': None,
    'domain': 'switch',
    'entity_category': None,
    'entity_id': 'switch.longan_link_hvac',
    'has_entity_name': True,
    'hidden_by': None,
    'icon': None,
    'id': <ANY>,
    'labels': set({
    }),
    'name': None,
    'options': dict({
    }),
    'original_device_class': <SwitchDeviceClass.OUTLET: 'outlet'>,
    'original_icon': None,
    'original_name': None,
    'platform': 'matter',
    'previous_unique_id': None,
    'suggested_object_id': None,
    'supported_features': 0,
    'translation_key': None,
    'unique_id': '00000000000004D2-0000000000000004-MatterNodeDevice-1-MatterSwitch-6-0',
    'unit_of_measurement': None,
  })
# ---
# name: test_switches[thermostat][switch.longan_link_hvac-state]
  StateSnapshot({
    'attributes': ReadOnlyDict({
      'device_class': 'outlet',
      'friendly_name': 'Longan link HVAC',
    }),
    'context': <ANY>,
    'entity_id': 'switch.longan_link_hvac',
    'last_changed': <ANY>,
    'last_reported': <ANY>,
    'last_updated': <ANY>,
    'state': 'on',
  })
# ---
# name: test_switches[yandex_smart_socket][switch.yndx_00540-entry]
  EntityRegistryEntrySnapshot({
    'aliases': set({
    }),
    'area_id': None,
    'capabilities': None,
    'config_entry_id': <ANY>,
    'config_subentry_id': <ANY>,
    'device_class': None,
    'device_id': <ANY>,
    'disabled_by': None,
    'domain': 'switch',
    'entity_category': None,
    'entity_id': 'switch.yndx_00540',
    'has_entity_name': True,
    'hidden_by': None,
    'icon': None,
    'id': <ANY>,
    'labels': set({
    }),
    'name': None,
    'options': dict({
    }),
    'original_device_class': <SwitchDeviceClass.OUTLET: 'outlet'>,
    'original_icon': None,
    'original_name': None,
    'platform': 'matter',
    'previous_unique_id': None,
    'suggested_object_id': None,
    'supported_features': 0,
    'translation_key': None,
    'unique_id': '00000000000004D2-0000000000000004-MatterNodeDevice-1-MatterPlug-6-0',
    'unit_of_measurement': None,
  })
# ---
# name: test_switches[yandex_smart_socket][switch.yndx_00540-state]
  StateSnapshot({
    'attributes': ReadOnlyDict({
      'device_class': 'outlet',
      'friendly_name': 'YNDX-00540',
    }),
    'context': <ANY>,
    'entity_id': 'switch.yndx_00540',
    'last_changed': <ANY>,
    'last_reported': <ANY>,
    'last_updated': <ANY>,
    'state': 'on',
  })
# ---<|MERGE_RESOLUTION|>--- conflicted
+++ resolved
@@ -828,69 +828,36 @@
     'state': 'off',
   })
 # ---
-<<<<<<< HEAD
-# name: test_switches[speaker][switch.audiolink_power-entry]
-=======
 # name: test_switches[speaker][switch.mock_speaker_mute-entry]
->>>>>>> c0aa9bfd
-  EntityRegistryEntrySnapshot({
-    'aliases': set({
-    }),
-    'area_id': None,
-    'capabilities': None,
-    'config_entry_id': <ANY>,
-    'config_subentry_id': <ANY>,
-    'device_class': None,
-    'device_id': <ANY>,
-    'disabled_by': None,
-    'domain': 'switch',
-    'entity_category': None,
-<<<<<<< HEAD
-    'entity_id': 'switch.audiolink_power',
-=======
+  EntityRegistryEntrySnapshot({
+    'aliases': set({
+    }),
+    'area_id': None,
+    'capabilities': None,
+    'config_entry_id': <ANY>,
+    'config_subentry_id': <ANY>,
+    'device_class': None,
+    'device_id': <ANY>,
+    'disabled_by': None,
+    'domain': 'switch',
+    'entity_category': None,
     'entity_id': 'switch.mock_speaker_mute',
->>>>>>> c0aa9bfd
-    'has_entity_name': True,
-    'hidden_by': None,
-    'icon': None,
-    'id': <ANY>,
-    'labels': set({
-    }),
-    'name': None,
-    'options': dict({
-    }),
-<<<<<<< HEAD
-    'original_device_class': <SwitchDeviceClass.SWITCH: 'switch'>,
-    'original_icon': None,
-    'original_name': 'Power',
-=======
+    'has_entity_name': True,
+    'hidden_by': None,
+    'icon': None,
+    'id': <ANY>,
+    'labels': set({
+    }),
+    'name': None,
+    'options': dict({
+    }),
     'original_device_class': None,
     'original_icon': None,
     'original_name': 'Mute',
->>>>>>> c0aa9bfd
-    'platform': 'matter',
-    'previous_unique_id': None,
-    'suggested_object_id': None,
-    'supported_features': 0,
-<<<<<<< HEAD
-    'translation_key': 'power',
-    'unique_id': '00000000000004D2-000000000000006B-MatterNodeDevice-1-MatterPowerToggle-6-0',
-    'unit_of_measurement': None,
-  })
-# ---
-# name: test_switches[speaker][switch.audiolink_power-state]
-  StateSnapshot({
-    'attributes': ReadOnlyDict({
-      'device_class': 'switch',
-      'friendly_name': 'AudioLink Power',
-    }),
-    'context': <ANY>,
-    'entity_id': 'switch.audiolink_power',
-    'last_changed': <ANY>,
-    'last_reported': <ANY>,
-    'last_updated': <ANY>,
-    'state': 'on',
-=======
+    'platform': 'matter',
+    'previous_unique_id': None,
+    'suggested_object_id': None,
+    'supported_features': 0,
     'translation_key': 'speaker_mute',
     'unique_id': '00000000000004D2-000000000000006B-MatterNodeDevice-1-MatterMuteToggle-6-0',
     'unit_of_measurement': None,
@@ -907,7 +874,6 @@
     'last_reported': <ANY>,
     'last_updated': <ANY>,
     'state': 'off',
->>>>>>> c0aa9bfd
   })
 # ---
 # name: test_switches[switch_unit][switch.mock_switchunit-entry]
