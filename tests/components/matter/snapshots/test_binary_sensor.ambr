# serializer version: 1
# name: test_binary_sensors[aqara_door_window_p2][binary_sensor.aqara_door_and_window_sensor_p2_door-entry]
  EntityRegistryEntrySnapshot({
    'aliases': set({
    }),
    'area_id': None,
    'capabilities': None,
    'config_entry_id': <ANY>,
    'config_subentry_id': <ANY>,
    'device_class': None,
    'device_id': <ANY>,
    'disabled_by': None,
    'domain': 'binary_sensor',
    'entity_category': None,
    'entity_id': 'binary_sensor.aqara_door_and_window_sensor_p2_door',
    'has_entity_name': True,
    'hidden_by': None,
    'icon': None,
    'id': <ANY>,
    'labels': set({
    }),
    'name': None,
    'options': dict({
    }),
    'original_device_class': <BinarySensorDeviceClass.DOOR: 'door'>,
    'original_icon': None,
    'original_name': 'Door',
    'platform': 'matter',
    'previous_unique_id': None,
    'suggested_object_id': None,
    'supported_features': 0,
    'translation_key': None,
    'unique_id': '00000000000004D2-000000000000005B-MatterNodeDevice-1-ContactSensor-69-0',
    'unit_of_measurement': None,
  })
# ---
# name: test_binary_sensors[aqara_door_window_p2][binary_sensor.aqara_door_and_window_sensor_p2_door-state]
  StateSnapshot({
    'attributes': ReadOnlyDict({
      'device_class': 'door',
      'friendly_name': 'Aqara Door and Window Sensor P2 Door',
    }),
    'context': <ANY>,
    'entity_id': 'binary_sensor.aqara_door_and_window_sensor_p2_door',
    'last_changed': <ANY>,
    'last_reported': <ANY>,
    'last_updated': <ANY>,
    'state': 'off',
  })
# ---
# name: test_binary_sensors[aqara_motion_p2][binary_sensor.aqara_motion_and_light_sensor_p2_occupancy-entry]
  EntityRegistryEntrySnapshot({
    'aliases': set({
    }),
    'area_id': None,
    'capabilities': None,
    'config_entry_id': <ANY>,
    'config_subentry_id': <ANY>,
    'device_class': None,
    'device_id': <ANY>,
    'disabled_by': None,
    'domain': 'binary_sensor',
    'entity_category': None,
    'entity_id': 'binary_sensor.aqara_motion_and_light_sensor_p2_occupancy',
    'has_entity_name': True,
    'hidden_by': None,
    'icon': None,
    'id': <ANY>,
    'labels': set({
    }),
    'name': None,
    'options': dict({
    }),
    'original_device_class': <BinarySensorDeviceClass.OCCUPANCY: 'occupancy'>,
    'original_icon': None,
    'original_name': 'Occupancy',
    'platform': 'matter',
    'previous_unique_id': None,
    'suggested_object_id': None,
    'supported_features': 0,
    'translation_key': None,
    'unique_id': '00000000000004D2-0000000000000053-MatterNodeDevice-1-OccupancySensor-1030-0',
    'unit_of_measurement': None,
  })
# ---
# name: test_binary_sensors[aqara_motion_p2][binary_sensor.aqara_motion_and_light_sensor_p2_occupancy-state]
  StateSnapshot({
    'attributes': ReadOnlyDict({
      'device_class': 'occupancy',
      'friendly_name': 'Aqara Motion and Light Sensor P2 Occupancy',
    }),
    'context': <ANY>,
    'entity_id': 'binary_sensor.aqara_motion_and_light_sensor_p2_occupancy',
    'last_changed': <ANY>,
    'last_reported': <ANY>,
    'last_updated': <ANY>,
    'state': 'off',
  })
# ---
# name: test_binary_sensors[door_lock][binary_sensor.mock_door_lock_battery_1-entry]
  EntityRegistryEntrySnapshot({
    'aliases': set({
    }),
    'area_id': None,
    'capabilities': None,
    'config_entry_id': <ANY>,
    'config_subentry_id': <ANY>,
    'device_class': None,
    'device_id': <ANY>,
    'disabled_by': None,
    'domain': 'binary_sensor',
    'entity_category': <EntityCategory.DIAGNOSTIC: 'diagnostic'>,
    'entity_id': 'binary_sensor.mock_door_lock_battery_1',
    'has_entity_name': True,
    'hidden_by': None,
    'icon': None,
    'id': <ANY>,
    'labels': set({
    }),
    'name': None,
    'options': dict({
    }),
    'original_device_class': <BinarySensorDeviceClass.BATTERY: 'battery'>,
    'original_icon': None,
    'original_name': 'Battery (1)',
    'platform': 'matter',
    'previous_unique_id': None,
    'suggested_object_id': None,
    'supported_features': 0,
    'translation_key': None,
    'unique_id': '00000000000004D2-0000000000000001-MatterNodeDevice-1-BatteryChargeLevel-47-14',
    'unit_of_measurement': None,
  })
# ---
# name: test_binary_sensors[door_lock][binary_sensor.mock_door_lock_battery_1-state]
  StateSnapshot({
    'attributes': ReadOnlyDict({
      'device_class': 'battery',
      'friendly_name': 'Mock Door Lock Battery (1)',
    }),
    'context': <ANY>,
    'entity_id': 'binary_sensor.mock_door_lock_battery_1',
    'last_changed': <ANY>,
    'last_reported': <ANY>,
    'last_updated': <ANY>,
    'state': 'off',
  })
# ---
<<<<<<< HEAD
# name: test_binary_sensors[door_lock_with_unbolt][binary_sensor.mock_door_lock_battery_1-entry]
=======
# name: test_binary_sensors[door_lock_with_unbolt][binary_sensor.mock_door_lock_with_unbolt_battery-entry]
>>>>>>> 12023c33
  EntityRegistryEntrySnapshot({
    'aliases': set({
    }),
    'area_id': None,
    'capabilities': None,
    'config_entry_id': <ANY>,
    'config_subentry_id': <ANY>,
    'device_class': None,
    'device_id': <ANY>,
    'disabled_by': None,
    'domain': 'binary_sensor',
    'entity_category': <EntityCategory.DIAGNOSTIC: 'diagnostic'>,
<<<<<<< HEAD
    'entity_id': 'binary_sensor.mock_door_lock_battery_1',
=======
    'entity_id': 'binary_sensor.mock_door_lock_with_unbolt_battery',
>>>>>>> 12023c33
    'has_entity_name': True,
    'hidden_by': None,
    'icon': None,
    'id': <ANY>,
    'labels': set({
    }),
    'name': None,
    'options': dict({
    }),
    'original_device_class': <BinarySensorDeviceClass.BATTERY: 'battery'>,
    'original_icon': None,
    'original_name': 'Battery (1)',
    'platform': 'matter',
    'previous_unique_id': None,
    'suggested_object_id': None,
    'supported_features': 0,
    'translation_key': None,
    'unique_id': '00000000000004D2-0000000000000001-MatterNodeDevice-1-BatteryChargeLevel-47-14',
    'unit_of_measurement': None,
  })
# ---
<<<<<<< HEAD
# name: test_binary_sensors[door_lock_with_unbolt][binary_sensor.mock_door_lock_battery_1-state]
  StateSnapshot({
    'attributes': ReadOnlyDict({
      'device_class': 'battery',
      'friendly_name': 'Mock Door Lock Battery (1)',
    }),
    'context': <ANY>,
    'entity_id': 'binary_sensor.mock_door_lock_battery_1',
=======
# name: test_binary_sensors[door_lock_with_unbolt][binary_sensor.mock_door_lock_with_unbolt_battery-state]
  StateSnapshot({
    'attributes': ReadOnlyDict({
      'device_class': 'battery',
      'friendly_name': 'Mock Door Lock with unbolt Battery',
    }),
    'context': <ANY>,
    'entity_id': 'binary_sensor.mock_door_lock_with_unbolt_battery',
>>>>>>> 12023c33
    'last_changed': <ANY>,
    'last_reported': <ANY>,
    'last_updated': <ANY>,
    'state': 'off',
  })
# ---
# name: test_binary_sensors[door_lock_with_unbolt][binary_sensor.mock_door_lock_with_unbolt_door-entry]
  EntityRegistryEntrySnapshot({
    'aliases': set({
    }),
    'area_id': None,
    'capabilities': None,
    'config_entry_id': <ANY>,
    'config_subentry_id': <ANY>,
    'device_class': None,
    'device_id': <ANY>,
    'disabled_by': None,
    'domain': 'binary_sensor',
    'entity_category': None,
    'entity_id': 'binary_sensor.mock_door_lock_with_unbolt_door',
    'has_entity_name': True,
    'hidden_by': None,
    'icon': None,
    'id': <ANY>,
    'labels': set({
    }),
    'name': None,
    'options': dict({
    }),
    'original_device_class': <BinarySensorDeviceClass.DOOR: 'door'>,
    'original_icon': None,
    'original_name': 'Door',
    'platform': 'matter',
    'previous_unique_id': None,
    'suggested_object_id': None,
    'supported_features': 0,
    'translation_key': None,
    'unique_id': '00000000000004D2-0000000000000001-MatterNodeDevice-1-LockDoorStateSensor-257-3',
    'unit_of_measurement': None,
  })
# ---
# name: test_binary_sensors[door_lock_with_unbolt][binary_sensor.mock_door_lock_with_unbolt_door-state]
  StateSnapshot({
    'attributes': ReadOnlyDict({
      'device_class': 'door',
      'friendly_name': 'Mock Door Lock with unbolt Door',
    }),
    'context': <ANY>,
    'entity_id': 'binary_sensor.mock_door_lock_with_unbolt_door',
    'last_changed': <ANY>,
    'last_reported': <ANY>,
    'last_updated': <ANY>,
    'state': 'off',
  })
# ---
# name: test_binary_sensors[eve_contact_sensor][binary_sensor.eve_door_door-entry]
  EntityRegistryEntrySnapshot({
    'aliases': set({
    }),
    'area_id': None,
    'capabilities': None,
    'config_entry_id': <ANY>,
    'config_subentry_id': <ANY>,
    'device_class': None,
    'device_id': <ANY>,
    'disabled_by': None,
    'domain': 'binary_sensor',
    'entity_category': None,
    'entity_id': 'binary_sensor.eve_door_door',
    'has_entity_name': True,
    'hidden_by': None,
    'icon': None,
    'id': <ANY>,
    'labels': set({
    }),
    'name': None,
    'options': dict({
    }),
    'original_device_class': <BinarySensorDeviceClass.DOOR: 'door'>,
    'original_icon': None,
    'original_name': 'Door',
    'platform': 'matter',
    'previous_unique_id': None,
    'suggested_object_id': None,
    'supported_features': 0,
    'translation_key': None,
    'unique_id': '00000000000004D2-0000000000000001-MatterNodeDevice-1-ContactSensor-69-0',
    'unit_of_measurement': None,
  })
# ---
# name: test_binary_sensors[eve_contact_sensor][binary_sensor.eve_door_door-state]
  StateSnapshot({
    'attributes': ReadOnlyDict({
      'device_class': 'door',
      'friendly_name': 'Eve Door Door',
    }),
    'context': <ANY>,
    'entity_id': 'binary_sensor.eve_door_door',
    'last_changed': <ANY>,
    'last_reported': <ANY>,
    'last_updated': <ANY>,
    'state': 'on',
  })
# ---
# name: test_binary_sensors[leak_sensor][binary_sensor.water_leak_detector_water_leak-entry]
  EntityRegistryEntrySnapshot({
    'aliases': set({
    }),
    'area_id': None,
    'capabilities': None,
    'config_entry_id': <ANY>,
    'config_subentry_id': <ANY>,
    'device_class': None,
    'device_id': <ANY>,
    'disabled_by': None,
    'domain': 'binary_sensor',
    'entity_category': None,
    'entity_id': 'binary_sensor.water_leak_detector_water_leak',
    'has_entity_name': True,
    'hidden_by': None,
    'icon': None,
    'id': <ANY>,
    'labels': set({
    }),
    'name': None,
    'options': dict({
    }),
    'original_device_class': <BinarySensorDeviceClass.MOISTURE: 'moisture'>,
    'original_icon': None,
    'original_name': 'Water leak',
    'platform': 'matter',
    'previous_unique_id': None,
    'suggested_object_id': None,
    'supported_features': 0,
    'translation_key': 'water_leak',
    'unique_id': '00000000000004D2-0000000000000020-MatterNodeDevice-1-WaterLeakDetector-69-0',
    'unit_of_measurement': None,
  })
# ---
# name: test_binary_sensors[leak_sensor][binary_sensor.water_leak_detector_water_leak-state]
  StateSnapshot({
    'attributes': ReadOnlyDict({
      'device_class': 'moisture',
      'friendly_name': 'Water Leak Detector Water leak',
    }),
    'context': <ANY>,
    'entity_id': 'binary_sensor.water_leak_detector_water_leak',
    'last_changed': <ANY>,
    'last_reported': <ANY>,
    'last_updated': <ANY>,
    'state': 'on',
  })
# ---
# name: test_binary_sensors[occupancy_sensor][binary_sensor.mock_occupancy_sensor_occupancy-entry]
  EntityRegistryEntrySnapshot({
    'aliases': set({
    }),
    'area_id': None,
    'capabilities': None,
    'config_entry_id': <ANY>,
    'config_subentry_id': <ANY>,
    'device_class': None,
    'device_id': <ANY>,
    'disabled_by': None,
    'domain': 'binary_sensor',
    'entity_category': None,
    'entity_id': 'binary_sensor.mock_occupancy_sensor_occupancy',
    'has_entity_name': True,
    'hidden_by': None,
    'icon': None,
    'id': <ANY>,
    'labels': set({
    }),
    'name': None,
    'options': dict({
    }),
    'original_device_class': <BinarySensorDeviceClass.OCCUPANCY: 'occupancy'>,
    'original_icon': None,
    'original_name': 'Occupancy',
    'platform': 'matter',
    'previous_unique_id': None,
    'suggested_object_id': None,
    'supported_features': 0,
    'translation_key': None,
    'unique_id': '00000000000004D2-0000000000000001-MatterNodeDevice-1-OccupancySensor-1030-0',
    'unit_of_measurement': None,
  })
# ---
# name: test_binary_sensors[occupancy_sensor][binary_sensor.mock_occupancy_sensor_occupancy-state]
  StateSnapshot({
    'attributes': ReadOnlyDict({
      'device_class': 'occupancy',
      'friendly_name': 'Mock Occupancy Sensor Occupancy',
    }),
    'context': <ANY>,
    'entity_id': 'binary_sensor.mock_occupancy_sensor_occupancy',
    'last_changed': <ANY>,
    'last_reported': <ANY>,
    'last_updated': <ANY>,
    'state': 'on',
  })
# ---
# name: test_binary_sensors[onoff_light_alt_name][binary_sensor.mock_onoff_light_occupancy-entry]
  EntityRegistryEntrySnapshot({
    'aliases': set({
    }),
    'area_id': None,
    'capabilities': None,
    'config_entry_id': <ANY>,
    'config_subentry_id': <ANY>,
    'device_class': None,
    'device_id': <ANY>,
    'disabled_by': None,
    'domain': 'binary_sensor',
    'entity_category': None,
    'entity_id': 'binary_sensor.mock_onoff_light_occupancy',
    'has_entity_name': True,
    'hidden_by': None,
    'icon': None,
    'id': <ANY>,
    'labels': set({
    }),
    'name': None,
    'options': dict({
    }),
    'original_device_class': <BinarySensorDeviceClass.OCCUPANCY: 'occupancy'>,
    'original_icon': None,
    'original_name': 'Occupancy',
    'platform': 'matter',
    'previous_unique_id': None,
    'suggested_object_id': None,
    'supported_features': 0,
    'translation_key': None,
    'unique_id': '00000000000004D2-0000000000000001-MatterNodeDevice-1-OccupancySensor-1030-0',
    'unit_of_measurement': None,
  })
# ---
# name: test_binary_sensors[onoff_light_alt_name][binary_sensor.mock_onoff_light_occupancy-state]
  StateSnapshot({
    'attributes': ReadOnlyDict({
      'device_class': 'occupancy',
      'friendly_name': 'Mock OnOff Light Occupancy',
    }),
    'context': <ANY>,
    'entity_id': 'binary_sensor.mock_onoff_light_occupancy',
    'last_changed': <ANY>,
    'last_reported': <ANY>,
    'last_updated': <ANY>,
    'state': 'off',
  })
# ---
# name: test_binary_sensors[onoff_light_no_name][binary_sensor.mock_light_occupancy-entry]
  EntityRegistryEntrySnapshot({
    'aliases': set({
    }),
    'area_id': None,
    'capabilities': None,
    'config_entry_id': <ANY>,
    'config_subentry_id': <ANY>,
    'device_class': None,
    'device_id': <ANY>,
    'disabled_by': None,
    'domain': 'binary_sensor',
    'entity_category': None,
    'entity_id': 'binary_sensor.mock_light_occupancy',
    'has_entity_name': True,
    'hidden_by': None,
    'icon': None,
    'id': <ANY>,
    'labels': set({
    }),
    'name': None,
    'options': dict({
    }),
    'original_device_class': <BinarySensorDeviceClass.OCCUPANCY: 'occupancy'>,
    'original_icon': None,
    'original_name': 'Occupancy',
    'platform': 'matter',
    'previous_unique_id': None,
    'suggested_object_id': None,
    'supported_features': 0,
    'translation_key': None,
    'unique_id': '00000000000004D2-0000000000000001-MatterNodeDevice-1-OccupancySensor-1030-0',
    'unit_of_measurement': None,
  })
# ---
# name: test_binary_sensors[onoff_light_no_name][binary_sensor.mock_light_occupancy-state]
  StateSnapshot({
    'attributes': ReadOnlyDict({
      'device_class': 'occupancy',
      'friendly_name': 'Mock Light Occupancy',
    }),
    'context': <ANY>,
    'entity_id': 'binary_sensor.mock_light_occupancy',
    'last_changed': <ANY>,
    'last_reported': <ANY>,
    'last_updated': <ANY>,
    'state': 'off',
  })
# ---
# name: test_binary_sensors[pump][binary_sensor.mock_pump_problem-entry]
  EntityRegistryEntrySnapshot({
    'aliases': set({
    }),
    'area_id': None,
    'capabilities': None,
    'config_entry_id': <ANY>,
    'config_subentry_id': <ANY>,
    'device_class': None,
    'device_id': <ANY>,
    'disabled_by': None,
    'domain': 'binary_sensor',
    'entity_category': <EntityCategory.DIAGNOSTIC: 'diagnostic'>,
    'entity_id': 'binary_sensor.mock_pump_problem',
    'has_entity_name': True,
    'hidden_by': None,
    'icon': None,
    'id': <ANY>,
    'labels': set({
    }),
    'name': None,
    'options': dict({
    }),
    'original_device_class': <BinarySensorDeviceClass.PROBLEM: 'problem'>,
    'original_icon': None,
    'original_name': 'Problem',
    'platform': 'matter',
    'previous_unique_id': None,
    'suggested_object_id': None,
    'supported_features': 0,
    'translation_key': 'pump_fault',
    'unique_id': '00000000000004D2-0000000000000003-MatterNodeDevice-1-PumpFault-512-16',
    'unit_of_measurement': None,
  })
# ---
# name: test_binary_sensors[pump][binary_sensor.mock_pump_problem-state]
  StateSnapshot({
    'attributes': ReadOnlyDict({
      'device_class': 'problem',
      'friendly_name': 'Mock Pump Problem',
    }),
    'context': <ANY>,
    'entity_id': 'binary_sensor.mock_pump_problem',
    'last_changed': <ANY>,
    'last_reported': <ANY>,
    'last_updated': <ANY>,
    'state': 'off',
  })
# ---
# name: test_binary_sensors[pump][binary_sensor.mock_pump_running-entry]
  EntityRegistryEntrySnapshot({
    'aliases': set({
    }),
    'area_id': None,
    'capabilities': None,
    'config_entry_id': <ANY>,
    'config_subentry_id': <ANY>,
    'device_class': None,
    'device_id': <ANY>,
    'disabled_by': None,
    'domain': 'binary_sensor',
    'entity_category': None,
    'entity_id': 'binary_sensor.mock_pump_running',
    'has_entity_name': True,
    'hidden_by': None,
    'icon': None,
    'id': <ANY>,
    'labels': set({
    }),
    'name': None,
    'options': dict({
    }),
    'original_device_class': <BinarySensorDeviceClass.RUNNING: 'running'>,
    'original_icon': None,
    'original_name': 'Running',
    'platform': 'matter',
    'previous_unique_id': None,
    'suggested_object_id': None,
    'supported_features': 0,
    'translation_key': 'pump_running',
    'unique_id': '00000000000004D2-0000000000000003-MatterNodeDevice-1-PumpStatusRunning-512-16',
    'unit_of_measurement': None,
  })
# ---
# name: test_binary_sensors[pump][binary_sensor.mock_pump_running-state]
  StateSnapshot({
    'attributes': ReadOnlyDict({
      'device_class': 'running',
      'friendly_name': 'Mock Pump Running',
    }),
    'context': <ANY>,
    'entity_id': 'binary_sensor.mock_pump_running',
    'last_changed': <ANY>,
    'last_reported': <ANY>,
    'last_updated': <ANY>,
    'state': 'on',
  })
# ---
# name: test_binary_sensors[silabs_dishwasher][binary_sensor.dishwasher_door_alarm-entry]
  EntityRegistryEntrySnapshot({
    'aliases': set({
    }),
    'area_id': None,
    'capabilities': None,
    'config_entry_id': <ANY>,
    'config_subentry_id': <ANY>,
    'device_class': None,
    'device_id': <ANY>,
    'disabled_by': None,
    'domain': 'binary_sensor',
    'entity_category': <EntityCategory.DIAGNOSTIC: 'diagnostic'>,
    'entity_id': 'binary_sensor.dishwasher_door_alarm',
    'has_entity_name': True,
    'hidden_by': None,
    'icon': None,
    'id': <ANY>,
    'labels': set({
    }),
    'name': None,
    'options': dict({
    }),
    'original_device_class': <BinarySensorDeviceClass.PROBLEM: 'problem'>,
    'original_icon': None,
    'original_name': 'Door alarm',
    'platform': 'matter',
    'previous_unique_id': None,
    'suggested_object_id': None,
    'supported_features': 0,
    'translation_key': 'alarm_door',
    'unique_id': '00000000000004D2-0000000000000036-MatterNodeDevice-1-DishwasherAlarmDoorError-93-2',
    'unit_of_measurement': None,
  })
# ---
# name: test_binary_sensors[silabs_dishwasher][binary_sensor.dishwasher_door_alarm-state]
  StateSnapshot({
    'attributes': ReadOnlyDict({
      'device_class': 'problem',
      'friendly_name': 'Dishwasher Door alarm',
    }),
    'context': <ANY>,
    'entity_id': 'binary_sensor.dishwasher_door_alarm',
    'last_changed': <ANY>,
    'last_reported': <ANY>,
    'last_updated': <ANY>,
    'state': 'off',
  })
# ---
# name: test_binary_sensors[silabs_dishwasher][binary_sensor.dishwasher_inflow_alarm-entry]
  EntityRegistryEntrySnapshot({
    'aliases': set({
    }),
    'area_id': None,
    'capabilities': None,
    'config_entry_id': <ANY>,
    'config_subentry_id': <ANY>,
    'device_class': None,
    'device_id': <ANY>,
    'disabled_by': None,
    'domain': 'binary_sensor',
    'entity_category': <EntityCategory.DIAGNOSTIC: 'diagnostic'>,
    'entity_id': 'binary_sensor.dishwasher_inflow_alarm',
    'has_entity_name': True,
    'hidden_by': None,
    'icon': None,
    'id': <ANY>,
    'labels': set({
    }),
    'name': None,
    'options': dict({
    }),
    'original_device_class': <BinarySensorDeviceClass.PROBLEM: 'problem'>,
    'original_icon': None,
    'original_name': 'Inflow alarm',
    'platform': 'matter',
    'previous_unique_id': None,
    'suggested_object_id': None,
    'supported_features': 0,
    'translation_key': 'dishwasher_alarm_inflow',
    'unique_id': '00000000000004D2-0000000000000036-MatterNodeDevice-1-DishwasherAlarmInflowError-93-2',
    'unit_of_measurement': None,
  })
# ---
# name: test_binary_sensors[silabs_dishwasher][binary_sensor.dishwasher_inflow_alarm-state]
  StateSnapshot({
    'attributes': ReadOnlyDict({
      'device_class': 'problem',
      'friendly_name': 'Dishwasher Inflow alarm',
    }),
    'context': <ANY>,
    'entity_id': 'binary_sensor.dishwasher_inflow_alarm',
    'last_changed': <ANY>,
    'last_reported': <ANY>,
    'last_updated': <ANY>,
    'state': 'off',
  })
# ---
# name: test_binary_sensors[silabs_evse_charging][binary_sensor.evse_charger_supply_state-entry]
  EntityRegistryEntrySnapshot({
    'aliases': set({
    }),
    'area_id': None,
    'capabilities': None,
    'config_entry_id': <ANY>,
    'config_subentry_id': <ANY>,
    'device_class': None,
    'device_id': <ANY>,
    'disabled_by': None,
    'domain': 'binary_sensor',
    'entity_category': None,
    'entity_id': 'binary_sensor.evse_charger_supply_state',
    'has_entity_name': True,
    'hidden_by': None,
    'icon': None,
    'id': <ANY>,
    'labels': set({
    }),
    'name': None,
    'options': dict({
    }),
    'original_device_class': <BinarySensorDeviceClass.RUNNING: 'running'>,
    'original_icon': None,
    'original_name': 'Charger supply state',
    'platform': 'matter',
    'previous_unique_id': None,
    'suggested_object_id': None,
    'supported_features': 0,
    'translation_key': 'evse_supply_state',
    'unique_id': '00000000000004D2-0000000000000017-MatterNodeDevice-1-EnergyEvseSupplyStateSensor-153-1',
    'unit_of_measurement': None,
  })
# ---
# name: test_binary_sensors[silabs_evse_charging][binary_sensor.evse_charger_supply_state-state]
  StateSnapshot({
    'attributes': ReadOnlyDict({
      'device_class': 'running',
      'friendly_name': 'evse Charger supply state',
    }),
    'context': <ANY>,
    'entity_id': 'binary_sensor.evse_charger_supply_state',
    'last_changed': <ANY>,
    'last_reported': <ANY>,
    'last_updated': <ANY>,
    'state': 'on',
  })
# ---
# name: test_binary_sensors[silabs_evse_charging][binary_sensor.evse_charging_status-entry]
  EntityRegistryEntrySnapshot({
    'aliases': set({
    }),
    'area_id': None,
    'capabilities': None,
    'config_entry_id': <ANY>,
    'config_subentry_id': <ANY>,
    'device_class': None,
    'device_id': <ANY>,
    'disabled_by': None,
    'domain': 'binary_sensor',
    'entity_category': None,
    'entity_id': 'binary_sensor.evse_charging_status',
    'has_entity_name': True,
    'hidden_by': None,
    'icon': None,
    'id': <ANY>,
    'labels': set({
    }),
    'name': None,
    'options': dict({
    }),
    'original_device_class': <BinarySensorDeviceClass.BATTERY_CHARGING: 'battery_charging'>,
    'original_icon': None,
    'original_name': 'Charging status',
    'platform': 'matter',
    'previous_unique_id': None,
    'suggested_object_id': None,
    'supported_features': 0,
    'translation_key': 'evse_charging_status',
    'unique_id': '00000000000004D2-0000000000000017-MatterNodeDevice-1-EnergyEvseChargingStatusSensor-153-0',
    'unit_of_measurement': None,
  })
# ---
# name: test_binary_sensors[silabs_evse_charging][binary_sensor.evse_charging_status-state]
  StateSnapshot({
    'attributes': ReadOnlyDict({
      'device_class': 'battery_charging',
      'friendly_name': 'evse Charging status',
    }),
    'context': <ANY>,
    'entity_id': 'binary_sensor.evse_charging_status',
    'last_changed': <ANY>,
    'last_reported': <ANY>,
    'last_updated': <ANY>,
    'state': 'on',
  })
# ---
# name: test_binary_sensors[silabs_evse_charging][binary_sensor.evse_plug-entry]
  EntityRegistryEntrySnapshot({
    'aliases': set({
    }),
    'area_id': None,
    'capabilities': None,
    'config_entry_id': <ANY>,
    'config_subentry_id': <ANY>,
    'device_class': None,
    'device_id': <ANY>,
    'disabled_by': None,
    'domain': 'binary_sensor',
    'entity_category': None,
    'entity_id': 'binary_sensor.evse_plug',
    'has_entity_name': True,
    'hidden_by': None,
    'icon': None,
    'id': <ANY>,
    'labels': set({
    }),
    'name': None,
    'options': dict({
    }),
    'original_device_class': <BinarySensorDeviceClass.PLUG: 'plug'>,
    'original_icon': None,
    'original_name': 'Plug',
    'platform': 'matter',
    'previous_unique_id': None,
    'suggested_object_id': None,
    'supported_features': 0,
    'translation_key': 'evse_plug_state',
    'unique_id': '00000000000004D2-0000000000000017-MatterNodeDevice-1-EnergyEvsePlugStateSensor-153-0',
    'unit_of_measurement': None,
  })
# ---
# name: test_binary_sensors[silabs_evse_charging][binary_sensor.evse_plug-state]
  StateSnapshot({
    'attributes': ReadOnlyDict({
      'device_class': 'plug',
      'friendly_name': 'evse Plug',
    }),
    'context': <ANY>,
    'entity_id': 'binary_sensor.evse_plug',
    'last_changed': <ANY>,
    'last_reported': <ANY>,
    'last_updated': <ANY>,
    'state': 'on',
  })
# ---
# name: test_binary_sensors[silabs_refrigerator][binary_sensor.refrigerator_door_alarm-entry]
  EntityRegistryEntrySnapshot({
    'aliases': set({
    }),
    'area_id': None,
    'capabilities': None,
    'config_entry_id': <ANY>,
    'config_subentry_id': <ANY>,
    'device_class': None,
    'device_id': <ANY>,
    'disabled_by': None,
    'domain': 'binary_sensor',
    'entity_category': <EntityCategory.DIAGNOSTIC: 'diagnostic'>,
    'entity_id': 'binary_sensor.refrigerator_door_alarm',
    'has_entity_name': True,
    'hidden_by': None,
    'icon': None,
    'id': <ANY>,
    'labels': set({
    }),
    'name': None,
    'options': dict({
    }),
    'original_device_class': <BinarySensorDeviceClass.PROBLEM: 'problem'>,
    'original_icon': None,
    'original_name': 'Door alarm',
    'platform': 'matter',
    'previous_unique_id': None,
    'suggested_object_id': None,
    'supported_features': 0,
    'translation_key': 'alarm_door',
    'unique_id': '00000000000004D2-000000000000003A-MatterNodeDevice-1-RefrigeratorAlarmDoorOpen-87-2',
    'unit_of_measurement': None,
  })
# ---
# name: test_binary_sensors[silabs_refrigerator][binary_sensor.refrigerator_door_alarm-state]
  StateSnapshot({
    'attributes': ReadOnlyDict({
      'device_class': 'problem',
      'friendly_name': 'Refrigerator Door alarm',
    }),
    'context': <ANY>,
    'entity_id': 'binary_sensor.refrigerator_door_alarm',
    'last_changed': <ANY>,
    'last_reported': <ANY>,
    'last_updated': <ANY>,
    'state': 'off',
  })
# ---
# name: test_binary_sensors[silabs_water_heater][binary_sensor.water_heater_boost_state-entry]
  EntityRegistryEntrySnapshot({
    'aliases': set({
    }),
    'area_id': None,
    'capabilities': None,
    'config_entry_id': <ANY>,
    'config_subentry_id': <ANY>,
    'device_class': None,
    'device_id': <ANY>,
    'disabled_by': None,
    'domain': 'binary_sensor',
    'entity_category': None,
    'entity_id': 'binary_sensor.water_heater_boost_state',
    'has_entity_name': True,
    'hidden_by': None,
    'icon': None,
    'id': <ANY>,
    'labels': set({
    }),
    'name': None,
    'options': dict({
    }),
    'original_device_class': None,
    'original_icon': None,
    'original_name': 'Boost state',
    'platform': 'matter',
    'previous_unique_id': None,
    'suggested_object_id': None,
    'supported_features': 0,
    'translation_key': 'boost_state',
    'unique_id': '00000000000004D2-0000000000000019-MatterNodeDevice-2-WaterHeaterManagementBoostStateSensor-148-5',
    'unit_of_measurement': None,
  })
# ---
# name: test_binary_sensors[silabs_water_heater][binary_sensor.water_heater_boost_state-state]
  StateSnapshot({
    'attributes': ReadOnlyDict({
      'friendly_name': 'Water Heater Boost state',
    }),
    'context': <ANY>,
    'entity_id': 'binary_sensor.water_heater_boost_state',
    'last_changed': <ANY>,
    'last_reported': <ANY>,
    'last_updated': <ANY>,
    'state': 'off',
  })
# ---
# name: test_binary_sensors[smoke_detector][binary_sensor.smoke_sensor_battery_alert-entry]
  EntityRegistryEntrySnapshot({
    'aliases': set({
    }),
    'area_id': None,
    'capabilities': None,
    'config_entry_id': <ANY>,
    'config_subentry_id': <ANY>,
    'device_class': None,
    'device_id': <ANY>,
    'disabled_by': None,
    'domain': 'binary_sensor',
    'entity_category': <EntityCategory.DIAGNOSTIC: 'diagnostic'>,
    'entity_id': 'binary_sensor.smoke_sensor_battery_alert',
    'has_entity_name': True,
    'hidden_by': None,
    'icon': None,
    'id': <ANY>,
    'labels': set({
    }),
    'name': None,
    'options': dict({
    }),
    'original_device_class': <BinarySensorDeviceClass.BATTERY: 'battery'>,
    'original_icon': None,
    'original_name': 'Battery alert',
    'platform': 'matter',
    'previous_unique_id': None,
    'suggested_object_id': None,
    'supported_features': 0,
    'translation_key': 'battery_alert',
    'unique_id': '00000000000004D2-0000000000000001-MatterNodeDevice-1-SmokeCoAlarmBatteryAlertSensor-92-3',
    'unit_of_measurement': None,
  })
# ---
# name: test_binary_sensors[smoke_detector][binary_sensor.smoke_sensor_battery_alert-state]
  StateSnapshot({
    'attributes': ReadOnlyDict({
      'device_class': 'battery',
      'friendly_name': 'Smoke sensor Battery alert',
    }),
    'context': <ANY>,
    'entity_id': 'binary_sensor.smoke_sensor_battery_alert',
    'last_changed': <ANY>,
    'last_reported': <ANY>,
    'last_updated': <ANY>,
    'state': 'off',
  })
# ---
# name: test_binary_sensors[smoke_detector][binary_sensor.smoke_sensor_end_of_service-entry]
  EntityRegistryEntrySnapshot({
    'aliases': set({
    }),
    'area_id': None,
    'capabilities': None,
    'config_entry_id': <ANY>,
    'config_subentry_id': <ANY>,
    'device_class': None,
    'device_id': <ANY>,
    'disabled_by': None,
    'domain': 'binary_sensor',
    'entity_category': <EntityCategory.DIAGNOSTIC: 'diagnostic'>,
    'entity_id': 'binary_sensor.smoke_sensor_end_of_service',
    'has_entity_name': True,
    'hidden_by': None,
    'icon': None,
    'id': <ANY>,
    'labels': set({
    }),
    'name': None,
    'options': dict({
    }),
    'original_device_class': <BinarySensorDeviceClass.PROBLEM: 'problem'>,
    'original_icon': None,
    'original_name': 'End of service',
    'platform': 'matter',
    'previous_unique_id': None,
    'suggested_object_id': None,
    'supported_features': 0,
    'translation_key': 'end_of_service',
    'unique_id': '00000000000004D2-0000000000000001-MatterNodeDevice-1-SmokeCoAlarmEndfOfServiceSensor-92-7',
    'unit_of_measurement': None,
  })
# ---
# name: test_binary_sensors[smoke_detector][binary_sensor.smoke_sensor_end_of_service-state]
  StateSnapshot({
    'attributes': ReadOnlyDict({
      'device_class': 'problem',
      'friendly_name': 'Smoke sensor End of service',
    }),
    'context': <ANY>,
    'entity_id': 'binary_sensor.smoke_sensor_end_of_service',
    'last_changed': <ANY>,
    'last_reported': <ANY>,
    'last_updated': <ANY>,
    'state': 'off',
  })
# ---
# name: test_binary_sensors[smoke_detector][binary_sensor.smoke_sensor_hardware_fault-entry]
  EntityRegistryEntrySnapshot({
    'aliases': set({
    }),
    'area_id': None,
    'capabilities': None,
    'config_entry_id': <ANY>,
    'config_subentry_id': <ANY>,
    'device_class': None,
    'device_id': <ANY>,
    'disabled_by': None,
    'domain': 'binary_sensor',
    'entity_category': <EntityCategory.DIAGNOSTIC: 'diagnostic'>,
    'entity_id': 'binary_sensor.smoke_sensor_hardware_fault',
    'has_entity_name': True,
    'hidden_by': None,
    'icon': None,
    'id': <ANY>,
    'labels': set({
    }),
    'name': None,
    'options': dict({
    }),
    'original_device_class': <BinarySensorDeviceClass.PROBLEM: 'problem'>,
    'original_icon': None,
    'original_name': 'Hardware fault',
    'platform': 'matter',
    'previous_unique_id': None,
    'suggested_object_id': None,
    'supported_features': 0,
    'translation_key': 'hardware_fault',
    'unique_id': '00000000000004D2-0000000000000001-MatterNodeDevice-1-SmokeCoAlarmHardwareFaultAlertSensor-92-6',
    'unit_of_measurement': None,
  })
# ---
# name: test_binary_sensors[smoke_detector][binary_sensor.smoke_sensor_hardware_fault-state]
  StateSnapshot({
    'attributes': ReadOnlyDict({
      'device_class': 'problem',
      'friendly_name': 'Smoke sensor Hardware fault',
    }),
    'context': <ANY>,
    'entity_id': 'binary_sensor.smoke_sensor_hardware_fault',
    'last_changed': <ANY>,
    'last_reported': <ANY>,
    'last_updated': <ANY>,
    'state': 'off',
  })
# ---
# name: test_binary_sensors[smoke_detector][binary_sensor.smoke_sensor_muted-entry]
  EntityRegistryEntrySnapshot({
    'aliases': set({
    }),
    'area_id': None,
    'capabilities': None,
    'config_entry_id': <ANY>,
    'config_subentry_id': <ANY>,
    'device_class': None,
    'device_id': <ANY>,
    'disabled_by': None,
    'domain': 'binary_sensor',
    'entity_category': <EntityCategory.DIAGNOSTIC: 'diagnostic'>,
    'entity_id': 'binary_sensor.smoke_sensor_muted',
    'has_entity_name': True,
    'hidden_by': None,
    'icon': None,
    'id': <ANY>,
    'labels': set({
    }),
    'name': None,
    'options': dict({
    }),
    'original_device_class': None,
    'original_icon': None,
    'original_name': 'Muted',
    'platform': 'matter',
    'previous_unique_id': None,
    'suggested_object_id': None,
    'supported_features': 0,
    'translation_key': 'muted',
    'unique_id': '00000000000004D2-0000000000000001-MatterNodeDevice-1-SmokeCoAlarmDeviceMutedSensor-92-4',
    'unit_of_measurement': None,
  })
# ---
# name: test_binary_sensors[smoke_detector][binary_sensor.smoke_sensor_muted-state]
  StateSnapshot({
    'attributes': ReadOnlyDict({
      'friendly_name': 'Smoke sensor Muted',
    }),
    'context': <ANY>,
    'entity_id': 'binary_sensor.smoke_sensor_muted',
    'last_changed': <ANY>,
    'last_reported': <ANY>,
    'last_updated': <ANY>,
    'state': 'off',
  })
# ---
# name: test_binary_sensors[smoke_detector][binary_sensor.smoke_sensor_smoke-entry]
  EntityRegistryEntrySnapshot({
    'aliases': set({
    }),
    'area_id': None,
    'capabilities': None,
    'config_entry_id': <ANY>,
    'config_subentry_id': <ANY>,
    'device_class': None,
    'device_id': <ANY>,
    'disabled_by': None,
    'domain': 'binary_sensor',
    'entity_category': None,
    'entity_id': 'binary_sensor.smoke_sensor_smoke',
    'has_entity_name': True,
    'hidden_by': None,
    'icon': None,
    'id': <ANY>,
    'labels': set({
    }),
    'name': None,
    'options': dict({
    }),
    'original_device_class': <BinarySensorDeviceClass.SMOKE: 'smoke'>,
    'original_icon': None,
    'original_name': 'Smoke',
    'platform': 'matter',
    'previous_unique_id': None,
    'suggested_object_id': None,
    'supported_features': 0,
    'translation_key': None,
    'unique_id': '00000000000004D2-0000000000000001-MatterNodeDevice-1-SmokeCoAlarmSmokeStateSensor-92-1',
    'unit_of_measurement': None,
  })
# ---
# name: test_binary_sensors[smoke_detector][binary_sensor.smoke_sensor_smoke-state]
  StateSnapshot({
    'attributes': ReadOnlyDict({
      'device_class': 'smoke',
      'friendly_name': 'Smoke sensor Smoke',
    }),
    'context': <ANY>,
    'entity_id': 'binary_sensor.smoke_sensor_smoke',
    'last_changed': <ANY>,
    'last_reported': <ANY>,
    'last_updated': <ANY>,
    'state': 'off',
  })
# ---
# name: test_binary_sensors[smoke_detector][binary_sensor.smoke_sensor_test_in_progress-entry]
  EntityRegistryEntrySnapshot({
    'aliases': set({
    }),
    'area_id': None,
    'capabilities': None,
    'config_entry_id': <ANY>,
    'config_subentry_id': <ANY>,
    'device_class': None,
    'device_id': <ANY>,
    'disabled_by': None,
    'domain': 'binary_sensor',
    'entity_category': <EntityCategory.DIAGNOSTIC: 'diagnostic'>,
    'entity_id': 'binary_sensor.smoke_sensor_test_in_progress',
    'has_entity_name': True,
    'hidden_by': None,
    'icon': None,
    'id': <ANY>,
    'labels': set({
    }),
    'name': None,
    'options': dict({
    }),
    'original_device_class': <BinarySensorDeviceClass.RUNNING: 'running'>,
    'original_icon': None,
    'original_name': 'Test in progress',
    'platform': 'matter',
    'previous_unique_id': None,
    'suggested_object_id': None,
    'supported_features': 0,
    'translation_key': 'test_in_progress',
    'unique_id': '00000000000004D2-0000000000000001-MatterNodeDevice-1-SmokeCoAlarmTestInProgressSensor-92-5',
    'unit_of_measurement': None,
  })
# ---
# name: test_binary_sensors[smoke_detector][binary_sensor.smoke_sensor_test_in_progress-state]
  StateSnapshot({
    'attributes': ReadOnlyDict({
      'device_class': 'running',
      'friendly_name': 'Smoke sensor Test in progress',
    }),
    'context': <ANY>,
    'entity_id': 'binary_sensor.smoke_sensor_test_in_progress',
    'last_changed': <ANY>,
    'last_reported': <ANY>,
    'last_updated': <ANY>,
    'state': 'off',
  })
# ---
# name: test_binary_sensors[thermostat][binary_sensor.longan_link_hvac_occupancy-entry]
  EntityRegistryEntrySnapshot({
    'aliases': set({
    }),
    'area_id': None,
    'capabilities': None,
    'config_entry_id': <ANY>,
    'config_subentry_id': <ANY>,
    'device_class': None,
    'device_id': <ANY>,
    'disabled_by': None,
    'domain': 'binary_sensor',
    'entity_category': None,
    'entity_id': 'binary_sensor.longan_link_hvac_occupancy',
    'has_entity_name': True,
    'hidden_by': None,
    'icon': None,
    'id': <ANY>,
    'labels': set({
    }),
    'name': None,
    'options': dict({
    }),
    'original_device_class': <BinarySensorDeviceClass.OCCUPANCY: 'occupancy'>,
    'original_icon': None,
    'original_name': 'Occupancy',
    'platform': 'matter',
    'previous_unique_id': None,
    'suggested_object_id': None,
    'supported_features': 0,
    'translation_key': None,
    'unique_id': '00000000000004D2-0000000000000004-MatterNodeDevice-1-ThermostatOccupancySensor-513-2',
    'unit_of_measurement': None,
  })
# ---
# name: test_binary_sensors[thermostat][binary_sensor.longan_link_hvac_occupancy-state]
  StateSnapshot({
    'attributes': ReadOnlyDict({
      'device_class': 'occupancy',
      'friendly_name': 'Longan link HVAC Occupancy',
    }),
    'context': <ANY>,
    'entity_id': 'binary_sensor.longan_link_hvac_occupancy',
    'last_changed': <ANY>,
    'last_reported': <ANY>,
    'last_updated': <ANY>,
    'state': 'on',
  })
# ---
# name: test_binary_sensors[valve][binary_sensor.valve_general_fault-entry]
  EntityRegistryEntrySnapshot({
    'aliases': set({
    }),
    'area_id': None,
    'capabilities': None,
    'config_entry_id': <ANY>,
    'config_subentry_id': <ANY>,
    'device_class': None,
    'device_id': <ANY>,
    'disabled_by': None,
    'domain': 'binary_sensor',
    'entity_category': <EntityCategory.DIAGNOSTIC: 'diagnostic'>,
    'entity_id': 'binary_sensor.valve_general_fault',
    'has_entity_name': True,
    'hidden_by': None,
    'icon': None,
    'id': <ANY>,
    'labels': set({
    }),
    'name': None,
    'options': dict({
    }),
    'original_device_class': <BinarySensorDeviceClass.PROBLEM: 'problem'>,
    'original_icon': None,
    'original_name': 'General fault',
    'platform': 'matter',
    'previous_unique_id': None,
    'suggested_object_id': None,
    'supported_features': 0,
    'translation_key': 'valve_fault_general_fault',
    'unique_id': '00000000000004D2-000000000000004B-MatterNodeDevice-1-ValveConfigurationAndControlValveFault_GeneralFault-129-9',
    'unit_of_measurement': None,
  })
# ---
# name: test_binary_sensors[valve][binary_sensor.valve_general_fault-state]
  StateSnapshot({
    'attributes': ReadOnlyDict({
      'device_class': 'problem',
      'friendly_name': 'Valve General fault',
    }),
    'context': <ANY>,
    'entity_id': 'binary_sensor.valve_general_fault',
    'last_changed': <ANY>,
    'last_reported': <ANY>,
    'last_updated': <ANY>,
    'state': 'off',
  })
# ---
# name: test_binary_sensors[valve][binary_sensor.valve_valve_blocked-entry]
  EntityRegistryEntrySnapshot({
    'aliases': set({
    }),
    'area_id': None,
    'capabilities': None,
    'config_entry_id': <ANY>,
    'config_subentry_id': <ANY>,
    'device_class': None,
    'device_id': <ANY>,
    'disabled_by': None,
    'domain': 'binary_sensor',
    'entity_category': <EntityCategory.DIAGNOSTIC: 'diagnostic'>,
    'entity_id': 'binary_sensor.valve_valve_blocked',
    'has_entity_name': True,
    'hidden_by': None,
    'icon': None,
    'id': <ANY>,
    'labels': set({
    }),
    'name': None,
    'options': dict({
    }),
    'original_device_class': <BinarySensorDeviceClass.PROBLEM: 'problem'>,
    'original_icon': None,
    'original_name': 'Valve blocked',
    'platform': 'matter',
    'previous_unique_id': None,
    'suggested_object_id': None,
    'supported_features': 0,
    'translation_key': 'valve_fault_blocked',
    'unique_id': '00000000000004D2-000000000000004B-MatterNodeDevice-1-ValveConfigurationAndControlValveFault_Blocked-129-9',
    'unit_of_measurement': None,
  })
# ---
# name: test_binary_sensors[valve][binary_sensor.valve_valve_blocked-state]
  StateSnapshot({
    'attributes': ReadOnlyDict({
      'device_class': 'problem',
      'friendly_name': 'Valve Valve blocked',
    }),
    'context': <ANY>,
    'entity_id': 'binary_sensor.valve_valve_blocked',
    'last_changed': <ANY>,
    'last_reported': <ANY>,
    'last_updated': <ANY>,
    'state': 'off',
  })
# ---
# name: test_binary_sensors[valve][binary_sensor.valve_valve_leaking-entry]
  EntityRegistryEntrySnapshot({
    'aliases': set({
    }),
    'area_id': None,
    'capabilities': None,
    'config_entry_id': <ANY>,
    'config_subentry_id': <ANY>,
    'device_class': None,
    'device_id': <ANY>,
    'disabled_by': None,
    'domain': 'binary_sensor',
    'entity_category': <EntityCategory.DIAGNOSTIC: 'diagnostic'>,
    'entity_id': 'binary_sensor.valve_valve_leaking',
    'has_entity_name': True,
    'hidden_by': None,
    'icon': None,
    'id': <ANY>,
    'labels': set({
    }),
    'name': None,
    'options': dict({
    }),
    'original_device_class': <BinarySensorDeviceClass.PROBLEM: 'problem'>,
    'original_icon': None,
    'original_name': 'Valve leaking',
    'platform': 'matter',
    'previous_unique_id': None,
    'suggested_object_id': None,
    'supported_features': 0,
    'translation_key': 'valve_fault_leaking',
    'unique_id': '00000000000004D2-000000000000004B-MatterNodeDevice-1-ValveConfigurationAndControlValveFault_Leaking-129-9',
    'unit_of_measurement': None,
  })
# ---
# name: test_binary_sensors[valve][binary_sensor.valve_valve_leaking-state]
  StateSnapshot({
    'attributes': ReadOnlyDict({
      'device_class': 'problem',
      'friendly_name': 'Valve Valve leaking',
    }),
    'context': <ANY>,
    'entity_id': 'binary_sensor.valve_valve_leaking',
    'last_changed': <ANY>,
    'last_reported': <ANY>,
    'last_updated': <ANY>,
    'state': 'off',
  })
# ---<|MERGE_RESOLUTION|>--- conflicted
+++ resolved
@@ -146,11 +146,7 @@
     'state': 'off',
   })
 # ---
-<<<<<<< HEAD
 # name: test_binary_sensors[door_lock_with_unbolt][binary_sensor.mock_door_lock_battery_1-entry]
-=======
-# name: test_binary_sensors[door_lock_with_unbolt][binary_sensor.mock_door_lock_with_unbolt_battery-entry]
->>>>>>> 12023c33
   EntityRegistryEntrySnapshot({
     'aliases': set({
     }),
@@ -163,11 +159,7 @@
     'disabled_by': None,
     'domain': 'binary_sensor',
     'entity_category': <EntityCategory.DIAGNOSTIC: 'diagnostic'>,
-<<<<<<< HEAD
     'entity_id': 'binary_sensor.mock_door_lock_battery_1',
-=======
-    'entity_id': 'binary_sensor.mock_door_lock_with_unbolt_battery',
->>>>>>> 12023c33
     'has_entity_name': True,
     'hidden_by': None,
     'icon': None,
@@ -189,7 +181,6 @@
     'unit_of_measurement': None,
   })
 # ---
-<<<<<<< HEAD
 # name: test_binary_sensors[door_lock_with_unbolt][binary_sensor.mock_door_lock_battery_1-state]
   StateSnapshot({
     'attributes': ReadOnlyDict({
@@ -198,16 +189,6 @@
     }),
     'context': <ANY>,
     'entity_id': 'binary_sensor.mock_door_lock_battery_1',
-=======
-# name: test_binary_sensors[door_lock_with_unbolt][binary_sensor.mock_door_lock_with_unbolt_battery-state]
-  StateSnapshot({
-    'attributes': ReadOnlyDict({
-      'device_class': 'battery',
-      'friendly_name': 'Mock Door Lock with unbolt Battery',
-    }),
-    'context': <ANY>,
-    'entity_id': 'binary_sensor.mock_door_lock_with_unbolt_battery',
->>>>>>> 12023c33
     'last_changed': <ANY>,
     'last_reported': <ANY>,
     'last_updated': <ANY>,
