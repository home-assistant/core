# serializer version: 1
# name: test_selects[color_temperature_light][select.mock_color_temperature_light_lighting-entry]
  EntityRegistryEntrySnapshot({
    'aliases': set({
    }),
    'area_id': None,
    'capabilities': dict({
      'options': list([
        'Dark',
        'Medium',
        'Light',
      ]),
    }),
    'config_entry_id': <ANY>,
    'config_subentry_id': <ANY>,
    'device_class': None,
    'device_id': <ANY>,
    'disabled_by': None,
    'domain': 'select',
    'entity_category': <EntityCategory.CONFIG: 'config'>,
    'entity_id': 'select.mock_color_temperature_light_lighting',
    'has_entity_name': True,
    'hidden_by': None,
    'icon': None,
    'id': <ANY>,
    'labels': set({
    }),
    'name': None,
    'options': dict({
    }),
    'original_device_class': None,
    'original_icon': None,
    'original_name': 'Lighting',
    'platform': 'matter',
    'previous_unique_id': None,
    'supported_features': 0,
    'translation_key': 'mode',
    'unique_id': '00000000000004D2-0000000000000001-MatterNodeDevice-1-MatterModeSelect-80-3',
    'unit_of_measurement': None,
  })
# ---
# name: test_selects[color_temperature_light][select.mock_color_temperature_light_lighting-state]
  StateSnapshot({
    'attributes': ReadOnlyDict({
      'friendly_name': 'Mock Color Temperature Light Lighting',
      'options': list([
        'Dark',
        'Medium',
        'Light',
      ]),
    }),
    'context': <ANY>,
    'entity_id': 'select.mock_color_temperature_light_lighting',
    'last_changed': <ANY>,
    'last_reported': <ANY>,
    'last_updated': <ANY>,
    'state': 'Dark',
  })
# ---
# name: test_selects[color_temperature_light][select.mock_color_temperature_light_power_on_behavior_on_startup-entry]
  EntityRegistryEntrySnapshot({
    'aliases': set({
    }),
    'area_id': None,
    'capabilities': dict({
      'options': list([
        'on',
        'off',
        'toggle',
        'previous',
      ]),
    }),
    'config_entry_id': <ANY>,
    'config_subentry_id': <ANY>,
    'device_class': None,
    'device_id': <ANY>,
    'disabled_by': None,
    'domain': 'select',
    'entity_category': <EntityCategory.CONFIG: 'config'>,
    'entity_id': 'select.mock_color_temperature_light_power_on_behavior_on_startup',
    'has_entity_name': True,
    'hidden_by': None,
    'icon': None,
    'id': <ANY>,
    'labels': set({
    }),
    'name': None,
    'options': dict({
    }),
    'original_device_class': None,
    'original_icon': None,
    'original_name': 'Power-on behavior on startup',
    'platform': 'matter',
    'previous_unique_id': None,
    'supported_features': 0,
    'translation_key': 'startup_on_off',
    'unique_id': '00000000000004D2-0000000000000001-MatterNodeDevice-1-MatterStartUpOnOff-6-16387',
    'unit_of_measurement': None,
  })
# ---
# name: test_selects[color_temperature_light][select.mock_color_temperature_light_power_on_behavior_on_startup-state]
  StateSnapshot({
    'attributes': ReadOnlyDict({
      'friendly_name': 'Mock Color Temperature Light Power-on behavior on startup',
      'options': list([
        'on',
        'off',
        'toggle',
        'previous',
      ]),
    }),
    'context': <ANY>,
    'entity_id': 'select.mock_color_temperature_light_power_on_behavior_on_startup',
    'last_changed': <ANY>,
    'last_reported': <ANY>,
    'last_updated': <ANY>,
    'state': 'previous',
  })
# ---
# name: test_selects[cooktop][select.mock_cooktop_temperature_level-entry]
  EntityRegistryEntrySnapshot({
    'aliases': set({
    }),
    'area_id': None,
    'capabilities': dict({
      'options': list([
        'Low',
        'Medium',
        'High',
      ]),
    }),
    'config_entry_id': <ANY>,
    'config_subentry_id': <ANY>,
    'device_class': None,
    'device_id': <ANY>,
    'disabled_by': None,
    'domain': 'select',
    'entity_category': None,
    'entity_id': 'select.mock_cooktop_temperature_level',
    'has_entity_name': True,
    'hidden_by': None,
    'icon': None,
    'id': <ANY>,
    'labels': set({
    }),
    'name': None,
    'options': dict({
    }),
    'original_device_class': None,
    'original_icon': None,
    'original_name': 'Temperature level',
    'platform': 'matter',
    'previous_unique_id': None,
    'supported_features': 0,
    'translation_key': 'temperature_level',
    'unique_id': '00000000000004D2-0000000000000003-MatterNodeDevice-2-TemperatureControlSelectedTemperatureLevel-86-4',
    'unit_of_measurement': None,
  })
# ---
# name: test_selects[cooktop][select.mock_cooktop_temperature_level-state]
  StateSnapshot({
    'attributes': ReadOnlyDict({
      'friendly_name': 'Mock Cooktop Temperature level',
      'options': list([
        'Low',
        'Medium',
        'High',
      ]),
    }),
    'context': <ANY>,
    'entity_id': 'select.mock_cooktop_temperature_level',
    'last_changed': <ANY>,
    'last_reported': <ANY>,
    'last_updated': <ANY>,
    'state': 'Medium',
  })
# ---
# name: test_selects[dimmable_light][select.mock_dimmable_light_led_color-entry]
  EntityRegistryEntrySnapshot({
    'aliases': set({
    }),
    'area_id': None,
    'capabilities': dict({
      'options': list([
        'Red',
        'Orange',
        'Lemon',
        'Lime',
        'Green',
        'Teal',
        'Cyan',
        'Aqua',
        'Blue',
        'Violet',
        'Magenta',
        'Pink',
        'White',
      ]),
    }),
    'config_entry_id': <ANY>,
    'config_subentry_id': <ANY>,
    'device_class': None,
    'device_id': <ANY>,
    'disabled_by': None,
    'domain': 'select',
    'entity_category': <EntityCategory.CONFIG: 'config'>,
    'entity_id': 'select.mock_dimmable_light_led_color',
    'has_entity_name': True,
    'hidden_by': None,
    'icon': None,
    'id': <ANY>,
    'labels': set({
    }),
    'name': None,
    'options': dict({
    }),
    'original_device_class': None,
    'original_icon': None,
    'original_name': 'LED Color',
    'platform': 'matter',
    'previous_unique_id': None,
    'supported_features': 0,
    'translation_key': 'mode',
    'unique_id': '00000000000004D2-0000000000000001-MatterNodeDevice-6-MatterModeSelect-80-3',
    'unit_of_measurement': None,
  })
# ---
# name: test_selects[dimmable_light][select.mock_dimmable_light_led_color-state]
  StateSnapshot({
    'attributes': ReadOnlyDict({
      'friendly_name': 'Mock Dimmable Light LED Color',
      'options': list([
        'Red',
        'Orange',
        'Lemon',
        'Lime',
        'Green',
        'Teal',
        'Cyan',
        'Aqua',
        'Blue',
        'Violet',
        'Magenta',
        'Pink',
        'White',
      ]),
    }),
    'context': <ANY>,
    'entity_id': 'select.mock_dimmable_light_led_color',
    'last_changed': <ANY>,
    'last_reported': <ANY>,
    'last_updated': <ANY>,
    'state': 'Aqua',
  })
# ---
# name: test_selects[dimmable_light][select.mock_dimmable_light_power_on_behavior_on_startup-entry]
  EntityRegistryEntrySnapshot({
    'aliases': set({
    }),
    'area_id': None,
    'capabilities': dict({
      'options': list([
        'on',
        'off',
        'toggle',
        'previous',
      ]),
    }),
    'config_entry_id': <ANY>,
    'config_subentry_id': <ANY>,
    'device_class': None,
    'device_id': <ANY>,
    'disabled_by': None,
    'domain': 'select',
    'entity_category': <EntityCategory.CONFIG: 'config'>,
    'entity_id': 'select.mock_dimmable_light_power_on_behavior_on_startup',
    'has_entity_name': True,
    'hidden_by': None,
    'icon': None,
    'id': <ANY>,
    'labels': set({
    }),
    'name': None,
    'options': dict({
    }),
    'original_device_class': None,
    'original_icon': None,
    'original_name': 'Power-on behavior on startup',
    'platform': 'matter',
    'previous_unique_id': None,
    'supported_features': 0,
    'translation_key': 'startup_on_off',
    'unique_id': '00000000000004D2-0000000000000001-MatterNodeDevice-1-MatterStartUpOnOff-6-16387',
    'unit_of_measurement': None,
  })
# ---
# name: test_selects[dimmable_light][select.mock_dimmable_light_power_on_behavior_on_startup-state]
  StateSnapshot({
    'attributes': ReadOnlyDict({
      'friendly_name': 'Mock Dimmable Light Power-on behavior on startup',
      'options': list([
        'on',
        'off',
        'toggle',
        'previous',
      ]),
    }),
    'context': <ANY>,
    'entity_id': 'select.mock_dimmable_light_power_on_behavior_on_startup',
    'last_changed': <ANY>,
    'last_reported': <ANY>,
    'last_updated': <ANY>,
    'state': 'previous',
  })
# ---
# name: test_selects[dimmable_plugin_unit][select.dimmable_plugin_unit_power_on_behavior_on_startup-entry]
  EntityRegistryEntrySnapshot({
    'aliases': set({
    }),
    'area_id': None,
    'capabilities': dict({
      'options': list([
        'on',
        'off',
        'toggle',
        'previous',
      ]),
    }),
    'config_entry_id': <ANY>,
    'config_subentry_id': <ANY>,
    'device_class': None,
    'device_id': <ANY>,
    'disabled_by': None,
    'domain': 'select',
    'entity_category': <EntityCategory.CONFIG: 'config'>,
    'entity_id': 'select.dimmable_plugin_unit_power_on_behavior_on_startup',
    'has_entity_name': True,
    'hidden_by': None,
    'icon': None,
    'id': <ANY>,
    'labels': set({
    }),
    'name': None,
    'options': dict({
    }),
    'original_device_class': None,
    'original_icon': None,
    'original_name': 'Power-on behavior on startup',
    'platform': 'matter',
    'previous_unique_id': None,
    'supported_features': 0,
    'translation_key': 'startup_on_off',
    'unique_id': '00000000000004D2-0000000000000024-MatterNodeDevice-1-MatterStartUpOnOff-6-16387',
    'unit_of_measurement': None,
  })
# ---
# name: test_selects[dimmable_plugin_unit][select.dimmable_plugin_unit_power_on_behavior_on_startup-state]
  StateSnapshot({
    'attributes': ReadOnlyDict({
      'friendly_name': 'Dimmable Plugin Unit Power-on behavior on startup',
      'options': list([
        'on',
        'off',
        'toggle',
        'previous',
      ]),
    }),
    'context': <ANY>,
    'entity_id': 'select.dimmable_plugin_unit_power_on_behavior_on_startup',
    'last_changed': <ANY>,
    'last_reported': <ANY>,
    'last_updated': <ANY>,
    'state': 'previous',
  })
# ---
# name: test_selects[door_lock][select.mock_door_lock_power_on_behavior_on_startup-entry]
  EntityRegistryEntrySnapshot({
    'aliases': set({
    }),
    'area_id': None,
    'capabilities': dict({
      'options': list([
        'on',
        'off',
        'toggle',
        'previous',
      ]),
    }),
    'config_entry_id': <ANY>,
    'config_subentry_id': <ANY>,
    'device_class': None,
    'device_id': <ANY>,
    'disabled_by': None,
    'domain': 'select',
    'entity_category': <EntityCategory.CONFIG: 'config'>,
    'entity_id': 'select.mock_door_lock_power_on_behavior_on_startup',
    'has_entity_name': True,
    'hidden_by': None,
    'icon': None,
    'id': <ANY>,
    'labels': set({
    }),
    'name': None,
    'options': dict({
    }),
    'original_device_class': None,
    'original_icon': None,
    'original_name': 'Power-on behavior on startup',
    'platform': 'matter',
    'previous_unique_id': None,
    'supported_features': 0,
    'translation_key': 'startup_on_off',
    'unique_id': '00000000000004D2-0000000000000001-MatterNodeDevice-1-MatterStartUpOnOff-6-16387',
    'unit_of_measurement': None,
  })
# ---
# name: test_selects[door_lock][select.mock_door_lock_power_on_behavior_on_startup-state]
  StateSnapshot({
    'attributes': ReadOnlyDict({
      'friendly_name': 'Mock Door Lock Power-on behavior on startup',
      'options': list([
        'on',
        'off',
        'toggle',
        'previous',
      ]),
    }),
    'context': <ANY>,
    'entity_id': 'select.mock_door_lock_power_on_behavior_on_startup',
    'last_changed': <ANY>,
    'last_reported': <ANY>,
    'last_updated': <ANY>,
    'state': 'off',
  })
# ---
# name: test_selects[door_lock_with_unbolt][select.mock_door_lock_power_on_behavior_on_startup-entry]
  EntityRegistryEntrySnapshot({
    'aliases': set({
    }),
    'area_id': None,
    'capabilities': dict({
      'options': list([
        'on',
        'off',
        'toggle',
        'previous',
      ]),
    }),
    'config_entry_id': <ANY>,
    'config_subentry_id': <ANY>,
    'device_class': None,
    'device_id': <ANY>,
    'disabled_by': None,
    'domain': 'select',
    'entity_category': <EntityCategory.CONFIG: 'config'>,
    'entity_id': 'select.mock_door_lock_power_on_behavior_on_startup',
    'has_entity_name': True,
    'hidden_by': None,
    'icon': None,
    'id': <ANY>,
    'labels': set({
    }),
    'name': None,
    'options': dict({
    }),
    'original_device_class': None,
    'original_icon': None,
    'original_name': 'Power-on behavior on startup',
    'platform': 'matter',
    'previous_unique_id': None,
    'supported_features': 0,
    'translation_key': 'startup_on_off',
    'unique_id': '00000000000004D2-0000000000000001-MatterNodeDevice-1-MatterStartUpOnOff-6-16387',
    'unit_of_measurement': None,
  })
# ---
# name: test_selects[door_lock_with_unbolt][select.mock_door_lock_power_on_behavior_on_startup-state]
  StateSnapshot({
    'attributes': ReadOnlyDict({
      'friendly_name': 'Mock Door Lock Power-on behavior on startup',
      'options': list([
        'on',
        'off',
        'toggle',
        'previous',
      ]),
    }),
    'context': <ANY>,
    'entity_id': 'select.mock_door_lock_power_on_behavior_on_startup',
    'last_changed': <ANY>,
    'last_reported': <ANY>,
    'last_updated': <ANY>,
    'state': 'off',
  })
# ---
# name: test_selects[eve_energy_plug][select.eve_energy_plug_power_on_behavior_on_startup-entry]
  EntityRegistryEntrySnapshot({
    'aliases': set({
    }),
    'area_id': None,
    'capabilities': dict({
      'options': list([
        'on',
        'off',
        'toggle',
        'previous',
      ]),
    }),
    'config_entry_id': <ANY>,
    'config_subentry_id': <ANY>,
    'device_class': None,
    'device_id': <ANY>,
    'disabled_by': None,
    'domain': 'select',
    'entity_category': <EntityCategory.CONFIG: 'config'>,
    'entity_id': 'select.eve_energy_plug_power_on_behavior_on_startup',
    'has_entity_name': True,
    'hidden_by': None,
    'icon': None,
    'id': <ANY>,
    'labels': set({
    }),
    'name': None,
    'options': dict({
    }),
    'original_device_class': None,
    'original_icon': None,
    'original_name': 'Power-on behavior on startup',
    'platform': 'matter',
    'previous_unique_id': None,
    'supported_features': 0,
    'translation_key': 'startup_on_off',
    'unique_id': '00000000000004D2-0000000000000053-MatterNodeDevice-1-MatterStartUpOnOff-6-16387',
    'unit_of_measurement': None,
  })
# ---
# name: test_selects[eve_energy_plug][select.eve_energy_plug_power_on_behavior_on_startup-state]
  StateSnapshot({
    'attributes': ReadOnlyDict({
      'friendly_name': 'Eve Energy Plug Power-on behavior on startup',
      'options': list([
        'on',
        'off',
        'toggle',
        'previous',
      ]),
    }),
    'context': <ANY>,
    'entity_id': 'select.eve_energy_plug_power_on_behavior_on_startup',
    'last_changed': <ANY>,
    'last_reported': <ANY>,
    'last_updated': <ANY>,
    'state': 'previous',
  })
# ---
# name: test_selects[eve_energy_plug_patched][select.eve_energy_plug_patched_power_on_behavior_on_startup-entry]
  EntityRegistryEntrySnapshot({
    'aliases': set({
    }),
    'area_id': None,
    'capabilities': dict({
      'options': list([
        'on',
        'off',
        'toggle',
        'previous',
      ]),
    }),
    'config_entry_id': <ANY>,
    'config_subentry_id': <ANY>,
    'device_class': None,
    'device_id': <ANY>,
    'disabled_by': None,
    'domain': 'select',
    'entity_category': <EntityCategory.CONFIG: 'config'>,
    'entity_id': 'select.eve_energy_plug_patched_power_on_behavior_on_startup',
    'has_entity_name': True,
    'hidden_by': None,
    'icon': None,
    'id': <ANY>,
    'labels': set({
    }),
    'name': None,
    'options': dict({
    }),
    'original_device_class': None,
    'original_icon': None,
    'original_name': 'Power-on behavior on startup',
    'platform': 'matter',
    'previous_unique_id': None,
    'supported_features': 0,
    'translation_key': 'startup_on_off',
    'unique_id': '00000000000004D2-00000000000000B7-MatterNodeDevice-1-MatterStartUpOnOff-6-16387',
    'unit_of_measurement': None,
  })
# ---
# name: test_selects[eve_energy_plug_patched][select.eve_energy_plug_patched_power_on_behavior_on_startup-state]
  StateSnapshot({
    'attributes': ReadOnlyDict({
      'friendly_name': 'Eve Energy Plug Patched Power-on behavior on startup',
      'options': list([
        'on',
        'off',
        'toggle',
        'previous',
      ]),
    }),
    'context': <ANY>,
    'entity_id': 'select.eve_energy_plug_patched_power_on_behavior_on_startup',
    'last_changed': <ANY>,
    'last_reported': <ANY>,
    'last_updated': <ANY>,
    'state': 'previous',
  })
# ---
# name: test_selects[eve_thermo][select.eve_thermo_temperature_display_mode-entry]
  EntityRegistryEntrySnapshot({
    'aliases': set({
    }),
    'area_id': None,
    'capabilities': dict({
      'options': list([
        'Celsius',
        'Fahrenheit',
      ]),
    }),
    'config_entry_id': <ANY>,
    'config_subentry_id': <ANY>,
    'device_class': None,
    'device_id': <ANY>,
    'disabled_by': None,
    'domain': 'select',
    'entity_category': <EntityCategory.CONFIG: 'config'>,
    'entity_id': 'select.eve_thermo_temperature_display_mode',
    'has_entity_name': True,
    'hidden_by': None,
    'icon': None,
    'id': <ANY>,
    'labels': set({
    }),
    'name': None,
    'options': dict({
    }),
    'original_device_class': None,
    'original_icon': None,
    'original_name': 'Temperature display mode',
    'platform': 'matter',
    'previous_unique_id': None,
    'supported_features': 0,
    'translation_key': 'temperature_display_mode',
    'unique_id': '00000000000004D2-0000000000000021-MatterNodeDevice-1-TrvTemperatureDisplayMode-516-0',
    'unit_of_measurement': None,
  })
# ---
# name: test_selects[eve_thermo][select.eve_thermo_temperature_display_mode-state]
  StateSnapshot({
    'attributes': ReadOnlyDict({
      'friendly_name': 'Eve Thermo Temperature display mode',
      'options': list([
        'Celsius',
        'Fahrenheit',
      ]),
    }),
    'context': <ANY>,
    'entity_id': 'select.eve_thermo_temperature_display_mode',
    'last_changed': <ANY>,
    'last_reported': <ANY>,
    'last_updated': <ANY>,
    'state': 'Celsius',
  })
# ---
# name: test_selects[extended_color_light][select.mock_extended_color_light_lighting-entry]
  EntityRegistryEntrySnapshot({
    'aliases': set({
    }),
    'area_id': None,
    'capabilities': dict({
      'options': list([
        'Dark',
        'Medium',
        'Light',
      ]),
    }),
    'config_entry_id': <ANY>,
    'config_subentry_id': <ANY>,
    'device_class': None,
    'device_id': <ANY>,
    'disabled_by': None,
    'domain': 'select',
    'entity_category': <EntityCategory.CONFIG: 'config'>,
    'entity_id': 'select.mock_extended_color_light_lighting',
    'has_entity_name': True,
    'hidden_by': None,
    'icon': None,
    'id': <ANY>,
    'labels': set({
    }),
    'name': None,
    'options': dict({
    }),
    'original_device_class': None,
    'original_icon': None,
    'original_name': 'Lighting',
    'platform': 'matter',
    'previous_unique_id': None,
    'supported_features': 0,
    'translation_key': 'mode',
    'unique_id': '00000000000004D2-0000000000000001-MatterNodeDevice-1-MatterModeSelect-80-3',
    'unit_of_measurement': None,
  })
# ---
# name: test_selects[extended_color_light][select.mock_extended_color_light_lighting-state]
  StateSnapshot({
    'attributes': ReadOnlyDict({
      'friendly_name': 'Mock Extended Color Light Lighting',
      'options': list([
        'Dark',
        'Medium',
        'Light',
      ]),
    }),
    'context': <ANY>,
    'entity_id': 'select.mock_extended_color_light_lighting',
    'last_changed': <ANY>,
    'last_reported': <ANY>,
    'last_updated': <ANY>,
    'state': 'Dark',
  })
# ---
# name: test_selects[extended_color_light][select.mock_extended_color_light_power_on_behavior_on_startup-entry]
  EntityRegistryEntrySnapshot({
    'aliases': set({
    }),
    'area_id': None,
    'capabilities': dict({
      'options': list([
        'on',
        'off',
        'toggle',
        'previous',
      ]),
    }),
    'config_entry_id': <ANY>,
    'config_subentry_id': <ANY>,
    'device_class': None,
    'device_id': <ANY>,
    'disabled_by': None,
    'domain': 'select',
    'entity_category': <EntityCategory.CONFIG: 'config'>,
    'entity_id': 'select.mock_extended_color_light_power_on_behavior_on_startup',
    'has_entity_name': True,
    'hidden_by': None,
    'icon': None,
    'id': <ANY>,
    'labels': set({
    }),
    'name': None,
    'options': dict({
    }),
    'original_device_class': None,
    'original_icon': None,
    'original_name': 'Power-on behavior on startup',
    'platform': 'matter',
    'previous_unique_id': None,
    'supported_features': 0,
    'translation_key': 'startup_on_off',
    'unique_id': '00000000000004D2-0000000000000001-MatterNodeDevice-1-MatterStartUpOnOff-6-16387',
    'unit_of_measurement': None,
  })
# ---
# name: test_selects[extended_color_light][select.mock_extended_color_light_power_on_behavior_on_startup-state]
  StateSnapshot({
    'attributes': ReadOnlyDict({
      'friendly_name': 'Mock Extended Color Light Power-on behavior on startup',
      'options': list([
        'on',
        'off',
        'toggle',
        'previous',
      ]),
    }),
    'context': <ANY>,
    'entity_id': 'select.mock_extended_color_light_power_on_behavior_on_startup',
    'last_changed': <ANY>,
    'last_reported': <ANY>,
    'last_updated': <ANY>,
    'state': 'previous',
  })
# ---
# name: test_selects[laundry_dryer][select.mock_laundrydryer_temperature_level-entry]
  EntityRegistryEntrySnapshot({
    'aliases': set({
    }),
    'area_id': None,
    'capabilities': dict({
      'options': list([
        'Low',
        'Medium',
        'High',
      ]),
    }),
    'config_entry_id': <ANY>,
    'config_subentry_id': <ANY>,
    'device_class': None,
    'device_id': <ANY>,
    'disabled_by': None,
    'domain': 'select',
    'entity_category': None,
    'entity_id': 'select.mock_laundrydryer_temperature_level',
    'has_entity_name': True,
    'hidden_by': None,
    'icon': None,
    'id': <ANY>,
    'labels': set({
    }),
    'name': None,
    'options': dict({
    }),
    'original_device_class': None,
    'original_icon': None,
    'original_name': 'Temperature level',
    'platform': 'matter',
    'previous_unique_id': None,
    'supported_features': 0,
    'translation_key': 'temperature_level',
    'unique_id': '00000000000004D2-0000000000000008-MatterNodeDevice-1-TemperatureControlSelectedTemperatureLevel-86-4',
    'unit_of_measurement': None,
  })
# ---
# name: test_selects[laundry_dryer][select.mock_laundrydryer_temperature_level-state]
  StateSnapshot({
    'attributes': ReadOnlyDict({
      'friendly_name': 'Mock Laundrydryer Temperature level',
      'options': list([
        'Low',
        'Medium',
        'High',
      ]),
    }),
    'context': <ANY>,
    'entity_id': 'select.mock_laundrydryer_temperature_level',
    'last_changed': <ANY>,
    'last_reported': <ANY>,
    'last_updated': <ANY>,
    'state': 'Low',
  })
# ---
# name: test_selects[mounted_dimmable_load_control_fixture][select.mock_mounted_dimmable_load_control_power_on_behavior_on_startup-entry]
  EntityRegistryEntrySnapshot({
    'aliases': set({
    }),
    'area_id': None,
    'capabilities': dict({
      'options': list([
        'on',
        'off',
        'toggle',
        'previous',
      ]),
    }),
    'config_entry_id': <ANY>,
    'config_subentry_id': <ANY>,
    'device_class': None,
    'device_id': <ANY>,
    'disabled_by': None,
    'domain': 'select',
    'entity_category': <EntityCategory.CONFIG: 'config'>,
    'entity_id': 'select.mock_mounted_dimmable_load_control_power_on_behavior_on_startup',
    'has_entity_name': True,
    'hidden_by': None,
    'icon': None,
    'id': <ANY>,
    'labels': set({
    }),
    'name': None,
    'options': dict({
    }),
    'original_device_class': None,
    'original_icon': None,
    'original_name': 'Power-on behavior on startup',
    'platform': 'matter',
    'previous_unique_id': None,
    'supported_features': 0,
    'translation_key': 'startup_on_off',
    'unique_id': '00000000000004D2-000000000000000E-MatterNodeDevice-1-MatterStartUpOnOff-6-16387',
    'unit_of_measurement': None,
  })
# ---
# name: test_selects[mounted_dimmable_load_control_fixture][select.mock_mounted_dimmable_load_control_power_on_behavior_on_startup-state]
  StateSnapshot({
    'attributes': ReadOnlyDict({
      'friendly_name': 'Mock Mounted dimmable load control Power-on behavior on startup',
      'options': list([
        'on',
        'off',
        'toggle',
        'previous',
      ]),
    }),
    'context': <ANY>,
    'entity_id': 'select.mock_mounted_dimmable_load_control_power_on_behavior_on_startup',
    'last_changed': <ANY>,
    'last_reported': <ANY>,
    'last_updated': <ANY>,
    'state': 'unavailable',
  })
# ---
# name: test_selects[multi_endpoint_light][select.inovelli_dimming_edge-entry]
  EntityRegistryEntrySnapshot({
    'aliases': set({
    }),
    'area_id': None,
    'capabilities': dict({
      'options': list([
        'Leading',
        'Trailing',
      ]),
    }),
    'config_entry_id': <ANY>,
    'config_subentry_id': <ANY>,
    'device_class': None,
    'device_id': <ANY>,
    'disabled_by': None,
    'domain': 'select',
    'entity_category': <EntityCategory.CONFIG: 'config'>,
    'entity_id': 'select.inovelli_dimming_edge',
    'has_entity_name': True,
    'hidden_by': None,
    'icon': None,
    'id': <ANY>,
    'labels': set({
    }),
    'name': None,
    'options': dict({
    }),
    'original_device_class': None,
    'original_icon': None,
    'original_name': 'Dimming Edge',
    'platform': 'matter',
    'previous_unique_id': None,
    'supported_features': 0,
    'translation_key': 'mode',
    'unique_id': '00000000000004D2-00000000000000C5-MatterNodeDevice-3-MatterModeSelect-80-3',
    'unit_of_measurement': None,
  })
# ---
# name: test_selects[multi_endpoint_light][select.inovelli_dimming_edge-state]
  StateSnapshot({
    'attributes': ReadOnlyDict({
      'friendly_name': 'Inovelli Dimming Edge',
      'options': list([
        'Leading',
        'Trailing',
      ]),
    }),
    'context': <ANY>,
    'entity_id': 'select.inovelli_dimming_edge',
    'last_changed': <ANY>,
    'last_reported': <ANY>,
    'last_updated': <ANY>,
    'state': 'Leading',
  })
# ---
# name: test_selects[multi_endpoint_light][select.inovelli_dimming_speed-entry]
  EntityRegistryEntrySnapshot({
    'aliases': set({
    }),
    'area_id': None,
    'capabilities': dict({
      'options': list([
        'Instant',
        '500ms',
        '800ms',
        '1s',
        '1.5s',
        '2s',
        '2.5s',
        '3s',
        '3.5s',
        '4s',
        '5s',
        '6s',
        '7s',
        '8s',
        '10s',
      ]),
    }),
    'config_entry_id': <ANY>,
    'config_subentry_id': <ANY>,
    'device_class': None,
    'device_id': <ANY>,
    'disabled_by': None,
    'domain': 'select',
    'entity_category': <EntityCategory.CONFIG: 'config'>,
    'entity_id': 'select.inovelli_dimming_speed',
    'has_entity_name': True,
    'hidden_by': None,
    'icon': None,
    'id': <ANY>,
    'labels': set({
    }),
    'name': None,
    'options': dict({
    }),
    'original_device_class': None,
    'original_icon': None,
    'original_name': 'Dimming Speed',
    'platform': 'matter',
    'previous_unique_id': None,
    'supported_features': 0,
    'translation_key': 'mode',
    'unique_id': '00000000000004D2-00000000000000C5-MatterNodeDevice-4-MatterModeSelect-80-3',
    'unit_of_measurement': None,
  })
# ---
# name: test_selects[multi_endpoint_light][select.inovelli_dimming_speed-state]
  StateSnapshot({
    'attributes': ReadOnlyDict({
      'friendly_name': 'Inovelli Dimming Speed',
      'options': list([
        'Instant',
        '500ms',
        '800ms',
        '1s',
        '1.5s',
        '2s',
        '2.5s',
        '3s',
        '3.5s',
        '4s',
        '5s',
        '6s',
        '7s',
        '8s',
        '10s',
      ]),
    }),
    'context': <ANY>,
    'entity_id': 'select.inovelli_dimming_speed',
    'last_changed': <ANY>,
    'last_reported': <ANY>,
    'last_updated': <ANY>,
    'state': '2s',
  })
# ---
# name: test_selects[multi_endpoint_light][select.inovelli_led_color-entry]
  EntityRegistryEntrySnapshot({
    'aliases': set({
    }),
    'area_id': None,
    'capabilities': dict({
      'options': list([
        'Red',
        'Orange',
        'Lemon',
        'Lime',
        'Green',
        'Teal',
        'Cyan',
        'Aqua',
        'Blue',
        'Violet',
        'Magenta',
        'Pink',
        'White',
      ]),
    }),
    'config_entry_id': <ANY>,
    'config_subentry_id': <ANY>,
    'device_class': None,
    'device_id': <ANY>,
    'disabled_by': None,
    'domain': 'select',
    'entity_category': <EntityCategory.CONFIG: 'config'>,
    'entity_id': 'select.inovelli_led_color',
    'has_entity_name': True,
    'hidden_by': None,
    'icon': None,
    'id': <ANY>,
    'labels': set({
    }),
    'name': None,
    'options': dict({
    }),
    'original_device_class': None,
    'original_icon': None,
    'original_name': 'LED Color',
    'platform': 'matter',
    'previous_unique_id': None,
    'supported_features': 0,
    'translation_key': 'mode',
    'unique_id': '00000000000004D2-00000000000000C5-MatterNodeDevice-6-MatterModeSelect-80-3',
    'unit_of_measurement': None,
  })
# ---
# name: test_selects[multi_endpoint_light][select.inovelli_led_color-state]
  StateSnapshot({
    'attributes': ReadOnlyDict({
      'friendly_name': 'Inovelli LED Color',
      'options': list([
        'Red',
        'Orange',
        'Lemon',
        'Lime',
        'Green',
        'Teal',
        'Cyan',
        'Aqua',
        'Blue',
        'Violet',
        'Magenta',
        'Pink',
        'White',
      ]),
    }),
    'context': <ANY>,
    'entity_id': 'select.inovelli_led_color',
    'last_changed': <ANY>,
    'last_reported': <ANY>,
    'last_updated': <ANY>,
    'state': 'Lemon',
  })
# ---
# name: test_selects[multi_endpoint_light][select.inovelli_power_on_behavior_on_startup_1-entry]
  EntityRegistryEntrySnapshot({
    'aliases': set({
    }),
    'area_id': None,
    'capabilities': dict({
      'options': list([
        'on',
        'off',
        'toggle',
        'previous',
      ]),
    }),
    'config_entry_id': <ANY>,
    'config_subentry_id': <ANY>,
    'device_class': None,
    'device_id': <ANY>,
    'disabled_by': None,
    'domain': 'select',
    'entity_category': <EntityCategory.CONFIG: 'config'>,
    'entity_id': 'select.inovelli_power_on_behavior_on_startup_1',
    'has_entity_name': True,
    'hidden_by': None,
    'icon': None,
    'id': <ANY>,
    'labels': set({
    }),
    'name': None,
    'options': dict({
    }),
    'original_device_class': None,
    'original_icon': None,
    'original_name': 'Power-on behavior on startup (1)',
    'platform': 'matter',
    'previous_unique_id': None,
    'supported_features': 0,
    'translation_key': 'startup_on_off',
    'unique_id': '00000000000004D2-00000000000000C5-MatterNodeDevice-1-MatterStartUpOnOff-6-16387',
    'unit_of_measurement': None,
  })
# ---
# name: test_selects[multi_endpoint_light][select.inovelli_power_on_behavior_on_startup_1-state]
  StateSnapshot({
    'attributes': ReadOnlyDict({
      'friendly_name': 'Inovelli Power-on behavior on startup (1)',
      'options': list([
        'on',
        'off',
        'toggle',
        'previous',
      ]),
    }),
    'context': <ANY>,
    'entity_id': 'select.inovelli_power_on_behavior_on_startup_1',
    'last_changed': <ANY>,
    'last_reported': <ANY>,
    'last_updated': <ANY>,
    'state': 'previous',
  })
# ---
# name: test_selects[multi_endpoint_light][select.inovelli_power_on_behavior_on_startup_6-entry]
  EntityRegistryEntrySnapshot({
    'aliases': set({
    }),
    'area_id': None,
    'capabilities': dict({
      'options': list([
        'on',
        'off',
        'toggle',
        'previous',
      ]),
    }),
    'config_entry_id': <ANY>,
    'config_subentry_id': <ANY>,
    'device_class': None,
    'device_id': <ANY>,
    'disabled_by': None,
    'domain': 'select',
    'entity_category': <EntityCategory.CONFIG: 'config'>,
    'entity_id': 'select.inovelli_power_on_behavior_on_startup_6',
    'has_entity_name': True,
    'hidden_by': None,
    'icon': None,
    'id': <ANY>,
    'labels': set({
    }),
    'name': None,
    'options': dict({
    }),
    'original_device_class': None,
    'original_icon': None,
    'original_name': 'Power-on behavior on startup (6)',
    'platform': 'matter',
    'previous_unique_id': None,
    'supported_features': 0,
    'translation_key': 'startup_on_off',
    'unique_id': '00000000000004D2-00000000000000C5-MatterNodeDevice-6-MatterStartUpOnOff-6-16387',
    'unit_of_measurement': None,
  })
# ---
# name: test_selects[multi_endpoint_light][select.inovelli_power_on_behavior_on_startup_6-state]
  StateSnapshot({
    'attributes': ReadOnlyDict({
      'friendly_name': 'Inovelli Power-on behavior on startup (6)',
      'options': list([
        'on',
        'off',
        'toggle',
        'previous',
      ]),
    }),
    'context': <ANY>,
    'entity_id': 'select.inovelli_power_on_behavior_on_startup_6',
    'last_changed': <ANY>,
    'last_reported': <ANY>,
    'last_updated': <ANY>,
    'state': 'off',
  })
# ---
# name: test_selects[multi_endpoint_light][select.inovelli_relay-entry]
  EntityRegistryEntrySnapshot({
    'aliases': set({
    }),
    'area_id': None,
    'capabilities': dict({
      'options': list([
        'Relay Click Enable',
        'Relay Click Disable',
      ]),
    }),
    'config_entry_id': <ANY>,
    'config_subentry_id': <ANY>,
    'device_class': None,
    'device_id': <ANY>,
    'disabled_by': None,
    'domain': 'select',
    'entity_category': <EntityCategory.CONFIG: 'config'>,
    'entity_id': 'select.inovelli_relay',
    'has_entity_name': True,
    'hidden_by': None,
    'icon': None,
    'id': <ANY>,
    'labels': set({
    }),
    'name': None,
    'options': dict({
    }),
    'original_device_class': None,
    'original_icon': None,
    'original_name': 'Relay',
    'platform': 'matter',
    'previous_unique_id': None,
    'supported_features': 0,
    'translation_key': 'mode',
    'unique_id': '00000000000004D2-00000000000000C5-MatterNodeDevice-5-MatterModeSelect-80-3',
    'unit_of_measurement': None,
  })
# ---
# name: test_selects[multi_endpoint_light][select.inovelli_relay-state]
  StateSnapshot({
    'attributes': ReadOnlyDict({
      'friendly_name': 'Inovelli Relay',
      'options': list([
        'Relay Click Enable',
        'Relay Click Disable',
      ]),
    }),
    'context': <ANY>,
    'entity_id': 'select.inovelli_relay',
    'last_changed': <ANY>,
    'last_reported': <ANY>,
    'last_updated': <ANY>,
    'state': 'Relay Click Disable',
  })
# ---
# name: test_selects[multi_endpoint_light][select.inovelli_smart_bulb_mode-entry]
  EntityRegistryEntrySnapshot({
    'aliases': set({
    }),
    'area_id': None,
    'capabilities': dict({
      'options': list([
        'Smart Bulb Disable',
        'Smart Bulb Enable',
      ]),
    }),
    'config_entry_id': <ANY>,
    'config_subentry_id': <ANY>,
    'device_class': None,
    'device_id': <ANY>,
    'disabled_by': None,
    'domain': 'select',
    'entity_category': <EntityCategory.CONFIG: 'config'>,
    'entity_id': 'select.inovelli_smart_bulb_mode',
    'has_entity_name': True,
    'hidden_by': None,
    'icon': None,
    'id': <ANY>,
    'labels': set({
    }),
    'name': None,
    'options': dict({
    }),
    'original_device_class': None,
    'original_icon': None,
    'original_name': 'Smart Bulb Mode',
    'platform': 'matter',
    'previous_unique_id': None,
    'supported_features': 0,
    'translation_key': 'mode',
    'unique_id': '00000000000004D2-00000000000000C5-MatterNodeDevice-2-MatterModeSelect-80-3',
    'unit_of_measurement': None,
  })
# ---
# name: test_selects[multi_endpoint_light][select.inovelli_smart_bulb_mode-state]
  StateSnapshot({
    'attributes': ReadOnlyDict({
      'friendly_name': 'Inovelli Smart Bulb Mode',
      'options': list([
        'Smart Bulb Disable',
        'Smart Bulb Enable',
      ]),
    }),
    'context': <ANY>,
    'entity_id': 'select.inovelli_smart_bulb_mode',
    'last_changed': <ANY>,
    'last_reported': <ANY>,
    'last_updated': <ANY>,
    'state': 'Smart Bulb Disable',
  })
# ---
# name: test_selects[multi_endpoint_light][select.inovelli_switch_mode-entry]
  EntityRegistryEntrySnapshot({
    'aliases': set({
    }),
    'area_id': None,
    'capabilities': dict({
      'options': list([
        'OnOff+Single',
        'OnOff+Dumb',
        'OnOff+AUX',
        'OnOff+Full Wave',
        'Dimmer+Single',
        'Dimmer+Dumb',
        'Dimmer+Aux',
      ]),
    }),
    'config_entry_id': <ANY>,
    'config_subentry_id': <ANY>,
    'device_class': None,
    'device_id': <ANY>,
    'disabled_by': None,
    'domain': 'select',
    'entity_category': <EntityCategory.CONFIG: 'config'>,
    'entity_id': 'select.inovelli_switch_mode',
    'has_entity_name': True,
    'hidden_by': None,
    'icon': None,
    'id': <ANY>,
    'labels': set({
    }),
    'name': None,
    'options': dict({
    }),
    'original_device_class': None,
    'original_icon': None,
    'original_name': 'Switch Mode',
    'platform': 'matter',
    'previous_unique_id': None,
    'supported_features': 0,
    'translation_key': 'mode',
    'unique_id': '00000000000004D2-00000000000000C5-MatterNodeDevice-1-MatterModeSelect-80-3',
    'unit_of_measurement': None,
  })
# ---
# name: test_selects[multi_endpoint_light][select.inovelli_switch_mode-state]
  StateSnapshot({
    'attributes': ReadOnlyDict({
      'friendly_name': 'Inovelli Switch Mode',
      'options': list([
        'OnOff+Single',
        'OnOff+Dumb',
        'OnOff+AUX',
        'OnOff+Full Wave',
        'Dimmer+Single',
        'Dimmer+Dumb',
        'Dimmer+Aux',
      ]),
    }),
    'context': <ANY>,
    'entity_id': 'select.inovelli_switch_mode',
    'last_changed': <ANY>,
    'last_reported': <ANY>,
    'last_updated': <ANY>,
    'state': 'Dimmer+Single',
  })
# ---
# name: test_selects[on_off_plugin_unit][select.mock_onoffpluginunit_power_on_behavior_on_startup-entry]
  EntityRegistryEntrySnapshot({
    'aliases': set({
    }),
    'area_id': None,
    'capabilities': dict({
      'options': list([
        'on',
        'off',
        'toggle',
        'previous',
      ]),
    }),
    'config_entry_id': <ANY>,
    'config_subentry_id': <ANY>,
    'device_class': None,
    'device_id': <ANY>,
    'disabled_by': None,
    'domain': 'select',
    'entity_category': <EntityCategory.CONFIG: 'config'>,
    'entity_id': 'select.mock_onoffpluginunit_power_on_behavior_on_startup',
    'has_entity_name': True,
    'hidden_by': None,
    'icon': None,
    'id': <ANY>,
    'labels': set({
    }),
    'name': None,
    'options': dict({
    }),
    'original_device_class': None,
    'original_icon': None,
    'original_name': 'Power-on behavior on startup',
    'platform': 'matter',
    'previous_unique_id': None,
    'supported_features': 0,
    'translation_key': 'startup_on_off',
    'unique_id': '00000000000004D2-0000000000000001-MatterNodeDevice-1-MatterStartUpOnOff-6-16387',
    'unit_of_measurement': None,
  })
# ---
# name: test_selects[on_off_plugin_unit][select.mock_onoffpluginunit_power_on_behavior_on_startup-state]
  StateSnapshot({
    'attributes': ReadOnlyDict({
      'friendly_name': 'Mock OnOffPluginUnit Power-on behavior on startup',
      'options': list([
        'on',
        'off',
        'toggle',
        'previous',
      ]),
    }),
    'context': <ANY>,
    'entity_id': 'select.mock_onoffpluginunit_power_on_behavior_on_startup',
    'last_changed': <ANY>,
    'last_reported': <ANY>,
    'last_updated': <ANY>,
    'state': 'previous',
  })
# ---
# name: test_selects[onoff_light][select.mock_onoff_light_power_on_behavior_on_startup-entry]
  EntityRegistryEntrySnapshot({
    'aliases': set({
    }),
    'area_id': None,
    'capabilities': dict({
      'options': list([
        'on',
        'off',
        'toggle',
        'previous',
      ]),
    }),
    'config_entry_id': <ANY>,
    'config_subentry_id': <ANY>,
    'device_class': None,
    'device_id': <ANY>,
    'disabled_by': None,
    'domain': 'select',
    'entity_category': <EntityCategory.CONFIG: 'config'>,
    'entity_id': 'select.mock_onoff_light_power_on_behavior_on_startup',
    'has_entity_name': True,
    'hidden_by': None,
    'icon': None,
    'id': <ANY>,
    'labels': set({
    }),
    'name': None,
    'options': dict({
    }),
    'original_device_class': None,
    'original_icon': None,
    'original_name': 'Power-on behavior on startup',
    'platform': 'matter',
    'previous_unique_id': None,
    'supported_features': 0,
    'translation_key': 'startup_on_off',
    'unique_id': '00000000000004D2-0000000000000001-MatterNodeDevice-1-MatterStartUpOnOff-6-16387',
    'unit_of_measurement': None,
  })
# ---
# name: test_selects[onoff_light][select.mock_onoff_light_power_on_behavior_on_startup-state]
  StateSnapshot({
    'attributes': ReadOnlyDict({
      'friendly_name': 'Mock OnOff Light Power-on behavior on startup',
      'options': list([
        'on',
        'off',
        'toggle',
        'previous',
      ]),
    }),
    'context': <ANY>,
    'entity_id': 'select.mock_onoff_light_power_on_behavior_on_startup',
    'last_changed': <ANY>,
    'last_reported': <ANY>,
    'last_updated': <ANY>,
    'state': 'previous',
  })
# ---
# name: test_selects[onoff_light_alt_name][select.mock_onoff_light_power_on_behavior_on_startup-entry]
  EntityRegistryEntrySnapshot({
    'aliases': set({
    }),
    'area_id': None,
    'capabilities': dict({
      'options': list([
        'on',
        'off',
        'toggle',
        'previous',
      ]),
    }),
    'config_entry_id': <ANY>,
    'config_subentry_id': <ANY>,
    'device_class': None,
    'device_id': <ANY>,
    'disabled_by': None,
    'domain': 'select',
    'entity_category': <EntityCategory.CONFIG: 'config'>,
    'entity_id': 'select.mock_onoff_light_power_on_behavior_on_startup',
    'has_entity_name': True,
    'hidden_by': None,
    'icon': None,
    'id': <ANY>,
    'labels': set({
    }),
    'name': None,
    'options': dict({
    }),
    'original_device_class': None,
    'original_icon': None,
    'original_name': 'Power-on behavior on startup',
    'platform': 'matter',
    'previous_unique_id': None,
    'supported_features': 0,
    'translation_key': 'startup_on_off',
    'unique_id': '00000000000004D2-0000000000000001-MatterNodeDevice-1-MatterStartUpOnOff-6-16387',
    'unit_of_measurement': None,
  })
# ---
# name: test_selects[onoff_light_alt_name][select.mock_onoff_light_power_on_behavior_on_startup-state]
  StateSnapshot({
    'attributes': ReadOnlyDict({
      'friendly_name': 'Mock OnOff Light Power-on behavior on startup',
      'options': list([
        'on',
        'off',
        'toggle',
        'previous',
      ]),
    }),
    'context': <ANY>,
    'entity_id': 'select.mock_onoff_light_power_on_behavior_on_startup',
    'last_changed': <ANY>,
    'last_reported': <ANY>,
    'last_updated': <ANY>,
    'state': 'previous',
  })
# ---
# name: test_selects[onoff_light_no_name][select.mock_light_power_on_behavior_on_startup-entry]
  EntityRegistryEntrySnapshot({
    'aliases': set({
    }),
    'area_id': None,
    'capabilities': dict({
      'options': list([
        'on',
        'off',
        'toggle',
        'previous',
      ]),
    }),
    'config_entry_id': <ANY>,
    'config_subentry_id': <ANY>,
    'device_class': None,
    'device_id': <ANY>,
    'disabled_by': None,
    'domain': 'select',
    'entity_category': <EntityCategory.CONFIG: 'config'>,
    'entity_id': 'select.mock_light_power_on_behavior_on_startup',
    'has_entity_name': True,
    'hidden_by': None,
    'icon': None,
    'id': <ANY>,
    'labels': set({
    }),
    'name': None,
    'options': dict({
    }),
    'original_device_class': None,
    'original_icon': None,
    'original_name': 'Power-on behavior on startup',
    'platform': 'matter',
    'previous_unique_id': None,
    'supported_features': 0,
    'translation_key': 'startup_on_off',
    'unique_id': '00000000000004D2-0000000000000001-MatterNodeDevice-1-MatterStartUpOnOff-6-16387',
    'unit_of_measurement': None,
  })
# ---
# name: test_selects[onoff_light_no_name][select.mock_light_power_on_behavior_on_startup-state]
  StateSnapshot({
    'attributes': ReadOnlyDict({
      'friendly_name': 'Mock Light Power-on behavior on startup',
      'options': list([
        'on',
        'off',
        'toggle',
        'previous',
      ]),
    }),
    'context': <ANY>,
    'entity_id': 'select.mock_light_power_on_behavior_on_startup',
    'last_changed': <ANY>,
    'last_reported': <ANY>,
    'last_updated': <ANY>,
    'state': 'previous',
  })
# ---
# name: test_selects[onoff_light_with_levelcontrol_present][select.d215s_power_on_behavior_on_startup-entry]
  EntityRegistryEntrySnapshot({
    'aliases': set({
    }),
    'area_id': None,
    'capabilities': dict({
      'options': list([
        'on',
        'off',
        'toggle',
        'previous',
      ]),
    }),
    'config_entry_id': <ANY>,
    'config_subentry_id': <ANY>,
    'device_class': None,
    'device_id': <ANY>,
    'disabled_by': None,
    'domain': 'select',
    'entity_category': <EntityCategory.CONFIG: 'config'>,
    'entity_id': 'select.d215s_power_on_behavior_on_startup',
    'has_entity_name': True,
    'hidden_by': None,
    'icon': None,
    'id': <ANY>,
    'labels': set({
    }),
    'name': None,
    'options': dict({
    }),
    'original_device_class': None,
    'original_icon': None,
    'original_name': 'Power-on behavior on startup',
    'platform': 'matter',
    'previous_unique_id': None,
    'supported_features': 0,
    'translation_key': 'startup_on_off',
    'unique_id': '00000000000004D2-0000000000000008-MatterNodeDevice-1-MatterStartUpOnOff-6-16387',
    'unit_of_measurement': None,
  })
# ---
# name: test_selects[onoff_light_with_levelcontrol_present][select.d215s_power_on_behavior_on_startup-state]
  StateSnapshot({
    'attributes': ReadOnlyDict({
      'friendly_name': 'D215S Power-on behavior on startup',
      'options': list([
        'on',
        'off',
        'toggle',
        'previous',
      ]),
    }),
    'context': <ANY>,
    'entity_id': 'select.d215s_power_on_behavior_on_startup',
    'last_changed': <ANY>,
    'last_reported': <ANY>,
    'last_updated': <ANY>,
    'state': 'previous',
  })
# ---
# name: test_selects[oven][select.mock_oven_mode-entry]
  EntityRegistryEntrySnapshot({
    'aliases': set({
    }),
    'area_id': None,
    'capabilities': dict({
      'options': list([
        'Bake',
        'Convection',
        'Grill',
        'Roast',
        'Clean',
        'Convection Bake',
        'Convection Roast',
        'Warming',
        'Proofing',
      ]),
    }),
    'config_entry_id': <ANY>,
    'config_subentry_id': <ANY>,
    'device_class': None,
    'device_id': <ANY>,
    'disabled_by': None,
    'domain': 'select',
    'entity_category': None,
    'entity_id': 'select.mock_oven_mode',
    'has_entity_name': True,
    'hidden_by': None,
    'icon': None,
    'id': <ANY>,
    'labels': set({
    }),
    'name': None,
    'options': dict({
    }),
    'original_device_class': None,
    'original_icon': None,
    'original_name': 'Mode',
    'platform': 'matter',
    'previous_unique_id': None,
    'supported_features': 0,
    'translation_key': 'mode',
    'unique_id': '00000000000004D2-0000000000000002-MatterNodeDevice-2-MatterOvenMode-73-1',
    'unit_of_measurement': None,
  })
# ---
# name: test_selects[oven][select.mock_oven_mode-state]
  StateSnapshot({
    'attributes': ReadOnlyDict({
      'friendly_name': 'Mock Oven Mode',
      'options': list([
        'Bake',
        'Convection',
        'Grill',
        'Roast',
        'Clean',
        'Convection Bake',
        'Convection Roast',
        'Warming',
        'Proofing',
      ]),
    }),
    'context': <ANY>,
    'entity_id': 'select.mock_oven_mode',
    'last_changed': <ANY>,
    'last_reported': <ANY>,
    'last_updated': <ANY>,
    'state': 'Bake',
  })
# ---
# name: test_selects[oven][select.mock_oven_temperature_level-entry]
  EntityRegistryEntrySnapshot({
    'aliases': set({
    }),
    'area_id': None,
    'capabilities': dict({
      'options': list([
        'Low',
        'Medium',
        'High',
      ]),
    }),
    'config_entry_id': <ANY>,
    'config_subentry_id': <ANY>,
    'device_class': None,
    'device_id': <ANY>,
    'disabled_by': None,
    'domain': 'select',
    'entity_category': None,
    'entity_id': 'select.mock_oven_temperature_level',
    'has_entity_name': True,
    'hidden_by': None,
    'icon': None,
    'id': <ANY>,
    'labels': set({
    }),
    'name': None,
    'options': dict({
    }),
    'original_device_class': None,
    'original_icon': None,
    'original_name': 'Temperature level',
    'platform': 'matter',
    'previous_unique_id': None,
    'supported_features': 0,
    'translation_key': 'temperature_level',
    'unique_id': '00000000000004D2-0000000000000002-MatterNodeDevice-4-TemperatureControlSelectedTemperatureLevel-86-4',
    'unit_of_measurement': None,
  })
# ---
# name: test_selects[oven][select.mock_oven_temperature_level-state]
  StateSnapshot({
    'attributes': ReadOnlyDict({
      'friendly_name': 'Mock Oven Temperature level',
      'options': list([
        'Low',
        'Medium',
        'High',
      ]),
    }),
    'context': <ANY>,
    'entity_id': 'select.mock_oven_temperature_level',
    'last_changed': <ANY>,
    'last_reported': <ANY>,
    'last_updated': <ANY>,
    'state': 'Low',
  })
# ---
<<<<<<< HEAD
# name: test_selects[pump][select.mock_pump_mode-entry]
  EntityRegistryEntrySnapshot({
    'aliases': set({
    }),
    'area_id': None,
    'capabilities': dict({
      'options': list([
        'normal',
        'minimum',
        'maximum',
        'local',
      ]),
    }),
    'config_entry_id': <ANY>,
    'config_subentry_id': <ANY>,
    'device_class': None,
    'device_id': <ANY>,
    'disabled_by': None,
    'domain': 'select',
    'entity_category': None,
    'entity_id': 'select.mock_pump_mode',
    'has_entity_name': True,
    'hidden_by': None,
    'icon': None,
    'id': <ANY>,
    'labels': set({
    }),
    'name': None,
    'options': dict({
    }),
    'original_device_class': None,
    'original_icon': None,
    'original_name': 'mode',
    'platform': 'matter',
    'previous_unique_id': None,
    'supported_features': 0,
    'translation_key': 'pump_operation_mode',
    'unique_id': '00000000000004D2-0000000000000003-MatterNodeDevice-1-PumpConfigurationAndControlOperationMode-512-32',
    'unit_of_measurement': None,
  })
# ---
# name: test_selects[pump][select.mock_pump_mode-state]
  StateSnapshot({
    'attributes': ReadOnlyDict({
      'friendly_name': 'Mock Pump mode',
      'options': list([
        'normal',
        'minimum',
        'maximum',
        'local',
      ]),
    }),
    'context': <ANY>,
    'entity_id': 'select.mock_pump_mode',
    'last_changed': <ANY>,
    'last_reported': <ANY>,
    'last_updated': <ANY>,
    'state': 'normal',
  })
# ---
=======
>>>>>>> 46fe132e
# name: test_selects[silabs_evse_charging][select.evse_energy_management_mode-entry]
  EntityRegistryEntrySnapshot({
    'aliases': set({
    }),
    'area_id': None,
    'capabilities': dict({
      'options': list([
        'No energy management (forecast only)',
        'Device optimizes (no local or grid control)',
        'Optimized within building',
        'Optimized for grid',
        'Optimized for grid and building',
      ]),
    }),
    'config_entry_id': <ANY>,
    'config_subentry_id': <ANY>,
    'device_class': None,
    'device_id': <ANY>,
    'disabled_by': None,
    'domain': 'select',
    'entity_category': None,
    'entity_id': 'select.evse_energy_management_mode',
    'has_entity_name': True,
    'hidden_by': None,
    'icon': None,
    'id': <ANY>,
    'labels': set({
    }),
    'name': None,
    'options': dict({
    }),
    'original_device_class': None,
    'original_icon': None,
    'original_name': 'Energy management mode',
    'platform': 'matter',
    'previous_unique_id': None,
    'supported_features': 0,
    'translation_key': 'device_energy_management_mode',
    'unique_id': '00000000000004D2-0000000000000017-MatterNodeDevice-1-MatterDeviceEnergyManagementMode-159-1',
    'unit_of_measurement': None,
  })
# ---
# name: test_selects[silabs_evse_charging][select.evse_energy_management_mode-state]
  StateSnapshot({
    'attributes': ReadOnlyDict({
      'friendly_name': 'evse Energy management mode',
      'options': list([
        'No energy management (forecast only)',
        'Device optimizes (no local or grid control)',
        'Optimized within building',
        'Optimized for grid',
        'Optimized for grid and building',
      ]),
    }),
    'context': <ANY>,
    'entity_id': 'select.evse_energy_management_mode',
    'last_changed': <ANY>,
    'last_reported': <ANY>,
    'last_updated': <ANY>,
    'state': 'Optimized for grid',
  })
# ---
# name: test_selects[silabs_evse_charging][select.evse_mode-entry]
  EntityRegistryEntrySnapshot({
    'aliases': set({
    }),
    'area_id': None,
    'capabilities': dict({
      'options': list([
        'Manual',
        'Auto-scheduled',
        'Solar',
        'Auto-scheduled with Solar charging',
      ]),
    }),
    'config_entry_id': <ANY>,
    'config_subentry_id': <ANY>,
    'device_class': None,
    'device_id': <ANY>,
    'disabled_by': None,
    'domain': 'select',
    'entity_category': None,
    'entity_id': 'select.evse_mode',
    'has_entity_name': True,
    'hidden_by': None,
    'icon': None,
    'id': <ANY>,
    'labels': set({
    }),
    'name': None,
    'options': dict({
    }),
    'original_device_class': None,
    'original_icon': None,
    'original_name': 'Mode',
    'platform': 'matter',
    'previous_unique_id': None,
    'supported_features': 0,
    'translation_key': 'mode',
    'unique_id': '00000000000004D2-0000000000000017-MatterNodeDevice-1-MatterEnergyEvseMode-157-1',
    'unit_of_measurement': None,
  })
# ---
# name: test_selects[silabs_evse_charging][select.evse_mode-state]
  StateSnapshot({
    'attributes': ReadOnlyDict({
      'friendly_name': 'evse Mode',
      'options': list([
        'Manual',
        'Auto-scheduled',
        'Solar',
        'Auto-scheduled with Solar charging',
      ]),
    }),
    'context': <ANY>,
    'entity_id': 'select.evse_mode',
    'last_changed': <ANY>,
    'last_reported': <ANY>,
    'last_updated': <ANY>,
    'state': 'Auto-scheduled',
  })
# ---
# name: test_selects[silabs_laundrywasher][select.laundrywasher_number_of_rinses-entry]
  EntityRegistryEntrySnapshot({
    'aliases': set({
    }),
    'area_id': None,
    'capabilities': dict({
      'options': list([
        'off',
        'normal',
      ]),
    }),
    'config_entry_id': <ANY>,
    'config_subentry_id': <ANY>,
    'device_class': None,
    'device_id': <ANY>,
    'disabled_by': None,
    'domain': 'select',
    'entity_category': None,
    'entity_id': 'select.laundrywasher_number_of_rinses',
    'has_entity_name': True,
    'hidden_by': None,
    'icon': None,
    'id': <ANY>,
    'labels': set({
    }),
    'name': None,
    'options': dict({
    }),
    'original_device_class': None,
    'original_icon': None,
    'original_name': 'Number of rinses',
    'platform': 'matter',
    'previous_unique_id': None,
    'supported_features': 0,
    'translation_key': 'laundry_washer_number_of_rinses',
    'unique_id': '00000000000004D2-000000000000001D-MatterNodeDevice-1-MatterLaundryWasherNumberOfRinses-83-2',
    'unit_of_measurement': None,
  })
# ---
# name: test_selects[silabs_laundrywasher][select.laundrywasher_number_of_rinses-state]
  StateSnapshot({
    'attributes': ReadOnlyDict({
      'friendly_name': 'LaundryWasher Number of rinses',
      'options': list([
        'off',
        'normal',
      ]),
    }),
    'context': <ANY>,
    'entity_id': 'select.laundrywasher_number_of_rinses',
    'last_changed': <ANY>,
    'last_reported': <ANY>,
    'last_updated': <ANY>,
    'state': 'off',
  })
# ---
# name: test_selects[silabs_laundrywasher][select.laundrywasher_spin_speed-entry]
  EntityRegistryEntrySnapshot({
    'aliases': set({
    }),
    'area_id': None,
    'capabilities': dict({
      'options': list([
        'Off',
        'Low',
        'Medium',
        'High',
      ]),
    }),
    'config_entry_id': <ANY>,
    'config_subentry_id': <ANY>,
    'device_class': None,
    'device_id': <ANY>,
    'disabled_by': None,
    'domain': 'select',
    'entity_category': None,
    'entity_id': 'select.laundrywasher_spin_speed',
    'has_entity_name': True,
    'hidden_by': None,
    'icon': None,
    'id': <ANY>,
    'labels': set({
    }),
    'name': None,
    'options': dict({
    }),
    'original_device_class': None,
    'original_icon': None,
    'original_name': 'Spin speed',
    'platform': 'matter',
    'previous_unique_id': None,
    'supported_features': 0,
    'translation_key': 'laundry_washer_spin_speed',
    'unique_id': '00000000000004D2-000000000000001D-MatterNodeDevice-1-LaundryWasherControlsSpinSpeed-83-1',
    'unit_of_measurement': None,
  })
# ---
# name: test_selects[silabs_laundrywasher][select.laundrywasher_spin_speed-state]
  StateSnapshot({
    'attributes': ReadOnlyDict({
      'friendly_name': 'LaundryWasher Spin speed',
      'options': list([
        'Off',
        'Low',
        'Medium',
        'High',
      ]),
    }),
    'context': <ANY>,
    'entity_id': 'select.laundrywasher_spin_speed',
    'last_changed': <ANY>,
    'last_reported': <ANY>,
    'last_updated': <ANY>,
    'state': 'Off',
  })
# ---
# name: test_selects[silabs_laundrywasher][select.laundrywasher_temperature_level-entry]
  EntityRegistryEntrySnapshot({
    'aliases': set({
    }),
    'area_id': None,
    'capabilities': dict({
      'options': list([
        'Cold',
        'Colors',
        'Whites',
      ]),
    }),
    'config_entry_id': <ANY>,
    'config_subentry_id': <ANY>,
    'device_class': None,
    'device_id': <ANY>,
    'disabled_by': None,
    'domain': 'select',
    'entity_category': None,
    'entity_id': 'select.laundrywasher_temperature_level',
    'has_entity_name': True,
    'hidden_by': None,
    'icon': None,
    'id': <ANY>,
    'labels': set({
    }),
    'name': None,
    'options': dict({
    }),
    'original_device_class': None,
    'original_icon': None,
    'original_name': 'Temperature level',
    'platform': 'matter',
    'previous_unique_id': None,
    'supported_features': 0,
    'translation_key': 'temperature_level',
    'unique_id': '00000000000004D2-000000000000001D-MatterNodeDevice-1-TemperatureControlSelectedTemperatureLevel-86-4',
    'unit_of_measurement': None,
  })
# ---
# name: test_selects[silabs_laundrywasher][select.laundrywasher_temperature_level-state]
  StateSnapshot({
    'attributes': ReadOnlyDict({
      'friendly_name': 'LaundryWasher Temperature level',
      'options': list([
        'Cold',
        'Colors',
        'Whites',
      ]),
    }),
    'context': <ANY>,
    'entity_id': 'select.laundrywasher_temperature_level',
    'last_changed': <ANY>,
    'last_reported': <ANY>,
    'last_updated': <ANY>,
    'state': 'Colors',
  })
# ---
# name: test_selects[silabs_refrigerator][select.refrigerator_mode-entry]
  EntityRegistryEntrySnapshot({
    'aliases': set({
    }),
    'area_id': None,
    'capabilities': dict({
      'options': list([
        'Normal',
        'Rapid Cool',
        'Rapid Freeze',
      ]),
    }),
    'config_entry_id': <ANY>,
    'config_subentry_id': <ANY>,
    'device_class': None,
    'device_id': <ANY>,
    'disabled_by': None,
    'domain': 'select',
    'entity_category': None,
    'entity_id': 'select.refrigerator_mode',
    'has_entity_name': True,
    'hidden_by': None,
    'icon': None,
    'id': <ANY>,
    'labels': set({
    }),
    'name': None,
    'options': dict({
    }),
    'original_device_class': None,
    'original_icon': None,
    'original_name': 'Mode',
    'platform': 'matter',
    'previous_unique_id': None,
    'supported_features': 0,
    'translation_key': 'mode',
    'unique_id': '00000000000004D2-000000000000003A-MatterNodeDevice-1-MatterRefrigeratorAndTemperatureControlledCabinetMode-82-1',
    'unit_of_measurement': None,
  })
# ---
# name: test_selects[silabs_refrigerator][select.refrigerator_mode-state]
  StateSnapshot({
    'attributes': ReadOnlyDict({
      'friendly_name': 'Refrigerator Mode',
      'options': list([
        'Normal',
        'Rapid Cool',
        'Rapid Freeze',
      ]),
    }),
    'context': <ANY>,
    'entity_id': 'select.refrigerator_mode',
    'last_changed': <ANY>,
    'last_reported': <ANY>,
    'last_updated': <ANY>,
    'state': 'Normal',
  })
# ---
# name: test_selects[silabs_water_heater][select.water_heater_energy_management_mode-entry]
  EntityRegistryEntrySnapshot({
    'aliases': set({
    }),
    'area_id': None,
    'capabilities': dict({
      'options': list([
        'No energy management (forecast only)',
        'Device optimizes (no local or grid control)',
        'Optimized within building',
        'Optimized for grid',
        'Optimized for grid and building',
      ]),
    }),
    'config_entry_id': <ANY>,
    'config_subentry_id': <ANY>,
    'device_class': None,
    'device_id': <ANY>,
    'disabled_by': None,
    'domain': 'select',
    'entity_category': None,
    'entity_id': 'select.water_heater_energy_management_mode',
    'has_entity_name': True,
    'hidden_by': None,
    'icon': None,
    'id': <ANY>,
    'labels': set({
    }),
    'name': None,
    'options': dict({
    }),
    'original_device_class': None,
    'original_icon': None,
    'original_name': 'Energy management mode',
    'platform': 'matter',
    'previous_unique_id': None,
    'supported_features': 0,
    'translation_key': 'device_energy_management_mode',
    'unique_id': '00000000000004D2-0000000000000019-MatterNodeDevice-2-MatterDeviceEnergyManagementMode-159-1',
    'unit_of_measurement': None,
  })
# ---
# name: test_selects[silabs_water_heater][select.water_heater_energy_management_mode-state]
  StateSnapshot({
    'attributes': ReadOnlyDict({
      'friendly_name': 'Water Heater Energy management mode',
      'options': list([
        'No energy management (forecast only)',
        'Device optimizes (no local or grid control)',
        'Optimized within building',
        'Optimized for grid',
        'Optimized for grid and building',
      ]),
    }),
    'context': <ANY>,
    'entity_id': 'select.water_heater_energy_management_mode',
    'last_changed': <ANY>,
    'last_reported': <ANY>,
    'last_updated': <ANY>,
    'state': 'No energy management (forecast only)',
  })
# ---
# name: test_selects[switch_unit][select.mock_switchunit_power_on_behavior_on_startup-entry]
  EntityRegistryEntrySnapshot({
    'aliases': set({
    }),
    'area_id': None,
    'capabilities': dict({
      'options': list([
        'on',
        'off',
        'toggle',
        'previous',
      ]),
    }),
    'config_entry_id': <ANY>,
    'config_subentry_id': <ANY>,
    'device_class': None,
    'device_id': <ANY>,
    'disabled_by': None,
    'domain': 'select',
    'entity_category': <EntityCategory.CONFIG: 'config'>,
    'entity_id': 'select.mock_switchunit_power_on_behavior_on_startup',
    'has_entity_name': True,
    'hidden_by': None,
    'icon': None,
    'id': <ANY>,
    'labels': set({
    }),
    'name': None,
    'options': dict({
    }),
    'original_device_class': None,
    'original_icon': None,
    'original_name': 'Power-on behavior on startup',
    'platform': 'matter',
    'previous_unique_id': None,
    'supported_features': 0,
    'translation_key': 'startup_on_off',
    'unique_id': '00000000000004D2-0000000000000001-MatterNodeDevice-1-MatterStartUpOnOff-6-16387',
    'unit_of_measurement': None,
  })
# ---
# name: test_selects[switch_unit][select.mock_switchunit_power_on_behavior_on_startup-state]
  StateSnapshot({
    'attributes': ReadOnlyDict({
      'friendly_name': 'Mock SwitchUnit Power-on behavior on startup',
      'options': list([
        'on',
        'off',
        'toggle',
        'previous',
      ]),
    }),
    'context': <ANY>,
    'entity_id': 'select.mock_switchunit_power_on_behavior_on_startup',
    'last_changed': <ANY>,
    'last_reported': <ANY>,
    'last_updated': <ANY>,
    'state': 'previous',
  })
# ---
# name: test_selects[thermostat][select.longan_link_hvac_temperature_display_mode-entry]
  EntityRegistryEntrySnapshot({
    'aliases': set({
    }),
    'area_id': None,
    'capabilities': dict({
      'options': list([
        'Celsius',
        'Fahrenheit',
      ]),
    }),
    'config_entry_id': <ANY>,
    'config_subentry_id': <ANY>,
    'device_class': None,
    'device_id': <ANY>,
    'disabled_by': None,
    'domain': 'select',
    'entity_category': <EntityCategory.CONFIG: 'config'>,
    'entity_id': 'select.longan_link_hvac_temperature_display_mode',
    'has_entity_name': True,
    'hidden_by': None,
    'icon': None,
    'id': <ANY>,
    'labels': set({
    }),
    'name': None,
    'options': dict({
    }),
    'original_device_class': None,
    'original_icon': None,
    'original_name': 'Temperature display mode',
    'platform': 'matter',
    'previous_unique_id': None,
    'supported_features': 0,
    'translation_key': 'temperature_display_mode',
    'unique_id': '00000000000004D2-0000000000000004-MatterNodeDevice-1-TrvTemperatureDisplayMode-516-0',
    'unit_of_measurement': None,
  })
# ---
# name: test_selects[thermostat][select.longan_link_hvac_temperature_display_mode-state]
  StateSnapshot({
    'attributes': ReadOnlyDict({
      'friendly_name': 'Longan link HVAC Temperature display mode',
      'options': list([
        'Celsius',
        'Fahrenheit',
      ]),
    }),
    'context': <ANY>,
    'entity_id': 'select.longan_link_hvac_temperature_display_mode',
    'last_changed': <ANY>,
    'last_reported': <ANY>,
    'last_updated': <ANY>,
    'state': 'Celsius',
  })
# ---
# name: test_selects[vacuum_cleaner][select.mock_vacuum_clean_mode-entry]
  EntityRegistryEntrySnapshot({
    'aliases': set({
    }),
    'area_id': None,
    'capabilities': dict({
      'options': list([
        'Quick',
        'Auto',
        'Deep Clean',
        'Quiet',
        'Max Vac',
      ]),
    }),
    'config_entry_id': <ANY>,
    'config_subentry_id': <ANY>,
    'device_class': None,
    'device_id': <ANY>,
    'disabled_by': None,
    'domain': 'select',
    'entity_category': None,
    'entity_id': 'select.mock_vacuum_clean_mode',
    'has_entity_name': True,
    'hidden_by': None,
    'icon': None,
    'id': <ANY>,
    'labels': set({
    }),
    'name': None,
    'options': dict({
    }),
    'original_device_class': None,
    'original_icon': None,
    'original_name': 'Clean mode',
    'platform': 'matter',
    'previous_unique_id': None,
    'supported_features': 0,
    'translation_key': 'clean_mode',
    'unique_id': '00000000000004D2-0000000000000042-MatterNodeDevice-1-MatterRvcCleanMode-85-1',
    'unit_of_measurement': None,
  })
# ---
# name: test_selects[vacuum_cleaner][select.mock_vacuum_clean_mode-state]
  StateSnapshot({
    'attributes': ReadOnlyDict({
      'friendly_name': 'Mock Vacuum Clean mode',
      'options': list([
        'Quick',
        'Auto',
        'Deep Clean',
        'Quiet',
        'Max Vac',
      ]),
    }),
    'context': <ANY>,
    'entity_id': 'select.mock_vacuum_clean_mode',
    'last_changed': <ANY>,
    'last_reported': <ANY>,
    'last_updated': <ANY>,
    'state': 'Quick',
  })
# ---
# name: test_selects[yandex_smart_socket][select.yndx_00540_power_on_behavior_on_startup-entry]
  EntityRegistryEntrySnapshot({
    'aliases': set({
    }),
    'area_id': None,
    'capabilities': dict({
      'options': list([
        'on',
        'off',
        'toggle',
        'previous',
      ]),
    }),
    'config_entry_id': <ANY>,
    'config_subentry_id': <ANY>,
    'device_class': None,
    'device_id': <ANY>,
    'disabled_by': None,
    'domain': 'select',
    'entity_category': <EntityCategory.CONFIG: 'config'>,
    'entity_id': 'select.yndx_00540_power_on_behavior_on_startup',
    'has_entity_name': True,
    'hidden_by': None,
    'icon': None,
    'id': <ANY>,
    'labels': set({
    }),
    'name': None,
    'options': dict({
    }),
    'original_device_class': None,
    'original_icon': None,
    'original_name': 'Power-on behavior on startup',
    'platform': 'matter',
    'previous_unique_id': None,
    'supported_features': 0,
    'translation_key': 'startup_on_off',
    'unique_id': '00000000000004D2-0000000000000004-MatterNodeDevice-1-MatterStartUpOnOff-6-16387',
    'unit_of_measurement': None,
  })
# ---
# name: test_selects[yandex_smart_socket][select.yndx_00540_power_on_behavior_on_startup-state]
  StateSnapshot({
    'attributes': ReadOnlyDict({
      'friendly_name': 'YNDX-00540 Power-on behavior on startup',
      'options': list([
        'on',
        'off',
        'toggle',
        'previous',
      ]),
    }),
    'context': <ANY>,
    'entity_id': 'select.yndx_00540_power_on_behavior_on_startup',
    'last_changed': <ANY>,
    'last_reported': <ANY>,
    'last_updated': <ANY>,
    'state': 'off',
  })
# ---<|MERGE_RESOLUTION|>--- conflicted
+++ resolved
@@ -1847,69 +1847,6 @@
     'state': 'Low',
   })
 # ---
-<<<<<<< HEAD
-# name: test_selects[pump][select.mock_pump_mode-entry]
-  EntityRegistryEntrySnapshot({
-    'aliases': set({
-    }),
-    'area_id': None,
-    'capabilities': dict({
-      'options': list([
-        'normal',
-        'minimum',
-        'maximum',
-        'local',
-      ]),
-    }),
-    'config_entry_id': <ANY>,
-    'config_subentry_id': <ANY>,
-    'device_class': None,
-    'device_id': <ANY>,
-    'disabled_by': None,
-    'domain': 'select',
-    'entity_category': None,
-    'entity_id': 'select.mock_pump_mode',
-    'has_entity_name': True,
-    'hidden_by': None,
-    'icon': None,
-    'id': <ANY>,
-    'labels': set({
-    }),
-    'name': None,
-    'options': dict({
-    }),
-    'original_device_class': None,
-    'original_icon': None,
-    'original_name': 'mode',
-    'platform': 'matter',
-    'previous_unique_id': None,
-    'supported_features': 0,
-    'translation_key': 'pump_operation_mode',
-    'unique_id': '00000000000004D2-0000000000000003-MatterNodeDevice-1-PumpConfigurationAndControlOperationMode-512-32',
-    'unit_of_measurement': None,
-  })
-# ---
-# name: test_selects[pump][select.mock_pump_mode-state]
-  StateSnapshot({
-    'attributes': ReadOnlyDict({
-      'friendly_name': 'Mock Pump mode',
-      'options': list([
-        'normal',
-        'minimum',
-        'maximum',
-        'local',
-      ]),
-    }),
-    'context': <ANY>,
-    'entity_id': 'select.mock_pump_mode',
-    'last_changed': <ANY>,
-    'last_reported': <ANY>,
-    'last_updated': <ANY>,
-    'state': 'normal',
-  })
-# ---
-=======
->>>>>>> 46fe132e
 # name: test_selects[silabs_evse_charging][select.evse_energy_management_mode-entry]
   EntityRegistryEntrySnapshot({
     'aliases': set({
