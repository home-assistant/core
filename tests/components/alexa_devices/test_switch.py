--- conflicted
+++ resolved
@@ -67,35 +67,9 @@
 
     assert mock_amazon_devices_client.set_do_not_disturb.call_count == 1
 
-<<<<<<< HEAD
-    mock_amazon_devices_client.get_devices_data.return_value[TEST_DEVICE_1_SN] = (
-        AmazonDevice(
-            account_name="Echo Test",
-            capabilities=["AUDIO_PLAYER", "MICROPHONE"],
-            device_family="mine",
-            device_type="echo",
-            device_owner_customer_id="amazon_ower_id",
-            device_cluster_members=[TEST_DEVICE_1_SN],
-            online=True,
-            serial_number=TEST_DEVICE_1_SN,
-            software_version="echo_test_software_version",
-            entity_id="11111111-2222-3333-4444-555555555555",
-            endpoint_id="G1234567890123456789012345678A",
-            sensors={
-                "dnd": AmazonDeviceSensor(
-                    name="dnd", value=True, error=False, scale=None
-                ),
-                "temperature": AmazonDeviceSensor(
-                    name="temperature", value="22.5", error=False, scale="CELSIUS"
-                ),
-            },
-        )
-    )
-=======
     mock_amazon_devices_client.get_devices_data.return_value[
         TEST_DEVICE_1_SN
     ].do_not_disturb = True
->>>>>>> 14d42e43
 
     freezer.tick(SCAN_INTERVAL)
     async_fire_time_changed(hass)
@@ -111,35 +85,9 @@
         blocking=True,
     )
 
-<<<<<<< HEAD
-    mock_amazon_devices_client.get_devices_data.return_value[TEST_DEVICE_1_SN] = (
-        AmazonDevice(
-            account_name="Echo Test",
-            capabilities=["AUDIO_PLAYER", "MICROPHONE"],
-            device_family="mine",
-            device_type="echo",
-            device_owner_customer_id="amazon_ower_id",
-            device_cluster_members=[TEST_DEVICE_1_SN],
-            online=True,
-            serial_number=TEST_DEVICE_1_SN,
-            software_version="echo_test_software_version",
-            entity_id="11111111-2222-3333-4444-555555555555",
-            endpoint_id="G1234567890123456789012345678A",
-            sensors={
-                "dnd": AmazonDeviceSensor(
-                    name="dnd", value=False, error=False, scale=None
-                ),
-                "temperature": AmazonDeviceSensor(
-                    name="temperature", value="22.5", error=False, scale="CELSIUS"
-                ),
-            },
-        )
-    )
-=======
     mock_amazon_devices_client.get_devices_data.return_value[
         TEST_DEVICE_1_SN
     ].do_not_disturb = False
->>>>>>> 14d42e43
 
     freezer.tick(SCAN_INTERVAL)
     async_fire_time_changed(hass)
