"""Tests for the Alexa Devices binary sensor platform."""

from unittest.mock import AsyncMock, patch

from aioamazondevices.exceptions import (
    CannotAuthenticate,
    CannotConnect,
    CannotRetrieveData,
)
from freezegun.api import FrozenDateTimeFactory
import pytest
from syrupy.assertion import SnapshotAssertion

from homeassistant.components.alexa_devices.coordinator import SCAN_INTERVAL
from homeassistant.const import STATE_ON, STATE_UNAVAILABLE, Platform
from homeassistant.core import HomeAssistant
from homeassistant.helpers import entity_registry as er

from . import setup_integration
<<<<<<< HEAD
from .const import TEST_DEVICE_1_SN
=======
from .const import TEST_DEVICE_1, TEST_DEVICE_1_SN, TEST_DEVICE_2, TEST_DEVICE_2_SN
>>>>>>> 14d42e43

from tests.common import MockConfigEntry, async_fire_time_changed, snapshot_platform


async def test_all_entities(
    hass: HomeAssistant,
    snapshot: SnapshotAssertion,
    mock_amazon_devices_client: AsyncMock,
    mock_config_entry: MockConfigEntry,
    entity_registry: er.EntityRegistry,
) -> None:
    """Test all entities."""
    with patch(
        "homeassistant.components.alexa_devices.PLATFORMS", [Platform.BINARY_SENSOR]
    ):
        await setup_integration(hass, mock_config_entry)

    await snapshot_platform(hass, entity_registry, snapshot, mock_config_entry.entry_id)


@pytest.mark.parametrize(
    "side_effect",
    [
        CannotConnect,
        CannotRetrieveData,
        CannotAuthenticate,
    ],
)
async def test_coordinator_data_update_fails(
    hass: HomeAssistant,
    freezer: FrozenDateTimeFactory,
    mock_amazon_devices_client: AsyncMock,
    mock_config_entry: MockConfigEntry,
    side_effect: Exception,
) -> None:
    """Test coordinator data update exceptions."""

    entity_id = "binary_sensor.echo_test_connectivity"

    await setup_integration(hass, mock_config_entry)

    assert (state := hass.states.get(entity_id))
    assert state.state == STATE_ON

    mock_amazon_devices_client.get_devices_data.side_effect = side_effect

    freezer.tick(SCAN_INTERVAL)
    async_fire_time_changed(hass)
    await hass.async_block_till_done()

    assert (state := hass.states.get(entity_id))
    assert state.state == STATE_UNAVAILABLE


async def test_offline_device(
    hass: HomeAssistant,
    freezer: FrozenDateTimeFactory,
    mock_amazon_devices_client: AsyncMock,
    mock_config_entry: MockConfigEntry,
) -> None:
    """Test offline device handling."""

    entity_id = "binary_sensor.echo_test_connectivity"

    mock_amazon_devices_client.get_devices_data.return_value[
        TEST_DEVICE_1_SN
    ].online = False

    await setup_integration(hass, mock_config_entry)

    assert (state := hass.states.get(entity_id))
    assert state.state == STATE_UNAVAILABLE

    mock_amazon_devices_client.get_devices_data.return_value[
        TEST_DEVICE_1_SN
    ].online = True

    freezer.tick(SCAN_INTERVAL)
    async_fire_time_changed(hass)
    await hass.async_block_till_done()

    assert (state := hass.states.get(entity_id))
    assert state.state != STATE_UNAVAILABLE


async def test_dynamic_device(
    hass: HomeAssistant,
    freezer: FrozenDateTimeFactory,
    mock_amazon_devices_client: AsyncMock,
    mock_config_entry: MockConfigEntry,
) -> None:
    """Test device added dynamically."""

    entity_id_1 = "binary_sensor.echo_test_connectivity"
    entity_id_2 = "binary_sensor.echo_test_2_connectivity"

    mock_amazon_devices_client.get_devices_data.return_value = {
        TEST_DEVICE_1_SN: TEST_DEVICE_1,
    }

    await setup_integration(hass, mock_config_entry)

    assert (state := hass.states.get(entity_id_1))
    assert state.state == STATE_ON

    mock_amazon_devices_client.get_devices_data.return_value = {
        TEST_DEVICE_1_SN: TEST_DEVICE_1,
        TEST_DEVICE_2_SN: TEST_DEVICE_2,
    }

    freezer.tick(SCAN_INTERVAL)
    async_fire_time_changed(hass)
    await hass.async_block_till_done()

    assert (state := hass.states.get(entity_id_1))
    assert state.state == STATE_ON

    assert (state := hass.states.get(entity_id_2))
    assert state.state == STATE_ON<|MERGE_RESOLUTION|>--- conflicted
+++ resolved
@@ -17,11 +17,7 @@
 from homeassistant.helpers import entity_registry as er
 
 from . import setup_integration
-<<<<<<< HEAD
-from .const import TEST_DEVICE_1_SN
-=======
 from .const import TEST_DEVICE_1, TEST_DEVICE_1_SN, TEST_DEVICE_2, TEST_DEVICE_2_SN
->>>>>>> 14d42e43
 
 from tests.common import MockConfigEntry, async_fire_time_changed, snapshot_platform
 
