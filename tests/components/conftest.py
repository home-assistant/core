--- conflicted
+++ resolved
@@ -14,11 +14,8 @@
 
 from aiohasupervisor.models import (
     Discovery,
-<<<<<<< HEAD
     GreenInfo,
-=======
     JobsInfo,
->>>>>>> ccbdaabe
     Repository,
     ResolutionInfo,
     StoreAddon,
@@ -512,8 +509,14 @@
     supervisor_client.resolution.suggestions_for_issue.return_value = []
     return supervisor_client.resolution.suggestions_for_issue
 
-
-<<<<<<< HEAD
+  
+@pytest.fixture(name="jobs_info")
+def jobs_info_fixture(supervisor_client: AsyncMock) -> AsyncMock:
+    """Mock jobs info from supervisor."""
+    supervisor_client.jobs.info.return_value = JobsInfo(ignore_conditions=[], jobs=[])
+    return supervisor_client.jobs.info
+
+  
 @pytest.fixture(name="os_yellow_info")
 def os_yellow_info_fixture(supervisor_client: AsyncMock) -> AsyncMock:
     """Mock yellow info API from supervisor OS."""
@@ -530,13 +533,6 @@
         activity_led=True, power_led=True, system_health_led=True
     )
     return supervisor_client.os.green_info
-=======
-@pytest.fixture(name="jobs_info")
-def jobs_info_fixture(supervisor_client: AsyncMock) -> AsyncMock:
-    """Mock jobs info from supervisor."""
-    supervisor_client.jobs.info.return_value = JobsInfo(ignore_conditions=[], jobs=[])
-    return supervisor_client.jobs.info
->>>>>>> ccbdaabe
 
 
 @pytest.fixture(name="supervisor_client")
