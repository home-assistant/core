--- conflicted
+++ resolved
@@ -201,10 +201,7 @@
     assert process_timestamp(datetime_hst_timezone) == datetime(
         2016, 7, 9, 21, 31, tzinfo=dt.UTC
     )
-<<<<<<< HEAD
-=======
     assert process_timestamp(None) is None
->>>>>>> 53a91ece
 
 
 async def test_process_timestamp_to_utc_isoformat():
@@ -239,9 +236,5 @@
     assert (
         process_timestamp_to_utc_isoformat(datetime_hst_timezone)
         == "2016-07-09T21:31:00+00:00"
-<<<<<<< HEAD
-    )
-=======
-    )
-    assert process_timestamp_to_utc_isoformat(None) is None
->>>>>>> 53a91ece
+    )
+    assert process_timestamp_to_utc_isoformat(None) is None