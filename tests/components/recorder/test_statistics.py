--- conflicted
+++ resolved
@@ -20,11 +20,8 @@
 )
 from homeassistant.components.recorder.statistics import (
     async_add_external_statistics,
-<<<<<<< HEAD
     delete_duplicates,
-=======
     get_last_short_term_statistics,
->>>>>>> 359affb8
     get_last_statistics,
     get_metadata,
     list_statistic_ids,
