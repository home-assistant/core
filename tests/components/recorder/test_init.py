--- conflicted
+++ resolved
@@ -137,8 +137,6 @@
     assert state == _state_empty_context(hass, entity_id)
 
 
-<<<<<<< HEAD
-=======
 async def test_saving_many_states(
     hass: HomeAssistantType, async_setup_recorder_instance: SetupRecorderInstanceT
 ):
@@ -165,7 +163,6 @@
         assert db_states[0].event_id > 0
 
 
->>>>>>> 3be65082
 async def test_saving_state_with_intermixed_time_changes(
     hass: HomeAssistantType, async_setup_recorder_instance: SetupRecorderInstanceT
 ):
@@ -518,15 +515,9 @@
         rec.async_initialize()
         rec.start()
         rec.join()
-<<<<<<< HEAD
 
     hass.stop()
 
-=======
-
-    hass.stop()
-
->>>>>>> 3be65082
 
 def test_recorder_setup_failure_without_event_listener(hass):
     """Test recorder setup failure when the event listener is not setup."""
