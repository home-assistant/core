--- conflicted
+++ resolved
@@ -2655,15 +2655,9 @@
     await hass.async_stop()
     assert instance.engine is None
     assert (
-<<<<<<< HEAD
-        f"The database schema version {SCHEMA_VERSION + 1} is newer than {SCHEMA_VERSION}"
-        " which is the maximum database schema version supported by the installed "
-        "version of Home Assistant Core"
-=======
         f"The database schema version {SCHEMA_VERSION + 1} is newer "
         f"than {SCHEMA_VERSION} which is the maximum database schema "
         "version supported by the installed version of Home Assistant Core"
->>>>>>> 475a2fb8
     ) in caplog.text
 
 
