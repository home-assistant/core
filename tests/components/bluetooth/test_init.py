--- conflicted
+++ resolved
@@ -858,11 +858,7 @@
         )
 
 
-<<<<<<< HEAD
-async def test_setup_without_bluetooth_in_configuration_yaml(hass):
-=======
 async def test_setup_without_bluetooth_in_configuration_yaml(hass, mock_bluetooth):
->>>>>>> 38bccada
     """Test setting up without bluetooth in configuration.yaml does not create the config entry."""
     assert await async_setup_component(hass, bluetooth.DOMAIN, {})
     await hass.async_block_till_done()
