--- conflicted
+++ resolved
@@ -136,10 +136,8 @@
         self.hass.start()
 
 
-<<<<<<< HEAD
-async def test_invalid_date_for_start(hass):
+async def test_invalid_date_for_start(hass, recorder_mock):
     """Verify with an invalid date for start."""
-    await async_init_recorder_component(hass)
     await async_setup_component(
         hass,
         "sensor",
@@ -163,9 +161,8 @@
     assert hass.states.get("sensor.test").state == STATE_UNAVAILABLE
 
 
-async def test_invalid_date_for_end(hass):
+async def test_invalid_date_for_end(hass, recorder_mock):
     """Verify with an invalid date for end."""
-    await async_init_recorder_component(hass)
     await async_setup_component(
         hass,
         "sensor",
@@ -189,9 +186,8 @@
     assert hass.states.get("sensor.test").state == STATE_UNAVAILABLE
 
 
-async def test_invalid_entity_in_template(hass):
+async def test_invalid_entity_in_template(hass, recorder_mock):
     """Verify with an invalid entity in the template."""
-    await async_init_recorder_component(hass)
     await async_setup_component(
         hass,
         "sensor",
@@ -215,9 +211,8 @@
     assert hass.states.get("sensor.test").state == STATE_UNAVAILABLE
 
 
-async def test_invalid_entity_returning_none_in_template(hass):
+async def test_invalid_entity_returning_none_in_template(hass, recorder_mock):
     """Verify with an invalid entity returning none in the template."""
-    await async_init_recorder_component(hass)
     await async_setup_component(
         hass,
         "sensor",
@@ -241,10 +236,7 @@
     assert hass.states.get("sensor.test").state == STATE_UNAVAILABLE
 
 
-async def test_reload(hass):
-=======
 async def test_reload(hass, recorder_mock):
->>>>>>> 982e314d
     """Verify we can reload history_stats sensors."""
     hass.state = ha.CoreState.not_running
     hass.states.async_set("binary_sensor.test_id", "on")
@@ -370,11 +362,7 @@
     assert hass.states.get("sensor.sensor4").state == "50.0"
 
 
-<<<<<<< HEAD
-async def test_measure(hass):
-=======
-async def async_test_measure(hass, recorder_mock):
->>>>>>> 982e314d
+async def test_measure(hass, recorder_mock):
     """Test the history statistics sensor measure."""
     start_time = dt_util.utcnow() - timedelta(minutes=60)
     t0 = start_time + timedelta(minutes=20)
