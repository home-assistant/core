"""The tests for the Rfxtrx component."""

from homeassistant.components import rfxtrx
from homeassistant.core import callback
from homeassistant.setup import async_setup_component

from . import _signal_event

from tests.async_mock import call


async def test_valid_config(hass):
    """Test configuration."""
    assert await async_setup_component(
        hass,
        "rfxtrx",
        {
            "rfxtrx": {
                "device": "/dev/serial/by-id/usb"
                + "-RFXCOM_RFXtrx433_A1Y0NJGR-if00-port0",
            }
        },
    )


async def test_valid_config2(hass):
    """Test configuration."""
    assert await async_setup_component(
        hass,
        "rfxtrx",
        {
            "rfxtrx": {
                "device": "/dev/serial/by-id/usb"
                + "-RFXCOM_RFXtrx433_A1Y0NJGR-if00-port0",
                "debug": True,
            }
        },
    )


async def test_invalid_config(hass):
    """Test configuration."""
    assert not await async_setup_component(hass, "rfxtrx", {"rfxtrx": {}})

    assert not await async_setup_component(
        hass,
        "rfxtrx",
        {
            "rfxtrx": {
                "device": "/dev/serial/by-id/usb"
                + "-RFXCOM_RFXtrx433_A1Y0NJGR-if00-port0",
                "invalid_key": True,
            }
        },
    )


async def test_fire_event(hass):
    """Test fire event."""
    assert await async_setup_component(
        hass,
        "rfxtrx",
        {
            "rfxtrx": {
                "device": "/dev/serial/by-id/usb"
                + "-RFXCOM_RFXtrx433_A1Y0NJGR-if00-port0",
                "automatic_add": True,
                "devices": {
                    "0b1100cd0213c7f210010f51": {rfxtrx.CONF_FIRE_EVENT: True},
                    "0716000100900970": {rfxtrx.CONF_FIRE_EVENT: True},
                },
            }
        },
    )
    await hass.async_block_till_done()
    await hass.async_start()

    calls = []

    @callback
    def record_event(event):
        """Add recorded event to set."""
        assert event.event_type == "rfxtrx_event"
        calls.append(event.data)

    hass.bus.async_listen(rfxtrx.const.EVENT_RFXTRX_EVENT, record_event)

    await _signal_event(hass, "0b1100cd0213c7f210010f51")
    await _signal_event(hass, "0716000100900970")

    assert calls == [
        {
            "packet_type": 17,
            "sub_type": 0,
            "type_string": "AC",
            "id_string": "213c7f2:16",
            "data": "0b1100cd0213c7f210010f51",
            "values": {"Command": "On", "Rssi numeric": 5},
        },
<<<<<<< HEAD
    )

    await hass.async_block_till_done()

    calls = []

    @callback
    def record_event(event):
        """Add recorded event to set."""
        calls.append(event)

    hass.bus.async_listen("signal_received", record_event)

    await _signal_event(hass, "0a520802060101ff0f0269")
    assert len(calls) == 5
    assert any(
        call.data
        == {"entity_id": "sensor.wt260_wt260h_wt440h_wt450_wt450h_06_01_temperature"}
        for call in calls
    )


async def test_send(hass, rfxtrx):
    """Test configuration."""
    assert await async_setup_component(
        hass, "rfxtrx", {"rfxtrx": {"device": "/dev/null"}}
    )
    await hass.async_block_till_done()

    await hass.services.async_call(
        "rfxtrx", "send", {"event": "0a520802060101ff0f0269"}, blocking=True
    )

    rfxtrx.transport.send.calls == [
        call(bytearray(b"\x0a\x52\x08\x02\x06\x01\x01\xff\x0f\x02\x69"))
=======
        {
            "packet_type": 22,
            "sub_type": 0,
            "type_string": "Byron SX",
            "id_string": "00:90",
            "data": "0716000100900970",
            "values": {"Sound": 9, "Battery numeric": 0, "Rssi numeric": 7},
        },
>>>>>>> 34c25795
    ]<|MERGE_RESOLUTION|>--- conflicted
+++ resolved
@@ -97,27 +97,15 @@
             "data": "0b1100cd0213c7f210010f51",
             "values": {"Command": "On", "Rssi numeric": 5},
         },
-<<<<<<< HEAD
-    )
-
-    await hass.async_block_till_done()
-
-    calls = []
-
-    @callback
-    def record_event(event):
-        """Add recorded event to set."""
-        calls.append(event)
-
-    hass.bus.async_listen("signal_received", record_event)
-
-    await _signal_event(hass, "0a520802060101ff0f0269")
-    assert len(calls) == 5
-    assert any(
-        call.data
-        == {"entity_id": "sensor.wt260_wt260h_wt440h_wt450_wt450h_06_01_temperature"}
-        for call in calls
-    )
+        {
+            "packet_type": 22,
+            "sub_type": 0,
+            "type_string": "Byron SX",
+            "id_string": "00:90",
+            "data": "0716000100900970",
+            "values": {"Sound": 9, "Battery numeric": 0, "Rssi numeric": 7},
+        },
+    ]
 
 
 async def test_send(hass, rfxtrx):
@@ -131,16 +119,6 @@
         "rfxtrx", "send", {"event": "0a520802060101ff0f0269"}, blocking=True
     )
 
-    rfxtrx.transport.send.calls == [
+    assert rfxtrx.transport.send.mock_calls == [
         call(bytearray(b"\x0a\x52\x08\x02\x06\x01\x01\xff\x0f\x02\x69"))
-=======
-        {
-            "packet_type": 22,
-            "sub_type": 0,
-            "type_string": "Byron SX",
-            "id_string": "00:90",
-            "data": "0716000100900970",
-            "values": {"Sound": 9, "Battery numeric": 0, "Rssi numeric": 7},
-        },
->>>>>>> 34c25795
     ]