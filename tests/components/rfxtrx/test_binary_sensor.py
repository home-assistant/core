"""The tests for the Rfxtrx sensor platform."""
from datetime import timedelta

import pytest

from homeassistant.components.rfxtrx.const import ATTR_EVENT
from homeassistant.core import State
from homeassistant.setup import async_setup_component
from homeassistant.util.dt import utcnow

<<<<<<< HEAD
from tests.common import async_fire_time_changed
=======
from . import _signal_event

from tests.common import async_fire_time_changed, mock_restore_cache
>>>>>>> 945acb4e


async def test_one(hass, rfxtrx):
    """Test with 1 sensor."""
    assert await async_setup_component(
        hass,
        "rfxtrx",
        {"rfxtrx": {"device": "abcd", "devices": {"0b1100cd0213c7f230010f71": {}}}},
    )
    await hass.async_block_till_done()

    state = hass.states.get("binary_sensor.ac_213c7f2_48")
    assert state
    assert state.state == "off"
    assert state.attributes.get("friendly_name") == "AC 213c7f2:48"


async def test_one_pt2262(hass, rfxtrx):
    """Test with 1 sensor."""
    assert await async_setup_component(
        hass,
        "rfxtrx",
        {
            "rfxtrx": {
                "device": "abcd",
                "devices": {
                    "0913000022670e013970": {
                        "data_bits": 4,
                        "command_on": 0xE,
                        "command_off": 0x7,
                    }
                },
            }
        },
    )
    await hass.async_block_till_done()
    await hass.async_start()

    state = hass.states.get("binary_sensor.pt2262_22670e")
    assert state
    assert state.state == "off"  # probably aught to be unknown
    assert state.attributes.get("friendly_name") == "PT2262 22670e"

    await rfxtrx.signal("0913000022670e013970")
    state = hass.states.get("binary_sensor.pt2262_22670e")
    assert state.state == "on"

    await rfxtrx.signal("09130000226707013d70")
    state = hass.states.get("binary_sensor.pt2262_22670e")
    assert state.state == "off"


@pytest.mark.parametrize(
    "state,event",
    [["on", "0b1100cd0213c7f230010f71"], ["off", "0b1100cd0213c7f230000f71"]],
)
async def test_state_restore(hass, rfxtrx, state, event):
    """State restoration."""

    entity_id = "binary_sensor.ac_213c7f2_48"

    mock_restore_cache(hass, [State(entity_id, state, attributes={ATTR_EVENT: event})])

    assert await async_setup_component(
        hass,
        "rfxtrx",
        {"rfxtrx": {"device": "abcd", "devices": {"0b1100cd0213c7f230010f71": {}}}},
    )
    await hass.async_block_till_done()

    assert hass.states.get(entity_id).state == state


async def test_several(hass, rfxtrx):
    """Test with 3."""
    assert await async_setup_component(
        hass,
        "rfxtrx",
        {
            "rfxtrx": {
                "device": "abcd",
                "devices": {
                    "0b1100cd0213c7f230010f71": {},
                    "0b1100100118cdea02010f70": {},
                    "0b1100101118cdea02010f70": {},
                },
            }
        },
    )
    await hass.async_block_till_done()

    state = hass.states.get("binary_sensor.ac_213c7f2_48")
    assert state
    assert state.state == "off"
    assert state.attributes.get("friendly_name") == "AC 213c7f2:48"

    state = hass.states.get("binary_sensor.ac_118cdea_2")
    assert state
    assert state.state == "off"
    assert state.attributes.get("friendly_name") == "AC 118cdea:2"

    state = hass.states.get("binary_sensor.ac_1118cdea_2")
    assert state
    assert state.state == "off"
    assert state.attributes.get("friendly_name") == "AC 1118cdea:2"


async def test_discover(hass, rfxtrx):
    """Test with discovery."""
    assert await async_setup_component(
        hass,
        "rfxtrx",
        {
            "rfxtrx": {
                "device": "abcd",
                "automatic_add": True,
                "devices": {
                    "0b1100cd0213c7f230010f71": {},
                    "0b1100100118cdea02010f70": {},
                    "0b1100101118cdea02010f70": {},
                },
            }
        },
    )
    await hass.async_block_till_done()
    await hass.async_start()

    await rfxtrx.signal("0b1100100118cdea02010f70")
    state = hass.states.get("binary_sensor.ac_118cdea_2")
    assert state
    assert state.state == "on"

    await rfxtrx.signal("0b1100100118cdeb02010f70")
    state = hass.states.get("binary_sensor.ac_118cdeb_2")
    assert state
    assert state.state == "on"


async def test_off_delay(hass, rfxtrx):
    """Test with discovery."""
    assert await async_setup_component(
        hass,
        "rfxtrx",
        {
            "rfxtrx": {
                "device": "abcd",
                "devices": {"0b1100100118cdea02010f70": {"off_delay": 5}},
            }
        },
    )
    await hass.async_block_till_done()
    await hass.async_start()

    state = hass.states.get("binary_sensor.ac_118cdea_2")
    assert state
    assert state.state == "off"

    await rfxtrx.signal("0b1100100118cdea02010f70")
    state = hass.states.get("binary_sensor.ac_118cdea_2")
    assert state
    assert state.state == "on"

    base_time = utcnow()

    async_fire_time_changed(hass, base_time + timedelta(seconds=4))
    await hass.async_block_till_done()
    state = hass.states.get("binary_sensor.ac_118cdea_2")
    assert state
    assert state.state == "on"

    async_fire_time_changed(hass, base_time + timedelta(seconds=6))
    await hass.async_block_till_done()
    state = hass.states.get("binary_sensor.ac_118cdea_2")
    assert state
    assert state.state == "off"<|MERGE_RESOLUTION|>--- conflicted
+++ resolved
@@ -8,13 +8,7 @@
 from homeassistant.setup import async_setup_component
 from homeassistant.util.dt import utcnow
 
-<<<<<<< HEAD
-from tests.common import async_fire_time_changed
-=======
-from . import _signal_event
-
 from tests.common import async_fire_time_changed, mock_restore_cache
->>>>>>> 945acb4e
 
 
 async def test_one(hass, rfxtrx):
