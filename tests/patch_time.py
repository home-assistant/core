--- conflicted
+++ resolved
@@ -5,11 +5,7 @@
 import datetime
 import time
 
-<<<<<<< HEAD
-from homeassistant import util
-=======
 # Do not add any Home Assistant import here
->>>>>>> ea29c2c4
 
 
 def _utcnow() -> datetime.datetime:
@@ -22,19 +18,6 @@
     return time.monotonic()
 
 
-<<<<<<< HEAD
-# Before importing anything else, replace partial utcnow
-# with a regular function which can be found by freezegun
-util.utcnow = util.dt.utcnow = _utcnow  # type: ignore[assignment]
-
-
-# Replace partial functions which are not found by freezegun
-from homeassistant import runner  # noqa: E402
-from homeassistant.helpers import event as event_helper  # noqa: E402
-
-# Replace partial functions which are not found by freezegun
-event_helper.time_tracker_utcnow = _utcnow  # type: ignore[assignment]
-=======
 # Before importing any other Home Assistant functionality, import and replace
 # partial dt_util.utcnow with a regular function which can be found by freezegun
 from homeassistant import util  # noqa: E402
@@ -52,5 +35,4 @@
 event_helper.time_tracker_utcnow = _utcnow  # type: ignore[assignment]
 
 # Replace bound methods which are not found by freezegun
->>>>>>> ea29c2c4
 runner.monotonic = _monotonic  # type: ignore[assignment]