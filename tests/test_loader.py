"""Test to verify that we can load components."""

import asyncio
import os
import pathlib
import sys
import threading
from typing import Any
from unittest.mock import MagicMock, patch

from awesomeversion import AwesomeVersion
import pytest

from homeassistant import loader
from homeassistant.components import http, hue
from homeassistant.components.hue import light as hue_light
from homeassistant.core import HomeAssistant, callback
from homeassistant.helpers.json import json_dumps
from homeassistant.util.json import json_loads

from .common import MockModule, async_get_persistent_notifications, mock_integration


async def test_circular_component_dependencies(hass: HomeAssistant) -> None:
    """Test if we can detect circular dependencies of components."""
    mock_integration(hass, MockModule("mod1"))
    mock_integration(hass, MockModule("mod2", dependencies=["mod1"]))
    mock_integration(hass, MockModule("mod3", dependencies=["mod1"]))
    mod_4 = mock_integration(hass, MockModule("mod4", dependencies=["mod2", "mod3"]))
    all_domains = {"mod1", "mod2", "mod3", "mod4"}

    deps = await loader._do_resolve_dependencies(mod_4)
    assert deps == {"mod1", "mod2", "mod3"}

    # Create a circular dependency
    mock_integration(hass, MockModule("mod1", dependencies=["mod4"]))
    with pytest.raises(loader.CircularDependency):
        await loader._do_resolve_dependencies(mod_4)

    # Create a different circular dependency
    mock_integration(hass, MockModule("mod1", dependencies=["mod3"]))
    with pytest.raises(loader.CircularDependency):
        await loader._do_resolve_dependencies(mod_4)

    # Create a circular after_dependency
    mock_integration(
        hass, MockModule("mod1", partial_manifest={"after_dependencies": ["mod4"]})
    )
    with pytest.raises(loader.CircularDependency):
        await loader._do_resolve_dependencies(
            mod_4, possible_after_dependencies=all_domains
        )

    # Create a different circular after_dependency
    mock_integration(
        hass, MockModule("mod1", partial_manifest={"after_dependencies": ["mod3"]})
    )
    with pytest.raises(loader.CircularDependency):
        await loader._do_resolve_dependencies(
            mod_4, possible_after_dependencies=all_domains
        )

    # Create a circular after_dependency without a hard dependency
    mock_integration(
        hass, MockModule("mod1", partial_manifest={"after_dependencies": ["mod4"]})
    )
    mod_4 = mock_integration(
        hass, MockModule("mod4", partial_manifest={"after_dependencies": ["mod2"]})
    )
    with pytest.raises(loader.CircularDependency):
        await loader._do_resolve_dependencies(
            mod_4, possible_after_dependencies=all_domains
        )

    result = await loader.resolve_integrations_after_dependencies(hass, (mod_4,))
    assert result == {}
    result = await loader.resolve_integrations_after_dependencies(
        hass, (mod_4,), ignore_exceptions=True
    )
    assert result["mod4"] == {"mod4", "mod2", "mod1"}

    # Create a circular after_dependency without a hard dependency
    mock_integration(
        hass, MockModule("mod1", partial_manifest={"after_dependencies": ["mod4"]})
    )
    mod_4 = mock_integration(
        hass, MockModule("mod4", partial_manifest={"after_dependencies": ["mod2"]})
    )
    # this currently doesn't raise, but it should. Will be improved in a follow-up.
    await loader._async_component_dependencies(hass, mod_4)


async def test_nonexistent_component_dependencies(hass: HomeAssistant) -> None:
    """Test if we can detect nonexistent dependencies of components."""
    mod_1 = mock_integration(hass, MockModule("mod1", dependencies=["nonexistent"]))
    mod_2 = mock_integration(hass, MockModule("mod2", dependencies=["mod1"]))

    assert await mod_2.resolve_dependencies() is None
    assert mod_2.all_dependencies_resolved
    with pytest.raises(loader.IntegrationNotFound):
<<<<<<< HEAD
        mod_2.all_dependencies  # noqa: B018

    assert mod_1.all_dependencies_resolved
    assert await mod_1.resolve_dependencies() is None
    with pytest.raises(loader.IntegrationNotFound):
        mod_1.all_dependencies  # noqa: B018

    result = await loader.resolve_integrations_dependencies(hass, (mod_2, mod_1))
    assert result == {}

    mod_1 = mock_integration(
        hass,
        MockModule("mod1", partial_manifest={"after_dependencies": ["nonexistent"]}),
    )
    mod_2 = mock_integration(hass, MockModule("mod2", dependencies=["mod1"]))

    result = await loader.resolve_integrations_after_dependencies(hass, (mod_2, mod_1))
    assert result == {}
=======
        await loader._async_component_dependencies(hass, mod_1)
    mod_2 = mock_integration(hass, MockModule("mod2", dependencies=["mod1"]))

    assert not await mod_2.resolve_dependencies()
    assert mod_2.all_dependencies_resolved
    with pytest.raises(RuntimeError):
        mod_2.all_dependencies  # noqa: B018

    # this currently is not resolved, because intermediate results are not cached
    # this will be improved in a follow-up
    assert not mod_1.all_dependencies_resolved
    assert not await mod_1.resolve_dependencies()
    with pytest.raises(RuntimeError):
        mod_1.all_dependencies  # noqa: B018
>>>>>>> 88f18fdf


def test_component_loader(hass: HomeAssistant) -> None:
    """Test loading components."""
    components = loader.Components(hass)
    assert components.http.CONFIG_SCHEMA is http.CONFIG_SCHEMA
    assert hass.components.http.CONFIG_SCHEMA is http.CONFIG_SCHEMA


def test_component_loader_non_existing(hass: HomeAssistant) -> None:
    """Test loading components."""
    components = loader.Components(hass)
    with pytest.raises(ImportError):
        _ = components.non_existing


async def test_component_wrapper(hass: HomeAssistant) -> None:
    """Test component wrapper."""
    components = loader.Components(hass)
    components.persistent_notification.async_create("message")

    notifications = async_get_persistent_notifications(hass)
    assert len(notifications)


async def test_helpers_wrapper(hass: HomeAssistant) -> None:
    """Test helpers wrapper."""
    helpers = loader.Helpers(hass)

    result = []

    @callback
    def discovery_callback(service, discovered):
        """Handle discovery callback."""
        result.append(discovered)

    helpers.discovery.async_listen("service_name", discovery_callback)

    await helpers.discovery.async_discover("service_name", "hello", None, {})
    await hass.async_block_till_done()

    assert result == ["hello"]


@pytest.mark.usefixtures("enable_custom_integrations")
async def test_custom_component_name(hass: HomeAssistant) -> None:
    """Test the name attribute of custom components."""
    with pytest.raises(loader.IntegrationNotFound):
        await loader.async_get_integration(hass, "test_standalone")

    integration = await loader.async_get_integration(hass, "test_package")

    int_comp = integration.get_component()
    assert int_comp.__name__ == "custom_components.test_package"
    assert int_comp.__package__ == "custom_components.test_package"

    comp = hass.components.test_package
    assert comp.__name__ == "custom_components.test_package"
    assert comp.__package__ == "custom_components.test_package"

    integration = await loader.async_get_integration(hass, "test")
    platform = integration.get_platform("light")
    assert integration.get_platform_cached("light") is platform

    assert platform.__name__ == "custom_components.test.light"
    assert platform.__package__ == "custom_components.test"

    # Test custom components is mounted
    # pylint: disable-next=import-outside-toplevel
    from custom_components.test_package import TEST

    assert TEST == 5


@pytest.mark.usefixtures("enable_custom_integrations")
async def test_log_warning_custom_component(
    hass: HomeAssistant, caplog: pytest.LogCaptureFixture
) -> None:
    """Test that we log a warning when loading a custom component."""

    await loader.async_get_integration(hass, "test_package")
    assert "We found a custom integration test_package" in caplog.text

    await loader.async_get_integration(hass, "test")
    assert "We found a custom integration test " in caplog.text


@pytest.mark.usefixtures("enable_custom_integrations")
async def test_custom_integration_version_not_valid(
    hass: HomeAssistant, caplog: pytest.LogCaptureFixture
) -> None:
    """Test that we log a warning when custom integrations have a invalid version."""
    with pytest.raises(loader.IntegrationNotFound):
        await loader.async_get_integration(hass, "test_no_version")

    assert (
        "The custom integration 'test_no_version' does not have a version key in the"
        " manifest file and was blocked from loading."
    ) in caplog.text

    with pytest.raises(loader.IntegrationNotFound):
        await loader.async_get_integration(hass, "test2")
    assert (
        "The custom integration 'test_bad_version' does not have a valid version key"
        " (bad) in the manifest file and was blocked from loading."
    ) in caplog.text


@pytest.mark.parametrize(
    "blocked_versions",
    [
        loader.BlockedIntegration(None, "breaks Home Assistant"),
        loader.BlockedIntegration(AwesomeVersion("2.0.0"), "breaks Home Assistant"),
    ],
)
@pytest.mark.usefixtures("enable_custom_integrations")
async def test_custom_integration_version_blocked(
    hass: HomeAssistant,
    caplog: pytest.LogCaptureFixture,
    blocked_versions,
) -> None:
    """Test that we log a warning when custom integrations have a blocked version."""
    with patch.dict(
        loader.BLOCKED_CUSTOM_INTEGRATIONS, {"test_blocked_version": blocked_versions}
    ):
        with pytest.raises(loader.IntegrationNotFound):
            await loader.async_get_integration(hass, "test_blocked_version")

        assert (
            "Version 1.0.0 of custom integration 'test_blocked_version' breaks"
            " Home Assistant and was blocked from loading, please report it to the"
            " author of the 'test_blocked_version' custom integration"
        ) in caplog.text


@pytest.mark.parametrize(
    "blocked_versions",
    [
        loader.BlockedIntegration(AwesomeVersion("0.9.9"), "breaks Home Assistant"),
        loader.BlockedIntegration(AwesomeVersion("1.0.0"), "breaks Home Assistant"),
    ],
)
@pytest.mark.usefixtures("enable_custom_integrations")
async def test_custom_integration_version_not_blocked(
    hass: HomeAssistant,
    caplog: pytest.LogCaptureFixture,
    blocked_versions,
) -> None:
    """Test that we log a warning when custom integrations have a blocked version."""
    with patch.dict(
        loader.BLOCKED_CUSTOM_INTEGRATIONS, {"test_blocked_version": blocked_versions}
    ):
        await loader.async_get_integration(hass, "test_blocked_version")

        assert (
            "Version 1.0.0 of custom integration 'test_blocked_version'"
        ) not in caplog.text


async def test_get_integration(hass: HomeAssistant) -> None:
    """Test resolving integration."""
    with pytest.raises(loader.IntegrationNotLoaded):
        loader.async_get_loaded_integration(hass, "hue")

    integration = await loader.async_get_integration(hass, "hue")
    assert hue == integration.get_component()
    assert hue_light == integration.get_platform("light")

    integration = loader.async_get_loaded_integration(hass, "hue")
    assert hue == integration.get_component()
    assert hue_light == integration.get_platform("light")


async def test_async_get_component(hass: HomeAssistant) -> None:
    """Test resolving integration."""
    with pytest.raises(loader.IntegrationNotLoaded):
        loader.async_get_loaded_integration(hass, "hue")

    integration = await loader.async_get_integration(hass, "hue")
    assert await integration.async_get_component() == hue
    assert integration.get_platform("light") == hue_light

    integration = loader.async_get_loaded_integration(hass, "hue")
    assert await integration.async_get_component() == hue
    assert integration.get_platform("light") == hue_light


async def test_get_integration_exceptions(hass: HomeAssistant) -> None:
    """Test resolving integration."""
    integration = await loader.async_get_integration(hass, "hue")

    with (
        pytest.raises(ImportError),
        patch(
            "homeassistant.loader.importlib.import_module",
            side_effect=ValueError("Boom"),
        ),
    ):
        assert hue == integration.get_component()

    with (
        pytest.raises(ImportError),
        patch(
            "homeassistant.loader.importlib.import_module",
            side_effect=ValueError("Boom"),
        ),
    ):
        assert hue_light == integration.get_platform("light")


async def test_get_platform_caches_failures_when_component_loaded(
    hass: HomeAssistant,
) -> None:
    """Test get_platform caches failures only when the component is loaded.

    Only ModuleNotFoundError is cached, ImportError is not cached.
    """
    integration = await loader.async_get_integration(hass, "hue")

    with (
        pytest.raises(ModuleNotFoundError),
        patch(
            "homeassistant.loader.importlib.import_module",
            side_effect=ModuleNotFoundError("Boom"),
        ),
    ):
        assert integration.get_component() == hue

    with (
        pytest.raises(ModuleNotFoundError),
        patch(
            "homeassistant.loader.importlib.import_module",
            side_effect=ModuleNotFoundError("Boom"),
        ),
    ):
        assert integration.get_platform("light") == hue_light

    # Hue is not loaded so we should still hit the import_module path
    with (
        pytest.raises(ModuleNotFoundError),
        patch(
            "homeassistant.loader.importlib.import_module",
            side_effect=ModuleNotFoundError("Boom"),
        ),
    ):
        assert integration.get_platform("light") == hue_light

    assert integration.get_component() == hue

    # Hue is loaded so we should cache the import_module failure now
    with (
        pytest.raises(ModuleNotFoundError),
        patch(
            "homeassistant.loader.importlib.import_module",
            side_effect=ModuleNotFoundError("Boom"),
        ),
    ):
        assert integration.get_platform("light") == hue_light

    # Hue is loaded and the last call should have cached the import_module failure
    with pytest.raises(ModuleNotFoundError):
        assert integration.get_platform("light") == hue_light


async def test_get_platform_only_cached_module_not_found_when_component_loaded(
    hass: HomeAssistant,
) -> None:
    """Test get_platform cache only cache module not found when the component is loaded."""
    integration = await loader.async_get_integration(hass, "hue")

    with (
        pytest.raises(ImportError),
        patch(
            "homeassistant.loader.importlib.import_module",
            side_effect=ImportError("Boom"),
        ),
    ):
        assert integration.get_component() == hue

    with (
        pytest.raises(ImportError),
        patch(
            "homeassistant.loader.importlib.import_module",
            side_effect=ImportError("Boom"),
        ),
    ):
        assert integration.get_platform("light") == hue_light

    # Hue is not loaded so we should still hit the import_module path
    with (
        pytest.raises(ImportError),
        patch(
            "homeassistant.loader.importlib.import_module",
            side_effect=ImportError("Boom"),
        ),
    ):
        assert integration.get_platform("light") == hue_light

    assert integration.get_component() == hue

    # Hue is loaded so we should cache the import_module failure now
    with (
        pytest.raises(ImportError),
        patch(
            "homeassistant.loader.importlib.import_module",
            side_effect=ImportError("Boom"),
        ),
    ):
        assert integration.get_platform("light") == hue_light

    # ImportError is not cached because we only cache ModuleNotFoundError
    assert integration.get_platform("light") == hue_light


async def test_async_get_platform_caches_failures_when_component_loaded(
    hass: HomeAssistant,
) -> None:
    """Test async_get_platform caches failures only when the component is loaded.

    Only ModuleNotFoundError is cached, ImportError is not cached.
    """
    integration = await loader.async_get_integration(hass, "hue")

    with (
        pytest.raises(ModuleNotFoundError),
        patch(
            "homeassistant.loader.importlib.import_module",
            side_effect=ModuleNotFoundError("Boom"),
        ),
    ):
        assert integration.get_component() == hue

    with (
        pytest.raises(ModuleNotFoundError),
        patch(
            "homeassistant.loader.importlib.import_module",
            side_effect=ModuleNotFoundError("Boom"),
        ),
    ):
        assert await integration.async_get_platform("light") == hue_light

    # Hue is not loaded so we should still hit the import_module path
    with (
        pytest.raises(ModuleNotFoundError),
        patch(
            "homeassistant.loader.importlib.import_module",
            side_effect=ModuleNotFoundError("Boom"),
        ),
    ):
        assert await integration.async_get_platform("light") == hue_light

    assert integration.get_component() == hue

    # Hue is loaded so we should cache the import_module failure now
    with (
        pytest.raises(ModuleNotFoundError),
        patch(
            "homeassistant.loader.importlib.import_module",
            side_effect=ModuleNotFoundError("Boom"),
        ),
    ):
        assert await integration.async_get_platform("light") == hue_light

    # Hue is loaded and the last call should have cached the import_module failure
    with pytest.raises(ModuleNotFoundError):
        assert await integration.async_get_platform("light") == hue_light

    # The cache should never be filled because the import error is remembered
    assert integration.get_platform_cached("light") is None


async def test_async_get_platforms_caches_failures_when_component_loaded(
    hass: HomeAssistant,
) -> None:
    """Test async_get_platforms cache failures only when the component is loaded.

    Only ModuleNotFoundError is cached, ImportError is not cached.
    """
    integration = await loader.async_get_integration(hass, "hue")

    with (
        pytest.raises(ModuleNotFoundError),
        patch(
            "homeassistant.loader.importlib.import_module",
            side_effect=ModuleNotFoundError("Boom"),
        ),
    ):
        assert integration.get_component() == hue

    with (
        pytest.raises(ModuleNotFoundError),
        patch(
            "homeassistant.loader.importlib.import_module",
            side_effect=ModuleNotFoundError("Boom"),
        ),
    ):
        assert await integration.async_get_platforms(["light"]) == {"light": hue_light}

    # Hue is not loaded so we should still hit the import_module path
    with (
        pytest.raises(ModuleNotFoundError),
        patch(
            "homeassistant.loader.importlib.import_module",
            side_effect=ModuleNotFoundError("Boom"),
        ),
    ):
        assert await integration.async_get_platforms(["light"]) == {"light": hue_light}

    assert integration.get_component() == hue

    # Hue is loaded so we should cache the import_module failure now
    with (
        pytest.raises(ModuleNotFoundError),
        patch(
            "homeassistant.loader.importlib.import_module",
            side_effect=ModuleNotFoundError("Boom"),
        ),
    ):
        assert await integration.async_get_platforms(["light"]) == {"light": hue_light}

    # Hue is loaded and the last call should have cached the import_module failure
    with pytest.raises(ModuleNotFoundError):
        assert await integration.async_get_platforms(["light"]) == {"light": hue_light}

    # The cache should never be filled because the import error is remembered
    assert integration.get_platform_cached("light") is None


@pytest.mark.usefixtures("enable_custom_integrations")
async def test_get_integration_legacy(hass: HomeAssistant) -> None:
    """Test resolving integration."""
    integration = await loader.async_get_integration(hass, "test_embedded")
    assert integration.get_component().DOMAIN == "test_embedded"
    assert integration.get_platform("switch") is not None
    assert integration.get_platform_cached("switch") is not None


@pytest.mark.usefixtures("enable_custom_integrations")
async def test_get_integration_custom_component(hass: HomeAssistant) -> None:
    """Test resolving integration."""
    integration = await loader.async_get_integration(hass, "test_package")

    assert integration.get_component().DOMAIN == "test_package"
    assert integration.name == "Test Package"


def test_integration_properties(hass: HomeAssistant) -> None:
    """Test integration properties."""
    integration = loader.Integration(
        hass,
        "homeassistant.components.hue",
        None,
        {
            "name": "Philips Hue",
            "domain": "hue",
            "dependencies": ["test-dep"],
            "requirements": ["test-req==1.0.0"],
            "zeroconf": ["_hue._tcp.local."],
            "homekit": {"models": ["BSB002"]},
            "dhcp": [
                {"hostname": "tesla_*", "macaddress": "4CFCAA*"},
                {"hostname": "tesla_*", "macaddress": "044EAF*"},
                {"hostname": "tesla_*", "macaddress": "98ED5C*"},
                {"registered_devices": True},
            ],
            "bluetooth": [{"manufacturer_id": 76, "manufacturer_data_start": [0x06]}],
            "usb": [
                {"vid": "10C4", "pid": "EA60"},
                {"vid": "1CF1", "pid": "0030"},
                {"vid": "1A86", "pid": "7523"},
                {"vid": "10C4", "pid": "8A2A"},
            ],
            "ssdp": [
                {
                    "manufacturer": "Royal Philips Electronics",
                    "modelName": "Philips hue bridge 2012",
                },
                {
                    "manufacturer": "Royal Philips Electronics",
                    "modelName": "Philips hue bridge 2015",
                },
                {"manufacturer": "Signify", "modelName": "Philips hue bridge 2015"},
            ],
            "mqtt": ["hue/discovery"],
            "version": "1.0.0",
            "quality_scale": "gold",
        },
    )
    assert integration.name == "Philips Hue"
    assert integration.domain == "hue"
    assert integration.homekit == {"models": ["BSB002"]}
    assert integration.zeroconf == ["_hue._tcp.local."]
    assert integration.dhcp == [
        {"hostname": "tesla_*", "macaddress": "4CFCAA*"},
        {"hostname": "tesla_*", "macaddress": "044EAF*"},
        {"hostname": "tesla_*", "macaddress": "98ED5C*"},
        {"registered_devices": True},
    ]
    assert integration.usb == [
        {"vid": "10C4", "pid": "EA60"},
        {"vid": "1CF1", "pid": "0030"},
        {"vid": "1A86", "pid": "7523"},
        {"vid": "10C4", "pid": "8A2A"},
    ]
    assert integration.bluetooth == [
        {"manufacturer_id": 76, "manufacturer_data_start": [0x06]}
    ]
    assert integration.ssdp == [
        {
            "manufacturer": "Royal Philips Electronics",
            "modelName": "Philips hue bridge 2012",
        },
        {
            "manufacturer": "Royal Philips Electronics",
            "modelName": "Philips hue bridge 2015",
        },
        {"manufacturer": "Signify", "modelName": "Philips hue bridge 2015"},
    ]
    assert integration.mqtt == ["hue/discovery"]
    assert integration.dependencies == ["test-dep"]
    assert integration.requirements == ["test-req==1.0.0"]
    assert integration.is_built_in is True
    assert integration.overwrites_built_in is False
    assert integration.version == "1.0.0"
    assert integration.quality_scale == "gold"

    integration = loader.Integration(
        hass,
        "custom_components.hue",
        None,
        {
            "name": "Philips Hue",
            "domain": "hue",
            "dependencies": ["test-dep"],
            "requirements": ["test-req==1.0.0"],
            "quality_scale": "gold",
        },
    )
    assert integration.is_built_in is False
    assert integration.overwrites_built_in is True
    assert integration.homekit is None
    assert integration.zeroconf is None
    assert integration.dhcp is None
    assert integration.bluetooth is None
    assert integration.usb is None
    assert integration.ssdp is None
    assert integration.mqtt is None
    assert integration.version is None
    assert integration.quality_scale == "custom"

    integration = loader.Integration(
        hass,
        "custom_components.hue",
        None,
        {
            "name": "Philips Hue",
            "domain": "hue",
            "dependencies": ["test-dep"],
            "zeroconf": [{"type": "_hue._tcp.local.", "name": "hue*"}],
            "requirements": ["test-req==1.0.0"],
        },
    )
    assert integration.is_built_in is False
    assert integration.overwrites_built_in is True
    assert integration.homekit is None
    assert integration.zeroconf == [{"type": "_hue._tcp.local.", "name": "hue*"}]
    assert integration.dhcp is None
    assert integration.usb is None
    assert integration.bluetooth is None
    assert integration.ssdp is None


async def test_integrations_only_once(hass: HomeAssistant) -> None:
    """Test that we load integrations only once."""
    int_1 = hass.async_create_task(loader.async_get_integration(hass, "hue"))
    int_2 = hass.async_create_task(loader.async_get_integration(hass, "hue"))

    assert await int_1 is await int_2


def _get_test_integration(
    hass: HomeAssistant, name: str, config_flow: bool, import_executor: bool = False
) -> loader.Integration:
    """Return a generated test integration."""
    return loader.Integration(
        hass,
        f"homeassistant.components.{name}",
        None,
        {
            "name": name,
            "domain": name,
            "config_flow": config_flow,
            "dependencies": [],
            "requirements": [],
            "zeroconf": [f"_{name}._tcp.local."],
            "homekit": {"models": [name]},
            "ssdp": [{"manufacturer": name, "modelName": name}],
            "mqtt": [f"{name}/discovery"],
            "import_executor": import_executor,
        },
    )


def _get_test_integration_with_application_credentials(
    hass: HomeAssistant, name: str
) -> loader.Integration:
    """Return a generated test integration with application_credentials support."""
    return loader.Integration(
        hass,
        f"homeassistant.components.{name}",
        None,
        {
            "name": name,
            "domain": name,
            "config_flow": True,
            "dependencies": ["application_credentials"],
            "requirements": [],
            "zeroconf": [f"_{name}._tcp.local."],
            "homekit": {"models": [name]},
            "ssdp": [{"manufacturer": name, "modelName": name}],
            "mqtt": [f"{name}/discovery"],
        },
    )


def _get_test_integration_with_zeroconf_matcher(
    hass: HomeAssistant, name: str, config_flow: bool
) -> loader.Integration:
    """Return a generated test integration with a zeroconf matcher."""
    return loader.Integration(
        hass,
        f"homeassistant.components.{name}",
        None,
        {
            "name": name,
            "domain": name,
            "config_flow": config_flow,
            "dependencies": [],
            "requirements": [],
            "zeroconf": [{"type": f"_{name}._tcp.local.", "name": f"{name}*"}],
            "homekit": {"models": [name]},
            "ssdp": [{"manufacturer": name, "modelName": name}],
        },
    )


def _get_test_integration_with_legacy_zeroconf_matcher(
    hass: HomeAssistant, name: str, config_flow: bool
) -> loader.Integration:
    """Return a generated test integration with a legacy zeroconf matcher."""
    return loader.Integration(
        hass,
        f"homeassistant.components.{name}",
        None,
        {
            "name": name,
            "domain": name,
            "config_flow": config_flow,
            "dependencies": [],
            "requirements": [],
            "zeroconf": [
                {
                    "type": f"_{name}._tcp.local.",
                    "macaddress": "AABBCC*",
                    "manufacturer": "legacy*",
                    "model": "legacy*",
                    "name": f"{name}*",
                }
            ],
            "homekit": {"models": [name]},
            "ssdp": [{"manufacturer": name, "modelName": name}],
        },
    )


def _get_test_integration_with_dhcp_matcher(
    hass: HomeAssistant, name: str, config_flow: bool
) -> loader.Integration:
    """Return a generated test integration with a dhcp matcher."""
    return loader.Integration(
        hass,
        f"homeassistant.components.{name}",
        None,
        {
            "name": name,
            "domain": name,
            "config_flow": config_flow,
            "dependencies": [],
            "requirements": [],
            "zeroconf": [],
            "dhcp": [
                {"hostname": "tesla_*", "macaddress": "4CFCAA*"},
                {"hostname": "tesla_*", "macaddress": "044EAF*"},
                {"hostname": "tesla_*", "macaddress": "98ED5C*"},
            ],
            "homekit": {"models": [name]},
            "ssdp": [{"manufacturer": name, "modelName": name}],
        },
    )


def _get_test_integration_with_bluetooth_matcher(
    hass: HomeAssistant, name: str, config_flow: bool
) -> loader.Integration:
    """Return a generated test integration with a bluetooth matcher."""
    return loader.Integration(
        hass,
        f"homeassistant.components.{name}",
        None,
        {
            "name": name,
            "domain": name,
            "config_flow": config_flow,
            "bluetooth": [
                {
                    "local_name": "Prodigio_*",
                },
            ],
        },
    )


def _get_test_integration_with_usb_matcher(
    hass: HomeAssistant, name: str, config_flow: bool
) -> loader.Integration:
    """Return a generated test integration with a usb matcher."""
    return loader.Integration(
        hass,
        f"homeassistant.components.{name}",
        None,
        {
            "name": name,
            "domain": name,
            "config_flow": config_flow,
            "dependencies": [],
            "requirements": [],
            "usb": [
                {
                    "vid": "10C4",
                    "pid": "EA60",
                    "known_devices": ["slae.sh cc2652rb stick"],
                },
                {"vid": "1CF1", "pid": "0030", "known_devices": ["Conbee II"]},
                {
                    "vid": "1A86",
                    "pid": "7523",
                    "known_devices": ["Electrolama zig-a-zig-ah"],
                },
                {"vid": "10C4", "pid": "8A2A", "known_devices": ["Nortek HUSBZB-1"]},
            ],
        },
    )


@pytest.mark.usefixtures("enable_custom_integrations")
async def test_get_custom_components(hass: HomeAssistant) -> None:
    """Verify that custom components are cached."""
    test_1_integration = _get_test_integration(hass, "test_1", False)
    test_2_integration = _get_test_integration(hass, "test_2", True)

    name = "homeassistant.loader._get_custom_components"
    with patch(name) as mock_get:
        mock_get.return_value = {
            "test_1": test_1_integration,
            "test_2": test_2_integration,
        }
        integrations = await loader.async_get_custom_components(hass)
        assert integrations == mock_get.return_value
        integrations = await loader.async_get_custom_components(hass)
        assert integrations == mock_get.return_value
        mock_get.assert_called_once_with(hass)


@pytest.mark.usefixtures("enable_custom_integrations")
async def test_custom_component_overwriting_core(hass: HomeAssistant) -> None:
    """Test loading a custom component that overwrites a core component."""
    # First load the core 'light' component
    core_light = await loader.async_get_integration(hass, "light")
    assert core_light.is_built_in is True

    # create a mock custom 'light' component
    mock_integration(
        hass,
        MockModule("light", partial_manifest={"version": "1.0.0"}),
        built_in=False,
    )

    # Try to load the 'light' component again
    custom_light = await loader.async_get_integration(hass, "light")

    # Assert that we got the custom component instead of the core one
    assert custom_light.is_built_in is False
    assert custom_light.overwrites_built_in is True
    assert custom_light.version == "1.0.0"


async def test_get_config_flows(hass: HomeAssistant) -> None:
    """Verify that custom components with config_flow are available."""
    test_1_integration = _get_test_integration(hass, "test_1", False)
    test_2_integration = _get_test_integration(hass, "test_2", True)

    with patch("homeassistant.loader.async_get_custom_components") as mock_get:
        mock_get.return_value = {
            "test_1": test_1_integration,
            "test_2": test_2_integration,
        }
        flows = await loader.async_get_config_flows(hass)
        assert "test_2" in flows
        assert "test_1" not in flows


async def test_get_zeroconf(hass: HomeAssistant) -> None:
    """Verify that custom components with zeroconf are found."""
    test_1_integration = _get_test_integration(hass, "test_1", True)
    test_2_integration = _get_test_integration_with_zeroconf_matcher(
        hass, "test_2", True
    )

    with patch("homeassistant.loader.async_get_custom_components") as mock_get:
        mock_get.return_value = {
            "test_1": test_1_integration,
            "test_2": test_2_integration,
        }
        zeroconf = await loader.async_get_zeroconf(hass)
        assert zeroconf["_test_1._tcp.local."] == [{"domain": "test_1"}]
        assert zeroconf["_test_2._tcp.local."] == [
            {"domain": "test_2", "name": "test_2*"}
        ]


async def test_get_application_credentials(hass: HomeAssistant) -> None:
    """Verify that custom components with application_credentials are found."""
    test_1_integration = _get_test_integration(hass, "test_1", True)
    test_2_integration = _get_test_integration_with_application_credentials(
        hass, "test_2"
    )

    with patch("homeassistant.loader.async_get_custom_components") as mock_get:
        mock_get.return_value = {
            "test_1": test_1_integration,
            "test_2": test_2_integration,
        }
        application_credentials = await loader.async_get_application_credentials(hass)
        assert "test_2" in application_credentials
        assert "test_1" not in application_credentials


async def test_get_zeroconf_back_compat(hass: HomeAssistant) -> None:
    """Verify that custom components with zeroconf are found and legacy matchers are converted."""
    test_1_integration = _get_test_integration(hass, "test_1", True)
    test_2_integration = _get_test_integration_with_legacy_zeroconf_matcher(
        hass, "test_2", True
    )

    with patch("homeassistant.loader.async_get_custom_components") as mock_get:
        mock_get.return_value = {
            "test_1": test_1_integration,
            "test_2": test_2_integration,
        }
        zeroconf = await loader.async_get_zeroconf(hass)
        assert zeroconf["_test_1._tcp.local."] == [{"domain": "test_1"}]
        assert zeroconf["_test_2._tcp.local."] == [
            {
                "domain": "test_2",
                "name": "test_2*",
                "properties": {
                    "macaddress": "aabbcc*",
                    "model": "legacy*",
                    "manufacturer": "legacy*",
                },
            }
        ]


async def test_get_bluetooth(hass: HomeAssistant) -> None:
    """Verify that custom components with bluetooth are found."""
    test_1_integration = _get_test_integration_with_bluetooth_matcher(
        hass, "test_1", True
    )
    test_2_integration = _get_test_integration_with_dhcp_matcher(hass, "test_2", True)
    with patch("homeassistant.loader.async_get_custom_components") as mock_get:
        mock_get.return_value = {
            "test_1": test_1_integration,
            "test_2": test_2_integration,
        }
        bluetooth = await loader.async_get_bluetooth(hass)
        bluetooth_for_domain = [
            entry for entry in bluetooth if entry["domain"] == "test_1"
        ]
        assert bluetooth_for_domain == [
            {"domain": "test_1", "local_name": "Prodigio_*"},
        ]


async def test_get_dhcp(hass: HomeAssistant) -> None:
    """Verify that custom components with dhcp are found."""
    test_1_integration = _get_test_integration_with_dhcp_matcher(hass, "test_1", True)

    with patch("homeassistant.loader.async_get_custom_components") as mock_get:
        mock_get.return_value = {
            "test_1": test_1_integration,
        }
        dhcp = await loader.async_get_dhcp(hass)
        dhcp_for_domain = [entry for entry in dhcp if entry["domain"] == "test_1"]
        assert dhcp_for_domain == [
            {"domain": "test_1", "hostname": "tesla_*", "macaddress": "4CFCAA*"},
            {"domain": "test_1", "hostname": "tesla_*", "macaddress": "044EAF*"},
            {"domain": "test_1", "hostname": "tesla_*", "macaddress": "98ED5C*"},
        ]


async def test_get_usb(hass: HomeAssistant) -> None:
    """Verify that custom components with usb matchers are found."""
    test_1_integration = _get_test_integration_with_usb_matcher(hass, "test_1", True)

    with patch("homeassistant.loader.async_get_custom_components") as mock_get:
        mock_get.return_value = {
            "test_1": test_1_integration,
        }
        usb = await loader.async_get_usb(hass)
        usb_for_domain = [entry for entry in usb if entry["domain"] == "test_1"]
        assert usb_for_domain == [
            {"domain": "test_1", "vid": "10C4", "pid": "EA60"},
            {"domain": "test_1", "vid": "1CF1", "pid": "0030"},
            {"domain": "test_1", "vid": "1A86", "pid": "7523"},
            {"domain": "test_1", "vid": "10C4", "pid": "8A2A"},
        ]


async def test_get_homekit(hass: HomeAssistant) -> None:
    """Verify that custom components with homekit are found."""
    test_1_integration = _get_test_integration(hass, "test_1", True)
    test_2_integration = _get_test_integration(hass, "test_2", True)

    with patch("homeassistant.loader.async_get_custom_components") as mock_get:
        mock_get.return_value = {
            "test_1": test_1_integration,
            "test_2": test_2_integration,
        }
        homekit = await loader.async_get_homekit(hass)
        assert homekit["test_1"] == loader.HomeKitDiscoveredIntegration("test_1", True)
        assert homekit["test_2"] == loader.HomeKitDiscoveredIntegration("test_2", True)


async def test_get_ssdp(hass: HomeAssistant) -> None:
    """Verify that custom components with ssdp are found."""
    test_1_integration = _get_test_integration(hass, "test_1", True)
    test_2_integration = _get_test_integration(hass, "test_2", True)

    with patch("homeassistant.loader.async_get_custom_components") as mock_get:
        mock_get.return_value = {
            "test_1": test_1_integration,
            "test_2": test_2_integration,
        }
        ssdp = await loader.async_get_ssdp(hass)
        assert ssdp["test_1"] == [{"manufacturer": "test_1", "modelName": "test_1"}]
        assert ssdp["test_2"] == [{"manufacturer": "test_2", "modelName": "test_2"}]


async def test_get_mqtt(hass: HomeAssistant) -> None:
    """Verify that custom components with MQTT are found."""
    test_1_integration = _get_test_integration(hass, "test_1", True)
    test_2_integration = _get_test_integration(hass, "test_2", True)

    with patch("homeassistant.loader.async_get_custom_components") as mock_get:
        mock_get.return_value = {
            "test_1": test_1_integration,
            "test_2": test_2_integration,
        }
        mqtt = await loader.async_get_mqtt(hass)
        assert mqtt["test_1"] == ["test_1/discovery"]
        assert mqtt["test_2"] == ["test_2/discovery"]


@pytest.mark.usefixtures("enable_custom_integrations")
async def test_import_platform_executor(hass: HomeAssistant) -> None:
    """Test import a platform in the executor."""
    integration = await loader.async_get_integration(
        hass, "test_package_loaded_executor"
    )

    config_flow_task_1 = asyncio.create_task(
        integration.async_get_platform("config_flow")
    )
    config_flow_task_2 = asyncio.create_task(
        integration.async_get_platform("config_flow")
    )
    config_flow_task_3 = asyncio.create_task(
        integration.async_get_platform("config_flow")
    )

    config_flow_task1_result = await config_flow_task_1
    config_flow_task2_result = await config_flow_task_2
    config_flow_task3_result = await config_flow_task_3

    assert (
        config_flow_task1_result == config_flow_task2_result == config_flow_task3_result
    )

    assert await config_flow_task1_result._async_has_devices(hass) is True


async def test_get_custom_components_recovery_mode(hass: HomeAssistant) -> None:
    """Test that we get empty custom components in recovery mode."""
    hass.config.recovery_mode = True
    assert await loader.async_get_custom_components(hass) == {}


async def test_custom_integration_missing_version(hass: HomeAssistant) -> None:
    """Test trying to load a custom integration without a version twice does not deadlock."""
    with pytest.raises(loader.IntegrationNotFound):
        await loader.async_get_integration(hass, "test_no_version")

    with pytest.raises(loader.IntegrationNotFound):
        await loader.async_get_integration(hass, "test_no_version")


async def test_custom_integration_missing(hass: HomeAssistant) -> None:
    """Test trying to load a custom integration that is missing twice not deadlock."""
    with patch("homeassistant.loader.async_get_custom_components") as mock_get:
        mock_get.return_value = {}

        with pytest.raises(loader.IntegrationNotFound):
            await loader.async_get_integration(hass, "test1")

        with pytest.raises(loader.IntegrationNotFound):
            await loader.async_get_integration(hass, "test1")


async def test_validation(hass: HomeAssistant) -> None:
    """Test we raise if invalid domain passed in."""
    with pytest.raises(ValueError):
        await loader.async_get_integration(hass, "some.thing")


async def test_loggers(hass: HomeAssistant) -> None:
    """Test we can fetch the loggers from the integration."""
    name = "dummy"
    integration = loader.Integration(
        hass,
        f"homeassistant.components.{name}",
        None,
        {
            "name": name,
            "domain": name,
            "config_flow": True,
            "dependencies": [],
            "requirements": [],
            "loggers": ["name1", "name2"],
        },
    )
    assert integration.loggers == ["name1", "name2"]


CORE_ISSUE_TRACKER = (
    "https://github.com/home-assistant/core/issues?q=is%3Aopen+is%3Aissue"
)
CORE_ISSUE_TRACKER_BUILT_IN = (
    CORE_ISSUE_TRACKER + "+label%3A%22integration%3A+bla_built_in%22"
)
CORE_ISSUE_TRACKER_CUSTOM = (
    CORE_ISSUE_TRACKER + "+label%3A%22integration%3A+bla_custom%22"
)
CORE_ISSUE_TRACKER_CUSTOM_NO_TRACKER = (
    CORE_ISSUE_TRACKER + "+label%3A%22integration%3A+bla_custom_no_tracker%22"
)
CORE_ISSUE_TRACKER_HUE = CORE_ISSUE_TRACKER + "+label%3A%22integration%3A+hue%22"
CUSTOM_ISSUE_TRACKER = "https://blablabla.com"


@pytest.mark.parametrize(
    ("domain", "module", "issue_tracker"),
    [
        # If no information is available, open issue on core
        (None, None, CORE_ISSUE_TRACKER),
        ("hue", "homeassistant.components.hue.sensor", CORE_ISSUE_TRACKER_HUE),
        ("hue", None, CORE_ISSUE_TRACKER_HUE),
        ("bla_built_in", None, CORE_ISSUE_TRACKER_BUILT_IN),
        # Integration domain is not currently deduced from module
        (None, "homeassistant.components.hue.sensor", CORE_ISSUE_TRACKER),
        ("hue", "homeassistant.components.mqtt.sensor", CORE_ISSUE_TRACKER_HUE),
        # Loaded custom integration with known issue tracker
        ("bla_custom", "custom_components.bla_custom.sensor", CUSTOM_ISSUE_TRACKER),
        ("bla_custom", None, CUSTOM_ISSUE_TRACKER),
        # Loaded custom integration without known issue tracker
        (None, "custom_components.bla.sensor", None),
        ("bla_custom_no_tracker", "custom_components.bla_custom.sensor", None),
        ("bla_custom_no_tracker", None, None),
        ("hue", "custom_components.bla.sensor", None),
        # Unloaded custom integration with known issue tracker
        ("bla_custom_not_loaded", None, CUSTOM_ISSUE_TRACKER),
        # Unloaded custom integration without known issue tracker
        ("bla_custom_not_loaded_no_tracker", None, None),
        # Integration domain has priority over module
        ("bla_custom_no_tracker", "homeassistant.components.bla_custom.sensor", None),
    ],
)
async def test_async_get_issue_tracker(
    hass: HomeAssistant,
    domain: str | None,
    module: str | None,
    issue_tracker: str | None,
) -> None:
    """Test async_get_issue_tracker."""
    mock_integration(hass, MockModule("bla_built_in"))
    mock_integration(
        hass,
        MockModule(
            "bla_custom", partial_manifest={"issue_tracker": CUSTOM_ISSUE_TRACKER}
        ),
        built_in=False,
    )
    mock_integration(hass, MockModule("bla_custom_no_tracker"), built_in=False)

    cust_unloaded_module = MockModule(
        "bla_custom_not_loaded",
        partial_manifest={"issue_tracker": CUSTOM_ISSUE_TRACKER},
    )
    cust_unloaded = loader.Integration(
        hass,
        f"{loader.PACKAGE_CUSTOM_COMPONENTS}.{cust_unloaded_module.DOMAIN}",
        pathlib.Path(""),
        cust_unloaded_module.mock_manifest(),
        set(),
    )

    cust_unloaded_no_tracker_module = MockModule("bla_custom_not_loaded_no_tracker")
    cust_unloaded_no_tracker = loader.Integration(
        hass,
        f"{loader.PACKAGE_CUSTOM_COMPONENTS}.{cust_unloaded_no_tracker_module.DOMAIN}",
        pathlib.Path(""),
        cust_unloaded_no_tracker_module.mock_manifest(),
        set(),
    )
    hass.data["custom_components"] = {
        "bla_custom_not_loaded": cust_unloaded,
        "bla_custom_not_loaded_no_tracker": cust_unloaded_no_tracker,
    }

    assert (
        loader.async_get_issue_tracker(hass, integration_domain=domain, module=module)
        == issue_tracker
    )


@pytest.mark.parametrize(
    ("domain", "module", "issue_tracker"),
    [
        # If no information is available, open issue on core
        (None, None, CORE_ISSUE_TRACKER),
        ("hue", "homeassistant.components.hue.sensor", CORE_ISSUE_TRACKER_HUE),
        ("hue", None, CORE_ISSUE_TRACKER_HUE),
        ("bla_built_in", None, CORE_ISSUE_TRACKER_BUILT_IN),
        # Integration domain is not currently deduced from module
        (None, "homeassistant.components.hue.sensor", CORE_ISSUE_TRACKER),
        ("hue", "homeassistant.components.mqtt.sensor", CORE_ISSUE_TRACKER_HUE),
        # Custom integration with known issue tracker - can't find it without hass
        ("bla_custom", "custom_components.bla_custom.sensor", None),
        # Assumed to be a core integration without hass and without module
        ("bla_custom", None, CORE_ISSUE_TRACKER_CUSTOM),
    ],
)
async def test_async_get_issue_tracker_no_hass(
    hass: HomeAssistant, domain: str | None, module: str | None, issue_tracker: str
) -> None:
    """Test async_get_issue_tracker."""
    mock_integration(hass, MockModule("bla_built_in"))
    mock_integration(
        hass,
        MockModule(
            "bla_custom", partial_manifest={"issue_tracker": CUSTOM_ISSUE_TRACKER}
        ),
        built_in=False,
    )
    assert (
        loader.async_get_issue_tracker(None, integration_domain=domain, module=module)
        == issue_tracker
    )


REPORT_CUSTOM = (
    "report it to the author of the 'bla_custom_no_tracker' custom integration"
)
REPORT_CUSTOM_UNKNOWN = "report it to the custom integration author"


@pytest.mark.parametrize(
    ("domain", "module", "report_issue"),
    [
        (None, None, f"create a bug report at {CORE_ISSUE_TRACKER}"),
        ("bla_custom", None, f"create a bug report at {CUSTOM_ISSUE_TRACKER}"),
        ("bla_custom_no_tracker", None, REPORT_CUSTOM),
        (None, "custom_components.hue.sensor", REPORT_CUSTOM_UNKNOWN),
    ],
)
async def test_async_suggest_report_issue(
    hass: HomeAssistant, domain: str | None, module: str | None, report_issue: str
) -> None:
    """Test async_suggest_report_issue."""
    mock_integration(hass, MockModule("bla_built_in"))
    mock_integration(
        hass,
        MockModule(
            "bla_custom", partial_manifest={"issue_tracker": CUSTOM_ISSUE_TRACKER}
        ),
        built_in=False,
    )
    mock_integration(hass, MockModule("bla_custom_no_tracker"), built_in=False)
    assert (
        loader.async_suggest_report_issue(
            hass, integration_domain=domain, module=module
        )
        == report_issue
    )


def test_import_executor_default(hass: HomeAssistant) -> None:
    """Test that import_executor defaults."""
    custom_comp = mock_integration(hass, MockModule("any_random"), built_in=False)
    assert custom_comp.import_executor is True
    built_in_comp = mock_integration(hass, MockModule("other_random"), built_in=True)
    assert built_in_comp.import_executor is True


async def test_config_folder_not_in_path() -> None:
    """Test that config folder is not in path."""

    # Verify that we are unable to import this file from top level
    with pytest.raises(ImportError):
        # pylint: disable-next=import-outside-toplevel
        import check_config_not_in_path  # noqa: F401

    # Verify that we are able to load the file with absolute path
    # pylint: disable-next=import-outside-toplevel,hass-relative-import
    import tests.testing_config.check_config_not_in_path  # noqa: F401


@pytest.mark.parametrize(
    ("integration_frame_path", "expected"),
    [
        pytest.param(
            "custom_components/test_integration_frame", True, id="custom integration"
        ),
        pytest.param(
            "homeassistant/components/test_integration_frame",
            False,
            id="core integration",
        ),
        pytest.param("homeassistant/test_integration_frame", False, id="core"),
    ],
)
@pytest.mark.usefixtures("mock_integration_frame")
async def test_hass_components_use_reported(
    hass: HomeAssistant,
    caplog: pytest.LogCaptureFixture,
    expected: bool,
) -> None:
    """Test whether use of hass.components is reported."""
    with (
        patch(
            "homeassistant.components.http.start_http_server_and_save_config",
            return_value=None,
        ),
    ):
        await hass.components.http.start_http_server_and_save_config(hass, [], None)

        reported = (
            "Detected that custom integration 'test_integration_frame'"
            " accesses hass.components.http, which should be updated"
        ) in caplog.text
        assert reported == expected


async def test_async_get_component_preloads_config_and_config_flow(
    hass: HomeAssistant,
) -> None:
    """Verify async_get_component will try to preload the config and config_flow platform."""
    executor_import_integration = _get_test_integration(
        hass, "executor_import", True, import_executor=True
    )
    assert executor_import_integration.import_executor is True

    assert "homeassistant.components.executor_import" not in sys.modules
    assert "custom_components.executor_import" not in sys.modules

    platform_exists_calls = []

    def mock_platforms_exists(platforms: list[str]) -> bool:
        platform_exists_calls.append(platforms)
        return platforms

    with (
        patch("homeassistant.loader.importlib.import_module") as mock_import,
        patch.object(
            executor_import_integration, "platforms_exists", mock_platforms_exists
        ),
    ):
        await executor_import_integration.async_get_component()

    assert len(platform_exists_calls[0]) == len(loader.BASE_PRELOAD_PLATFORMS)
    assert mock_import.call_count == 1 + len(loader.BASE_PRELOAD_PLATFORMS)
    assert (
        mock_import.call_args_list[0][0][0]
        == "homeassistant.components.executor_import"
    )
    checked_platforms = {
        mock_import.call_args_list[i][0][0]
        for i in range(1, len(mock_import.call_args_list))
    }
    assert checked_platforms == {
        "homeassistant.components.executor_import.config_flow",
        *(
            f"homeassistant.components.executor_import.{platform}"
            for platform in loader.BASE_PRELOAD_PLATFORMS
        ),
    }


@pytest.mark.usefixtures("enable_custom_integrations")
async def test_async_get_component_loads_loop_if_already_in_sys_modules(
    hass: HomeAssistant, caplog: pytest.LogCaptureFixture
) -> None:
    """Verify async_get_component does not create an executor job if the module is already in sys.modules."""
    integration = await loader.async_get_integration(
        hass, "test_package_loaded_executor"
    )
    assert integration.pkg_path == "custom_components.test_package_loaded_executor"
    assert integration.import_executor is True
    assert integration.config_flow is True

    assert "test_package_loaded_executor" not in hass.config.components
    assert "test_package_loaded_executor.config_flow" not in hass.config.components

    config_flow_module_name = f"{integration.pkg_path}.config_flow"
    module_mock = MagicMock(__file__="__init__.py")
    config_flow_module_mock = MagicMock(__file__="config_flow.py")

    def import_module(name: str) -> Any:
        if name == integration.pkg_path:
            return module_mock
        if name == config_flow_module_name:
            return config_flow_module_mock
        raise ImportError

    modules_without_config_flow = {
        k: v for k, v in sys.modules.items() if k != config_flow_module_name
    }
    with (
        patch.dict(
            "sys.modules",
            {**modules_without_config_flow, integration.pkg_path: module_mock},
            clear=True,
        ),
        patch("homeassistant.loader.importlib.import_module", import_module),
    ):
        module = await integration.async_get_component()

    # The config flow is missing so we should load
    # in the executor
    assert "loaded_executor=True" in caplog.text
    assert "loaded_executor=False" not in caplog.text
    assert module is module_mock
    caplog.clear()

    with (
        patch.dict(
            "sys.modules",
            {
                integration.pkg_path: module_mock,
                config_flow_module_name: config_flow_module_mock,
            },
        ),
        patch("homeassistant.loader.importlib.import_module", import_module),
    ):
        module = await integration.async_get_component()

    # Everything is already in the integration cache
    # so it should not have to call the load
    assert "loaded_executor" not in caplog.text
    assert module is module_mock


@pytest.mark.usefixtures("enable_custom_integrations")
async def test_async_get_component_concurrent_loads(hass: HomeAssistant) -> None:
    """Verify async_get_component waits if the first load if called again when still in progress."""
    integration = await loader.async_get_integration(
        hass, "test_package_loaded_executor"
    )
    assert integration.pkg_path == "custom_components.test_package_loaded_executor"
    assert integration.import_executor is True
    assert integration.config_flow is True

    assert "test_package_loaded_executor" not in hass.config.components
    assert "test_package_loaded_executor.config_flow" not in hass.config.components

    config_flow_module_name = f"{integration.pkg_path}.config_flow"
    module_mock = MagicMock(__file__="__init__.py")
    config_flow_module_mock = MagicMock(__file__="config_flow.py")
    imports = []
    start_event = threading.Event()
    import_event = asyncio.Event()

    def import_module(name: str) -> Any:
        hass.loop.call_soon_threadsafe(import_event.set)
        imports.append(name)
        start_event.wait()
        if name == integration.pkg_path:
            return module_mock
        if name == config_flow_module_name:
            return config_flow_module_mock
        raise ImportError

    modules_without_integration = {
        k: v
        for k, v in sys.modules.items()
        if k not in (config_flow_module_name, integration.pkg_path)
    }
    with (
        patch.dict(
            "sys.modules",
            {**modules_without_integration},
            clear=True,
        ),
        patch("homeassistant.loader.importlib.import_module", import_module),
    ):
        load_task1 = asyncio.create_task(integration.async_get_component())
        load_task2 = asyncio.create_task(integration.async_get_component())
        await import_event.wait()  # make sure the import is started
        assert not integration._component_future.done()
        start_event.set()
        comp1 = await load_task1
        comp2 = await load_task2
        assert integration._component_future is None

    assert comp1 is module_mock
    assert comp2 is module_mock

    assert integration.pkg_path in imports
    assert config_flow_module_name in imports


async def test_async_get_component_deadlock_fallback(
    hass: HomeAssistant, caplog: pytest.LogCaptureFixture
) -> None:
    """Verify async_get_component fallback to importing in the event loop on deadlock."""
    executor_import_integration = _get_test_integration(
        hass, "executor_import", True, import_executor=True
    )
    assert executor_import_integration.import_executor is True
    module_mock = MagicMock(__file__="__init__.py")
    import_attempts = 0

    def mock_import(module: str, *args: Any, **kwargs: Any) -> Any:
        nonlocal import_attempts
        if module == "homeassistant.components.executor_import":
            import_attempts += 1

        if import_attempts == 1:
            # _DeadlockError inherits from RuntimeError
            raise RuntimeError(
                "Detected deadlock trying to import homeassistant.components.executor_import"
            )

        return module_mock

    assert "homeassistant.components.executor_import" not in sys.modules
    assert "custom_components.executor_import" not in sys.modules
    with patch("homeassistant.loader.importlib.import_module", mock_import):
        module = await executor_import_integration.async_get_component()

    assert (
        "Detected deadlock trying to import homeassistant.components.executor_import"
        in caplog.text
    )
    assert "loaded_executor=False" in caplog.text
    assert module is module_mock


async def test_async_get_component_deadlock_fallback_module_not_found(
    hass: HomeAssistant, caplog: pytest.LogCaptureFixture
) -> None:
    """Verify async_get_component fallback behavior.

    Ensure that fallback is not triggered on ModuleNotFoundError.
    """
    executor_import_integration = _get_test_integration(
        hass, "executor_import", True, import_executor=True
    )
    assert executor_import_integration.import_executor is True
    module_mock = MagicMock(__file__="__init__.py")
    import_attempts = 0

    def mock_import(module: str, *args: Any, **kwargs: Any) -> Any:
        nonlocal import_attempts
        if module == "homeassistant.components.executor_import":
            import_attempts += 1

        if import_attempts == 1:
            raise ModuleNotFoundError(
                "homeassistant.components.executor_import not found",
                name="homeassistant.components.executor_import",
            )

        return module_mock

    assert "homeassistant.components.executor_import" not in sys.modules
    assert "custom_components.executor_import" not in sys.modules
    with (
        patch("homeassistant.loader.importlib.import_module", mock_import),
        pytest.raises(
            ModuleNotFoundError, match="homeassistant.components.executor_import"
        ),
    ):
        await executor_import_integration.async_get_component()

    # We should not have tried to fall back to the event loop import
    assert "loaded_executor=False" not in caplog.text
    assert "homeassistant.components.executor_import" not in sys.modules
    assert "custom_components.executor_import" not in sys.modules
    assert import_attempts == 1


async def test_async_get_component_raises_after_import_failure(
    hass: HomeAssistant, caplog: pytest.LogCaptureFixture
) -> None:
    """Verify async_get_component raises if we fail to import in both the executor and loop."""
    executor_import_integration = _get_test_integration(
        hass, "executor_import", True, import_executor=True
    )
    assert executor_import_integration.import_executor is True
    module_mock = MagicMock()
    import_attempts = 0

    def mock_import(module: str, *args: Any, **kwargs: Any) -> Any:
        nonlocal import_attempts
        if module == "homeassistant.components.executor_import":
            import_attempts += 1

        if import_attempts == 1:
            # _DeadlockError inherits from RuntimeError
            raise RuntimeError(
                "Detected deadlock trying to import homeassistant.components.executor_import"
            )

        if import_attempts == 2:
            raise ImportError("Failed import homeassistant.components.executor_import")
        return module_mock

    assert "homeassistant.components.executor_import" not in sys.modules
    assert "custom_components.executor_import" not in sys.modules
    with (
        patch("homeassistant.loader.importlib.import_module", mock_import),
        pytest.raises(ImportError),
    ):
        await executor_import_integration.async_get_component()

    assert (
        "Detected deadlock trying to import homeassistant.components.executor_import"
        in caplog.text
    )
    assert "loaded_executor=False" not in caplog.text


async def test_async_get_platform_deadlock_fallback(
    hass: HomeAssistant, caplog: pytest.LogCaptureFixture
) -> None:
    """Verify async_get_platform fallback to importing in the event loop on deadlock."""
    executor_import_integration = _get_test_integration(
        hass, "executor_import", True, import_executor=True
    )
    assert executor_import_integration.import_executor is True
    module_mock = MagicMock()
    import_attempts = 0

    def mock_import(module: str, *args: Any, **kwargs: Any) -> Any:
        nonlocal import_attempts
        if module == "homeassistant.components.executor_import.config_flow":
            import_attempts += 1

        if import_attempts == 1:
            # _DeadlockError inherits from RuntimeError
            raise RuntimeError(
                "Detected deadlock trying to import homeassistant.components.executor_import"
            )

        return module_mock

    assert "homeassistant.components.executor_import" not in sys.modules
    assert "custom_components.executor_import" not in sys.modules
    with patch("homeassistant.loader.importlib.import_module", mock_import):
        module = await executor_import_integration.async_get_platform("config_flow")

    assert (
        "Detected deadlock trying to import homeassistant.components.executor_import"
        in caplog.text
    )
    # We should have tried both the executor and loop
    assert "executor=['config_flow']" in caplog.text
    assert "loop=['config_flow']" in caplog.text
    assert module is module_mock


async def test_async_get_platform_deadlock_fallback_module_not_found(
    hass: HomeAssistant, caplog: pytest.LogCaptureFixture
) -> None:
    """Verify async_get_platform fallback behavior.

    Ensure that fallback is not triggered on ModuleNotFoundError.
    """
    executor_import_integration = _get_test_integration(
        hass, "executor_import", True, import_executor=True
    )
    assert executor_import_integration.import_executor is True
    module_mock = MagicMock()
    import_attempts = 0

    def mock_import(module: str, *args: Any, **kwargs: Any) -> Any:
        nonlocal import_attempts
        if module == "homeassistant.components.executor_import.config_flow":
            import_attempts += 1

        if import_attempts == 1:
            raise ModuleNotFoundError(
                "Not found homeassistant.components.executor_import.config_flow",
                name="homeassistant.components.executor_import.config_flow",
            )

        return module_mock

    assert "homeassistant.components.executor_import" not in sys.modules
    assert "custom_components.executor_import" not in sys.modules
    with (
        patch("homeassistant.loader.importlib.import_module", mock_import),
        pytest.raises(
            ModuleNotFoundError,
            match="homeassistant.components.executor_import.config_flow",
        ),
    ):
        await executor_import_integration.async_get_platform("config_flow")

    # We should not have tried to fall back to the event loop import
    assert "executor=['config_flow']" in caplog.text
    assert "loop=['config_flow']" not in caplog.text
    assert "homeassistant.components.executor_import" not in sys.modules
    assert "custom_components.executor_import" not in sys.modules
    assert import_attempts == 1


async def test_async_get_platform_raises_after_import_failure(
    hass: HomeAssistant, caplog: pytest.LogCaptureFixture
) -> None:
    """Verify async_get_platform raises if we fail to import in both the executor and loop."""
    executor_import_integration = _get_test_integration(
        hass, "executor_import", True, import_executor=True
    )
    assert executor_import_integration.import_executor is True
    module_mock = MagicMock()
    import_attempts = 0

    def mock_import(module: str, *args: Any, **kwargs: Any) -> Any:
        nonlocal import_attempts
        if module == "homeassistant.components.executor_import.config_flow":
            import_attempts += 1

        if import_attempts == 1:
            # _DeadlockError inherits from RuntimeError
            raise RuntimeError(
                "Detected deadlock trying to import homeassistant.components.executor_import"
            )

        if import_attempts == 2:
            # _DeadlockError inherits from RuntimeError
            raise ImportError(
                "Error trying to import homeassistant.components.executor_import"
            )

        return module_mock

    assert "homeassistant.components.executor_import" not in sys.modules
    assert "custom_components.executor_import" not in sys.modules
    with (
        patch("homeassistant.loader.importlib.import_module", mock_import),
        pytest.raises(ImportError),
    ):
        await executor_import_integration.async_get_platform("config_flow")

    assert (
        "Detected deadlock trying to import homeassistant.components.executor_import"
        in caplog.text
    )
    assert "loaded_executor=False" not in caplog.text


@pytest.mark.usefixtures("enable_custom_integrations")
async def test_platforms_exists(hass: HomeAssistant) -> None:
    """Test platforms_exists."""
    original_os_listdir = os.listdir

    paths: list[str] = []

    def mock_list_dir(path: str) -> list[str]:
        paths.append(path)
        return original_os_listdir(path)

    with patch("homeassistant.loader.os.listdir", mock_list_dir):
        integration = await loader.async_get_integration(
            hass, "test_integration_platform"
        )
        assert integration.domain == "test_integration_platform"

    # Verify the files cache is primed
    assert integration.file_path in paths

    # component is loaded, should now return False
    with patch("homeassistant.loader.os.listdir", wraps=os.listdir) as mock_exists:
        component = integration.get_component()
    assert component.DOMAIN == "test_integration_platform"

    # The files cache should be primed when
    # the integration is resolved
    assert mock_exists.call_count == 0

    # component is loaded, should now return False
    with patch("homeassistant.loader.os.listdir", wraps=os.listdir) as mock_exists:
        assert integration.platforms_exists(("non_existing",)) == []

    # We should remember which files exist
    assert mock_exists.call_count == 0

    # component is loaded, should now return False
    with patch("homeassistant.loader.os.listdir", wraps=os.listdir) as mock_exists:
        assert integration.platforms_exists(("non_existing",)) == []

    # We should remember the file does not exist
    assert mock_exists.call_count == 0

    assert integration.platforms_exists(["group"]) == ["group"]

    platform = await integration.async_get_platform("group")
    assert platform.MAGIC == 1

    platform = integration.get_platform("group")
    assert platform.MAGIC == 1

    assert integration.platforms_exists(["group"]) == ["group"]

    assert integration.platforms_are_loaded(["group"]) is True
    assert integration.platforms_are_loaded(["other"]) is False


@pytest.mark.usefixtures("enable_custom_integrations")
async def test_async_get_platforms_loads_loop_if_already_in_sys_modules(
    hass: HomeAssistant, caplog: pytest.LogCaptureFixture
) -> None:
    """Verify async_get_platforms does not create an executor job.

    Case is for when the module is already in sys.modules.
    """
    integration = await loader.async_get_integration(
        hass, "test_package_loaded_executor"
    )
    assert integration.pkg_path == "custom_components.test_package_loaded_executor"
    assert integration.import_executor is True
    assert integration.config_flow is True

    assert "test_package_loaded_executor" not in hass.config.components
    assert "test_package_loaded_executor.config_flow" not in hass.config.components
    await integration.async_get_component()

    button_module_name = f"{integration.pkg_path}.button"
    switch_module_name = f"{integration.pkg_path}.switch"
    light_module_name = f"{integration.pkg_path}.light"
    button_module_mock = MagicMock()
    switch_module_mock = MagicMock()
    light_module_mock = MagicMock()

    def import_module(name: str) -> Any:
        if name == button_module_name:
            return button_module_mock
        if name == switch_module_name:
            return switch_module_mock
        if name == light_module_name:
            return light_module_mock
        raise ImportError

    modules_without_button = {
        k: v for k, v in sys.modules.items() if k != button_module_name
    }
    with (
        patch.dict(
            "sys.modules",
            modules_without_button,
            clear=True,
        ),
        patch("homeassistant.loader.importlib.import_module", import_module),
    ):
        module = (await integration.async_get_platforms(["button"]))["button"]

    # The button module is missing so we should load
    # in the executor
    assert "executor=['button']" in caplog.text
    assert "loop=[]" in caplog.text
    assert module is button_module_mock
    caplog.clear()

    with (
        patch.dict(
            "sys.modules",
            {
                **modules_without_button,
                button_module_name: button_module_mock,
            },
        ),
        patch("homeassistant.loader.importlib.import_module", import_module),
    ):
        module = (await integration.async_get_platforms(["button"]))["button"]

    # Everything is cached so there should be no logging
    assert "loop=" not in caplog.text
    assert "executor=" not in caplog.text
    assert module is button_module_mock
    caplog.clear()

    modules_without_switch = {
        k: v for k, v in sys.modules.items() if k not in switch_module_name
    }
    with (
        patch.dict(
            "sys.modules",
            {**modules_without_switch, light_module_name: light_module_mock},
            clear=True,
        ),
        patch("homeassistant.loader.importlib.import_module", import_module),
    ):
        modules = await integration.async_get_platforms(["button", "switch", "light"])

    # The button module is already in the cache so nothing happens
    # The switch module is loaded in the executor since its not in the cache
    # The light module is in memory but not in the cache so its loaded in the loop
    assert "['button']" not in caplog.text
    assert "executor=['switch']" in caplog.text
    assert "loop=['light']" in caplog.text
    assert modules == {
        "button": button_module_mock,
        "switch": switch_module_mock,
        "light": light_module_mock,
    }
    assert integration.get_platform_cached("button") is button_module_mock
    assert integration.get_platform_cached("switch") is switch_module_mock
    assert integration.get_platform_cached("light") is light_module_mock


@pytest.mark.usefixtures("enable_custom_integrations")
async def test_async_get_platforms_concurrent_loads(hass: HomeAssistant) -> None:
    """Verify async_get_platforms waits if the first load if called again.

    Case is for when when a second load is called
    and the first is still in progress.
    """
    integration = await loader.async_get_integration(
        hass, "test_package_loaded_executor"
    )
    assert integration.pkg_path == "custom_components.test_package_loaded_executor"
    assert integration.import_executor is True
    assert integration.config_flow is True

    assert "test_package_loaded_executor" not in hass.config.components
    assert "test_package_loaded_executor.config_flow" not in hass.config.components
    await integration.async_get_component()

    button_module_name = f"{integration.pkg_path}.button"
    button_module_mock = MagicMock()

    imports = []
    start_event = threading.Event()
    import_event = asyncio.Event()

    def import_module(name: str) -> Any:
        hass.loop.call_soon_threadsafe(import_event.set)
        imports.append(name)
        start_event.wait()
        if name == button_module_name:
            return button_module_mock
        raise ImportError

    modules_without_button = {
        k: v
        for k, v in sys.modules.items()
        if k not in (button_module_name, integration.pkg_path)
    }
    with (
        patch.dict(
            "sys.modules",
            modules_without_button,
            clear=True,
        ),
        patch("homeassistant.loader.importlib.import_module", import_module),
    ):
        load_task1 = asyncio.create_task(integration.async_get_platforms(["button"]))
        load_task2 = asyncio.create_task(integration.async_get_platforms(["button"]))
        await import_event.wait()  # make sure the import is started
        assert not integration._import_futures["button"].done()
        start_event.set()
        load_result1 = await load_task1
        load_result2 = await load_task2
        assert integration._import_futures is not None

    assert load_result1 == {"button": button_module_mock}
    assert load_result2 == {"button": button_module_mock}

    assert imports == [button_module_name]
    assert integration.get_platform_cached("button") is button_module_mock


@pytest.mark.usefixtures("enable_custom_integrations")
async def test_integration_warnings(
    hass: HomeAssistant, caplog: pytest.LogCaptureFixture
) -> None:
    """Test integration warnings."""
    await loader.async_get_integration(hass, "test_package_loaded_loop")
    assert "configured to to import its code in the event loop" in caplog.text


@pytest.mark.usefixtures("enable_custom_integrations")
async def test_has_services(hass: HomeAssistant) -> None:
    """Test has_services."""
    integration = await loader.async_get_integration(hass, "test")
    assert integration.has_services is False
    integration = await loader.async_get_integration(hass, "test_with_services")
    assert integration.has_services is True


@pytest.mark.parametrize(
    ("integration_frame_path", "expected"),
    [
        pytest.param(
            "custom_components/test_integration_frame", True, id="custom integration"
        ),
        pytest.param(
            "homeassistant/components/test_integration_frame",
            False,
            id="core integration",
        ),
        pytest.param("homeassistant/test_integration_frame", False, id="core"),
    ],
)
@pytest.mark.usefixtures("mock_integration_frame")
async def test_hass_helpers_use_reported(
    hass: HomeAssistant,
    caplog: pytest.LogCaptureFixture,
    expected: bool,
) -> None:
    """Test whether use of hass.helpers is reported."""
    with (
        patch(
            "homeassistant.helpers.aiohttp_client.async_get_clientsession",
            return_value=None,
        ),
    ):
        hass.helpers.aiohttp_client.async_get_clientsession()

        reported = (
            "Detected that custom integration 'test_integration_frame' "
            "accesses hass.helpers.aiohttp_client, which should be updated"
        ) in caplog.text
        assert reported == expected


async def test_manifest_json_fragment_round_trip(hass: HomeAssistant) -> None:
    """Test json_fragment roundtrip."""
    integration = await loader.async_get_integration(hass, "hue")
    assert (
        json_loads(json_dumps(integration.manifest_json_fragment))
        == integration.manifest
    )


async def test_async_get_integrations_multiple_non_existent(
    hass: HomeAssistant,
) -> None:
    """Test async_get_integrations with multiple non-existent integrations."""
    integrations = await loader.async_get_integrations(hass, ["does_not_exist"])
    assert isinstance(integrations["does_not_exist"], loader.IntegrationNotFound)

    async def slow_load_failure(
        *args: Any, **kwargs: Any
    ) -> dict[str, loader.Integration]:
        await asyncio.sleep(0.1)
        return {}

    with patch.object(hass, "async_add_executor_job", slow_load_failure):
        task1 = hass.async_create_task(
            loader.async_get_integrations(hass, ["does_not_exist", "does_not_exist2"])
        )
        # Task one should now be waiting for executor job
    task2 = hass.async_create_task(
        loader.async_get_integrations(hass, ["does_not_exist"])
    )
    # Task two should be waiting for the futures created in task one
    task3 = hass.async_create_task(
        loader.async_get_integrations(hass, ["does_not_exist2", "does_not_exist"])
    )
    # Task three should be waiting for the futures created in task one
    integrations_1 = await task1
    assert isinstance(integrations_1["does_not_exist"], loader.IntegrationNotFound)
    assert isinstance(integrations_1["does_not_exist2"], loader.IntegrationNotFound)
    integrations_2 = await task2
    assert isinstance(integrations_2["does_not_exist"], loader.IntegrationNotFound)
    integrations_3 = await task3
    assert isinstance(integrations_3["does_not_exist2"], loader.IntegrationNotFound)
    assert isinstance(integrations_3["does_not_exist"], loader.IntegrationNotFound)

    # Make sure IntegrationNotFound is not cached
    # so configuration errors can be fixed as to
    # not prevent Home Assistant from being restarted
    integration = loader.Integration(
        hass,
        "custom_components.does_not_exist",
        None,
        {
            "name": "Does not exist",
            "domain": "does_not_exist",
        },
    )
    with patch.object(
        loader,
        "_resolve_integrations_from_root",
        return_value={"does_not_exist": integration},
    ):
        integrations = await loader.async_get_integrations(hass, ["does_not_exist"])
    assert integrations["does_not_exist"] is integration<|MERGE_RESOLUTION|>--- conflicted
+++ resolved
@@ -79,16 +79,6 @@
     )
     assert result["mod4"] == {"mod4", "mod2", "mod1"}
 
-    # Create a circular after_dependency without a hard dependency
-    mock_integration(
-        hass, MockModule("mod1", partial_manifest={"after_dependencies": ["mod4"]})
-    )
-    mod_4 = mock_integration(
-        hass, MockModule("mod4", partial_manifest={"after_dependencies": ["mod2"]})
-    )
-    # this currently doesn't raise, but it should. Will be improved in a follow-up.
-    await loader._async_component_dependencies(hass, mod_4)
-
 
 async def test_nonexistent_component_dependencies(hass: HomeAssistant) -> None:
     """Test if we can detect nonexistent dependencies of components."""
@@ -98,7 +88,6 @@
     assert await mod_2.resolve_dependencies() is None
     assert mod_2.all_dependencies_resolved
     with pytest.raises(loader.IntegrationNotFound):
-<<<<<<< HEAD
         mod_2.all_dependencies  # noqa: B018
 
     assert mod_1.all_dependencies_resolved
@@ -117,22 +106,6 @@
 
     result = await loader.resolve_integrations_after_dependencies(hass, (mod_2, mod_1))
     assert result == {}
-=======
-        await loader._async_component_dependencies(hass, mod_1)
-    mod_2 = mock_integration(hass, MockModule("mod2", dependencies=["mod1"]))
-
-    assert not await mod_2.resolve_dependencies()
-    assert mod_2.all_dependencies_resolved
-    with pytest.raises(RuntimeError):
-        mod_2.all_dependencies  # noqa: B018
-
-    # this currently is not resolved, because intermediate results are not cached
-    # this will be improved in a follow-up
-    assert not mod_1.all_dependencies_resolved
-    assert not await mod_1.resolve_dependencies()
-    with pytest.raises(RuntimeError):
-        mod_1.all_dependencies  # noqa: B018
->>>>>>> 88f18fdf
 
 
 def test_component_loader(hass: HomeAssistant) -> None:
