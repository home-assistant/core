"""Test the helper method for writing tests."""
import asyncio
import functools as ft
import os
import sys
from datetime import timedelta
from unittest.mock import patch, MagicMock, Mock
from io import StringIO
import logging
import threading
from contextlib import contextmanager

from aiohttp import web

from homeassistant import core as ha, loader
from homeassistant.setup import setup_component
from homeassistant.config import async_process_component_config
from homeassistant.helpers.dispatcher import async_dispatcher_send
from homeassistant.helpers.entity import ToggleEntity
from homeassistant.helpers.restore_state import DATA_RESTORE_CACHE
from homeassistant.util.unit_system import METRIC_SYSTEM
import homeassistant.util.dt as date_util
import homeassistant.util.yaml as yaml
from homeassistant.const import (
    STATE_ON, STATE_OFF, DEVICE_DEFAULT_NAME, EVENT_TIME_CHANGED,
    EVENT_STATE_CHANGED, EVENT_PLATFORM_DISCOVERED, ATTR_SERVICE,
    ATTR_DISCOVERED, SERVER_PORT, EVENT_HOMEASSISTANT_CLOSE)
from homeassistant.components import sun, mqtt, recorder
from homeassistant.components.http.auth import auth_middleware
from homeassistant.components.http.const import (
    KEY_USE_X_FORWARDED_FOR, KEY_BANS_ENABLED, KEY_TRUSTED_NETWORKS)
from homeassistant.util.async import (
    run_callback_threadsafe, run_coroutine_threadsafe)

_TEST_INSTANCE_PORT = SERVER_PORT
_LOGGER = logging.getLogger(__name__)
INST_COUNT = 0


def threadsafe_callback_factory(func):
    """Create threadsafe functions out of callbacks.

    Callback needs to have `hass` as first argument.
    """
    @ft.wraps(func)
    def threadsafe(*args, **kwargs):
        """Call func threadsafe."""
        hass = args[0]
        run_callback_threadsafe(
            hass.loop, ft.partial(func, *args, **kwargs)).result()

    return threadsafe


def get_test_config_dir(*add_path):
    """Return a path to a test config dir."""
    return os.path.join(os.path.dirname(__file__), 'testing_config', *add_path)


def get_test_home_assistant():
    """Return a Home Assistant object pointing at test config directory."""
    if sys.platform == "win32":
        loop = asyncio.ProactorEventLoop()
    else:
        loop = asyncio.new_event_loop()

    hass = loop.run_until_complete(async_test_home_assistant(loop))

    stop_event = threading.Event()

    def run_loop():
        """Run event loop."""
        # pylint: disable=protected-access
        loop._thread_ident = threading.get_ident()
        loop.run_forever()
        stop_event.set()

    orig_stop = hass.stop

    def start_hass(*mocks):
        """Start hass."""
        run_coroutine_threadsafe(hass.async_start(), loop=hass.loop).result()

    def stop_hass():
        """Stop hass."""
        orig_stop()
        stop_event.wait()
        loop.close()

    hass.start = start_hass
    hass.stop = stop_hass

    threading.Thread(name="LoopThread", target=run_loop, daemon=False).start()

    return hass


# pylint: disable=protected-access
@asyncio.coroutine
def async_test_home_assistant(loop):
    """Return a Home Assistant object pointing at test config dir."""
    global INST_COUNT
    INST_COUNT += 1
    loop._thread_ident = threading.get_ident()

    hass = ha.HomeAssistant(loop)

    orig_async_add_job = hass.async_add_job

    def async_add_job(target, *args):
        """Add a magic mock."""
        if isinstance(target, Mock):
            return mock_coro(target())
        return orig_async_add_job(target, *args)

    hass.async_add_job = async_add_job

    hass.config.location_name = 'test home'
    hass.config.config_dir = get_test_config_dir()
    hass.config.latitude = 32.87336
    hass.config.longitude = -117.22743
    hass.config.elevation = 0
    hass.config.time_zone = date_util.get_time_zone('US/Pacific')
    hass.config.units = METRIC_SYSTEM
    hass.config.skip_pip = True

    if 'custom_components.test' not in loader.AVAILABLE_COMPONENTS:
        yield from loop.run_in_executor(None, loader.prepare, hass)

    hass.state = ha.CoreState.running

    # Mock async_start
    orig_start = hass.async_start

    @asyncio.coroutine
    def mock_async_start():
        """Start the mocking."""
        # 1. We only mock time during tests
        # 2. We want block_till_done that is called inside stop_track_tasks
        with patch('homeassistant.core._async_create_timer'), \
                patch.object(hass, 'async_stop_track_tasks'):
            yield from orig_start()

    hass.async_start = mock_async_start

    @ha.callback
    def clear_instance(event):
        """Clear global instance."""
        global INST_COUNT
        INST_COUNT -= 1

    hass.bus.async_listen_once(EVENT_HOMEASSISTANT_CLOSE, clear_instance)

    return hass


def get_test_instance_port():
    """Return unused port for running test instance.

    The socket that holds the default port does not get released when we stop
    HA in a different test case. Until I have figured out what is going on,
    let's run each test on a different port.
    """
    global _TEST_INSTANCE_PORT
    _TEST_INSTANCE_PORT += 1
    return _TEST_INSTANCE_PORT


def mock_service(hass, domain, service):
    """Set up a fake service & return a calls log list to this service."""
    calls = []

    @asyncio.coroutine
    def mock_service_log(call):  # pylint: disable=unnecessary-lambda
        """Mocked service call."""
        calls.append(call)

    if hass.loop.__dict__.get("_thread_ident", 0) == threading.get_ident():
        hass.services.async_register(domain, service, mock_service_log)
    else:
        hass.services.register(domain, service, mock_service_log)

    return calls


@ha.callback
def async_fire_mqtt_message(hass, topic, payload, qos=0):
    """Fire the MQTT message."""
    if isinstance(payload, str):
        payload = payload.encode('utf-8')
    async_dispatcher_send(
        hass, mqtt.SIGNAL_MQTT_MESSAGE_RECEIVED, topic,
        payload, qos)


fire_mqtt_message = threadsafe_callback_factory(async_fire_mqtt_message)


@ha.callback
def async_fire_time_changed(hass, time):
    """Fire a time changes event."""
    hass.bus.async_fire(EVENT_TIME_CHANGED, {'now': time})


fire_time_changed = threadsafe_callback_factory(async_fire_time_changed)


def fire_service_discovered(hass, service, info):
    """Fire the MQTT message."""
    hass.bus.fire(EVENT_PLATFORM_DISCOVERED, {
        ATTR_SERVICE: service,
        ATTR_DISCOVERED: info
    })


def ensure_sun_risen(hass):
    """Trigger sun to rise if below horizon."""
    if sun.is_on(hass):
        return
    fire_time_changed(hass, sun.next_rising_utc(hass) + timedelta(seconds=10))


def ensure_sun_set(hass):
    """Trigger sun to set if above horizon."""
    if not sun.is_on(hass):
        return
    fire_time_changed(hass, sun.next_setting_utc(hass) + timedelta(seconds=10))


def load_fixture(filename):
    """Load a fixture."""
    path = os.path.join(os.path.dirname(__file__), 'fixtures', filename)
    with open(path) as fptr:
        return fptr.read()


def mock_state_change_event(hass, new_state, old_state=None):
    """Mock state change envent."""
    event_data = {
        'entity_id': new_state.entity_id,
        'new_state': new_state,
    }

    if old_state:
        event_data['old_state'] = old_state

    hass.bus.fire(EVENT_STATE_CHANGED, event_data)


def mock_http_component(hass, api_password=None):
    """Mock the HTTP component."""
    hass.http = MagicMock(api_password=api_password)
    mock_component(hass, 'http')
    hass.http.views = {}

    def mock_register_view(view):
        """Store registered view."""
        if isinstance(view, type):
            # Instantiate the view, if needed
            view = view()

        hass.http.views[view.name] = view

    hass.http.register_view = mock_register_view


def mock_http_component_app(hass, api_password=None):
    """Create an aiohttp.web.Application instance for testing."""
    if 'http' not in hass.config.components:
        mock_http_component(hass, api_password)
    app = web.Application(middlewares=[auth_middleware], loop=hass.loop)
    app['hass'] = hass
    app[KEY_USE_X_FORWARDED_FOR] = False
    app[KEY_BANS_ENABLED] = False
    app[KEY_TRUSTED_NETWORKS] = []
    return app


def mock_mqtt_component(hass):
    """Mock the MQTT component."""
    with patch('homeassistant.components.mqtt.MQTT') as mock_mqtt:
        mock_mqtt().async_connect.return_value = mock_coro(True)
        setup_component(hass, mqtt.DOMAIN, {
            mqtt.DOMAIN: {
                mqtt.CONF_BROKER: 'mock-broker',
            }
        })
        return mock_mqtt


@ha.callback
def mock_component(hass, component):
    """Mock a component is setup."""
    if component in hass.config.components:
        AssertionError("Component {} is already setup".format(component))

    hass.config.components.add(component)


class MockModule(object):
    """Representation of a fake module."""

    # pylint: disable=invalid-name
    def __init__(self, domain=None, dependencies=None, setup=None,
                 requirements=None, config_schema=None, platform_schema=None,
                 async_setup=None):
        """Initialize the mock module."""
        self.DOMAIN = domain
        self.DEPENDENCIES = dependencies or []
        self.REQUIREMENTS = requirements or []
        self._setup = setup

        if config_schema is not None:
            self.CONFIG_SCHEMA = config_schema

        if platform_schema is not None:
            self.PLATFORM_SCHEMA = platform_schema

        if async_setup is not None:
            self.async_setup = async_setup

    def setup(self, hass, config):
        """Set up the component.

        We always define this mock because MagicMock setups will be seen by the
        executor as a coroutine, raising an exception.
        """
        if self._setup is not None:
            return self._setup(hass, config)
        return True


class MockPlatform(object):
    """Provide a fake platform."""

    # pylint: disable=invalid-name
    def __init__(self, setup_platform=None, dependencies=None,
                 platform_schema=None):
        """Initialize the platform."""
        self.DEPENDENCIES = dependencies or []
        self._setup_platform = setup_platform

        if platform_schema is not None:
            self.PLATFORM_SCHEMA = platform_schema

    def setup_platform(self, hass, config, add_devices, discovery_info=None):
        """Set up the platform."""
        if self._setup_platform is not None:
            self._setup_platform(hass, config, add_devices, discovery_info)


class MockToggleDevice(ToggleEntity):
    """Provide a mock toggle device."""

    def __init__(self, name, state):
        """Initialize the mock device."""
        self._name = name or DEVICE_DEFAULT_NAME
        self._state = state
        self.calls = []

    @property
    def name(self):
        """Return the name of the device if any."""
        self.calls.append(('name', {}))
        return self._name

    @property
    def state(self):
        """Return the name of the device if any."""
        self.calls.append(('state', {}))
        return self._state

    @property
    def is_on(self):
        """Return true if device is on."""
        self.calls.append(('is_on', {}))
        return self._state == STATE_ON

    def turn_on(self, **kwargs):
        """Turn the device on."""
        self.calls.append(('turn_on', kwargs))
        self._state = STATE_ON

    def turn_off(self, **kwargs):
        """Turn the device off."""
        self.calls.append(('turn_off', kwargs))
        self._state = STATE_OFF

    def last_call(self, method=None):
        """Return the last call."""
        if not self.calls:
            return None
        elif method is None:
            return self.calls[-1]
        else:
            try:
                return next(call for call in reversed(self.calls)
                            if call[0] == method)
            except StopIteration:
                return None


def patch_yaml_files(files_dict, endswith=True):
    """Patch load_yaml with a dictionary of yaml files."""
    # match using endswith, start search with longest string
    matchlist = sorted(list(files_dict.keys()), key=len) if endswith else []

    def mock_open_f(fname, **_):
        """Mock open() in the yaml module, used by load_yaml."""
        # Return the mocked file on full match
        if fname in files_dict:
            _LOGGER.debug("patch_yaml_files match %s", fname)
            res = StringIO(files_dict[fname])
            setattr(res, 'name', fname)
            return res

        # Match using endswith
        for ends in matchlist:
            if fname.endswith(ends):
                _LOGGER.debug("patch_yaml_files end match %s: %s", ends, fname)
                res = StringIO(files_dict[ends])
                setattr(res, 'name', fname)
                return res

        # Fallback for hass.components (i.e. services.yaml)
        if 'homeassistant/components' in fname:
            _LOGGER.debug("patch_yaml_files using real file: %s", fname)
            return open(fname, encoding='utf-8')

        # Not found
        raise FileNotFoundError("File not found: {}".format(fname))

    return patch.object(yaml, 'open', mock_open_f, create=True)


def mock_coro(return_value=None):
<<<<<<< HEAD
    """Return a coro that returns a value."""
    @asyncio.coroutine
    def coro():
        """Fake coroutine."""
        return return_value

    return coro()


def mock_coro_func(return_value=None):
    """Return a coro that returns a value."""
=======
    """Helper method to return a coro that returns a value."""
    return mock_coro_func(return_value)()


def mock_coro_func(return_value=None):
    """Helper method to create a coro function that returns a value."""
>>>>>>> 752a4b95
    @asyncio.coroutine
    def coro(*args, **kwargs):
        """Fake coroutine."""
        return return_value

    return coro


@contextmanager
def assert_setup_component(count, domain=None):
    """Collect valid configuration from setup_component.

    - count: The amount of valid platforms that should be setup
    - domain: The domain to count is optional. It can be automatically
              determined most of the time

    Use as a context manager aroung setup.setup_component
        with assert_setup_component(0) as result_config:
            setup_component(hass, domain, start_config)
            # using result_config is optional
    """
    config = {}

    @ha.callback
    def mock_psc(hass, config_input, domain):
        """Mock the prepare_setup_component to capture config."""
        res = async_process_component_config(
            hass, config_input, domain)
        config[domain] = None if res is None else res.get(domain)
        _LOGGER.debug("Configuration for %s, Validated: %s, Original %s",
                      domain, config[domain], config_input.get(domain))
        return res

    assert isinstance(config, dict)
    with patch('homeassistant.config.async_process_component_config',
               mock_psc):
        yield config

    if domain is None:
        assert len(config) == 1, ('assert_setup_component requires DOMAIN: {}'
                                  .format(list(config.keys())))
        domain = list(config.keys())[0]

    res = config.get(domain)
    res_len = 0 if res is None else len(res)
    assert res_len == count, 'setup_component failed, expected {} got {}: {}' \
        .format(count, res_len, res)


def init_recorder_component(hass, add_config=None):
    """Initialize the recorder."""
    config = dict(add_config) if add_config else {}
    config[recorder.CONF_DB_URL] = 'sqlite://'  # In memory DB

    with patch('homeassistant.components.recorder.migration.migrate_schema'):
        assert setup_component(hass, recorder.DOMAIN,
                               {recorder.DOMAIN: config})
        assert recorder.DOMAIN in hass.config.components
    _LOGGER.info("In-memory recorder successfully started")


def mock_restore_cache(hass, states):
    """Mock the DATA_RESTORE_CACHE."""
    hass.data[DATA_RESTORE_CACHE] = {
        state.entity_id: state for state in states}
    _LOGGER.debug('Restore cache: %s', hass.data[DATA_RESTORE_CACHE])
    assert len(hass.data[DATA_RESTORE_CACHE]) == len(states), \
        "Duplicate entity_id? {}".format(states)
    hass.state = ha.CoreState.starting
    mock_component(hass, recorder.DOMAIN)<|MERGE_RESOLUTION|>--- conflicted
+++ resolved
@@ -434,26 +434,12 @@
 
 
 def mock_coro(return_value=None):
-<<<<<<< HEAD
     """Return a coro that returns a value."""
-    @asyncio.coroutine
-    def coro():
-        """Fake coroutine."""
-        return return_value
-
-    return coro()
+    return mock_coro_func(return_value)()
 
 
 def mock_coro_func(return_value=None):
-    """Return a coro that returns a value."""
-=======
-    """Helper method to return a coro that returns a value."""
-    return mock_coro_func(return_value)()
-
-
-def mock_coro_func(return_value=None):
-    """Helper method to create a coro function that returns a value."""
->>>>>>> 752a4b95
+    """Return a method to create a coro function that returns a value."""
     @asyncio.coroutine
     def coro(*args, **kwargs):
         """Fake coroutine."""
