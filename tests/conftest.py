"""Set up some common test helper things."""
import asyncio
import datetime
import functools
import logging
import ssl
import threading
from unittest.mock import MagicMock, patch

from aiohttp.test_utils import make_mocked_request
import multidict
import pytest
import requests_mock as _requests_mock

from homeassistant import core as ha, loader, runner, util
from homeassistant.auth.const import GROUP_ID_ADMIN, GROUP_ID_READ_ONLY
from homeassistant.auth.models import Credentials
from homeassistant.auth.providers import homeassistant, legacy_api_password
from homeassistant.components import mqtt, recorder
from homeassistant.components.websocket_api.auth import (
    TYPE_AUTH,
    TYPE_AUTH_OK,
    TYPE_AUTH_REQUIRED,
)
from homeassistant.components.websocket_api.http import URL
from homeassistant.const import ATTR_NOW, EVENT_TIME_CHANGED
from homeassistant.exceptions import ServiceNotFound
from homeassistant.helpers import config_entry_oauth2_flow, event
from homeassistant.setup import async_setup_component
from homeassistant.util import location

from tests.ignore_uncaught_exceptions import IGNORE_UNCAUGHT_EXCEPTIONS

pytest.register_assert_rewrite("tests.common")

from tests.common import (  # noqa: E402, isort:skip
    CLIENT_ID,
    INSTANCES,
    MockUser,
    async_fire_mqtt_message,
    async_test_home_assistant,
    get_test_home_assistant,
    init_recorder_component,
    mock_storage as mock_storage,
)
from tests.test_util.aiohttp import mock_aiohttp_client  # noqa: E402, isort:skip


logging.basicConfig(level=logging.DEBUG)
logging.getLogger("sqlalchemy.engine").setLevel(logging.INFO)

asyncio.set_event_loop_policy(runner.HassEventLoopPolicy(False))
# Disable fixtures overriding our beautiful policy
asyncio.set_event_loop_policy = lambda policy: None


def pytest_configure(config):
    """Register marker for tests that log exceptions."""
    config.addinivalue_line(
        "markers", "no_fail_on_log_exception: mark test to not fail on logged exception"
    )


def check_real(func):
    """Force a function to require a keyword _test_real to be passed in."""

    @functools.wraps(func)
    async def guard_func(*args, **kwargs):
        real = kwargs.pop("_test_real", None)

        if not real:
            raise Exception(
                'Forgot to mock or pass "_test_real=True" to %s', func.__name__
            )

        return await func(*args, **kwargs)

    return guard_func


# Guard a few functions that would make network connections
location.async_detect_location_info = check_real(location.async_detect_location_info)
util.get_local_ip = lambda: "127.0.0.1"


@pytest.fixture(autouse=True)
def verify_cleanup():
    """Verify that the test has cleaned up resources correctly."""
    threads_before = frozenset(threading.enumerate())

    yield

    if len(INSTANCES) >= 2:
        count = len(INSTANCES)
        for inst in INSTANCES:
            inst.stop()
        pytest.exit(f"Detected non stopped instances ({count}), aborting test run")

    threads = frozenset(threading.enumerate()) - threads_before
    assert not threads


@pytest.fixture(autouse=True)
def bcrypt_cost():
    """Run with reduced rounds during tests, to speed up uses."""
    import bcrypt

    gensalt_orig = bcrypt.gensalt

    def gensalt_mock(rounds=12, prefix=b"2b"):
        return gensalt_orig(4, prefix)

    bcrypt.gensalt = gensalt_mock
    yield
    bcrypt.gensalt = gensalt_orig


@pytest.fixture
def hass_storage():
    """Fixture to mock storage."""
    with mock_storage() as stored_data:
        yield stored_data


@pytest.fixture
def load_registries():
    """Fixture to control the loading of registries when setting up the hass fixture.

    To avoid loading the registries, tests can be marked with:
    @pytest.mark.parametrize("load_registries", [False])
    """
    return True


@pytest.fixture
def hass(loop, load_registries, hass_storage, request):
    """Fixture to provide a test instance of Home Assistant."""

    def exc_handle(loop, context):
        """Handle exceptions by rethrowing them, which will fail the test."""
        # Most of these contexts will contain an exception, but not all.
        # The docs note the key as "optional"
        # See https://docs.python.org/3/library/asyncio-eventloop.html#asyncio.loop.call_exception_handler
        if "exception" in context:
            exceptions.append(context["exception"])
        else:
            exceptions.append(
                Exception(
                    "Received exception handler without exception, but with message: %s"
                    % context["message"]
                )
            )
        orig_exception_handler(loop, context)

    exceptions = []
    hass = loop.run_until_complete(async_test_home_assistant(loop, load_registries))
    orig_exception_handler = loop.get_exception_handler()
    loop.set_exception_handler(exc_handle)

    yield hass

    loop.run_until_complete(hass.async_stop(force=True))
    for ex in exceptions:
        if (
            request.module.__name__,
            request.function.__name__,
        ) in IGNORE_UNCAUGHT_EXCEPTIONS:
            continue
        if isinstance(ex, ServiceNotFound):
            continue
        raise ex


@pytest.fixture
async def stop_hass():
    """Make sure all hass are stopped."""
    orig_hass = ha.HomeAssistant

    created = []

    def mock_hass():
        hass_inst = orig_hass()
        created.append(hass_inst)
        return hass_inst

    with patch("homeassistant.core.HomeAssistant", mock_hass):
        yield

    for hass_inst in created:
        if hass_inst.state == ha.CoreState.stopped:
            continue

        with patch.object(hass_inst.loop, "stop"):
            await hass_inst.async_block_till_done()
            await hass_inst.async_stop(force=True)


@pytest.fixture
def requests_mock():
    """Fixture to provide a requests mocker."""
    with _requests_mock.mock() as m:
        yield m


@pytest.fixture
def aioclient_mock():
    """Fixture to mock aioclient calls."""
    with mock_aiohttp_client() as mock_session:
        yield mock_session


@pytest.fixture
def mock_device_tracker_conf():
    """Prevent device tracker from reading/writing data."""
    devices = []

    async def mock_update_config(path, id, entity):
        devices.append(entity)

    with patch(
        "homeassistant.components.device_tracker.legacy"
        ".DeviceTracker.async_update_config",
        side_effect=mock_update_config,
    ), patch(
        "homeassistant.components.device_tracker.legacy.async_load_config",
        side_effect=lambda *args: devices,
    ):
        yield devices


@pytest.fixture
async def hass_admin_credential(hass, local_auth):
    """Provide credentials for admin user."""
    return Credentials(
        id="mock-credential-id",
        auth_provider_type="homeassistant",
        auth_provider_id=None,
        data={"username": "admin"},
        is_new=False,
    )


@pytest.fixture
async def hass_access_token(hass, hass_admin_user, hass_admin_credential):
    """Return an access token to access Home Assistant."""
    await hass.auth.async_link_user(hass_admin_user, hass_admin_credential)

    refresh_token = await hass.auth.async_create_refresh_token(
        hass_admin_user, CLIENT_ID, credential=hass_admin_credential
    )
    return hass.auth.async_create_access_token(refresh_token)


@pytest.fixture
def hass_owner_user(hass, local_auth):
    """Return a Home Assistant admin user."""
    return MockUser(is_owner=True).add_to_hass(hass)


@pytest.fixture
def hass_admin_user(hass, local_auth):
    """Return a Home Assistant admin user."""
    admin_group = hass.loop.run_until_complete(
        hass.auth.async_get_group(GROUP_ID_ADMIN)
    )
    return MockUser(groups=[admin_group]).add_to_hass(hass)


@pytest.fixture
def hass_read_only_user(hass, local_auth):
    """Return a Home Assistant read only user."""
    read_only_group = hass.loop.run_until_complete(
        hass.auth.async_get_group(GROUP_ID_READ_ONLY)
    )
    return MockUser(groups=[read_only_group]).add_to_hass(hass)


@pytest.fixture
def hass_read_only_access_token(hass, hass_read_only_user, local_auth):
    """Return a Home Assistant read only user."""
    credential = Credentials(
        id="mock-readonly-credential-id",
        auth_provider_type="homeassistant",
        auth_provider_id=None,
        data={"username": "readonly"},
        is_new=False,
    )
    hass_read_only_user.credentials.append(credential)

    refresh_token = hass.loop.run_until_complete(
        hass.auth.async_create_refresh_token(
            hass_read_only_user, CLIENT_ID, credential=credential
        )
    )
    return hass.auth.async_create_access_token(refresh_token)


@pytest.fixture
def legacy_auth(hass):
    """Load legacy API password provider."""
    prv = legacy_api_password.LegacyApiPasswordAuthProvider(
        hass,
        hass.auth._store,
        {"type": "legacy_api_password", "api_password": "test-password"},
    )
    hass.auth._providers[(prv.type, prv.id)] = prv
    return prv


@pytest.fixture
def local_auth(hass):
    """Load local auth provider."""
    prv = homeassistant.HassAuthProvider(
        hass, hass.auth._store, {"type": "homeassistant"}
    )
    hass.loop.run_until_complete(prv.async_initialize())
    hass.auth._providers[(prv.type, prv.id)] = prv
    return prv


@pytest.fixture
def hass_client(hass, aiohttp_client, hass_access_token):
    """Return an authenticated HTTP client."""

    async def auth_client():
        """Return an authenticated client."""
        return await aiohttp_client(
            hass.http.app, headers={"Authorization": f"Bearer {hass_access_token}"}
        )

    return auth_client


@pytest.fixture
def hass_client_no_auth(hass, aiohttp_client):
    """Return an unauthenticated HTTP client."""

    async def client():
        """Return an authenticated client."""
        return await aiohttp_client(hass.http.app)

    return client


@pytest.fixture
def current_request():
    """Mock current request."""
    with patch("homeassistant.components.http.current_request") as mock_request_context:
        mocked_request = make_mocked_request(
            "GET",
            "/some/request",
            headers={"Host": "example.com"},
            sslcontext=ssl.SSLContext(ssl.PROTOCOL_TLS),
        )
        mock_request_context.get.return_value = mocked_request
        yield mock_request_context


@pytest.fixture
def current_request_with_host(current_request):
    """Mock current request with a host header."""
    new_headers = multidict.CIMultiDict(current_request.get.return_value.headers)
    new_headers[config_entry_oauth2_flow.HEADER_FRONTEND_BASE] = "https://example.com"
    current_request.get.return_value = current_request.get.return_value.clone(
        headers=new_headers
    )


@pytest.fixture
def hass_ws_client(aiohttp_client, hass_access_token, hass):
    """Websocket client fixture connected to websocket server."""

    async def create_client(hass=hass, access_token=hass_access_token):
        """Create a websocket client."""
        assert await async_setup_component(hass, "websocket_api", {})

        client = await aiohttp_client(hass.http.app)

        with patch("homeassistant.components.http.auth.setup_auth"):
            websocket = await client.ws_connect(URL)
            auth_resp = await websocket.receive_json()
            assert auth_resp["type"] == TYPE_AUTH_REQUIRED

            if access_token is None:
                await websocket.send_json(
                    {"type": TYPE_AUTH, "access_token": "incorrect"}
                )
            else:
                await websocket.send_json(
                    {"type": TYPE_AUTH, "access_token": access_token}
                )

            auth_ok = await websocket.receive_json()
            assert auth_ok["type"] == TYPE_AUTH_OK

        # wrap in client
        websocket.client = client
        return websocket

    return create_client


@pytest.fixture(autouse=True)
def fail_on_log_exception(request, monkeypatch):
    """Fixture to fail if a callback wrapped by catch_log_exception or coroutine wrapped by async_create_catching_coro throws."""
    if "no_fail_on_log_exception" in request.keywords:
        return

    def log_exception(format_err, *args):
        raise

    monkeypatch.setattr("homeassistant.util.logging.log_exception", log_exception)


@pytest.fixture
def mqtt_config():
    """Fixture to allow overriding MQTT config."""
    return None


@pytest.fixture
def mqtt_client_mock(hass):
    """Fixture to mock MQTT client."""

    mid = 0

    def get_mid():
        nonlocal mid
        mid += 1
        return mid

    class FakeInfo:
        def __init__(self, mid):
            self.mid = mid
            self.rc = 0

    with patch("paho.mqtt.client.Client") as mock_client:

        @ha.callback
        def _async_fire_mqtt_message(topic, payload, qos, retain):
            async_fire_mqtt_message(hass, topic, payload, qos, retain)
            mid = get_mid()
            mock_client.on_publish(0, 0, mid)
            return FakeInfo(mid)

        def _subscribe(topic, qos=0):
            mid = get_mid()
            mock_client.on_subscribe(0, 0, mid)
            return (0, mid)

        def _unsubscribe(topic):
            mid = get_mid()
            mock_client.on_unsubscribe(0, 0, mid)
            return (0, mid)

        mock_client = mock_client.return_value
        mock_client.connect.return_value = 0
        mock_client.subscribe.side_effect = _subscribe
        mock_client.unsubscribe.side_effect = _unsubscribe
        mock_client.publish.side_effect = _async_fire_mqtt_message
        yield mock_client


@pytest.fixture
async def mqtt_mock(hass, mqtt_client_mock, mqtt_config):
    """Fixture to mock MQTT component."""
    if mqtt_config is None:
        mqtt_config = {mqtt.CONF_BROKER: "mock-broker", mqtt.CONF_BIRTH_MESSAGE: {}}

    result = await async_setup_component(hass, mqtt.DOMAIN, {mqtt.DOMAIN: mqtt_config})
    assert result
    await hass.async_block_till_done()

    # Workaround: asynctest==0.13 fails on @functools.lru_cache
    spec = dir(hass.data["mqtt"])
    spec.remove("_matching_subscriptions")

    mqtt_component_mock = MagicMock(
        return_value=hass.data["mqtt"],
        spec_set=spec,
        wraps=hass.data["mqtt"],
    )
    mqtt_component_mock._mqttc = mqtt_client_mock

    hass.data["mqtt"] = mqtt_component_mock
    component = hass.data["mqtt"]
    component.reset_mock()
    return component


@pytest.fixture
def mock_get_source_ip():
    """Mock network util's async_get_source_ip."""
    with patch(
        "homeassistant.components.network.util.async_get_source_ip",
        return_value="10.10.10.10",
    ):
        yield


@pytest.fixture
def mock_zeroconf():
    """Mock zeroconf."""
<<<<<<< HEAD
    with patch("homeassistant.components.zeroconf.HaZeroconf") as mock_zc:
        yield mock_zc.return_value
=======
    with patch("homeassistant.components.zeroconf.HaZeroconf", autospec=True), patch(
        "homeassistant.components.zeroconf.HaAsyncServiceBrowser", autospec=True
    ):
        yield
>>>>>>> 3051c185


@pytest.fixture
def legacy_patchable_time():
    """Allow time to be patchable by using event listeners instead of asyncio loop."""

    @ha.callback
    @loader.bind_hass
    def async_track_point_in_utc_time(hass, action, point_in_time):
        """Add a listener that fires once after a specific point in UTC time."""
        # Ensure point_in_time is UTC
        point_in_time = event.dt_util.as_utc(point_in_time)

        # Since this is called once, we accept a HassJob so we can avoid
        # having to figure out how to call the action every time its called.
        job = action if isinstance(action, ha.HassJob) else ha.HassJob(action)

        @ha.callback
        def point_in_time_listener(event):
            """Listen for matching time_changed events."""
            now = event.data[ATTR_NOW]

            if now < point_in_time or hasattr(point_in_time_listener, "run"):
                return

            # Set variable so that we will never run twice.
            # Because the event bus might have to wait till a thread comes
            # available to execute this listener it might occur that the
            # listener gets lined up twice to be executed. This will make
            # sure the second time it does nothing.
            setattr(point_in_time_listener, "run", True)
            async_unsub()

            hass.async_run_hass_job(job, now)

        async_unsub = hass.bus.async_listen(EVENT_TIME_CHANGED, point_in_time_listener)

        return async_unsub

    @ha.callback
    @loader.bind_hass
    def async_track_utc_time_change(
        hass, action, hour=None, minute=None, second=None, local=False
    ):
        """Add a listener that will fire if time matches a pattern."""

        job = ha.HassJob(action)
        # We do not have to wrap the function with time pattern matching logic
        # if no pattern given
        if all(val is None for val in (hour, minute, second)):

            @ha.callback
            def time_change_listener(ev) -> None:
                """Fire every time event that comes in."""
                hass.async_run_hass_job(job, ev.data[ATTR_NOW])

            return hass.bus.async_listen(EVENT_TIME_CHANGED, time_change_listener)

        matching_seconds = event.dt_util.parse_time_expression(second, 0, 59)
        matching_minutes = event.dt_util.parse_time_expression(minute, 0, 59)
        matching_hours = event.dt_util.parse_time_expression(hour, 0, 23)

        next_time = None

        def calculate_next(now) -> None:
            """Calculate and set the next time the trigger should fire."""
            nonlocal next_time

            localized_now = event.dt_util.as_local(now) if local else now
            next_time = event.dt_util.find_next_time_expression_time(
                localized_now, matching_seconds, matching_minutes, matching_hours
            )

        # Make sure rolling back the clock doesn't prevent the timer from
        # triggering.
        last_now = None

        @ha.callback
        def pattern_time_change_listener(ev) -> None:
            """Listen for matching time_changed events."""
            nonlocal next_time, last_now

            now = ev.data[ATTR_NOW]

            if last_now is None or now < last_now:
                # Time rolled back or next time not yet calculated
                calculate_next(now)

            last_now = now

            if next_time <= now:
                hass.async_run_hass_job(
                    job, event.dt_util.as_local(now) if local else now
                )
                calculate_next(now + datetime.timedelta(seconds=1))

        # We can't use async_track_point_in_utc_time here because it would
        # break in the case that the system time abruptly jumps backwards.
        # Our custom last_now logic takes care of resolving that scenario.
        return hass.bus.async_listen(EVENT_TIME_CHANGED, pattern_time_change_listener)

    with patch(
        "homeassistant.helpers.event.async_track_point_in_utc_time",
        async_track_point_in_utc_time,
    ), patch(
        "homeassistant.helpers.event.async_track_utc_time_change",
        async_track_utc_time_change,
    ):
        yield


@pytest.fixture
def enable_custom_integrations(hass):
    """Enable custom integrations defined in the test dir."""
    hass.data.pop(loader.DATA_CUSTOM_COMPONENTS)


@pytest.fixture
def enable_statistics():
    """Fixture to control enabling of recorder's statistics compilation.

    To enable statistics, tests can be marked with:
    @pytest.mark.parametrize("enable_statistics", [True])
    """
    return False


@pytest.fixture
def hass_recorder(enable_statistics, hass_storage):
    """Home Assistant fixture with in-memory recorder."""
    hass = get_test_home_assistant()
    stats = recorder.Recorder.async_hourly_statistics if enable_statistics else None
    with patch(
        "homeassistant.components.recorder.Recorder.async_hourly_statistics",
        side_effect=stats,
        autospec=True,
    ):

        def setup_recorder(config=None):
            """Set up with params."""
            init_recorder_component(hass, config)
            hass.start()
            hass.block_till_done()
            hass.data[recorder.DATA_INSTANCE].block_till_done()
            return hass

        yield setup_recorder
        hass.stop()<|MERGE_RESOLUTION|>--- conflicted
+++ resolved
@@ -501,15 +501,10 @@
 @pytest.fixture
 def mock_zeroconf():
     """Mock zeroconf."""
-<<<<<<< HEAD
-    with patch("homeassistant.components.zeroconf.HaZeroconf") as mock_zc:
-        yield mock_zc.return_value
-=======
     with patch("homeassistant.components.zeroconf.HaZeroconf", autospec=True), patch(
         "homeassistant.components.zeroconf.HaAsyncServiceBrowser", autospec=True
     ):
         yield
->>>>>>> 3051c185
 
 
 @pytest.fixture
