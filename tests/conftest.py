--- conflicted
+++ resolved
@@ -191,24 +191,17 @@
       and logging "Exception".
 
     freezegun:
-<<<<<<< HEAD
-    - Modified to include https://github.com/spulec/freezegun/pull/424
-=======
-    Modified to include https://github.com/spulec/freezegun/pull/424 and improve class str.
->>>>>>> e3359fb6
+    - Modified to include https://github.com/spulec/freezegun/pull/424 and improve class str.
     """
     pytest_socket.socket_allow_hosts(["127.0.0.1"])
     pytest_socket.disable_socket(allow_unix_socket=True)
 
-<<<<<<< HEAD
     class SocketBlockedError(pytest.outcomes.Failed):
         def __init__(self, *_args, **_kwargs) -> None:
             super().__init__("A test tried to use socket.socket.")
 
     pytest_socket.SocketBlockedError = SocketBlockedError
-=======
     freezegun.api.FakeDate = patch_time.HAFakeDate  # type: ignore[attr-defined]
->>>>>>> e3359fb6
 
     freezegun.api.datetime_to_fakedatetime = patch_time.ha_datetime_to_fakedatetime  # type: ignore[attr-defined]
     freezegun.api.FakeDatetime = patch_time.HAFakeDatetime  # type: ignore[attr-defined]
