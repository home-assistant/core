"""Test the flow classes."""

import asyncio
import dataclasses
import logging
from unittest.mock import Mock, patch

import pytest
import voluptuous as vol

from homeassistant import config_entries, data_entry_flow
from homeassistant.core import Event, HomeAssistant, callback
from homeassistant.helpers import config_validation as cv
from homeassistant.util.decorator import Registry

from .common import async_capture_events


class MockFlowManager(data_entry_flow.FlowManager):
    """Test flow manager."""

    def __init__(self) -> None:
        """Initialize the flow manager."""
        super().__init__(None)
        self._handlers = Registry()
        self.mock_reg_handler = self._handlers.register
        self.mock_created_entries = []

    async def async_create_flow(self, handler_key, *, context, data):
        """Test create flow."""
        handler = self._handlers.get(handler_key)

        if handler is None:
            raise data_entry_flow.UnknownHandler

        flow = handler()
        flow.init_step = context.get("init_step", "init")
        return flow

    async def async_finish_flow(self, flow, result):
        """Test finish flow."""
        if result["type"] == data_entry_flow.FlowResultType.CREATE_ENTRY:
            result["source"] = flow.context.get("source")
            self.mock_created_entries.append(result)
        return result


@pytest.fixture
def manager() -> MockFlowManager:
    """Return a flow manager."""
    return MockFlowManager()


async def test_configure_reuses_handler_instance(manager: MockFlowManager) -> None:
    """Test that we reuse instances."""

    @manager.mock_reg_handler("test")
    class TestFlow(data_entry_flow.FlowHandler):
        handle_count = 0

        async def async_step_init(self, user_input=None):
            self.handle_count += 1
            return self.async_show_form(
                errors={"base": str(self.handle_count)}, step_id="init"
            )

    form = await manager.async_init("test")
    assert form["errors"]["base"] == "1"
    form = await manager.async_configure(form["flow_id"])
    assert form["errors"]["base"] == "2"
    assert manager.async_progress() == [
        {
            "flow_id": form["flow_id"],
            "handler": "test",
            "step_id": "init",
            "context": {},
        }
    ]
    assert len(manager.mock_created_entries) == 0


async def test_configure_two_steps(manager: MockFlowManager) -> None:
    """Test that we reuse instances."""

    @manager.mock_reg_handler("test")
    class TestFlow(data_entry_flow.FlowHandler):
        VERSION = 1

        async def async_step_first(self, user_input=None):
            if user_input is not None:
                return await self.async_step_second()
            return self.async_show_form(step_id="first", data_schema=vol.Schema([str]))

        async def async_step_second(self, user_input=None):
            if user_input is not None:
                return self.async_create_entry(
                    title="Test Entry", data=self.init_data + user_input
                )
            return self.async_show_form(step_id="second", data_schema=vol.Schema([str]))

    form = await manager.async_init(
        "test", context={"init_step": "first"}, data=["INIT-DATA"]
    )

    with pytest.raises(vol.Invalid):
        form = await manager.async_configure(form["flow_id"], "INCORRECT-DATA")

    form = await manager.async_configure(form["flow_id"], ["SECOND-DATA"])
    assert form["type"] == data_entry_flow.FlowResultType.CREATE_ENTRY
    assert len(manager.async_progress()) == 0
    assert len(manager.mock_created_entries) == 1
    result = manager.mock_created_entries[0]
    assert result["handler"] == "test"
    assert result["data"] == ["INIT-DATA", "SECOND-DATA"]


async def test_show_form(manager: MockFlowManager) -> None:
    """Test that we can show a form."""
    schema = vol.Schema({vol.Required("username"): str, vol.Required("password"): str})

    @manager.mock_reg_handler("test")
    class TestFlow(data_entry_flow.FlowHandler):
        async def async_step_init(self, user_input=None):
            return self.async_show_form(
                step_id="init",
                data_schema=schema,
                errors={"username": "Should be unique."},
            )

    form = await manager.async_init("test")
    assert form["type"] == data_entry_flow.FlowResultType.FORM
    assert form["data_schema"] is schema
    assert form["errors"] == {"username": "Should be unique."}


async def test_form_shows_with_added_suggested_values(manager: MockFlowManager) -> None:
    """Test that we can show a form with suggested values."""
    schema = vol.Schema(
        {
            vol.Required("username"): str,
            vol.Required("password"): str,
            vol.Required("section_1"): data_entry_flow.section(
                vol.Schema(
                    {
                        vol.Optional("full_name"): str,
                    }
                ),
                {"collapsed": False},
            ),
        }
    )

    @manager.mock_reg_handler("test")
    class TestFlow(data_entry_flow.FlowHandler):
        async def async_step_init(self, user_input=None):
            data_schema = self.add_suggested_values_to_schema(
                schema,
                {
                    "username": "doej",
                    "password": "verySecret1",
                    "section_1": {"full_name": "John Doe"},
                },
            )
            return self.async_show_form(
                step_id="init",
                data_schema=data_schema,
            )

    form = await manager.async_init("test")
    assert form["type"] == data_entry_flow.FlowResultType.FORM
    assert form["data_schema"].schema == schema.schema
    markers = list(form["data_schema"].schema)
    assert len(markers) == 3
    assert markers[0] == "username"
    assert markers[0].description == {"suggested_value": "doej"}
    assert markers[1] == "password"
    assert markers[1].description == {"suggested_value": "verySecret1"}
    assert markers[2] == "section_1"
    section_validator = form["data_schema"].schema["section_1"]
    assert isinstance(section_validator, data_entry_flow.section)
    # The section class was not replaced
    assert section_validator is schema.schema["section_1"]
    # The section schema was not replaced
    assert section_validator.schema is schema.schema["section_1"].schema
    section_markers = list(section_validator.schema.schema)
    assert len(section_markers) == 1
    assert section_markers[0] == "full_name"
    assert section_markers[0].description == {"suggested_value": "John Doe"}


async def test_abort_removes_instance(manager: MockFlowManager) -> None:
    """Test that abort removes the flow from progress."""

    @manager.mock_reg_handler("test")
    class TestFlow(data_entry_flow.FlowHandler):
        is_new = True

        async def async_step_init(self, user_input=None):
            old = self.is_new
            self.is_new = False
            return self.async_abort(reason=str(old))

    form = await manager.async_init("test")
    assert form["reason"] == "True"
    assert len(manager.async_progress()) == 0
    assert len(manager.mock_created_entries) == 0
    form = await manager.async_init("test")
    assert form["reason"] == "True"
    assert len(manager.async_progress()) == 0
    assert len(manager.mock_created_entries) == 0


async def test_abort_aborted_flow(manager: MockFlowManager) -> None:
    """Test return abort from aborted flow."""

    @manager.mock_reg_handler("test")
    class TestFlow(data_entry_flow.FlowHandler):
        async def async_step_init(self, user_input=None):
            manager.async_abort(self.flow_id)
            return self.async_abort(reason="blah")

    with pytest.raises(data_entry_flow.UnknownFlow):
        await manager.async_init("test")
    assert len(manager.async_progress()) == 0
    assert len(manager.mock_created_entries) == 0


async def test_abort_calls_async_remove(manager: MockFlowManager) -> None:
    """Test abort calling the async_remove FlowHandler method."""

    @manager.mock_reg_handler("test")
    class TestFlow(data_entry_flow.FlowHandler):
        async def async_step_init(self, user_input=None):
            return self.async_abort(reason="reason")

        async_remove = Mock()

    await manager.async_init("test")

    TestFlow.async_remove.assert_called_once()

    assert len(manager.async_progress()) == 0
    assert len(manager.mock_created_entries) == 0


async def test_abort_calls_async_flow_removed(manager: MockFlowManager) -> None:
    """Test abort calling the async_flow_removed FlowManager method."""

    @manager.mock_reg_handler("test")
    class TestFlow(data_entry_flow.FlowHandler):
        async def async_step_init(self, user_input=None):
            return self.async_abort(reason="reason")

    manager.async_flow_removed = Mock()
    await manager.async_init("test")

    manager.async_flow_removed.assert_called_once()

    assert len(manager.async_progress()) == 0
    assert len(manager.mock_created_entries) == 0


async def test_abort_calls_async_remove_with_exception(
    manager: MockFlowManager, caplog: pytest.LogCaptureFixture
) -> None:
    """Test abort calling the async_remove FlowHandler method, with an exception."""

    @manager.mock_reg_handler("test")
    class TestFlow(data_entry_flow.FlowHandler):
        async def async_step_init(self, user_input=None):
            return self.async_abort(reason="reason")

        async_remove = Mock(side_effect=[RuntimeError("error")])

    with caplog.at_level(logging.ERROR):
        await manager.async_init("test")

    assert "Error removing test flow" in caplog.text

    TestFlow.async_remove.assert_called_once()

    assert len(manager.async_progress()) == 0
    assert len(manager.mock_created_entries) == 0


async def test_create_saves_data(manager: MockFlowManager) -> None:
    """Test creating a config entry."""

    @manager.mock_reg_handler("test")
    class TestFlow(data_entry_flow.FlowHandler):
        VERSION = 5

        async def async_step_init(self, user_input=None):
            return self.async_create_entry(title="Test Title", data="Test Data")

    await manager.async_init("test")
    assert len(manager.async_progress()) == 0
    assert len(manager.mock_created_entries) == 1

    entry = manager.mock_created_entries[0]
    assert entry["handler"] == "test"
    assert entry["title"] == "Test Title"
    assert entry["data"] == "Test Data"
    assert entry["source"] is None


<<<<<<< HEAD
async def test_create_calls_async_flow_removed(manager: MockFlowManager) -> None:
    """Test create calling the async_flow_removed FlowManager method."""

    @manager.mock_reg_handler("test")
    class TestFlow(data_entry_flow.FlowHandler):
        async def async_step_init(self, user_input=None):
            return self.async_create_entry(title="Test Title", data="Test Data")

    manager.async_flow_removed = Mock()
    await manager.async_init("test")

    manager.async_flow_removed.assert_called_once()

    assert len(manager.async_progress()) == 0
    assert len(manager.mock_created_entries) == 1

=======
async def test_create_aborted_flow(manager: MockFlowManager) -> None:
    """Test return create_entry from aborted flow.

    Note: The entry is created even if the flow is already aborted, then the
    flow raises an UnknownFlow exception. This behavior is not logical, and
    we should consider changing it to not create the entry if the flow is
    aborted.
    """

    @manager.mock_reg_handler("test")
    class TestFlow(data_entry_flow.FlowHandler):
        VERSION = 5

        async def async_step_init(self, user_input=None):
            manager.async_abort(self.flow_id)
            return self.async_create_entry(title="Test Title", data="Test Data")

    with pytest.raises(data_entry_flow.UnknownFlow):
        await manager.async_init("test")
    assert len(manager.async_progress()) == 0

    # The entry is created even if the flow is aborted
    assert len(manager.mock_created_entries) == 1

    entry = manager.mock_created_entries[0]
    assert entry["handler"] == "test"
    assert entry["title"] == "Test Title"
    assert entry["data"] == "Test Data"
    assert entry["source"] is None

>>>>>>> 170e6bdc

async def test_discovery_init_flow(manager: MockFlowManager) -> None:
    """Test a flow initialized by discovery."""

    @manager.mock_reg_handler("test")
    class TestFlow(data_entry_flow.FlowHandler):
        VERSION = 5

        async def async_step_init(self, info):
            return self.async_create_entry(title=info["id"], data=info)

    data = {"id": "hello", "token": "secret"}

    await manager.async_init(
        "test", context={"source": config_entries.SOURCE_DISCOVERY}, data=data
    )
    assert len(manager.async_progress()) == 0
    assert len(manager.mock_created_entries) == 1

    entry = manager.mock_created_entries[0]
    assert entry["handler"] == "test"
    assert entry["title"] == "hello"
    assert entry["data"] == data
    assert entry["source"] == config_entries.SOURCE_DISCOVERY


async def test_finish_callback_change_result_type(hass: HomeAssistant) -> None:
    """Test finish callback can change result type."""

    class TestFlow(data_entry_flow.FlowHandler):
        VERSION = 1

        async def async_step_init(self, input):
            """Return init form with one input field 'count'."""
            if input is not None:
                return self.async_create_entry(title="init", data=input)
            return self.async_show_form(
                step_id="init", data_schema=vol.Schema({"count": int})
            )

    class FlowManager(data_entry_flow.FlowManager):
        async def async_create_flow(self, handler_key, *, context, data):
            """Create a test flow."""
            return TestFlow()

        async def async_finish_flow(self, flow, result):
            """Redirect to init form if count <= 1."""
            if result["type"] == data_entry_flow.FlowResultType.CREATE_ENTRY:
                if result["data"] is None or result["data"].get("count", 0) <= 1:
                    return flow.async_show_form(
                        step_id="init", data_schema=vol.Schema({"count": int})
                    )
                result["result"] = result["data"]["count"]
            return result

    manager = FlowManager(hass)

    result = await manager.async_init("test")
    assert result["type"] == data_entry_flow.FlowResultType.FORM
    assert result["step_id"] == "init"

    result = await manager.async_configure(result["flow_id"], {"count": 0})
    assert result["type"] == data_entry_flow.FlowResultType.FORM
    assert result["step_id"] == "init"
    assert "result" not in result

    result = await manager.async_configure(result["flow_id"], {"count": 2})
    assert result["type"] == data_entry_flow.FlowResultType.CREATE_ENTRY
    assert result["result"] == 2


async def test_external_step(hass: HomeAssistant, manager: MockFlowManager) -> None:
    """Test external step logic."""
    manager.hass = hass

    @manager.mock_reg_handler("test")
    class TestFlow(data_entry_flow.FlowHandler):
        VERSION = 5
        data = None

        async def async_step_init(self, user_input=None):
            if not user_input:
                return self.async_external_step(
                    step_id="init", url="https://example.com"
                )

            self.data = user_input
            return self.async_external_step_done(next_step_id="finish")

        async def async_step_finish(self, user_input=None):
            return self.async_create_entry(title=self.data["title"], data=self.data)

    events = async_capture_events(
        hass, data_entry_flow.EVENT_DATA_ENTRY_FLOW_PROGRESSED
    )

    result = await manager.async_init("test")
    assert result["type"] == data_entry_flow.FlowResultType.EXTERNAL_STEP
    assert len(manager.async_progress()) == 1
    assert len(manager.async_progress_by_handler("test")) == 1
    assert manager.async_get(result["flow_id"])["handler"] == "test"

    # Mimic external step
    # Called by integrations: `hass.config_entries.flow.async_configure(…)`
    result = await manager.async_configure(result["flow_id"], {"title": "Hello"})
    assert result["type"] == data_entry_flow.FlowResultType.EXTERNAL_STEP_DONE

    await hass.async_block_till_done()
    assert len(events) == 1
    assert events[0].data == {
        "handler": "test",
        "flow_id": result["flow_id"],
        "refresh": True,
    }

    # Frontend refreshes the flow
    result = await manager.async_configure(result["flow_id"])
    assert result["type"] == data_entry_flow.FlowResultType.CREATE_ENTRY
    assert result["title"] == "Hello"


async def test_show_progress(hass: HomeAssistant, manager: MockFlowManager) -> None:
    """Test show progress logic."""
    manager.hass = hass
    events = []
    task_one_evt = asyncio.Event()
    task_two_evt = asyncio.Event()
    event_received_evt = asyncio.Event()

    @callback
    def capture_events(event: Event) -> None:
        events.append(event)
        event_received_evt.set()

    @manager.mock_reg_handler("test")
    class TestFlow(data_entry_flow.FlowHandler):
        VERSION = 5
        data = None
        start_task_two = False
        task_one: asyncio.Task[None] | None = None
        task_two: asyncio.Task[None] | None = None

        async def async_step_init(self, user_input=None):
            async def long_running_job_one() -> None:
                await task_one_evt.wait()

            async def long_running_job_two() -> None:
                await task_two_evt.wait()
                self.data = {"title": "Hello"}

            uncompleted_task: asyncio.Task[None] | None = None
            if not self.task_one:
                self.task_one = hass.async_create_task(long_running_job_one())

            progress_action = None
            if not self.task_one.done():
                progress_action = "task_one"
                uncompleted_task = self.task_one

            if not uncompleted_task:
                if not self.task_two:
                    self.task_two = hass.async_create_task(long_running_job_two())

                if not self.task_two.done():
                    progress_action = "task_two"
                    uncompleted_task = self.task_two

            if uncompleted_task:
                assert progress_action
                return self.async_show_progress(
                    progress_action=progress_action,
                    progress_task=uncompleted_task,
                )

            return self.async_show_progress_done(next_step_id="finish")

        async def async_step_finish(self, user_input=None):
            return self.async_create_entry(title=self.data["title"], data=self.data)

    hass.bus.async_listen(
        data_entry_flow.EVENT_DATA_ENTRY_FLOW_PROGRESSED,
        capture_events,
    )

    result = await manager.async_init("test")
    assert result["type"] == data_entry_flow.FlowResultType.SHOW_PROGRESS
    assert result["progress_action"] == "task_one"
    assert len(manager.async_progress()) == 1
    assert len(manager.async_progress_by_handler("test")) == 1
    assert manager.async_get(result["flow_id"])["handler"] == "test"

    # Set task one done and wait for event
    task_one_evt.set()
    await event_received_evt.wait()
    event_received_evt.clear()
    assert len(events) == 1
    assert events[0].data == {
        "handler": "test",
        "flow_id": result["flow_id"],
        "refresh": True,
    }

    # Frontend refreshes the flow
    result = await manager.async_configure(result["flow_id"])
    assert result["type"] == data_entry_flow.FlowResultType.SHOW_PROGRESS
    assert result["progress_action"] == "task_two"

    # Set task two done and wait for event
    task_two_evt.set()
    await event_received_evt.wait()
    event_received_evt.clear()
    assert len(events) == 2  # 1 for task one and 1 for task two
    assert events[1].data == {
        "handler": "test",
        "flow_id": result["flow_id"],
        "refresh": True,
    }

    # Frontend refreshes the flow
    result = await manager.async_configure(result["flow_id"])
    assert result["type"] == data_entry_flow.FlowResultType.CREATE_ENTRY
    assert result["title"] == "Hello"


async def test_show_progress_error(
    hass: HomeAssistant, manager: MockFlowManager
) -> None:
    """Test show progress logic."""
    manager.hass = hass
    events = []
    event_received_evt = asyncio.Event()

    @callback
    def capture_events(event: Event) -> None:
        events.append(event)
        event_received_evt.set()

    @manager.mock_reg_handler("test")
    class TestFlow(data_entry_flow.FlowHandler):
        VERSION = 5
        data = None
        progress_task: asyncio.Task[None] | None = None

        async def async_step_init(self, user_input=None):
            async def long_running_task() -> None:
                await asyncio.sleep(0)
                raise TypeError

            if not self.progress_task:
                self.progress_task = hass.async_create_task(long_running_task())
            if self.progress_task and self.progress_task.done():
                if self.progress_task.exception():
                    return self.async_show_progress_done(next_step_id="error")
                return self.async_show_progress_done(next_step_id="no_error")
            return self.async_show_progress(
                progress_action="task", progress_task=self.progress_task
            )

        async def async_step_error(self, user_input=None):
            return self.async_abort(reason="error")

    hass.bus.async_listen(
        data_entry_flow.EVENT_DATA_ENTRY_FLOW_PROGRESSED,
        capture_events,
    )

    result = await manager.async_init("test")
    assert result["type"] == data_entry_flow.FlowResultType.SHOW_PROGRESS
    assert result["progress_action"] == "task"
    assert len(manager.async_progress()) == 1
    assert len(manager.async_progress_by_handler("test")) == 1
    assert manager.async_get(result["flow_id"])["handler"] == "test"

    # Set task one done and wait for event
    await event_received_evt.wait()
    event_received_evt.clear()
    assert len(events) == 1
    assert events[0].data == {
        "handler": "test",
        "flow_id": result["flow_id"],
        "refresh": True,
    }

    # Frontend refreshes the flow
    result = await manager.async_configure(result["flow_id"])
    assert result["type"] == data_entry_flow.FlowResultType.ABORT
    assert result["reason"] == "error"


async def test_show_progress_hidden_from_frontend(
    hass: HomeAssistant, manager: MockFlowManager
) -> None:
    """Test show progress done is not sent to frontend."""
    manager.hass = hass
    async_show_progress_done_called = False
    progress_task: asyncio.Task[None] | None = None

    @manager.mock_reg_handler("test")
    class TestFlow(data_entry_flow.FlowHandler):
        VERSION = 5
        data = None

        async def async_step_init(self, user_input=None):
            nonlocal progress_task

            async def long_running_job() -> None:
                await asyncio.sleep(0)

            if not progress_task:
                progress_task = hass.async_create_task(long_running_job())
            if progress_task.done():
                nonlocal async_show_progress_done_called
                async_show_progress_done_called = True
                return self.async_show_progress_done(next_step_id="finish")
            return self.async_show_progress(
                step_id="init",
                progress_action="task",
                # Set to a task which never finishes to simulate flow manager has not
                # yet called when frontend loads
                progress_task=hass.async_create_task(asyncio.Event().wait()),
            )

        async def async_step_finish(self, user_input=None):
            return self.async_create_entry(title=None, data=self.data)

    result = await manager.async_init("test")
    assert result["type"] == data_entry_flow.FlowResultType.SHOW_PROGRESS
    assert result["progress_action"] == "task"
    assert len(manager.async_progress()) == 1
    assert len(manager.async_progress_by_handler("test")) == 1
    assert manager.async_get(result["flow_id"])["handler"] == "test"

    await progress_task
    assert not async_show_progress_done_called

    # Frontend refreshes the flow
    result = await manager.async_configure(result["flow_id"])
    assert result["type"] == data_entry_flow.FlowResultType.CREATE_ENTRY
    assert async_show_progress_done_called


async def test_show_progress_legacy(
    hass: HomeAssistant, manager: MockFlowManager, caplog: pytest.LogCaptureFixture
) -> None:
    """Test show progress logic.

    This tests the deprecated version where the config flow is responsible for
    resuming the flow.
    """
    manager.hass = hass

    @manager.mock_reg_handler("test")
    class TestFlow(data_entry_flow.FlowHandler):
        VERSION = 5
        data = None
        task_one_done = False
        task_two_done = False

        async def async_step_init(self, user_input=None):
            if user_input and "task_finished" in user_input:
                if user_input["task_finished"] == 1:
                    self.task_one_done = True
                elif user_input["task_finished"] == 2:
                    self.task_two_done = True

            if not self.task_one_done:
                progress_action = "task_one"
            elif not self.task_two_done:
                progress_action = "task_two"
            if not self.task_one_done or not self.task_two_done:
                return self.async_show_progress(
                    step_id="init",
                    progress_action=progress_action,
                )

            self.data = user_input
            return self.async_show_progress_done(next_step_id="finish")

        async def async_step_finish(self, user_input=None):
            return self.async_create_entry(title=self.data["title"], data=self.data)

    events = async_capture_events(
        hass, data_entry_flow.EVENT_DATA_ENTRY_FLOW_PROGRESSED
    )

    result = await manager.async_init("test")
    assert result["type"] == data_entry_flow.FlowResultType.SHOW_PROGRESS
    assert result["progress_action"] == "task_one"
    assert len(manager.async_progress()) == 1
    assert len(manager.async_progress_by_handler("test")) == 1
    assert manager.async_get(result["flow_id"])["handler"] == "test"

    # Mimic task one done and moving to task two
    # Called by integrations: `hass.config_entries.flow.async_configure(…)`
    result = await manager.async_configure(result["flow_id"], {"task_finished": 1})
    assert result["type"] == data_entry_flow.FlowResultType.SHOW_PROGRESS
    assert result["progress_action"] == "task_two"

    await hass.async_block_till_done()
    assert len(events) == 1
    assert events[0].data == {
        "handler": "test",
        "flow_id": result["flow_id"],
        "refresh": True,
    }

    # Frontend refreshes the flow
    result = await manager.async_configure(result["flow_id"])
    assert result["type"] == data_entry_flow.FlowResultType.SHOW_PROGRESS
    assert result["progress_action"] == "task_two"

    # Mimic task two done and continuing step
    # Called by integrations: `hass.config_entries.flow.async_configure(…)`
    result = await manager.async_configure(
        result["flow_id"], {"task_finished": 2, "title": "Hello"}
    )
    # Note: The SHOW_PROGRESS_DONE is not hidden from frontend when flows manage
    # the progress tasks themselves
    assert result["type"] == data_entry_flow.FlowResultType.SHOW_PROGRESS_DONE

    # Frontend refreshes the flow
    result = await manager.async_configure(
        result["flow_id"], {"task_finished": 2, "title": "Hello"}
    )
    assert result["type"] == data_entry_flow.FlowResultType.CREATE_ENTRY
    assert result["title"] == "Hello"

    await hass.async_block_till_done()
    assert len(events) == 2  # 1 for task one and 1 for task two
    assert events[1].data == {
        "handler": "test",
        "flow_id": result["flow_id"],
        "refresh": True,
    }

    # Check for deprecation warning
    assert (
        "tests.test_data_entry_flow::TestFlow calls async_show_progress without passing"
        " a progress task, this is not valid and will break in Home Assistant "
        "Core 2024.8."
    ) in caplog.text


async def test_show_progress_fires_only_when_changed(
    hass: HomeAssistant, manager: MockFlowManager
) -> None:
    """Test show progress change logic."""
    manager.hass = hass

    @manager.mock_reg_handler("test")
    class TestFlow(data_entry_flow.FlowHandler):
        VERSION = 5
        data = None

        async def async_step_init(self, user_input=None):
            if user_input:
                progress_action = user_input["progress_action"]
                description_placeholders = user_input["description_placeholders"]
                return self.async_show_progress(
                    step_id="init",
                    progress_action=progress_action,
                    description_placeholders=description_placeholders,
                )
            return self.async_show_progress(step_id="init", progress_action="task_one")

        async def async_step_finish(self, user_input=None):
            return self.async_create_entry(title=self.data["title"], data=self.data)

    events = async_capture_events(
        hass, data_entry_flow.EVENT_DATA_ENTRY_FLOW_PROGRESSED
    )

    async def test_change(
        flow_id,
        events,
        progress_action,
        description_placeholders_progress,
        number_of_events,
        is_change,
    ) -> None:
        # Called by integrations: `hass.config_entries.flow.async_configure(…)`
        result = await manager.async_configure(
            flow_id,
            {
                "progress_action": progress_action,
                "description_placeholders": {
                    "progress": description_placeholders_progress
                },
            },
        )
        assert result["type"] == data_entry_flow.FlowResultType.SHOW_PROGRESS
        assert result["progress_action"] == progress_action
        assert (
            result["description_placeholders"]["progress"]
            == description_placeholders_progress
        )

        await hass.async_block_till_done()
        assert len(events) == number_of_events
        if is_change:
            assert events[number_of_events - 1].data == {
                "handler": "test",
                "flow_id": result["flow_id"],
                "refresh": True,
            }

    result = await manager.async_init("test")
    assert result["type"] == data_entry_flow.FlowResultType.SHOW_PROGRESS
    assert result["progress_action"] == "task_one"
    assert len(manager.async_progress()) == 1
    assert len(manager.async_progress_by_handler("test")) == 1
    assert manager.async_get(result["flow_id"])["handler"] == "test"

    # Mimic task one tests
    await test_change(
        result["flow_id"], events, "task_one", 0, 1, True
    )  # change (progress action)
    await test_change(result["flow_id"], events, "task_one", 0, 1, False)  # no change
    await test_change(
        result["flow_id"], events, "task_one", 25, 2, True
    )  # change (description placeholder)
    await test_change(
        result["flow_id"], events, "task_two", 50, 3, True
    )  # change (progress action and description placeholder)
    await test_change(result["flow_id"], events, "task_two", 50, 3, False)  # no change
    await test_change(
        result["flow_id"], events, "task_two", 100, 4, True
    )  # change (description placeholder)


async def test_abort_flow_exception(manager: MockFlowManager) -> None:
    """Test that the AbortFlow exception works."""

    @manager.mock_reg_handler("test")
    class TestFlow(data_entry_flow.FlowHandler):
        async def async_step_init(self, user_input=None):
            raise data_entry_flow.AbortFlow("mock-reason", {"placeholder": "yo"})

    form = await manager.async_init("test")
    assert form["type"] == data_entry_flow.FlowResultType.ABORT
    assert form["reason"] == "mock-reason"
    assert form["description_placeholders"] == {"placeholder": "yo"}


async def test_init_unknown_flow(manager: MockFlowManager) -> None:
    """Test that UnknownFlow is raised when async_create_flow returns None."""

    with (
        pytest.raises(data_entry_flow.UnknownFlow),
        patch.object(manager, "async_create_flow", return_value=None),
    ):
        await manager.async_init("test")


async def test_async_get_unknown_flow(manager: MockFlowManager) -> None:
    """Test that UnknownFlow is raised when async_get is called with a flow_id that does not exist."""

    with pytest.raises(data_entry_flow.UnknownFlow):
        await manager.async_get("does_not_exist")


async def test_move_to_unknown_step_raises_and_removes_from_in_progress(
    manager: MockFlowManager,
) -> None:
    """Test that moving to an unknown step raises and removes the flow from in progress."""

    @manager.mock_reg_handler("test")
    class TestFlow(data_entry_flow.FlowHandler):
        VERSION = 1

    with pytest.raises(data_entry_flow.UnknownStep):
        await manager.async_init("test", context={"init_step": "does_not_exist"})

    assert manager.async_progress() == []


@pytest.mark.parametrize(
    ("result_type", "params"),
    [
        ("async_external_step_done", {"next_step_id": "does_not_exist"}),
        ("async_external_step", {"step_id": "does_not_exist", "url": "blah"}),
        ("async_show_form", {"step_id": "does_not_exist"}),
        ("async_show_menu", {"step_id": "does_not_exist", "menu_options": []}),
        ("async_show_progress_done", {"next_step_id": "does_not_exist"}),
        ("async_show_progress", {"step_id": "does_not_exist", "progress_action": ""}),
    ],
)
async def test_next_step_unknown_step_raises_and_removes_from_in_progress(
    manager: MockFlowManager, result_type: str, params: dict[str, str]
) -> None:
    """Test that moving to an unknown step raises and removes the flow from in progress."""

    @manager.mock_reg_handler("test")
    class TestFlow(data_entry_flow.FlowHandler):
        VERSION = 1

        async def async_step_init(self, user_input=None):
            return getattr(self, result_type)(**params)

    with pytest.raises(data_entry_flow.UnknownStep):
        await manager.async_init("test", context={"init_step": "init"})

    assert manager.async_progress() == []


async def test_configure_raises_unknown_flow_if_not_in_progress(
    manager: MockFlowManager,
) -> None:
    """Test configure raises UnknownFlow if the flow is not in progress."""
    with pytest.raises(data_entry_flow.UnknownFlow):
        await manager.async_configure("wrong_flow_id")


async def test_manager_abort_raises_unknown_flow_if_not_in_progress(
    manager: MockFlowManager,
) -> None:
    """Test abort raises UnknownFlow if the flow is not in progress."""
    with pytest.raises(data_entry_flow.UnknownFlow):
        manager.async_abort("wrong_flow_id")


async def test_manager_abort_calls_async_flow_removed(manager: MockFlowManager) -> None:
    """Test abort calling the async_flow_removed FlowManager method."""

    @manager.mock_reg_handler("test")
    class TestFlow(data_entry_flow.FlowHandler):
        async def async_step_init(self, user_input=None):
            return self.async_show_form(step_id="init")

    manager.async_flow_removed = Mock()
    result = await manager.async_init("test")
    assert result["type"] == data_entry_flow.FlowResultType.FORM
    assert result["step_id"] == "init"

    manager.async_flow_removed.assert_not_called()

    manager.async_abort(result["flow_id"])
    manager.async_flow_removed.assert_called_once()

    assert len(manager.async_progress()) == 0
    assert len(manager.mock_created_entries) == 0


@pytest.mark.parametrize(
    "menu_options",
    [["target1", "target2"], {"target1": "Target 1", "target2": "Target 2"}],
)
async def test_show_menu(
    hass: HomeAssistant,
    manager: MockFlowManager,
    menu_options: list[str] | dict[str, str],
) -> None:
    """Test show menu."""
    manager.hass = hass

    @manager.mock_reg_handler("test")
    class TestFlow(data_entry_flow.FlowHandler):
        VERSION = 5
        data = None
        task_one_done = False

        async def async_step_init(self, user_input=None):
            return self.async_show_menu(
                step_id="init",
                menu_options=menu_options,
                description_placeholders={"name": "Paulus"},
            )

        async def async_step_target1(self, user_input=None):
            return self.async_show_form(step_id="target1")

        async def async_step_target2(self, user_input=None):
            return self.async_show_form(step_id="target2")

    result = await manager.async_init("test")
    assert result["type"] == data_entry_flow.FlowResultType.MENU
    assert result["menu_options"] == menu_options
    assert result["description_placeholders"] == {"name": "Paulus"}
    assert len(manager.async_progress()) == 1
    assert len(manager.async_progress_by_handler("test")) == 1
    assert manager.async_get(result["flow_id"])["handler"] == "test"

    # Mimic picking a step
    result = await manager.async_configure(
        result["flow_id"], {"next_step_id": "target1"}
    )
    assert result["type"] == data_entry_flow.FlowResultType.FORM
    assert result["step_id"] == "target1"


async def test_find_flows_by_init_data_type(manager: MockFlowManager) -> None:
    """Test we can find flows by init data type."""

    @dataclasses.dataclass
    class BluetoothDiscoveryData:
        """Bluetooth Discovery data."""

        address: str

    @dataclasses.dataclass
    class WiFiDiscoveryData:
        """WiFi Discovery data."""

        address: str

    @manager.mock_reg_handler("test")
    class TestFlow(data_entry_flow.FlowHandler):
        VERSION = 1

        async def async_step_first(self, user_input=None):
            if user_input is not None:
                return await self.async_step_second()
            return self.async_show_form(step_id="first", data_schema=vol.Schema([str]))

        async def async_step_second(self, user_input=None):
            if user_input is not None:
                return self.async_create_entry(
                    title="Test Entry",
                    data={"init": self.init_data, "user": user_input},
                )
            return self.async_show_form(step_id="second", data_schema=vol.Schema([str]))

    bluetooth_data = BluetoothDiscoveryData("aa:bb:cc:dd:ee:ff")
    wifi_data = WiFiDiscoveryData("host")

    bluetooth_form = await manager.async_init(
        "test", context={"init_step": "first"}, data=bluetooth_data
    )
    await manager.async_init("test", context={"init_step": "first"}, data=wifi_data)

    assert (
        len(
            manager.async_progress_by_init_data_type(
                BluetoothDiscoveryData, lambda data: True
            )
        )
    ) == 1
    assert (
        len(
            manager.async_progress_by_init_data_type(
                BluetoothDiscoveryData,
                lambda data: bool(data.address == "aa:bb:cc:dd:ee:ff"),
            )
        )
    ) == 1
    assert (
        len(
            manager.async_progress_by_init_data_type(
                BluetoothDiscoveryData, lambda data: bool(data.address == "not it")
            )
        )
    ) == 0

    wifi_flows = manager.async_progress_by_init_data_type(
        WiFiDiscoveryData, lambda data: True
    )
    assert len(wifi_flows) == 1

    bluetooth_result = await manager.async_configure(
        bluetooth_form["flow_id"], ["SECOND-DATA"]
    )
    assert bluetooth_result["type"] == data_entry_flow.FlowResultType.CREATE_ENTRY
    assert len(manager.async_progress()) == 1
    assert len(manager.mock_created_entries) == 1
    result = manager.mock_created_entries[0]
    assert result["handler"] == "test"
    assert result["data"] == {"init": bluetooth_data, "user": ["SECOND-DATA"]}

    bluetooth_flows = manager.async_progress_by_init_data_type(
        BluetoothDiscoveryData, lambda data: True
    )
    assert len(bluetooth_flows) == 0

    wifi_flows = manager.async_progress_by_init_data_type(
        WiFiDiscoveryData, lambda data: True
    )
    assert len(wifi_flows) == 1

    manager.async_abort(wifi_flows[0]["flow_id"])

    wifi_flows = manager.async_progress_by_init_data_type(
        WiFiDiscoveryData, lambda data: True
    )
    assert len(wifi_flows) == 0
    assert len(manager.async_progress()) == 0


def test_section_in_serializer() -> None:
    """Test section with custom_serializer."""
    assert cv.custom_serializer(
        data_entry_flow.section(
            vol.Schema(
                {
                    vol.Optional("option_1", default=False): bool,
                    vol.Required("option_2"): int,
                }
            ),
            {"collapsed": False},
        )
    ) == {
        "expanded": True,
        "schema": [
            {"default": False, "name": "option_1", "optional": True, "type": "boolean"},
            {"name": "option_2", "required": True, "type": "integer"},
        ],
        "type": "expandable",
    }


def test_nested_section_in_serializer() -> None:
    """Test section with custom_serializer."""
    with pytest.raises(
        ValueError, match="Nesting expandable sections is not supported"
    ):
        cv.custom_serializer(
            data_entry_flow.section(
                vol.Schema(
                    {
                        vol.Required("section_1"): data_entry_flow.section(
                            vol.Schema(
                                {
                                    vol.Optional("option_1", default=False): bool,
                                    vol.Required("option_2"): int,
                                }
                            )
                        )
                    }
                ),
                {"collapsed": False},
            )
        )<|MERGE_RESOLUTION|>--- conflicted
+++ resolved
@@ -304,24 +304,6 @@
     assert entry["source"] is None
 
 
-<<<<<<< HEAD
-async def test_create_calls_async_flow_removed(manager: MockFlowManager) -> None:
-    """Test create calling the async_flow_removed FlowManager method."""
-
-    @manager.mock_reg_handler("test")
-    class TestFlow(data_entry_flow.FlowHandler):
-        async def async_step_init(self, user_input=None):
-            return self.async_create_entry(title="Test Title", data="Test Data")
-
-    manager.async_flow_removed = Mock()
-    await manager.async_init("test")
-
-    manager.async_flow_removed.assert_called_once()
-
-    assert len(manager.async_progress()) == 0
-    assert len(manager.mock_created_entries) == 1
-
-=======
 async def test_create_aborted_flow(manager: MockFlowManager) -> None:
     """Test return create_entry from aborted flow.
 
@@ -352,7 +334,23 @@
     assert entry["data"] == "Test Data"
     assert entry["source"] is None
 
->>>>>>> 170e6bdc
+
+async def test_create_calls_async_flow_removed(manager: MockFlowManager) -> None:
+    """Test create calling the async_flow_removed FlowManager method."""
+
+    @manager.mock_reg_handler("test")
+    class TestFlow(data_entry_flow.FlowHandler):
+        async def async_step_init(self, user_input=None):
+            return self.async_create_entry(title="Test Title", data="Test Data")
+
+    manager.async_flow_removed = Mock()
+    await manager.async_init("test")
+
+    manager.async_flow_removed.assert_called_once()
+
+    assert len(manager.async_progress()) == 0
+    assert len(manager.mock_created_entries) == 1
+
 
 async def test_discovery_init_flow(manager: MockFlowManager) -> None:
     """Test a flow initialized by discovery."""
