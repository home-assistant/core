"""Test the flow classes."""

import asyncio
import dataclasses
import logging
from unittest.mock import Mock, patch

import pytest
import voluptuous as vol

from homeassistant import config_entries, data_entry_flow
from homeassistant.core import Event, HomeAssistant, callback
from homeassistant.helpers import config_validation as cv
from homeassistant.util.decorator import Registry

from .common import async_capture_events


class MockFlowManager(data_entry_flow.FlowManager):
    """Test flow manager."""

    def __init__(self) -> None:
        """Initialize the flow manager."""
        super().__init__(None)
        self._handlers = Registry()
        self.mock_reg_handler = self._handlers.register
        self.mock_created_entries = []

    async def async_create_flow(self, handler_key, *, context, data):
        """Test create flow."""
        handler = self._handlers.get(handler_key)

        if handler is None:
            raise data_entry_flow.UnknownHandler

        flow = handler()
        flow.init_step = context.get("init_step", "init")
        return flow

    async def async_finish_flow(self, flow, result):
        """Test finish flow."""
        if result["type"] == data_entry_flow.FlowResultType.CREATE_ENTRY:
            result["source"] = flow.context.get("source")
            self.mock_created_entries.append(result)
        return result


@pytest.fixture
def manager() -> MockFlowManager:
    """Return a flow manager."""
    return MockFlowManager()


async def test_configure_reuses_handler_instance(manager: MockFlowManager) -> None:
    """Test that we reuse instances."""

    @manager.mock_reg_handler("test")
    class TestFlow(data_entry_flow.FlowHandler):
        handle_count = 0

        async def async_step_init(self, user_input=None):
            self.handle_count += 1
            return self.async_show_form(
                errors={"base": str(self.handle_count)}, step_id="init"
            )

    form = await manager.async_init("test")
    assert form["errors"]["base"] == "1"
    form = await manager.async_configure(form["flow_id"])
    assert form["errors"]["base"] == "2"
    assert manager.async_progress() == [
        {
            "flow_id": form["flow_id"],
            "handler": "test",
            "step_id": "init",
            "context": {},
        }
    ]
    assert len(manager.mock_created_entries) == 0


async def test_configure_two_steps(manager: MockFlowManager) -> None:
    """Test that we reuse instances."""

    @manager.mock_reg_handler("test")
    class TestFlow(data_entry_flow.FlowHandler):
        VERSION = 1

        async def async_step_first(self, user_input=None):
            if user_input is not None:
                return await self.async_step_second()
            return self.async_show_form(step_id="first", data_schema=vol.Schema([str]))

        async def async_step_second(self, user_input=None):
            if user_input is not None:
                return self.async_create_entry(
                    title="Test Entry", data=self.init_data + user_input
                )
            return self.async_show_form(step_id="second", data_schema=vol.Schema([str]))

    form = await manager.async_init(
        "test", context={"init_step": "first"}, data=["INIT-DATA"]
    )

    with pytest.raises(vol.Invalid):
        form = await manager.async_configure(form["flow_id"], "INCORRECT-DATA")

    form = await manager.async_configure(form["flow_id"], ["SECOND-DATA"])
    assert form["type"] == data_entry_flow.FlowResultType.CREATE_ENTRY
    assert len(manager.async_progress()) == 0
    assert len(manager.mock_created_entries) == 1
    result = manager.mock_created_entries[0]
    assert result["handler"] == "test"
    assert result["data"] == ["INIT-DATA", "SECOND-DATA"]


async def test_show_form(manager: MockFlowManager) -> None:
    """Test that we can show a form."""
    schema = vol.Schema({vol.Required("username"): str, vol.Required("password"): str})

    @manager.mock_reg_handler("test")
    class TestFlow(data_entry_flow.FlowHandler):
        async def async_step_init(self, user_input=None):
            return self.async_show_form(
                step_id="init",
                data_schema=schema,
                errors={"username": "Should be unique."},
            )

    form = await manager.async_init("test")
    assert form["type"] == data_entry_flow.FlowResultType.FORM
    assert form["data_schema"] is schema
    assert form["errors"] == {"username": "Should be unique."}


async def test_form_shows_with_added_suggested_values(manager: MockFlowManager) -> None:
    """Test that we can show a form with suggested values."""
    schema = vol.Schema(
        {
            vol.Required("username"): str,
            vol.Required("password"): str,
            vol.Required("section_1"): data_entry_flow.section(
                vol.Schema(
                    {
                        vol.Optional("full_name"): str,
                    }
                ),
                {"collapsed": False},
            ),
        }
    )

    @manager.mock_reg_handler("test")
    class TestFlow(data_entry_flow.FlowHandler):
        async def async_step_init(self, user_input=None):
            data_schema = self.add_suggested_values_to_schema(
                schema,
                {
                    "username": "doej",
                    "password": "verySecret1",
                    "section_1": {"full_name": "John Doe"},
                },
            )
            return self.async_show_form(
                step_id="init",
                data_schema=data_schema,
            )

    form = await manager.async_init("test")
    assert form["type"] == data_entry_flow.FlowResultType.FORM
    assert form["data_schema"].schema == schema.schema
    markers = list(form["data_schema"].schema)
    assert len(markers) == 3
    assert markers[0] == "username"
    assert markers[0].description == {"suggested_value": "doej"}
    assert markers[1] == "password"
    assert markers[1].description == {"suggested_value": "verySecret1"}
    assert markers[2] == "section_1"
    section_validator = form["data_schema"].schema["section_1"]
    assert isinstance(section_validator, data_entry_flow.section)
    # The section class was not replaced
    assert section_validator is schema.schema["section_1"]
    # The section schema was not replaced
    assert section_validator.schema is schema.schema["section_1"].schema
    section_markers = list(section_validator.schema.schema)
    assert len(section_markers) == 1
    assert section_markers[0] == "full_name"
    assert section_markers[0].description == {"suggested_value": "John Doe"}


async def test_abort_removes_instance(manager: MockFlowManager) -> None:
    """Test that abort removes the flow from progress."""

    @manager.mock_reg_handler("test")
    class TestFlow(data_entry_flow.FlowHandler):
        is_new = True

        async def async_step_init(self, user_input=None):
            old = self.is_new
            self.is_new = False
            return self.async_abort(reason=str(old))

    form = await manager.async_init("test")
    assert form["reason"] == "True"
    assert len(manager.async_progress()) == 0
    assert len(manager.mock_created_entries) == 0
    form = await manager.async_init("test")
    assert form["reason"] == "True"
    assert len(manager.async_progress()) == 0
    assert len(manager.mock_created_entries) == 0


async def test_abort_aborted_flow(manager: MockFlowManager) -> None:
    """Test return abort from aborted flow."""

    @manager.mock_reg_handler("test")
    class TestFlow(data_entry_flow.FlowHandler):
        async def async_step_init(self, user_input=None):
            manager.async_abort(self.flow_id)
            return self.async_abort(reason="blah")

<<<<<<< HEAD
    form = await manager.async_init("test")
    assert form["reason"] == "blah"
=======
    with pytest.raises(data_entry_flow.UnknownFlow):
        await manager.async_init("test")
>>>>>>> 170e6bdc
    assert len(manager.async_progress()) == 0
    assert len(manager.mock_created_entries) == 0


async def test_abort_calls_async_remove(manager: MockFlowManager) -> None:
    """Test abort calling the async_remove FlowHandler method."""

    @manager.mock_reg_handler("test")
    class TestFlow(data_entry_flow.FlowHandler):
        async def async_step_init(self, user_input=None):
            return self.async_abort(reason="reason")

        async_remove = Mock()

    await manager.async_init("test")

    TestFlow.async_remove.assert_called_once()

    assert len(manager.async_progress()) == 0
    assert len(manager.mock_created_entries) == 0


async def test_abort_calls_async_remove_with_exception(
    manager: MockFlowManager, caplog: pytest.LogCaptureFixture
) -> None:
    """Test abort calling the async_remove FlowHandler method, with an exception."""

    @manager.mock_reg_handler("test")
    class TestFlow(data_entry_flow.FlowHandler):
        async def async_step_init(self, user_input=None):
            return self.async_abort(reason="reason")

        async_remove = Mock(side_effect=[RuntimeError("error")])

    with caplog.at_level(logging.ERROR):
        await manager.async_init("test")

    assert "Error removing test flow" in caplog.text

    TestFlow.async_remove.assert_called_once()

    assert len(manager.async_progress()) == 0
    assert len(manager.mock_created_entries) == 0


async def test_create_saves_data(manager: MockFlowManager) -> None:
    """Test creating a config entry."""

    @manager.mock_reg_handler("test")
    class TestFlow(data_entry_flow.FlowHandler):
        VERSION = 5

        async def async_step_init(self, user_input=None):
            return self.async_create_entry(title="Test Title", data="Test Data")

    await manager.async_init("test")
    assert len(manager.async_progress()) == 0
    assert len(manager.mock_created_entries) == 1

    entry = manager.mock_created_entries[0]
    assert entry["handler"] == "test"
    assert entry["title"] == "Test Title"
    assert entry["data"] == "Test Data"
    assert entry["source"] is None


async def test_create_aborted_flow(manager: MockFlowManager) -> None:
    """Test return create_entry from aborted flow.

    Note: The entry is created even if the flow is already aborted, then the
    flow raises an UnknownFlow exception. This behavior is not logical, and
    we should consider changing it to not create the entry if the flow is
    aborted.
    """

    @manager.mock_reg_handler("test")
    class TestFlow(data_entry_flow.FlowHandler):
        VERSION = 5

        async def async_step_init(self, user_input=None):
            manager.async_abort(self.flow_id)
            return self.async_create_entry(title="Test Title", data="Test Data")

    with pytest.raises(data_entry_flow.UnknownFlow):
        await manager.async_init("test")
    assert len(manager.async_progress()) == 0

    # The entry is created even if the flow is aborted
    assert len(manager.mock_created_entries) == 1

    entry = manager.mock_created_entries[0]
    assert entry["handler"] == "test"
    assert entry["title"] == "Test Title"
    assert entry["data"] == "Test Data"
    assert entry["source"] is None


async def test_discovery_init_flow(manager: MockFlowManager) -> None:
    """Test a flow initialized by discovery."""

    @manager.mock_reg_handler("test")
    class TestFlow(data_entry_flow.FlowHandler):
        VERSION = 5

        async def async_step_init(self, info):
            return self.async_create_entry(title=info["id"], data=info)

    data = {"id": "hello", "token": "secret"}

    await manager.async_init(
        "test", context={"source": config_entries.SOURCE_DISCOVERY}, data=data
    )
    assert len(manager.async_progress()) == 0
    assert len(manager.mock_created_entries) == 1

    entry = manager.mock_created_entries[0]
    assert entry["handler"] == "test"
    assert entry["title"] == "hello"
    assert entry["data"] == data
    assert entry["source"] == config_entries.SOURCE_DISCOVERY


async def test_finish_callback_change_result_type(hass: HomeAssistant) -> None:
    """Test finish callback can change result type."""

    class TestFlow(data_entry_flow.FlowHandler):
        VERSION = 1

        async def async_step_init(self, input):
            """Return init form with one input field 'count'."""
            if input is not None:
                return self.async_create_entry(title="init", data=input)
            return self.async_show_form(
                step_id="init", data_schema=vol.Schema({"count": int})
            )

    class FlowManager(data_entry_flow.FlowManager):
        async def async_create_flow(self, handler_key, *, context, data):
            """Create a test flow."""
            return TestFlow()

        async def async_finish_flow(self, flow, result):
            """Redirect to init form if count <= 1."""
            if result["type"] == data_entry_flow.FlowResultType.CREATE_ENTRY:
                if result["data"] is None or result["data"].get("count", 0) <= 1:
                    return flow.async_show_form(
                        step_id="init", data_schema=vol.Schema({"count": int})
                    )
                result["result"] = result["data"]["count"]
            return result

    manager = FlowManager(hass)

    result = await manager.async_init("test")
    assert result["type"] == data_entry_flow.FlowResultType.FORM
    assert result["step_id"] == "init"

    result = await manager.async_configure(result["flow_id"], {"count": 0})
    assert result["type"] == data_entry_flow.FlowResultType.FORM
    assert result["step_id"] == "init"
    assert "result" not in result

    result = await manager.async_configure(result["flow_id"], {"count": 2})
    assert result["type"] == data_entry_flow.FlowResultType.CREATE_ENTRY
    assert result["result"] == 2


async def test_external_step(hass: HomeAssistant, manager: MockFlowManager) -> None:
    """Test external step logic."""
    manager.hass = hass

    @manager.mock_reg_handler("test")
    class TestFlow(data_entry_flow.FlowHandler):
        VERSION = 5
        data = None

        async def async_step_init(self, user_input=None):
            if not user_input:
                return self.async_external_step(
                    step_id="init", url="https://example.com"
                )

            self.data = user_input
            return self.async_external_step_done(next_step_id="finish")

        async def async_step_finish(self, user_input=None):
            return self.async_create_entry(title=self.data["title"], data=self.data)

    events = async_capture_events(
        hass, data_entry_flow.EVENT_DATA_ENTRY_FLOW_PROGRESSED
    )

    result = await manager.async_init("test")
    assert result["type"] == data_entry_flow.FlowResultType.EXTERNAL_STEP
    assert len(manager.async_progress()) == 1
    assert len(manager.async_progress_by_handler("test")) == 1
    assert manager.async_get(result["flow_id"])["handler"] == "test"

    # Mimic external step
    # Called by integrations: `hass.config_entries.flow.async_configure(…)`
    result = await manager.async_configure(result["flow_id"], {"title": "Hello"})
    assert result["type"] == data_entry_flow.FlowResultType.EXTERNAL_STEP_DONE

    await hass.async_block_till_done()
    assert len(events) == 1
    assert events[0].data == {
        "handler": "test",
        "flow_id": result["flow_id"],
        "refresh": True,
    }

    # Frontend refreshes the flow
    result = await manager.async_configure(result["flow_id"])
    assert result["type"] == data_entry_flow.FlowResultType.CREATE_ENTRY
    assert result["title"] == "Hello"


async def test_show_progress(hass: HomeAssistant, manager: MockFlowManager) -> None:
    """Test show progress logic."""
    manager.hass = hass
    events = []
    task_one_evt = asyncio.Event()
    task_two_evt = asyncio.Event()
    event_received_evt = asyncio.Event()

    @callback
    def capture_events(event: Event) -> None:
        events.append(event)
        event_received_evt.set()

    @manager.mock_reg_handler("test")
    class TestFlow(data_entry_flow.FlowHandler):
        VERSION = 5
        data = None
        start_task_two = False
        task_one: asyncio.Task[None] | None = None
        task_two: asyncio.Task[None] | None = None

        async def async_step_init(self, user_input=None):
            async def long_running_job_one() -> None:
                await task_one_evt.wait()

            async def long_running_job_two() -> None:
                await task_two_evt.wait()
                self.data = {"title": "Hello"}

            uncompleted_task: asyncio.Task[None] | None = None
            if not self.task_one:
                self.task_one = hass.async_create_task(long_running_job_one())

            progress_action = None
            if not self.task_one.done():
                progress_action = "task_one"
                uncompleted_task = self.task_one

            if not uncompleted_task:
                if not self.task_two:
                    self.task_two = hass.async_create_task(long_running_job_two())

                if not self.task_two.done():
                    progress_action = "task_two"
                    uncompleted_task = self.task_two

            if uncompleted_task:
                assert progress_action
                return self.async_show_progress(
                    progress_action=progress_action,
                    progress_task=uncompleted_task,
                )

            return self.async_show_progress_done(next_step_id="finish")

        async def async_step_finish(self, user_input=None):
            return self.async_create_entry(title=self.data["title"], data=self.data)

    hass.bus.async_listen(
        data_entry_flow.EVENT_DATA_ENTRY_FLOW_PROGRESSED,
        capture_events,
    )

    result = await manager.async_init("test")
    assert result["type"] == data_entry_flow.FlowResultType.SHOW_PROGRESS
    assert result["progress_action"] == "task_one"
    assert len(manager.async_progress()) == 1
    assert len(manager.async_progress_by_handler("test")) == 1
    assert manager.async_get(result["flow_id"])["handler"] == "test"

    # Set task one done and wait for event
    task_one_evt.set()
    await event_received_evt.wait()
    event_received_evt.clear()
    assert len(events) == 1
    assert events[0].data == {
        "handler": "test",
        "flow_id": result["flow_id"],
        "refresh": True,
    }

    # Frontend refreshes the flow
    result = await manager.async_configure(result["flow_id"])
    assert result["type"] == data_entry_flow.FlowResultType.SHOW_PROGRESS
    assert result["progress_action"] == "task_two"

    # Set task two done and wait for event
    task_two_evt.set()
    await event_received_evt.wait()
    event_received_evt.clear()
    assert len(events) == 2  # 1 for task one and 1 for task two
    assert events[1].data == {
        "handler": "test",
        "flow_id": result["flow_id"],
        "refresh": True,
    }

    # Frontend refreshes the flow
    result = await manager.async_configure(result["flow_id"])
    assert result["type"] == data_entry_flow.FlowResultType.CREATE_ENTRY
    assert result["title"] == "Hello"


async def test_show_progress_error(
    hass: HomeAssistant, manager: MockFlowManager
) -> None:
    """Test show progress logic."""
    manager.hass = hass
    events = []
    event_received_evt = asyncio.Event()

    @callback
    def capture_events(event: Event) -> None:
        events.append(event)
        event_received_evt.set()

    @manager.mock_reg_handler("test")
    class TestFlow(data_entry_flow.FlowHandler):
        VERSION = 5
        data = None
        progress_task: asyncio.Task[None] | None = None

        async def async_step_init(self, user_input=None):
            async def long_running_task() -> None:
                await asyncio.sleep(0)
                raise TypeError

            if not self.progress_task:
                self.progress_task = hass.async_create_task(long_running_task())
            if self.progress_task and self.progress_task.done():
                if self.progress_task.exception():
                    return self.async_show_progress_done(next_step_id="error")
                return self.async_show_progress_done(next_step_id="no_error")
            return self.async_show_progress(
                progress_action="task", progress_task=self.progress_task
            )

        async def async_step_error(self, user_input=None):
            return self.async_abort(reason="error")

    hass.bus.async_listen(
        data_entry_flow.EVENT_DATA_ENTRY_FLOW_PROGRESSED,
        capture_events,
    )

    result = await manager.async_init("test")
    assert result["type"] == data_entry_flow.FlowResultType.SHOW_PROGRESS
    assert result["progress_action"] == "task"
    assert len(manager.async_progress()) == 1
    assert len(manager.async_progress_by_handler("test")) == 1
    assert manager.async_get(result["flow_id"])["handler"] == "test"

    # Set task one done and wait for event
    await event_received_evt.wait()
    event_received_evt.clear()
    assert len(events) == 1
    assert events[0].data == {
        "handler": "test",
        "flow_id": result["flow_id"],
        "refresh": True,
    }

    # Frontend refreshes the flow
    result = await manager.async_configure(result["flow_id"])
    assert result["type"] == data_entry_flow.FlowResultType.ABORT
    assert result["reason"] == "error"


async def test_show_progress_hidden_from_frontend(
    hass: HomeAssistant, manager: MockFlowManager
) -> None:
    """Test show progress done is not sent to frontend."""
    manager.hass = hass
    async_show_progress_done_called = False
    progress_task: asyncio.Task[None] | None = None

    @manager.mock_reg_handler("test")
    class TestFlow(data_entry_flow.FlowHandler):
        VERSION = 5
        data = None

        async def async_step_init(self, user_input=None):
            nonlocal progress_task

            async def long_running_job() -> None:
                await asyncio.sleep(0)

            if not progress_task:
                progress_task = hass.async_create_task(long_running_job())
            if progress_task.done():
                nonlocal async_show_progress_done_called
                async_show_progress_done_called = True
                return self.async_show_progress_done(next_step_id="finish")
            return self.async_show_progress(
                step_id="init",
                progress_action="task",
                # Set to a task which never finishes to simulate flow manager has not
                # yet called when frontend loads
                progress_task=hass.async_create_task(asyncio.Event().wait()),
            )

        async def async_step_finish(self, user_input=None):
            return self.async_create_entry(title=None, data=self.data)

    result = await manager.async_init("test")
    assert result["type"] == data_entry_flow.FlowResultType.SHOW_PROGRESS
    assert result["progress_action"] == "task"
    assert len(manager.async_progress()) == 1
    assert len(manager.async_progress_by_handler("test")) == 1
    assert manager.async_get(result["flow_id"])["handler"] == "test"

    await progress_task
    assert not async_show_progress_done_called

    # Frontend refreshes the flow
    result = await manager.async_configure(result["flow_id"])
    assert result["type"] == data_entry_flow.FlowResultType.CREATE_ENTRY
    assert async_show_progress_done_called


async def test_show_progress_legacy(
    hass: HomeAssistant, manager: MockFlowManager, caplog: pytest.LogCaptureFixture
) -> None:
    """Test show progress logic.

    This tests the deprecated version where the config flow is responsible for
    resuming the flow.
    """
    manager.hass = hass

    @manager.mock_reg_handler("test")
    class TestFlow(data_entry_flow.FlowHandler):
        VERSION = 5
        data = None
        task_one_done = False
        task_two_done = False

        async def async_step_init(self, user_input=None):
            if user_input and "task_finished" in user_input:
                if user_input["task_finished"] == 1:
                    self.task_one_done = True
                elif user_input["task_finished"] == 2:
                    self.task_two_done = True

            if not self.task_one_done:
                progress_action = "task_one"
            elif not self.task_two_done:
                progress_action = "task_two"
            if not self.task_one_done or not self.task_two_done:
                return self.async_show_progress(
                    step_id="init",
                    progress_action=progress_action,
                )

            self.data = user_input
            return self.async_show_progress_done(next_step_id="finish")

        async def async_step_finish(self, user_input=None):
            return self.async_create_entry(title=self.data["title"], data=self.data)

    events = async_capture_events(
        hass, data_entry_flow.EVENT_DATA_ENTRY_FLOW_PROGRESSED
    )

    result = await manager.async_init("test")
    assert result["type"] == data_entry_flow.FlowResultType.SHOW_PROGRESS
    assert result["progress_action"] == "task_one"
    assert len(manager.async_progress()) == 1
    assert len(manager.async_progress_by_handler("test")) == 1
    assert manager.async_get(result["flow_id"])["handler"] == "test"

    # Mimic task one done and moving to task two
    # Called by integrations: `hass.config_entries.flow.async_configure(…)`
    result = await manager.async_configure(result["flow_id"], {"task_finished": 1})
    assert result["type"] == data_entry_flow.FlowResultType.SHOW_PROGRESS
    assert result["progress_action"] == "task_two"

    await hass.async_block_till_done()
    assert len(events) == 1
    assert events[0].data == {
        "handler": "test",
        "flow_id": result["flow_id"],
        "refresh": True,
    }

    # Frontend refreshes the flow
    result = await manager.async_configure(result["flow_id"])
    assert result["type"] == data_entry_flow.FlowResultType.SHOW_PROGRESS
    assert result["progress_action"] == "task_two"

    # Mimic task two done and continuing step
    # Called by integrations: `hass.config_entries.flow.async_configure(…)`
    result = await manager.async_configure(
        result["flow_id"], {"task_finished": 2, "title": "Hello"}
    )
    # Note: The SHOW_PROGRESS_DONE is not hidden from frontend when flows manage
    # the progress tasks themselves
    assert result["type"] == data_entry_flow.FlowResultType.SHOW_PROGRESS_DONE

    # Frontend refreshes the flow
    result = await manager.async_configure(
        result["flow_id"], {"task_finished": 2, "title": "Hello"}
    )
    assert result["type"] == data_entry_flow.FlowResultType.CREATE_ENTRY
    assert result["title"] == "Hello"

    await hass.async_block_till_done()
    assert len(events) == 2  # 1 for task one and 1 for task two
    assert events[1].data == {
        "handler": "test",
        "flow_id": result["flow_id"],
        "refresh": True,
    }

    # Check for deprecation warning
    assert (
        "tests.test_data_entry_flow::TestFlow calls async_show_progress without passing"
        " a progress task, this is not valid and will break in Home Assistant "
        "Core 2024.8."
    ) in caplog.text


async def test_show_progress_fires_only_when_changed(
    hass: HomeAssistant, manager: MockFlowManager
) -> None:
    """Test show progress change logic."""
    manager.hass = hass

    @manager.mock_reg_handler("test")
    class TestFlow(data_entry_flow.FlowHandler):
        VERSION = 5
        data = None

        async def async_step_init(self, user_input=None):
            if user_input:
                progress_action = user_input["progress_action"]
                description_placeholders = user_input["description_placeholders"]
                return self.async_show_progress(
                    step_id="init",
                    progress_action=progress_action,
                    description_placeholders=description_placeholders,
                )
            return self.async_show_progress(step_id="init", progress_action="task_one")

        async def async_step_finish(self, user_input=None):
            return self.async_create_entry(title=self.data["title"], data=self.data)

    events = async_capture_events(
        hass, data_entry_flow.EVENT_DATA_ENTRY_FLOW_PROGRESSED
    )

    async def test_change(
        flow_id,
        events,
        progress_action,
        description_placeholders_progress,
        number_of_events,
        is_change,
    ) -> None:
        # Called by integrations: `hass.config_entries.flow.async_configure(…)`
        result = await manager.async_configure(
            flow_id,
            {
                "progress_action": progress_action,
                "description_placeholders": {
                    "progress": description_placeholders_progress
                },
            },
        )
        assert result["type"] == data_entry_flow.FlowResultType.SHOW_PROGRESS
        assert result["progress_action"] == progress_action
        assert (
            result["description_placeholders"]["progress"]
            == description_placeholders_progress
        )

        await hass.async_block_till_done()
        assert len(events) == number_of_events
        if is_change:
            assert events[number_of_events - 1].data == {
                "handler": "test",
                "flow_id": result["flow_id"],
                "refresh": True,
            }

    result = await manager.async_init("test")
    assert result["type"] == data_entry_flow.FlowResultType.SHOW_PROGRESS
    assert result["progress_action"] == "task_one"
    assert len(manager.async_progress()) == 1
    assert len(manager.async_progress_by_handler("test")) == 1
    assert manager.async_get(result["flow_id"])["handler"] == "test"

    # Mimic task one tests
    await test_change(
        result["flow_id"], events, "task_one", 0, 1, True
    )  # change (progress action)
    await test_change(result["flow_id"], events, "task_one", 0, 1, False)  # no change
    await test_change(
        result["flow_id"], events, "task_one", 25, 2, True
    )  # change (description placeholder)
    await test_change(
        result["flow_id"], events, "task_two", 50, 3, True
    )  # change (progress action and description placeholder)
    await test_change(result["flow_id"], events, "task_two", 50, 3, False)  # no change
    await test_change(
        result["flow_id"], events, "task_two", 100, 4, True
    )  # change (description placeholder)


async def test_abort_flow_exception(manager: MockFlowManager) -> None:
    """Test that the AbortFlow exception works."""

    @manager.mock_reg_handler("test")
    class TestFlow(data_entry_flow.FlowHandler):
        async def async_step_init(self, user_input=None):
            raise data_entry_flow.AbortFlow("mock-reason", {"placeholder": "yo"})

    form = await manager.async_init("test")
    assert form["type"] == data_entry_flow.FlowResultType.ABORT
    assert form["reason"] == "mock-reason"
    assert form["description_placeholders"] == {"placeholder": "yo"}


async def test_init_unknown_flow(manager: MockFlowManager) -> None:
    """Test that UnknownFlow is raised when async_create_flow returns None."""

    with (
        pytest.raises(data_entry_flow.UnknownFlow),
        patch.object(manager, "async_create_flow", return_value=None),
    ):
        await manager.async_init("test")


async def test_async_get_unknown_flow(manager: MockFlowManager) -> None:
    """Test that UnknownFlow is raised when async_get is called with a flow_id that does not exist."""

    with pytest.raises(data_entry_flow.UnknownFlow):
        await manager.async_get("does_not_exist")


async def test_move_to_unknown_step_raises_and_removes_from_in_progress(
    manager: MockFlowManager,
) -> None:
    """Test that moving to an unknown step raises and removes the flow from in progress."""

    @manager.mock_reg_handler("test")
    class TestFlow(data_entry_flow.FlowHandler):
        VERSION = 1

    with pytest.raises(data_entry_flow.UnknownStep):
        await manager.async_init("test", context={"init_step": "does_not_exist"})

    assert manager.async_progress() == []


@pytest.mark.parametrize(
    ("result_type", "params"),
    [
        ("async_external_step_done", {"next_step_id": "does_not_exist"}),
        ("async_external_step", {"step_id": "does_not_exist", "url": "blah"}),
        ("async_show_form", {"step_id": "does_not_exist"}),
        ("async_show_menu", {"step_id": "does_not_exist", "menu_options": []}),
        ("async_show_progress_done", {"next_step_id": "does_not_exist"}),
        ("async_show_progress", {"step_id": "does_not_exist", "progress_action": ""}),
    ],
)
async def test_next_step_unknown_step_raises_and_removes_from_in_progress(
    manager: MockFlowManager, result_type: str, params: dict[str, str]
) -> None:
    """Test that moving to an unknown step raises and removes the flow from in progress."""

    @manager.mock_reg_handler("test")
    class TestFlow(data_entry_flow.FlowHandler):
        VERSION = 1

        async def async_step_init(self, user_input=None):
            return getattr(self, result_type)(**params)

    with pytest.raises(data_entry_flow.UnknownStep):
        await manager.async_init("test", context={"init_step": "init"})

    assert manager.async_progress() == []


async def test_configure_raises_unknown_flow_if_not_in_progress(
    manager: MockFlowManager,
) -> None:
    """Test configure raises UnknownFlow if the flow is not in progress."""
    with pytest.raises(data_entry_flow.UnknownFlow):
        await manager.async_configure("wrong_flow_id")


async def test_abort_raises_unknown_flow_if_not_in_progress(
    manager: MockFlowManager,
) -> None:
    """Test abort raises UnknownFlow if the flow is not in progress."""
    with pytest.raises(data_entry_flow.UnknownFlow):
        await manager.async_abort("wrong_flow_id")


@pytest.mark.parametrize(
    "menu_options",
    [["target1", "target2"], {"target1": "Target 1", "target2": "Target 2"}],
)
async def test_show_menu(
    hass: HomeAssistant,
    manager: MockFlowManager,
    menu_options: list[str] | dict[str, str],
) -> None:
    """Test show menu."""
    manager.hass = hass

    @manager.mock_reg_handler("test")
    class TestFlow(data_entry_flow.FlowHandler):
        VERSION = 5
        data = None
        task_one_done = False

        async def async_step_init(self, user_input=None):
            return self.async_show_menu(
                step_id="init",
                menu_options=menu_options,
                description_placeholders={"name": "Paulus"},
            )

        async def async_step_target1(self, user_input=None):
            return self.async_show_form(step_id="target1")

        async def async_step_target2(self, user_input=None):
            return self.async_show_form(step_id="target2")

    result = await manager.async_init("test")
    assert result["type"] == data_entry_flow.FlowResultType.MENU
    assert result["menu_options"] == menu_options
    assert result["description_placeholders"] == {"name": "Paulus"}
    assert len(manager.async_progress()) == 1
    assert len(manager.async_progress_by_handler("test")) == 1
    assert manager.async_get(result["flow_id"])["handler"] == "test"

    # Mimic picking a step
    result = await manager.async_configure(
        result["flow_id"], {"next_step_id": "target1"}
    )
    assert result["type"] == data_entry_flow.FlowResultType.FORM
    assert result["step_id"] == "target1"


async def test_find_flows_by_init_data_type(manager: MockFlowManager) -> None:
    """Test we can find flows by init data type."""

    @dataclasses.dataclass
    class BluetoothDiscoveryData:
        """Bluetooth Discovery data."""

        address: str

    @dataclasses.dataclass
    class WiFiDiscoveryData:
        """WiFi Discovery data."""

        address: str

    @manager.mock_reg_handler("test")
    class TestFlow(data_entry_flow.FlowHandler):
        VERSION = 1

        async def async_step_first(self, user_input=None):
            if user_input is not None:
                return await self.async_step_second()
            return self.async_show_form(step_id="first", data_schema=vol.Schema([str]))

        async def async_step_second(self, user_input=None):
            if user_input is not None:
                return self.async_create_entry(
                    title="Test Entry",
                    data={"init": self.init_data, "user": user_input},
                )
            return self.async_show_form(step_id="second", data_schema=vol.Schema([str]))

    bluetooth_data = BluetoothDiscoveryData("aa:bb:cc:dd:ee:ff")
    wifi_data = WiFiDiscoveryData("host")

    bluetooth_form = await manager.async_init(
        "test", context={"init_step": "first"}, data=bluetooth_data
    )
    await manager.async_init("test", context={"init_step": "first"}, data=wifi_data)

    assert (
        len(
            manager.async_progress_by_init_data_type(
                BluetoothDiscoveryData, lambda data: True
            )
        )
    ) == 1
    assert (
        len(
            manager.async_progress_by_init_data_type(
                BluetoothDiscoveryData,
                lambda data: bool(data.address == "aa:bb:cc:dd:ee:ff"),
            )
        )
    ) == 1
    assert (
        len(
            manager.async_progress_by_init_data_type(
                BluetoothDiscoveryData, lambda data: bool(data.address == "not it")
            )
        )
    ) == 0

    wifi_flows = manager.async_progress_by_init_data_type(
        WiFiDiscoveryData, lambda data: True
    )
    assert len(wifi_flows) == 1

    bluetooth_result = await manager.async_configure(
        bluetooth_form["flow_id"], ["SECOND-DATA"]
    )
    assert bluetooth_result["type"] == data_entry_flow.FlowResultType.CREATE_ENTRY
    assert len(manager.async_progress()) == 1
    assert len(manager.mock_created_entries) == 1
    result = manager.mock_created_entries[0]
    assert result["handler"] == "test"
    assert result["data"] == {"init": bluetooth_data, "user": ["SECOND-DATA"]}

    bluetooth_flows = manager.async_progress_by_init_data_type(
        BluetoothDiscoveryData, lambda data: True
    )
    assert len(bluetooth_flows) == 0

    wifi_flows = manager.async_progress_by_init_data_type(
        WiFiDiscoveryData, lambda data: True
    )
    assert len(wifi_flows) == 1

    manager.async_abort(wifi_flows[0]["flow_id"])

    wifi_flows = manager.async_progress_by_init_data_type(
        WiFiDiscoveryData, lambda data: True
    )
    assert len(wifi_flows) == 0
    assert len(manager.async_progress()) == 0


def test_section_in_serializer() -> None:
    """Test section with custom_serializer."""
    assert cv.custom_serializer(
        data_entry_flow.section(
            vol.Schema(
                {
                    vol.Optional("option_1", default=False): bool,
                    vol.Required("option_2"): int,
                }
            ),
            {"collapsed": False},
        )
    ) == {
        "expanded": True,
        "schema": [
            {"default": False, "name": "option_1", "optional": True, "type": "boolean"},
            {"name": "option_2", "required": True, "type": "integer"},
        ],
        "type": "expandable",
    }


def test_nested_section_in_serializer() -> None:
    """Test section with custom_serializer."""
    with pytest.raises(
        ValueError, match="Nesting expandable sections is not supported"
    ):
        cv.custom_serializer(
            data_entry_flow.section(
                vol.Schema(
                    {
                        vol.Required("section_1"): data_entry_flow.section(
                            vol.Schema(
                                {
                                    vol.Optional("option_1", default=False): bool,
                                    vol.Required("option_2"): int,
                                }
                            )
                        )
                    }
                ),
                {"collapsed": False},
            )
        )<|MERGE_RESOLUTION|>--- conflicted
+++ resolved
@@ -219,13 +219,8 @@
             manager.async_abort(self.flow_id)
             return self.async_abort(reason="blah")
 
-<<<<<<< HEAD
     form = await manager.async_init("test")
     assert form["reason"] == "blah"
-=======
-    with pytest.raises(data_entry_flow.UnknownFlow):
-        await manager.async_init("test")
->>>>>>> 170e6bdc
     assert len(manager.async_progress()) == 0
     assert len(manager.mock_created_entries) == 0
 
