"""Test const module."""

from enum import Enum
import logging
import sys
from unittest.mock import Mock, patch

import pytest

from homeassistant import const
from homeassistant.components import alarm_control_panel, lock

from .common import (
    extract_stack_to_frame,
    help_test_all,
    import_and_test_deprecated_constant,
    import_and_test_deprecated_constant_enum,
)


def _create_tuples(
    value: type[Enum] | list[Enum], constant_prefix: str
) -> list[tuple[Enum, str]]:
    return [(enum, constant_prefix) for enum in value]


def test_all() -> None:
    """Test module.__all__ is correctly set."""
    help_test_all(const)


@pytest.mark.parametrize(
<<<<<<< HEAD
    ("enum", "constant_prefix"),
    _create_tuples(const.EntityCategory, "ENTITY_CATEGORY_")
    + _create_tuples(
        [
            sensor.SensorDeviceClass.AQI,
            sensor.SensorDeviceClass.BATTERY,
            sensor.SensorDeviceClass.CO,
            sensor.SensorDeviceClass.CO2,
            sensor.SensorDeviceClass.CURRENT,
            sensor.SensorDeviceClass.DATE,
            sensor.SensorDeviceClass.ENERGY,
            sensor.SensorDeviceClass.FREQUENCY,
            sensor.SensorDeviceClass.GAS,
            sensor.SensorDeviceClass.HUMIDITY,
            sensor.SensorDeviceClass.ILLUMINANCE,
            sensor.SensorDeviceClass.MONETARY,
            sensor.SensorDeviceClass.NITROGEN_DIOXIDE,
            sensor.SensorDeviceClass.NITROGEN_MONOXIDE,
            sensor.SensorDeviceClass.NITROUS_OXIDE,
            sensor.SensorDeviceClass.OZONE,
            sensor.SensorDeviceClass.PM1,
            sensor.SensorDeviceClass.PM10,
            sensor.SensorDeviceClass.PM25,
            sensor.SensorDeviceClass.PM4,
            sensor.SensorDeviceClass.POWER_FACTOR,
            sensor.SensorDeviceClass.POWER,
            sensor.SensorDeviceClass.PRESSURE,
            sensor.SensorDeviceClass.SIGNAL_STRENGTH,
            sensor.SensorDeviceClass.SULPHUR_DIOXIDE,
            sensor.SensorDeviceClass.TEMPERATURE,
            sensor.SensorDeviceClass.TIMESTAMP,
            sensor.SensorDeviceClass.VOLATILE_ORGANIC_COMPOUNDS,
            sensor.SensorDeviceClass.VOLTAGE,
        ],
        "DEVICE_CLASS_",
    )
    + _create_tuples(const.UnitOfApparentPower, "POWER_")
    + _create_tuples(const.UnitOfPower, "POWER_")
    + _create_tuples(
        [
            const.UnitOfEnergy.KILO_WATT_HOUR,
            const.UnitOfEnergy.MEGA_WATT_HOUR,
            const.UnitOfEnergy.WATT_HOUR,
        ],
        "ENERGY_",
    )
    + _create_tuples(const.UnitOfElectricCurrent, "ELECTRIC_CURRENT_")
    + _create_tuples(const.UnitOfElectricPotential, "ELECTRIC_POTENTIAL_")
    + _create_tuples(const.UnitOfTemperature, "TEMP_")
    + _create_tuples(const.UnitOfTime, "TIME_")
    + _create_tuples(
        [
            const.UnitOfLength.MILLIMETERS,
            const.UnitOfLength.CENTIMETERS,
            const.UnitOfLength.METERS,
            const.UnitOfLength.KILOMETERS,
            const.UnitOfLength.INCHES,
            const.UnitOfLength.FEET,
            const.UnitOfLength.MILES,
        ],
        "LENGTH_",
    )
    + _create_tuples(const.UnitOfFrequency, "FREQUENCY_")
    + _create_tuples(const.UnitOfPressure, "PRESSURE_")
    + _create_tuples(
        [
            const.UnitOfVolume.CUBIC_FEET,
            const.UnitOfVolume.CUBIC_METERS,
            const.UnitOfVolume.LITERS,
            const.UnitOfVolume.MILLILITERS,
            const.UnitOfVolume.GALLONS,
        ],
        "VOLUME_",
    )
    + _create_tuples(
        [
            const.UnitOfVolumeFlowRate.CUBIC_METERS_PER_HOUR,
            const.UnitOfVolumeFlowRate.CUBIC_FEET_PER_MINUTE,
        ],
        "VOLUME_FLOW_RATE_",
    )
    + _create_tuples(
        [
            const.UnitOfMass.GRAMS,
            const.UnitOfMass.KILOGRAMS,
            const.UnitOfMass.MILLIGRAMS,
            const.UnitOfMass.MICROGRAMS,
            const.UnitOfMass.OUNCES,
            const.UnitOfMass.POUNDS,
        ],
        "MASS_",
    )
    + _create_tuples(const.UnitOfIrradiance, "IRRADIATION_")
    + _create_tuples(
        [
            const.UnitOfPrecipitationDepth.INCHES,
            const.UnitOfPrecipitationDepth.MILLIMETERS,
            const.UnitOfVolumetricFlux.MILLIMETERS_PER_HOUR,
            const.UnitOfVolumetricFlux.INCHES_PER_HOUR,
        ],
        "PRECIPITATION_",
    )
    + _create_tuples(
        [
            const.UnitOfSpeed.FEET_PER_SECOND,
            const.UnitOfSpeed.METERS_PER_SECOND,
            const.UnitOfSpeed.KILOMETERS_PER_HOUR,
            const.UnitOfSpeed.KNOTS,
            const.UnitOfSpeed.MILES_PER_HOUR,
        ],
        "SPEED_",
    )
    + _create_tuples(
        [
            const.UnitOfVolumetricFlux.MILLIMETERS_PER_DAY,
            const.UnitOfVolumetricFlux.INCHES_PER_DAY,
            const.UnitOfVolumetricFlux.INCHES_PER_HOUR,
        ],
        "SPEED_",
    )
    + _create_tuples(const.UnitOfInformation, "DATA_")
    + _create_tuples(const.UnitOfDataRate, "DATA_RATE_"),
)
def test_deprecated_constants(
    caplog: pytest.LogCaptureFixture,
    enum: Enum,
    constant_prefix: str,
) -> None:
    """Test deprecated constants."""
    import_and_test_deprecated_constant_enum(
        caplog, const, enum, constant_prefix, "2025.1"
    )


@pytest.mark.parametrize(
    ("replacement", "constant_name"),
=======
    ("replacement", "constant_name", "breaks_in_version"),
>>>>>>> 534801e8
    [
        (const.UnitOfArea.SQUARE_METERS, "AREA_SQUARE_METERS", "2025.12"),
    ],
)
def test_deprecated_constant_name_changes(
    caplog: pytest.LogCaptureFixture,
    replacement: Enum,
    constant_name: str,
    breaks_in_version: str,
) -> None:
    """Test deprecated constants, where the name is not the same as the enum value."""
    import_and_test_deprecated_constant(
        caplog,
        const,
        constant_name,
        f"{replacement.__class__.__name__}.{replacement.name}",
        replacement,
        breaks_in_version,
    )


def _create_tuples_lock_states(
    enum: type[Enum], constant_prefix: str, remove_in_version: str
) -> list[tuple[Enum, str]]:
    return [
        (enum_field, constant_prefix, remove_in_version)
        for enum_field in enum
        if enum_field
        not in [
            lock.LockState.OPEN,
            lock.LockState.OPENING,
        ]
    ]


@pytest.mark.parametrize(
    ("enum", "constant_prefix", "remove_in_version"),
    _create_tuples_lock_states(lock.LockState, "STATE_", "2025.10"),
)
def test_deprecated_constants_lock(
    caplog: pytest.LogCaptureFixture,
    enum: Enum,
    constant_prefix: str,
    remove_in_version: str,
) -> None:
    """Test deprecated constants."""
    import_and_test_deprecated_constant_enum(
        caplog, const, enum, constant_prefix, remove_in_version
    )


def _create_tuples_alarm_states(
    enum: type[Enum], constant_prefix: str, remove_in_version: str
) -> list[tuple[Enum, str]]:
    return [
        (enum_field, constant_prefix, remove_in_version)
        for enum_field in enum
        if enum_field
        not in [
            lock.LockState.OPEN,
            lock.LockState.OPENING,
        ]
    ]


@pytest.mark.parametrize(
    ("enum", "constant_prefix", "remove_in_version"),
    _create_tuples_lock_states(
        alarm_control_panel.AlarmControlPanelState, "STATE_ALARM_", "2025.11"
    ),
)
def test_deprecated_constants_alarm(
    caplog: pytest.LogCaptureFixture,
    enum: Enum,
    constant_prefix: str,
    remove_in_version: str,
) -> None:
    """Test deprecated constants."""
    import_and_test_deprecated_constant_enum(
        caplog, const, enum, constant_prefix, remove_in_version
    )


def test_deprecated_unit_of_conductivity_alias() -> None:
    """Test UnitOfConductivity deprecation."""

    # Test the deprecated members are aliases
    assert set(const.UnitOfConductivity) == {"S/cm", "μS/cm", "mS/cm"}


def test_deprecated_unit_of_conductivity_members(
    caplog: pytest.LogCaptureFixture,
) -> None:
    """Test UnitOfConductivity deprecation."""

    module_name = "config.custom_components.hue.light"
    filename = f"/home/paulus/{module_name.replace('.', '/')}.py"

    with (
        patch.dict(sys.modules, {module_name: Mock(__file__=filename)}),
        patch(
            "homeassistant.helpers.frame.linecache.getline",
            return_value="await session.close()",
        ),
        patch(
            "homeassistant.helpers.frame.get_current_frame",
            return_value=extract_stack_to_frame(
                [
                    Mock(
                        filename="/home/paulus/homeassistant/core.py",
                        lineno="23",
                        line="do_something()",
                    ),
                    Mock(
                        filename=filename,
                        lineno="23",
                        line="await session.close()",
                    ),
                    Mock(
                        filename="/home/paulus/aiohue/lights.py",
                        lineno="2",
                        line="something()",
                    ),
                ]
            ),
        ),
    ):
        const.UnitOfConductivity.SIEMENS  # noqa: B018
        const.UnitOfConductivity.MICROSIEMENS  # noqa: B018
        const.UnitOfConductivity.MILLISIEMENS  # noqa: B018

    assert len(caplog.record_tuples) == 3

    def deprecation_message(member: str, replacement: str) -> str:
        return (
            f"The deprecated enum member UnitOfConductivity.{member} was used from hue. "
            "It will be removed in HA Core 2025.11.0. Use UnitOfConductivity."
            f"{replacement} instead, please report it to the author of the 'hue' custom"
            " integration"
        )

    assert (
        const.__name__,
        logging.WARNING,
        deprecation_message("SIEMENS", "SIEMENS_PER_CM"),
    ) in caplog.record_tuples
    assert (
        const.__name__,
        logging.WARNING,
        deprecation_message("MICROSIEMENS", "MICROSIEMENS_PER_CM"),
    ) in caplog.record_tuples
    assert (
        const.__name__,
        logging.WARNING,
        deprecation_message("MILLISIEMENS", "MILLISIEMENS_PER_CM"),
    ) in caplog.record_tuples<|MERGE_RESOLUTION|>--- conflicted
+++ resolved
@@ -30,146 +30,7 @@
 
 
 @pytest.mark.parametrize(
-<<<<<<< HEAD
-    ("enum", "constant_prefix"),
-    _create_tuples(const.EntityCategory, "ENTITY_CATEGORY_")
-    + _create_tuples(
-        [
-            sensor.SensorDeviceClass.AQI,
-            sensor.SensorDeviceClass.BATTERY,
-            sensor.SensorDeviceClass.CO,
-            sensor.SensorDeviceClass.CO2,
-            sensor.SensorDeviceClass.CURRENT,
-            sensor.SensorDeviceClass.DATE,
-            sensor.SensorDeviceClass.ENERGY,
-            sensor.SensorDeviceClass.FREQUENCY,
-            sensor.SensorDeviceClass.GAS,
-            sensor.SensorDeviceClass.HUMIDITY,
-            sensor.SensorDeviceClass.ILLUMINANCE,
-            sensor.SensorDeviceClass.MONETARY,
-            sensor.SensorDeviceClass.NITROGEN_DIOXIDE,
-            sensor.SensorDeviceClass.NITROGEN_MONOXIDE,
-            sensor.SensorDeviceClass.NITROUS_OXIDE,
-            sensor.SensorDeviceClass.OZONE,
-            sensor.SensorDeviceClass.PM1,
-            sensor.SensorDeviceClass.PM10,
-            sensor.SensorDeviceClass.PM25,
-            sensor.SensorDeviceClass.PM4,
-            sensor.SensorDeviceClass.POWER_FACTOR,
-            sensor.SensorDeviceClass.POWER,
-            sensor.SensorDeviceClass.PRESSURE,
-            sensor.SensorDeviceClass.SIGNAL_STRENGTH,
-            sensor.SensorDeviceClass.SULPHUR_DIOXIDE,
-            sensor.SensorDeviceClass.TEMPERATURE,
-            sensor.SensorDeviceClass.TIMESTAMP,
-            sensor.SensorDeviceClass.VOLATILE_ORGANIC_COMPOUNDS,
-            sensor.SensorDeviceClass.VOLTAGE,
-        ],
-        "DEVICE_CLASS_",
-    )
-    + _create_tuples(const.UnitOfApparentPower, "POWER_")
-    + _create_tuples(const.UnitOfPower, "POWER_")
-    + _create_tuples(
-        [
-            const.UnitOfEnergy.KILO_WATT_HOUR,
-            const.UnitOfEnergy.MEGA_WATT_HOUR,
-            const.UnitOfEnergy.WATT_HOUR,
-        ],
-        "ENERGY_",
-    )
-    + _create_tuples(const.UnitOfElectricCurrent, "ELECTRIC_CURRENT_")
-    + _create_tuples(const.UnitOfElectricPotential, "ELECTRIC_POTENTIAL_")
-    + _create_tuples(const.UnitOfTemperature, "TEMP_")
-    + _create_tuples(const.UnitOfTime, "TIME_")
-    + _create_tuples(
-        [
-            const.UnitOfLength.MILLIMETERS,
-            const.UnitOfLength.CENTIMETERS,
-            const.UnitOfLength.METERS,
-            const.UnitOfLength.KILOMETERS,
-            const.UnitOfLength.INCHES,
-            const.UnitOfLength.FEET,
-            const.UnitOfLength.MILES,
-        ],
-        "LENGTH_",
-    )
-    + _create_tuples(const.UnitOfFrequency, "FREQUENCY_")
-    + _create_tuples(const.UnitOfPressure, "PRESSURE_")
-    + _create_tuples(
-        [
-            const.UnitOfVolume.CUBIC_FEET,
-            const.UnitOfVolume.CUBIC_METERS,
-            const.UnitOfVolume.LITERS,
-            const.UnitOfVolume.MILLILITERS,
-            const.UnitOfVolume.GALLONS,
-        ],
-        "VOLUME_",
-    )
-    + _create_tuples(
-        [
-            const.UnitOfVolumeFlowRate.CUBIC_METERS_PER_HOUR,
-            const.UnitOfVolumeFlowRate.CUBIC_FEET_PER_MINUTE,
-        ],
-        "VOLUME_FLOW_RATE_",
-    )
-    + _create_tuples(
-        [
-            const.UnitOfMass.GRAMS,
-            const.UnitOfMass.KILOGRAMS,
-            const.UnitOfMass.MILLIGRAMS,
-            const.UnitOfMass.MICROGRAMS,
-            const.UnitOfMass.OUNCES,
-            const.UnitOfMass.POUNDS,
-        ],
-        "MASS_",
-    )
-    + _create_tuples(const.UnitOfIrradiance, "IRRADIATION_")
-    + _create_tuples(
-        [
-            const.UnitOfPrecipitationDepth.INCHES,
-            const.UnitOfPrecipitationDepth.MILLIMETERS,
-            const.UnitOfVolumetricFlux.MILLIMETERS_PER_HOUR,
-            const.UnitOfVolumetricFlux.INCHES_PER_HOUR,
-        ],
-        "PRECIPITATION_",
-    )
-    + _create_tuples(
-        [
-            const.UnitOfSpeed.FEET_PER_SECOND,
-            const.UnitOfSpeed.METERS_PER_SECOND,
-            const.UnitOfSpeed.KILOMETERS_PER_HOUR,
-            const.UnitOfSpeed.KNOTS,
-            const.UnitOfSpeed.MILES_PER_HOUR,
-        ],
-        "SPEED_",
-    )
-    + _create_tuples(
-        [
-            const.UnitOfVolumetricFlux.MILLIMETERS_PER_DAY,
-            const.UnitOfVolumetricFlux.INCHES_PER_DAY,
-            const.UnitOfVolumetricFlux.INCHES_PER_HOUR,
-        ],
-        "SPEED_",
-    )
-    + _create_tuples(const.UnitOfInformation, "DATA_")
-    + _create_tuples(const.UnitOfDataRate, "DATA_RATE_"),
-)
-def test_deprecated_constants(
-    caplog: pytest.LogCaptureFixture,
-    enum: Enum,
-    constant_prefix: str,
-) -> None:
-    """Test deprecated constants."""
-    import_and_test_deprecated_constant_enum(
-        caplog, const, enum, constant_prefix, "2025.1"
-    )
-
-
-@pytest.mark.parametrize(
-    ("replacement", "constant_name"),
-=======
     ("replacement", "constant_name", "breaks_in_version"),
->>>>>>> 534801e8
     [
         (const.UnitOfArea.SQUARE_METERS, "AREA_SQUARE_METERS", "2025.12"),
     ],
