--- conflicted
+++ resolved
@@ -8901,16 +8901,6 @@
     assert result["description_placeholders"] == {"name": "Custom title"}
 
 
-<<<<<<< HEAD
-async def test_virtual_domain_saved_in_entry(
-    hass: HomeAssistant, manager: config_entries.ConfigEntries
-) -> None:
-    """Test the virtual domain property gets saved in the config entry."""
-    mock_setup_entry = AsyncMock(return_value=True)
-
-    mock_integration(hass, MockModule("comp", async_setup_entry=mock_setup_entry))
-    mock_platform(hass, "comp.config_flow", None)
-=======
 @pytest.mark.parametrize(
     ("domain", "expected_log"),
     [
@@ -8940,7 +8930,6 @@
 
     mock_integration(hass, MockModule(domain, async_setup_entry=mock_setup_entry))
     mock_platform(hass, f"{domain}.config_flow", None)
->>>>>>> aaecb471
 
     class TestFlow(config_entries.ConfigFlow):
         """Test flow."""
@@ -8949,21 +8938,6 @@
 
         async def async_step_user(self, user_input=None):
             """Test user step."""
-<<<<<<< HEAD
-            return self.async_create_entry(title="title", data={})
-
-    with mock_config_flow("comp", TestFlow):
-        await manager.flow.async_init(
-            "comp",
-            context={"source": config_entries.SOURCE_USER, "virtual_domain": "comp2"},
-        )
-        await hass.async_block_till_done()
-
-    assert len(mock_setup_entry.mock_calls) == 1
-    _, p_entry = mock_setup_entry.mock_calls[0][1]
-
-    assert p_entry.virtual_domain == "comp2"
-=======
             await self.async_set_unique_id("mock-unique-id")
             return self.async_create_entry(title="mock-title", data={})
 
@@ -8985,4 +8959,33 @@
         "create a bug report at https:"
     )
     assert (log_text in caplog.text) == expected_log
->>>>>>> aaecb471
+
+async def test_virtual_domain_saved_in_entry(
+    hass: HomeAssistant, manager: config_entries.ConfigEntries
+) -> None:
+    """Test the virtual domain property gets saved in the config entry."""
+    mock_setup_entry = AsyncMock(return_value=True)
+
+    mock_integration(hass, MockModule("comp", async_setup_entry=mock_setup_entry))
+    mock_platform(hass, "comp.config_flow", None)
+
+    class TestFlow(config_entries.ConfigFlow):
+        """Test flow."""
+
+        VERSION = 1
+
+        async def async_step_user(self, user_input=None):
+            """Test user step."""
+            return self.async_create_entry(title="title", data={})
+
+    with mock_config_flow("comp", TestFlow):
+        await manager.flow.async_init(
+            "comp",
+            context={"source": config_entries.SOURCE_USER, "virtual_domain": "comp2"},
+        )
+        await hass.async_block_till_done()
+
+    assert len(mock_setup_entry.mock_calls) == 1
+    _, p_entry = mock_setup_entry.mock_calls[0][1]
+
+    assert p_entry.virtual_domain == "comp2"