--- conflicted
+++ resolved
@@ -280,20 +280,17 @@
     def close(self):
         """Mock close."""
 
-<<<<<<< HEAD
     async def wait_for_close(self):
         """Wait until all requests are done.
 
         Do nothing as we are mocking.
         """
-=======
     @property
     def response(self):
         """Property method to expose the response to other read methods."""
         if self.closing:
             raise ClientConnectionError("Connection closed")
         return self._response
->>>>>>> e87ebbef
 
 
 @contextmanager
