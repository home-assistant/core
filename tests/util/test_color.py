--- conflicted
+++ resolved
@@ -61,27 +61,16 @@
         self.assertEqual(color_util.color_RGB_to_hsv(0, 0, 0),
                          color_util.color_xy_brightness_to_hsv(1, 1, 0))
 
-<<<<<<< HEAD
         self.assertEqual(color_util.color_RGB_to_hsv(255, 243, 222),
                          color_util.color_xy_brightness_to_hsv(.35, .35, 255))
 
-        self.assertEqual(color_util.color_RGB_to_hsv(255, 0, 60),
-=======
-        self.assertEqual(color_util.color_RGB_to_hsv(255, 235, 214),
-                         color_util.color_xy_brightness_to_hsv(.35, .35, 255))
-
         self.assertEqual(color_util.color_RGB_to_hsv(255, 0, 45),
->>>>>>> 6cb8a36c
                          color_util.color_xy_brightness_to_hsv(1, 0, 255))
 
         self.assertEqual(color_util.color_RGB_to_hsv(0, 255, 0),
                          color_util.color_xy_brightness_to_hsv(0, 1, 255))
 
-<<<<<<< HEAD
         self.assertEqual(color_util.color_RGB_to_hsv(0, 63, 255),
-=======
-        self.assertEqual(color_util.color_RGB_to_hsv(0, 83, 255),
->>>>>>> 6cb8a36c
                          color_util.color_xy_brightness_to_hsv(0, 0, 255))
 
     def test_rgb_hex_to_rgb_list(self):
