"""Test Home Assistant unit conversion utility functions."""

from __future__ import annotations

import inspect
from itertools import chain

import pytest

from homeassistant.const import (
    CONCENTRATION_PARTS_PER_BILLION,
    CONCENTRATION_PARTS_PER_MILLION,
    PERCENTAGE,
<<<<<<< HEAD
    UnitOfArea,
=======
    UnitOfBloodGlucoseConcentration,
>>>>>>> ecd8dde3
    UnitOfConductivity,
    UnitOfDataRate,
    UnitOfElectricCurrent,
    UnitOfElectricPotential,
    UnitOfEnergy,
    UnitOfInformation,
    UnitOfLength,
    UnitOfMass,
    UnitOfPower,
    UnitOfPressure,
    UnitOfSpeed,
    UnitOfTemperature,
    UnitOfTime,
    UnitOfVolume,
    UnitOfVolumeFlowRate,
    UnitOfVolumetricFlux,
)
from homeassistant.exceptions import HomeAssistantError
from homeassistant.util import unit_conversion
from homeassistant.util.unit_conversion import (
    AreaConverter,
    BaseUnitConverter,
    BloodGlugoseConcentrationConverter,
    ConductivityConverter,
    DataRateConverter,
    DistanceConverter,
    DurationConverter,
    ElectricCurrentConverter,
    ElectricPotentialConverter,
    EnergyConverter,
    InformationConverter,
    MassConverter,
    PowerConverter,
    PressureConverter,
    SpeedConverter,
    TemperatureConverter,
    UnitlessRatioConverter,
    VolumeConverter,
    VolumeFlowRateConverter,
)

INVALID_SYMBOL = "bob"


# Dict containing all converters that need to be tested.
# The VALID_UNITS are sorted to ensure that pytest runs are consistent
# and avoid `different tests were collected between gw0 and gw1`
_ALL_CONVERTERS: dict[type[BaseUnitConverter], list[str | None]] = {
    converter: sorted(converter.VALID_UNITS, key=lambda x: (x is None, x))
    for converter in (
<<<<<<< HEAD
        AreaConverter,
=======
        BloodGlugoseConcentrationConverter,
>>>>>>> ecd8dde3
        ConductivityConverter,
        DataRateConverter,
        DistanceConverter,
        DurationConverter,
        ElectricCurrentConverter,
        ElectricPotentialConverter,
        EnergyConverter,
        InformationConverter,
        MassConverter,
        PowerConverter,
        PressureConverter,
        SpeedConverter,
        TemperatureConverter,
        UnitlessRatioConverter,
        VolumeConverter,
        VolumeFlowRateConverter,
    )
}

# Dict containing all converters with a corresponding unit ratio.
_GET_UNIT_RATIO: dict[type[BaseUnitConverter], tuple[str | None, str | None, float]] = {
<<<<<<< HEAD
    AreaConverter: (UnitOfArea.SQUARE_KILOMETERS, UnitOfArea.SQUARE_METERS, 0.000001),
=======
    BloodGlugoseConcentrationConverter: (
        UnitOfBloodGlucoseConcentration.MILLIGRAMS_PER_DECILITER,
        UnitOfBloodGlucoseConcentration.MILLIMOLE_PER_LITER,
        18,
    ),
>>>>>>> ecd8dde3
    ConductivityConverter: (
        UnitOfConductivity.MICROSIEMENS_PER_CM,
        UnitOfConductivity.MILLISIEMENS_PER_CM,
        1000,
    ),
    DataRateConverter: (
        UnitOfDataRate.BITS_PER_SECOND,
        UnitOfDataRate.BYTES_PER_SECOND,
        8,
    ),
    DistanceConverter: (UnitOfLength.KILOMETERS, UnitOfLength.METERS, 0.001),
    DurationConverter: (UnitOfTime.MINUTES, UnitOfTime.SECONDS, 1 / 60),
    ElectricCurrentConverter: (
        UnitOfElectricCurrent.AMPERE,
        UnitOfElectricCurrent.MILLIAMPERE,
        0.001,
    ),
    ElectricPotentialConverter: (
        UnitOfElectricPotential.MILLIVOLT,
        UnitOfElectricPotential.VOLT,
        1000,
    ),
    EnergyConverter: (UnitOfEnergy.WATT_HOUR, UnitOfEnergy.KILO_WATT_HOUR, 1000),
    InformationConverter: (UnitOfInformation.BITS, UnitOfInformation.BYTES, 8),
    MassConverter: (UnitOfMass.STONES, UnitOfMass.KILOGRAMS, 0.157473),
    PowerConverter: (UnitOfPower.WATT, UnitOfPower.KILO_WATT, 1000),
    PressureConverter: (UnitOfPressure.HPA, UnitOfPressure.INHG, 33.86389),
    SpeedConverter: (
        UnitOfSpeed.KILOMETERS_PER_HOUR,
        UnitOfSpeed.MILES_PER_HOUR,
        1.609343,
    ),
    TemperatureConverter: (
        UnitOfTemperature.CELSIUS,
        UnitOfTemperature.FAHRENHEIT,
        0.555556,
    ),
    UnitlessRatioConverter: (PERCENTAGE, None, 100),
    VolumeConverter: (UnitOfVolume.GALLONS, UnitOfVolume.LITERS, 0.264172),
    VolumeFlowRateConverter: (
        UnitOfVolumeFlowRate.CUBIC_METERS_PER_HOUR,
        UnitOfVolumeFlowRate.LITERS_PER_MINUTE,
        0.06,
    ),
}

# Dict containing a conversion test for every known unit.
_CONVERTED_VALUE: dict[
    type[BaseUnitConverter], list[tuple[float, str | None, float, str | None]]
] = {
<<<<<<< HEAD
    AreaConverter: [
        # Square Meters to other units
        (5, UnitOfArea.SQUARE_METERS, 50000, UnitOfArea.SQUARE_CENTIMETERS),
        (5, UnitOfArea.SQUARE_METERS, 5000000, UnitOfArea.SQUARE_MILLIMETERS),
        (5, UnitOfArea.SQUARE_METERS, 0.000005, UnitOfArea.SQUARE_KILOMETERS),
        (5, UnitOfArea.SQUARE_METERS, 7750.015500031001, UnitOfArea.SQUARE_INCHES),
        (5, UnitOfArea.SQUARE_METERS, 53.81955, UnitOfArea.SQUARE_FEET),
        (5, UnitOfArea.SQUARE_METERS, 5.979950231505403, UnitOfArea.SQUARE_YARDS),
        (5, UnitOfArea.SQUARE_METERS, 1.9305107927122295e-06, UnitOfArea.SQUARE_MILES),
        (5, UnitOfArea.SQUARE_METERS, 0.0012355269073358272, UnitOfArea.ACRES),
        (5, UnitOfArea.SQUARE_METERS, 0.0005, UnitOfArea.HECTARES),
        # Square Kilometers to other units
        (1, UnitOfArea.SQUARE_KILOMETERS, 1000000, UnitOfArea.SQUARE_METERS),
        (1, UnitOfArea.SQUARE_KILOMETERS, 1e10, UnitOfArea.SQUARE_CENTIMETERS),
        (1, UnitOfArea.SQUARE_KILOMETERS, 1e12, UnitOfArea.SQUARE_MILLIMETERS),
        (5, UnitOfArea.SQUARE_KILOMETERS, 1.9305107927122296, UnitOfArea.SQUARE_MILES),
        (5, UnitOfArea.SQUARE_KILOMETERS, 1235.5269073358272, UnitOfArea.ACRES),
        (5, UnitOfArea.SQUARE_KILOMETERS, 500, UnitOfArea.HECTARES),
        # Acres to other units
        (5, UnitOfArea.ACRES, 20234.3, UnitOfArea.SQUARE_METERS),
        (5, UnitOfArea.ACRES, 202342821.11999995, UnitOfArea.SQUARE_CENTIMETERS),
        (5, UnitOfArea.ACRES, 20234282111.999992, UnitOfArea.SQUARE_MILLIMETERS),
        (5, UnitOfArea.ACRES, 0.0202343, UnitOfArea.SQUARE_KILOMETERS),
        (5, UnitOfArea.ACRES, 217800, UnitOfArea.SQUARE_FEET),
        (5, UnitOfArea.ACRES, 24200.0, UnitOfArea.SQUARE_YARDS),
        (5, UnitOfArea.ACRES, 0.0078125, UnitOfArea.SQUARE_MILES),
        (5, UnitOfArea.ACRES, 2.02343, UnitOfArea.HECTARES),
        # Hectares to other units
        (5, UnitOfArea.HECTARES, 50000, UnitOfArea.SQUARE_METERS),
        (5, UnitOfArea.HECTARES, 500000000, UnitOfArea.SQUARE_CENTIMETERS),
        (5, UnitOfArea.HECTARES, 50000000000.0, UnitOfArea.SQUARE_MILLIMETERS),
        (5, UnitOfArea.HECTARES, 0.019305107927122298, UnitOfArea.SQUARE_MILES),
        (5, UnitOfArea.HECTARES, 538195.5, UnitOfArea.SQUARE_FEET),
        (5, UnitOfArea.HECTARES, 59799.50231505403, UnitOfArea.SQUARE_YARDS),
        (5, UnitOfArea.HECTARES, 12.355269073358272, UnitOfArea.ACRES),
        # Square Miles to other units
        (5, UnitOfArea.SQUARE_MILES, 12949940.551679997, UnitOfArea.SQUARE_METERS),
        (5, UnitOfArea.SQUARE_MILES, 129499405516.79997, UnitOfArea.SQUARE_CENTIMETERS),
        (5, UnitOfArea.SQUARE_MILES, 12949940551679.996, UnitOfArea.SQUARE_MILLIMETERS),
        (5, UnitOfArea.SQUARE_MILES, 1294.9940551679997, UnitOfArea.HECTARES),
        (5, UnitOfArea.SQUARE_MILES, 3200, UnitOfArea.ACRES),
        # Square Yards to other units
        (5, UnitOfArea.SQUARE_YARDS, 4.1806367999999985, UnitOfArea.SQUARE_METERS),
        (5, UnitOfArea.SQUARE_YARDS, 41806.4, UnitOfArea.SQUARE_CENTIMETERS),
        (5, UnitOfArea.SQUARE_YARDS, 4180636.7999999984, UnitOfArea.SQUARE_MILLIMETERS),
        (
            5,
            UnitOfArea.SQUARE_YARDS,
            4.180636799999998e-06,
            UnitOfArea.SQUARE_KILOMETERS,
        ),
        (5, UnitOfArea.SQUARE_YARDS, 45.0, UnitOfArea.SQUARE_FEET),
        (5, UnitOfArea.SQUARE_YARDS, 6479.999999999998, UnitOfArea.SQUARE_INCHES),
        (5, UnitOfArea.SQUARE_YARDS, 1.6141528925619832e-06, UnitOfArea.SQUARE_MILES),
        (5, UnitOfArea.SQUARE_YARDS, 0.0010330578512396695, UnitOfArea.ACRES),
=======
    BloodGlugoseConcentrationConverter: [
        (
            90,
            UnitOfBloodGlucoseConcentration.MILLIGRAMS_PER_DECILITER,
            5,
            UnitOfBloodGlucoseConcentration.MILLIMOLE_PER_LITER,
        ),
        (
            1,
            UnitOfBloodGlucoseConcentration.MILLIMOLE_PER_LITER,
            18,
            UnitOfBloodGlucoseConcentration.MILLIGRAMS_PER_DECILITER,
        ),
>>>>>>> ecd8dde3
    ],
    ConductivityConverter: [
        # Deprecated to deprecated
        (5, UnitOfConductivity.SIEMENS, 5e3, UnitOfConductivity.MILLISIEMENS),
        (5, UnitOfConductivity.SIEMENS, 5e6, UnitOfConductivity.MICROSIEMENS),
        (5, UnitOfConductivity.MILLISIEMENS, 5e3, UnitOfConductivity.MICROSIEMENS),
        (5, UnitOfConductivity.MILLISIEMENS, 5e-3, UnitOfConductivity.SIEMENS),
        (5e6, UnitOfConductivity.MICROSIEMENS, 5e3, UnitOfConductivity.MILLISIEMENS),
        (5e6, UnitOfConductivity.MICROSIEMENS, 5, UnitOfConductivity.SIEMENS),
        # Deprecated to new
        (5, UnitOfConductivity.SIEMENS, 5e3, UnitOfConductivity.MILLISIEMENS_PER_CM),
        (5, UnitOfConductivity.SIEMENS, 5e6, UnitOfConductivity.MICROSIEMENS_PER_CM),
        (
            5,
            UnitOfConductivity.MILLISIEMENS,
            5e3,
            UnitOfConductivity.MICROSIEMENS_PER_CM,
        ),
        (5, UnitOfConductivity.MILLISIEMENS, 5e-3, UnitOfConductivity.SIEMENS_PER_CM),
        (
            5e6,
            UnitOfConductivity.MICROSIEMENS,
            5e3,
            UnitOfConductivity.MILLISIEMENS_PER_CM,
        ),
        (5e6, UnitOfConductivity.MICROSIEMENS, 5, UnitOfConductivity.SIEMENS_PER_CM),
        # New to deprecated
        (5, UnitOfConductivity.SIEMENS_PER_CM, 5e3, UnitOfConductivity.MILLISIEMENS),
        (5, UnitOfConductivity.SIEMENS_PER_CM, 5e6, UnitOfConductivity.MICROSIEMENS),
        (
            5,
            UnitOfConductivity.MILLISIEMENS_PER_CM,
            5e3,
            UnitOfConductivity.MICROSIEMENS,
        ),
        (5, UnitOfConductivity.MILLISIEMENS_PER_CM, 5e-3, UnitOfConductivity.SIEMENS),
        (
            5e6,
            UnitOfConductivity.MICROSIEMENS_PER_CM,
            5e3,
            UnitOfConductivity.MILLISIEMENS,
        ),
        (5e6, UnitOfConductivity.MICROSIEMENS_PER_CM, 5, UnitOfConductivity.SIEMENS),
        # New to new
        (
            5,
            UnitOfConductivity.SIEMENS_PER_CM,
            5e3,
            UnitOfConductivity.MILLISIEMENS_PER_CM,
        ),
        (
            5,
            UnitOfConductivity.SIEMENS_PER_CM,
            5e6,
            UnitOfConductivity.MICROSIEMENS_PER_CM,
        ),
        (
            5,
            UnitOfConductivity.MILLISIEMENS_PER_CM,
            5e3,
            UnitOfConductivity.MICROSIEMENS_PER_CM,
        ),
        (
            5,
            UnitOfConductivity.MILLISIEMENS_PER_CM,
            5e-3,
            UnitOfConductivity.SIEMENS_PER_CM,
        ),
        (
            5e6,
            UnitOfConductivity.MICROSIEMENS_PER_CM,
            5e3,
            UnitOfConductivity.MILLISIEMENS_PER_CM,
        ),
        (
            5e6,
            UnitOfConductivity.MICROSIEMENS_PER_CM,
            5,
            UnitOfConductivity.SIEMENS_PER_CM,
        ),
    ],
    DataRateConverter: [
        (8e3, UnitOfDataRate.BITS_PER_SECOND, 8, UnitOfDataRate.KILOBITS_PER_SECOND),
        (8e6, UnitOfDataRate.BITS_PER_SECOND, 8, UnitOfDataRate.MEGABITS_PER_SECOND),
        (8e9, UnitOfDataRate.BITS_PER_SECOND, 8, UnitOfDataRate.GIGABITS_PER_SECOND),
        (8, UnitOfDataRate.BITS_PER_SECOND, 1, UnitOfDataRate.BYTES_PER_SECOND),
        (8e3, UnitOfDataRate.BITS_PER_SECOND, 1, UnitOfDataRate.KILOBYTES_PER_SECOND),
        (8e6, UnitOfDataRate.BITS_PER_SECOND, 1, UnitOfDataRate.MEGABYTES_PER_SECOND),
        (8e9, UnitOfDataRate.BITS_PER_SECOND, 1, UnitOfDataRate.GIGABYTES_PER_SECOND),
        (
            8 * 2**10,
            UnitOfDataRate.BITS_PER_SECOND,
            1,
            UnitOfDataRate.KIBIBYTES_PER_SECOND,
        ),
        (
            8 * 2**20,
            UnitOfDataRate.BITS_PER_SECOND,
            1,
            UnitOfDataRate.MEBIBYTES_PER_SECOND,
        ),
        (
            8 * 2**30,
            UnitOfDataRate.BITS_PER_SECOND,
            1,
            UnitOfDataRate.GIBIBYTES_PER_SECOND,
        ),
    ],
    DistanceConverter: [
        (5, UnitOfLength.MILES, 8.04672, UnitOfLength.KILOMETERS),
        (5, UnitOfLength.MILES, 8046.72, UnitOfLength.METERS),
        (5, UnitOfLength.MILES, 804672.0, UnitOfLength.CENTIMETERS),
        (5, UnitOfLength.MILES, 8046720.0, UnitOfLength.MILLIMETERS),
        (5, UnitOfLength.MILES, 8800.0, UnitOfLength.YARDS),
        (5, UnitOfLength.MILES, 26400.0008448, UnitOfLength.FEET),
        (5, UnitOfLength.MILES, 316800.171072, UnitOfLength.INCHES),
        (5, UnitOfLength.NAUTICAL_MILES, 9.26, UnitOfLength.KILOMETERS),
        (5, UnitOfLength.NAUTICAL_MILES, 9260.0, UnitOfLength.METERS),
        (5, UnitOfLength.NAUTICAL_MILES, 926000.0, UnitOfLength.CENTIMETERS),
        (5, UnitOfLength.NAUTICAL_MILES, 9260000.0, UnitOfLength.MILLIMETERS),
        (5, UnitOfLength.NAUTICAL_MILES, 10126.859142607176, UnitOfLength.YARDS),
        (5, UnitOfLength.NAUTICAL_MILES, 30380.57742782153, UnitOfLength.FEET),
        (5, UnitOfLength.NAUTICAL_MILES, 364566.9291338583, UnitOfLength.INCHES),
        (5, UnitOfLength.YARDS, 0.004572, UnitOfLength.KILOMETERS),
        (5, UnitOfLength.YARDS, 4.572, UnitOfLength.METERS),
        (5, UnitOfLength.YARDS, 457.2, UnitOfLength.CENTIMETERS),
        (5, UnitOfLength.YARDS, 4572, UnitOfLength.MILLIMETERS),
        (5, UnitOfLength.YARDS, 0.002840908212, UnitOfLength.MILES),
        (5, UnitOfLength.YARDS, 15.00000048, UnitOfLength.FEET),
        (5, UnitOfLength.YARDS, 180.0000972, UnitOfLength.INCHES),
        (5000, UnitOfLength.FEET, 1.524, UnitOfLength.KILOMETERS),
        (5000, UnitOfLength.FEET, 1524, UnitOfLength.METERS),
        (5000, UnitOfLength.FEET, 152400.0, UnitOfLength.CENTIMETERS),
        (5000, UnitOfLength.FEET, 1524000.0, UnitOfLength.MILLIMETERS),
        (5000, UnitOfLength.FEET, 0.946969404, UnitOfLength.MILES),
        (5000, UnitOfLength.FEET, 1666.66667, UnitOfLength.YARDS),
        (5000, UnitOfLength.FEET, 60000.0324, UnitOfLength.INCHES),
        (5000, UnitOfLength.INCHES, 0.127, UnitOfLength.KILOMETERS),
        (5000, UnitOfLength.INCHES, 127.0, UnitOfLength.METERS),
        (5000, UnitOfLength.INCHES, 12700.0, UnitOfLength.CENTIMETERS),
        (5000, UnitOfLength.INCHES, 127000.0, UnitOfLength.MILLIMETERS),
        (5000, UnitOfLength.INCHES, 0.078914117, UnitOfLength.MILES),
        (5000, UnitOfLength.INCHES, 138.88889, UnitOfLength.YARDS),
        (5000, UnitOfLength.INCHES, 416.66668, UnitOfLength.FEET),
        (5, UnitOfLength.KILOMETERS, 5000, UnitOfLength.METERS),
        (5, UnitOfLength.KILOMETERS, 500000, UnitOfLength.CENTIMETERS),
        (5, UnitOfLength.KILOMETERS, 5000000, UnitOfLength.MILLIMETERS),
        (5, UnitOfLength.KILOMETERS, 3.106855, UnitOfLength.MILES),
        (5, UnitOfLength.KILOMETERS, 5468.066, UnitOfLength.YARDS),
        (5, UnitOfLength.KILOMETERS, 16404.2, UnitOfLength.FEET),
        (5, UnitOfLength.KILOMETERS, 196850.5, UnitOfLength.INCHES),
        (5000, UnitOfLength.METERS, 5, UnitOfLength.KILOMETERS),
        (5000, UnitOfLength.METERS, 500000, UnitOfLength.CENTIMETERS),
        (5000, UnitOfLength.METERS, 5000000, UnitOfLength.MILLIMETERS),
        (5000, UnitOfLength.METERS, 3.106855, UnitOfLength.MILES),
        (5000, UnitOfLength.METERS, 5468.066, UnitOfLength.YARDS),
        (5000, UnitOfLength.METERS, 16404.2, UnitOfLength.FEET),
        (5000, UnitOfLength.METERS, 196850.5, UnitOfLength.INCHES),
        (500000, UnitOfLength.CENTIMETERS, 5, UnitOfLength.KILOMETERS),
        (500000, UnitOfLength.CENTIMETERS, 5000, UnitOfLength.METERS),
        (500000, UnitOfLength.CENTIMETERS, 5000000, UnitOfLength.MILLIMETERS),
        (500000, UnitOfLength.CENTIMETERS, 3.106855, UnitOfLength.MILES),
        (500000, UnitOfLength.CENTIMETERS, 5468.066, UnitOfLength.YARDS),
        (500000, UnitOfLength.CENTIMETERS, 16404.2, UnitOfLength.FEET),
        (500000, UnitOfLength.CENTIMETERS, 196850.5, UnitOfLength.INCHES),
        (5000000, UnitOfLength.MILLIMETERS, 5, UnitOfLength.KILOMETERS),
        (5000000, UnitOfLength.MILLIMETERS, 5000, UnitOfLength.METERS),
        (5000000, UnitOfLength.MILLIMETERS, 500000, UnitOfLength.CENTIMETERS),
        (5000000, UnitOfLength.MILLIMETERS, 3.106855, UnitOfLength.MILES),
        (5000000, UnitOfLength.MILLIMETERS, 5468.066, UnitOfLength.YARDS),
        (5000000, UnitOfLength.MILLIMETERS, 16404.2, UnitOfLength.FEET),
        (5000000, UnitOfLength.MILLIMETERS, 196850.5, UnitOfLength.INCHES),
    ],
    DurationConverter: [
        (5, UnitOfTime.MICROSECONDS, 0.005, UnitOfTime.MILLISECONDS),
        (5, UnitOfTime.MICROSECONDS, 5e-6, UnitOfTime.SECONDS),
        (5, UnitOfTime.MICROSECONDS, 8.333333333333333e-8, UnitOfTime.MINUTES),
        (5, UnitOfTime.MICROSECONDS, 1.388888888888889e-9, UnitOfTime.HOURS),
        (5, UnitOfTime.MICROSECONDS, 5.787e-11, UnitOfTime.DAYS),
        (5, UnitOfTime.MICROSECONDS, 8.267195767195767e-12, UnitOfTime.WEEKS),
        (5, UnitOfTime.MILLISECONDS, 5000, UnitOfTime.MICROSECONDS),
        (5, UnitOfTime.MILLISECONDS, 0.005, UnitOfTime.SECONDS),
        (5, UnitOfTime.MILLISECONDS, 8.333333333333333e-5, UnitOfTime.MINUTES),
        (5, UnitOfTime.MILLISECONDS, 1.388888888888889e-6, UnitOfTime.HOURS),
        (5, UnitOfTime.MILLISECONDS, 5.787e-8, UnitOfTime.DAYS),
        (5, UnitOfTime.MILLISECONDS, 8.267195767195767e-9, UnitOfTime.WEEKS),
        (5, UnitOfTime.SECONDS, 5e6, UnitOfTime.MICROSECONDS),
        (5, UnitOfTime.SECONDS, 5000, UnitOfTime.MILLISECONDS),
        (5, UnitOfTime.SECONDS, 0.0833333, UnitOfTime.MINUTES),
        (5, UnitOfTime.SECONDS, 0.00138889, UnitOfTime.HOURS),
        (5, UnitOfTime.SECONDS, 5.787037037037037e-5, UnitOfTime.DAYS),
        (5, UnitOfTime.SECONDS, 8.267195767195768e-06, UnitOfTime.WEEKS),
        (5, UnitOfTime.MINUTES, 3e8, UnitOfTime.MICROSECONDS),
        (5, UnitOfTime.MINUTES, 300000, UnitOfTime.MILLISECONDS),
        (5, UnitOfTime.MINUTES, 300, UnitOfTime.SECONDS),
        (5, UnitOfTime.MINUTES, 0.0833333, UnitOfTime.HOURS),
        (5, UnitOfTime.MINUTES, 0.00347222, UnitOfTime.DAYS),
        (5, UnitOfTime.MINUTES, 0.000496031746031746, UnitOfTime.WEEKS),
        (5, UnitOfTime.HOURS, 18000000000, UnitOfTime.MICROSECONDS),
        (5, UnitOfTime.HOURS, 18000000, UnitOfTime.MILLISECONDS),
        (5, UnitOfTime.HOURS, 18000, UnitOfTime.SECONDS),
        (5, UnitOfTime.HOURS, 300, UnitOfTime.MINUTES),
        (5, UnitOfTime.HOURS, 0.208333333, UnitOfTime.DAYS),
        (5, UnitOfTime.HOURS, 0.02976190476190476, UnitOfTime.WEEKS),
        (5, UnitOfTime.DAYS, 4.32e11, UnitOfTime.MICROSECONDS),
        (5, UnitOfTime.DAYS, 4.32e8, UnitOfTime.MILLISECONDS),
        (5, UnitOfTime.DAYS, 432000, UnitOfTime.SECONDS),
        (5, UnitOfTime.DAYS, 7200, UnitOfTime.MINUTES),
        (5, UnitOfTime.DAYS, 120, UnitOfTime.HOURS),
        (5, UnitOfTime.DAYS, 0.7142857142857143, UnitOfTime.WEEKS),
        (5, UnitOfTime.WEEKS, 3.024e12, UnitOfTime.MICROSECONDS),
        (5, UnitOfTime.WEEKS, 3.024e9, UnitOfTime.MILLISECONDS),
        (5, UnitOfTime.WEEKS, 3024000, UnitOfTime.SECONDS),
        (5, UnitOfTime.WEEKS, 50400, UnitOfTime.MINUTES),
        (5, UnitOfTime.WEEKS, 840, UnitOfTime.HOURS),
        (5, UnitOfTime.WEEKS, 35, UnitOfTime.DAYS),
    ],
    ElectricCurrentConverter: [
        (5, UnitOfElectricCurrent.AMPERE, 5000, UnitOfElectricCurrent.MILLIAMPERE),
        (5, UnitOfElectricCurrent.MILLIAMPERE, 0.005, UnitOfElectricCurrent.AMPERE),
    ],
    ElectricPotentialConverter: [
        (5, UnitOfElectricPotential.VOLT, 5000, UnitOfElectricPotential.MILLIVOLT),
        (5, UnitOfElectricPotential.MILLIVOLT, 0.005, UnitOfElectricPotential.VOLT),
    ],
    EnergyConverter: [
        (10, UnitOfEnergy.WATT_HOUR, 0.01, UnitOfEnergy.KILO_WATT_HOUR),
        (10, UnitOfEnergy.WATT_HOUR, 0.00001, UnitOfEnergy.MEGA_WATT_HOUR),
        (10, UnitOfEnergy.WATT_HOUR, 0.00000001, UnitOfEnergy.GIGA_WATT_HOUR),
        (10, UnitOfEnergy.WATT_HOUR, 0.00000000001, UnitOfEnergy.TERA_WATT_HOUR),
        (10, UnitOfEnergy.KILO_WATT_HOUR, 10000, UnitOfEnergy.WATT_HOUR),
        (10, UnitOfEnergy.KILO_WATT_HOUR, 0.01, UnitOfEnergy.MEGA_WATT_HOUR),
        (10, UnitOfEnergy.MEGA_WATT_HOUR, 10000000, UnitOfEnergy.WATT_HOUR),
        (10, UnitOfEnergy.MEGA_WATT_HOUR, 10000, UnitOfEnergy.KILO_WATT_HOUR),
        (10, UnitOfEnergy.GIGA_WATT_HOUR, 10e6, UnitOfEnergy.KILO_WATT_HOUR),
        (10, UnitOfEnergy.GIGA_WATT_HOUR, 10e9, UnitOfEnergy.WATT_HOUR),
        (10, UnitOfEnergy.TERA_WATT_HOUR, 10e9, UnitOfEnergy.KILO_WATT_HOUR),
        (10, UnitOfEnergy.TERA_WATT_HOUR, 10e12, UnitOfEnergy.WATT_HOUR),
        (10, UnitOfEnergy.GIGA_JOULE, 2777.78, UnitOfEnergy.KILO_WATT_HOUR),
        (10, UnitOfEnergy.GIGA_JOULE, 2.77778, UnitOfEnergy.MEGA_WATT_HOUR),
        (10, UnitOfEnergy.MEGA_JOULE, 2.77778, UnitOfEnergy.KILO_WATT_HOUR),
        (10, UnitOfEnergy.MEGA_JOULE, 2.77778e-3, UnitOfEnergy.MEGA_WATT_HOUR),
        (10, UnitOfEnergy.KILO_JOULE, 2.77778, UnitOfEnergy.WATT_HOUR),
        (10, UnitOfEnergy.KILO_JOULE, 2.77778e-6, UnitOfEnergy.MEGA_WATT_HOUR),
        (10, UnitOfEnergy.JOULE, 2.77778e-3, UnitOfEnergy.WATT_HOUR),
        (10, UnitOfEnergy.JOULE, 2.390057, UnitOfEnergy.CALORIE),
        (10, UnitOfEnergy.CALORIE, 0.01, UnitOfEnergy.KILO_CALORIE),
        (10, UnitOfEnergy.CALORIE, 0.011622222, UnitOfEnergy.WATT_HOUR),
        (10, UnitOfEnergy.KILO_CALORIE, 0.01, UnitOfEnergy.MEGA_CALORIE),
        (10, UnitOfEnergy.KILO_CALORIE, 0.011622222, UnitOfEnergy.KILO_WATT_HOUR),
        (10, UnitOfEnergy.MEGA_CALORIE, 0.01, UnitOfEnergy.GIGA_CALORIE),
        (10, UnitOfEnergy.MEGA_CALORIE, 0.011622222, UnitOfEnergy.MEGA_WATT_HOUR),
        (10, UnitOfEnergy.GIGA_CALORIE, 10000, UnitOfEnergy.MEGA_CALORIE),
        (10, UnitOfEnergy.GIGA_CALORIE, 11.622222, UnitOfEnergy.MEGA_WATT_HOUR),
    ],
    InformationConverter: [
        (8e3, UnitOfInformation.BITS, 8, UnitOfInformation.KILOBITS),
        (8e6, UnitOfInformation.BITS, 8, UnitOfInformation.MEGABITS),
        (8e9, UnitOfInformation.BITS, 8, UnitOfInformation.GIGABITS),
        (8, UnitOfInformation.BITS, 1, UnitOfInformation.BYTES),
        (8e3, UnitOfInformation.BITS, 1, UnitOfInformation.KILOBYTES),
        (8e6, UnitOfInformation.BITS, 1, UnitOfInformation.MEGABYTES),
        (8e9, UnitOfInformation.BITS, 1, UnitOfInformation.GIGABYTES),
        (8e12, UnitOfInformation.BITS, 1, UnitOfInformation.TERABYTES),
        (8e15, UnitOfInformation.BITS, 1, UnitOfInformation.PETABYTES),
        (8e18, UnitOfInformation.BITS, 1, UnitOfInformation.EXABYTES),
        (8e21, UnitOfInformation.BITS, 1, UnitOfInformation.ZETTABYTES),
        (8e24, UnitOfInformation.BITS, 1, UnitOfInformation.YOTTABYTES),
        (8 * 2**10, UnitOfInformation.BITS, 1, UnitOfInformation.KIBIBYTES),
        (8 * 2**20, UnitOfInformation.BITS, 1, UnitOfInformation.MEBIBYTES),
        (8 * 2**30, UnitOfInformation.BITS, 1, UnitOfInformation.GIBIBYTES),
        (8 * 2**40, UnitOfInformation.BITS, 1, UnitOfInformation.TEBIBYTES),
        (8 * 2**50, UnitOfInformation.BITS, 1, UnitOfInformation.PEBIBYTES),
        (8 * 2**60, UnitOfInformation.BITS, 1, UnitOfInformation.EXBIBYTES),
        (8 * 2**70, UnitOfInformation.BITS, 1, UnitOfInformation.ZEBIBYTES),
        (8 * 2**80, UnitOfInformation.BITS, 1, UnitOfInformation.YOBIBYTES),
    ],
    MassConverter: [
        (10, UnitOfMass.KILOGRAMS, 10000, UnitOfMass.GRAMS),
        (10, UnitOfMass.KILOGRAMS, 10000000, UnitOfMass.MILLIGRAMS),
        (10, UnitOfMass.KILOGRAMS, 10000000000, UnitOfMass.MICROGRAMS),
        (10, UnitOfMass.KILOGRAMS, 352.73961, UnitOfMass.OUNCES),
        (10, UnitOfMass.KILOGRAMS, 22.046226, UnitOfMass.POUNDS),
        (10, UnitOfMass.GRAMS, 0.01, UnitOfMass.KILOGRAMS),
        (10, UnitOfMass.GRAMS, 10000, UnitOfMass.MILLIGRAMS),
        (10, UnitOfMass.GRAMS, 10000000, UnitOfMass.MICROGRAMS),
        (10, UnitOfMass.GRAMS, 0.35273961, UnitOfMass.OUNCES),
        (10, UnitOfMass.GRAMS, 0.022046226, UnitOfMass.POUNDS),
        (10, UnitOfMass.MILLIGRAMS, 0.00001, UnitOfMass.KILOGRAMS),
        (10, UnitOfMass.MILLIGRAMS, 0.01, UnitOfMass.GRAMS),
        (10, UnitOfMass.MILLIGRAMS, 10000, UnitOfMass.MICROGRAMS),
        (10, UnitOfMass.MILLIGRAMS, 0.00035273961, UnitOfMass.OUNCES),
        (10, UnitOfMass.MILLIGRAMS, 0.000022046226, UnitOfMass.POUNDS),
        (10000, UnitOfMass.MICROGRAMS, 0.00001, UnitOfMass.KILOGRAMS),
        (10000, UnitOfMass.MICROGRAMS, 0.01, UnitOfMass.GRAMS),
        (10000, UnitOfMass.MICROGRAMS, 10, UnitOfMass.MILLIGRAMS),
        (10000, UnitOfMass.MICROGRAMS, 0.00035273961, UnitOfMass.OUNCES),
        (10000, UnitOfMass.MICROGRAMS, 0.000022046226, UnitOfMass.POUNDS),
        (1, UnitOfMass.POUNDS, 0.45359237, UnitOfMass.KILOGRAMS),
        (1, UnitOfMass.POUNDS, 453.59237, UnitOfMass.GRAMS),
        (1, UnitOfMass.POUNDS, 453592.37, UnitOfMass.MILLIGRAMS),
        (1, UnitOfMass.POUNDS, 453592370, UnitOfMass.MICROGRAMS),
        (1, UnitOfMass.POUNDS, 16, UnitOfMass.OUNCES),
        (16, UnitOfMass.OUNCES, 0.45359237, UnitOfMass.KILOGRAMS),
        (16, UnitOfMass.OUNCES, 453.59237, UnitOfMass.GRAMS),
        (16, UnitOfMass.OUNCES, 453592.37, UnitOfMass.MILLIGRAMS),
        (16, UnitOfMass.OUNCES, 453592370, UnitOfMass.MICROGRAMS),
        (16, UnitOfMass.OUNCES, 1, UnitOfMass.POUNDS),
        (1, UnitOfMass.STONES, 6.350293, UnitOfMass.KILOGRAMS),
        (1, UnitOfMass.STONES, 6350.293, UnitOfMass.GRAMS),
        (1, UnitOfMass.STONES, 6350293, UnitOfMass.MILLIGRAMS),
        (1, UnitOfMass.STONES, 14, UnitOfMass.POUNDS),
        (1, UnitOfMass.STONES, 224, UnitOfMass.OUNCES),
    ],
    PowerConverter: [
        (10, UnitOfPower.KILO_WATT, 10000, UnitOfPower.WATT),
        (10, UnitOfPower.MEGA_WATT, 10e6, UnitOfPower.WATT),
        (10, UnitOfPower.GIGA_WATT, 10e9, UnitOfPower.WATT),
        (10, UnitOfPower.TERA_WATT, 10e12, UnitOfPower.WATT),
        (10, UnitOfPower.WATT, 0.01, UnitOfPower.KILO_WATT),
    ],
    PressureConverter: [
        (1000, UnitOfPressure.HPA, 14.5037743897, UnitOfPressure.PSI),
        (1000, UnitOfPressure.HPA, 29.5299801647, UnitOfPressure.INHG),
        (1000, UnitOfPressure.HPA, 100000, UnitOfPressure.PA),
        (1000, UnitOfPressure.HPA, 100, UnitOfPressure.KPA),
        (1000, UnitOfPressure.HPA, 1000, UnitOfPressure.MBAR),
        (1000, UnitOfPressure.HPA, 100, UnitOfPressure.CBAR),
        (100, UnitOfPressure.KPA, 14.5037743897, UnitOfPressure.PSI),
        (100, UnitOfPressure.KPA, 29.5299801647, UnitOfPressure.INHG),
        (100, UnitOfPressure.KPA, 100000, UnitOfPressure.PA),
        (100, UnitOfPressure.KPA, 1000, UnitOfPressure.HPA),
        (100, UnitOfPressure.KPA, 1000, UnitOfPressure.MBAR),
        (100, UnitOfPressure.KPA, 100, UnitOfPressure.CBAR),
        (30, UnitOfPressure.INHG, 14.7346266155, UnitOfPressure.PSI),
        (30, UnitOfPressure.INHG, 101.59167, UnitOfPressure.KPA),
        (30, UnitOfPressure.INHG, 1015.9167, UnitOfPressure.HPA),
        (30, UnitOfPressure.INHG, 101591.67, UnitOfPressure.PA),
        (30, UnitOfPressure.INHG, 1015.9167, UnitOfPressure.MBAR),
        (30, UnitOfPressure.INHG, 101.59167, UnitOfPressure.CBAR),
        (30, UnitOfPressure.INHG, 762, UnitOfPressure.MMHG),
        (30, UnitOfPressure.MMHG, 0.580103, UnitOfPressure.PSI),
        (30, UnitOfPressure.MMHG, 3.99967, UnitOfPressure.KPA),
        (30, UnitOfPressure.MMHG, 39.9967, UnitOfPressure.HPA),
        (30, UnitOfPressure.MMHG, 3999.67, UnitOfPressure.PA),
        (30, UnitOfPressure.MMHG, 39.9967, UnitOfPressure.MBAR),
        (30, UnitOfPressure.MMHG, 3.99967, UnitOfPressure.CBAR),
        (30, UnitOfPressure.MMHG, 1.181102, UnitOfPressure.INHG),
        (5, UnitOfPressure.BAR, 72.51887, UnitOfPressure.PSI),
    ],
    SpeedConverter: [
        # 5 km/h / 1.609 km/mi = 3.10686 mi/h
        (5, UnitOfSpeed.KILOMETERS_PER_HOUR, 3.106856, UnitOfSpeed.MILES_PER_HOUR),
        # 5 mi/h * 1.609 km/mi = 8.04672 km/h
        (5, UnitOfSpeed.MILES_PER_HOUR, 8.04672, UnitOfSpeed.KILOMETERS_PER_HOUR),
        # 5 in/day * 25.4 mm/in = 127 mm/day
        (
            5,
            UnitOfVolumetricFlux.INCHES_PER_DAY,
            127,
            UnitOfVolumetricFlux.MILLIMETERS_PER_DAY,
        ),
        # 5 mm/day / 25.4 mm/in = 0.19685 in/day
        (
            5,
            UnitOfVolumetricFlux.MILLIMETERS_PER_DAY,
            0.1968504,
            UnitOfVolumetricFlux.INCHES_PER_DAY,
        ),
        # 48 mm/day = 2 mm/h
        (
            48,
            UnitOfVolumetricFlux.MILLIMETERS_PER_DAY,
            2,
            UnitOfVolumetricFlux.MILLIMETERS_PER_HOUR,
        ),
        # 5 in/hr * 24 hr/day = 3048 mm/day
        (
            5,
            UnitOfVolumetricFlux.INCHES_PER_HOUR,
            3048,
            UnitOfVolumetricFlux.MILLIMETERS_PER_DAY,
        ),
        # 5 m/s * 39.3701 in/m * 3600 s/hr = 708661
        (
            5,
            UnitOfSpeed.METERS_PER_SECOND,
            708661.42,
            UnitOfVolumetricFlux.INCHES_PER_HOUR,
        ),
        # 5 m/s * 1000 = 5000 mm/s
        (
            5,
            UnitOfSpeed.METERS_PER_SECOND,
            5000,
            UnitOfSpeed.MILLIMETERS_PER_SECOND,
        ),
        # 5 m/s ÷ 0.0254 = 196.8503937 in/s
        (
            5,
            UnitOfSpeed.METERS_PER_SECOND,
            5 / 0.0254,
            UnitOfSpeed.INCHES_PER_SECOND,
        ),
        # 5000 in/h / 39.3701 in/m / 3600 s/h = 0.03528 m/s
        (
            5000,
            UnitOfVolumetricFlux.INCHES_PER_HOUR,
            0.0352778,
            UnitOfSpeed.METERS_PER_SECOND,
        ),
        # 5 kt * 1852 m/nmi / 3600 s/h = 2.5722 m/s
        (5, UnitOfSpeed.KNOTS, 2.57222, UnitOfSpeed.METERS_PER_SECOND),
        # 5 ft/s * 0.3048 m/ft = 1.524 m/s
        (5, UnitOfSpeed.FEET_PER_SECOND, 1.524, UnitOfSpeed.METERS_PER_SECOND),
        # float(round(((20.7 m/s / 0.836) ** 2) ** (1 / 3))) = 8.0Bft
        (20.7, UnitOfSpeed.METERS_PER_SECOND, 8.0, UnitOfSpeed.BEAUFORT),
    ],
    TemperatureConverter: [
        (100, UnitOfTemperature.CELSIUS, 212, UnitOfTemperature.FAHRENHEIT),
        (100, UnitOfTemperature.CELSIUS, 373.15, UnitOfTemperature.KELVIN),
        (100, UnitOfTemperature.FAHRENHEIT, 37.7778, UnitOfTemperature.CELSIUS),
        (100, UnitOfTemperature.FAHRENHEIT, 310.9277, UnitOfTemperature.KELVIN),
        (100, UnitOfTemperature.KELVIN, -173.15, UnitOfTemperature.CELSIUS),
        (100, UnitOfTemperature.KELVIN, -279.6699, UnitOfTemperature.FAHRENHEIT),
    ],
    UnitlessRatioConverter: [
        (5, None, 500, PERCENTAGE),
        (5, None, 5000000000, CONCENTRATION_PARTS_PER_BILLION),
        (5, None, 5000000, CONCENTRATION_PARTS_PER_MILLION),
        (5, PERCENTAGE, 0.05, None),
    ],
    VolumeConverter: [
        (5, UnitOfVolume.LITERS, 1.32086, UnitOfVolume.GALLONS),
        (5, UnitOfVolume.GALLONS, 18.92706, UnitOfVolume.LITERS),
        (5, UnitOfVolume.CUBIC_METERS, 176.5733335, UnitOfVolume.CUBIC_FEET),
        (500, UnitOfVolume.CUBIC_FEET, 14.1584233, UnitOfVolume.CUBIC_METERS),
        (500, UnitOfVolume.CUBIC_FEET, 14.1584233, UnitOfVolume.CUBIC_METERS),
        (500, UnitOfVolume.CUBIC_FEET, 478753.2467, UnitOfVolume.FLUID_OUNCES),
        (500, UnitOfVolume.CUBIC_FEET, 3740.25974, UnitOfVolume.GALLONS),
        (500, UnitOfVolume.CUBIC_FEET, 14158.42329599, UnitOfVolume.LITERS),
        (500, UnitOfVolume.CUBIC_FEET, 14158423.29599, UnitOfVolume.MILLILITERS),
        (500, UnitOfVolume.CUBIC_METERS, 500, UnitOfVolume.CUBIC_METERS),
        (500, UnitOfVolume.CUBIC_METERS, 16907011.35, UnitOfVolume.FLUID_OUNCES),
        (500, UnitOfVolume.CUBIC_METERS, 132086.02617, UnitOfVolume.GALLONS),
        (500, UnitOfVolume.CUBIC_METERS, 500000, UnitOfVolume.LITERS),
        (500, UnitOfVolume.CUBIC_METERS, 500000000, UnitOfVolume.MILLILITERS),
        (500, UnitOfVolume.FLUID_OUNCES, 0.52218967, UnitOfVolume.CUBIC_FEET),
        (500, UnitOfVolume.FLUID_OUNCES, 0.014786764, UnitOfVolume.CUBIC_METERS),
        (500, UnitOfVolume.FLUID_OUNCES, 3.90625, UnitOfVolume.GALLONS),
        (500, UnitOfVolume.FLUID_OUNCES, 14.786764, UnitOfVolume.LITERS),
        (500, UnitOfVolume.FLUID_OUNCES, 14786.764, UnitOfVolume.MILLILITERS),
        (500, UnitOfVolume.GALLONS, 66.84027, UnitOfVolume.CUBIC_FEET),
        (500, UnitOfVolume.GALLONS, 1.892706, UnitOfVolume.CUBIC_METERS),
        (500, UnitOfVolume.GALLONS, 64000, UnitOfVolume.FLUID_OUNCES),
        (500, UnitOfVolume.GALLONS, 1892.70589, UnitOfVolume.LITERS),
        (500, UnitOfVolume.GALLONS, 1892705.89, UnitOfVolume.MILLILITERS),
        (500, UnitOfVolume.LITERS, 17.65733, UnitOfVolume.CUBIC_FEET),
        (500, UnitOfVolume.LITERS, 0.5, UnitOfVolume.CUBIC_METERS),
        (500, UnitOfVolume.LITERS, 16907.011, UnitOfVolume.FLUID_OUNCES),
        (500, UnitOfVolume.LITERS, 132.086, UnitOfVolume.GALLONS),
        (500, UnitOfVolume.LITERS, 500000, UnitOfVolume.MILLILITERS),
        (500, UnitOfVolume.MILLILITERS, 0.01765733, UnitOfVolume.CUBIC_FEET),
        (500, UnitOfVolume.MILLILITERS, 0.0005, UnitOfVolume.CUBIC_METERS),
        (500, UnitOfVolume.MILLILITERS, 16.907, UnitOfVolume.FLUID_OUNCES),
        (500, UnitOfVolume.MILLILITERS, 0.132086, UnitOfVolume.GALLONS),
        (500, UnitOfVolume.MILLILITERS, 0.5, UnitOfVolume.LITERS),
        (5, UnitOfVolume.CENTUM_CUBIC_FEET, 500, UnitOfVolume.CUBIC_FEET),
        (5, UnitOfVolume.CENTUM_CUBIC_FEET, 14.15842, UnitOfVolume.CUBIC_METERS),
        (5, UnitOfVolume.CENTUM_CUBIC_FEET, 478753.24, UnitOfVolume.FLUID_OUNCES),
        (5, UnitOfVolume.CENTUM_CUBIC_FEET, 3740.26, UnitOfVolume.GALLONS),
        (5, UnitOfVolume.CENTUM_CUBIC_FEET, 14158.42, UnitOfVolume.LITERS),
    ],
    VolumeFlowRateConverter: [
        (
            1,
            UnitOfVolumeFlowRate.CUBIC_METERS_PER_HOUR,
            16.6666667,
            UnitOfVolumeFlowRate.LITERS_PER_MINUTE,
        ),
        (
            1,
            UnitOfVolumeFlowRate.CUBIC_METERS_PER_HOUR,
            0.58857777,
            UnitOfVolumeFlowRate.CUBIC_FEET_PER_MINUTE,
        ),
        (
            1,
            UnitOfVolumeFlowRate.CUBIC_METERS_PER_HOUR,
            4.40286754,
            UnitOfVolumeFlowRate.GALLONS_PER_MINUTE,
        ),
        (
            1,
            UnitOfVolumeFlowRate.LITERS_PER_MINUTE,
            0.06,
            UnitOfVolumeFlowRate.CUBIC_METERS_PER_HOUR,
        ),
        (
            1,
            UnitOfVolumeFlowRate.LITERS_PER_MINUTE,
            0.03531466,
            UnitOfVolumeFlowRate.CUBIC_FEET_PER_MINUTE,
        ),
        (
            1,
            UnitOfVolumeFlowRate.LITERS_PER_MINUTE,
            0.264172052,
            UnitOfVolumeFlowRate.GALLONS_PER_MINUTE,
        ),
        (
            1,
            UnitOfVolumeFlowRate.CUBIC_FEET_PER_MINUTE,
            1.69901079,
            UnitOfVolumeFlowRate.CUBIC_METERS_PER_HOUR,
        ),
        (
            1,
            UnitOfVolumeFlowRate.CUBIC_FEET_PER_MINUTE,
            28.3168465,
            UnitOfVolumeFlowRate.LITERS_PER_MINUTE,
        ),
        (
            1,
            UnitOfVolumeFlowRate.CUBIC_FEET_PER_MINUTE,
            7.48051948,
            UnitOfVolumeFlowRate.GALLONS_PER_MINUTE,
        ),
    ],
}


@pytest.mark.parametrize(
    "converter",
    [
        # Generate list of all converters available in
        # `homeassistant.util.unit_conversion` to ensure
        # that we don't miss any in the tests.
        obj
        for _, obj in inspect.getmembers(unit_conversion)
        if inspect.isclass(obj)
        and issubclass(obj, BaseUnitConverter)
        and obj != BaseUnitConverter
    ],
)
def test_all_converters(converter: type[BaseUnitConverter]) -> None:
    """Ensure all unit converters are tested."""
    assert converter in _ALL_CONVERTERS, "converter is not present in _ALL_CONVERTERS"

    assert converter in _GET_UNIT_RATIO, "converter is not present in _GET_UNIT_RATIO"
    unit_ratio_item = _GET_UNIT_RATIO[converter]
    assert unit_ratio_item[0] != unit_ratio_item[1], "ratio units should be different"

    assert converter in _CONVERTED_VALUE, "converter is not present in _CONVERTED_VALUE"
    converted_value_items = _CONVERTED_VALUE[converter]
    for valid_unit in converter.VALID_UNITS:
        assert any(
            item
            for item in converted_value_items
            # item[1] is from_unit, item[3] is to_unit
            if valid_unit in {item[1], item[3]}
        ), f"Unit `{valid_unit}` is not tested in _CONVERTED_VALUE"


@pytest.mark.parametrize(
    ("converter", "valid_unit"),
    [
        # Ensure all units are tested
        (converter, valid_unit)
        for converter, valid_units in _ALL_CONVERTERS.items()
        for valid_unit in valid_units
    ],
)
def test_convert_same_unit(converter: type[BaseUnitConverter], valid_unit: str) -> None:
    """Test conversion from any valid unit to same unit."""
    assert converter.convert(2, valid_unit, valid_unit) == 2


@pytest.mark.parametrize(
    ("converter", "valid_unit"),
    [
        # Ensure all units are tested
        (converter, valid_unit)
        for converter, valid_units in _ALL_CONVERTERS.items()
        for valid_unit in valid_units
    ],
)
def test_convert_invalid_unit(
    converter: type[BaseUnitConverter], valid_unit: str
) -> None:
    """Test exception is thrown for invalid units."""
    with pytest.raises(HomeAssistantError, match="is not a recognized .* unit"):
        converter.convert(5, INVALID_SYMBOL, valid_unit)

    with pytest.raises(HomeAssistantError, match="is not a recognized .* unit"):
        converter.convert(5, valid_unit, INVALID_SYMBOL)


@pytest.mark.parametrize(
    ("converter", "from_unit", "to_unit"),
    [
        # Pick any two units
        (converter, valid_units[0], valid_units[1])
        for converter, valid_units in _ALL_CONVERTERS.items()
    ],
)
def test_convert_nonnumeric_value(
    converter: type[BaseUnitConverter], from_unit: str, to_unit: str
) -> None:
    """Test exception is thrown for nonnumeric type."""
    with pytest.raises(TypeError):
        converter.convert("a", from_unit, to_unit)


@pytest.mark.parametrize(
    ("converter", "from_unit", "to_unit", "expected"),
    [
        # Process all items in _GET_UNIT_RATIO
        (converter, item[0], item[1], item[2])
        for converter, item in _GET_UNIT_RATIO.items()
    ],
)
def test_get_unit_ratio(
    converter: type[BaseUnitConverter], from_unit: str, to_unit: str, expected: float
) -> None:
    """Test unit ratio."""
    ratio = converter.get_unit_ratio(from_unit, to_unit)
    assert ratio == pytest.approx(expected)
    assert converter.get_unit_ratio(to_unit, from_unit) == pytest.approx(1 / ratio)


@pytest.mark.parametrize(
    ("converter", "value", "from_unit", "expected", "to_unit"),
    [
        # Process all items in _CONVERTED_VALUE
        (converter, list_item[0], list_item[1], list_item[2], list_item[3])
        for converter, item in _CONVERTED_VALUE.items()
        for list_item in item
    ],
)
def test_unit_conversion(
    converter: type[BaseUnitConverter],
    value: float,
    from_unit: str,
    expected: float,
    to_unit: str,
) -> None:
    """Test conversion to other units."""
    assert converter.convert(value, from_unit, to_unit) == pytest.approx(expected)


@pytest.mark.parametrize(
    ("converter", "value", "from_unit", "expected", "to_unit"),
    [
        # Process all items in _CONVERTED_VALUE
        (converter, value, from_unit, expected, to_unit)
        for converter, item in _CONVERTED_VALUE.items()
        for value, from_unit, expected, to_unit in item
    ],
)
def test_unit_conversion_factory(
    converter: type[BaseUnitConverter],
    value: float,
    from_unit: str,
    expected: float,
    to_unit: str,
) -> None:
    """Test conversion to other units."""
    assert converter.converter_factory(from_unit, to_unit)(value) == pytest.approx(
        expected
    )


def test_unit_conversion_factory_allow_none_with_none() -> None:
    """Test test_unit_conversion_factory_allow_none with None."""
    assert (
        SpeedConverter.converter_factory_allow_none(
            UnitOfSpeed.FEET_PER_SECOND, UnitOfSpeed.FEET_PER_SECOND
        )(1)
        == 1
    )
    assert (
        SpeedConverter.converter_factory_allow_none(
            UnitOfSpeed.FEET_PER_SECOND, UnitOfSpeed.FEET_PER_SECOND
        )(None)
        is None
    )
    assert (
        TemperatureConverter.converter_factory_allow_none(
            UnitOfTemperature.CELSIUS, UnitOfTemperature.CELSIUS
        )(1)
        == 1
    )
    assert (
        TemperatureConverter.converter_factory_allow_none(
            UnitOfTemperature.CELSIUS, UnitOfTemperature.CELSIUS
        )(None)
        is None
    )


@pytest.mark.parametrize(
    ("converter", "value", "from_unit", "expected", "to_unit"),
    chain(
        [
            # Process all items in _CONVERTED_VALUE
            (converter, value, from_unit, expected, to_unit)
            for converter, item in _CONVERTED_VALUE.items()
            for value, from_unit, expected, to_unit in item
        ],
        [
            # Process all items in _CONVERTED_VALUE and replace the value with None
            (converter, None, from_unit, None, to_unit)
            for converter, item in _CONVERTED_VALUE.items()
            for value, from_unit, expected, to_unit in item
        ],
    ),
)
def test_unit_conversion_factory_allow_none(
    converter: type[BaseUnitConverter],
    value: float,
    from_unit: str,
    expected: float,
    to_unit: str,
) -> None:
    """Test conversion to other units."""
    assert converter.converter_factory_allow_none(from_unit, to_unit)(
        value
    ) == pytest.approx(expected)


@pytest.mark.parametrize(
    ("value", "from_unit", "expected", "to_unit"),
    [
        (100, UnitOfTemperature.CELSIUS, 180, UnitOfTemperature.FAHRENHEIT),
        (100, UnitOfTemperature.CELSIUS, 100, UnitOfTemperature.KELVIN),
        (100, UnitOfTemperature.FAHRENHEIT, 55.5556, UnitOfTemperature.CELSIUS),
        (100, UnitOfTemperature.FAHRENHEIT, 55.5556, UnitOfTemperature.KELVIN),
        (100, UnitOfTemperature.KELVIN, 100, UnitOfTemperature.CELSIUS),
        (100, UnitOfTemperature.KELVIN, 180, UnitOfTemperature.FAHRENHEIT),
    ],
)
def test_temperature_convert_with_interval(
    value: float, from_unit: str, expected: float, to_unit: str
) -> None:
    """Test conversion to other units."""
    expected = pytest.approx(expected)
    assert TemperatureConverter.convert_interval(value, from_unit, to_unit) == expected<|MERGE_RESOLUTION|>--- conflicted
+++ resolved
@@ -11,11 +11,8 @@
     CONCENTRATION_PARTS_PER_BILLION,
     CONCENTRATION_PARTS_PER_MILLION,
     PERCENTAGE,
-<<<<<<< HEAD
     UnitOfArea,
-=======
     UnitOfBloodGlucoseConcentration,
->>>>>>> ecd8dde3
     UnitOfConductivity,
     UnitOfDataRate,
     UnitOfElectricCurrent,
@@ -66,11 +63,8 @@
 _ALL_CONVERTERS: dict[type[BaseUnitConverter], list[str | None]] = {
     converter: sorted(converter.VALID_UNITS, key=lambda x: (x is None, x))
     for converter in (
-<<<<<<< HEAD
         AreaConverter,
-=======
         BloodGlugoseConcentrationConverter,
->>>>>>> ecd8dde3
         ConductivityConverter,
         DataRateConverter,
         DistanceConverter,
@@ -92,15 +86,12 @@
 
 # Dict containing all converters with a corresponding unit ratio.
 _GET_UNIT_RATIO: dict[type[BaseUnitConverter], tuple[str | None, str | None, float]] = {
-<<<<<<< HEAD
     AreaConverter: (UnitOfArea.SQUARE_KILOMETERS, UnitOfArea.SQUARE_METERS, 0.000001),
-=======
     BloodGlugoseConcentrationConverter: (
         UnitOfBloodGlucoseConcentration.MILLIGRAMS_PER_DECILITER,
         UnitOfBloodGlucoseConcentration.MILLIMOLE_PER_LITER,
         18,
     ),
->>>>>>> ecd8dde3
     ConductivityConverter: (
         UnitOfConductivity.MICROSIEMENS_PER_CM,
         UnitOfConductivity.MILLISIEMENS_PER_CM,
@@ -151,7 +142,6 @@
 _CONVERTED_VALUE: dict[
     type[BaseUnitConverter], list[tuple[float, str | None, float, str | None]]
 ] = {
-<<<<<<< HEAD
     AreaConverter: [
         # Square Meters to other units
         (5, UnitOfArea.SQUARE_METERS, 50000, UnitOfArea.SQUARE_CENTIMETERS),
@@ -207,7 +197,7 @@
         (5, UnitOfArea.SQUARE_YARDS, 6479.999999999998, UnitOfArea.SQUARE_INCHES),
         (5, UnitOfArea.SQUARE_YARDS, 1.6141528925619832e-06, UnitOfArea.SQUARE_MILES),
         (5, UnitOfArea.SQUARE_YARDS, 0.0010330578512396695, UnitOfArea.ACRES),
-=======
+    ],
     BloodGlugoseConcentrationConverter: [
         (
             90,
@@ -221,7 +211,6 @@
             18,
             UnitOfBloodGlucoseConcentration.MILLIGRAMS_PER_DECILITER,
         ),
->>>>>>> ecd8dde3
     ],
     ConductivityConverter: [
         # Deprecated to deprecated
