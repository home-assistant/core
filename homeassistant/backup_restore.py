--- conflicted
+++ resolved
@@ -42,16 +42,10 @@
     """Return the contents of the restore backup file."""
     instruction_path = config_dir.joinpath(RESTORE_BACKUP_FILE)
     try:
-<<<<<<< HEAD
-        contents = instruction_path.read_text(encoding="utf-8").split(";")
-        return RestoreBackupFileContent(
-            backup_file_path=Path(contents[0]),
-            password=contents[1] or None if len(contents) > 1 else None,
-=======
         instruction_content = json.loads(instruction_path.read_text(encoding="utf-8"))
         return RestoreBackupFileContent(
-            backup_file_path=Path(instruction_content["path"])
->>>>>>> 0dd208a4
+            backup_file_path=Path(instruction_content["path"]),
+            password=instruction_content.get("password"),
         )
     except (FileNotFoundError, json.JSONDecodeError):
         return None
