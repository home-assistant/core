--- conflicted
+++ resolved
@@ -20,11 +20,8 @@
 PLATFORMS = [
     Platform.BINARY_SENSOR,
     Platform.COVER,
-<<<<<<< HEAD
     Platform.EVENT,
-=======
     Platform.FAN,
->>>>>>> a8915b85
     Platform.LIGHT,
     Platform.SCENE,
     Platform.SWITCH,
