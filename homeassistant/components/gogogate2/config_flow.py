--- conflicted
+++ resolved
@@ -61,10 +61,7 @@
             api = get_api(user_input)
             try:
                 data: AbstractInfoResponse = await api.async_info()
-<<<<<<< HEAD
-=======
                 await api.async_remove()
->>>>>>> 2e233bde
                 data_dict = dataclasses.asdict(data)
                 title = data_dict.get(
                     "gogogatename", data_dict.get("ismartgatename", "Cover")
