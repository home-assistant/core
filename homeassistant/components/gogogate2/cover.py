--- conflicted
+++ resolved
@@ -139,18 +139,12 @@
     async def async_open_cover(self, **kwargs):
         """Open the door."""
         await self._api.async_open_door(self._get_door().door_id)
-<<<<<<< HEAD
-=======
         await self.coordinator.async_refresh()
->>>>>>> eb4b904e
 
     async def async_close_cover(self, **kwargs):
         """Close the door."""
         await self._api.async_close_door(self._get_door().door_id)
-<<<<<<< HEAD
-=======
         await self.coordinator.async_refresh()
->>>>>>> eb4b904e
 
     @property
     def state_attributes(self):
