--- conflicted
+++ resolved
@@ -55,16 +55,12 @@
 from homeassistant.helpers import config_validation as cv, template as template_helper
 from homeassistant.helpers.entity_platform import PlatformData
 from homeassistant.helpers.httpx_client import get_async_client
-<<<<<<< HEAD
 from homeassistant.helpers.selector import (
     SelectOptionDict,
     SelectSelector,
     SelectSelectorConfig,
     SelectSelectorMode,
 )
-from homeassistant.setup import async_prepare_setup_platform
-=======
->>>>>>> 8dba1edb
 from homeassistant.util import slugify
 
 from .camera import GenericCamera, generate_auth
