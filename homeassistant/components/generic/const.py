--- conflicted
+++ resolved
@@ -17,11 +17,6 @@
 }
 GET_IMAGE_TIMEOUT = 10
 
-<<<<<<< HEAD
-GET_IMAGE_TIMEOUT = 10
-
-=======
->>>>>>> 61f81526
 DEFAULT_USERNAME = None
 DEFAULT_PASSWORD = None
 DEFAULT_IMAGE_URL = None
