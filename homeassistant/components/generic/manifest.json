--- conflicted
+++ resolved
@@ -2,11 +2,7 @@
   "domain": "generic",
   "name": "Generic Camera",
   "config_flow": true,
-<<<<<<< HEAD
-  "requirements": ["av==8.1.0"],
-=======
   "requirements": ["av==9.0.0"],
->>>>>>> ab747336
   "documentation": "https://www.home-assistant.io/integrations/generic",
   "codeowners": [],
   "iot_class": "local_push"
