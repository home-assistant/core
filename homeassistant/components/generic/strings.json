{
  "config": {
    "abort": {
      "single_instance_allowed": "[%key:common::config_flow::abort::single_instance_allowed%]"
    },
    "error": {
      "already_exists": "A camera with these URL settings already exists.",
      "invalid_still_image": "URL did not return a valid still image",
      "malformed_url": "Malformed URL",
      "no_still_image_or_stream_url": "You must specify at least a still image or stream URL",
      "relative_url": "Relative URLs are not allowed",
      "stream_io_error": "Input/Output error while trying to connect to stream. Wrong RTSP transport protocol?",
      "stream_no_route_to_host": "Could not find host while trying to connect to stream",
      "stream_not_permitted": "Operation not permitted while trying to connect to stream. Wrong RTSP transport protocol?",
      "stream_not_set_up": "The stream integration is not set up. Please ensure that you have 'default_config:' or 'stream:' in your configuration.yaml",
      "template_error": "Error rendering template. Review log for more info.",
      "timeout": "Timeout while loading URL",
      "unable_still_load": "Unable to load valid image from still image URL (e.g. invalid host, URL or authentication failure).  Review log for more info.",
      "unable_still_load_auth": "Unable to load valid image from still image URL: The camera may require a user name and password, or they are not correct.",
      "unable_still_load_no_image": "Unable to load valid image from still image URL: No image was returned.",
      "unable_still_load_not_found": "Unable to load valid image from still image URL: The URL was not found on the server.",
      "unable_still_load_server_error": "Unable to load valid image from still image URL: The camera replied with a server error.",
      "unknown": "[%key:common::config_flow::error::unknown%]",
      "unknown_with_details": "An unknown error occurred: {error}"
    },
    "step": {
      "user": {
        "data": {
<<<<<<< HEAD
          "still_image_url": "Still image URL (e.g. http://...)",
          "stream_source": "Stream source URL (e.g. rtsp://...)",
          "password": "[%key:common::config_flow::data::password%]",
          "username": "[%key:common::config_flow::data::username%]"
        },
        "sections": {
          "advanced": {
            "name": "Advanced settings",
            "description": "Advanced settings are only needed for special cases. Leave them unchanged unless you know what you are doing.",
            "data": {
              "rtsp_transport": "RTSP transport protocol",
              "verify_ssl": "[%key:common::config_flow::data::verify_ssl%]",
              "framerate": "Frame rate (Hz)",
              "limit_refetch_to_url_change": "Limit refetch to URL change",
              "authentication": "Authentication"
            }
          }
        }
=======
          "authentication": "Authentication",
          "framerate": "Frame rate (Hz)",
          "limit_refetch_to_url_change": "Limit refetch to URL change",
          "password": "[%key:common::config_flow::data::password%]",
          "rtsp_transport": "RTSP transport protocol",
          "still_image_url": "Still image URL (e.g. http://...)",
          "stream_source": "Stream source URL (e.g. rtsp://...)",
          "username": "[%key:common::config_flow::data::username%]",
          "verify_ssl": "[%key:common::config_flow::data::verify_ssl%]"
        },
        "description": "Enter the settings to connect to the camera."
>>>>>>> 84d7c375
      },
      "user_confirm": {
        "data": {
          "confirmed_ok": "Everything looks good."
        },
        "description": "Please wait for previews to load...",
        "title": "Confirmation"
      }
    }
  },
  "options": {
    "error": {
      "already_exists": "[%key:component::generic::config::error::already_exists%]",
      "invalid_still_image": "[%key:component::generic::config::error::invalid_still_image%]",
      "malformed_url": "[%key:component::generic::config::error::malformed_url%]",
      "no_still_image_or_stream_url": "[%key:component::generic::config::error::no_still_image_or_stream_url%]",
      "relative_url": "[%key:component::generic::config::error::relative_url%]",
      "stream_io_error": "[%key:component::generic::config::error::stream_io_error%]",
      "stream_no_route_to_host": "[%key:component::generic::config::error::stream_no_route_to_host%]",
      "stream_not_permitted": "[%key:component::generic::config::error::stream_not_permitted%]",
      "template_error": "[%key:component::generic::config::error::template_error%]",
      "timeout": "[%key:component::generic::config::error::timeout%]",
      "unable_still_load": "[%key:component::generic::config::error::unable_still_load%]",
      "unable_still_load_auth": "[%key:component::generic::config::error::unable_still_load_auth%]",
      "unable_still_load_no_image": "[%key:component::generic::config::error::unable_still_load_no_image%]",
      "unable_still_load_not_found": "[%key:component::generic::config::error::unable_still_load_not_found%]",
      "unable_still_load_server_error": "[%key:component::generic::config::error::unable_still_load_server_error%]",
      "unknown": "[%key:common::config_flow::error::unknown%]",
      "unknown_with_details": "[%key:component::generic::config::error::unknown_with_details%]"
    },
    "step": {
      "init": {
        "data": {
<<<<<<< HEAD
          "still_image_url": "[%key:component::generic::config::step::user::data::still_image_url%]",
          "stream_source": "[%key:component::generic::config::step::user::data::stream_source%]",
          "password": "[%key:common::config_flow::data::password%]",
          "username": "[%key:common::config_flow::data::username%]"
=======
          "authentication": "[%key:component::generic::config::step::user::data::authentication%]",
          "framerate": "[%key:component::generic::config::step::user::data::framerate%]",
          "limit_refetch_to_url_change": "[%key:component::generic::config::step::user::data::limit_refetch_to_url_change%]",
          "password": "[%key:common::config_flow::data::password%]",
          "rtsp_transport": "[%key:component::generic::config::step::user::data::rtsp_transport%]",
          "still_image_url": "[%key:component::generic::config::step::user::data::still_image_url%]",
          "stream_source": "[%key:component::generic::config::step::user::data::stream_source%]",
          "use_wallclock_as_timestamps": "Use wallclock as timestamps",
          "username": "[%key:common::config_flow::data::username%]",
          "verify_ssl": "[%key:common::config_flow::data::verify_ssl%]"
>>>>>>> 84d7c375
        },
        "sections": {
          "advanced": {
            "name": "[%key:component::generic::config::step::user::sections::advanced::name%]",
            "description": "[%key:component::generic::config::step::user::sections::advanced::description%]",
            "data": {
              "rtsp_transport": "[%key:component::generic::config::step::user::sections::advanced::data::rtsp_transport%]",
              "verify_ssl": "[%key:common::config_flow::data::verify_ssl%]",
              "framerate": "[%key:component::generic::config::step::user::sections::advanced::data::framerate%]",
              "limit_refetch_to_url_change": "[%key:component::generic::config::step::user::sections::advanced::data::limit_refetch_to_url_change%]",
              "authentication": "[%key:component::generic::config::step::user::sections::advanced::data::authentication%]",
              "use_wallclock_as_timestamps": "Use wallclock as timestamps"
            },
            "data_description": {
              "use_wallclock_as_timestamps": "This option may correct segmenting or crashing issues arising from buggy timestamp implementations on some cameras"
            }
          }
        }
      },
      "user_confirm": {
        "data": {
          "confirmed_ok": "Everything looks good."
        },
        "description": "Please wait for previews to load...",
        "title": "Confirmation"
      }
    }
  },
  "services": {
    "reload": {
      "description": "Reloads generic cameras from the YAML-configuration.",
      "name": "[%key:common::action::reload%]"
    }
  },
  "title": "Generic Camera"
}<|MERGE_RESOLUTION|>--- conflicted
+++ resolved
@@ -26,38 +26,24 @@
     "step": {
       "user": {
         "data": {
-<<<<<<< HEAD
+          "password": "[%key:common::config_flow::data::password%]",
           "still_image_url": "Still image URL (e.g. http://...)",
           "stream_source": "Stream source URL (e.g. rtsp://...)",
-          "password": "[%key:common::config_flow::data::password%]",
           "username": "[%key:common::config_flow::data::username%]"
         },
         "sections": {
           "advanced": {
-            "name": "Advanced settings",
-            "description": "Advanced settings are only needed for special cases. Leave them unchanged unless you know what you are doing.",
             "data": {
-              "rtsp_transport": "RTSP transport protocol",
-              "verify_ssl": "[%key:common::config_flow::data::verify_ssl%]",
+              "authentication": "Authentication",
               "framerate": "Frame rate (Hz)",
               "limit_refetch_to_url_change": "Limit refetch to URL change",
-              "authentication": "Authentication"
-            }
+              "rtsp_transport": "RTSP transport protocol",
+              "verify_ssl": "[%key:common::config_flow::data::verify_ssl%]"
+            },
+            "description": "Advanced settings are only needed for special cases. Leave them unchanged unless you know what you are doing.",
+            "name": "Advanced settings"
           }
         }
-=======
-          "authentication": "Authentication",
-          "framerate": "Frame rate (Hz)",
-          "limit_refetch_to_url_change": "Limit refetch to URL change",
-          "password": "[%key:common::config_flow::data::password%]",
-          "rtsp_transport": "RTSP transport protocol",
-          "still_image_url": "Still image URL (e.g. http://...)",
-          "stream_source": "Stream source URL (e.g. rtsp://...)",
-          "username": "[%key:common::config_flow::data::username%]",
-          "verify_ssl": "[%key:common::config_flow::data::verify_ssl%]"
-        },
-        "description": "Enter the settings to connect to the camera."
->>>>>>> 84d7c375
       },
       "user_confirm": {
         "data": {
@@ -91,39 +77,26 @@
     "step": {
       "init": {
         "data": {
-<<<<<<< HEAD
+          "password": "[%key:common::config_flow::data::password%]",
           "still_image_url": "[%key:component::generic::config::step::user::data::still_image_url%]",
           "stream_source": "[%key:component::generic::config::step::user::data::stream_source%]",
-          "password": "[%key:common::config_flow::data::password%]",
           "username": "[%key:common::config_flow::data::username%]"
-=======
-          "authentication": "[%key:component::generic::config::step::user::data::authentication%]",
-          "framerate": "[%key:component::generic::config::step::user::data::framerate%]",
-          "limit_refetch_to_url_change": "[%key:component::generic::config::step::user::data::limit_refetch_to_url_change%]",
-          "password": "[%key:common::config_flow::data::password%]",
-          "rtsp_transport": "[%key:component::generic::config::step::user::data::rtsp_transport%]",
-          "still_image_url": "[%key:component::generic::config::step::user::data::still_image_url%]",
-          "stream_source": "[%key:component::generic::config::step::user::data::stream_source%]",
-          "use_wallclock_as_timestamps": "Use wallclock as timestamps",
-          "username": "[%key:common::config_flow::data::username%]",
-          "verify_ssl": "[%key:common::config_flow::data::verify_ssl%]"
->>>>>>> 84d7c375
         },
         "sections": {
           "advanced": {
-            "name": "[%key:component::generic::config::step::user::sections::advanced::name%]",
-            "description": "[%key:component::generic::config::step::user::sections::advanced::description%]",
             "data": {
-              "rtsp_transport": "[%key:component::generic::config::step::user::sections::advanced::data::rtsp_transport%]",
-              "verify_ssl": "[%key:common::config_flow::data::verify_ssl%]",
+              "authentication": "[%key:component::generic::config::step::user::sections::advanced::data::authentication%]",
               "framerate": "[%key:component::generic::config::step::user::sections::advanced::data::framerate%]",
               "limit_refetch_to_url_change": "[%key:component::generic::config::step::user::sections::advanced::data::limit_refetch_to_url_change%]",
-              "authentication": "[%key:component::generic::config::step::user::sections::advanced::data::authentication%]",
-              "use_wallclock_as_timestamps": "Use wallclock as timestamps"
+              "rtsp_transport": "[%key:component::generic::config::step::user::sections::advanced::data::rtsp_transport%]",
+              "use_wallclock_as_timestamps": "Use wallclock as timestamps",
+              "verify_ssl": "[%key:common::config_flow::data::verify_ssl%]"
             },
             "data_description": {
               "use_wallclock_as_timestamps": "This option may correct segmenting or crashing issues arising from buggy timestamp implementations on some cameras"
-            }
+            },
+            "description": "[%key:component::generic::config::step::user::sections::advanced::description%]",
+            "name": "[%key:component::generic::config::step::user::sections::advanced::name%]"
           }
         }
       },
