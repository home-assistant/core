--- conflicted
+++ resolved
@@ -1,7 +1,8 @@
 {
   "config": {
     "abort": {
-      "already_configured": "[%key:common::config_flow::abort::already_configured_service%]"
+      "already_configured": "[%key:common::config_flow::abort::already_configured_service%]",
+      "reconfigure_successful": "[%key:common::config_flow::abort::reconfigure_successful%]"
     },
     "error": {
       "cannot_connect": "Could not connect to NS API. Check your API key.",
@@ -9,17 +10,16 @@
       "unknown": "[%key:common::config_flow::error::unknown%]"
     },
     "step": {
-      "user": {
+      "reconfigure": {
         "data": {
           "api_key": "[%key:common::config_flow::data::api_key%]"
         },
         "data_description": {
           "api_key": "Your NS API key."
-<<<<<<< HEAD
-        }
+        },
+        "description": "Update your Nederlandse Spoorwegen API key."
       },
-      "reconfigure": {
-        "description": "Update your Nederlandse Spoorwegen API key.",
+      "user": {
         "data": {
           "api_key": "[%key:common::config_flow::data::api_key%]"
         },
@@ -27,20 +27,6 @@
           "api_key": "Your NS API key."
         }
       }
-    },
-    "error": {
-      "cannot_connect": "Could not connect to NS API. Check your API key.",
-      "invalid_auth": "[%key:common::config_flow::error::invalid_api_key%]",
-      "unknown": "[%key:common::config_flow::error::unknown%]"
-    },
-    "abort": {
-      "already_configured": "[%key:common::config_flow::abort::already_configured_service%]",
-      "reconfigure_successful": "[%key:common::config_flow::abort::reconfigure_successful%]"
-=======
-        },
-        "description": "Set up your Nederlandse Spoorwegen integration."
-      }
->>>>>>> e4103137
     }
   },
   "config_subentries": {
