--- conflicted
+++ resolved
@@ -65,7 +65,17 @@
     }
   },
   "entity": {
-<<<<<<< HEAD
+    "binary_sensor": {
+      "is_arrival_delayed": {
+        "name": "Arrival delayed"
+      },
+      "is_departure_delayed": {
+        "name": "Departure delayed"
+      },
+      "is_going": {
+        "name": "Going"
+      }
+    },
     "sensor": {
       "arrival_platform_actual": {
         "name": "Actual arrival platform"
@@ -123,17 +133,6 @@
       },
       "transfers": {
         "name": "Transfers"
-=======
-    "binary_sensor": {
-      "is_arrival_delayed": {
-        "name": "Arrival delayed"
-      },
-      "is_departure_delayed": {
-        "name": "Departure delayed"
-      },
-      "is_going": {
-        "name": "Going"
->>>>>>> 139ed34c
       }
     }
   },
