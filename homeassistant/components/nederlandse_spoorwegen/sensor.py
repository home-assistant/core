--- conflicted
+++ resolved
@@ -188,44 +188,10 @@
 
         # Static attributes
         return {
-<<<<<<< HEAD
-            "going": getattr(first_trip, "going", None),
-            "departure_time_planned": _get_time_str(
-                getattr(first_trip, "departure_time_planned", None)
-            ),
-            "departure_time_actual": _get_time_str(
-                getattr(first_trip, "departure_time_actual", None)
-            ),
-            "departure_delay": get_delay(
-                getattr(first_trip, "departure_time_planned", None),
-                getattr(first_trip, "departure_time_actual", None),
-            ),
-            "departure_platform_planned": getattr(
-                first_trip, "departure_platform_planned", None
-            ),
-            "departure_platform_actual": getattr(
-                first_trip, "departure_platform_actual", None
-            ),
-            "arrival_time_planned": _get_time_str(
-                getattr(first_trip, "arrival_time_planned", None)
-            ),
-            "arrival_time_actual": _get_time_str(
-                getattr(first_trip, "arrival_time_actual", None)
-            ),
-            "arrival_delay": get_delay(
-                getattr(first_trip, "arrival_time_planned", None),
-                getattr(first_trip, "arrival_time_actual", None),
-            ),
-            "arrival_platform_planned": getattr(
-                first_trip, "arrival_platform_planned", None
-            ),
-            "arrival_platform_actual": getattr(
-                first_trip, "arrival_platform_actual", None
-=======
             "going": first_trip.going,
             "departure_time_planned": _get_time_str(first_trip.departure_time_planned),
             "departure_time_actual": _get_time_str(first_trip.departure_time_actual),
-            "departure_delay": _get_delay(
+            "departure_delay": get_delay(
                 first_trip.departure_time_planned,
                 first_trip.departure_time_actual,
             ),
@@ -233,10 +199,9 @@
             "departure_platform_actual": first_trip.departure_platform_actual,
             "arrival_time_planned": _get_time_str(first_trip.arrival_time_planned),
             "arrival_time_actual": _get_time_str(first_trip.arrival_time_actual),
-            "arrival_delay": _get_delay(
+            "arrival_delay": get_delay(
                 first_trip.arrival_time_planned,
                 first_trip.arrival_time_actual,
->>>>>>> 3a8b3817
             ),
             "arrival_platform_planned": first_trip.arrival_platform_planned,
             "arrival_platform_actual": first_trip.arrival_platform_actual,
