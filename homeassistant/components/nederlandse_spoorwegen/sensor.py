--- conflicted
+++ resolved
@@ -42,33 +42,6 @@
     ROUTE_MODEL,
 )
 from .coordinator import NSConfigEntry, NSDataUpdateCoordinator
-
-
-def _get_departure_time(trip: Trip | None) -> datetime | None:
-    """Get next departure time from trip data."""
-    return trip.departure_time_actual or trip.departure_time_planned if trip else None
-
-
-def _get_time_str(time: datetime | None) -> str | None:
-    """Get time as string."""
-    return time.strftime("%H:%M") if time else None
-
-
-def _get_route(trip: Trip | None) -> list[str]:
-    """Get the route as a list of station names from trip data."""
-    if not trip or not (trip_parts := trip.trip_parts):
-        return []
-    route = []
-    if departure := trip.departure:
-        route.append(departure)
-    route.extend(part.destination for part in trip_parts)
-    return route
-
-
-def _get_delay(planned: datetime | None, actual: datetime | None) -> bool:
-    """Return True if delay is present, False otherwise."""
-    return bool(planned and actual and planned != actual)
-
 
 _LOGGER = logging.getLogger(__name__)
 
@@ -311,13 +284,8 @@
         async_add_entities(subentry_entities, config_subentry_id=subentry_id)
 
 
-<<<<<<< HEAD
 class NSSensor(CoordinatorEntity[NSDataUpdateCoordinator], SensorEntity):
     """Generic NS sensor based on entity description."""
-=======
-class NSDepartureSensor(CoordinatorEntity[NSDataUpdateCoordinator], SensorEntity):
-    """Implementation of a NS Departure Sensor (legacy)."""
->>>>>>> 139ed34c
 
     _attr_has_entity_name = True
     _attr_attribution = "Data provided by NS"
@@ -362,37 +330,23 @@
         if data is None:
             return None
 
-<<<<<<< HEAD
         return self.entity_description.value_fn(data)
-=======
-        first_trip = route_data.first_trip
-        return _get_departure_time(first_trip)
->>>>>>> 139ed34c
 
     @property
     def extra_state_attributes(self) -> dict[str, Any] | None:
         """Return the state attributes."""
-<<<<<<< HEAD
         if self.entity_description.key != "actual_departure":
             return None
 
-=======
->>>>>>> 139ed34c
         first_trip = self.coordinator.data.first_trip
         next_trip = self.coordinator.data.next_trip
 
         if not first_trip:
             return None
 
-<<<<<<< HEAD
-        route = _get_route(first_trip)
         status = first_trip.status
 
         # Static attributes
-=======
-        status = first_trip.status
-
->>>>>>> 139ed34c
         return {
             "going": first_trip.going,
             "departure_time_planned": _get_time_str(first_trip.departure_time_planned),
@@ -411,11 +365,7 @@
             ),
             "arrival_platform_planned": first_trip.arrival_platform_planned,
             "arrival_platform_actual": first_trip.arrival_platform_actual,
-<<<<<<< HEAD
             "next": _get_time_str(get_departure_time(next_trip)),
-=======
-            "next": _get_time_str(_get_departure_time(next_trip)),
->>>>>>> 139ed34c
             "status": status.lower() if status else None,
             "transfers": first_trip.nr_transfers,
             "route": _get_route(first_trip),
