"""Support for Nederlandse Spoorwegen public transport."""

from __future__ import annotations

<<<<<<< HEAD
from collections.abc import Callable
from dataclasses import dataclass
import logging
from typing import Any

import voluptuous as vol

from homeassistant.components.sensor import (
    PLATFORM_SCHEMA as SENSOR_PLATFORM_SCHEMA,
    SensorEntity,
    SensorEntityDescription,
)
from homeassistant.const import CONF_API_KEY, CONF_NAME
from homeassistant.core import HomeAssistant
from homeassistant.helpers import config_validation as cv
from homeassistant.helpers.device_registry import DeviceInfo
from homeassistant.helpers.entity_platform import (
    AddConfigEntryEntitiesCallback,
    AddEntitiesCallback,
)
from homeassistant.helpers.typing import ConfigType, DiscoveryInfoType
from homeassistant.helpers.update_coordinator import CoordinatorEntity

from . import NSConfigEntry
from .const import CONF_FROM, CONF_ROUTES, CONF_TIME, CONF_TO, CONF_VIA, DOMAIN
from .coordinator import NSDataUpdateCoordinator
from .ns_logging import UnavailabilityLogger
from .utils import format_time, get_trip_attribute

_LOGGER = logging.getLogger(__name__)

# Limit parallel updates to prevent overwhelming the NS API
PARALLEL_UPDATES = 0  # 0 = unlimited, since we use coordinator pattern

# Schema for a single route in YAML
ROUTE_SCHEMA = vol.Schema(
    {
        vol.Required(CONF_NAME): cv.string,
        vol.Required(CONF_FROM): cv.string,
        vol.Required(CONF_TO): cv.string,
        vol.Optional(CONF_VIA): cv.string,
        vol.Optional(CONF_TIME): cv.string,
    }
=======
import logging
from typing import Any

from homeassistant.components.sensor import SensorEntity
from homeassistant.config_entries import ConfigEntry
from homeassistant.const import CONF_NAME
from homeassistant.core import HomeAssistant
from homeassistant.helpers.entity_platform import (
    AddConfigEntryEntitiesCallback,
    AddEntitiesCallback,
>>>>>>> f0308d38
)
from homeassistant.helpers.typing import ConfigType, DiscoveryInfoType
from homeassistant.helpers.update_coordinator import CoordinatorEntity

<<<<<<< HEAD
# Platform schema for sensor YAML configuration
PLATFORM_SCHEMA = SENSOR_PLATFORM_SCHEMA.extend(
    {
        vol.Required(CONF_API_KEY): cv.string,
        vol.Optional(CONF_ROUTES, default=[]): vol.All(cv.ensure_list, [ROUTE_SCHEMA]),
    }
)


@dataclass(frozen=True, kw_only=True)
class NSSensorEntityDescription(SensorEntityDescription):
    """Describes Nederlandse Spoorwegen sensor entity."""

    value_fn: Callable[[Any, dict[str, Any]], Any] | None = None


SENSOR_DESCRIPTIONS: tuple[NSSensorEntityDescription, ...] = (
    NSSensorEntityDescription(
        key="departure_platform_planned",
        translation_key="departure_platform_planned",
        name="Departure platform planned",
        value_fn=lambda first_trip, route: get_trip_attribute(
            first_trip, "departure_platform_planned"
        ),
    ),
    NSSensorEntityDescription(
        key="departure_platform_actual",
        translation_key="departure_platform_actual",
        name="Departure platform actual",
        value_fn=lambda first_trip, route: get_trip_attribute(
            first_trip, "departure_platform_actual"
        ),
    ),
    NSSensorEntityDescription(
        key="arrival_platform_planned",
        translation_key="arrival_platform_planned",
        name="Arrival platform planned",
        value_fn=lambda first_trip, route: get_trip_attribute(
            first_trip, "arrival_platform_planned"
        ),
    ),
    NSSensorEntityDescription(
        key="arrival_platform_actual",
        translation_key="arrival_platform_actual",
        name="Arrival platform actual",
        value_fn=lambda first_trip, route: get_trip_attribute(
            first_trip, "arrival_platform_actual"
        ),
    ),
    NSSensorEntityDescription(
        key="departure_time_planned",
        translation_key="departure_time_planned",
        name="Departure time planned",
        value_fn=lambda first_trip, route: format_time(
            get_trip_attribute(first_trip, "departure_time_planned")
        ),
    ),
    NSSensorEntityDescription(
        key="departure_time_actual",
        translation_key="departure_time_actual",
        name="Departure time actual",
        value_fn=lambda first_trip, route: format_time(
            get_trip_attribute(first_trip, "departure_time_actual")
        ),
    ),
    NSSensorEntityDescription(
        key="arrival_time_planned",
        translation_key="arrival_time_planned",
        name="Arrival time planned",
        value_fn=lambda first_trip, route: format_time(
            get_trip_attribute(first_trip, "arrival_time_planned")
        ),
    ),
    NSSensorEntityDescription(
        key="arrival_time_actual",
        translation_key="arrival_time_actual",
        name="Arrival time actual",
        value_fn=lambda first_trip, route: format_time(
            get_trip_attribute(first_trip, "arrival_time_actual")
        ),
    ),
    NSSensorEntityDescription(
        key="status",
        translation_key="status",
        name="Status",
        value_fn=lambda first_trip, route: get_trip_attribute(first_trip, "status"),
    ),
    NSSensorEntityDescription(
        key="transfers",
        translation_key="transfers",
        name="Transfers",
        value_fn=lambda first_trip, route: get_trip_attribute(
            first_trip, "nr_transfers"
        ),
    ),
    # Route info sensors
    NSSensorEntityDescription(
        key="route_from",
        translation_key="route_from",
        name="Route from",
        value_fn=lambda first_trip, route: route.get(CONF_FROM),
    ),
    NSSensorEntityDescription(
        key="route_to",
        translation_key="route_to",
        name="Route to",
        value_fn=lambda first_trip, route: route.get(CONF_TO),
    ),
    NSSensorEntityDescription(
        key="route_via",
        translation_key="route_via",
        name="Route via",
        value_fn=lambda first_trip, route: route.get(CONF_VIA),
    ),
)


async def async_setup_platform(
    hass: HomeAssistant,
    config: ConfigType,
    async_add_entities: AddEntitiesCallback,
    discovery_info: DiscoveryInfoType | None = None,
) -> None:
    """Set up NS sensors from YAML sensor platform configuration.

    This function handles the legacy YAML sensor platform configuration format:
    sensor:
      - platform: nederlandse_spoorwegen
        api_key: ...
        routes: ...

    It creates an import flow to migrate the configuration to the new config entry format,
    which provides a better user experience with the UI and subentries for routes.
    """
    _LOGGER.warning(
        "YAML sensor platform configuration for Nederlandse Spoorwegen is deprecated. "
        "Your configuration is being imported to the UI. "
        "Please remove the sensor platform configuration from YAML after import is complete"
    )

    # Create import flow for sensor platform configuration
    # The config flow will handle validation and integration setup
    if config:
        _LOGGER.debug("Importing sensor platform YAML configuration: %s", config)
        hass.async_create_task(
            hass.config_entries.flow.async_init(
                DOMAIN,
                context={"source": "import"},
                data=config,  # Pass the sensor platform config to the flow
            )
        )


async def async_setup_entry(
    hass: HomeAssistant,
    entry: NSConfigEntry,
    async_add_entities: AddConfigEntryEntitiesCallback,
) -> None:
    """Set up NS sensors from a config entry.

    This function handles the modern config entry-based setup where:
    - The integration is configured via UI or imported from YAML
    - Routes are stored as subentries for better management
    - Each route gets its own device in the device registry
    - Sensors are created based on the coordinator data

    This is the preferred setup method as it provides:
    - Better UI/UX with proper config flows
    - Individual route management via subentries
    - Proper device registry integration
    - Easier maintenance and debugging
    """
    coordinator = entry.runtime_data.coordinator
    if coordinator is None:
        _LOGGER.error("Coordinator not found in runtime_data for NS integration")
        return

    for subentry_id, subentry in entry.subentries.items():
        subentry_data = subentry.data

        route = {
            CONF_NAME: subentry_data.get(CONF_NAME, subentry.title),
            CONF_FROM: subentry_data[CONF_FROM],
            CONF_TO: subentry_data[CONF_TO],
            CONF_VIA: subentry_data.get(CONF_VIA),
            "route_id": subentry_id,
        }

        # Create one NSDepartureSensor per subentry (instead of multiple sensors)
        departure_sensor = NSDepartureSensor(coordinator, entry, route, subentry_id)
        async_add_entities([departure_sensor], config_subentry_id=subentry_id)


class NSSensor(CoordinatorEntity[NSDataUpdateCoordinator], SensorEntity):
    """Generic NS sensor based on entity description."""

    _attr_has_entity_name = True
    _attr_attribution = "Data provided by NS"
    entity_description: NSSensorEntityDescription

    def __init__(
        self,
        coordinator: NSDataUpdateCoordinator,
        entry: NSConfigEntry,
        route: dict[str, Any],
        route_key: str,
        description: NSSensorEntityDescription,
    ) -> None:
        """Initialize the sensor."""
        super().__init__(coordinator)
        self.entity_description = description
        self._entry = entry
        self._route = route
        self._route_key = route_key

        self._unavailability_logger = UnavailabilityLogger(
            _LOGGER, f"Sensor {route_key}_{description.key}"
        )

        self._attr_unique_id = f"{route_key}_{description.key}"

        if route.get("route_id") and route["route_id"] in entry.subentries:
            subentry_id = route["route_id"]
            self._attr_device_info = DeviceInfo(
                identifiers={(DOMAIN, subentry_id)},
                name=route[CONF_NAME],
                manufacturer="Nederlandse Spoorwegen",
                model="NS Route",
                sw_version="1.0.0",
                configuration_url="https://www.ns.nl/",
            )
        else:
            self._attr_device_info = DeviceInfo(
                identifiers={(DOMAIN, entry.entry_id)},
            )

    @property
    def available(self) -> bool:
        """Return if entity is available."""
        is_available = (
            super().available
            and self.coordinator.data is not None
            and self._route_key in self.coordinator.data.get("routes", {})
        )

        if not is_available:
            self._unavailability_logger.log_unavailable()
        else:
            self._unavailability_logger.log_recovery()

        return is_available

    @property
    def native_value(self) -> str | int | None:
        """Return the native value of the sensor with robust error handling."""
        if not self.coordinator.data or not self.entity_description.value_fn:
            return None

        try:
            route_data = self.coordinator.data.get("routes", {})
            if not isinstance(route_data, dict):
                _LOGGER.warning("Invalid routes data structure: %s", type(route_data))
                return None

            route_specific_data = route_data.get(self._route_key, {})
            if not isinstance(route_specific_data, dict):
                _LOGGER.debug("No data for route %s", self._route_key)
                return None

            first_trip = route_specific_data.get("first_trip")

            return self.entity_description.value_fn(first_trip, self._route)
        except (TypeError, AttributeError, KeyError) as ex:
            _LOGGER.debug(
                "Failed to get native value for %s: %s", self.entity_description.key, ex
            )
            return None


class NSDepartureSensor(NSSensor):
    """Implementation of a NS Departure Sensor."""
=======
from .const import DOMAIN
from .coordinator import NSDataUpdateCoordinator

_LOGGER = logging.getLogger(__name__)


async def async_setup_entry(
    hass: HomeAssistant,
    config_entry: ConfigEntry,
    async_add_entities: AddConfigEntryEntitiesCallback,
) -> None:
    """Set up NS sensors from config entry."""
    coordinator: NSDataUpdateCoordinator = config_entry.runtime_data

    # Wait for initial data
    if not coordinator.data:
        await coordinator.async_request_refresh()

    entities = []
    if coordinator.data and "routes" in coordinator.data:
        for route_key, route_data in coordinator.data["routes"].items():
            route = route_data["route"]
            entities.append(
                NSCoordinatorSensor(
                    coordinator=coordinator,
                    route_key=route_key,
                    route=route,
                )
            )

    async_add_entities(entities)


class NSCoordinatorSensor(CoordinatorEntity[NSDataUpdateCoordinator], SensorEntity):
    """Implementation of a NS sensor using coordinator."""
>>>>>>> f0308d38

    _attr_has_entity_name = True
    _attr_attribution = "Data provided by NS"
    _attr_icon = "mdi:train"
<<<<<<< HEAD
=======
    _attr_has_entity_name = True
>>>>>>> f0308d38

    def __init__(
        self,
        coordinator: NSDataUpdateCoordinator,
<<<<<<< HEAD
        entry: NSConfigEntry,
        route: dict[str, Any],
        route_key: str,
    ) -> None:
        """Initialize the sensor."""
        # Create a custom entity description for departure sensor
        description = NSSensorEntityDescription(
            key="departure",
            translation_key="departure",
            name=route.get(
                CONF_NAME, f"{route.get(CONF_FROM)} to {route.get(CONF_TO)}"
            ),
            value_fn=lambda first_trip, route: format_time(
                get_trip_attribute(first_trip, "departure_time_actual")
                or get_trip_attribute(first_trip, "departure_time_planned")
            ),
        )

        super().__init__(coordinator, entry, route, route_key, description)

        # Override unique_id to maintain compatibility
        self._attr_unique_id = f"{route_key}_departure"

        # Store additional route information for legacy compatibility
        self._departure = route.get(CONF_FROM)
        self._via = route.get(CONF_VIA)
        self._heading = route.get(CONF_TO)
        self._time = route.get(CONF_TIME)
        self._state: str | int | None = None
        self._trips = None
        self._first_trip = None
        self._next_trip = None
=======
        route_key: str,
        route: dict[str, Any],
    ) -> None:
        """Initialize the sensor."""
        super().__init__(coordinator)
        self._route_key = route_key
        self._route = route
        self._attr_name = route[CONF_NAME]
        # Create a unique ID based on the route
        self._attr_unique_id = f"{DOMAIN}_{route_key}"
>>>>>>> f0308d38

    @property
    def native_value(self) -> str | None:
        """Return the next departure time."""
<<<<<<< HEAD
        # Use parent's logic to get the departure time
        departure_time = super().native_value

        # Update internal state for extra_state_attributes compatibility
        self._state = departure_time

        # Update internal trip data for legacy attributes
        if self.coordinator.data:
            route_data = self.coordinator.data.get("routes", {})
            if isinstance(route_data, dict):
                route_specific_data = route_data.get(self._route_key, {})
                if isinstance(route_specific_data, dict):
                    self._trips = route_specific_data.get("trips", [])
                    self._first_trip = route_specific_data.get("first_trip")
                    self._next_trip = route_specific_data.get("next_trip")

        return departure_time if isinstance(departure_time, str) else None
=======
        if not self.coordinator.data or "routes" not in self.coordinator.data:
            return None

        route_data = self.coordinator.data["routes"].get(self._route_key)
        if not route_data or not route_data.get("next_trip"):
            return None

        trip = route_data["next_trip"]
        if hasattr(trip, "departure_time_actual") and trip.departure_time_actual:
            return trip.departure_time_actual.strftime("%H:%M")

        if hasattr(trip, "departure_time_planned") and trip.departure_time_planned:
            return trip.departure_time_planned.strftime("%H:%M")

        return None
>>>>>>> f0308d38

    @property
    def extra_state_attributes(self) -> dict[str, Any] | None:
        """Return the state attributes."""
        if not self.coordinator.data or "routes" not in self.coordinator.data:
            return None

<<<<<<< HEAD
        route = []
        trip_parts = get_trip_attribute(self._first_trip, "trip_parts")
        if trip_parts:
            departure = get_trip_attribute(self._first_trip, "departure")
            if departure:
                route = [departure]
                route.extend(
                    get_trip_attribute(part, "destination") or "" for part in trip_parts
                )

        # Static attributes
        attributes = {
            "going": get_trip_attribute(self._first_trip, "going"),
            "departure_time_planned": None,
            "departure_time_actual": None,
            "departure_delay": False,
            "departure_platform_planned": get_trip_attribute(
                self._first_trip, "departure_platform_planned"
            ),
            "departure_platform_actual": get_trip_attribute(
                self._first_trip, "departure_platform_actual"
            ),
            "arrival_time_planned": None,
            "arrival_time_actual": None,
            "arrival_delay": False,
            "arrival_platform_planned": get_trip_attribute(
                self._first_trip, "arrival_platform_planned"
            ),
            "arrival_platform_actual": get_trip_attribute(
                self._first_trip, "arrival_platform_actual"
            ),
            "next": None,
            "status": (get_trip_attribute(self._first_trip, "status") or "").lower(),
            "transfers": get_trip_attribute(self._first_trip, "nr_transfers"),
            "route": route,
            "remarks": None,
        }

        # Planned departure attributes
        departure_time_planned = get_trip_attribute(
            self._first_trip, "departure_time_planned"
        )
        if departure_time_planned is not None:
            attributes["departure_time_planned"] = format_time(departure_time_planned)

        # Actual departure attributes
        departure_time_actual = get_trip_attribute(
            self._first_trip, "departure_time_actual"
        )
        if departure_time_actual is not None:
            attributes["departure_time_actual"] = format_time(departure_time_actual)
=======
        route_data = self.coordinator.data["routes"].get(self._route_key)
        if not route_data:
            return None

        first_trip = route_data.get("next_trip")
        if not first_trip:
            return None
>>>>>>> f0308d38

        attributes = {}

<<<<<<< HEAD
        # Planned arrival attributes
        arrival_time_planned = get_trip_attribute(
            self._first_trip, "arrival_time_planned"
        )
        if arrival_time_planned is not None:
            attributes["arrival_time_planned"] = format_time(arrival_time_planned)

        # Actual arrival attributes
        arrival_time_actual = get_trip_attribute(
            self._first_trip, "arrival_time_actual"
        )
        if arrival_time_actual is not None:
            attributes["arrival_time_actual"] = format_time(arrival_time_actual)
=======
        # Trip information
        if hasattr(first_trip, "going"):
            attributes["going"] = first_trip.going

        # Departure times
        if hasattr(first_trip, "departure_time_planned"):
            attributes["departure_time_planned"] = first_trip.departure_time_planned
        if hasattr(first_trip, "departure_time_actual"):
            attributes["departure_time_actual"] = first_trip.departure_time_actual
>>>>>>> f0308d38

        # Calculate delay
        if (
            hasattr(first_trip, "departure_time_planned")
            and hasattr(first_trip, "departure_time_actual")
            and first_trip.departure_time_planned
            and first_trip.departure_time_actual
        ):
<<<<<<< HEAD
            attributes["arrival_delay"] = True

        # Next attributes
        if self._next_trip:
            next_departure_actual = get_trip_attribute(
                self._next_trip, "departure_time_actual"
            )
            next_departure_planned = get_trip_attribute(
                self._next_trip, "departure_time_planned"
            )

            if next_departure_actual is not None:
                attributes["next"] = format_time(next_departure_actual)
            elif next_departure_planned is not None:
                attributes["next"] = format_time(next_departure_planned)
            else:
                attributes["next"] = None

        return attributes
=======
            planned = first_trip.departure_time_planned
            actual = first_trip.departure_time_actual
            if planned != actual:
                delay = (actual - planned).total_seconds() / 60
                attributes["departure_delay"] = delay > 0
                attributes["departure_delay_minutes"] = int(delay)
            else:
                attributes["departure_delay"] = False
                attributes["departure_delay_minutes"] = 0
        else:
            attributes["departure_delay"] = False

        # Platform information
        if hasattr(first_trip, "departure_platform_planned"):
            attributes["departure_platform_planned"] = (
                first_trip.departure_platform_planned
            )
        if hasattr(first_trip, "departure_platform_actual"):
            attributes["departure_platform_actual"] = (
                first_trip.departure_platform_actual
            )

        # Route information
        attributes["route"] = self._route

        # All trips
        trips = route_data.get("trips", [])
        if trips:
            attributes["trips"] = [
                {
                    "departure_time_planned": getattr(
                        trip, "departure_time_planned", None
                    ),
                    "departure_time_actual": getattr(
                        trip, "departure_time_actual", None
                    ),
                    "departure_platform_planned": getattr(
                        trip, "departure_platform_planned", None
                    ),
                    "departure_platform_actual": getattr(
                        trip, "departure_platform_actual", None
                    ),
                    "status": getattr(trip, "status", None),
                }
                for trip in trips[:5]  # Limit to 5 upcoming trips
            ]

        return attributes


async def async_setup_platform(
    hass: HomeAssistant,
    config: ConfigType,
    async_add_entities: AddEntitiesCallback,
    discovery_info: DiscoveryInfoType | None = None,
) -> None:
    """Set up the sensor platform (legacy)."""
    _LOGGER.warning(
        "Platform-based configuration for Nederlandse Spoorwegen is no longer supported "
        "Please remove the 'nederlandse_spoorwegen' platform from your sensor configuration "
        "and set up the integration via the UI instead. Configuration via YAML has been "
        "automatically migrated to config entries"
    )
>>>>>>> f0308d38
<|MERGE_RESOLUTION|>--- conflicted
+++ resolved
@@ -2,7 +2,6 @@
 
 from __future__ import annotations
 
-<<<<<<< HEAD
 from collections.abc import Callable
 from dataclasses import dataclass
 import logging
@@ -46,23 +45,8 @@
         vol.Optional(CONF_VIA): cv.string,
         vol.Optional(CONF_TIME): cv.string,
     }
-=======
-import logging
-from typing import Any
-
-from homeassistant.components.sensor import SensorEntity
-from homeassistant.config_entries import ConfigEntry
-from homeassistant.const import CONF_NAME
-from homeassistant.core import HomeAssistant
-from homeassistant.helpers.entity_platform import (
-    AddConfigEntryEntitiesCallback,
-    AddEntitiesCallback,
->>>>>>> f0308d38
 )
-from homeassistant.helpers.typing import ConfigType, DiscoveryInfoType
-from homeassistant.helpers.update_coordinator import CoordinatorEntity
-
-<<<<<<< HEAD
+
 # Platform schema for sensor YAML configuration
 PLATFORM_SCHEMA = SENSOR_PLATFORM_SCHEMA.extend(
     {
@@ -344,56 +328,14 @@
 
 class NSDepartureSensor(NSSensor):
     """Implementation of a NS Departure Sensor."""
-=======
-from .const import DOMAIN
-from .coordinator import NSDataUpdateCoordinator
-
-_LOGGER = logging.getLogger(__name__)
-
-
-async def async_setup_entry(
-    hass: HomeAssistant,
-    config_entry: ConfigEntry,
-    async_add_entities: AddConfigEntryEntitiesCallback,
-) -> None:
-    """Set up NS sensors from config entry."""
-    coordinator: NSDataUpdateCoordinator = config_entry.runtime_data
-
-    # Wait for initial data
-    if not coordinator.data:
-        await coordinator.async_request_refresh()
-
-    entities = []
-    if coordinator.data and "routes" in coordinator.data:
-        for route_key, route_data in coordinator.data["routes"].items():
-            route = route_data["route"]
-            entities.append(
-                NSCoordinatorSensor(
-                    coordinator=coordinator,
-                    route_key=route_key,
-                    route=route,
-                )
-            )
-
-    async_add_entities(entities)
-
-
-class NSCoordinatorSensor(CoordinatorEntity[NSDataUpdateCoordinator], SensorEntity):
-    """Implementation of a NS sensor using coordinator."""
->>>>>>> f0308d38
 
     _attr_has_entity_name = True
     _attr_attribution = "Data provided by NS"
     _attr_icon = "mdi:train"
-<<<<<<< HEAD
-=======
-    _attr_has_entity_name = True
->>>>>>> f0308d38
 
     def __init__(
         self,
         coordinator: NSDataUpdateCoordinator,
-<<<<<<< HEAD
         entry: NSConfigEntry,
         route: dict[str, Any],
         route_key: str,
@@ -426,23 +368,10 @@
         self._trips = None
         self._first_trip = None
         self._next_trip = None
-=======
-        route_key: str,
-        route: dict[str, Any],
-    ) -> None:
-        """Initialize the sensor."""
-        super().__init__(coordinator)
-        self._route_key = route_key
-        self._route = route
-        self._attr_name = route[CONF_NAME]
-        # Create a unique ID based on the route
-        self._attr_unique_id = f"{DOMAIN}_{route_key}"
->>>>>>> f0308d38
 
     @property
     def native_value(self) -> str | None:
         """Return the next departure time."""
-<<<<<<< HEAD
         # Use parent's logic to get the departure time
         departure_time = super().native_value
 
@@ -460,23 +389,6 @@
                     self._next_trip = route_specific_data.get("next_trip")
 
         return departure_time if isinstance(departure_time, str) else None
-=======
-        if not self.coordinator.data or "routes" not in self.coordinator.data:
-            return None
-
-        route_data = self.coordinator.data["routes"].get(self._route_key)
-        if not route_data or not route_data.get("next_trip"):
-            return None
-
-        trip = route_data["next_trip"]
-        if hasattr(trip, "departure_time_actual") and trip.departure_time_actual:
-            return trip.departure_time_actual.strftime("%H:%M")
-
-        if hasattr(trip, "departure_time_planned") and trip.departure_time_planned:
-            return trip.departure_time_planned.strftime("%H:%M")
-
-        return None
->>>>>>> f0308d38
 
     @property
     def extra_state_attributes(self) -> dict[str, Any] | None:
@@ -484,7 +396,10 @@
         if not self.coordinator.data or "routes" not in self.coordinator.data:
             return None
 
-<<<<<<< HEAD
+        route_data = self.coordinator.data["routes"].get(self._route_key)
+        if not route_data:
+            return None
+
         route = []
         trip_parts = get_trip_attribute(self._first_trip, "trip_parts")
         if trip_parts:
@@ -536,19 +451,16 @@
         )
         if departure_time_actual is not None:
             attributes["departure_time_actual"] = format_time(departure_time_actual)
-=======
-        route_data = self.coordinator.data["routes"].get(self._route_key)
-        if not route_data:
-            return None
-
-        first_trip = route_data.get("next_trip")
-        if not first_trip:
-            return None
->>>>>>> f0308d38
-
-        attributes = {}
-
-<<<<<<< HEAD
+
+        # Delay departure attributes
+        if (
+            attributes["departure_time_planned"]
+            and attributes["departure_time_actual"]
+            and attributes["departure_time_planned"]
+            != attributes["departure_time_actual"]
+        ):
+            attributes["departure_delay"] = True
+
         # Planned arrival attributes
         arrival_time_planned = get_trip_attribute(
             self._first_trip, "arrival_time_planned"
@@ -562,26 +474,13 @@
         )
         if arrival_time_actual is not None:
             attributes["arrival_time_actual"] = format_time(arrival_time_actual)
-=======
-        # Trip information
-        if hasattr(first_trip, "going"):
-            attributes["going"] = first_trip.going
-
-        # Departure times
-        if hasattr(first_trip, "departure_time_planned"):
-            attributes["departure_time_planned"] = first_trip.departure_time_planned
-        if hasattr(first_trip, "departure_time_actual"):
-            attributes["departure_time_actual"] = first_trip.departure_time_actual
->>>>>>> f0308d38
-
-        # Calculate delay
+
+        # Delay arrival attributes
         if (
-            hasattr(first_trip, "departure_time_planned")
-            and hasattr(first_trip, "departure_time_actual")
-            and first_trip.departure_time_planned
-            and first_trip.departure_time_actual
+            attributes["arrival_time_planned"]
+            and attributes["arrival_time_actual"]
+            and attributes["arrival_time_planned"] != attributes["arrival_time_actual"]
         ):
-<<<<<<< HEAD
             attributes["arrival_delay"] = True
 
         # Next attributes
@@ -600,69 +499,4 @@
             else:
                 attributes["next"] = None
 
-        return attributes
-=======
-            planned = first_trip.departure_time_planned
-            actual = first_trip.departure_time_actual
-            if planned != actual:
-                delay = (actual - planned).total_seconds() / 60
-                attributes["departure_delay"] = delay > 0
-                attributes["departure_delay_minutes"] = int(delay)
-            else:
-                attributes["departure_delay"] = False
-                attributes["departure_delay_minutes"] = 0
-        else:
-            attributes["departure_delay"] = False
-
-        # Platform information
-        if hasattr(first_trip, "departure_platform_planned"):
-            attributes["departure_platform_planned"] = (
-                first_trip.departure_platform_planned
-            )
-        if hasattr(first_trip, "departure_platform_actual"):
-            attributes["departure_platform_actual"] = (
-                first_trip.departure_platform_actual
-            )
-
-        # Route information
-        attributes["route"] = self._route
-
-        # All trips
-        trips = route_data.get("trips", [])
-        if trips:
-            attributes["trips"] = [
-                {
-                    "departure_time_planned": getattr(
-                        trip, "departure_time_planned", None
-                    ),
-                    "departure_time_actual": getattr(
-                        trip, "departure_time_actual", None
-                    ),
-                    "departure_platform_planned": getattr(
-                        trip, "departure_platform_planned", None
-                    ),
-                    "departure_platform_actual": getattr(
-                        trip, "departure_platform_actual", None
-                    ),
-                    "status": getattr(trip, "status", None),
-                }
-                for trip in trips[:5]  # Limit to 5 upcoming trips
-            ]
-
-        return attributes
-
-
-async def async_setup_platform(
-    hass: HomeAssistant,
-    config: ConfigType,
-    async_add_entities: AddEntitiesCallback,
-    discovery_info: DiscoveryInfoType | None = None,
-) -> None:
-    """Set up the sensor platform (legacy)."""
-    _LOGGER.warning(
-        "Platform-based configuration for Nederlandse Spoorwegen is no longer supported "
-        "Please remove the 'nederlandse_spoorwegen' platform from your sensor configuration "
-        "and set up the integration via the UI instead. Configuration via YAML has been "
-        "automatically migrated to config entries"
-    )
->>>>>>> f0308d38
+        return attributes