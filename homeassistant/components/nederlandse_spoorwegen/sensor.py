"""Support for Nederlandse Spoorwegen public transport."""

from __future__ import annotations

import logging
from typing import Any

import voluptuous as vol

from homeassistant.components.sensor import (
    PLATFORM_SCHEMA as SENSOR_PLATFORM_SCHEMA,
    SensorEntity,
)
from homeassistant.config_entries import SOURCE_IMPORT
from homeassistant.const import CONF_API_KEY
from homeassistant.core import DOMAIN as HOMEASSISTANT_DOMAIN, HomeAssistant
from homeassistant.data_entry_flow import FlowResultType
from homeassistant.helpers import config_validation as cv, issue_registry as ir
from homeassistant.helpers.device_registry import DeviceInfo
from homeassistant.helpers.entity_platform import (
    AddConfigEntryEntitiesCallback,
    AddEntitiesCallback,
)
from homeassistant.helpers.typing import ConfigType, DiscoveryInfoType
from homeassistant.helpers.update_coordinator import CoordinatorEntity

from .const import CONF_ROUTES, DOMAIN, INTEGRATION_TITLE, ROUTE_MODEL, ROUTES_SCHEMA
from .coordinator import NSConfigEntry, NSDataUpdateCoordinator
from .utils import (
    get_actual_arrival_platform,
    get_actual_arrival_time_str,
    get_actual_departure_platform,
    get_actual_departure_time_str,
    get_arrival_delay,
    get_coordinator_data_attribute,
    get_departure_delay,
<<<<<<< HEAD
=======
    get_departure_time,
>>>>>>> c9f5d48c
    get_departure_time_str,
    get_going,
    get_planned_arrival_platform,
    get_planned_arrival_time_str,
    get_planned_departure_platform,
    get_planned_departure_time_str,
    get_route,
    get_status,
    get_transfers,
<<<<<<< HEAD
=======
)

_LOGGER = logging.getLogger(__name__)

ROUTE_SCHEMA = vol.Schema(
    {
        vol.Required(CONF_NAME): cv.string,
        vol.Required(CONF_FROM): cv.string,
        vol.Required(CONF_TO): cv.string,
        vol.Optional(CONF_VIA): cv.string,
        vol.Optional(CONF_TIME): cv.time,
    }
>>>>>>> c9f5d48c
)

_LOGGER = logging.getLogger(__name__)

PLATFORM_SCHEMA = SENSOR_PLATFORM_SCHEMA.extend(
    {vol.Required(CONF_API_KEY): cv.string, vol.Optional(CONF_ROUTES): ROUTES_SCHEMA}
)


async def async_setup_platform(
    hass: HomeAssistant,
    config: ConfigType,
    async_add_entities: AddEntitiesCallback,
    discovery_info: DiscoveryInfoType | None = None,
) -> None:
    """Set up the departure sensor."""

    result = await hass.config_entries.flow.async_init(
        DOMAIN,
        context={"source": SOURCE_IMPORT},
        data=config,
    )
    if (
        result.get("type") is FlowResultType.ABORT
        and result.get("reason") != "already_configured"
    ):
        ir.async_create_issue(
            hass,
            DOMAIN,
            f"deprecated_yaml_import_issue_{result.get('reason')}",
            breaks_in_ha_version="2026.4.0",
            is_fixable=False,
            issue_domain=DOMAIN,
            severity=ir.IssueSeverity.WARNING,
            translation_key=f"deprecated_yaml_import_issue_{result.get('reason')}",
            translation_placeholders={
                "domain": DOMAIN,
                "integration_title": INTEGRATION_TITLE,
            },
        )
        return

    ir.async_create_issue(
        hass,
        HOMEASSISTANT_DOMAIN,
        "deprecated_yaml",
        breaks_in_ha_version="2026.4.0",
        is_fixable=False,
        issue_domain=DOMAIN,
        severity=ir.IssueSeverity.WARNING,
        translation_key="deprecated_yaml",
        translation_placeholders={
            "domain": DOMAIN,
            "integration_title": INTEGRATION_TITLE,
        },
    )


async def async_setup_entry(
    hass: HomeAssistant,
    config_entry: NSConfigEntry,
    async_add_entities: AddConfigEntryEntitiesCallback,
) -> None:
    """Set up the departure sensor from a config entry."""

    coordinators = config_entry.runtime_data

    for subentry_id, coordinator in coordinators.items():
        # Build entity from coordinator fields directly
        entity = NSDepartureSensor(
            subentry_id,
            coordinator,
        )

        # Add entity with proper subentry association
        async_add_entities([entity], config_subentry_id=subentry_id)


class NSDepartureSensor(CoordinatorEntity[NSDataUpdateCoordinator], SensorEntity):
    """Implementation of a NS Departure Sensor (legacy)."""

    _attr_attribution = "Data provided by NS"
    _attr_icon = "mdi:train"

    def __init__(
        self,
        subentry_id: str,
        coordinator: NSDataUpdateCoordinator,
    ) -> None:
        """Initialize the sensor."""
        super().__init__(coordinator)
        self._name = coordinator.name
        self._subentry_id = subentry_id
        self._attr_unique_id = f"{subentry_id}-actual_departure"
        self._attr_device_info = DeviceInfo(
            identifiers={(DOMAIN, self._subentry_id)},
            name=self._name,
            manufacturer=INTEGRATION_TITLE,
            model=ROUTE_MODEL,
        )

    @property
    def name(self) -> str:
        """Return the name of the sensor."""
        return self._name

    @property
    def native_value(self) -> str | None:
        """Return the native value of the sensor."""
        first_trip = get_coordinator_data_attribute(self.coordinator, "first_trip")
<<<<<<< HEAD
        return get_departure_time_str(first_trip)
=======
        return get_departure_time(first_trip)
>>>>>>> c9f5d48c

    @property
    def extra_state_attributes(self) -> dict[str, Any] | None:
        """Return the state attributes."""
        first_trip = get_coordinator_data_attribute(self.coordinator, "first_trip")
        next_trip = get_coordinator_data_attribute(self.coordinator, "next_trip")

        if not first_trip:
            return None

        route = get_route(first_trip)
        status = get_status(first_trip)

        # Static attributes
        return {
            "going": get_going(first_trip),
            "departure_time_planned": get_planned_departure_time_str(first_trip),
            "departure_time_actual": get_actual_departure_time_str(first_trip),
            "departure_delay": get_departure_delay(first_trip),
            "departure_platform_planned": get_planned_departure_platform(first_trip),
            "departure_platform_actual": get_actual_departure_platform(first_trip),
            "arrival_time_planned": get_planned_arrival_time_str(first_trip),
            "arrival_time_actual": get_actual_arrival_time_str(first_trip),
            "arrival_delay": get_arrival_delay(first_trip),
            "arrival_platform_planned": get_planned_arrival_platform(first_trip),
            "arrival_platform_actual": get_actual_arrival_platform(first_trip),
            "next": get_departure_time_str(next_trip) if next_trip else None,
            "status": status.lower() if status else None,
            "transfers": get_transfers(first_trip),
            "route": route,
            "remarks": None,
        }<|MERGE_RESOLUTION|>--- conflicted
+++ resolved
@@ -2,6 +2,7 @@
 
 from __future__ import annotations
 
+from datetime import datetime
 import logging
 from typing import Any
 
@@ -34,10 +35,7 @@
     get_arrival_delay,
     get_coordinator_data_attribute,
     get_departure_delay,
-<<<<<<< HEAD
-=======
     get_departure_time,
->>>>>>> c9f5d48c
     get_departure_time_str,
     get_going,
     get_planned_arrival_platform,
@@ -47,21 +45,6 @@
     get_route,
     get_status,
     get_transfers,
-<<<<<<< HEAD
-=======
-)
-
-_LOGGER = logging.getLogger(__name__)
-
-ROUTE_SCHEMA = vol.Schema(
-    {
-        vol.Required(CONF_NAME): cv.string,
-        vol.Required(CONF_FROM): cv.string,
-        vol.Required(CONF_TO): cv.string,
-        vol.Optional(CONF_VIA): cv.string,
-        vol.Optional(CONF_TIME): cv.time,
-    }
->>>>>>> c9f5d48c
 )
 
 _LOGGER = logging.getLogger(__name__)
@@ -169,14 +152,10 @@
         return self._name
 
     @property
-    def native_value(self) -> str | None:
+    def native_value(self) -> datetime | None:
         """Return the native value of the sensor."""
         first_trip = get_coordinator_data_attribute(self.coordinator, "first_trip")
-<<<<<<< HEAD
-        return get_departure_time_str(first_trip)
-=======
         return get_departure_time(first_trip)
->>>>>>> c9f5d48c
 
     @property
     def extra_state_attributes(self) -> dict[str, Any] | None:
