--- conflicted
+++ resolved
@@ -1,4 +1,3 @@
-<<<<<<< HEAD
 """The nederlandse_spoorwegen component."""
 
 from __future__ import annotations
@@ -11,6 +10,8 @@
 from homeassistant.config_entries import ConfigEntry, ConfigSubentry
 from homeassistant.const import CONF_API_KEY, CONF_NAME, Platform
 from homeassistant.core import HomeAssistant
+from homeassistant.helpers import config_validation as cv, issue_registry as ir
+from homeassistant.helpers.typing import ConfigType
 
 from .api import NSAPIAuthError, NSAPIConnectionError, NSAPIError, NSAPIWrapper
 from .const import CONF_FROM, CONF_ROUTES, CONF_TIME, CONF_TO, CONF_VIA, DOMAIN
@@ -33,7 +34,60 @@
 
 type NSConfigEntry = ConfigEntry[NSRuntimeData]
 
+# Since this integration only supports config entry setup and handles
+# YAML sensor platform migration via async_setup, we use platform_only_config_schema
+CONFIG_SCHEMA = cv.platform_only_config_schema(DOMAIN)
+
 PLATFORMS = [Platform.SENSOR]
+
+
+async def async_setup(hass: HomeAssistant, config: ConfigType) -> bool:
+    """Set up Nederlandse Spoorwegen integration from YAML configuration.
+
+    This function handles YAML platform configurations and creates repair
+    notifications to guide users to migrate to the UI-based configuration.
+    """
+    # Check for platform-level configuration in sensor domain
+    sensor_config = config.get(Platform.SENSOR, [])
+    if not isinstance(sensor_config, list):
+        sensor_config = [sensor_config]
+
+    # Look for Nederlandse Spoorwegen platform configurations
+    ns_platform_configs = [
+        cfg
+        for cfg in sensor_config
+        if isinstance(cfg, dict) and cfg.get("platform") == DOMAIN
+    ]
+
+    if ns_platform_configs:
+        # Create repair notification for platform-level configuration
+        ir.async_create_issue(
+            hass,
+            DOMAIN,
+            "platform_yaml_migration",
+            is_fixable=False,
+            issue_domain=DOMAIN,
+            severity=ir.IssueSeverity.WARNING,
+            translation_key="platform_yaml_migration",
+        )
+
+        # Trigger import flow for the first platform config found
+        first_config = ns_platform_configs[0]
+        hass.async_create_task(
+            hass.config_entries.flow.async_init(
+                DOMAIN,
+                context={"source": "import"},
+                data=first_config,
+            )
+        )
+
+        _LOGGER.warning(
+            "YAML sensor platform configuration for Nederlandse Spoorwegen is deprecated. "
+            "Please remove the sensor platform configuration from YAML and "
+            "configure the integration via the UI instead"
+        )
+
+    return True
 
 
 async def async_setup_entry(hass: HomeAssistant, entry: NSConfigEntry) -> bool:
@@ -199,179 +253,4 @@
         config_entry.version,
         config_entry.minor_version,
     )
-    return True
-=======
-"""The Nederlandse Spoorwegen integration."""
-
-import logging
-
-import voluptuous as vol
-
-from homeassistant.config_entries import ConfigEntry
-from homeassistant.const import CONF_API_KEY, Platform
-from homeassistant.core import HomeAssistant
-from homeassistant.helpers import config_validation as cv
-from homeassistant.helpers.issue_registry import (
-    IssueSeverity,
-    async_create_issue,
-    async_delete_issue,
-)
-from homeassistant.helpers.typing import ConfigType
-
-from .api import NSAPIWrapper
-from .const import CONF_ROUTES, DOMAIN
-from .coordinator import NSDataUpdateCoordinator
-
-_LOGGER = logging.getLogger(__name__)
-
-PLATFORMS = [Platform.SENSOR]
-
-# Config schema for YAML configuration (legacy support)
-CONFIG_SCHEMA = vol.Schema(
-    {
-        DOMAIN: vol.Schema(
-            {
-                vol.Required(CONF_API_KEY): cv.string,
-                vol.Optional(CONF_ROUTES, default=[]): vol.All(
-                    cv.ensure_list,
-                    [
-                        vol.Schema(
-                            {
-                                vol.Required("name"): cv.string,
-                                vol.Required("from"): cv.string,
-                                vol.Required("to"): cv.string,
-                                vol.Optional("via"): cv.string,
-                                vol.Optional("time"): cv.string,
-                            }
-                        )
-                    ],
-                ),
-            }
-        )
-    },
-    extra=vol.ALLOW_EXTRA,
-)
-
-
-async def async_setup(hass: HomeAssistant, config: ConfigType) -> bool:
-    """Set up the Nederlandse Spoorwegen component."""
-    yaml_config_found = False
-    platform_config_found = False
-
-    # Check if integration-level YAML configuration exists
-    if DOMAIN in config:
-        yaml_config_found = True
-        yaml_config = config[DOMAIN]
-
-        # Issue a deprecation warning
-        _LOGGER.warning(
-            "Configuration of Nederlandse Spoorwegen integration via YAML is deprecated. "
-            "Please remove the 'nederlandse_spoorwegen' configuration from your YAML "
-            "configuration file and configure the integration via the UI instead"
-        )
-
-        # Always create a repair issue to notify the user when YAML config is present
-        async_create_issue(
-            hass,
-            DOMAIN,
-            "integration_yaml_migration",
-            is_fixable=False,
-            issue_domain=DOMAIN,
-            severity=IssueSeverity.WARNING,
-            translation_key="integration_yaml_migration",
-        )
-
-        # Check if config entry already exists (migration was already performed)
-        existing_entries = hass.config_entries.async_entries(DOMAIN)
-        if not existing_entries:
-            # Only trigger import flow if no config entry exists yet
-            hass.async_create_task(
-                hass.config_entries.flow.async_init(
-                    DOMAIN,
-                    context={"source": "import"},
-                    data=yaml_config,
-                )
-            )
-
-    # Check for platform-level configuration (legacy support)
-    sensor_config = config.get("sensor", [])
-    if isinstance(sensor_config, list):
-        for sensor in sensor_config:
-            if isinstance(sensor, dict) and sensor.get("platform") == DOMAIN:
-                platform_config_found = True
-                _LOGGER.warning(
-                    "Platform-based configuration for Nederlandse Spoorwegen is deprecated. "
-                    "Configuration will be automatically migrated to the new format"
-                )
-
-                # Always create a repair issue to notify the user when platform config is present
-                _LOGGER.info("Creating repair issue for platform YAML migration")
-                async_create_issue(
-                    hass,
-                    DOMAIN,
-                    "platform_yaml_migration",
-                    is_fixable=False,
-                    issue_domain=DOMAIN,
-                    severity=IssueSeverity.WARNING,
-                    translation_key="platform_yaml_migration",
-                )
-                _LOGGER.info("Repair issue created with ID: platform_yaml_migration")
-
-                # Check if config entry already exists (migration was already performed)
-                existing_entries = hass.config_entries.async_entries(DOMAIN)
-                _LOGGER.info("Found %d existing config entries", len(existing_entries))
-                if not existing_entries:
-                    # Only trigger import flow if no config entry exists yet
-                    # Extract platform configuration and convert to integration format
-                    platform_data = {
-                        CONF_API_KEY: sensor.get(CONF_API_KEY),
-                        CONF_ROUTES: sensor.get(CONF_ROUTES, []),
-                    }
-
-                    # Trigger import flow for platform configuration
-                    hass.async_create_task(
-                        hass.config_entries.flow.async_init(
-                            DOMAIN,
-                            context={"source": "import"},
-                            data=platform_data,
-                        )
-                    )
-                break
-
-    # Clean up migration issues if no YAML configuration exists
-    _LOGGER.info(
-        "Cleanup phase: yaml_config_found=%s, platform_config_found=%s",
-        yaml_config_found,
-        platform_config_found,
-    )
-    if not yaml_config_found:
-        _LOGGER.info("Deleting integration_yaml_migration repair issue")
-        async_delete_issue(hass, DOMAIN, "integration_yaml_migration")
-    if not platform_config_found:
-        _LOGGER.info("Deleting platform_yaml_migration repair issue")
-        async_delete_issue(hass, DOMAIN, "platform_yaml_migration")
-
-    return True
-
-
-async def async_setup_entry(hass: HomeAssistant, entry: ConfigEntry) -> bool:
-    """Set up Nederlandse Spoorwegen from a config entry."""
-    api_wrapper = NSAPIWrapper(hass, entry.data[CONF_API_KEY])
-    coordinator = NSDataUpdateCoordinator(hass, api_wrapper, entry)
-
-    # Fetch initial data so we have data when the platforms setup
-    await coordinator.async_config_entry_first_refresh()
-
-    # Store the coordinator in the entry runtime data
-    entry.runtime_data = coordinator
-
-    # Set up platforms
-    await hass.config_entries.async_forward_entry_setups(entry, PLATFORMS)
-
-    return True
-
-
-async def async_unload_entry(hass: HomeAssistant, entry: ConfigEntry) -> bool:
-    """Unload a config entry."""
-    return await hass.config_entries.async_unload_platforms(entry, PLATFORMS)
->>>>>>> f0308d38
+    return True