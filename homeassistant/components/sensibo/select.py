"""Select platform for Sensibo integration."""
from __future__ import annotations

from collections.abc import Callable
from dataclasses import dataclass
from typing import TYPE_CHECKING, Any

from pysensibo.model import SensiboDevice

from homeassistant.components.select import SelectEntity, SelectEntityDescription
from homeassistant.config_entries import ConfigEntry
from homeassistant.core import HomeAssistant
from homeassistant.exceptions import HomeAssistantError
from homeassistant.helpers.entity_platform import AddEntitiesCallback

from .const import DOMAIN
from .coordinator import SensiboDataUpdateCoordinator
from .entity import SensiboDeviceBaseEntity, api_call_decorator

PARALLEL_UPDATES = 0


@dataclass
class SensiboSelectDescriptionMixin:
    """Mixin values for Sensibo entities."""

    data_key: str
    value_fn: Callable[[SensiboDevice], str | None]
    options_fn: Callable[[SensiboDevice], list[str] | None]


@dataclass
class SensiboSelectEntityDescription(
    SelectEntityDescription, SensiboSelectDescriptionMixin
):
    """Class describing Sensibo Select entities."""


DEVICE_SELECT_TYPES = (
    SensiboSelectEntityDescription(
        key="horizontalSwing",
<<<<<<< HEAD
        data_key="horizontal_swing_mode",
        name="Horizontal Swing",
=======
        remote_key="horizontal_swing_mode",
        remote_options="horizontal_swing_modes",
        name="Horizontal swing",
>>>>>>> 1b857e62
        icon="mdi:air-conditioner",
        value_fn=lambda data: data.horizontal_swing_mode,
        options_fn=lambda data: data.horizontal_swing_modes,
    ),
    SensiboSelectEntityDescription(
        key="light",
        data_key="light_mode",
        name="Light",
        icon="mdi:flashlight",
        value_fn=lambda data: data.light_mode,
        options_fn=lambda data: data.light_modes,
    ),
)


async def async_setup_entry(
    hass: HomeAssistant, entry: ConfigEntry, async_add_entities: AddEntitiesCallback
) -> None:
    """Set up Sensibo number platform."""

    coordinator: SensiboDataUpdateCoordinator = hass.data[DOMAIN][entry.entry_id]

    async_add_entities(
        SensiboSelect(coordinator, device_id, description)
        for device_id, device_data in coordinator.data.parsed.items()
        for description in DEVICE_SELECT_TYPES
        if description.key in device_data.full_features
    )


class SensiboSelect(SensiboDeviceBaseEntity, SelectEntity):
    """Representation of a Sensibo Select."""

    entity_description: SensiboSelectEntityDescription

    def __init__(
        self,
        coordinator: SensiboDataUpdateCoordinator,
        device_id: str,
        entity_description: SensiboSelectEntityDescription,
    ) -> None:
        """Initiate Sensibo Select."""
        super().__init__(coordinator, device_id)
        self.entity_description = entity_description
        self._attr_unique_id = f"{device_id}-{entity_description.key}"

    @property
    def current_option(self) -> str | None:
        """Return the current selected option."""
        return self.entity_description.value_fn(self.device_data)

    @property
    def options(self) -> list[str]:
        """Return possible options."""
        options = self.entity_description.options_fn(self.device_data)
        if TYPE_CHECKING:
            assert options is not None
        return options

    async def async_select_option(self, option: str) -> None:
        """Set state to the selected option."""
        if self.entity_description.key not in self.device_data.active_features:
            raise HomeAssistantError(
                f"Current mode {self.device_data.hvac_mode} doesn't support setting {self.entity_description.name}"
            )

        await self.api_call(
            device_data=self.device_data,
            key=self.entity_description.data_key,
            value=option,
        )

    @api_call_decorator
    async def api_call(self, device_data: SensiboDevice, key: Any, value: Any) -> bool:
        """Make service call to api."""
        data = {
            "name": self.entity_description.key,
            "value": value,
            "ac_states": self.device_data.ac_states,
            "assumed_state": False,
        }
        result = await self._client.async_set_ac_state_property(
            self._device_id,
            data["name"],
            data["value"],
            data["ac_states"],
            data["assumed_state"],
        )
        return bool(result.get("result", {}).get("status") == "Success")<|MERGE_RESOLUTION|>--- conflicted
+++ resolved
@@ -1,11 +1,7 @@
-"""Select platform for Sensibo integration."""
+"""Number platform for Sensibo integration."""
 from __future__ import annotations
 
-from collections.abc import Callable
 from dataclasses import dataclass
-from typing import TYPE_CHECKING, Any
-
-from pysensibo.model import SensiboDevice
 
 from homeassistant.components.select import SelectEntity, SelectEntityDescription
 from homeassistant.config_entries import ConfigEntry
@@ -15,7 +11,7 @@
 
 from .const import DOMAIN
 from .coordinator import SensiboDataUpdateCoordinator
-from .entity import SensiboDeviceBaseEntity, api_call_decorator
+from .entity import SensiboDeviceBaseEntity
 
 PARALLEL_UPDATES = 0
 
@@ -24,40 +20,31 @@
 class SensiboSelectDescriptionMixin:
     """Mixin values for Sensibo entities."""
 
-    data_key: str
-    value_fn: Callable[[SensiboDevice], str | None]
-    options_fn: Callable[[SensiboDevice], list[str] | None]
+    remote_key: str
+    remote_options: str
 
 
 @dataclass
 class SensiboSelectEntityDescription(
     SelectEntityDescription, SensiboSelectDescriptionMixin
 ):
-    """Class describing Sensibo Select entities."""
+    """Class describing Sensibo Number entities."""
 
 
 DEVICE_SELECT_TYPES = (
     SensiboSelectEntityDescription(
         key="horizontalSwing",
-<<<<<<< HEAD
-        data_key="horizontal_swing_mode",
-        name="Horizontal Swing",
-=======
         remote_key="horizontal_swing_mode",
         remote_options="horizontal_swing_modes",
         name="Horizontal swing",
->>>>>>> 1b857e62
         icon="mdi:air-conditioner",
-        value_fn=lambda data: data.horizontal_swing_mode,
-        options_fn=lambda data: data.horizontal_swing_modes,
     ),
     SensiboSelectEntityDescription(
         key="light",
-        data_key="light_mode",
+        remote_key="light_mode",
+        remote_options="light_modes",
         name="Light",
         icon="mdi:flashlight",
-        value_fn=lambda data: data.light_mode,
-        options_fn=lambda data: data.light_modes,
     ),
 )
 
@@ -96,15 +83,15 @@
     @property
     def current_option(self) -> str | None:
         """Return the current selected option."""
-        return self.entity_description.value_fn(self.device_data)
+        option: str | None = getattr(
+            self.device_data, self.entity_description.remote_key
+        )
+        return option
 
     @property
     def options(self) -> list[str]:
         """Return possible options."""
-        options = self.entity_description.options_fn(self.device_data)
-        if TYPE_CHECKING:
-            assert options is not None
-        return options
+        return getattr(self.device_data, self.entity_description.remote_options) or []
 
     async def async_select_option(self, option: str) -> None:
         """Set state to the selected option."""
@@ -113,26 +100,20 @@
                 f"Current mode {self.device_data.hvac_mode} doesn't support setting {self.entity_description.name}"
             )
 
-        await self.api_call(
-            device_data=self.device_data,
-            key=self.entity_description.data_key,
-            value=option,
-        )
-
-    @api_call_decorator
-    async def api_call(self, device_data: SensiboDevice, key: Any, value: Any) -> bool:
-        """Make service call to api."""
-        data = {
+        params = {
             "name": self.entity_description.key,
-            "value": value,
+            "value": option,
             "ac_states": self.device_data.ac_states,
             "assumed_state": False,
         }
-        result = await self._client.async_set_ac_state_property(
-            self._device_id,
-            data["name"],
-            data["value"],
-            data["ac_states"],
-            data["assumed_state"],
-        )
-        return bool(result.get("result", {}).get("status") == "Success")+        result = await self.async_send_command("set_ac_state", params)
+
+        if result["result"]["status"] == "Success":
+            setattr(self.device_data, self.entity_description.remote_key, option)
+            self.async_write_ha_state()
+            return
+
+        failure = result["result"]["failureReason"]
+        raise HomeAssistantError(
+            f"Could not set state for device {self.name} due to reason {failure}"
+        )