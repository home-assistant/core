--- conflicted
+++ resolved
@@ -5,15 +5,11 @@
             "reauth_successful": "Re-autenticaci\u00f3 realitzada correctament"
         },
         "error": {
-<<<<<<< HEAD
-            "cannot_connect": "Ha fallat la connexi\u00f3"
-=======
             "cannot_connect": "Ha fallat la connexi\u00f3",
             "incorrect_api_key": "Clau API inv\u00e0lida per al compte seleccionat",
             "invalid_auth": "Autenticaci\u00f3 inv\u00e0lida",
             "no_devices": "No s'ha descobert cap dispositiu",
             "no_username": "No s'ha pogut obtenir el nom d'usuari"
->>>>>>> c99bbbcd
         },
         "step": {
             "reauth_confirm": {
