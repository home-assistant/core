assume_state:
  name: Assume state
  description: Set Sensibo device to external state
  target:
    entity:
      integration: sensibo
      domain: climate
  fields:
    state:
      name: State
      description: State to set
      required: true
      example: "on"
      selector:
        select:
          options:
            - "on"
            - "off"
enable_timer:
  name: Enable Timer
  description: Enable the timer with custom time
  target:
    entity:
      integration: sensibo
      domain: climate
  fields:
    minutes:
      name: Minutes
      description: Countdown for timer (for timer state on)
      required: false
      example: 30
      selector:
        number:
          min: 0
          step: 1
          mode: box
enable_pure_boost:
  name: Enable Pure Boost
  description: Enable and configure Pure Boost settings
  target:
    entity:
      integration: sensibo
      domain: climate
  fields:
    ac_integration:
      name: AC Integration
      description: Integrate with Air Conditioner
      required: true
      example: true
      selector:
        boolean:
    geo_integration:
      name: Geo Integration
      description: Integrate with Presence
      required: true
      example: true
      selector:
        boolean:
    indoor_integration:
      name: Indoor Air Quality
      description: Integrate with checking indoor air quality
      required: true
      example: true
      selector:
        boolean:
    outdoor_integration:
      name: Outdoor Air Quality
      description: Integrate with checking outdoor air quality
      required: true
      example: true
      selector:
        boolean:
    sensitivity:
      name: Sensitivity
      description: Set the sensitivity for Pure Boost
      required: true
      example: "Normal"
      selector:
        select:
          options:
            - "Normal"
            - "Sensitive"
full_state:
<<<<<<< HEAD
  name: Set full AC state
  description: Set full AC state for Sensibo device.
=======
  name: Set full state
  description: Set full state for Sensibo device
>>>>>>> 5fbf6ce8
  target:
    entity:
      integration: sensibo
      domain: climate
  fields:
    mode:
      name: HVAC mode
      description: HVAC mode to set
      required: true
      example: "heat"
      selector:
        select:
          options:
            - "cool"
            - "heat"
            - "fan"
            - "auto"
            - "dry"
            - "off"
    target_temperature:
      name: Target Temperature
      description: Optionally set target temperature
      required: false
      example: 23
      selector:
        number:
          min: 0
          step: 1
          mode: box
    fan_mode:
      name: Fan mode
      description: Optionally set fan mode
      required: false
      example: "low"
      selector:
        text:
          type: text
    swing_mode:
      name: swing mode
      description: Optionally set swing mode
      required: false
      example: "fixedBottom"
      selector:
        text:
          type: text
    horizontal_swing_mode:
      name: Horizontal swing mode
      description: Optionally set horizontal swing mode
      required: false
      example: "fixedLeft"
      selector:
        text:
          type: text
    light:
      name: Light
<<<<<<< HEAD
      description: Set light on or off.
=======
      description: Set light on or off
>>>>>>> 5fbf6ce8
      required: false
      example: "on"
      selector:
        select:
          options:
            - "on"
            - "off"<|MERGE_RESOLUTION|>--- conflicted
+++ resolved
@@ -81,13 +81,8 @@
             - "Normal"
             - "Sensitive"
 full_state:
-<<<<<<< HEAD
-  name: Set full AC state
-  description: Set full AC state for Sensibo device.
-=======
   name: Set full state
   description: Set full state for Sensibo device
->>>>>>> 5fbf6ce8
   target:
     entity:
       integration: sensibo
@@ -143,11 +138,7 @@
           type: text
     light:
       name: Light
-<<<<<<< HEAD
-      description: Set light on or off.
-=======
       description: Set light on or off
->>>>>>> 5fbf6ce8
       required: false
       example: "on"
       selector:
