--- conflicted
+++ resolved
@@ -10,11 +10,7 @@
     { "local_name": "xBBQ*" },
     { "local_name": "tps" }
   ],
-<<<<<<< HEAD
-  "requirements": ["inkbird-ble==0.5.4"],
-=======
   "requirements": ["inkbird-ble==0.5.5"],
->>>>>>> b569fa36
   "dependencies": ["bluetooth"],
   "codeowners": ["@bdraco"],
   "iot_class": "local_push"
