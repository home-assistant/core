--- conflicted
+++ resolved
@@ -7,10 +7,5 @@
   "integration_type": "service",
   "iot_class": "cloud_polling",
   "loggers": ["nextdns"],
-<<<<<<< HEAD
-  "requirements": ["nextdns==3.3.0"]
-=======
-  "quality_scale": "platinum",
   "requirements": ["nextdns==4.0.0"]
->>>>>>> 75e15ec6
 }