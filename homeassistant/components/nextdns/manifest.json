{
  "domain": "nextdns",
  "name": "NextDNS",
  "codeowners": ["@bieniu"],
  "config_flow": true,
  "documentation": "https://www.home-assistant.io/integrations/nextdns",
  "integration_type": "service",
  "iot_class": "cloud_polling",
  "loggers": ["nextdns"],
<<<<<<< HEAD
  "requirements": ["nextdns==3.3.0"]
=======
  "requirements": ["nextdns==4.0.0"]
>>>>>>> e6225e3d
}<|MERGE_RESOLUTION|>--- conflicted
+++ resolved
@@ -7,9 +7,5 @@
   "integration_type": "service",
   "iot_class": "cloud_polling",
   "loggers": ["nextdns"],
-<<<<<<< HEAD
-  "requirements": ["nextdns==3.3.0"]
-=======
   "requirements": ["nextdns==4.0.0"]
->>>>>>> e6225e3d
 }