--- conflicted
+++ resolved
@@ -1,13 +1,10 @@
 """Support for Enigma2 media players."""
 from __future__ import annotations
 
-<<<<<<< HEAD
-=======
 import contextlib
 from logging import getLogger
 
 from aiohttp.client_exceptions import ClientConnectorError, ServerDisconnectedError
->>>>>>> 16653ff5
 from openwebif.api import OpenWebIfDevice
 from openwebif.enums import PowerState, RemoteControlCodes, SetVolumeOption
 import voluptuous as vol
@@ -109,17 +106,10 @@
         CONF_SOURCE_BOUQUET: config.get(CONF_SOURCE_BOUQUET),
     }
 
-<<<<<<< HEAD
     hass.async_create_task(
         hass.config_entries.flow.async_init(
             DOMAIN, context={"source": SOURCE_IMPORT}, data=entry_data
         )
-=======
-    device = OpenWebIfDevice(
-        host=session,
-        turn_off_to_deep=config.get(CONF_DEEP_STANDBY, False),
-        source_bouquet=config.get(CONF_SOURCE_BOUQUET),
->>>>>>> 16653ff5
     )
 
 
