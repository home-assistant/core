--- conflicted
+++ resolved
@@ -14,19 +14,8 @@
     MediaPlayerState,
     MediaType,
 )
-<<<<<<< HEAD
-from homeassistant.config_entries import SOURCE_IMPORT
-from homeassistant.const import (
-    CONF_HOST,
-    CONF_NAME,
-    CONF_PASSWORD,
-    CONF_PORT,
-    CONF_SSL,
-    CONF_USERNAME,
-)
-=======
+
 from homeassistant.config_entries import ConfigEntry
->>>>>>> 906cecf0
 from homeassistant.core import HomeAssistant, callback
 from homeassistant.helpers.entity_platform import AddEntitiesCallback
 from homeassistant.helpers.update_coordinator import CoordinatorEntity
