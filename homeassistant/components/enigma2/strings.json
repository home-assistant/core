{
  "config": {
    "flow_title": "{name}",
    "step": {
      "user": {
        "description": "Please enter the connection details of your device.",
        "data": {
          "host": "[%key:common::config_flow::data::host%]",
          "port": "[%key:common::config_flow::data::port%]",
          "ssl": "[%key:common::config_flow::data::ssl%]",
          "username": "[%key:common::config_flow::data::username%]",
          "password": "[%key:common::config_flow::data::password%]",
          "verify_ssl": "[%key:common::config_flow::data::verify_ssl%]"
        }
      }
    },
    "error": {
      "cannot_connect": "[%key:common::config_flow::error::cannot_connect%]",
      "invalid_auth": "[%key:common::config_flow::error::invalid_auth%]",
      "unknown": "[%key:common::config_flow::error::unknown%]"
    },
    "abort": {
      "already_configured": "[%key:common::config_flow::abort::already_configured_device%]",
      "invalid_auth": "[%key:common::config_flow::error::invalid_auth%]",
      "cannot_connect": "[%key:common::config_flow::error::cannot_connect%]",
      "unknown": "[%key:common::config_flow::error::unknown%]"
    }
  },
  "options": {
    "step": {
      "init": {
        "data": {
          "deep_standby": "Turn off to Deep Standby",
          "source_bouquet": "Bouquet to use as media source",
          "use_channel_icon": "Show channel icon as media image"
        },
        "data_description": {
          "deep_standby": "Turn off the device to Deep Standby (shutdown) instead of standby mode."
        }
      }
    }
<<<<<<< HEAD
  },
  "entity": {
    "binary_sensor": {
      "is_recording": {
        "name": "Recording"
      }
    }
  },
  "issues": {
    "deprecated_yaml_import_issue_unknown": {
      "title": "The Enigma2 YAML configuration import failed",
      "description": "Configuring Enigma2 using YAML is being removed but there was an error importing your YAML configuration.\n\nEnsure connection to the device works, the authentication details are correct and restart Home Assistant to try again or remove the Enigma2 YAML configuration from your configuration.yaml file and continue to [set up the integration]({url}) manually."
    },
    "deprecated_yaml_import_issue_invalid_auth": {
      "title": "The Enigma2 YAML configuration import failed",
      "description": "Configuring Enigma2 using YAML is being removed but there was an error importing your YAML configuration.\n\nEnsure the authentication details are correct and restart Home Assistant to try again or remove the Enigma2 YAML configuration from your configuration.yaml file and continue to [set up the integration]({url}) manually."
    },
    "deprecated_yaml_import_issue_cannot_connect": {
      "title": "The Enigma2 YAML configuration import failed",
      "description": "Configuring Enigma2 using YAML is being removed but there was an error importing your YAML configuration.\n\nEnsure connection to the device works and restart Home Assistant to try again or remove the Enigma2 YAML configuration from your configuration.yaml file and continue to [set up the integration]({url}) manually."
    }
=======
>>>>>>> 906cecf0
  }
}<|MERGE_RESOLUTION|>--- conflicted
+++ resolved
@@ -39,7 +39,6 @@
         }
       }
     }
-<<<<<<< HEAD
   },
   "entity": {
     "binary_sensor": {
@@ -47,21 +46,5 @@
         "name": "Recording"
       }
     }
-  },
-  "issues": {
-    "deprecated_yaml_import_issue_unknown": {
-      "title": "The Enigma2 YAML configuration import failed",
-      "description": "Configuring Enigma2 using YAML is being removed but there was an error importing your YAML configuration.\n\nEnsure connection to the device works, the authentication details are correct and restart Home Assistant to try again or remove the Enigma2 YAML configuration from your configuration.yaml file and continue to [set up the integration]({url}) manually."
-    },
-    "deprecated_yaml_import_issue_invalid_auth": {
-      "title": "The Enigma2 YAML configuration import failed",
-      "description": "Configuring Enigma2 using YAML is being removed but there was an error importing your YAML configuration.\n\nEnsure the authentication details are correct and restart Home Assistant to try again or remove the Enigma2 YAML configuration from your configuration.yaml file and continue to [set up the integration]({url}) manually."
-    },
-    "deprecated_yaml_import_issue_cannot_connect": {
-      "title": "The Enigma2 YAML configuration import failed",
-      "description": "Configuring Enigma2 using YAML is being removed but there was an error importing your YAML configuration.\n\nEnsure connection to the device works and restart Home Assistant to try again or remove the Enigma2 YAML configuration from your configuration.yaml file and continue to [set up the integration]({url}) manually."
-    }
-=======
->>>>>>> 906cecf0
   }
 }