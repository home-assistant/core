--- conflicted
+++ resolved
@@ -11,11 +11,7 @@
     NtfyHTTPError,
     NtfyUnauthorizedAuthenticationError,
 )
-<<<<<<< HEAD
 import voluptuous as vol
-from yarl import URL
-=======
->>>>>>> 6271765e
 
 from homeassistant.components.notify import (
     ATTR_MESSAGE,
@@ -25,13 +21,8 @@
     NotifyEntityFeature,
 )
 from homeassistant.core import HomeAssistant
-<<<<<<< HEAD
 from homeassistant.exceptions import HomeAssistantError, ServiceValidationError
 from homeassistant.helpers import config_validation as cv, entity_platform
-from homeassistant.helpers.device_registry import DeviceEntryType, DeviceInfo
-=======
-from homeassistant.exceptions import HomeAssistantError
->>>>>>> 6271765e
 from homeassistant.helpers.entity_platform import AddConfigEntryEntitiesCallback
 
 from .const import DOMAIN
