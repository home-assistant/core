{
  "domain": "webostv",
  "name": "LG webOS Smart TV",
  "config_flow": true,
  "documentation": "https://www.home-assistant.io/integrations/webostv",
  "requirements": ["aiopylgtv==0.4.0"],
<<<<<<< HEAD
  "codeowners": ["@bendavid", "@thecode"],
=======
  "codeowners": ["@bendavid"],
>>>>>>> b0bcb18c
  "ssdp": [{
    "manufacturer": "LG Electronics.",
    "deviceType": "urn:schemas-upnp-org:device:MediaRenderer:1"
  }, {
    "manufacturer": "LG Electronics",
    "deviceType": "urn:schemas-upnp-org:device:MediaRenderer:1"
  }],
  "iot_class": "local_polling"
}<|MERGE_RESOLUTION|>--- conflicted
+++ resolved
@@ -4,11 +4,7 @@
   "config_flow": true,
   "documentation": "https://www.home-assistant.io/integrations/webostv",
   "requirements": ["aiopylgtv==0.4.0"],
-<<<<<<< HEAD
-  "codeowners": ["@bendavid", "@thecode"],
-=======
   "codeowners": ["@bendavid"],
->>>>>>> b0bcb18c
   "ssdp": [{
     "manufacturer": "LG Electronics.",
     "deviceType": "urn:schemas-upnp-org:device:MediaRenderer:1"
