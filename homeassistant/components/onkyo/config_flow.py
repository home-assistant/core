--- conflicted
+++ resolved
@@ -339,11 +339,7 @@
 
     @staticmethod
     @callback
-<<<<<<< HEAD
-    def async_get_options_flow(config_entry: OnkyoConfigEntry) -> OptionsFlow:
-=======
-    def async_get_options_flow(config_entry: ConfigEntry) -> OptionsFlowWithReload:
->>>>>>> f3db3ba3
+    def async_get_options_flow(config_entry: OnkyoConfigEntry) -> OptionsFlowWithReload:
         """Return the options flow."""
         return OnkyoOptionsFlowHandler()
 
