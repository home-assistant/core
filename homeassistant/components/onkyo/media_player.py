--- conflicted
+++ resolved
@@ -1,4 +1,6 @@
 """Support for Onkyo Receivers."""
+
+from __future__ import annotations
 
 import asyncio
 import logging
@@ -14,7 +16,7 @@
     MediaPlayerState,
     MediaType,
 )
-from homeassistant.config_entries import SOURCE_IMPORT, ConfigEntryState
+from homeassistant.config_entries import SOURCE_IMPORT
 from homeassistant.const import ATTR_ENTITY_ID, CONF_HOST, CONF_NAME
 from homeassistant.core import (
     DOMAIN as HOMEASSISTANT_DOMAIN,
@@ -22,23 +24,14 @@
     ServiceCall,
     callback,
 )
-<<<<<<< HEAD
 from homeassistant.data_entry_flow import FlowResultType
 from homeassistant.helpers import config_validation as cv, entity_registry as er
-=======
-from homeassistant.core import Event, HomeAssistant, ServiceCall, callback
-from homeassistant.helpers import config_validation as cv
->>>>>>> 9fb19ff8
 from homeassistant.helpers.entity_platform import AddEntitiesCallback
 from homeassistant.helpers.issue_registry import IssueSeverity, async_create_issue
 from homeassistant.helpers.typing import ConfigType, DiscoveryInfoType
 from homeassistant.util.hass_dict import HassKey
 
-from .const import ZONES
-from .receiver import Receiver, ReceiverInfo, async_discover, async_interview
-
-<<<<<<< HEAD
-from . import OnkyoConfigEntry, receiver as rcver
+from . import OnkyoConfigEntry
 from .const import (
     CONF_RECEIVER_MAX_VOLUME,
     CONF_RECEIVER_MAX_VOLUME_DEFAULT,
@@ -50,23 +43,11 @@
     OPTION_SOURCES,
     ZONES,
 )
+from .receiver import Receiver, async_discover
 
 _LOGGER = logging.getLogger(__name__)
-=======
-_LOGGER = logging.getLogger(__name__)
-
-DOMAIN = "onkyo"
 
 DATA_MP_ENTITIES: HassKey[list[dict[str, OnkyoMediaPlayer]]] = HassKey(DOMAIN)
-
-CONF_SOURCES = "sources"
-CONF_MAX_VOLUME = "max_volume"
-CONF_RECEIVER_MAX_VOLUME = "receiver_max_volume"
-
-DEFAULT_NAME = "Onkyo Receiver"
-SUPPORTED_MAX_VOLUME = 100
-DEFAULT_RECEIVER_MAX_VOLUME = 80
->>>>>>> 9fb19ff8
 
 SUPPORT_ONKYO_WO_VOLUME = (
     MediaPlayerEntityFeature.TURN_ON
@@ -152,7 +133,33 @@
 )
 
 
-<<<<<<< HEAD
+async def async_register_services(hass: HomeAssistant) -> None:
+    """Register Onkyo services."""
+
+    async def async_service_handle(service: ServiceCall) -> None:
+        """Handle for services."""
+        entity_ids = service.data[ATTR_ENTITY_ID]
+
+        targets: list[OnkyoMediaPlayer] = []
+        for receiver_entities in hass.data[DATA_MP_ENTITIES]:
+            targets.extend(
+                entity
+                for entity in receiver_entities.values()
+                if entity.entity_id in entity_ids
+            )
+
+        for target in targets:
+            if service.service == SERVICE_SELECT_HDMI_OUTPUT:
+                await target.async_select_output(service.data[ATTR_HDMI_OUTPUT])
+
+    hass.services.async_register(
+        MEDIA_PLAYER_DOMAIN,
+        SERVICE_SELECT_HDMI_OUTPUT,
+        async_service_handle,
+        schema=ONKYO_SELECT_OUTPUT_SCHEMA,
+    )
+
+
 async def async_setup_platform(
     hass: HomeAssistant,
     config: ConfigType,
@@ -169,7 +176,7 @@
         )
         results.append((host, result))
     else:
-        for info in await rcver.async_discover():
+        for info in await async_discover():
             host = info.host
 
             # Migrate legacy entities.
@@ -243,46 +250,6 @@
         )
 
 
-=======
->>>>>>> 9fb19ff8
-async def async_register_services(hass: HomeAssistant) -> None:
-    """Register Onkyo services."""
-
-    async def async_service_handle(service: ServiceCall) -> None:
-        """Handle for services."""
-        entity_ids = service.data[ATTR_ENTITY_ID]
-
-        targets: list[OnkyoMediaPlayer] = []
-<<<<<<< HEAD
-        for entry in hass.config_entries.async_entries(DOMAIN):
-            if entry.state is not ConfigEntryState.LOADED:
-                continue
-
-            receiver = entry.runtime_data
-            targets.extend(
-                entity for entity in receiver.entities if entity.entity_id in entity_ids
-=======
-        for receiver_entities in hass.data[DATA_MP_ENTITIES]:
-            targets.extend(
-                entity
-                for entity in receiver_entities.values()
-                if entity.entity_id in entity_ids
->>>>>>> 9fb19ff8
-            )
-
-        for target in targets:
-            if service.service == SERVICE_SELECT_HDMI_OUTPUT:
-                await target.async_select_output(service.data[ATTR_HDMI_OUTPUT])
-
-    hass.services.async_register(
-        MEDIA_PLAYER_DOMAIN,
-        SERVICE_SELECT_HDMI_OUTPUT,
-        async_service_handle,
-        schema=ONKYO_SELECT_OUTPUT_SCHEMA,
-    )
-
-<<<<<<< HEAD
-
 async def async_setup_entry(
     hass: HomeAssistant,
     entry: OnkyoConfigEntry,
@@ -290,136 +257,48 @@
 ) -> None:
     """Set up MediaPlayer for config entry."""
     receiver = entry.runtime_data
-    receiver.entities = {}
+    all_entities = hass.data.setdefault(DATA_MP_ENTITIES, [])
+
+    entities: dict[str, OnkyoMediaPlayer] = {}
+    all_entities.append(entities)
 
     volume_resolution = entry.data[CONF_VOLUME_RESOLUTION]
     max_volume = entry.options[OPTION_MAX_VOLUME]
     sources = entry.options[OPTION_SOURCES]
 
-    def connect_callback(receiver: rcver.Receiver) -> None:
-        if receiver.first_connect:
-            # Add the main zone to entities, since it is always active.
-            main_entity = OnkyoMediaPlayer(
-                receiver, sources, "main", max_volume, volume_resolution
-            )
-            receiver.entities["main"] = main_entity
-            async_add_entities([main_entity])
-        else:
-            for entity in receiver.entities.values():
+    def connect_callback(receiver: Receiver) -> None:
+        if not receiver.first_connect:
+            for entity in entities.values():
                 if entity.enabled:
                     entity.backfill_state()
 
-    def update_callback(
-        receiver: rcver.Receiver, message: tuple[str, str, Any]
-    ) -> None:
+    def update_callback(receiver: Receiver, message: tuple[str, str, Any]) -> None:
         zone, _, value = message
-        entity = receiver.entities.get(zone)
+        entity = entities.get(zone)
         if entity is not None:
             if entity.enabled:
                 entity.process_update(message)
         elif zone in ZONES and value != "N/A":
             # When we receive the status for a zone, and the value is not "N/A",
             # then zone is available on the receiver, so we create the entity for it.
+            _LOGGER.debug(
+                "Discovered %s on %s (%s)",
+                ZONES[zone],
+                receiver.model_name,
+                receiver.host,
+            )
             zone_entity = OnkyoMediaPlayer(
-                receiver, sources, zone, max_volume, volume_resolution
-            )
-            receiver.entities[zone] = zone_entity
+                receiver,
+                zone,
+                volume_resolution=volume_resolution,
+                max_volume=max_volume,
+                sources=sources,
+            )
+            entities[zone] = zone_entity
             async_add_entities([zone_entity])
 
-    receiver.callbacks["connect"].append(connect_callback)
-    receiver.callbacks["update"].append(update_callback)
-=======
-
-async def async_setup_platform(
-    hass: HomeAssistant,
-    config: ConfigType,
-    async_add_entities: AddEntitiesCallback,
-    discovery_info: DiscoveryInfoType | None = None,
-) -> None:
-    """Set up the Onkyo platform."""
-    await async_register_services(hass)
-
-    receivers: dict[str, Receiver] = {}  # indexed by host
-    all_entities = hass.data.setdefault(DATA_MP_ENTITIES, [])
-
-    host = config.get(CONF_HOST)
-    name = config.get(CONF_NAME)
-    max_volume = config[CONF_MAX_VOLUME]
-    receiver_max_volume = config[CONF_RECEIVER_MAX_VOLUME]
-    sources = config[CONF_SOURCES]
-
-    async def async_setup_receiver(
-        info: ReceiverInfo, discovered: bool, name: str | None
-    ) -> None:
-        entities: dict[str, OnkyoMediaPlayer] = {}
-        all_entities.append(entities)
-
-        @callback
-        def update_callback(receiver: Receiver, message: tuple[str, str, Any]) -> None:
-            """Process new message from the receiver."""
-            zone, _, value = message
-            entity = entities.get(zone)
-            if entity is not None:
-                if entity.enabled:
-                    entity.process_update(message)
-            elif zone in ZONES and value != "N/A":
-                # When we receive the status for a zone, and the value is not "N/A",
-                # then zone is available on the receiver, so we create the entity for it.
-                _LOGGER.debug(
-                    "Discovered %s on %s (%s)",
-                    ZONES[zone],
-                    receiver.model_name,
-                    receiver.host,
-                )
-                zone_entity = OnkyoMediaPlayer(
-                    receiver, sources, zone, max_volume, receiver_max_volume
-                )
-                entities[zone] = zone_entity
-                async_add_entities([zone_entity])
-
-        @callback
-        def connect_callback(receiver: Receiver) -> None:
-            """Receiver (re)connected."""
-            if not receiver.first_connect:
-                for entity in entities.values():
-                    if entity.enabled:
-                        entity.backfill_state()
-
-        receiver = await Receiver.async_create(info, discovered, name)
-
-        receiver.callbacks.connect.append(connect_callback)
-        receiver.callbacks.update.append(update_callback)
-
-        receivers[receiver.host] = receiver
-
-        await receiver.conn.connect()
-
-    if host is not None:
-        if host in KNOWN_HOSTS:
-            return
-
-        _LOGGER.debug("Manually creating receiver: %s (%s)", name, host)
-
-        info = await async_interview(host)
-
-        if info is not None and info.host not in KNOWN_HOSTS:
-            KNOWN_HOSTS.append(info.host)
-            await async_setup_receiver(info, False, name)
-    else:
-        infos = await async_discover()
-
-        for info in infos:
-            if info.host not in KNOWN_HOSTS:
-                KNOWN_HOSTS.append(info.host)
-                await async_setup_receiver(info, True, None)
-
-    @callback
-    def close_receiver(_event: Event) -> None:
-        for receiver in receivers.values():
-            receiver.conn.close()
-
-    hass.bus.async_listen_once(EVENT_HOMEASSISTANT_STOP, close_receiver)
->>>>>>> 9fb19ff8
+    receiver.callbacks.connect.append(connect_callback)
+    receiver.callbacks.update.append(update_callback)
 
 
 class OnkyoMediaPlayer(MediaPlayerEntity):
@@ -434,33 +313,19 @@
 
     def __init__(
         self,
-<<<<<<< HEAD
-        receiver: rcver.Receiver,
-=======
         receiver: Receiver,
->>>>>>> 9fb19ff8
+        zone: str,
+        *,
+        volume_resolution: int,
+        max_volume: int,
         sources: dict[str, str],
-        zone: str,
-        max_volume: int,
-        volume_resolution: int,
     ) -> None:
         """Initialize the Onkyo Receiver."""
         self._receiver = receiver
-<<<<<<< HEAD
         name = receiver.model_name
         identifier = receiver.identifier
         self._attr_name = f"{name}{' ' + ZONES[zone] if zone != 'main' else ''}"
         self._attr_unique_id = f"{identifier}_{zone}"
-=======
-        name = receiver.name
-        identifier = receiver.identifier
-        self._attr_name = f"{name}{' ' + ZONES[zone] if zone != 'main' else ''}"
-        if receiver.discovered and zone == "main":
-            # keep legacy unique_id
-            self._attr_unique_id = f"{name}_{identifier}"
-        else:
-            self._attr_unique_id = f"{identifier}_{zone}"
->>>>>>> 9fb19ff8
 
         self._zone = zone
         self._source_mapping = sources
