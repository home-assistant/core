--- conflicted
+++ resolved
@@ -1,19 +1,11 @@
 {
   "domain": "onkyo",
   "name": "Onkyo",
-<<<<<<< HEAD
-  "codeowners": ["@nebula83"],
+  "codeowners": ["@arturpragacz", "@nebula83"],
   "config_flow": true,
   "documentation": "https://www.home-assistant.io/integrations/onkyo",
-  "integration_type": "device",
-  "iot_class": "local_polling",
-  "loggers": ["eiscp"],
-  "requirements": ["onkyo-eiscp==1.2.7"]
-=======
-  "codeowners": ["@arturpragacz"],
-  "documentation": "https://www.home-assistant.io/integrations/onkyo",
+  "integration_type": "hub",
   "iot_class": "local_push",
   "loggers": ["pyeiscp"],
   "requirements": ["pyeiscp==0.0.7"]
->>>>>>> 516b9126
 }