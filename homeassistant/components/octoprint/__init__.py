"""Support for monitoring OctoPrint 3D printers."""
import logging
import time

from aiohttp.hdrs import CONTENT_TYPE
import requests
import voluptuous as vol

from homeassistant.components.discovery import SERVICE_OCTOPRINT
from homeassistant.const import (
    CONF_API_KEY,
    CONF_BINARY_SENSORS,
    CONF_HOST,
    CONF_MONITORED_CONDITIONS,
    CONF_NAME,
    CONF_PATH,
    CONF_PORT,
    CONF_SENSORS,
    CONF_SSL,
    CONTENT_TYPE_JSON,
    TEMP_CELSIUS,
<<<<<<< HEAD
    UNIT_PERCENTAGE,
=======
    TIME_SECONDS,
>>>>>>> 693441e5
)
from homeassistant.helpers import discovery
import homeassistant.helpers.config_validation as cv
from homeassistant.helpers.discovery import load_platform
from homeassistant.util import slugify as util_slugify

_LOGGER = logging.getLogger(__name__)

CONF_BED = "bed"
CONF_NUMBER_OF_TOOLS = "number_of_tools"

DEFAULT_NAME = "OctoPrint"
DOMAIN = "octoprint"


def has_all_unique_names(value):
    """Validate that printers have an unique name."""
    names = [util_slugify(printer["name"]) for printer in value]
    vol.Schema(vol.Unique())(names)
    return value


def ensure_valid_path(value):
    """Validate the path, ensuring it starts and ends with a /."""
    vol.Schema(cv.string)(value)
    if value[0] != "/":
        value = f"/{value}"
    if value[-1] != "/":
        value += "/"
    return value


BINARY_SENSOR_TYPES = {
    # API Endpoint, Group, Key, unit
    "Printing": ["printer", "state", "printing", None],
    "Printing Error": ["printer", "state", "error", None],
}

BINARY_SENSOR_SCHEMA = vol.Schema(
    {
        vol.Optional(
            CONF_MONITORED_CONDITIONS, default=list(BINARY_SENSOR_TYPES)
        ): vol.All(cv.ensure_list, [vol.In(BINARY_SENSOR_TYPES)]),
        vol.Optional(CONF_NAME, default=DEFAULT_NAME): cv.string,
    }
)

SENSOR_TYPES = {
    # API Endpoint, Group, Key, unit, icon
    "Temperatures": ["printer", "temperature", "*", TEMP_CELSIUS],
    "Current State": ["printer", "state", "text", None, "mdi:printer-3d"],
<<<<<<< HEAD
    "Job Percentage": [
        "job",
        "progress",
        "completion",
        UNIT_PERCENTAGE,
        "mdi:file-percent",
    ],
    "Time Remaining": ["job", "progress", "printTimeLeft", "seconds", "mdi:clock-end"],
    "Time Elapsed": ["job", "progress", "printTime", "seconds", "mdi:clock-start"],
=======
    "Job Percentage": ["job", "progress", "completion", "%", "mdi:file-percent"],
    "Time Remaining": [
        "job",
        "progress",
        "printTimeLeft",
        TIME_SECONDS,
        "mdi:clock-end",
    ],
    "Time Elapsed": ["job", "progress", "printTime", TIME_SECONDS, "mdi:clock-start"],
>>>>>>> 693441e5
}

SENSOR_SCHEMA = vol.Schema(
    {
        vol.Optional(CONF_MONITORED_CONDITIONS, default=list(SENSOR_TYPES)): vol.All(
            cv.ensure_list, [vol.In(SENSOR_TYPES)]
        ),
        vol.Optional(CONF_NAME, default=DEFAULT_NAME): cv.string,
    }
)

CONFIG_SCHEMA = vol.Schema(
    {
        DOMAIN: vol.All(
            cv.ensure_list,
            [
                vol.Schema(
                    {
                        vol.Required(CONF_API_KEY): cv.string,
                        vol.Required(CONF_HOST): cv.string,
                        vol.Optional(CONF_SSL, default=False): cv.boolean,
                        vol.Optional(CONF_PORT, default=80): cv.port,
                        vol.Optional(CONF_PATH, default="/"): ensure_valid_path,
                        vol.Optional(CONF_NAME, default=DEFAULT_NAME): cv.string,
                        vol.Optional(CONF_NUMBER_OF_TOOLS, default=0): cv.positive_int,
                        vol.Optional(CONF_BED, default=False): cv.boolean,
                        vol.Optional(CONF_SENSORS, default={}): SENSOR_SCHEMA,
                        vol.Optional(
                            CONF_BINARY_SENSORS, default={}
                        ): BINARY_SENSOR_SCHEMA,
                    }
                )
            ],
            has_all_unique_names,
        )
    },
    extra=vol.ALLOW_EXTRA,
)


def setup(hass, config):
    """Set up the OctoPrint component."""
    printers = hass.data[DOMAIN] = {}
    success = False

    def device_discovered(service, info):
        """Get called when an Octoprint server has been discovered."""
        _LOGGER.debug("Found an Octoprint server: %s", info)

    discovery.listen(hass, SERVICE_OCTOPRINT, device_discovered)

    if DOMAIN not in config:
        # Skip the setup if there is no configuration present
        return True

    for printer in config[DOMAIN]:
        name = printer[CONF_NAME]
        ssl = "s" if printer[CONF_SSL] else ""
        base_url = "http{}://{}:{}{}api/".format(
            ssl, printer[CONF_HOST], printer[CONF_PORT], printer[CONF_PATH]
        )
        api_key = printer[CONF_API_KEY]
        number_of_tools = printer[CONF_NUMBER_OF_TOOLS]
        bed = printer[CONF_BED]
        try:
            octoprint_api = OctoPrintAPI(base_url, api_key, bed, number_of_tools)
            printers[base_url] = octoprint_api
            octoprint_api.get("printer")
            octoprint_api.get("job")
        except requests.exceptions.RequestException as conn_err:
            _LOGGER.error("Error setting up OctoPrint API: %r", conn_err)
            continue

        sensors = printer[CONF_SENSORS][CONF_MONITORED_CONDITIONS]
        load_platform(
            hass,
            "sensor",
            DOMAIN,
            {"name": name, "base_url": base_url, "sensors": sensors},
            config,
        )
        b_sensors = printer[CONF_BINARY_SENSORS][CONF_MONITORED_CONDITIONS]
        load_platform(
            hass,
            "binary_sensor",
            DOMAIN,
            {"name": name, "base_url": base_url, "sensors": b_sensors},
            config,
        )
        success = True

    return success


class OctoPrintAPI:
    """Simple JSON wrapper for OctoPrint's API."""

    def __init__(self, api_url, key, bed, number_of_tools):
        """Initialize OctoPrint API and set headers needed later."""
        self.api_url = api_url
        self.headers = {CONTENT_TYPE: CONTENT_TYPE_JSON, "X-Api-Key": key}
        self.printer_last_reading = [{}, None]
        self.job_last_reading = [{}, None]
        self.job_available = False
        self.printer_available = False
        self.available = False
        self.printer_error_logged = False
        self.job_error_logged = False
        self.bed = bed
        self.number_of_tools = number_of_tools

    def get_tools(self):
        """Get the list of tools that temperature is monitored on."""
        tools = []
        if self.number_of_tools > 0:
            for tool_number in range(0, self.number_of_tools):
                tools.append(f"tool{tool_number!s}")
        if self.bed:
            tools.append("bed")
        if not self.bed and self.number_of_tools == 0:
            temps = self.printer_last_reading[0].get("temperature")
            if temps is not None:
                tools = temps.keys()
        return tools

    def get(self, endpoint):
        """Send a get request, and return the response as a dict."""
        # Only query the API at most every 30 seconds
        now = time.time()
        if endpoint == "job":
            last_time = self.job_last_reading[1]
            if last_time is not None:
                if now - last_time < 30.0:
                    return self.job_last_reading[0]
        elif endpoint == "printer":
            last_time = self.printer_last_reading[1]
            if last_time is not None:
                if now - last_time < 30.0:
                    return self.printer_last_reading[0]

        url = self.api_url + endpoint
        try:
            response = requests.get(url, headers=self.headers, timeout=9)
            response.raise_for_status()
            if endpoint == "job":
                self.job_last_reading[0] = response.json()
                self.job_last_reading[1] = time.time()
                self.job_available = True
            elif endpoint == "printer":
                self.printer_last_reading[0] = response.json()
                self.printer_last_reading[1] = time.time()
                self.printer_available = True
            self.available = self.printer_available and self.job_available
            if self.available:
                self.job_error_logged = False
                self.printer_error_logged = False
            return response.json()
        except Exception as conn_exc:  # pylint: disable=broad-except
            log_string = "Failed to update OctoPrint status. Error: %s" % conn_exc
            # Only log the first failure
            if endpoint == "job":
                log_string = f"Endpoint: job {log_string}"
                if not self.job_error_logged:
                    _LOGGER.error(log_string)
                    self.job_error_logged = True
                    self.job_available = False
            elif endpoint == "printer":
                log_string = f"Endpoint: printer {log_string}"
                if not self.printer_error_logged:
                    _LOGGER.error(log_string)
                    self.printer_error_logged = True
                    self.printer_available = False
            self.available = False
            return None

    def update(self, sensor_type, end_point, group, tool=None):
        """Return the value for sensor_type from the provided endpoint."""
        response = self.get(end_point)
        if response is not None:
            return get_value_from_json(response, sensor_type, group, tool)
        return response


def get_value_from_json(json_dict, sensor_type, group, tool):
    """Return the value for sensor_type from the JSON."""
    if group not in json_dict:
        return None

    if sensor_type in json_dict[group]:
        if sensor_type == "target" and json_dict[sensor_type] is None:
            return 0
        return json_dict[group][sensor_type]

    if tool is not None:
        if sensor_type in json_dict[group][tool]:
            return json_dict[group][tool][sensor_type]

    return None<|MERGE_RESOLUTION|>--- conflicted
+++ resolved
@@ -19,11 +19,8 @@
     CONF_SSL,
     CONTENT_TYPE_JSON,
     TEMP_CELSIUS,
-<<<<<<< HEAD
+    TIME_SECONDS,
     UNIT_PERCENTAGE,
-=======
-    TIME_SECONDS,
->>>>>>> 693441e5
 )
 from homeassistant.helpers import discovery
 import homeassistant.helpers.config_validation as cv
@@ -75,7 +72,6 @@
     # API Endpoint, Group, Key, unit, icon
     "Temperatures": ["printer", "temperature", "*", TEMP_CELSIUS],
     "Current State": ["printer", "state", "text", None, "mdi:printer-3d"],
-<<<<<<< HEAD
     "Job Percentage": [
         "job",
         "progress",
@@ -83,10 +79,6 @@
         UNIT_PERCENTAGE,
         "mdi:file-percent",
     ],
-    "Time Remaining": ["job", "progress", "printTimeLeft", "seconds", "mdi:clock-end"],
-    "Time Elapsed": ["job", "progress", "printTime", "seconds", "mdi:clock-start"],
-=======
-    "Job Percentage": ["job", "progress", "completion", "%", "mdi:file-percent"],
     "Time Remaining": [
         "job",
         "progress",
@@ -95,7 +87,6 @@
         "mdi:clock-end",
     ],
     "Time Elapsed": ["job", "progress", "printTime", TIME_SECONDS, "mdi:clock-start"],
->>>>>>> 693441e5
 }
 
 SENSOR_SCHEMA = vol.Schema(
