rules:
  # Bronze
  action-setup: done
  appropriate-polling: done
  brands: done
  common-modules: done
  config-flow: done
  config-flow-test-coverage: done
  dependency-transparency: done
  docs-actions: done
  docs-high-level-description: done
  docs-installation-instructions: done
  docs-removal-instructions: done
  entity-event-setup: done
  entity-unique-id: done
  has-entity-name: done
  runtime-data: done
  test-before-configure:
    status: done
    comment: The config flow verifies credentials and the cloud APIs.
  test-before-setup: done
  unique-config-entry: done
  # Silver
  action-exceptions: todo
  config-entry-unloading: done
  docs-configuration-parameters: done
  docs-installation-parameters: done
  entity-unavailable: done
  integration-owner: done
  log-when-unavailable: done
<<<<<<< HEAD
  parallel-updates: todo
  reauthentication-flow: done
=======
  parallel-updates: done
  reauthentication-flow: todo
>>>>>>> 73a24bf7
  test-coverage: done
  # Gold
  devices: done
  diagnostics: done
  discovery:
    status: todo
    comment: Determine if these devices can support discovery
  discovery-update-info:
    status: exempt
    comment: Devices do not support discovery.
  docs-data-update: done
  docs-examples: done
  docs-known-limitations:
    status: todo
    comment: Documentation does not describe known limitations like rate limiting
  docs-supported-devices: todo
  docs-supported-functions: done
  docs-troubleshooting:
    status: todo
    comment: |
      There are good troubleshooting steps, however we should update the "cloud vs local"
      and rate limiting documentation with more information.
  docs-use-cases:
    status: todo
    comment: |
      The docs describe controlling the vacuum, though does not describe more
      interesting potential integrations with the homoe assistant ecosystem.
  dynamic-devices: todo
  entity-category: done
  entity-device-class: done
  entity-disabled-by-default:
    status: exempt
    comment: There are no noisy entities.
  entity-translations: done
  exception-translations: todo
  icon-translations: todo
  reconfiguration-flow: done
  repair-issues:
    status: todo
    comment: The Cloud vs Local API warning should probably be a repair issue.
  stale-devices:
    status: todo
    comment: |
      The integration does not yet handle stale devices. The roborock app does
      support deleting devices and this is a gap #132590
  # Platinum
  async-dependency: todo
  inject-websession:
    status: todo
    comment: Web API uses aiohttp but does not yet inject web session.
  strict-typing: todo<|MERGE_RESOLUTION|>--- conflicted
+++ resolved
@@ -28,13 +28,8 @@
   entity-unavailable: done
   integration-owner: done
   log-when-unavailable: done
-<<<<<<< HEAD
-  parallel-updates: todo
+  parallel-updates: done
   reauthentication-flow: done
-=======
-  parallel-updates: done
-  reauthentication-flow: todo
->>>>>>> 73a24bf7
   test-coverage: done
   # Gold
   devices: done
