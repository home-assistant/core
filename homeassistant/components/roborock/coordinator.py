--- conflicted
+++ resolved
@@ -143,28 +143,14 @@
                 self.roborock_device_info.props.status.map_status - 3
             ) // 4
 
-<<<<<<< HEAD
     def get_current_map_info(self) -> RoborockMapInfo | None:
         """Get the current map info."""
         if self.current_map is not None:
             return self.maps.get(self.current_map)
         return None
 
-    async def get_maps(self) -> None:
-        """Add a map to the coordinators mapping."""
-        maps = await self.api.get_multi_maps_list()
-        if maps and maps.map_info:
-            for roborock_map in maps.map_info:
-                self.maps[roborock_map.mapFlag] = RoborockMapInfo(
-                    flag=roborock_map.mapFlag, name=roborock_map.name, rooms={}
-                )
-
-    async def get_rooms(self) -> None:
-        """Get all of the rooms for the current map."""
-=======
     async def set_current_map_rooms(self) -> None:
         """Fetch all of the rooms for the current map and set on RoborockMapInfo."""
->>>>>>> 48da8858
         # The api is only able to access rooms for the currently selected map
         # So it is important this is only called when you have the map you care
         # about selected.
