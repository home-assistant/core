--- conflicted
+++ resolved
@@ -21,11 +21,7 @@
 
 from homeassistant.config_entries import (
     SOURCE_REAUTH,
-<<<<<<< HEAD
     SOURCE_RECONFIGURE,
-    ConfigEntry,
-=======
->>>>>>> a6ff5391
     ConfigFlow,
     ConfigFlowResult,
     OptionsFlow,
