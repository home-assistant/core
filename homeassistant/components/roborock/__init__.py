"""The Roborock component."""

from __future__ import annotations

import asyncio
from collections.abc import Coroutine
from datetime import timedelta
import logging
from typing import Any

from roborock import (
    HomeDataRoom,
    RoborockException,
    RoborockInvalidCredentials,
    RoborockInvalidUserAgreement,
    RoborockNoUserAgreement,
)
from roborock.containers import DeviceData, HomeDataDevice, HomeDataProduct, UserData
from roborock.version_1_apis.roborock_mqtt_client_v1 import RoborockMqttClientV1
from roborock.version_a01_apis import RoborockMqttClientA01
from roborock.web_api import RoborockApiClient

from homeassistant.const import CONF_USERNAME, EVENT_HOMEASSISTANT_STOP
from homeassistant.core import HomeAssistant
from homeassistant.exceptions import ConfigEntryAuthFailed, ConfigEntryNotReady

from .const import CONF_BASE_URL, CONF_USER_DATA, DOMAIN, PLATFORMS
from .coordinator import (
    RoborockConfigEntry,
    RoborockCoordinators,
    RoborockDataUpdateCoordinator,
    RoborockDataUpdateCoordinatorA01,
)
from .roborock_storage import async_remove_map_storage

SCAN_INTERVAL = timedelta(seconds=30)

_LOGGER = logging.getLogger(__name__)


async def async_setup_entry(hass: HomeAssistant, entry: RoborockConfigEntry) -> bool:
    """Set up roborock from a config entry."""

    entry.async_on_unload(entry.add_update_listener(update_listener))

    user_data = UserData.from_dict(entry.data[CONF_USER_DATA])
    api_client = RoborockApiClient(entry.data[CONF_USERNAME], entry.data[CONF_BASE_URL])
    _LOGGER.debug("Getting home data")
    try:
        home_data = await api_client.get_home_data_v2(user_data)
    except RoborockInvalidCredentials as err:
        raise ConfigEntryAuthFailed(
            "Invalid credentials",
            translation_domain=DOMAIN,
            translation_key="invalid_credentials",
        ) from err
    except RoborockInvalidUserAgreement as err:
        raise ConfigEntryNotReady(
            translation_domain=DOMAIN,
            translation_key="invalid_user_agreement",
        ) from err
    except RoborockNoUserAgreement as err:
        raise ConfigEntryNotReady(
            translation_domain=DOMAIN,
            translation_key="no_user_agreement",
        ) from err
    except RoborockException as err:
        raise ConfigEntryNotReady(
            "Failed to get Roborock home data",
            translation_domain=DOMAIN,
            translation_key="home_data_fail",
        ) from err

    _LOGGER.debug("Got home data %s", home_data)
    all_devices: list[HomeDataDevice] = home_data.devices + home_data.received_devices
    device_map: dict[str, HomeDataDevice] = {
        device.duid: device for device in all_devices
    }
    product_info: dict[str, HomeDataProduct] = {
        product.id: product for product in home_data.products
    }
    # Get a Coordinator if the device is available or if we have connected to the device before
    coordinators = await asyncio.gather(
        *build_setup_functions(
<<<<<<< HEAD
            hass, device_map, user_data, product_info, home_data.rooms, api_client
=======
            hass, entry, device_map, user_data, product_info, home_data.rooms
>>>>>>> 5dea4164
        ),
        return_exceptions=True,
    )
    # Valid coordinators are those where we had networking cached or we could get networking
    v1_coords = [
        coord
        for coord in coordinators
        if isinstance(coord, RoborockDataUpdateCoordinator)
    ]
    a01_coords = [
        coord
        for coord in coordinators
        if isinstance(coord, RoborockDataUpdateCoordinatorA01)
    ]
    if len(v1_coords) + len(a01_coords) == 0:
        raise ConfigEntryNotReady(
            "No devices were able to successfully setup",
            translation_domain=DOMAIN,
            translation_key="no_coordinators",
        )
    valid_coordinators = RoborockCoordinators(v1_coords, a01_coords)

    async def on_stop(_: Any) -> None:
        _LOGGER.debug("Shutting down roborock")
        await asyncio.gather(
            *(
                coordinator.async_shutdown()
                for coordinator in valid_coordinators.values()
            )
        )

    entry.async_on_unload(
        hass.bus.async_listen_once(
            EVENT_HOMEASSISTANT_STOP,
            on_stop,
        )
    )
    entry.runtime_data = valid_coordinators

    await hass.config_entries.async_forward_entry_setups(entry, PLATFORMS)

    return True


def build_setup_functions(
    hass: HomeAssistant,
    entry: RoborockConfigEntry,
    device_map: dict[str, HomeDataDevice],
    user_data: UserData,
    product_info: dict[str, HomeDataProduct],
    home_data_rooms: list[HomeDataRoom],
    api_client: RoborockApiClient,
) -> list[
    Coroutine[
        Any,
        Any,
        RoborockDataUpdateCoordinator | RoborockDataUpdateCoordinatorA01 | None,
    ]
]:
    """Create a list of setup functions that can later be called asynchronously."""
    return [
        setup_device(
            hass,
<<<<<<< HEAD
=======
            entry,
>>>>>>> 5dea4164
            user_data,
            device,
            product_info[device.product_id],
            home_data_rooms,
<<<<<<< HEAD
            api_client,
=======
>>>>>>> 5dea4164
        )
        for device in device_map.values()
    ]


async def setup_device(
    hass: HomeAssistant,
    entry: RoborockConfigEntry,
    user_data: UserData,
    device: HomeDataDevice,
    product_info: HomeDataProduct,
    home_data_rooms: list[HomeDataRoom],
    api_client: RoborockApiClient,
) -> RoborockDataUpdateCoordinator | RoborockDataUpdateCoordinatorA01 | None:
    """Set up a coordinator for a given device."""
    if device.pv == "1.0":
        return await setup_device_v1(
<<<<<<< HEAD
            hass, user_data, device, product_info, home_data_rooms, api_client
=======
            hass, entry, user_data, device, product_info, home_data_rooms
>>>>>>> 5dea4164
        )
    if device.pv == "A01":
        return await setup_device_a01(hass, entry, user_data, device, product_info)
    _LOGGER.warning(
        "Not adding device %s because its protocol version %s or category %s is not supported",
        device.duid,
        device.pv,
        product_info.category.name,
    )
    return None


async def setup_device_v1(
    hass: HomeAssistant,
    entry: RoborockConfigEntry,
    user_data: UserData,
    device: HomeDataDevice,
    product_info: HomeDataProduct,
    home_data_rooms: list[HomeDataRoom],
    api_client: RoborockApiClient,
) -> RoborockDataUpdateCoordinator | None:
    """Set up a device Coordinator."""
    mqtt_client = await hass.async_add_executor_job(
        RoborockMqttClientV1, user_data, DeviceData(device, product_info.model)
    )
    try:
        networking = await mqtt_client.get_networking()
        if networking is None:
            # If the api does not return an error but does return None for
            # get_networking - then we need to go through cache checking.
            raise RoborockException("Networking request returned None.")  # noqa: TRY301
    except RoborockException as err:
        _LOGGER.warning(
            "Not setting up %s because we could not get the network information of the device. "
            "Please confirm it is online and the Roborock servers can communicate with it",
            device.name,
        )
        _LOGGER.debug(err)
        await mqtt_client.async_release()
        raise
    coordinator = RoborockDataUpdateCoordinator(
<<<<<<< HEAD
        hass,
        device,
        networking,
        product_info,
        mqtt_client,
        home_data_rooms,
        api_client,
        user_data,
=======
        hass, entry, device, networking, product_info, mqtt_client, home_data_rooms
>>>>>>> 5dea4164
    )
    try:
        await coordinator.async_config_entry_first_refresh()
    except ConfigEntryNotReady as ex:
        await coordinator.async_shutdown()
        if isinstance(coordinator.api, RoborockMqttClientV1):
            _LOGGER.warning(
                "Not setting up %s because the we failed to get data for the first time using the online client. "
                "Please ensure your Home Assistant instance can communicate with this device. "
                "You may need to open firewall instances on your Home Assistant network and on your Vacuum's network",
                device.name,
            )
            # Most of the time if we fail to connect using the mqtt client, the problem is due to firewall,
            # but in case if it isn't, the error can be included in debug logs for the user to grab.
            if coordinator.last_exception:
                _LOGGER.debug(coordinator.last_exception)
                raise coordinator.last_exception from ex
        elif coordinator.last_exception:
            # If this is reached, we have verified that we can communicate with the Vacuum locally,
            # so if there is an error here - it is not a communication issue but some other problem
            extra_error = f"Please create an issue with the following error included: {coordinator.last_exception}"
            _LOGGER.warning(
                "Not setting up %s because the coordinator failed to get data for the first time using the "
                "offline client %s",
                device.name,
                extra_error,
            )
            raise coordinator.last_exception from ex
    return coordinator


async def setup_device_a01(
    hass: HomeAssistant,
    entry: RoborockConfigEntry,
    user_data: UserData,
    device: HomeDataDevice,
    product_info: HomeDataProduct,
) -> RoborockDataUpdateCoordinatorA01 | None:
    """Set up a A01 protocol device."""
    mqtt_client = RoborockMqttClientA01(
        user_data, DeviceData(device, product_info.name), product_info.category
    )
    coord = RoborockDataUpdateCoordinatorA01(
        hass, entry, device, product_info, mqtt_client
    )
    await coord.async_config_entry_first_refresh()
    return coord


async def async_unload_entry(hass: HomeAssistant, entry: RoborockConfigEntry) -> bool:
    """Handle removal of an entry."""
    return await hass.config_entries.async_unload_platforms(entry, PLATFORMS)


async def update_listener(hass: HomeAssistant, entry: RoborockConfigEntry) -> None:
    """Handle options update."""
    # Reload entry to update data
    await hass.config_entries.async_reload(entry.entry_id)


async def async_remove_entry(hass: HomeAssistant, entry: RoborockConfigEntry) -> None:
    """Handle removal of an entry."""
    await async_remove_map_storage(hass, entry.entry_id)<|MERGE_RESOLUTION|>--- conflicted
+++ resolved
@@ -82,11 +82,7 @@
     # Get a Coordinator if the device is available or if we have connected to the device before
     coordinators = await asyncio.gather(
         *build_setup_functions(
-<<<<<<< HEAD
-            hass, device_map, user_data, product_info, home_data.rooms, api_client
-=======
-            hass, entry, device_map, user_data, product_info, home_data.rooms
->>>>>>> 5dea4164
+            hass, entry, device_map, user_data, product_info, home_data.rooms, api_client
         ),
         return_exceptions=True,
     )
@@ -150,18 +146,12 @@
     return [
         setup_device(
             hass,
-<<<<<<< HEAD
-=======
             entry,
->>>>>>> 5dea4164
             user_data,
             device,
             product_info[device.product_id],
             home_data_rooms,
-<<<<<<< HEAD
             api_client,
-=======
->>>>>>> 5dea4164
         )
         for device in device_map.values()
     ]
@@ -179,11 +169,7 @@
     """Set up a coordinator for a given device."""
     if device.pv == "1.0":
         return await setup_device_v1(
-<<<<<<< HEAD
-            hass, user_data, device, product_info, home_data_rooms, api_client
-=======
-            hass, entry, user_data, device, product_info, home_data_rooms
->>>>>>> 5dea4164
+            hass, entry, user_data, device, product_info, home_data_rooms, api_client
         )
     if device.pv == "A01":
         return await setup_device_a01(hass, entry, user_data, device, product_info)
@@ -225,8 +211,8 @@
         await mqtt_client.async_release()
         raise
     coordinator = RoborockDataUpdateCoordinator(
-<<<<<<< HEAD
         hass,
+        entry,
         device,
         networking,
         product_info,
@@ -234,9 +220,6 @@
         home_data_rooms,
         api_client,
         user_data,
-=======
-        hass, entry, device, networking, product_info, mqtt_client, home_data_rooms
->>>>>>> 5dea4164
     )
     try:
         await coordinator.async_config_entry_first_refresh()
