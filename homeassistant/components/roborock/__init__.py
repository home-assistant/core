"""The Roborock component."""

from __future__ import annotations

import asyncio
from collections.abc import Coroutine
from dataclasses import dataclass
from datetime import timedelta
import logging
from typing import Any

from roborock import HomeDataRoom, RoborockException, RoborockInvalidCredentials
from roborock.code_mappings import RoborockCategory
from roborock.containers import DeviceData, HomeDataDevice, HomeDataProduct, UserData
from roborock.version_1_apis.roborock_mqtt_client_v1 import RoborockMqttClientV1
from roborock.version_a01_apis import RoborockMqttClientA01
from roborock.web_api import RoborockApiClient

from homeassistant.config_entries import ConfigEntry
from homeassistant.const import CONF_USERNAME
from homeassistant.core import HomeAssistant
from homeassistant.exceptions import ConfigEntryAuthFailed, ConfigEntryNotReady

from .const import CONF_BASE_URL, CONF_USER_DATA, DOMAIN, PLATFORMS
<<<<<<< HEAD
from .coordinator import RoborockDataUpdateCoordinator
from .roborock_storage import RoborockStorage
=======
from .coordinator import RoborockDataUpdateCoordinator, RoborockDataUpdateCoordinatorA01
>>>>>>> 1a63bb89

SCAN_INTERVAL = timedelta(seconds=30)

_LOGGER = logging.getLogger(__name__)

type RoborockConfigEntry = ConfigEntry[RoborockCoordinators]


@dataclass
class RoborockCoordinators:
    """Roborock coordinators type."""

    v1: list[RoborockDataUpdateCoordinator]
    a01: list[RoborockDataUpdateCoordinatorA01]

    def values(
        self,
    ) -> list[RoborockDataUpdateCoordinator | RoborockDataUpdateCoordinatorA01]:
        """Return all coordinators."""
        return self.v1 + self.a01


async def async_setup_entry(hass: HomeAssistant, entry: RoborockConfigEntry) -> bool:
    """Set up roborock from a config entry."""

    _LOGGER.debug("Integration async setup entry: %s", entry.as_dict())
    entry.async_on_unload(entry.add_update_listener(update_listener))

    user_data = UserData.from_dict(entry.data[CONF_USER_DATA])
    api_client = RoborockApiClient(entry.data[CONF_USERNAME], entry.data[CONF_BASE_URL])
    _LOGGER.debug("Getting home data")
    try:
        home_data = await api_client.get_home_data_v2(user_data)
    except RoborockInvalidCredentials as err:
        raise ConfigEntryAuthFailed(
            "Invalid credentials",
            translation_domain=DOMAIN,
            translation_key="invalid_credentials",
        ) from err
    except RoborockException as err:
        raise ConfigEntryNotReady(
            "Failed to get Roborock home data",
            translation_domain=DOMAIN,
            translation_key="home_data_fail",
        ) from err
    _LOGGER.debug("Got home data %s", home_data)
    all_devices: list[HomeDataDevice] = home_data.devices + home_data.received_devices
    device_map: dict[str, HomeDataDevice] = {
        device.duid: device for device in all_devices
    }
    product_info: dict[str, HomeDataProduct] = {
        product.id: product for product in home_data.products
    }
    # Get a Coordinator if the device is available or if we have connected to the device before
    coordinators = await asyncio.gather(
        *build_setup_functions(
            hass, device_map, user_data, product_info, home_data.rooms
        ),
        return_exceptions=True,
    )
    # Valid coordinators are those where we had networking cached or we could get networking
    v1_coords = [
        coord
        for coord in coordinators
        if isinstance(coord, RoborockDataUpdateCoordinator)
    ]
    a01_coords = [
        coord
        for coord in coordinators
        if isinstance(coord, RoborockDataUpdateCoordinatorA01)
    ]
    if len(v1_coords) + len(a01_coords) == 0:
        raise ConfigEntryNotReady(
            "No devices were able to successfully setup",
            translation_domain=DOMAIN,
            translation_key="no_coordinators",
        )
    valid_coordinators = RoborockCoordinators(v1_coords, a01_coords)

    async def on_unload() -> None:
        release_tasks = set()
        for coordinator in valid_coordinators.values():
            release_tasks.add(coordinator.release())
        await asyncio.gather(*release_tasks)

    entry.async_on_unload(on_unload)
    entry.runtime_data = valid_coordinators

    await hass.config_entries.async_forward_entry_setups(entry, PLATFORMS)

    return True


def build_setup_functions(
    hass: HomeAssistant,
    device_map: dict[str, HomeDataDevice],
    user_data: UserData,
    product_info: dict[str, HomeDataProduct],
    home_data_rooms: list[HomeDataRoom],
) -> list[
    Coroutine[
        Any,
        Any,
        RoborockDataUpdateCoordinator | RoborockDataUpdateCoordinatorA01 | None,
    ]
]:
    """Create a list of setup functions that can later be called asynchronously."""
    return [
        setup_device(
            hass, user_data, device, product_info[device.product_id], home_data_rooms
        )
        for device in device_map.values()
    ]


async def setup_device(
    hass: HomeAssistant,
    user_data: UserData,
    device: HomeDataDevice,
    product_info: HomeDataProduct,
    home_data_rooms: list[HomeDataRoom],
) -> RoborockDataUpdateCoordinator | RoborockDataUpdateCoordinatorA01 | None:
    """Set up a coordinator for a given device."""
    if device.pv == "1.0":
        return await setup_device_v1(
            hass, user_data, device, product_info, home_data_rooms
        )
    if device.pv == "A01":
        if product_info.category == RoborockCategory.WET_DRY_VAC:
            return await setup_device_a01(hass, user_data, device, product_info)
    _LOGGER.info(
        "Not adding device %s because its protocol version %s or category %s is not supported",
        device.duid,
        device.pv,
        product_info.category.name,
    )
    return None


async def setup_device_v1(
    hass: HomeAssistant,
    user_data: UserData,
    device: HomeDataDevice,
    product_info: HomeDataProduct,
    home_data_rooms: list[HomeDataRoom],
) -> RoborockDataUpdateCoordinator | None:
    """Set up a device Coordinator."""
    mqtt_client = RoborockMqttClientV1(user_data, DeviceData(device, product_info.name))
    try:
        networking = await mqtt_client.get_networking()
        if networking is None:
            # If the api does not return an error but does return None for
            # get_networking - then we need to go through cache checking.
            raise RoborockException("Networking request returned None.")
    except RoborockException as err:
        _LOGGER.warning(
            "Not setting up %s because we could not get the network information of the device. "
            "Please confirm it is online and the Roborock servers can communicate with it",
            device.name,
        )
        _LOGGER.debug(err)
        await mqtt_client.async_release()
        raise
    coordinator = RoborockDataUpdateCoordinator(
        hass, device, networking, product_info, mqtt_client, home_data_rooms
    )
    # Verify we can communicate locally - if we can't, switch to cloud api
    await coordinator.verify_api()
    coordinator.api.is_available = True
    try:
        await coordinator.get_maps()
    except RoborockException as err:
        _LOGGER.warning("Failed to get map data")
        _LOGGER.debug(err)
    try:
        await coordinator.async_config_entry_first_refresh()
    except ConfigEntryNotReady as ex:
        await coordinator.release()
        if isinstance(coordinator.api, RoborockMqttClientV1):
            _LOGGER.warning(
                "Not setting up %s because the we failed to get data for the first time using the online client. "
                "Please ensure your Home Assistant instance can communicate with this device. "
                "You may need to open firewall instances on your Home Assistant network and on your Vacuum's network",
                device.name,
            )
            # Most of the time if we fail to connect using the mqtt client, the problem is due to firewall,
            # but in case if it isn't, the error can be included in debug logs for the user to grab.
            if coordinator.last_exception:
                _LOGGER.debug(coordinator.last_exception)
                raise coordinator.last_exception from ex
        elif coordinator.last_exception:
            # If this is reached, we have verified that we can communicate with the Vacuum locally,
            # so if there is an error here - it is not a communication issue but some other problem
            extra_error = f"Please create an issue with the following error included: {coordinator.last_exception}"
            _LOGGER.warning(
                "Not setting up %s because the coordinator failed to get data for the first time using the "
                "offline client %s",
                device.name,
                extra_error,
            )
            raise coordinator.last_exception from ex
    return coordinator


<<<<<<< HEAD
async def async_unload_entry(hass: HomeAssistant, entry: ConfigEntry) -> bool:
    """Handle unloading of an entry."""
    if unload_ok := await hass.config_entries.async_unload_platforms(entry, PLATFORMS):
        release_tasks = set()
        for coordinator in hass.data[DOMAIN][entry.entry_id].values():
            release_tasks.add(coordinator.release())
        hass.data[DOMAIN].pop(entry.entry_id)
        await asyncio.gather(*release_tasks)
    return unload_ok


async def async_remove_entry(hass: HomeAssistant, entry: ConfigEntry) -> None:
    """Handle removal of an entry."""
    roborock_storage = RoborockStorage(hass, entry.entry_id)
    await roborock_storage.async_remove_maps(entry.entry_id)
=======
async def setup_device_a01(
    hass: HomeAssistant,
    user_data: UserData,
    device: HomeDataDevice,
    product_info: HomeDataProduct,
) -> RoborockDataUpdateCoordinatorA01 | None:
    """Set up a A01 protocol device."""
    mqtt_client = RoborockMqttClientA01(
        user_data, DeviceData(device, product_info.name), product_info.category
    )
    coord = RoborockDataUpdateCoordinatorA01(hass, device, product_info, mqtt_client)
    await coord.async_config_entry_first_refresh()
    return coord


async def async_unload_entry(hass: HomeAssistant, entry: RoborockConfigEntry) -> bool:
    """Handle removal of an entry."""
    return await hass.config_entries.async_unload_platforms(entry, PLATFORMS)


async def update_listener(hass: HomeAssistant, entry: RoborockConfigEntry) -> None:
    """Handle options update."""
    # Reload entry to update data
    await hass.config_entries.async_reload(entry.entry_id)
>>>>>>> 1a63bb89
<|MERGE_RESOLUTION|>--- conflicted
+++ resolved
@@ -22,12 +22,8 @@
 from homeassistant.exceptions import ConfigEntryAuthFailed, ConfigEntryNotReady
 
 from .const import CONF_BASE_URL, CONF_USER_DATA, DOMAIN, PLATFORMS
-<<<<<<< HEAD
-from .coordinator import RoborockDataUpdateCoordinator
+from .coordinator import RoborockDataUpdateCoordinator, RoborockDataUpdateCoordinatorA01
 from .roborock_storage import RoborockStorage
-=======
-from .coordinator import RoborockDataUpdateCoordinator, RoborockDataUpdateCoordinatorA01
->>>>>>> 1a63bb89
 
 SCAN_INTERVAL = timedelta(seconds=30)
 
@@ -232,23 +228,6 @@
     return coordinator
 
 
-<<<<<<< HEAD
-async def async_unload_entry(hass: HomeAssistant, entry: ConfigEntry) -> bool:
-    """Handle unloading of an entry."""
-    if unload_ok := await hass.config_entries.async_unload_platforms(entry, PLATFORMS):
-        release_tasks = set()
-        for coordinator in hass.data[DOMAIN][entry.entry_id].values():
-            release_tasks.add(coordinator.release())
-        hass.data[DOMAIN].pop(entry.entry_id)
-        await asyncio.gather(*release_tasks)
-    return unload_ok
-
-
-async def async_remove_entry(hass: HomeAssistant, entry: ConfigEntry) -> None:
-    """Handle removal of an entry."""
-    roborock_storage = RoborockStorage(hass, entry.entry_id)
-    await roborock_storage.async_remove_maps(entry.entry_id)
-=======
 async def setup_device_a01(
     hass: HomeAssistant,
     user_data: UserData,
@@ -272,5 +251,4 @@
 async def update_listener(hass: HomeAssistant, entry: RoborockConfigEntry) -> None:
     """Handle options update."""
     # Reload entry to update data
-    await hass.config_entries.async_reload(entry.entry_id)
->>>>>>> 1a63bb89
+    await hass.config_entries.async_reload(entry.entry_id)