"""The Roborock component."""

from __future__ import annotations

import asyncio
from collections.abc import Coroutine
from datetime import timedelta
import logging
from typing import Any

from roborock import RoborockException, RoborockInvalidCredentials
from roborock.cloud_api import RoborockMqttClient
from roborock.containers import DeviceData, HomeDataDevice, HomeDataProduct, UserData
from roborock.web_api import RoborockApiClient

from homeassistant.config_entries import ConfigEntry
from homeassistant.const import CONF_USERNAME
from homeassistant.core import HomeAssistant
from homeassistant.exceptions import ConfigEntryAuthFailed, ConfigEntryNotReady

from .const import (
    CONF_BASE_URL,
    CONF_INCLUDE_SHARED,
    CONF_USER_DATA,
    DEFAULT_INCLUDE_SHARED,
    DOMAIN,
    PLATFORMS,
)
from .coordinator import RoborockDataUpdateCoordinator

SCAN_INTERVAL = timedelta(seconds=30)

_LOGGER = logging.getLogger(__name__)


async def async_setup_entry(hass: HomeAssistant, entry: ConfigEntry) -> bool:
    """Set up roborock from a config entry."""
    _LOGGER.debug("Integration async setup entry: %s", entry.as_dict())
    entry.async_on_unload(entry.add_update_listener(update_listener))

    user_data = UserData.from_dict(entry.data[CONF_USER_DATA])
    api_client = RoborockApiClient(entry.data[CONF_USERNAME], entry.data[CONF_BASE_URL])
    _LOGGER.debug("Getting home data")
    try:
        home_data = await api_client.get_home_data(user_data)
    except RoborockInvalidCredentials as err:
        raise ConfigEntryAuthFailed(
            "Invalid credentials",
            translation_domain=DOMAIN,
            translation_key="invalid_credentials",
        ) from err
    except RoborockException as err:
        raise ConfigEntryNotReady(
            "Failed to get Roborock home data",
            translation_domain=DOMAIN,
            translation_key="home_data_fail",
        ) from err
    _LOGGER.debug("Got home data %s", home_data)
    all_devices: list[HomeDataDevice] = (
        home_data.devices + home_data.received_devices
        if entry.options.get(CONF_INCLUDE_SHARED, DEFAULT_INCLUDE_SHARED)
        else home_data.devices
    )
    device_map: dict[str, HomeDataDevice] = {
        device.duid: device for device in all_devices
    }
    product_info: dict[str, HomeDataProduct] = {
        product.id: product for product in home_data.products
    }
    # Get a Coordinator if the device is available or if we have connected to the device before
    coordinators = await asyncio.gather(
        *build_setup_functions(hass, device_map, user_data, product_info),
        return_exceptions=True,
    )
    # Valid coordinators are those where we had networking cached or we could get networking
    valid_coordinators: list[RoborockDataUpdateCoordinator] = [
        coord
        for coord in coordinators
        if isinstance(coord, RoborockDataUpdateCoordinator)
    ]
    if len(valid_coordinators) == 0:
        raise ConfigEntryNotReady(
            "No devices were able to successfully setup",
            translation_domain=DOMAIN,
            translation_key="no_coordinators",
        )
    hass.data.setdefault(DOMAIN, {})[entry.entry_id] = {
        coordinator.roborock_device_info.device.duid: coordinator
        for coordinator in valid_coordinators
    }
    await hass.config_entries.async_forward_entry_setups(entry, PLATFORMS)

    return True


def build_setup_functions(
    hass: HomeAssistant,
    device_map: dict[str, HomeDataDevice],
    user_data: UserData,
    product_info: dict[str, HomeDataProduct],
) -> list[Coroutine[Any, Any, RoborockDataUpdateCoordinator | None]]:
    """Create a list of setup functions that can later be called asynchronously."""
    return [
        setup_device(hass, user_data, device, product_info[device.product_id])
        for device in device_map.values()
    ]


async def setup_device(
    hass: HomeAssistant,
    user_data: UserData,
    device: HomeDataDevice,
    product_info: HomeDataProduct,
) -> RoborockDataUpdateCoordinator | None:
    """Set up a device Coordinator."""
    mqtt_client = RoborockMqttClient(user_data, DeviceData(device, product_info.name))
    try:
        networking = await mqtt_client.get_networking()
        if networking is None:
            # If the api does not return an error but does return None for
            # get_networking - then we need to go through cache checking.
            raise RoborockException("Networking request returned None.")
    except RoborockException as err:
        _LOGGER.warning(
            "Not setting up %s because we could not get the network information of the device. "
            "Please confirm it is online and the Roborock servers can communicate with it",
            device.name,
        )
        _LOGGER.debug(err)
        await mqtt_client.async_release()
        raise
    coordinator = RoborockDataUpdateCoordinator(
        hass, device, networking, product_info, mqtt_client
    )
    # Verify we can communicate locally - if we can't, switch to cloud api
    await coordinator.verify_api()
    coordinator.api.is_available = True
    try:
        await coordinator.get_maps()
    except RoborockException as err:
        _LOGGER.warning("Failed to get map data")
        _LOGGER.debug(err)
    try:
        await coordinator.async_config_entry_first_refresh()
    except ConfigEntryNotReady as ex:
        await coordinator.release()
        if isinstance(coordinator.api, RoborockMqttClient):
            _LOGGER.warning(
                "Not setting up %s because the we failed to get data for the first time using the online client. "
                "Please ensure your Home Assistant instance can communicate with this device. "
                "You may need to open firewall instances on your Home Assistant network and on your Vacuum's network",
                device.name,
            )
            # Most of the time if we fail to connect using the mqtt client, the problem is due to firewall,
            # but in case if it isn't, the error can be included in debug logs for the user to grab.
            if coordinator.last_exception:
                _LOGGER.debug(coordinator.last_exception)
                raise coordinator.last_exception from ex
        elif coordinator.last_exception:
            # If this is reached, we have verified that we can communicate with the Vacuum locally,
            # so if there is an error here - it is not a communication issue but some other problem
            extra_error = f"Please create an issue with the following error included: {coordinator.last_exception}"
            _LOGGER.warning(
                "Not setting up %s because the coordinator failed to get data for the first time using the "
                "offline client %s",
                device.name,
                extra_error,
            )
            raise coordinator.last_exception from ex
    return coordinator


async def async_unload_entry(hass: HomeAssistant, entry: ConfigEntry) -> bool:
    """Handle removal of an entry."""
    if unload_ok := await hass.config_entries.async_unload_platforms(entry, PLATFORMS):
        release_tasks = set()
        for coordinator in hass.data[DOMAIN][entry.entry_id].values():
            release_tasks.add(coordinator.release())
        hass.data[DOMAIN].pop(entry.entry_id)
<<<<<<< HEAD

    return unload_ok


async def update_listener(hass: HomeAssistant, entry: ConfigEntry) -> None:
    """Handle options update."""
    # Reload entry to update data
    await hass.config_entries.async_reload(entry.entry_id)
=======
        await asyncio.gather(*release_tasks)
    return unload_ok
>>>>>>> 57cc3495
<|MERGE_RESOLUTION|>--- conflicted
+++ resolved
@@ -177,16 +177,11 @@
         for coordinator in hass.data[DOMAIN][entry.entry_id].values():
             release_tasks.add(coordinator.release())
         hass.data[DOMAIN].pop(entry.entry_id)
-<<<<<<< HEAD
-
+        await asyncio.gather(*release_tasks)
     return unload_ok
 
 
 async def update_listener(hass: HomeAssistant, entry: ConfigEntry) -> None:
     """Handle options update."""
     # Reload entry to update data
-    await hass.config_entries.async_reload(entry.entry_id)
-=======
-        await asyncio.gather(*release_tasks)
-    return unload_ok
->>>>>>> 57cc3495
+    await hass.config_entries.async_reload(entry.entry_id)