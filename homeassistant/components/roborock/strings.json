--- conflicted
+++ resolved
@@ -276,20 +276,6 @@
         }
       }
     }
-<<<<<<< HEAD
-  },
-  "issues": {
-    "service_deprecation_start_pause": {
-      "title": "Roborock vacuum support for vacuum.start_pause is being removed",
-      "fix_flow": {
-        "step": {
-          "confirm": {
-            "title": "[%key:component::roborock::issues::service_deprecation_start_pause::title%]",
-            "description": "Roborock vacuum support for the vacuum.start_pause service is deprecated and will be removed in Home Assistant 2024.2; Please adjust any automation or script that uses the service to instead call vacuum.pause or vacuum.start and select submit below to mark this issue as resolved."
-          }
-        }
-      }
-    }
   },
   "exceptions": {
     "command_failed": {
@@ -307,7 +293,5 @@
     "no_coordinators": {
       "message": "No devices were able to successfully setup."
     }
-=======
->>>>>>> e8b962ea
   }
 }