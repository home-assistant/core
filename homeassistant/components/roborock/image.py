"""Support for Roborock image."""

import asyncio
import io
from itertools import chain

from roborock import RoborockCommand
from vacuum_map_parser_base.config.color import ColorsPalette
from vacuum_map_parser_base.config.image_config import ImageConfig
from vacuum_map_parser_base.config.size import Sizes
from vacuum_map_parser_roborock.map_data_parser import RoborockMapDataParser

from homeassistant.components.image import ImageEntity
from homeassistant.config_entries import ConfigEntry
from homeassistant.const import EntityCategory
from homeassistant.core import HomeAssistant
from homeassistant.exceptions import HomeAssistantError
from homeassistant.helpers.entity_platform import AddEntitiesCallback
from homeassistant.util import slugify
import homeassistant.util.dt as dt_util

from .const import DOMAIN, IMAGE_CACHE_INTERVAL, IMAGE_DRAWABLES, MAP_SLEEP
from .coordinator import RoborockDataUpdateCoordinator
from .device import RoborockCoordinatedEntity
from .roborock_storage import RoborockStorage, get_roborock_storage


async def async_setup_entry(
    hass: HomeAssistant,
    config_entry: ConfigEntry,
    async_add_entities: AddEntitiesCallback,
) -> None:
    """Set up Roborock image platform."""

    coordinators: dict[str, RoborockDataUpdateCoordinator] = hass.data[DOMAIN][
        config_entry.entry_id
    ]
    entities = list(
        chain.from_iterable(
            await asyncio.gather(
                *(
                    create_coordinator_maps(coord, hass)
                    for coord in coordinators.values()
                )
            )
        )
    )
    async_add_entities(entities)


class RoborockMap(RoborockCoordinatedEntity, ImageEntity):
    """A class to let you visualize the map."""

    _attr_has_entity_name = True

    def __init__(
        self,
        unique_id: str,
        coordinator: RoborockDataUpdateCoordinator,
        map_flag: int,
        starting_map: bytes,
        map_name: str,
        roborock_storage: RoborockStorage,
        create_map: bool,
    ) -> None:
        """Initialize a Roborock map."""
        RoborockCoordinatedEntity.__init__(self, unique_id, coordinator)
        ImageEntity.__init__(self, coordinator.hass)
        self._attr_name: str = map_name
        self.parser = RoborockMapDataParser(
            ColorsPalette(), Sizes(), IMAGE_DRAWABLES, ImageConfig(), []
        )
        self._attr_image_last_updated = dt_util.utcnow()
        self.map_flag = map_flag
<<<<<<< HEAD
        if create_map:
            try:
                self.cached_map = self._create_image(starting_map)
            except HomeAssistantError:
                # If we failed to update the image on init, we set cached_map to None so that we are unavailable and can try again later.
                self.cached_map = b""
        else:
            # Map was cached - so we can load it directly.
            self.cached_map = starting_map
=======
        try:
            self.cached_map = self._create_image(starting_map)
        except HomeAssistantError:
            # If we failed to update the image on init,
            # we set cached_map to empty bytes
            # so that we are unavailable and can try again later.
            self.cached_map = b""
>>>>>>> 5db8082f
        self._attr_entity_category = EntityCategory.DIAGNOSTIC
        self._roborock_storage = roborock_storage

    @property
    def available(self):
        """Determines if the entity is available."""
        return self.cached_map == b""

    @property
    def available(self):
        """Determines if the entity is available."""
        return self.cached_map != b""

    @property
    def is_selected(self) -> bool:
        """Return if this map is the currently selected map."""
        return self.map_flag == self.coordinator.current_map

    def is_map_valid(self) -> bool:
<<<<<<< HEAD
        """Update this map if it is the current active map, and the vacuum is cleaning."""
=======
        """Update the map if it is valid.

        Update this map if it is the currently active map, and the
        vacuum is cleaning, or if it has never been set at all.
        """
>>>>>>> 5db8082f
        return self.cached_map == b"" or (
            self.is_selected
            and self.image_last_updated is not None
            and self.coordinator.roborock_device_info.props.status is not None
            and bool(self.coordinator.roborock_device_info.props.status.in_cleaning)
        )

    def _handle_coordinator_update(self):
        # Bump last updated every third time the coordinator runs, so that async_image
        # will be called and we will evaluate on the new coordinator data if we should
        # update the cache.
        if (
            dt_util.utcnow() - self.image_last_updated
        ).total_seconds() > IMAGE_CACHE_INTERVAL and self.is_map_valid():
            self._attr_image_last_updated = dt_util.utcnow()
        super()._handle_coordinator_update()

    async def async_image(self) -> bytes | None:
        """Update the image if it is not cached."""
        if self.is_map_valid():
<<<<<<< HEAD
            map_data: bytes = await self.cloud_api.get_map_v1()
            old_data = self.cached_map
=======
            response = await asyncio.gather(
                *(self.cloud_api.get_map_v1(), self.coordinator.get_rooms()),
                return_exceptions=True,
            )
            if not isinstance(response[0], bytes):
                raise HomeAssistantError(
                    translation_domain=DOMAIN,
                    translation_key="map_failure",
                )
            map_data = response[0]
>>>>>>> 5db8082f
            self.cached_map = self._create_image(map_data)
            if old_data != self.cached_map:
                self.coordinator.config_entry.async_create_task(
                    self.hass,
                    self._roborock_storage.async_save_map(
                        self._attr_name, self.cached_map
                    ),
                )
        return self.cached_map

    def _create_image(self, map_bytes: bytes) -> bytes:
        """Create an image using the map parser."""
        parsed_map = self.parser.parse(map_bytes)
        if parsed_map.image is None:
            raise HomeAssistantError(
                translation_domain=DOMAIN,
                translation_key="map_failure",
            )
        img_byte_arr = io.BytesIO()
        parsed_map.image.data.save(img_byte_arr, format="PNG")
        return img_byte_arr.getvalue()


async def create_coordinator_maps(
    coord: RoborockDataUpdateCoordinator, hass: HomeAssistant
) -> list[RoborockMap]:
    """Get the starting map information for all maps for this device.

    The following steps must be done synchronously.
    Only one map can be loaded at a time per device.
    """
    entities = []
    roborock_storage = get_roborock_storage(hass, coord.config_entry.entry_id)
    cur_map = coord.current_map
    # This won't be None at this point as the coordinator will have run first.
    assert cur_map is not None
    # Sort the maps so that we start with the current map and we can skip the
    # load_multi_map call.
    maps_info = sorted(
        coord.maps.items(), key=lambda data: data[0] == cur_map, reverse=True
    )
<<<<<<< HEAD
    maps = await hass.async_add_executor_job(
        roborock_storage.async_load_maps,
        [roborock_map.name for roborock_map in coord.maps.values()],
    )
    storage_updates = []
    for (map_flag, map_info), storage_map in zip(maps_info, maps):
        unique_id = (
            f"{slugify(coord.roborock_device_info.device.duid)}_map_{map_info.name}"
        )
        # Load the map - so we can access it with get_map_v1
        api_data: bytes | None = storage_map
        create_map = False
        if api_data is None:
            # Only get the map data on startup if a) we haven't added the entity before
            # b) The entity does not have the needed restore data.
            if map_flag != cur_map:
                # Only change the map and sleep if we have multiple maps.
                await coord.api.send_command(RoborockCommand.LOAD_MULTI_MAP, [map_flag])
                coord.current_map = map_flag
                # We cannot get the map until the roborock servers fully process the
                # map change.
                await asyncio.sleep(MAP_SLEEP)
            # Get the map data
            map_update = await asyncio.gather(
                *[coord.cloud_api.get_map_v1(), coord.get_rooms()]
=======
    for map_flag, map_info in maps_info:
        # Load the map - so we can access it with get_map_v1
        if map_flag != cur_map:
            # Only change the map and sleep if we have multiple maps.
            await coord.api.send_command(RoborockCommand.LOAD_MULTI_MAP, [map_flag])
            coord.current_map = map_flag
            # We cannot get the map until the roborock servers fully process the
            # map change.
            await asyncio.sleep(MAP_SLEEP)
        # Get the map data
        map_update = await asyncio.gather(
            *[coord.cloud_api.get_map_v1(), coord.get_rooms()], return_exceptions=True
        )
        # If we fail to get the map, we should set it to empty byte,
        # still create it, and set it as unavailable.
        api_data: bytes = map_update[0] if isinstance(map_update[0], bytes) else b""
        entities.append(
            RoborockMap(
                f"{slugify(coord.roborock_device_info.device.duid)}_map_{map_info.name}",
                coord,
                map_flag,
                api_data,
                map_info.name,
>>>>>>> 5db8082f
            )
            api_data = map_update[0]
            if api_data is None:
                # If we fail to get the map data, we should set it to empty bytes,
                # so it is setup, but set as unavailable
                api_data = b""
            create_map = True
        roborock_map = RoborockMap(
            unique_id,
            coord,
            map_flag,
            api_data,
            map_info.name,
            roborock_storage,
            create_map,
        )
        entities.append(roborock_map)
        if create_map and roborock_map.cached_map != b"":
            storage_updates.append(
                roborock_storage.async_save_map(map_info.name, roborock_map.cached_map)
            )
    await asyncio.gather(*storage_updates)
    if len(coord.maps) != 1:
        # Set the map back to the map the user previously had selected so that it
        # does not change the end user's app.
        # Only needs to happen when we changed maps above.
        await coord.cloud_api.send_command(RoborockCommand.LOAD_MULTI_MAP, [cur_map])
        coord.current_map = cur_map
    return entities<|MERGE_RESOLUTION|>--- conflicted
+++ resolved
@@ -72,25 +72,17 @@
         )
         self._attr_image_last_updated = dt_util.utcnow()
         self.map_flag = map_flag
-<<<<<<< HEAD
         if create_map:
             try:
                 self.cached_map = self._create_image(starting_map)
             except HomeAssistantError:
-                # If we failed to update the image on init, we set cached_map to None so that we are unavailable and can try again later.
+                # If we failed to update the image on init,
+                # we set cached_map to empty bytes
+                # so that we are unavailable and can try again later.
                 self.cached_map = b""
         else:
             # Map was cached - so we can load it directly.
             self.cached_map = starting_map
-=======
-        try:
-            self.cached_map = self._create_image(starting_map)
-        except HomeAssistantError:
-            # If we failed to update the image on init,
-            # we set cached_map to empty bytes
-            # so that we are unavailable and can try again later.
-            self.cached_map = b""
->>>>>>> 5db8082f
         self._attr_entity_category = EntityCategory.DIAGNOSTIC
         self._roborock_storage = roborock_storage
 
@@ -110,15 +102,11 @@
         return self.map_flag == self.coordinator.current_map
 
     def is_map_valid(self) -> bool:
-<<<<<<< HEAD
-        """Update this map if it is the current active map, and the vacuum is cleaning."""
-=======
         """Update the map if it is valid.
 
         Update this map if it is the currently active map, and the
         vacuum is cleaning, or if it has never been set at all.
         """
->>>>>>> 5db8082f
         return self.cached_map == b"" or (
             self.is_selected
             and self.image_last_updated is not None
@@ -139,10 +127,6 @@
     async def async_image(self) -> bytes | None:
         """Update the image if it is not cached."""
         if self.is_map_valid():
-<<<<<<< HEAD
-            map_data: bytes = await self.cloud_api.get_map_v1()
-            old_data = self.cached_map
-=======
             response = await asyncio.gather(
                 *(self.cloud_api.get_map_v1(), self.coordinator.get_rooms()),
                 return_exceptions=True,
@@ -153,7 +137,7 @@
                     translation_key="map_failure",
                 )
             map_data = response[0]
->>>>>>> 5db8082f
+            old_data = self.cached_map
             self.cached_map = self._create_image(map_data)
             if old_data != self.cached_map:
                 self.coordinator.config_entry.async_create_task(
@@ -195,7 +179,6 @@
     maps_info = sorted(
         coord.maps.items(), key=lambda data: data[0] == cur_map, reverse=True
     )
-<<<<<<< HEAD
     maps = await hass.async_add_executor_job(
         roborock_storage.async_load_maps,
         [roborock_map.name for roborock_map in coord.maps.values()],
@@ -220,32 +203,11 @@
                 await asyncio.sleep(MAP_SLEEP)
             # Get the map data
             map_update = await asyncio.gather(
-                *[coord.cloud_api.get_map_v1(), coord.get_rooms()]
-=======
-    for map_flag, map_info in maps_info:
-        # Load the map - so we can access it with get_map_v1
-        if map_flag != cur_map:
-            # Only change the map and sleep if we have multiple maps.
-            await coord.api.send_command(RoborockCommand.LOAD_MULTI_MAP, [map_flag])
-            coord.current_map = map_flag
-            # We cannot get the map until the roborock servers fully process the
-            # map change.
-            await asyncio.sleep(MAP_SLEEP)
-        # Get the map data
-        map_update = await asyncio.gather(
-            *[coord.cloud_api.get_map_v1(), coord.get_rooms()], return_exceptions=True
-        )
-        # If we fail to get the map, we should set it to empty byte,
-        # still create it, and set it as unavailable.
-        api_data: bytes = map_update[0] if isinstance(map_update[0], bytes) else b""
-        entities.append(
-            RoborockMap(
-                f"{slugify(coord.roborock_device_info.device.duid)}_map_{map_info.name}",
-                coord,
-                map_flag,
-                api_data,
-                map_info.name,
->>>>>>> 5db8082f
+                *[coord.cloud_api.get_map_v1(), coord.get_rooms()], return_exceptions=True
+            )
+            # If we fail to get the map, we should set it to empty byte,
+            # still create it, and set it as unavailable.
+            api_data: bytes = map_update[0] if isinstance(map_update[0], bytes) else b""
             )
             api_data = map_update[0]
             if api_data is None:
