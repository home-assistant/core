--- conflicted
+++ resolved
@@ -17,11 +17,7 @@
 from homeassistant.core import HomeAssistant
 from homeassistant.exceptions import HomeAssistantError
 from homeassistant.helpers.entity_platform import AddEntitiesCallback
-<<<<<<< HEAD
-import homeassistant.util.dt as dt_util
-=======
-from homeassistant.util import dt as dt_util, slugify
->>>>>>> 89e6791f
+from homeassistant.util import dt as dt_util
 
 from . import RoborockConfigEntry
 from .const import (
