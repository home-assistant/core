--- conflicted
+++ resolved
@@ -42,6 +42,8 @@
 
     get_value: Callable[[RoborockCoordinatedEntity], bool]
     set_command: Callable[[RoborockCoordinatedEntity, bool], Coroutine[Any, Any, dict]]
+    # Check support of this feature
+    check_support: Callable[[RoborockDataUpdateCoordinator], Coroutine[Any, Any, dict]]
 
 
 @dataclass
@@ -102,6 +104,7 @@
         )
         if value
         else entity.send(RoborockCommand.CLOSE_DND_TIMER),
+        check_support=lambda data: data.roborock_device_info.props.dnd_timer,
         get_value=lambda data: data.coordinator.roborock_device_info.props.dnd_timer.enabled,
         key="dnd_switch",
         translation_key="dnd_switch",
@@ -121,17 +124,6 @@
     coordinators: dict[str, RoborockDataUpdateCoordinator] = hass.data[DOMAIN][
         config_entry.entry_id
     ]
-<<<<<<< HEAD
-    async_add_entities(
-        (
-            RoborockNonCoordinatedSwitchEntity(
-                f"{description.key}_{slugify(device_id)}",
-                coordinator,
-                description,
-            )
-            for device_id, coordinator in coordinators.items()
-            for description in SWITCH_DESCRIPTIONS
-=======
     possible_entities: list[
         tuple[str, RoborockDataUpdateCoordinator, RoborockSwitchDescription]
     ] = [
@@ -144,11 +136,10 @@
         *(
             description.check_support(coordinator)
             for _, coordinator, description in possible_entities
->>>>>>> 88bfd948
         ),
         return_exceptions=True,
     )
-    valid_entities: list[RoborockSwitchEntity] = []
+    valid_entities: list[RoborockNonCoordinatedSwitchEntity] = []
     for posible_entity, result in zip(possible_entities, results):
         if isinstance(result, Exception):
             if not isinstance(result, RoborockException):
@@ -156,7 +147,7 @@
             _LOGGER.debug("Not adding entity because of %s", result)
         else:
             valid_entities.append(
-                RoborockSwitchEntity(
+                RoborockNonCoordinatedSwitchEntity(
                     f"{posible_entity[2].key}_{slugify(posible_entity[0])}",
                     posible_entity[1],
                     posible_entity[2],
@@ -176,6 +167,7 @@
             )
             for device_id, coordinator in coordinators.items()
             for description in COORDINATED_SWITCH_DESCRIPTION
+            if description.check_support(coordinator) is not None
         )
     )
 
