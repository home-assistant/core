--- conflicted
+++ resolved
@@ -31,12 +31,9 @@
 
 MAP_SLEEP = 3
 
-<<<<<<< HEAD
 # Extra state attributes for Images
 ATTR_CALIBRATION_POINTS = "calibration_points"
 ATTR_IS_SELECTED = "is_selected"
 ATTR_MAP_FLAG = "map_flag"
 ATTR_ROOMS = "rooms"
-=======
-GET_MAPS_SERVICE_NAME = "get_maps"
->>>>>>> 33412dd9
+GET_MAPS_SERVICE_NAME = "get_maps"