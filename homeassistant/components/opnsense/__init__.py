--- conflicted
+++ resolved
@@ -14,26 +14,16 @@
 from homeassistant.helpers.typing import ConfigType
 
 from .const import (
-<<<<<<< HEAD
     CONF_API_BASE_URL,
     CONF_API_SECRET,
-    CONF_API_VERIFY_CERT,
     CONF_INTERFACE_CLIENT,
     CONF_TRACKER_INTERFACES,
     DATA_HASS_CONFIG,
     DOMAIN,
     OPNSENSE_DATA,
 )
-=======
-    CONF_API_SECRET,
-    CONF_INTERFACE_CLIENT,
-    CONF_TRACKER_INTERFACES,
-    DOMAIN,
-    OPNSENSE_DATA,
-)
 
 _LOGGER = logging.getLogger(__name__)
->>>>>>> e5565c75
 
 CONFIG_SCHEMA = vol.Schema(
     {
@@ -52,8 +42,6 @@
     extra=vol.ALLOW_EXTRA,
 )
 
-_LOGGER = logging.getLogger(__name__)
-
 
 async def async_setup(hass: HomeAssistant, config: ConfigType) -> bool:
     """Set up the OPNsense component."""
@@ -68,23 +56,14 @@
     return True
 
 
-<<<<<<< HEAD
 async def async_setup_entry(hass: HomeAssistant, entry: ConfigEntry) -> bool:
     """Set up the OPNsense component from a config entry."""
-=======
-    conf = config[DOMAIN]
-    url = conf[CONF_URL]
-    api_key = conf[CONF_API_KEY]
-    api_secret = conf[CONF_API_SECRET]
-    verify_ssl = conf[CONF_VERIFY_SSL]
-    tracker_interfaces = conf[CONF_TRACKER_INTERFACES]
->>>>>>> e5565c75
 
     api_data = {
         CONF_API_KEY: entry.data[CONF_API_KEY],
         CONF_API_SECRET: entry.data[CONF_API_SECRET],
         CONF_API_BASE_URL: entry.data[CONF_URL],
-        CONF_API_VERIFY_CERT: entry.data[CONF_VERIFY_SSL],
+        CONF_VERIFY_SSL: entry.data[CONF_VERIFY_SSL],
     }
     tracker_interfaces = entry.data.get(CONF_TRACKER_INTERFACES)
 
