"""The history_stats component config flow."""

from __future__ import annotations

from collections.abc import Mapping
from datetime import timedelta
from typing import Any, cast

import voluptuous as vol

from homeassistant.components import websocket_api
from homeassistant.const import CONF_ENTITY_ID, CONF_NAME, CONF_STATE, CONF_TYPE
from homeassistant.core import HomeAssistant, callback
from homeassistant.exceptions import HomeAssistantError
from homeassistant.helpers.schema_config_entry_flow import (
    SchemaCommonFlowHandler,
    SchemaConfigFlowHandler,
    SchemaFlowError,
    SchemaFlowFormStep,
)
from homeassistant.helpers.selector import (
    DurationSelector,
    DurationSelectorConfig,
    EntitySelector,
    EntitySelectorConfig,
    SelectSelector,
    SelectSelectorConfig,
    SelectSelectorMode,
    StateSelector,
    StateSelectorConfig,
    TemplateSelector,
    TextSelector,
)
from homeassistant.helpers.template import Template

from .const import (
    CONF_DURATION,
    CONF_END,
    CONF_MIN_STATE_DURATION,
    CONF_PERIOD_KEYS,
    CONF_START,
    CONF_TYPE_KEYS,
    CONF_TYPE_TIME,
    DEFAULT_NAME,
    DOMAIN,
)
from .coordinator import HistoryStatsUpdateCoordinator
from .data import HistoryStats
from .sensor import HistoryStatsSensor


def _validate_two_period_keys(user_input: dict[str, Any]) -> None:
    if sum(param in user_input for param in CONF_PERIOD_KEYS) != 2:
        raise SchemaFlowError("only_two_keys_allowed")


async def validate_options(
    handler: SchemaCommonFlowHandler, user_input: dict[str, Any]
) -> dict[str, Any]:
    """Validate options selected."""
    _validate_two_period_keys(user_input)

    handler.parent_handler._async_abort_entries_match({**handler.options, **user_input})  # noqa: SLF001

    return user_input


DATA_SCHEMA_SETUP = vol.Schema(
    {
        vol.Required(CONF_NAME, default=DEFAULT_NAME): TextSelector(),
        vol.Required(CONF_ENTITY_ID): EntitySelector(),
        vol.Required(CONF_TYPE, default=CONF_TYPE_TIME): SelectSelector(
            SelectSelectorConfig(
                options=CONF_TYPE_KEYS,
                mode=SelectSelectorMode.DROPDOWN,
                translation_key=CONF_TYPE,
            )
        ),
    }
)
<<<<<<< HEAD
DATA_SCHEMA_OPTIONS = vol.Schema(
    {
        vol.Optional(CONF_ENTITY_ID): EntitySelector(
            EntitySelectorConfig(read_only=True)
        ),
        vol.Optional(CONF_STATE): TextSelector(
            TextSelectorConfig(multiple=True, read_only=True)
        ),
        vol.Optional(CONF_TYPE): SelectSelector(
            SelectSelectorConfig(
                options=CONF_TYPE_KEYS,
                mode=SelectSelectorMode.DROPDOWN,
                translation_key=CONF_TYPE,
                read_only=True,
            )
        ),
        vol.Optional(CONF_START): TemplateSelector(),
        vol.Optional(CONF_END): TemplateSelector(),
        vol.Optional(CONF_DURATION): DurationSelector(
            DurationSelectorConfig(enable_day=True, allow_negative=False)
        ),
        vol.Optional(CONF_MIN_STATE_DURATION): DurationSelector(
            DurationSelectorConfig(enable_day=True, allow_negative=False)
        ),
    }
)
=======


async def get_state_schema(handler: SchemaCommonFlowHandler) -> vol.Schema:
    """Return schema for state step."""
    entity_id = handler.options[CONF_ENTITY_ID]

    return vol.Schema(
        {
            vol.Optional(CONF_ENTITY_ID): EntitySelector(
                EntitySelectorConfig(read_only=True)
            ),
            vol.Required(CONF_STATE): StateSelector(
                StateSelectorConfig(
                    multiple=True,
                    entity_id=entity_id,
                )
            ),
        }
    )


async def get_options_schema(handler: SchemaCommonFlowHandler) -> vol.Schema:
    """Return schema for options step."""
    entity_id = handler.options[CONF_ENTITY_ID]
    return _get_options_schema_with_entity_id(entity_id)


def _get_options_schema_with_entity_id(entity_id: str) -> vol.Schema:
    return vol.Schema(
        {
            vol.Optional(CONF_ENTITY_ID): EntitySelector(
                EntitySelectorConfig(read_only=True)
            ),
            vol.Optional(CONF_STATE): StateSelector(
                StateSelectorConfig(
                    multiple=True,
                    entity_id=entity_id,
                    read_only=True,
                )
            ),
            vol.Optional(CONF_TYPE): SelectSelector(
                SelectSelectorConfig(
                    options=CONF_TYPE_KEYS,
                    mode=SelectSelectorMode.DROPDOWN,
                    translation_key=CONF_TYPE,
                    read_only=True,
                )
            ),
            vol.Optional(CONF_START): TemplateSelector(),
            vol.Optional(CONF_END): TemplateSelector(),
            vol.Optional(CONF_DURATION): DurationSelector(
                DurationSelectorConfig(enable_day=True, allow_negative=False)
            ),
        }
    )

>>>>>>> a1f98abe

CONFIG_FLOW = {
    "user": SchemaFlowFormStep(
        schema=DATA_SCHEMA_SETUP,
        next_step="state",
    ),
    "state": SchemaFlowFormStep(schema=get_state_schema, next_step="options"),
    "options": SchemaFlowFormStep(
        schema=get_options_schema,
        validate_user_input=validate_options,
        preview="history_stats",
    ),
}
OPTIONS_FLOW = {
    "init": SchemaFlowFormStep(
        schema=get_options_schema,
        validate_user_input=validate_options,
        preview="history_stats",
    ),
}


class HistoryStatsConfigFlowHandler(SchemaConfigFlowHandler, domain=DOMAIN):
    """Handle a config flow for History stats."""

    MINOR_VERSION = 2

    config_flow = CONFIG_FLOW
    options_flow = OPTIONS_FLOW
    options_flow_reloads = True

    def async_config_entry_title(self, options: Mapping[str, Any]) -> str:
        """Return config entry title."""
        return cast(str, options[CONF_NAME])

    @staticmethod
    async def async_setup_preview(hass: HomeAssistant) -> None:
        """Set up preview WS API."""
        websocket_api.async_register_command(hass, ws_start_preview)


@websocket_api.websocket_command(
    {
        vol.Required("type"): "history_stats/start_preview",
        vol.Required("flow_id"): str,
        vol.Required("flow_type"): vol.Any("config_flow", "options_flow"),
        vol.Required("user_input"): dict,
    }
)
@websocket_api.async_response
async def ws_start_preview(
    hass: HomeAssistant,
    connection: websocket_api.ActiveConnection,
    msg: dict[str, Any],
) -> None:
    """Generate a preview."""
    if msg["flow_type"] == "config_flow":
        flow_status = hass.config_entries.flow.async_get(msg["flow_id"])
        flow_sets = hass.config_entries.flow._handler_progress_index.get(  # noqa: SLF001
            flow_status["handler"]
        )
        options = {}
        assert flow_sets
        for active_flow in flow_sets:
            options = active_flow._common_handler.options  # type: ignore [attr-defined] # noqa: SLF001
        config_entry = hass.config_entries.async_get_entry(flow_status["handler"])
        entity_id = options[CONF_ENTITY_ID]
        name = options[CONF_NAME]
    else:
        flow_status = hass.config_entries.options.async_get(msg["flow_id"])
        config_entry = hass.config_entries.async_get_entry(flow_status["handler"])
        if not config_entry:
            raise HomeAssistantError("Config entry not found")
        entity_id = config_entry.options[CONF_ENTITY_ID]
        name = config_entry.options[CONF_NAME]

    @callback
    def async_preview_updated(
        last_exception: Exception | None, state: str, attributes: Mapping[str, Any]
    ) -> None:
        """Forward config entry state events to websocket."""
        if last_exception:
            connection.send_message(
                websocket_api.event_message(
                    msg["id"], {"error": str(last_exception) or "Unknown error"}
                )
            )
        else:
            connection.send_message(
                websocket_api.event_message(
                    msg["id"], {"attributes": attributes, "state": state}
                )
            )

    for param in CONF_PERIOD_KEYS:
        if param in msg["user_input"] and not bool(msg["user_input"][param]):
            del msg["user_input"][param]  # Remove falsy values before counting keys

    validated_data: Any = None
    try:
        validated_data = (_get_options_schema_with_entity_id(entity_id))(
            msg["user_input"]
        )
    except vol.Invalid as ex:
        connection.send_error(msg["id"], "invalid_schema", str(ex))
        return

    try:
        _validate_two_period_keys(validated_data)
    except SchemaFlowError:
        connection.send_error(
            msg["id"],
            "invalid_schema",
            f"Exactly two of {', '.join(CONF_PERIOD_KEYS)} required",
        )
        return

    sensor_type = validated_data.get(CONF_TYPE)
    entity_states = validated_data.get(CONF_STATE)
    start = validated_data.get(CONF_START)
    end = validated_data.get(CONF_END)
    duration = validated_data.get(CONF_DURATION)
    min_state_duration = validated_data.get(CONF_MIN_STATE_DURATION)

    history_stats = HistoryStats(
        hass,
        entity_id,
        entity_states,
        Template(start, hass) if start else None,
        Template(end, hass) if end else None,
        timedelta(**duration) if duration else None,
        timedelta(**min_state_duration) if min_state_duration else timedelta(0),
        True,
    )
    coordinator = HistoryStatsUpdateCoordinator(hass, history_stats, None, name, True)
    await coordinator.async_refresh()
    preview_entity = HistoryStatsSensor(
        hass,
        coordinator=coordinator,
        sensor_type=sensor_type,
        name=name,
        unique_id=None,
        source_entity_id=entity_id,
    )
    preview_entity.hass = hass

    connection.send_result(msg["id"])
    cancel_listener = coordinator.async_setup_state_listener()
    cancel_preview = await preview_entity.async_start_preview(async_preview_updated)

    def unsub() -> None:
        cancel_listener()
        cancel_preview()

    connection.subscriptions[msg["id"]] = unsub<|MERGE_RESOLUTION|>--- conflicted
+++ resolved
@@ -78,34 +78,6 @@
         ),
     }
 )
-<<<<<<< HEAD
-DATA_SCHEMA_OPTIONS = vol.Schema(
-    {
-        vol.Optional(CONF_ENTITY_ID): EntitySelector(
-            EntitySelectorConfig(read_only=True)
-        ),
-        vol.Optional(CONF_STATE): TextSelector(
-            TextSelectorConfig(multiple=True, read_only=True)
-        ),
-        vol.Optional(CONF_TYPE): SelectSelector(
-            SelectSelectorConfig(
-                options=CONF_TYPE_KEYS,
-                mode=SelectSelectorMode.DROPDOWN,
-                translation_key=CONF_TYPE,
-                read_only=True,
-            )
-        ),
-        vol.Optional(CONF_START): TemplateSelector(),
-        vol.Optional(CONF_END): TemplateSelector(),
-        vol.Optional(CONF_DURATION): DurationSelector(
-            DurationSelectorConfig(enable_day=True, allow_negative=False)
-        ),
-        vol.Optional(CONF_MIN_STATE_DURATION): DurationSelector(
-            DurationSelectorConfig(enable_day=True, allow_negative=False)
-        ),
-    }
-)
-=======
 
 
 async def get_state_schema(handler: SchemaCommonFlowHandler) -> vol.Schema:
@@ -157,12 +129,13 @@
             vol.Optional(CONF_START): TemplateSelector(),
             vol.Optional(CONF_END): TemplateSelector(),
             vol.Optional(CONF_DURATION): DurationSelector(
+                DurationSelectorConfig(enable_day=True, allow_negative=False),
+            vol.Optional(CONF_MIN_STATE_DURATION): DurationSelector(
                 DurationSelectorConfig(enable_day=True, allow_negative=False)
             ),
         }
     )
 
->>>>>>> a1f98abe
 
 CONFIG_FLOW = {
     "user": SchemaFlowFormStep(
