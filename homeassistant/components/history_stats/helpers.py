"""Helpers to make instant statistics about your history."""
from __future__ import annotations

import datetime
import logging
import math

from homeassistant.core import callback
from homeassistant.exceptions import TemplateError
from homeassistant.helpers.template import Template
import homeassistant.util.dt as dt_util

_LOGGER = logging.getLogger(__name__)


DURATION_START = "start"
DURATION_END = "end"


@callback
def async_calculate_period(
    duration: datetime.timedelta | None,
    start_template: Template | None,
    end_template: Template | None,
) -> tuple[datetime.datetime, datetime.datetime]:
    """Parse the templates and return the period."""
    bounds: dict[str, datetime.datetime | None] = {
        DURATION_START: None,
        DURATION_END: None,
    }
    for bound, template in (
        (DURATION_START, start_template),
        (DURATION_END, end_template),
    ):
        # Parse start
        if template is None:
            continue
        try:
            rendered = template.async_render()
        except (TemplateError, TypeError) as ex:
            if ex.args and not ex.args[0].startswith(
                "UndefinedError: 'None' has no attribute"
            ):
                _LOGGER.error("Error parsing template for field %s", bound, exc_info=ex)
            raise
        if isinstance(rendered, str):
            bounds[bound] = dt_util.parse_datetime(rendered)
        if bounds[bound] is not None:
            continue
        try:
            bounds[bound] = dt_util.as_local(
                dt_util.utc_from_timestamp(math.floor(float(rendered)))
            )
        except ValueError as ex:
            raise ValueError(
                f"Parsing error: {bound} must be a datetime or a timestamp: {ex}"
            ) from ex

    start = bounds[DURATION_START]
    end = bounds[DURATION_END]

    # Calculate start or end using the duration
    if start is None:
        assert end is not None
        assert duration is not None
        start = end - duration
    if end is None:
        assert start is not None
        assert duration is not None
        end = start + duration

    return start, end


<<<<<<< HEAD
def pretty_duration(hours: float) -> str:
    """Format a duration in days, hours, minutes, seconds."""
    seconds = int(3600 * hours)
    days, seconds = divmod(seconds, 86400)
    hours, seconds = divmod(seconds, 3600)
    minutes, seconds = divmod(seconds, 60)
    if days > 0:
        return "%dd %dh %dm" % (days, hours, minutes)
    if hours > 0:
        return "%dh %dm" % (hours, minutes)
    return "%dm" % minutes


=======
>>>>>>> c15c2265
def pretty_ratio(
    value: float, period: tuple[datetime.datetime, datetime.datetime]
) -> float:
    """Format the ratio of value / period duration."""
    if len(period) != 2 or period[0] == period[1]:
        return 0.0

    ratio = 100 * 3600 * value / (period[1] - period[0]).total_seconds()
    return round(ratio, 1)


def floored_timestamp(incoming_dt: datetime.datetime) -> float:
    """Calculate the floored value of a timestamp."""
    return math.floor(dt_util.as_timestamp(incoming_dt))<|MERGE_RESOLUTION|>--- conflicted
+++ resolved
@@ -72,22 +72,6 @@
     return start, end
 
 
-<<<<<<< HEAD
-def pretty_duration(hours: float) -> str:
-    """Format a duration in days, hours, minutes, seconds."""
-    seconds = int(3600 * hours)
-    days, seconds = divmod(seconds, 86400)
-    hours, seconds = divmod(seconds, 3600)
-    minutes, seconds = divmod(seconds, 60)
-    if days > 0:
-        return "%dd %dh %dm" % (days, hours, minutes)
-    if hours > 0:
-        return "%dh %dm" % (hours, minutes)
-    return "%dm" % minutes
-
-
-=======
->>>>>>> c15c2265
 def pretty_ratio(
     value: float, period: tuple[datetime.datetime, datetime.datetime]
 ) -> float:
