--- conflicted
+++ resolved
@@ -14,6 +14,7 @@
           "entity_id": "[%key:component::history_stats::config::step::user::data::entity_id%]",
           "start": "Start",
           "state": "[%key:component::history_stats::config::step::user::data::state%]",
+          "state_class": "[%key:component::sensor::entity_component::_::state_attributes::state_class::name%]",
           "type": "[%key:component::history_stats::config::step::user::data::type%]"
         },
         "data_description": {
@@ -22,6 +23,7 @@
           "entity_id": "[%key:component::history_stats::config::step::user::data_description::entity_id%]",
           "start": "When to start the measure (timestamp or datetime). Can be a template.",
           "state": "[%key:component::history_stats::config::step::user::data_description::state%]",
+          "state_class": "The state class for statistics calculation.",
           "type": "[%key:component::history_stats::config::step::user::data_description::type%]"
         },
         "description": "Read the documentation for further details on how to configure the history stats sensor using these options."
@@ -38,25 +40,6 @@
       },
       "user": {
         "data": {
-<<<<<<< HEAD
-          "entity_id": "[%key:component::history_stats::config::step::user::data::entity_id%]",
-          "state": "[%key:component::history_stats::config::step::user::data::state%]",
-          "type": "[%key:component::history_stats::config::step::user::data::type%]",
-          "start": "Start",
-          "end": "End",
-          "duration": "Duration",
-          "state_class": "[%key:component::sensor::entity_component::_::state_attributes::state_class::name%]"
-        },
-        "data_description": {
-          "entity_id": "[%key:component::history_stats::config::step::user::data_description::entity_id%]",
-          "state": "[%key:component::history_stats::config::step::user::data_description::state%]",
-          "type": "[%key:component::history_stats::config::step::user::data_description::type%]",
-          "start": "When to start the measure (timestamp or datetime). Can be a template.",
-          "end": "When to stop the measure (timestamp or datetime). Can be a template",
-          "duration": "Duration of the measure.",
-          "state_class": "The state class for statistics calculation."
-        }
-=======
           "entity_id": "Entity",
           "name": "[%key:common::config_flow::data::name%]",
           "state": "State",
@@ -69,7 +52,6 @@
           "type": "The type of sensor, one of 'time', 'ratio' or 'count'"
         },
         "description": "Create a history stats sensor"
->>>>>>> a37ba6db
       }
     }
   },
@@ -87,31 +69,20 @@
           "end": "[%key:component::history_stats::config::step::options::data::end%]",
           "entity_id": "[%key:component::history_stats::config::step::user::data::entity_id%]",
           "start": "[%key:component::history_stats::config::step::options::data::start%]",
-<<<<<<< HEAD
-          "end": "[%key:component::history_stats::config::step::options::data::end%]",
-          "duration": "[%key:component::history_stats::config::step::options::data::duration%]",
-          "state_class": "[%key:component::sensor::entity_component::_::state_attributes::state_class::name%]"
-=======
           "state": "[%key:component::history_stats::config::step::user::data::state%]",
+          "state_class": "[%key:component::sensor::entity_component::_::state_attributes::state_class::name%]",
           "type": "[%key:component::history_stats::config::step::user::data::type%]"
->>>>>>> a37ba6db
         },
         "data_description": {
           "duration": "[%key:component::history_stats::config::step::options::data_description::duration%]",
           "end": "[%key:component::history_stats::config::step::options::data_description::end%]",
           "entity_id": "[%key:component::history_stats::config::step::user::data_description::entity_id%]",
           "start": "[%key:component::history_stats::config::step::options::data_description::start%]",
-<<<<<<< HEAD
-          "end": "[%key:component::history_stats::config::step::options::data_description::end%]",
-          "duration": "[%key:component::history_stats::config::step::options::data_description::duration%]",
-          "state_class": "The state class for statistics calculation. Changing the state class will require statistics to be reset."
-        }
-=======
           "state": "[%key:component::history_stats::config::step::user::data_description::state%]",
+          "state_class": "The state class for statistics calculation. Changing the state class will require statistics to be reset.",
           "type": "[%key:component::history_stats::config::step::user::data_description::type%]"
         },
         "description": "[%key:component::history_stats::config::step::options::description%]"
->>>>>>> a37ba6db
       }
     }
   },
