"""Support for Proxmox VE."""
from __future__ import annotations

from datetime import timedelta
<<<<<<< HEAD
import logging
from typing import Any
=======
>>>>>>> 2ce3c014

from proxmoxer import ProxmoxAPI
from proxmoxer.backends.https import AuthenticationError
from proxmoxer.core import ResourceException
import requests.exceptions
from requests.exceptions import ConnectTimeout, SSLError
import voluptuous as vol

from homeassistant.const import (
    CONF_HOST,
    CONF_PASSWORD,
    CONF_PORT,
    CONF_USERNAME,
    CONF_VERIFY_SSL,
    Platform,
)
from homeassistant.core import HomeAssistant
import homeassistant.helpers.config_validation as cv
from homeassistant.helpers.discovery import async_load_platform
from homeassistant.helpers.typing import ConfigType
from homeassistant.helpers.update_coordinator import (
    CoordinatorEntity,
    DataUpdateCoordinator,
)

from .const import (
    _LOGGER,
    CONF_CONTAINERS,
    CONF_NODE,
    CONF_NODES,
    CONF_REALM,
    CONF_VMS,
    COORDINATORS,
    DEFAULT_PORT,
    DEFAULT_REALM,
    DEFAULT_VERIFY_SSL,
    DOMAIN,
    PROXMOX_CLIENTS,
    TYPE_CONTAINER,
    TYPE_VM,
    UPDATE_INTERVAL,
)

PLATFORMS = [Platform.BINARY_SENSOR]

CONFIG_SCHEMA = vol.Schema(
    {
        DOMAIN: vol.All(
            cv.ensure_list,
            [
                vol.Schema(
                    {
                        vol.Required(CONF_HOST): cv.string,
                        vol.Required(CONF_USERNAME): cv.string,
                        vol.Required(CONF_PASSWORD): cv.string,
                        vol.Optional(CONF_PORT, default=DEFAULT_PORT): cv.port,
                        vol.Optional(CONF_REALM, default=DEFAULT_REALM): cv.string,
                        vol.Optional(
                            CONF_VERIFY_SSL, default=DEFAULT_VERIFY_SSL
                        ): cv.boolean,
                        vol.Required(CONF_NODES): vol.All(
                            cv.ensure_list,
                            [
                                vol.Schema(
                                    {
                                        vol.Required(CONF_NODE): cv.string,
                                        vol.Optional(CONF_VMS, default=[]): [
                                            cv.positive_int
                                        ],
                                        vol.Optional(CONF_CONTAINERS, default=[]): [
                                            cv.positive_int
                                        ],
                                    }
                                )
                            ],
                        ),
                    }
                )
            ],
        )
    },
    extra=vol.ALLOW_EXTRA,
)


async def async_setup(hass: HomeAssistant, config: ConfigType) -> bool:
    """Set up the platform."""
    hass.data.setdefault(DOMAIN, {})

    def build_client() -> ProxmoxAPI:
        """Build the Proxmox client connection."""
        hass.data[PROXMOX_CLIENTS] = {}

        for entry in config[DOMAIN]:
            host = entry[CONF_HOST]
            port = entry[CONF_PORT]
            user = entry[CONF_USERNAME]
            realm = entry[CONF_REALM]
            password = entry[CONF_PASSWORD]
            verify_ssl = entry[CONF_VERIFY_SSL]

            hass.data[PROXMOX_CLIENTS][host] = None

            try:
                # Construct an API client with the given data for the given host
                proxmox_client = ProxmoxClient(
                    host, port, user, realm, password, verify_ssl
                )
                proxmox_client.build_client()
            except AuthenticationError:
                _LOGGER.warning(
                    "Invalid credentials for proxmox instance %s:%d", host, port
                )
                continue
            except SSLError:
                _LOGGER.error(
                    (
                        "Unable to verify proxmox server SSL. "
                        'Try using "verify_ssl: false" for proxmox instance %s:%d'
                    ),
                    host,
                    port,
                )
                continue
            except ConnectTimeout:
                _LOGGER.warning("Connection to host %s timed out during setup", host)
                continue
            except requests.exceptions.ConnectionError:
                _LOGGER.warning("Host %s is not reachable", host)
                continue

            hass.data[PROXMOX_CLIENTS][host] = proxmox_client

    await hass.async_add_executor_job(build_client)

    coordinators: dict[str, dict[str, dict[int, DataUpdateCoordinator]]] = {}
    hass.data[DOMAIN][COORDINATORS] = coordinators

    # Create a coordinator for each vm/container
    for host_config in config[DOMAIN]:
        host_name = host_config["host"]
        coordinators[host_name] = {}

        proxmox_client = hass.data[PROXMOX_CLIENTS][host_name]

        # Skip invalid hosts
        if proxmox_client is None:
            continue

        proxmox = proxmox_client.get_api_client()

        for node_config in host_config["nodes"]:
            node_name = node_config["node"]
            node_coordinators = coordinators[host_name][node_name] = {}

            for vm_id in node_config["vms"]:
                coordinator = create_coordinator_container_vm(
                    hass, proxmox, host_name, node_name, vm_id, TYPE_VM
                )

                # Fetch initial data
                await coordinator.async_refresh()

                node_coordinators[vm_id] = coordinator

            for container_id in node_config["containers"]:
                coordinator = create_coordinator_container_vm(
                    hass, proxmox, host_name, node_name, container_id, TYPE_CONTAINER
                )

                # Fetch initial data
                await coordinator.async_refresh()

                node_coordinators[container_id] = coordinator

    for component in PLATFORMS:
        await hass.async_create_task(
            async_load_platform(hass, component, DOMAIN, {"config": config}, config)
        )

    return True


def create_coordinator_container_vm(
    hass: HomeAssistant,
    proxmox: ProxmoxAPI,
    host_name: str,
    node_name: str,
    vm_id: str,
    vm_type: int,
) -> DataUpdateCoordinator:
    """Create and return a DataUpdateCoordinator for a vm/container."""

    async def async_update_data() -> dict[str, Any] | None:
        """Call the api and handle the response."""

        def poll_api() -> dict[str, Any] | None:
            """Call the api."""
            vm_status = call_api_container_vm(proxmox, node_name, vm_id, vm_type)
            return vm_status

        vm_status = await hass.async_add_executor_job(poll_api)

        if vm_status is None:
            _LOGGER.warning(
                "Vm/Container %s unable to be found in node %s", vm_id, node_name
            )
            return None

        return parse_api_container_vm(vm_status)

    return DataUpdateCoordinator(
        hass,
        _LOGGER,
        name=f"proxmox_coordinator_{host_name}_{node_name}_{vm_id}",
        update_method=async_update_data,
        update_interval=timedelta(seconds=UPDATE_INTERVAL),
    )


def parse_api_container_vm(status: dict[str, Any]) -> dict[str, Any]:
    """Get the container or vm api data and return it formatted in a dictionary.

    It is implemented in this way to allow for more data to be added for sensors
    in the future.
    """

    return {"status": status["status"], "name": status["name"]}


def call_api_container_vm(
    proxmox: ProxmoxAPI,
    node_name: str,
    vm_id: str,
    machine_type: int,
) -> dict[str, Any] | None:
    """Make proper api calls."""
    status = None

    try:
        if machine_type == TYPE_VM:
            status = proxmox.nodes(node_name).qemu(vm_id).status.current.get()
        elif machine_type == TYPE_CONTAINER:
            status = proxmox.nodes(node_name).lxc(vm_id).status.current.get()
    except (ResourceException, requests.exceptions.ConnectionError):
        return None

    return status


class ProxmoxEntity(CoordinatorEntity):
    """Represents any entity created for the Proxmox VE platform."""

    def __init__(
        self,
        coordinator: DataUpdateCoordinator,
        unique_id: str,
        name: str,
        icon: str,
        host_name: str,
        node_name: str,
        vm_id: int | None = None,
    ) -> None:
        """Initialize the Proxmox entity."""
        super().__init__(coordinator)

        self.coordinator = coordinator
        self._unique_id = unique_id
        self._name = name
        self._host_name = host_name
        self._icon = icon
        self._available = True
        self._node_name = node_name
        self._vm_id = vm_id

        self._state = None

    @property
    def unique_id(self) -> str:
        """Return the unique ID for this sensor."""
        return self._unique_id

    @property
    def name(self) -> str:
        """Return the name of the entity."""
        return self._name

    @property
    def icon(self) -> str:
        """Return the mdi icon of the entity."""
        return self._icon

    @property
    def available(self) -> bool:
        """Return True if entity is available."""
        return self.coordinator.last_update_success and self._available


class ProxmoxClient:
    """A wrapper for the proxmoxer ProxmoxAPI client."""

    def __init__(
        self,
        host: str,
        port: int,
        user: str,
        realm: str,
        password: str,
        verify_ssl: bool,
    ) -> None:
        """Initialize the ProxmoxClient."""

        self._host = host
        self._port = port
        self._user = user
        self._realm = realm
        self._password = password
        self._verify_ssl = verify_ssl

        self._proxmox = None
        self._connection_start_time = None

    def build_client(self) -> None:
        """Construct the ProxmoxAPI client.

        Allows inserting the realm within the `user` value.
        """

        if "@" in self._user:
            user_id = self._user
        else:
            user_id = f"{self._user}@{self._realm}"

        self._proxmox = ProxmoxAPI(
            self._host,
            port=self._port,
            user=user_id,
            password=self._password,
            verify_ssl=self._verify_ssl,
        )

    def get_api_client(self) -> ProxmoxAPI:
        """Return the ProxmoxAPI client."""
        return self._proxmox<|MERGE_RESOLUTION|>--- conflicted
+++ resolved
@@ -2,11 +2,8 @@
 from __future__ import annotations
 
 from datetime import timedelta
-<<<<<<< HEAD
-import logging
+
 from typing import Any
-=======
->>>>>>> 2ce3c014
 
 from proxmoxer import ProxmoxAPI
 from proxmoxer.backends.https import AuthenticationError
