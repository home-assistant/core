--- conflicted
+++ resolved
@@ -25,11 +25,7 @@
 from homeassistant.exceptions import HomeAssistantError, ServiceValidationError
 from homeassistant.helpers.entity_platform import AddEntitiesCallback
 
-<<<<<<< HEAD
-from . import media_browser
-=======
-from . import CambridgeAudioConfigEntry
->>>>>>> 61b1b50c
+from . import CambridgeAudioConfigEntry, media_browser
 from .const import (
     CAMBRIDGE_MEDIA_TYPE_AIRABLE,
     CAMBRIDGE_MEDIA_TYPE_INTERNET_RADIO,
