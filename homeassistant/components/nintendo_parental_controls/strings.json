{
  "config": {
    "abort": {
      "already_configured": "[%key:common::config_flow::abort::already_configured_account%]",
      "reauth_successful": "[%key:common::config_flow::abort::reauth_successful%]"
    },
    "error": {
      "cannot_connect": "[%key:common::config_flow::error::cannot_connect%]",
      "invalid_auth": "[%key:common::config_flow::error::invalid_auth%]",
      "unknown": "[%key:common::config_flow::error::unknown%]"
    },
    "step": {
      "reauth_confirm": {
        "data": {
          "api_token": "Access token"
        },
        "data_description": {
          "api_token": "The link copied from the Nintendo website"
        },
        "description": "To obtain your access token, click [Nintendo Login]({link}) to sign in to your Nintendo account. Then, for the account you want to link, right-click on the red **Select this person** button and choose **Copy Link Address**."
      },
      "user": {
        "data": {
          "api_token": "Access token"
        },
        "data_description": {
          "api_token": "The link copied from the Nintendo website"
        },
        "description": "To obtain your access token, click [Nintendo Login]({link}) to sign in to your Nintendo account. Then, for the account you want to link, right-click on the red **Select this person** button and choose **Copy Link Address**."
      }
<<<<<<< HEAD
    },
    "error": {
      "cannot_connect": "[%key:common::config_flow::error::cannot_connect%]",
      "invalid_auth": "[%key:common::config_flow::error::invalid_auth%]",
      "unknown": "[%key:common::config_flow::error::unknown%]",
      "no_devices_found": "There are no devices paired with this Nintendo account, go to [Nintendo Support]({more_info_url}) for further assistance."
    },
    "abort": {
      "already_configured": "[%key:common::config_flow::abort::already_configured_account%]",
      "reauth_successful": "[%key:common::config_flow::abort::reauth_successful%]"
=======
>>>>>>> c860aa15
    }
  },
  "entity": {
    "number": {
      "today_max_screentime": {
        "name": "Max screentime today"
      }
    },
    "sensor": {
      "playing_time": {
        "name": "Used screen time"
      },
      "time_remaining": {
        "name": "Screen time remaining"
      }
    },
    "switch": {
      "suspend_software": {
        "name": "Suspend software"
      }
    },
    "time": {
      "bedtime_alarm": {
        "name": "Bedtime alarm"
      }
    }
  },
  "exceptions": {
    "auth_expired": {
      "message": "Authentication token expired."
    },
    "bedtime_alarm_out_of_range": {
      "message": "{value} not accepted. Bedtime Alarm must be between {bedtime_alarm_min} and {bedtime_alarm_max}. To disable, set to {bedtime_alarm_disable}."
    },
    "no_devices_found": {
      "message": "No Nintendo devices found for this account."
    }
  }
}<|MERGE_RESOLUTION|>--- conflicted
+++ resolved
@@ -7,7 +7,8 @@
     "error": {
       "cannot_connect": "[%key:common::config_flow::error::cannot_connect%]",
       "invalid_auth": "[%key:common::config_flow::error::invalid_auth%]",
-      "unknown": "[%key:common::config_flow::error::unknown%]"
+      "unknown": "[%key:common::config_flow::error::unknown%]",
+      "no_devices_found": "There are no devices paired with this Nintendo account, go to [Nintendo Support]({more_info_url}) for further assistance."
     },
     "step": {
       "reauth_confirm": {
@@ -28,19 +29,6 @@
         },
         "description": "To obtain your access token, click [Nintendo Login]({link}) to sign in to your Nintendo account. Then, for the account you want to link, right-click on the red **Select this person** button and choose **Copy Link Address**."
       }
-<<<<<<< HEAD
-    },
-    "error": {
-      "cannot_connect": "[%key:common::config_flow::error::cannot_connect%]",
-      "invalid_auth": "[%key:common::config_flow::error::invalid_auth%]",
-      "unknown": "[%key:common::config_flow::error::unknown%]",
-      "no_devices_found": "There are no devices paired with this Nintendo account, go to [Nintendo Support]({more_info_url}) for further assistance."
-    },
-    "abort": {
-      "already_configured": "[%key:common::config_flow::abort::already_configured_account%]",
-      "reauth_successful": "[%key:common::config_flow::abort::reauth_successful%]"
-=======
->>>>>>> c860aa15
     }
   },
   "entity": {
