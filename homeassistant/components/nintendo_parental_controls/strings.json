--- conflicted
+++ resolved
@@ -63,15 +63,14 @@
     "bedtime_alarm_out_of_range": {
       "message": "{value} not accepted. Bedtime Alarm must be between {bedtime_alarm_min} and {bedtime_alarm_max}. To disable, set to {bedtime_alarm_disable}."
     },
-<<<<<<< HEAD
-    "no_devices_found": {
-      "message": "No Nintendo devices found for this account."
-=======
     "config_entry_not_found": {
       "message": "Config entry not found."
     },
     "device_not_found": {
       "message": "Device not found."
+    },
+    "no_devices_found": {
+      "message": "No Nintendo devices found for this account."
     }
   },
   "services": {
@@ -89,7 +88,6 @@
         }
       },
       "name": "Add Bonus Time"
->>>>>>> 80912045
     }
   }
 }