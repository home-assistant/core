{
  "domain": "ld2410_ble",
  "name": "LD2410 BLE",
  "config_flow": true,
  "documentation": "https://www.home-assistant.io/integrations/ld2410_ble/",
  "requirements": ["bluetooth-data-tools==0.3.1", "ld2410-ble==0.1.1"],
  "dependencies": ["bluetooth_adapters"],
  "codeowners": ["@930913"],
  "bluetooth": [
<<<<<<< HEAD
    { "local_name": "HLK-LD2410B_*" },
    {
      "manufacturer_id": 256,
      "manufacturer_data_start": [7, 1],
      "service_uuid": "0000af30-0000-1000-8000-00805f9b34fb"
=======
    {
      "local_name": "HLK-LD2410B_*"
    },
    {
      "local_name": "HLK-LD2410_*"
>>>>>>> 21a1944c
    }
  ],
  "integration_type": "device",
  "iot_class": "local_push"
}<|MERGE_RESOLUTION|>--- conflicted
+++ resolved
@@ -7,19 +7,11 @@
   "dependencies": ["bluetooth_adapters"],
   "codeowners": ["@930913"],
   "bluetooth": [
-<<<<<<< HEAD
-    { "local_name": "HLK-LD2410B_*" },
-    {
-      "manufacturer_id": 256,
-      "manufacturer_data_start": [7, 1],
-      "service_uuid": "0000af30-0000-1000-8000-00805f9b34fb"
-=======
     {
       "local_name": "HLK-LD2410B_*"
     },
     {
       "local_name": "HLK-LD2410_*"
->>>>>>> 21a1944c
     }
   ],
   "integration_type": "device",
