"""
This platform provides binary sensors for key RainMachine data.

For more details about this platform, please refer to the documentation at
https://home-assistant.io/components/binary_sensor.rainmachine/
"""
import logging

from homeassistant.components.binary_sensor import BinarySensorDevice
from homeassistant.components.rainmachine import (
    BINARY_SENSORS, DATA_RAINMACHINE, SENSOR_UPDATE_TOPIC, TYPE_FREEZE,
    TYPE_FREEZE_PROTECTION, TYPE_HOT_DAYS, TYPE_HOURLY, TYPE_MONTH,
    TYPE_RAINDELAY, TYPE_RAINSENSOR, TYPE_WEEKDAY, RainMachineEntity)
from homeassistant.const import CONF_MONITORED_CONDITIONS
from homeassistant.core import callback
from homeassistant.helpers.dispatcher import async_dispatcher_connect

DEPENDENCIES = ['rainmachine']

_LOGGER = logging.getLogger(__name__)


async def async_setup_platform(
        hass, config, async_add_entities, discovery_info=None):
    """Set up the RainMachine Switch platform."""
    if discovery_info is None:
        return

    rainmachine = hass.data[DATA_RAINMACHINE]

    binary_sensors = []
    for sensor_type in discovery_info[CONF_MONITORED_CONDITIONS]:
        name, icon = BINARY_SENSORS[sensor_type]
        binary_sensors.append(
            RainMachineBinarySensor(rainmachine, sensor_type, name, icon))

    async_add_entities(binary_sensors, True)


class RainMachineBinarySensor(RainMachineEntity, BinarySensorDevice):
    """A sensor implementation for raincloud device."""

    def __init__(self, rainmachine, sensor_type, name, icon):
        """Initialize the sensor."""
        super().__init__(rainmachine)

        self._icon = icon
        self._name = name
        self._sensor_type = sensor_type
        self._state = None

    @property
    def icon(self) -> str:
        """Return the icon."""
        return self._icon

    @property
    def is_on(self):
        """Return the status of the sensor."""
        return self._state

    @property
    def should_poll(self):
        """Disable polling."""
        return False

    @property
    def unique_id(self) -> str:
        """Return a unique, HASS-friendly identifier for this entity."""
        return '{0}_{1}'.format(
            self.rainmachine.device_mac.replace(':', ''), self._sensor_type)

    @callback
    def _update_data(self):
        """Update the state."""
        self.async_schedule_update_ha_state(True)

    async def async_added_to_hass(self):
        """Register callbacks."""
<<<<<<< HEAD
        async_dispatcher_connect(
            self.hass, SENSOR_UPDATE_TOPIC, self._update_data)
=======
        @callback
        def update():
            """Update the state."""
            self.async_schedule_update_ha_state(True)

        self._dispatcher_handlers.append(async_dispatcher_connect(
            self.hass, SENSOR_UPDATE_TOPIC, update))
>>>>>>> 4bc9e6df

    async def async_update(self):
        """Update the state."""
        if self._sensor_type == TYPE_FREEZE:
            self._state = self.rainmachine.restrictions['current']['freeze']
        elif self._sensor_type == TYPE_FREEZE_PROTECTION:
            self._state = self.rainmachine.restrictions['global'][
                'freezeProtectEnabled']
        elif self._sensor_type == TYPE_HOT_DAYS:
            self._state = self.rainmachine.restrictions['global'][
                'hotDaysExtraWatering']
        elif self._sensor_type == TYPE_HOURLY:
            self._state = self.rainmachine.restrictions['current']['hourly']
        elif self._sensor_type == TYPE_MONTH:
            self._state = self.rainmachine.restrictions['current']['month']
        elif self._sensor_type == TYPE_RAINDELAY:
            self._state = self.rainmachine.restrictions['current']['rainDelay']
        elif self._sensor_type == TYPE_RAINSENSOR:
            self._state = self.rainmachine.restrictions['current'][
                'rainSensor']
        elif self._sensor_type == TYPE_WEEKDAY:
            self._state = self.rainmachine.restrictions['current']['weekDay']<|MERGE_RESOLUTION|>--- conflicted
+++ resolved
@@ -8,28 +8,29 @@
 
 from homeassistant.components.binary_sensor import BinarySensorDevice
 from homeassistant.components.rainmachine import (
-    BINARY_SENSORS, DATA_RAINMACHINE, SENSOR_UPDATE_TOPIC, TYPE_FREEZE,
-    TYPE_FREEZE_PROTECTION, TYPE_HOT_DAYS, TYPE_HOURLY, TYPE_MONTH,
-    TYPE_RAINDELAY, TYPE_RAINSENSOR, TYPE_WEEKDAY, RainMachineEntity)
-from homeassistant.const import CONF_MONITORED_CONDITIONS
+    BINARY_SENSORS, DATA_CLIENT, DOMAIN as RAINMACHINE_DOMAIN,
+    SENSOR_UPDATE_TOPIC, TYPE_FREEZE, TYPE_FREEZE_PROTECTION, TYPE_HOT_DAYS,
+    TYPE_HOURLY, TYPE_MONTH, TYPE_RAINDELAY, TYPE_RAINSENSOR, TYPE_WEEKDAY,
+    RainMachineEntity)
 from homeassistant.core import callback
 from homeassistant.helpers.dispatcher import async_dispatcher_connect
 
 DEPENDENCIES = ['rainmachine']
-
 _LOGGER = logging.getLogger(__name__)
 
 
 async def async_setup_platform(
         hass, config, async_add_entities, discovery_info=None):
-    """Set up the RainMachine Switch platform."""
-    if discovery_info is None:
-        return
+    """Set up  RainMachine binary sensors based on the old way."""
+    pass
 
-    rainmachine = hass.data[DATA_RAINMACHINE]
+
+async def async_setup_entry(hass, entry, async_add_entities):
+    """Set up RainMachine binary sensors based on a config entry."""
+    rainmachine = hass.data[RAINMACHINE_DOMAIN][DATA_CLIENT][entry.entry_id]
 
     binary_sensors = []
-    for sensor_type in discovery_info[CONF_MONITORED_CONDITIONS]:
+    for sensor_type in rainmachine.binary_sensor_conditions:
         name, icon = BINARY_SENSORS[sensor_type]
         binary_sensors.append(
             RainMachineBinarySensor(rainmachine, sensor_type, name, icon))
@@ -70,17 +71,8 @@
         return '{0}_{1}'.format(
             self.rainmachine.device_mac.replace(':', ''), self._sensor_type)
 
-    @callback
-    def _update_data(self):
-        """Update the state."""
-        self.async_schedule_update_ha_state(True)
-
     async def async_added_to_hass(self):
         """Register callbacks."""
-<<<<<<< HEAD
-        async_dispatcher_connect(
-            self.hass, SENSOR_UPDATE_TOPIC, self._update_data)
-=======
         @callback
         def update():
             """Update the state."""
@@ -88,7 +80,6 @@
 
         self._dispatcher_handlers.append(async_dispatcher_connect(
             self.hass, SENSOR_UPDATE_TOPIC, update))
->>>>>>> 4bc9e6df
 
     async def async_update(self):
         """Update the state."""
