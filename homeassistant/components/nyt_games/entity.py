"""Base class for NYT Games entities."""

from homeassistant.helpers.device_registry import DeviceEntryType, DeviceInfo
from homeassistant.helpers.update_coordinator import CoordinatorEntity

from .const import DOMAIN
from .coordinator import NYTGamesCoordinator


class NYTGamesEntity(CoordinatorEntity[NYTGamesCoordinator]):
    """Defines a base NYT Games entity."""

    _attr_has_entity_name = True


class WordleEntity(NYTGamesEntity):
    """Defines a NYT Games entity."""

    def __init__(self, coordinator: NYTGamesCoordinator) -> None:
        """Initialize a NYT Games entity."""
        super().__init__(coordinator)
        unique_id = coordinator.config_entry.unique_id
        assert unique_id is not None
        self._attr_device_info = DeviceInfo(
            identifiers={(DOMAIN, f"{unique_id}_wordle")},
            manufacturer="New York Times",
            name="Wordle",
        )


class SpellingBeeEntity(NYTGamesEntity):
    """Defines a NYT Games entity."""

    def __init__(self, coordinator: NYTGamesCoordinator) -> None:
        """Initialize a NYT Games entity."""
        super().__init__(coordinator)
        unique_id = coordinator.config_entry.unique_id
        assert unique_id is not None
        self._attr_device_info = DeviceInfo(
            identifiers={(DOMAIN, f"{unique_id}_spelling_bee")},
            manufacturer="New York Times",
            name="Spelling Bee",
        )


class ConnectionsEntity(NYTGamesEntity):
    """Defines a NYT Games entity."""

    def __init__(self, coordinator: NYTGamesCoordinator) -> None:
        """Initialize a NYT Games entity."""
        super().__init__(coordinator)
        unique_id = coordinator.config_entry.unique_id
        assert unique_id is not None
        self._attr_device_info = DeviceInfo(
<<<<<<< HEAD
            identifiers={(DOMAIN, f"{unique_id}_connections")},
=======
            identifiers={(DOMAIN, unique_id)},
            entry_type=DeviceEntryType.SERVICE,
>>>>>>> c66e2dc0
            manufacturer="New York Times",
            name="Connections",
        )<|MERGE_RESOLUTION|>--- conflicted
+++ resolved
@@ -23,6 +23,7 @@
         assert unique_id is not None
         self._attr_device_info = DeviceInfo(
             identifiers={(DOMAIN, f"{unique_id}_wordle")},
+            entry_type=DeviceEntryType.SERVICE,
             manufacturer="New York Times",
             name="Wordle",
         )
@@ -38,6 +39,7 @@
         assert unique_id is not None
         self._attr_device_info = DeviceInfo(
             identifiers={(DOMAIN, f"{unique_id}_spelling_bee")},
+            entry_type=DeviceEntryType.SERVICE,
             manufacturer="New York Times",
             name="Spelling Bee",
         )
@@ -52,12 +54,8 @@
         unique_id = coordinator.config_entry.unique_id
         assert unique_id is not None
         self._attr_device_info = DeviceInfo(
-<<<<<<< HEAD
             identifiers={(DOMAIN, f"{unique_id}_connections")},
-=======
-            identifiers={(DOMAIN, unique_id)},
             entry_type=DeviceEntryType.SERVICE,
->>>>>>> c66e2dc0
             manufacturer="New York Times",
             name="Connections",
         )