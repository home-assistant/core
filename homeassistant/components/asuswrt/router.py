"""Represent the AsusWrt router."""
from __future__ import annotations

from collections.abc import Callable
from datetime import datetime, timedelta
import logging
from typing import Any

from aioasuswrt.asuswrt import AsusWrt

from homeassistant.components.device_tracker.const import (
    CONF_CONSIDER_HOME,
    DEFAULT_CONSIDER_HOME,
    DOMAIN as TRACKER_DOMAIN,
)
from homeassistant.config_entries import ConfigEntry
from homeassistant.const import (
    CONF_HOST,
    CONF_MODE,
    CONF_PASSWORD,
    CONF_PORT,
    CONF_PROTOCOL,
    CONF_USERNAME,
)
from homeassistant.core import CALLBACK_TYPE, HomeAssistant, callback
from homeassistant.exceptions import ConfigEntryNotReady
from homeassistant.helpers.dispatcher import async_dispatcher_send
from homeassistant.helpers.entity import DeviceInfo
from homeassistant.helpers.event import async_track_time_interval
from homeassistant.helpers.update_coordinator import DataUpdateCoordinator, UpdateFailed
from homeassistant.util import dt as dt_util

from .const import (
    CONF_DNSMASQ,
    CONF_INTERFACE,
    CONF_REQUIRE_IP,
    CONF_SSH_KEY,
    CONF_TRACK_UNKNOWN,
    DEFAULT_DNSMASQ,
    DEFAULT_INTERFACE,
    DEFAULT_TRACK_UNKNOWN,
    DOMAIN,
    PROTOCOL_TELNET,
    SENSORS_BYTES,
    SENSORS_CONNECTED_DEVICE,
    SENSORS_LOAD_AVG,
    SENSORS_RATES,
)

CONF_REQ_RELOAD = [CONF_DNSMASQ, CONF_INTERFACE, CONF_REQUIRE_IP]

KEY_COORDINATOR = "coordinator"
KEY_SENSORS = "sensors"

SCAN_INTERVAL = timedelta(seconds=30)

SENSORS_TYPE_BYTES = "sensors_bytes"
SENSORS_TYPE_COUNT = "sensors_count"
SENSORS_TYPE_LOAD_AVG = "sensors_load_avg"
SENSORS_TYPE_RATES = "sensors_rates"

_LOGGER = logging.getLogger(__name__)


def _get_dict(keys: list, values: list) -> dict[str, Any]:
    """Create a dict from a list of keys and values."""
    ret_dict: dict[str, Any] = dict.fromkeys(keys)

    for index, key in enumerate(ret_dict):
        ret_dict[key] = values[index]

    return ret_dict


class AsusWrtSensorDataHandler:
    """Data handler for AsusWrt sensor."""

    def __init__(self, hass, api):
        """Initialize a AsusWrt sensor data handler."""
        self._hass = hass
        self._api = api
        self._connected_devices = 0

    async def _get_connected_devices(self):
        """Return number of connected devices."""
        return {SENSORS_CONNECTED_DEVICE[0]: self._connected_devices}

    async def _get_bytes(self):
        """Fetch byte information from the router."""
        try:
            datas = await self._api.async_get_bytes_total()
        except (OSError, ValueError) as exc:
            raise UpdateFailed(exc) from exc

        return _get_dict(SENSORS_BYTES, datas)

    async def _get_rates(self):
        """Fetch rates information from the router."""
        try:
            rates = await self._api.async_get_current_transfer_rates()
        except (OSError, ValueError) as exc:
            raise UpdateFailed(exc) from exc

        return _get_dict(SENSORS_RATES, rates)

    async def _get_load_avg(self):
        """Fetch load average information from the router."""
        try:
            avg = await self._api.async_get_loadavg()
        except (OSError, ValueError) as exc:
            raise UpdateFailed(exc) from exc

        return _get_dict(SENSORS_LOAD_AVG, avg)

    def update_device_count(self, conn_devices: int):
        """Update connected devices attribute."""
        if self._connected_devices == conn_devices:
            return False
        self._connected_devices = conn_devices
        return True

    async def get_coordinator(self, sensor_type: str, should_poll=True):
        """Get the coordinator for a specific sensor type."""
        if sensor_type == SENSORS_TYPE_COUNT:
            method = self._get_connected_devices
        elif sensor_type == SENSORS_TYPE_BYTES:
            method = self._get_bytes
        elif sensor_type == SENSORS_TYPE_LOAD_AVG:
            method = self._get_load_avg
        elif sensor_type == SENSORS_TYPE_RATES:
            method = self._get_rates
        else:
            raise RuntimeError(f"Invalid sensor type: {sensor_type}")

        coordinator = DataUpdateCoordinator(
            self._hass,
            _LOGGER,
            name=sensor_type,
            update_method=method,
            # Polling interval. Will only be polled if there are subscribers.
            update_interval=SCAN_INTERVAL if should_poll else None,
        )
        await coordinator.async_refresh()

        return coordinator


class AsusWrtDevInfo:
    """Representation of a AsusWrt device info."""

    def __init__(self, mac, name=None):
        """Initialize a AsusWrt device info."""
        self._mac = mac
        self._name = name
        self._ip_address = None
        self._last_activity = None
        self._connected = False

    def update(self, dev_info=None, consider_home=0):
        """Update AsusWrt device info."""
        utc_point_in_time = dt_util.utcnow()
        if dev_info:
            if not self._name:
                self._name = dev_info.name or self._mac.replace(":", "_")
            self._ip_address = dev_info.ip
            self._last_activity = utc_point_in_time
            self._connected = True

        elif self._connected:
            self._connected = (
                utc_point_in_time - self._last_activity
            ).total_seconds() < consider_home
            self._ip_address = None

    @property
    def is_connected(self):
        """Return connected status."""
        return self._connected

    @property
    def mac(self):
        """Return device mac address."""
        return self._mac

    @property
    def name(self):
        """Return device name."""
        return self._name

    @property
    def ip_address(self):
        """Return device ip address."""
        return self._ip_address

    @property
    def last_activity(self):
        """Return device last activity."""
        return self._last_activity


class AsusWrtRouter:
    """Representation of a AsusWrt router."""

    def __init__(self, hass: HomeAssistant, entry: ConfigEntry) -> None:
        """Initialize a AsusWrt router."""
        self.hass = hass
        self._entry = entry

        self._api: AsusWrt = None
        self._protocol = entry.data[CONF_PROTOCOL]
        self._host = entry.data[CONF_HOST]
        self._model = "Asus Router"
        self._sw_v: str | None = None

        self._devices: dict[str, Any] = {}
        self._connected_devices = 0
        self._connect_error = False

        self._sensors_data_handler: AsusWrtSensorDataHandler | None = None
        self._sensors_coordinator: dict[str, Any] = {}

        self._on_close: list[Callable] = []

        self._options = {
            CONF_DNSMASQ: DEFAULT_DNSMASQ,
            CONF_INTERFACE: DEFAULT_INTERFACE,
            CONF_REQUIRE_IP: True,
        }
        self._options.update(entry.options)

    async def setup(self) -> None:
        """Set up a AsusWrt router."""
        self._api = get_api(dict(self._entry.data), self._options)

        try:
            await self._api.connection.async_connect()
        except OSError as exp:
            raise ConfigEntryNotReady from exp

        if not self._api.is_connected:
            raise ConfigEntryNotReady

        # System
        model = await _get_nvram_info(self._api, "MODEL")
        if model and "model" in model:
            self._model = model["model"]
        firmware = await _get_nvram_info(self._api, "FIRMWARE")
        if firmware and "firmver" in firmware and "buildno" in firmware:
            self._sw_v = f"{firmware['firmver']} (build {firmware['buildno']})"

        # Load tracked entities from registry
        entity_registry = await self.hass.helpers.entity_registry.async_get_registry()
        track_entries = (
            self.hass.helpers.entity_registry.async_entries_for_config_entry(
                entity_registry, self._entry.entry_id
            )
        )
        for entry in track_entries:
            if entry.domain == TRACKER_DOMAIN:
                self._devices[entry.unique_id] = AsusWrtDevInfo(
                    entry.unique_id, entry.original_name
                )

        # Update devices
        await self.update_devices()

        # Init Sensors
        await self.init_sensors_coordinator()

        self.async_on_close(
            async_track_time_interval(self.hass, self.update_all, SCAN_INTERVAL)
        )

    async def update_all(self, now: datetime | None = None) -> None:
        """Update all AsusWrt platforms."""
        await self.update_devices()

    async def update_devices(self) -> None:
        """Update AsusWrt devices tracker."""
        new_device = False
        _LOGGER.debug("Checking devices for ASUS router %s", self._host)
        try:
            wrt_devices = await self._api.async_get_connected_devices()
        except OSError as exc:
            if not self._connect_error:
                self._connect_error = True
                _LOGGER.error(
                    "Error connecting to ASUS router %s for device update: %s",
                    self._host,
                    exc,
                )
            return

        if self._connect_error:
            self._connect_error = False
            _LOGGER.info("Reconnected to ASUS router %s", self._host)

        consider_home = self._options.get(
            CONF_CONSIDER_HOME, DEFAULT_CONSIDER_HOME.total_seconds()
        )
        track_unknown = self._options.get(CONF_TRACK_UNKNOWN, DEFAULT_TRACK_UNKNOWN)

        for device_mac, device in self._devices.items():
            dev_info = wrt_devices.get(device_mac)
            device.update(dev_info, consider_home)

        for device_mac, dev_info in wrt_devices.items():
            if device_mac in self._devices:
                continue
            if not track_unknown and not dev_info.name:
                continue
            new_device = True
            device = AsusWrtDevInfo(device_mac)
            device.update(dev_info)
            self._devices[device_mac] = device

        async_dispatcher_send(self.hass, self.signal_device_update)
        if new_device:
            async_dispatcher_send(self.hass, self.signal_device_new)

        self._connected_devices = len(wrt_devices)
        await self._update_unpolled_sensors()

    async def init_sensors_coordinator(self) -> None:
        """Init AsusWrt sensors coordinators."""
        if self._sensors_data_handler:
            return

        self._sensors_data_handler = AsusWrtSensorDataHandler(self.hass, self._api)
        self._sensors_data_handler.update_device_count(self._connected_devices)

        sensors_types = {
            SENSORS_TYPE_BYTES: SENSORS_BYTES,
            SENSORS_TYPE_COUNT: SENSORS_CONNECTED_DEVICE,
            SENSORS_TYPE_LOAD_AVG: SENSORS_LOAD_AVG,
            SENSORS_TYPE_RATES: SENSORS_RATES,
        }

        for sensor_type, sensor_names in sensors_types.items():
            coordinator = await self._sensors_data_handler.get_coordinator(
                sensor_type, sensor_type != SENSORS_TYPE_COUNT
            )
            self._sensors_coordinator[sensor_type] = {
                KEY_COORDINATOR: coordinator,
                KEY_SENSORS: sensor_names,
            }

    async def _update_unpolled_sensors(self) -> None:
        """Request refresh for AsusWrt unpolled sensors."""
        if not self._sensors_data_handler:
            return

        if SENSORS_TYPE_COUNT in self._sensors_coordinator:
            coordinator = self._sensors_coordinator[SENSORS_TYPE_COUNT][KEY_COORDINATOR]
            if self._sensors_data_handler.update_device_count(self._connected_devices):
                await coordinator.async_refresh()

    async def close(self) -> None:
        """Close the connection."""
        if self._api is not None and self._protocol == PROTOCOL_TELNET:
            self._api.connection.disconnect()
        self._api = None

        for func in self._on_close:
            func()
        self._on_close.clear()

    @callback
    def async_on_close(self, func: CALLBACK_TYPE) -> None:
        """Add a function to call when router is closed."""
        self._on_close.append(func)

    def update_options(self, new_options: dict) -> bool:
        """Update router options."""
        req_reload = False
        for name, new_opt in new_options.items():
            if name in CONF_REQ_RELOAD:
                old_opt = self._options.get(name)
                if not old_opt or old_opt != new_opt:
                    req_reload = True
                    break

        self._options.update(new_options)
        return req_reload

    @property
    def device_info(self) -> DeviceInfo:
        """Return the device information."""
        return DeviceInfo(
            identifiers={(DOMAIN, "AsusWRT")},
<<<<<<< HEAD
            manufacturer="Asus",
            model=self._model,
            name=self._host,
            sw_version=self._sw_v,
=======
            name=self._host,
            model=self._model,
            manufacturer="Asus",
            sw_version=self._sw_v,
            configuration_url=f"http://{self._host}",
>>>>>>> 58c5b505
        )

    @property
    def signal_device_new(self) -> str:
        """Event specific per AsusWrt entry to signal new device."""
        return f"{DOMAIN}-device-new"

    @property
    def signal_device_update(self) -> str:
        """Event specific per AsusWrt entry to signal updates in devices."""
        return f"{DOMAIN}-device-update"

    @property
    def host(self) -> str:
        """Return router hostname."""
        return self._host

    @property
    def devices(self) -> dict[str, Any]:
        """Return devices."""
        return self._devices

    @property
    def sensors_coordinator(self) -> dict[str, Any]:
        """Return sensors coordinators."""
        return self._sensors_coordinator

    @property
    def api(self) -> AsusWrt:
        """Return router API."""
        return self._api


async def _get_nvram_info(api: AsusWrt, info_type: str) -> dict[str, Any]:
    """Get AsusWrt router info from nvram."""
    info = {}
    try:
        info = await api.async_get_nvram(info_type)
    except (OSError, UnicodeDecodeError) as exc:
        _LOGGER.warning("Error calling method async_get_nvram(%s): %s", info_type, exc)

    return info


def get_api(conf: dict, options: dict | None = None) -> AsusWrt:
    """Get the AsusWrt API."""
    opt = options or {}

    return AsusWrt(
        conf[CONF_HOST],
        conf[CONF_PORT],
        conf[CONF_PROTOCOL] == PROTOCOL_TELNET,
        conf[CONF_USERNAME],
        conf.get(CONF_PASSWORD, ""),
        conf.get(CONF_SSH_KEY, ""),
        conf[CONF_MODE],
        opt.get(CONF_REQUIRE_IP, True),
        interface=opt.get(CONF_INTERFACE, DEFAULT_INTERFACE),
        dnsmasq=opt.get(CONF_DNSMASQ, DEFAULT_DNSMASQ),
    )<|MERGE_RESOLUTION|>--- conflicted
+++ resolved
@@ -388,18 +388,11 @@
         """Return the device information."""
         return DeviceInfo(
             identifiers={(DOMAIN, "AsusWRT")},
-<<<<<<< HEAD
-            manufacturer="Asus",
-            model=self._model,
-            name=self._host,
-            sw_version=self._sw_v,
-=======
             name=self._host,
             model=self._model,
             manufacturer="Asus",
             sw_version=self._sw_v,
             configuration_url=f"http://{self._host}",
->>>>>>> 58c5b505
         )
 
     @property
