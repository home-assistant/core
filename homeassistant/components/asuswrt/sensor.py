"""Asuswrt status sensors."""
from __future__ import annotations

from dataclasses import dataclass

from homeassistant.components.sensor import (
    SensorDeviceClass,
    SensorEntity,
    SensorEntityDescription,
    SensorStateClass,
)
from homeassistant.config_entries import ConfigEntry
from homeassistant.const import (
    EntityCategory,
    UnitOfDataRate,
    UnitOfInformation,
    UnitOfTemperature,
)
from homeassistant.core import HomeAssistant
from homeassistant.helpers.entity_platform import AddEntitiesCallback
from homeassistant.helpers.update_coordinator import (
    CoordinatorEntity,
    DataUpdateCoordinator,
)
from homeassistant.util import slugify

from .const import (
    DATA_ASUSWRT,
    DOMAIN,
    KEY_COORDINATOR,
    KEY_SENSORS,
    SENSORS_BYTES,
    SENSORS_CONNECTED_DEVICE,
    SENSORS_LOAD_AVG,
    SENSORS_RATES,
    SENSORS_TEMPERATURES,
)
from .router import AsusWrtRouter


@dataclass
class AsusWrtSensorEntityDescription(SensorEntityDescription):
    """A class that describes AsusWrt sensor entities."""

    factor: int | None = None
    unique_identifier: str | None = None


UNIT_DEVICES = "Devices"

CONNECTION_SENSORS: tuple[AsusWrtSensorEntityDescription, ...] = (
    AsusWrtSensorEntityDescription(
        key=SENSORS_CONNECTED_DEVICE[0],
        unique_identifier="Devices Connected",
        translation_key="devices_connected",
        icon="mdi:router-network",
        state_class=SensorStateClass.MEASUREMENT,
        native_unit_of_measurement=UNIT_DEVICES,
    ),
    AsusWrtSensorEntityDescription(
        key=SENSORS_RATES[0],
        unique_identifier="Download Speed",
        translation_key="download_speed",
        icon="mdi:download-network",
        device_class=SensorDeviceClass.DATA_RATE,
        state_class=SensorStateClass.MEASUREMENT,
        native_unit_of_measurement=UnitOfDataRate.MEGABITS_PER_SECOND,
        entity_registry_enabled_default=False,
        suggested_display_precision=2,
        factor=125000,
    ),
    AsusWrtSensorEntityDescription(
        key=SENSORS_RATES[1],
        unique_identifier="Upload Speed",
        translation_key="upload_speed",
        icon="mdi:upload-network",
        device_class=SensorDeviceClass.DATA_RATE,
        state_class=SensorStateClass.MEASUREMENT,
        native_unit_of_measurement=UnitOfDataRate.MEGABITS_PER_SECOND,
        entity_registry_enabled_default=False,
        suggested_display_precision=2,
        factor=125000,
    ),
    AsusWrtSensorEntityDescription(
        key=SENSORS_BYTES[0],
        unique_identifier="Download",
        translation_key="download",
        icon="mdi:download",
        state_class=SensorStateClass.TOTAL_INCREASING,
        native_unit_of_measurement=UnitOfInformation.GIGABYTES,
        device_class=SensorDeviceClass.DATA_SIZE,
        entity_registry_enabled_default=False,
        suggested_display_precision=2,
        factor=1000000000,
    ),
    AsusWrtSensorEntityDescription(
        key=SENSORS_BYTES[1],
        unique_identifier="Upload",
        translation_key="upload",
        icon="mdi:upload",
        state_class=SensorStateClass.TOTAL_INCREASING,
        native_unit_of_measurement=UnitOfInformation.GIGABYTES,
        device_class=SensorDeviceClass.DATA_SIZE,
        entity_registry_enabled_default=False,
        suggested_display_precision=2,
        factor=1000000000,
    ),
    AsusWrtSensorEntityDescription(
        key=SENSORS_LOAD_AVG[0],
        unique_identifier="Load Avg (1m)",
        translation_key="load_avg_1m",
        icon="mdi:cpu-32-bit",
        state_class=SensorStateClass.MEASUREMENT,
        entity_category=EntityCategory.DIAGNOSTIC,
        entity_registry_enabled_default=False,
        suggested_display_precision=1,
    ),
    AsusWrtSensorEntityDescription(
        key=SENSORS_LOAD_AVG[1],
        unique_identifier="Load Avg (5m)",
        translation_key="load_avg_5m",
        icon="mdi:cpu-32-bit",
        state_class=SensorStateClass.MEASUREMENT,
        entity_category=EntityCategory.DIAGNOSTIC,
        entity_registry_enabled_default=False,
        suggested_display_precision=1,
    ),
    AsusWrtSensorEntityDescription(
        key=SENSORS_LOAD_AVG[2],
        unique_identifier="Load Avg (15m)",
        translation_key="load_avg_15m",
        icon="mdi:cpu-32-bit",
        state_class=SensorStateClass.MEASUREMENT,
        entity_category=EntityCategory.DIAGNOSTIC,
        entity_registry_enabled_default=False,
        suggested_display_precision=1,
    ),
    AsusWrtSensorEntityDescription(
        key=SENSORS_TEMPERATURES[0],
        unique_identifier="2.4GHz Temperature",
        translation_key="24ghz_temperature",
        state_class=SensorStateClass.MEASUREMENT,
        device_class=SensorDeviceClass.TEMPERATURE,
        native_unit_of_measurement=UnitOfTemperature.CELSIUS,
        entity_category=EntityCategory.DIAGNOSTIC,
        entity_registry_enabled_default=False,
        suggested_display_precision=1,
    ),
    AsusWrtSensorEntityDescription(
        key=SENSORS_TEMPERATURES[1],
        unique_identifier="5GHz Temperature",
        translation_key="5ghz_temperature",
        state_class=SensorStateClass.MEASUREMENT,
        device_class=SensorDeviceClass.TEMPERATURE,
        native_unit_of_measurement=UnitOfTemperature.CELSIUS,
        entity_category=EntityCategory.DIAGNOSTIC,
        entity_registry_enabled_default=False,
        suggested_display_precision=1,
    ),
    AsusWrtSensorEntityDescription(
        key=SENSORS_TEMPERATURES[2],
        unique_identifier="CPU Temperature",
        translation_key="cpu_temperature",
        state_class=SensorStateClass.MEASUREMENT,
        device_class=SensorDeviceClass.TEMPERATURE,
        native_unit_of_measurement=UnitOfTemperature.CELSIUS,
        entity_category=EntityCategory.DIAGNOSTIC,
        entity_registry_enabled_default=False,
        suggested_display_precision=1,
    ),
)


async def async_setup_entry(
    hass: HomeAssistant, entry: ConfigEntry, async_add_entities: AddEntitiesCallback
) -> None:
    """Set up the sensors."""
    router: AsusWrtRouter = hass.data[DOMAIN][entry.entry_id][DATA_ASUSWRT]
    entities = []

    for sensor_data in router.sensors_coordinator.values():
        coordinator = sensor_data[KEY_COORDINATOR]
        sensors = sensor_data[KEY_SENSORS]
        entities.extend(
            [
                AsusWrtSensor(coordinator, router, sensor_descr)
                for sensor_descr in CONNECTION_SENSORS
                if sensor_descr.key in sensors
            ]
        )

    async_add_entities(entities, True)


class AsusWrtSensor(CoordinatorEntity, SensorEntity):
    """Representation of a AsusWrt sensor."""

<<<<<<< HEAD
=======
    entity_description: AsusWrtSensorEntityDescription
>>>>>>> 345df715
    _attr_has_entity_name = True

    def __init__(
        self,
        coordinator: DataUpdateCoordinator,
        router: AsusWrtRouter,
        description: AsusWrtSensorEntityDescription,
    ) -> None:
        """Initialize a AsusWrt sensor."""
        super().__init__(coordinator)
        self.entity_description = description

<<<<<<< HEAD
        if router.unique_id:
            self._attr_unique_id = (
                f"{DOMAIN} {router.unique_id} {description.unique_identifier}"
            )
        else:
            self._attr_unique_id = (
                f"{DOMAIN} {router.name} {description.unique_identifier}"
            )
=======
        self._attr_unique_id = slugify(f"{router.unique_id}_{description.key}")
>>>>>>> 345df715
        self._attr_device_info = router.device_info
        self._attr_extra_state_attributes = {"hostname": router.host}

    @property
    def native_value(self) -> float | int | str | None:
        """Return current state."""
        descr = self.entity_description
        state: float | int | str | None = self.coordinator.data.get(descr.key)
        if state is not None and descr.factor and isinstance(state, (float, int)):
            return state / descr.factor
        return state<|MERGE_RESOLUTION|>--- conflicted
+++ resolved
@@ -43,7 +43,6 @@
     """A class that describes AsusWrt sensor entities."""
 
     factor: int | None = None
-    unique_identifier: str | None = None
 
 
 UNIT_DEVICES = "Devices"
@@ -51,16 +50,14 @@
 CONNECTION_SENSORS: tuple[AsusWrtSensorEntityDescription, ...] = (
     AsusWrtSensorEntityDescription(
         key=SENSORS_CONNECTED_DEVICE[0],
-        unique_identifier="Devices Connected",
-        translation_key="devices_connected",
+        name="Devices Connected",
         icon="mdi:router-network",
         state_class=SensorStateClass.MEASUREMENT,
         native_unit_of_measurement=UNIT_DEVICES,
     ),
     AsusWrtSensorEntityDescription(
         key=SENSORS_RATES[0],
-        unique_identifier="Download Speed",
-        translation_key="download_speed",
+        name="Download Speed",
         icon="mdi:download-network",
         device_class=SensorDeviceClass.DATA_RATE,
         state_class=SensorStateClass.MEASUREMENT,
@@ -71,8 +68,7 @@
     ),
     AsusWrtSensorEntityDescription(
         key=SENSORS_RATES[1],
-        unique_identifier="Upload Speed",
-        translation_key="upload_speed",
+        name="Upload Speed",
         icon="mdi:upload-network",
         device_class=SensorDeviceClass.DATA_RATE,
         state_class=SensorStateClass.MEASUREMENT,
@@ -83,8 +79,7 @@
     ),
     AsusWrtSensorEntityDescription(
         key=SENSORS_BYTES[0],
-        unique_identifier="Download",
-        translation_key="download",
+        name="Download",
         icon="mdi:download",
         state_class=SensorStateClass.TOTAL_INCREASING,
         native_unit_of_measurement=UnitOfInformation.GIGABYTES,
@@ -95,8 +90,7 @@
     ),
     AsusWrtSensorEntityDescription(
         key=SENSORS_BYTES[1],
-        unique_identifier="Upload",
-        translation_key="upload",
+        name="Upload",
         icon="mdi:upload",
         state_class=SensorStateClass.TOTAL_INCREASING,
         native_unit_of_measurement=UnitOfInformation.GIGABYTES,
@@ -107,8 +101,7 @@
     ),
     AsusWrtSensorEntityDescription(
         key=SENSORS_LOAD_AVG[0],
-        unique_identifier="Load Avg (1m)",
-        translation_key="load_avg_1m",
+        name="Load Avg (1m)",
         icon="mdi:cpu-32-bit",
         state_class=SensorStateClass.MEASUREMENT,
         entity_category=EntityCategory.DIAGNOSTIC,
@@ -117,8 +110,7 @@
     ),
     AsusWrtSensorEntityDescription(
         key=SENSORS_LOAD_AVG[1],
-        unique_identifier="Load Avg (5m)",
-        translation_key="load_avg_5m",
+        name="Load Avg (5m)",
         icon="mdi:cpu-32-bit",
         state_class=SensorStateClass.MEASUREMENT,
         entity_category=EntityCategory.DIAGNOSTIC,
@@ -127,8 +119,7 @@
     ),
     AsusWrtSensorEntityDescription(
         key=SENSORS_LOAD_AVG[2],
-        unique_identifier="Load Avg (15m)",
-        translation_key="load_avg_15m",
+        name="Load Avg (15m)",
         icon="mdi:cpu-32-bit",
         state_class=SensorStateClass.MEASUREMENT,
         entity_category=EntityCategory.DIAGNOSTIC,
@@ -137,8 +128,7 @@
     ),
     AsusWrtSensorEntityDescription(
         key=SENSORS_TEMPERATURES[0],
-        unique_identifier="2.4GHz Temperature",
-        translation_key="24ghz_temperature",
+        name="2.4GHz Temperature",
         state_class=SensorStateClass.MEASUREMENT,
         device_class=SensorDeviceClass.TEMPERATURE,
         native_unit_of_measurement=UnitOfTemperature.CELSIUS,
@@ -148,8 +138,7 @@
     ),
     AsusWrtSensorEntityDescription(
         key=SENSORS_TEMPERATURES[1],
-        unique_identifier="5GHz Temperature",
-        translation_key="5ghz_temperature",
+        name="5GHz Temperature",
         state_class=SensorStateClass.MEASUREMENT,
         device_class=SensorDeviceClass.TEMPERATURE,
         native_unit_of_measurement=UnitOfTemperature.CELSIUS,
@@ -159,8 +148,7 @@
     ),
     AsusWrtSensorEntityDescription(
         key=SENSORS_TEMPERATURES[2],
-        unique_identifier="CPU Temperature",
-        translation_key="cpu_temperature",
+        name="CPU Temperature",
         state_class=SensorStateClass.MEASUREMENT,
         device_class=SensorDeviceClass.TEMPERATURE,
         native_unit_of_measurement=UnitOfTemperature.CELSIUS,
@@ -195,10 +183,7 @@
 class AsusWrtSensor(CoordinatorEntity, SensorEntity):
     """Representation of a AsusWrt sensor."""
 
-<<<<<<< HEAD
-=======
     entity_description: AsusWrtSensorEntityDescription
->>>>>>> 345df715
     _attr_has_entity_name = True
 
     def __init__(
@@ -211,18 +196,7 @@
         super().__init__(coordinator)
         self.entity_description = description
 
-<<<<<<< HEAD
-        if router.unique_id:
-            self._attr_unique_id = (
-                f"{DOMAIN} {router.unique_id} {description.unique_identifier}"
-            )
-        else:
-            self._attr_unique_id = (
-                f"{DOMAIN} {router.name} {description.unique_identifier}"
-            )
-=======
         self._attr_unique_id = slugify(f"{router.unique_id}_{description.key}")
->>>>>>> 345df715
         self._attr_device_info = router.device_info
         self._attr_extra_state_attributes = {"hostname": router.host}
 
