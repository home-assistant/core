--- conflicted
+++ resolved
@@ -6,12 +6,8 @@
     SensorEntity,
 )
 from homeassistant.const import ENERGY_KILO_WATT_HOUR
-<<<<<<< HEAD
 from homeassistant.core import callback
 from homeassistant.helpers.update_coordinator import CoordinatorEntity
-from homeassistant.util import dt as dt_util
-=======
->>>>>>> 60f8e24b
 
 from .const import CONSUMPTION_TODAY, CONSUMPTION_YEAR, DOMAIN, MANUFACTURER
 
@@ -69,20 +65,5 @@
             self.async_write_ha_state()
             return
 
-<<<<<<< HEAD
-        if self.state is not None and _state < self.state:
-            if self._sensor_type == CONSUMPTION_TODAY:
-                self._attr_last_reset = dt_util.as_utc(
-                    dt_util.now().replace(hour=0, minute=0, second=0, microsecond=0)
-                )
-            elif self._sensor_type == CONSUMPTION_YEAR:
-                self._attr_last_reset = dt_util.as_utc(
-                    dt_util.now().replace(
-                        month=1, day=1, hour=0, minute=0, second=0, microsecond=0
-                    )
-                )
         self._attr_native_value = _state
-        self.async_write_ha_state()
-=======
-        self._attr_native_value = _state
->>>>>>> 60f8e24b
+        self.async_write_ha_state()