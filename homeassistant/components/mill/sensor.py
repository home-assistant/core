"""Support for mill wifi-enabled home heaters."""
from homeassistant.components.sensor import (
    DEVICE_CLASS_ENERGY,
    STATE_CLASS_MEASUREMENT,
    SensorEntity,
)
<<<<<<< HEAD
from homeassistant.const import ENERGY_KILO_WATT_HOUR, STATE_UNKNOWN
from homeassistant.core import callback
from homeassistant.helpers.update_coordinator import CoordinatorEntity
=======
from homeassistant.const import ENERGY_KILO_WATT_HOUR
>>>>>>> 8264fd2e
from homeassistant.util import dt as dt_util

from .const import CONSUMPTION_TODAY, CONSUMPTION_YEAR, DOMAIN, MANUFACTURER


async def async_setup_entry(hass, entry, async_add_entities):
    """Set up the Mill sensor."""

    mill_data_coordinator = hass.data[DOMAIN]

<<<<<<< HEAD
    dev = []
    for heater in mill_data_coordinator.data.values():
        for sensor_type in (CONSUMPTION_TODAY, CONSUMPTION_YEAR):
            dev.append(
                MillHeaterEnergySensor(mill_data_coordinator, sensor_type, heater)
            )
    async_add_entities(dev, True)
=======
    entities = [
        MillHeaterEnergySensor(heater, mill_data_connection, sensor_type)
        for sensor_type in (CONSUMPTION_TODAY, CONSUMPTION_YEAR)
        for heater in mill_data_connection.heaters.values()
    ]
    async_add_entities(entities)
>>>>>>> 8264fd2e


class MillHeaterEnergySensor(CoordinatorEntity, SensorEntity):
    """Representation of a Mill Sensor device."""

    def __init__(self, coordinator, sensor_type, heater):
        """Initialize the sensor."""
        super().__init__(coordinator)

        self._id = heater.device_id
        self._sensor_type = sensor_type

        self._attr_device_class = DEVICE_CLASS_ENERGY
        self._attr_name = f"{heater.name} {sensor_type.replace('_', ' ')}"
        self._attr_unique_id = f"{heater.device_id}_{sensor_type}"
        self._attr_unit_of_measurement = ENERGY_KILO_WATT_HOUR
        self._attr_state_class = STATE_CLASS_MEASUREMENT
        self._attr_device_info = {
            "identifiers": {(DOMAIN, heater.device_id)},
            "name": self.name,
            "manufacturer": MANUFACTURER,
            "model": f"generation {1 if heater.is_gen1 else 2}",
        }
        if self._sensor_type == CONSUMPTION_TODAY:
            self._attr_last_reset = dt_util.as_utc(
                dt_util.now().replace(hour=0, minute=0, second=0, microsecond=0)
            )
        elif self._sensor_type == CONSUMPTION_YEAR:
            self._attr_last_reset = dt_util.as_utc(
                dt_util.now().replace(
                    month=1, day=1, hour=0, minute=0, second=0, microsecond=0
                )
            )

    @callback
    def _handle_coordinator_update(self) -> None:
        """Handle updated data from the coordinator."""
        heater = self.coordinator.data[self._id]
        self._attr_available = heater.available

        if self._sensor_type == CONSUMPTION_TODAY:
            _state = heater.day_consumption
        elif self._sensor_type == CONSUMPTION_YEAR:
            _state = heater.year_consumption
        else:
            _state = None
        if _state is None:
            self._attr_state = _state
            self.async_write_ha_state()
            return

        if self.state is not None and _state < self.state:
            if self._sensor_type == CONSUMPTION_TODAY:
                self._attr_last_reset = dt_util.as_utc(
                    dt_util.now().replace(hour=0, minute=0, second=0, microsecond=0)
                )
            elif self._sensor_type == CONSUMPTION_YEAR:
                self._attr_last_reset = dt_util.as_utc(
                    dt_util.now().replace(
                        month=1, day=1, hour=0, minute=0, second=0, microsecond=0
                    )
                )
        self._attr_state = _state
        self.async_write_ha_state()<|MERGE_RESOLUTION|>--- conflicted
+++ resolved
@@ -4,13 +4,9 @@
     STATE_CLASS_MEASUREMENT,
     SensorEntity,
 )
-<<<<<<< HEAD
-from homeassistant.const import ENERGY_KILO_WATT_HOUR, STATE_UNKNOWN
+from homeassistant.const import ENERGY_KILO_WATT_HOUR
 from homeassistant.core import callback
 from homeassistant.helpers.update_coordinator import CoordinatorEntity
-=======
-from homeassistant.const import ENERGY_KILO_WATT_HOUR
->>>>>>> 8264fd2e
 from homeassistant.util import dt as dt_util
 
 from .const import CONSUMPTION_TODAY, CONSUMPTION_YEAR, DOMAIN, MANUFACTURER
@@ -21,22 +17,12 @@
 
     mill_data_coordinator = hass.data[DOMAIN]
 
-<<<<<<< HEAD
-    dev = []
-    for heater in mill_data_coordinator.data.values():
-        for sensor_type in (CONSUMPTION_TODAY, CONSUMPTION_YEAR):
-            dev.append(
-                MillHeaterEnergySensor(mill_data_coordinator, sensor_type, heater)
-            )
-    async_add_entities(dev, True)
-=======
     entities = [
-        MillHeaterEnergySensor(heater, mill_data_connection, sensor_type)
+        MillHeaterEnergySensor(mill_data_coordinator, sensor_type, heater)
         for sensor_type in (CONSUMPTION_TODAY, CONSUMPTION_YEAR)
         for heater in mill_data_connection.heaters.values()
     ]
     async_add_entities(entities)
->>>>>>> 8264fd2e
 
 
 class MillHeaterEnergySensor(CoordinatorEntity, SensorEntity):
