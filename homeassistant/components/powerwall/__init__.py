--- conflicted
+++ resolved
@@ -4,11 +4,7 @@
 import logging
 
 import requests
-<<<<<<< HEAD
-from tesla_powerwall import ApiError, Powerwall, PowerwallUnreachableError
-=======
 from tesla_powerwall import APIError, Powerwall, PowerwallUnreachableError
->>>>>>> dbd1ca45
 import voluptuous as vol
 
 from homeassistant.config_entries import SOURCE_IMPORT, ConfigEntry
@@ -102,11 +98,7 @@
     try:
         await hass.async_add_executor_job(power_wall.detect_and_pin_version)
         powerwall_data = await hass.async_add_executor_job(call_base_info, power_wall)
-<<<<<<< HEAD
-    except (PowerwallUnreachableError, ApiError, ConnectionError):
-=======
     except (PowerwallUnreachableError, APIError, ConnectionError):
->>>>>>> dbd1ca45
         http_session.close()
         raise ConfigEntryNotReady
 
