"""Support for Ecobee Thermostats."""

from __future__ import annotations

import collections
from typing import Any

import voluptuous as vol

from homeassistant.components.climate import (
    ATTR_TARGET_TEMP_HIGH,
    ATTR_TARGET_TEMP_LOW,
    FAN_AUTO,
    FAN_ON,
    PRESET_AWAY,
    PRESET_HOME,
    PRESET_NONE,
    PRESET_SLEEP,
    ClimateEntity,
    ClimateEntityFeature,
    HVACAction,
    HVACMode,
)
from homeassistant.config_entries import ConfigEntry
from homeassistant.const import (
    ATTR_ENTITY_ID,
    ATTR_TEMPERATURE,
    PRECISION_HALVES,
    PRECISION_TENTHS,
    STATE_OFF,
    STATE_ON,
    UnitOfTemperature,
)
from homeassistant.core import HomeAssistant, ServiceCall
from homeassistant.exceptions import ServiceValidationError
from homeassistant.helpers import device_registry as dr, entity_platform
import homeassistant.helpers.config_validation as cv
from homeassistant.helpers.device_registry import DeviceInfo
from homeassistant.helpers.entity_platform import AddEntitiesCallback
from homeassistant.util.unit_conversion import TemperatureConverter

from . import EcobeeData
from .const import (
    _LOGGER,
    DOMAIN,
    ECOBEE_AUX_HEAT_ONLY,
    ECOBEE_MODEL_TO_NAME,
    MANUFACTURER,
)
from .util import ecobee_date, ecobee_time, is_indefinite_hold

ATTR_COOL_TEMP = "cool_temp"
ATTR_END_DATE = "end_date"
ATTR_END_TIME = "end_time"
ATTR_FAN_MIN_ON_TIME = "fan_min_on_time"
ATTR_FAN_MODE = "fan_mode"
ATTR_HEAT_TEMP = "heat_temp"
ATTR_RESUME_ALL = "resume_all"
ATTR_START_DATE = "start_date"
ATTR_START_TIME = "start_time"
ATTR_VACATION_NAME = "vacation_name"
ATTR_DST_ENABLED = "dst_enabled"
ATTR_MIC_ENABLED = "mic_enabled"
ATTR_AUTO_AWAY = "auto_away"
ATTR_FOLLOW_ME = "follow_me"
ATTR_SENSOR_LIST = "sensors"
ATTR_PRESET_MODE = "preset_mode"

DEFAULT_RESUME_ALL = False
PRESET_AWAY_INDEFINITELY = "away_indefinitely"
PRESET_TEMPERATURE = "temp"
PRESET_VACATION = "vacation"
PRESET_HOLD_NEXT_TRANSITION = "next_transition"
PRESET_HOLD_INDEFINITE = "indefinite"
HAS_HEAT_PUMP = "hasHeatPump"

DEFAULT_MIN_HUMIDITY = 15
DEFAULT_MAX_HUMIDITY = 50
HUMIDIFIER_MANUAL_MODE = "manual"

# Order matters, because for reverse mapping we don't want to map HEAT to AUX
ECOBEE_HVAC_TO_HASS = collections.OrderedDict(
    [
        ("heat", HVACMode.HEAT),
        ("cool", HVACMode.COOL),
        ("auto", HVACMode.HEAT_COOL),
        ("off", HVACMode.OFF),
        (ECOBEE_AUX_HEAT_ONLY, HVACMode.HEAT),
    ]
)
# Reverse key/value pair, drop auxHeatOnly as it doesn't map to specific HASS mode
HASS_TO_ECOBEE_HVAC = {
    v: k for k, v in ECOBEE_HVAC_TO_HASS.items() if k != ECOBEE_AUX_HEAT_ONLY
}

ECOBEE_HVAC_ACTION_TO_HASS = {
    # Map to None if we do not know how to represent.
    "heatPump": HVACAction.HEATING,
    "heatPump2": HVACAction.HEATING,
    "heatPump3": HVACAction.HEATING,
    "compCool1": HVACAction.COOLING,
    "compCool2": HVACAction.COOLING,
    "auxHeat1": HVACAction.HEATING,
    "auxHeat2": HVACAction.HEATING,
    "auxHeat3": HVACAction.HEATING,
    "fan": HVACAction.FAN,
    "humidifier": None,
    "dehumidifier": HVACAction.DRYING,
    "ventilator": HVACAction.FAN,
    "economizer": HVACAction.FAN,
    "compHotWater": None,
    "auxHotWater": None,
    "compWaterHeater": None,
}

ECOBEE_TO_HASS_PRESET = {
    "Away": PRESET_AWAY,
    "Home": PRESET_HOME,
    "Sleep": PRESET_SLEEP,
}
HASS_TO_ECOBEE_PRESET = {v: k for k, v in ECOBEE_TO_HASS_PRESET.items()}

PRESET_TO_ECOBEE_HOLD = {
    PRESET_HOLD_NEXT_TRANSITION: "nextTransition",
    PRESET_HOLD_INDEFINITE: "indefinite",
}

SERVICE_CREATE_VACATION = "create_vacation"
SERVICE_DELETE_VACATION = "delete_vacation"
SERVICE_RESUME_PROGRAM = "resume_program"
SERVICE_SET_FAN_MIN_ON_TIME = "set_fan_min_on_time"
SERVICE_SET_DST_MODE = "set_dst_mode"
SERVICE_SET_MIC_MODE = "set_mic_mode"
SERVICE_SET_OCCUPANCY_MODES = "set_occupancy_modes"
SERVICE_SET_SENSORS_USED_IN_CLIMATE = "set_sensors_used_in_climate"

DTGROUP_START_INCLUSIVE_MSG = (
    f"{ATTR_START_DATE} and {ATTR_START_TIME} must be specified together"
)

DTGROUP_END_INCLUSIVE_MSG = (
    f"{ATTR_END_DATE} and {ATTR_END_TIME} must be specified together"
)

CREATE_VACATION_SCHEMA = vol.Schema(
    {
        vol.Required(ATTR_ENTITY_ID): cv.entity_id,
        vol.Required(ATTR_VACATION_NAME): vol.All(cv.string, vol.Length(max=12)),
        vol.Required(ATTR_COOL_TEMP): vol.Coerce(float),
        vol.Required(ATTR_HEAT_TEMP): vol.Coerce(float),
        vol.Inclusive(
            ATTR_START_DATE, "dtgroup_start", msg=DTGROUP_START_INCLUSIVE_MSG
        ): ecobee_date,
        vol.Inclusive(
            ATTR_START_TIME, "dtgroup_start", msg=DTGROUP_START_INCLUSIVE_MSG
        ): ecobee_time,
        vol.Inclusive(
            ATTR_END_DATE, "dtgroup_end", msg=DTGROUP_END_INCLUSIVE_MSG
        ): ecobee_date,
        vol.Inclusive(
            ATTR_END_TIME, "dtgroup_end", msg=DTGROUP_END_INCLUSIVE_MSG
        ): ecobee_time,
        vol.Optional(ATTR_FAN_MODE, default="auto"): vol.Any("auto", "on"),
        vol.Optional(ATTR_FAN_MIN_ON_TIME, default=0): vol.All(
            int, vol.Range(min=0, max=60)
        ),
    }
)

DELETE_VACATION_SCHEMA = vol.Schema(
    {
        vol.Required(ATTR_ENTITY_ID): cv.entity_id,
        vol.Required(ATTR_VACATION_NAME): vol.All(cv.string, vol.Length(max=12)),
    }
)

RESUME_PROGRAM_SCHEMA = vol.Schema(
    {
        vol.Optional(ATTR_ENTITY_ID): cv.entity_ids,
        vol.Optional(ATTR_RESUME_ALL, default=DEFAULT_RESUME_ALL): cv.boolean,
    }
)

SET_FAN_MIN_ON_TIME_SCHEMA = vol.Schema(
    {
        vol.Optional(ATTR_ENTITY_ID): cv.entity_ids,
        vol.Required(ATTR_FAN_MIN_ON_TIME): vol.Coerce(int),
    }
)


SUPPORT_FLAGS = (
    ClimateEntityFeature.TARGET_TEMPERATURE
    | ClimateEntityFeature.PRESET_MODE
    | ClimateEntityFeature.TARGET_TEMPERATURE_RANGE
    | ClimateEntityFeature.FAN_MODE
)


async def async_setup_entry(
    hass: HomeAssistant,
    config_entry: ConfigEntry,
    async_add_entities: AddEntitiesCallback,
) -> None:
    """Set up the ecobee thermostat."""

    data = hass.data[DOMAIN]
    entities = []

    for index in range(len(data.ecobee.thermostats)):
        thermostat = data.ecobee.get_thermostat(index)
        if thermostat["modelNumber"] not in ECOBEE_MODEL_TO_NAME:
            _LOGGER.error(
                (
                    "Model number for ecobee thermostat %s not recognized. "
                    "Please visit this link to open a new issue: "
                    "https://github.com/home-assistant/core/issues "
                    "and include the following information: "
                    "Unrecognized model number: %s"
                ),
                thermostat["name"],
                thermostat["modelNumber"],
            )
        entities.append(Thermostat(data, index, thermostat))

    async_add_entities(entities, True)

    platform = entity_platform.async_get_current_platform()

    def create_vacation_service(service: ServiceCall) -> None:
        """Create a vacation on the target thermostat."""
        entity_id = service.data[ATTR_ENTITY_ID]

        for thermostat in entities:
            if thermostat.entity_id == entity_id:
                thermostat.create_vacation(service.data)
                thermostat.schedule_update_ha_state(True)
                break

    def delete_vacation_service(service: ServiceCall) -> None:
        """Delete a vacation on the target thermostat."""
        entity_id = service.data[ATTR_ENTITY_ID]
        vacation_name = service.data[ATTR_VACATION_NAME]

        for thermostat in entities:
            if thermostat.entity_id == entity_id:
                thermostat.delete_vacation(vacation_name)
                thermostat.schedule_update_ha_state(True)
                break

    def fan_min_on_time_set_service(service: ServiceCall) -> None:
        """Set the minimum fan on time on the target thermostats."""
        entity_id = service.data.get(ATTR_ENTITY_ID)
        fan_min_on_time = service.data[ATTR_FAN_MIN_ON_TIME]

        if entity_id:
            target_thermostats = [
                entity for entity in entities if entity.entity_id in entity_id
            ]
        else:
            target_thermostats = entities

        for thermostat in target_thermostats:
            thermostat.set_fan_min_on_time(str(fan_min_on_time))

            thermostat.schedule_update_ha_state(True)

    def resume_program_set_service(service: ServiceCall) -> None:
        """Resume the program on the target thermostats."""
        entity_id = service.data.get(ATTR_ENTITY_ID)
        resume_all = service.data.get(ATTR_RESUME_ALL)

        if entity_id:
            target_thermostats = [
                entity for entity in entities if entity.entity_id in entity_id
            ]
        else:
            target_thermostats = entities

        for thermostat in target_thermostats:
            thermostat.resume_program(resume_all)

            thermostat.schedule_update_ha_state(True)

    hass.services.async_register(
        DOMAIN,
        SERVICE_CREATE_VACATION,
        create_vacation_service,
        schema=CREATE_VACATION_SCHEMA,
    )

    hass.services.async_register(
        DOMAIN,
        SERVICE_DELETE_VACATION,
        delete_vacation_service,
        schema=DELETE_VACATION_SCHEMA,
    )

    hass.services.async_register(
        DOMAIN,
        SERVICE_SET_FAN_MIN_ON_TIME,
        fan_min_on_time_set_service,
        schema=SET_FAN_MIN_ON_TIME_SCHEMA,
    )

    hass.services.async_register(
        DOMAIN,
        SERVICE_RESUME_PROGRAM,
        resume_program_set_service,
        schema=RESUME_PROGRAM_SCHEMA,
    )

    platform.async_register_entity_service(
        SERVICE_SET_DST_MODE,
        {vol.Required(ATTR_DST_ENABLED): cv.boolean},
        "set_dst_mode",
    )

    platform.async_register_entity_service(
        SERVICE_SET_MIC_MODE,
        {vol.Required(ATTR_MIC_ENABLED): cv.boolean},
        "set_mic_mode",
    )

    platform.async_register_entity_service(
        SERVICE_SET_OCCUPANCY_MODES,
        {
            vol.Optional(ATTR_AUTO_AWAY): cv.boolean,
            vol.Optional(ATTR_FOLLOW_ME): cv.boolean,
        },
        "set_occupancy_modes",
    )

    platform.async_register_entity_service(
        SERVICE_SET_SENSORS_USED_IN_CLIMATE,
        {
            vol.Optional(ATTR_PRESET_MODE): cv.string,
            vol.Required(ATTR_SENSOR_LIST): cv.ensure_list,
        },
        "set_sensors_used_in_climate",
    )


class Thermostat(ClimateEntity):
    """A thermostat class for Ecobee."""

    _attr_precision = PRECISION_TENTHS
    _attr_temperature_unit = UnitOfTemperature.FAHRENHEIT
    _attr_min_humidity = DEFAULT_MIN_HUMIDITY
    _attr_max_humidity = DEFAULT_MAX_HUMIDITY
    _attr_fan_modes = [FAN_AUTO, FAN_ON]
    _attr_name = None
    _attr_has_entity_name = True
    _enable_turn_on_off_backwards_compatibility = False
    _attr_translation_key = "ecobee"

    def __init__(
        self, data: EcobeeData, thermostat_index: int, thermostat: dict
    ) -> None:
        """Initialize the thermostat."""
        self.data = data
        self.thermostat_index = thermostat_index
        self.thermostat = thermostat
        self._attr_unique_id = self.thermostat["identifier"]
        self.vacation = None
        self._last_active_hvac_mode = HVACMode.HEAT_COOL
        self._last_hvac_mode_before_aux_heat = HVACMode.HEAT_COOL

        self._attr_hvac_modes = []
        if self.settings["heatStages"] or self.settings["hasHeatPump"]:
            self._attr_hvac_modes.append(HVACMode.HEAT)
        if self.settings["coolStages"]:
            self._attr_hvac_modes.append(HVACMode.COOL)
        if len(self._attr_hvac_modes) == 2:
            self._attr_hvac_modes.insert(0, HVACMode.HEAT_COOL)
        self._attr_hvac_modes.append(HVACMode.OFF)
<<<<<<< HEAD
        self._sensors = self.remote_sensors
        self._preset_modes = {
            comfort["climateRef"]: comfort["name"]
            for comfort in self.thermostat["program"]["climates"]
        }
=======

>>>>>>> eaa25a33
        self.update_without_throttle = False

    async def async_update(self) -> None:
        """Get the latest state from the thermostat."""
        if self.update_without_throttle:
            await self.data.update(no_throttle=True)
            self.update_without_throttle = False
        else:
            await self.data.update()
        self.thermostat = self.data.ecobee.get_thermostat(self.thermostat_index)
        if self.hvac_mode != HVACMode.OFF:
            self._last_active_hvac_mode = self.hvac_mode

    @property
    def available(self) -> bool:
        """Return if device is available."""
        return self.thermostat["runtime"]["connected"]

    @property
    def supported_features(self) -> ClimateEntityFeature:
        """Return the list of supported features."""
        supported = SUPPORT_FLAGS
        if self.has_humidifier_control:
            supported = supported | ClimateEntityFeature.TARGET_HUMIDITY
        if len(self.hvac_modes) > 1 and HVACMode.OFF in self.hvac_modes:
            supported = (
                supported | ClimateEntityFeature.TURN_OFF | ClimateEntityFeature.TURN_ON
            )
        return supported

    @property
    def device_info(self) -> DeviceInfo:
        """Return device information for this ecobee thermostat."""
        model: str | None
        try:
            model = f"{ECOBEE_MODEL_TO_NAME[self.thermostat['modelNumber']]} Thermostat"
        except KeyError:
            # Ecobee model is not in our list
            model = None

        return DeviceInfo(
            identifiers={(DOMAIN, self.thermostat["identifier"])},
            manufacturer=MANUFACTURER,
            model=model,
            name=self.thermostat["name"],
        )

    @property
    def current_temperature(self) -> float:
        """Return the current temperature."""
        return self.thermostat["runtime"]["actualTemperature"] / 10.0

    @property
    def target_temperature_low(self) -> float | None:
        """Return the lower bound temperature we try to reach."""
        if self.hvac_mode == HVACMode.HEAT_COOL:
            return self.thermostat["runtime"]["desiredHeat"] / 10.0
        return None

    @property
    def target_temperature_high(self) -> float | None:
        """Return the upper bound temperature we try to reach."""
        if self.hvac_mode == HVACMode.HEAT_COOL:
            return self.thermostat["runtime"]["desiredCool"] / 10.0
        return None

    @property
    def target_temperature_step(self) -> float:
        """Set target temperature step to halves."""
        return PRECISION_HALVES

    @property
    def settings(self) -> dict[str, Any]:
        """Return the settings of the thermostat."""
        return self.thermostat["settings"]

    @property
    def has_humidifier_control(self) -> bool:
        """Return true if humidifier connected to thermostat and set to manual/on mode."""
        return (
            bool(self.settings.get("hasHumidifier"))
            and self.settings.get("humidifierMode") == HUMIDIFIER_MANUAL_MODE
        )

    @property
    def target_humidity(self) -> int | None:
        """Return the desired humidity set point."""
        if self.has_humidifier_control:
            return self.thermostat["runtime"]["desiredHumidity"]
        return None

    @property
    def target_temperature(self) -> float | None:
        """Return the temperature we try to reach."""
        if self.hvac_mode == HVACMode.HEAT_COOL:
            return None
        if self.hvac_mode == HVACMode.HEAT:
            return self.thermostat["runtime"]["desiredHeat"] / 10.0
        if self.hvac_mode == HVACMode.COOL:
            return self.thermostat["runtime"]["desiredCool"] / 10.0
        return None

    @property
    def fan(self):
        """Return the current fan status."""
        if "fan" in self.thermostat["equipmentStatus"]:
            return STATE_ON
        return STATE_OFF

    @property
    def fan_mode(self):
        """Return the fan setting."""
        return self.thermostat["runtime"]["desiredFanMode"]

    @property
    def preset_mode(self) -> str | None:
        """Return current preset mode."""
        events = self.thermostat["events"]
        for event in events:
            if not event["running"]:
                continue

            if event["type"] == "hold":
                if event["holdClimateRef"] == "away" and is_indefinite_hold(
                    event["startDate"], event["endDate"]
                ):
                    return PRESET_AWAY_INDEFINITELY

                if name := self.comfort_settings.get(event["holdClimateRef"]):
                    return ECOBEE_TO_HASS_PRESET.get(name, name)

                # Any hold not based on a climate is a temp hold
                return PRESET_TEMPERATURE
            if event["type"].startswith("auto"):
                # All auto modes are treated as holds
                return event["type"][4:].lower()
            if event["type"] == "vacation":
                self.vacation = event["name"]
                return PRESET_VACATION

        if name := self.comfort_settings.get(
            self.thermostat["program"]["currentClimateRef"]
        ):
            return ECOBEE_TO_HASS_PRESET.get(name, name)

        return None

    @property
    def hvac_mode(self):
        """Return current operation."""
        return ECOBEE_HVAC_TO_HASS[self.settings["hvacMode"]]

    @property
    def current_humidity(self) -> int | None:
        """Return the current humidity."""
        try:
            return int(self.thermostat["runtime"]["actualHumidity"])
        except KeyError:
            return None

    @property
    def hvac_action(self):
        """Return current HVAC action.

        Ecobee returns a CSV string with different equipment that is active.
        We are prioritizing any heating/cooling equipment, otherwise look at
        drying/fanning. Idle if nothing going on.

        We are unable to map all actions to HA equivalents.
        """
        if self.thermostat["equipmentStatus"] == "":
            return HVACAction.IDLE

        actions = [
            ECOBEE_HVAC_ACTION_TO_HASS[status]
            for status in self.thermostat["equipmentStatus"].split(",")
            if ECOBEE_HVAC_ACTION_TO_HASS[status] is not None
        ]

        for action in (
            HVACAction.HEATING,
            HVACAction.COOLING,
            HVACAction.DRYING,
            HVACAction.FAN,
        ):
            if action in actions:
                return action

        return HVACAction.IDLE

    @property
    def extra_state_attributes(self) -> dict[str, Any] | None:
        """Return device specific state attributes."""
        status = self.thermostat["equipmentStatus"]
        return {
            "fan": self.fan,
            "climate_mode": self.comfort_settings.get(
                self.thermostat["program"]["currentClimateRef"]
            ),
            "equipment_running": status,
            "fan_min_on_time": self.settings["fanMinOnTime"],
        }

<<<<<<< HEAD
    @property
    def is_aux_heat(self) -> bool:
        """Return true if aux heater."""
        return self.settings["hvacMode"] == ECOBEE_AUX_HEAT_ONLY

    @property
    def remote_sensors(self) -> list:
        """Return the remote sensor names of the thermostat."""
        try:
            sensors_info = self.thermostat["remoteSensors"]
        except KeyError:
            sensors_info = []
        return [sensor["name"] for sensor in sensors_info if sensor.get("name")]

    def turn_aux_heat_on(self) -> None:
        """Turn auxiliary heater on."""
        _LOGGER.debug("Setting HVAC mode to auxHeatOnly to turn on aux heat")
        self._last_hvac_mode_before_aux_heat = self.hvac_mode
        self.data.ecobee.set_hvac_mode(self.thermostat_index, ECOBEE_AUX_HEAT_ONLY)
        self.update_without_throttle = True

    def turn_aux_heat_off(self) -> None:
        """Turn auxiliary heater off."""
        _LOGGER.debug("Setting HVAC mode to last mode to disable aux heat")
        self.set_hvac_mode(self._last_hvac_mode_before_aux_heat)
        self.update_without_throttle = True

=======
>>>>>>> eaa25a33
    def set_preset_mode(self, preset_mode: str) -> None:
        """Activate a preset."""
        preset_mode = HASS_TO_ECOBEE_PRESET.get(preset_mode, preset_mode)

        if preset_mode == self.preset_mode:
            return

        self.update_without_throttle = True

        # If we are currently in vacation mode, cancel it.
        if self.preset_mode == PRESET_VACATION:
            self.data.ecobee.delete_vacation(self.thermostat_index, self.vacation)

        if preset_mode == PRESET_AWAY_INDEFINITELY:
            self.data.ecobee.set_climate_hold(
                self.thermostat_index, "away", "indefinite", self.hold_hours()
            )

        elif preset_mode == PRESET_TEMPERATURE:
            self.set_temp_hold(self.current_temperature)

        elif preset_mode in (PRESET_HOLD_NEXT_TRANSITION, PRESET_HOLD_INDEFINITE):
            self.data.ecobee.set_climate_hold(
                self.thermostat_index,
                PRESET_TO_ECOBEE_HOLD[preset_mode],
                self.hold_preference(),
                self.hold_hours(),
            )

        elif preset_mode == PRESET_NONE:
            self.data.ecobee.resume_program(self.thermostat_index)

        else:
            for climate_ref, name in self.comfort_settings.items():
                if name == preset_mode:
                    preset_mode = climate_ref
                    break
            else:
                _LOGGER.warning("Received unknown preset mode: %s", preset_mode)

            self.data.ecobee.set_climate_hold(
                self.thermostat_index,
                preset_mode,
                self.hold_preference(),
                self.hold_hours(),
            )

    @property
    def preset_modes(self) -> list[str] | None:
        """Return available preset modes."""
        # Return presets provided by the ecobee API, and an indefinite away
        # preset which we handle separately in set_preset_mode().
        return [
            ECOBEE_TO_HASS_PRESET.get(name, name)
            for name in self.comfort_settings.values()
        ] + [PRESET_AWAY_INDEFINITELY]

    @property
    def comfort_settings(self) -> dict[str, str]:
        """Return ecobee API comfort settings."""
        return {
            comfort["climateRef"]: comfort["name"]
            for comfort in self.thermostat["program"]["climates"]
        }

    def set_auto_temp_hold(self, heat_temp, cool_temp):
        """Set temperature hold in auto mode."""
        if cool_temp is not None:
            cool_temp_setpoint = cool_temp
        else:
            cool_temp_setpoint = self.thermostat["runtime"]["desiredCool"] / 10.0

        if heat_temp is not None:
            heat_temp_setpoint = heat_temp
        else:
            heat_temp_setpoint = self.thermostat["runtime"]["desiredCool"] / 10.0

        self.data.ecobee.set_hold_temp(
            self.thermostat_index,
            cool_temp_setpoint,
            heat_temp_setpoint,
            self.hold_preference(),
            self.hold_hours(),
        )
        _LOGGER.debug(
            "Setting ecobee hold_temp to: heat=%s, is=%s, cool=%s, is=%s",
            heat_temp,
            isinstance(heat_temp, (int, float)),
            cool_temp,
            isinstance(cool_temp, (int, float)),
        )

        self.update_without_throttle = True

    def set_fan_mode(self, fan_mode: str) -> None:
        """Set the fan mode.  Valid values are "on" or "auto"."""
        if fan_mode.lower() not in (FAN_ON, FAN_AUTO):
            error = "Invalid fan_mode value:  Valid values are 'on' or 'auto'"
            _LOGGER.error(error)
            return

        self.data.ecobee.set_fan_mode(
            self.thermostat_index,
            fan_mode,
            self.hold_preference(),
            holdHours=self.hold_hours(),
        )

        _LOGGER.debug("Setting fan mode to: %s", fan_mode)

    def set_temp_hold(self, temp):
        """Set temperature hold in modes other than auto.

        Ecobee API: It is good practice to set the heat and cool hold
        temperatures to be the same, if the thermostat is in either heat, cool,
        auxHeatOnly, or off mode. If the thermostat is in auto mode, an
        additional rule is required. The cool hold temperature must be greater
        than the heat hold temperature by at least the amount in the
        heatCoolMinDelta property.
        https://www.ecobee.com/home/developer/api/examples/ex5.shtml
        """
        if self.hvac_mode in (HVACMode.HEAT, HVACMode.COOL):
            heat_temp = temp
            cool_temp = temp
        else:
            delta = self.settings["heatCoolMinDelta"] / 10.0
            heat_temp = temp - delta
            cool_temp = temp + delta
        self.set_auto_temp_hold(heat_temp, cool_temp)

    def set_temperature(self, **kwargs: Any) -> None:
        """Set new target temperature."""
        low_temp = kwargs.get(ATTR_TARGET_TEMP_LOW)
        high_temp = kwargs.get(ATTR_TARGET_TEMP_HIGH)
        temp = kwargs.get(ATTR_TEMPERATURE)

        if self.hvac_mode == HVACMode.HEAT_COOL and (
            low_temp is not None or high_temp is not None
        ):
            self.set_auto_temp_hold(low_temp, high_temp)
        elif temp is not None:
            self.set_temp_hold(temp)
        else:
            _LOGGER.error("Missing valid arguments for set_temperature in %s", kwargs)

    def set_humidity(self, humidity: int) -> None:
        """Set the humidity level."""
        if not (0 <= humidity <= 100):
            raise ValueError(
                f"Invalid set_humidity value (must be in range 0-100): {humidity}"
            )

        self.data.ecobee.set_humidity(self.thermostat_index, int(humidity))
        self.update_without_throttle = True

    def set_hvac_mode(self, hvac_mode: HVACMode) -> None:
        """Set HVAC mode (auto, auxHeatOnly, cool, heat, off)."""
        ecobee_value = HASS_TO_ECOBEE_HVAC.get(hvac_mode)
        if ecobee_value is None:
            _LOGGER.error("Invalid mode for set_hvac_mode: %s", hvac_mode)
            return
        self.data.ecobee.set_hvac_mode(self.thermostat_index, ecobee_value)
        self.update_without_throttle = True

    def set_fan_min_on_time(self, fan_min_on_time):
        """Set the minimum fan on time."""
        self.data.ecobee.set_fan_min_on_time(self.thermostat_index, fan_min_on_time)
        self.update_without_throttle = True

    def resume_program(self, resume_all):
        """Resume the thermostat schedule program."""
        self.data.ecobee.resume_program(
            self.thermostat_index, "true" if resume_all else "false"
        )
        self.update_without_throttle = True

    def set_sensors_used_in_climate(
        self, sensors: list[str], preset_mode: str | None = None
    ) -> None:
        """Set the sensors used on a climate for a thermostat."""
        if preset_mode is None:
            preset_mode = self.preset_mode

        # Check if climate is an available preset option.
        elif preset_mode not in self._preset_modes.values():
            msg = f"Invalid climate name, available options are: {', '.join(self.preset_modes)}"
            raise ServiceValidationError(msg)

        # Get device name from device id.
        device_registry = dr.async_get(self.hass)
        sensor_names: list[str] = []
        for sensor in sensors:
            sensor_registry = device_registry.async_get(sensor)
            if sensor_registry and sensor_registry.name:
                sensor_names.append(sensor_registry.name)

        # Ensure sensors provided are available for thermostat.
        if not set(sensor_names).issubset(set(self._sensors)):
            msg = f"Invalid sensor for thermostat, available options are: {', '.join(self._sensors)}"
            raise ServiceValidationError(msg)

        # Check if sensors are currently used on the climate for the thermostat.
        current_sensors_in_climate = self._sensors_in_preset_mode(preset_mode)
        if set(sensor_names) == set(current_sensors_in_climate):
            msg = f"This action would not be an update, current sensors on climate ({preset_mode}) are: {', '.join(current_sensors_in_climate)}"
            _LOGGER.debug(msg)
            return

        _LOGGER.debug(
            "Setting sensors %s to be used on thermostat %s for program %s",
            sensor_names,
            self.device_info.get("name"),
            preset_mode,
        )
        self.data.ecobee.update_climate_sensors(
            self.thermostat_index, preset_mode, sensor_names
        )
        self.update_without_throttle = True

    def _sensors_in_preset_mode(self, preset_mode: str) -> list[str]:
        """Return current sensors used in climate."""
        climates = self.thermostat["program"]["climates"]
        for climate in climates:
            if climate.get("name") == preset_mode:
                return [sensor["name"] for sensor in climate["sensors"]]

        return []

    def hold_preference(self):
        """Return user preference setting for hold time."""
        # Values returned from thermostat are:
        #   "useEndTime2hour", "useEndTime4hour"
        #   "nextPeriod", "askMe"
        #   "indefinite"
        device_preference = self.settings["holdAction"]
        # Currently supported pyecobee holdTypes:
        #   dateTime, nextTransition, indefinite, holdHours
        hold_pref_map = {
            "useEndTime2hour": "holdHours",
            "useEndTime4hour": "holdHours",
            "indefinite": "indefinite",
        }
        return hold_pref_map.get(device_preference, "nextTransition")

    def hold_hours(self):
        """Return user preference setting for hold duration in hours."""
        # Values returned from thermostat are:
        #   "useEndTime2hour", "useEndTime4hour"
        #   "nextPeriod", "askMe"
        #   "indefinite"
        device_preference = self.settings["holdAction"]
        hold_hours_map = {
            "useEndTime2hour": 2,
            "useEndTime4hour": 4,
        }
        return hold_hours_map.get(device_preference)

    def create_vacation(self, service_data):
        """Create a vacation with user-specified parameters."""
        vacation_name = service_data[ATTR_VACATION_NAME]
        cool_temp = TemperatureConverter.convert(
            service_data[ATTR_COOL_TEMP],
            self.hass.config.units.temperature_unit,
            UnitOfTemperature.FAHRENHEIT,
        )
        heat_temp = TemperatureConverter.convert(
            service_data[ATTR_HEAT_TEMP],
            self.hass.config.units.temperature_unit,
            UnitOfTemperature.FAHRENHEIT,
        )
        start_date = service_data.get(ATTR_START_DATE)
        start_time = service_data.get(ATTR_START_TIME)
        end_date = service_data.get(ATTR_END_DATE)
        end_time = service_data.get(ATTR_END_TIME)
        fan_mode = service_data[ATTR_FAN_MODE]
        fan_min_on_time = service_data[ATTR_FAN_MIN_ON_TIME]

        kwargs = {
            key: value
            for key, value in {
                "start_date": start_date,
                "start_time": start_time,
                "end_date": end_date,
                "end_time": end_time,
                "fan_mode": fan_mode,
                "fan_min_on_time": fan_min_on_time,
            }.items()
            if value is not None
        }

        _LOGGER.debug(
            (
                "Creating a vacation on thermostat %s with name %s, cool temp %s, heat"
                " temp %s, and the following other parameters: %s"
            ),
            self.name,
            vacation_name,
            cool_temp,
            heat_temp,
            kwargs,
        )
        self.data.ecobee.create_vacation(
            self.thermostat_index, vacation_name, cool_temp, heat_temp, **kwargs
        )

    def delete_vacation(self, vacation_name):
        """Delete a vacation with the specified name."""
        _LOGGER.debug(
            "Deleting a vacation on thermostat %s with name %s",
            self.name,
            vacation_name,
        )
        self.data.ecobee.delete_vacation(self.thermostat_index, vacation_name)

    def turn_on(self) -> None:
        """Set the thermostat to the last active HVAC mode."""
        _LOGGER.debug(
            "Turning on ecobee thermostat %s in %s mode",
            self.name,
            self._last_active_hvac_mode,
        )
        self.set_hvac_mode(self._last_active_hvac_mode)

    def set_dst_mode(self, dst_enabled):
        """Enable/disable automatic daylight savings time."""
        self.data.ecobee.set_dst_mode(self.thermostat_index, dst_enabled)

    def set_mic_mode(self, mic_enabled):
        """Enable/disable Alexa mic (only for Ecobee 4)."""
        self.data.ecobee.set_mic_mode(self.thermostat_index, mic_enabled)

    def set_occupancy_modes(self, auto_away=None, follow_me=None):
        """Enable/disable Smart Home/Away and Follow Me modes."""
        self.data.ecobee.set_occupancy_modes(
            self.thermostat_index, auto_away, follow_me
        )<|MERGE_RESOLUTION|>--- conflicted
+++ resolved
@@ -374,15 +374,11 @@
         if len(self._attr_hvac_modes) == 2:
             self._attr_hvac_modes.insert(0, HVACMode.HEAT_COOL)
         self._attr_hvac_modes.append(HVACMode.OFF)
-<<<<<<< HEAD
         self._sensors = self.remote_sensors
         self._preset_modes = {
             comfort["climateRef"]: comfort["name"]
             for comfort in self.thermostat["program"]["climates"]
         }
-=======
-
->>>>>>> eaa25a33
         self.update_without_throttle = False
 
     async def async_update(self) -> None:
@@ -586,7 +582,6 @@
             "fan_min_on_time": self.settings["fanMinOnTime"],
         }
 
-<<<<<<< HEAD
     @property
     def is_aux_heat(self) -> bool:
         """Return true if aux heater."""
@@ -614,8 +609,6 @@
         self.set_hvac_mode(self._last_hvac_mode_before_aux_heat)
         self.update_without_throttle = True
 
-=======
->>>>>>> eaa25a33
     def set_preset_mode(self, preset_mode: str) -> None:
         """Activate a preset."""
         preset_mode = HASS_TO_ECOBEE_PRESET.get(preset_mode, preset_mode)
