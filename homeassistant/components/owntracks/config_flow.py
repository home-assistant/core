"""Config flow for OwnTracks."""
from homeassistant import config_entries
from homeassistant.const import CONF_WEBHOOK_ID
from homeassistant.auth.util import generate_secret

CONF_SECRET = "secret"
CONF_CLOUDHOOK = "cloudhook"


def supports_encryption():
    """Test if we support encryption."""
    try:
        import nacl  # noqa pylint: disable=unused-import

        return True
    # ais dom
    except:
        return False


@config_entries.HANDLERS.register("owntracks")
class OwnTracksFlow(config_entries.ConfigFlow):
    """Set up OwnTracks."""

    VERSION = 1

    async def async_step_user(self, user_input=None):
        """Handle a user initiated set up flow to create OwnTracks webhook."""
        if self._async_current_entries():
            return self.async_abort(reason="one_instance_allowed")

        if user_input is None:
            return self.async_show_form(step_id="user")

        webhook_id, webhook_url, cloudhook = await self._get_webhook_id()
        #
        from homeassistant.components.ais_dom import ais_global

        gate_id = ais_global.get_sercure_android_id_dom()
        webhook_url = webhook_url.replace("localhost:8180", gate_id + ".paczka.pro")

        secret = generate_secret(16)

        if supports_encryption():
            secret_desc = (
                "The encryption key is {} "
                "(on Android under preferences -> advanced)".format(secret)
            )
        else:
            secret_desc = (
                "Encryption is not supported because libsodium is not " "installed."
            )

        return self.async_create_entry(
            title="OwnTracks",
            data={
                CONF_WEBHOOK_ID: webhook_id,
                CONF_SECRET: secret,
                CONF_CLOUDHOOK: cloudhook,
            },
            description_placeholders={
                "secret": "",
                "webhook_url": webhook_url,
                "android_url": "https://play.google.com/store/apps/details?"
                "id=org.owntracks.android",
                "ios_url": "https://itunes.apple.com/us/app/owntracks/id692424691?mt=8",
<<<<<<< HEAD
                "docs_url": "https://sviete.github.io/AIS-docs/docs/en/next/ais_bramka_presence_detection.html",
=======
                "docs_url": "https://www.home-assistant.io/integrations/owntracks/",
>>>>>>> 8f384e6b
            },
        )

    async def async_step_import(self, user_input):
        """Import a config flow from configuration."""
        webhook_id, _webhook_url, cloudhook = await self._get_webhook_id()
        secret = generate_secret(16)
        return self.async_create_entry(
            title="OwnTracks",
            data={
                CONF_WEBHOOK_ID: webhook_id,
                CONF_SECRET: secret,
                CONF_CLOUDHOOK: cloudhook,
            },
        )

    async def _get_webhook_id(self):
        """Generate webhook ID."""
        webhook_id = self.hass.components.webhook.async_generate_id()
        if self.hass.components.cloud.async_active_subscription():
            webhook_url = await self.hass.components.cloud.async_create_cloudhook(
                webhook_id
            )
            cloudhook = True
        else:
            webhook_url = self.hass.components.webhook.async_generate_url(webhook_id)
            cloudhook = False

        return webhook_id, webhook_url, cloudhook<|MERGE_RESOLUTION|>--- conflicted
+++ resolved
@@ -64,11 +64,7 @@
                 "android_url": "https://play.google.com/store/apps/details?"
                 "id=org.owntracks.android",
                 "ios_url": "https://itunes.apple.com/us/app/owntracks/id692424691?mt=8",
-<<<<<<< HEAD
-                "docs_url": "https://sviete.github.io/AIS-docs/docs/en/next/ais_bramka_presence_detection.html",
-=======
-                "docs_url": "https://www.home-assistant.io/integrations/owntracks/",
->>>>>>> 8f384e6b
+                "docs_url": "https://sviete.github.io/AIS-docs/docs/en/ais_bramka_presence_detection.html",
             },
         )
 
