"""Config flow for OwnTracks."""
from homeassistant import config_entries
from homeassistant.const import CONF_WEBHOOK_ID
from homeassistant.auth.util import generate_secret

CONF_SECRET = "secret"
CONF_CLOUDHOOK = "cloudhook"


def supports_encryption():
    """Test if we support encryption."""
    try:
        import nacl  # noqa pylint: disable=unused-import

        return True
    # ais dom
    except:
        return False


@config_entries.HANDLERS.register("owntracks")
class OwnTracksFlow(config_entries.ConfigFlow):
    """Set up OwnTracks."""

    VERSION = 1

    async def async_step_user(self, user_input=None):
        """Handle a user initiated set up flow to create OwnTracks webhook."""
        if self._async_current_entries():
            return self.async_abort(reason="one_instance_allowed")

        if user_input is None:
            return self.async_show_form(step_id="user")

        webhook_id, webhook_url, cloudhook = await self._get_webhook_id()
        #
        from homeassistant.components.ais_dom import ais_global

        gate_id = ais_global.get_sercure_android_id_dom()
        webhook_url = webhook_url.replace("localhost:8180", gate_id + ".paczka.pro")

        secret = generate_secret(16)

        if supports_encryption():
            secret_desc = (
                "The encryption key is {} "
                "(on Android under preferences -> advanced)".format(secret)
            )
        else:
            secret_desc = (
                "Encryption is not supported because libsodium is not " "installed."
            )

        return self.async_create_entry(
            title="OwnTracks",
            data={
                CONF_WEBHOOK_ID: webhook_id,
                CONF_SECRET: secret,
                CONF_CLOUDHOOK: cloudhook,
            },
            description_placeholders={
                "secret": "",
                "webhook_url": webhook_url,
                "android_url": "https://play.google.com/store/apps/details?"
                "id=org.owntracks.android",
                "ios_url": "https://itunes.apple.com/us/app/owntracks/id692424691?mt=8",
                "docs_url": "https://sviete.github.io/AIS-docs/docs/en/ais_bramka_presence_detection.html",
            },
        )

    async def async_step_import(self, user_input):
        """Import a config flow from configuration."""
        webhook_id, _webhook_url, cloudhook = await self._get_webhook_id()
        secret = generate_secret(16)
        return self.async_create_entry(
            title="OwnTracks",
            data={
                CONF_WEBHOOK_ID: webhook_id,
                CONF_SECRET: secret,
                CONF_CLOUDHOOK: cloudhook,
            },
        )

    async def _get_webhook_id(self):
        """Generate webhook ID."""
        webhook_id = self.hass.components.webhook.async_generate_id()
<<<<<<< HEAD
        # if self.hass.components.cloud.async_active_subscription():
        #     webhook_url = await self.hass.components.cloud.async_create_cloudhook(
        #         webhook_id
        #     )
        #     cloudhook = True
        # else:
        webhook_url = self.hass.components.webhook.async_generate_url(webhook_id)
        cloudhook = False
=======
        if (
            "cloud" in self.hass.config.components
            and self.hass.components.cloud.async_active_subscription()
        ):
            webhook_url = await self.hass.components.cloud.async_create_cloudhook(
                webhook_id
            )
            cloudhook = True
        else:
            webhook_url = self.hass.components.webhook.async_generate_url(webhook_id)
            cloudhook = False
>>>>>>> 2d720847

        return webhook_id, webhook_url, cloudhook<|MERGE_RESOLUTION|>--- conflicted
+++ resolved
@@ -84,16 +84,6 @@
     async def _get_webhook_id(self):
         """Generate webhook ID."""
         webhook_id = self.hass.components.webhook.async_generate_id()
-<<<<<<< HEAD
-        # if self.hass.components.cloud.async_active_subscription():
-        #     webhook_url = await self.hass.components.cloud.async_create_cloudhook(
-        #         webhook_id
-        #     )
-        #     cloudhook = True
-        # else:
-        webhook_url = self.hass.components.webhook.async_generate_url(webhook_id)
-        cloudhook = False
-=======
         if (
             "cloud" in self.hass.config.components
             and self.hass.components.cloud.async_active_subscription()
@@ -105,6 +95,5 @@
         else:
             webhook_url = self.hass.components.webhook.async_generate_url(webhook_id)
             cloudhook = False
->>>>>>> 2d720847
 
         return webhook_id, webhook_url, cloudhook