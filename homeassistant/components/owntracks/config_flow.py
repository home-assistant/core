--- conflicted
+++ resolved
@@ -57,26 +57,13 @@
                 CONF_CLOUDHOOK: cloudhook,
             },
             description_placeholders={
-<<<<<<< HEAD
-                'secret': "",
-                'webhook_url': webhook_url,
-                'android_url':
-                'https://play.google.com/store/apps/details?'
-                'id=org.owntracks.android',
-                'ios_url':
-                'https://itunes.apple.com/us/app/owntracks/id692424691?mt=8',
-                'docs_url':
-                'https://sviete.github.io/AIS-docs/docs/en/next/ais_bramka_presence_detection.html'
-            }
-=======
-                "secret": secret_desc,
+                "secret": "",
                 "webhook_url": webhook_url,
                 "android_url": "https://play.google.com/store/apps/details?"
                 "id=org.owntracks.android",
                 "ios_url": "https://itunes.apple.com/us/app/owntracks/id692424691?mt=8",
-                "docs_url": "https://www.home-assistant.io/components/owntracks/",
+                "docs_url": "https://sviete.github.io/AIS-docs/docs/en/next/ais_bramka_presence_detection.html",
             },
->>>>>>> dffdbda8
         )
 
     async def async_step_import(self, user_input):
