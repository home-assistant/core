--- conflicted
+++ resolved
@@ -2,13 +2,7 @@
   "domain": "edimax",
   "name": "Edimax",
   "documentation": "https://www.home-assistant.io/integrations/edimax",
-<<<<<<< HEAD
-  "requirements": [
-    "pyedimax==0.2.1"
-  ],
-=======
-  "requirements": ["pyedimax==0.1"],
->>>>>>> e3894d21
+  "requirements": ["pyedimax==0.2.1"],
   "dependencies": [],
   "codeowners": []
 }