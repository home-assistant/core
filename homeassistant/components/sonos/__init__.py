--- conflicted
+++ resolved
@@ -230,11 +230,7 @@
 
         entry.async_on_unload(
             ssdp.async_register_callback(
-<<<<<<< HEAD
-                hass, _async_discovered_player, {ssdp.ATTR_SSDP_ST: UPNP_ST}
-=======
                 hass, _async_discovered_player, {"st": UPNP_ST}
->>>>>>> c665f6f9
             )
         )
 
