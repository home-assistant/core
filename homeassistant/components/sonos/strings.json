--- conflicted
+++ resolved
@@ -181,16 +181,14 @@
     "invalid_sonos_playlist": {
       "message": "Could not find Sonos playlist: {name}"
     },
-<<<<<<< HEAD
     "invalid_media": {
       "message": "Could not find media in library: {media_id}"
     },
     "invalid_content_type": {
       "message": "Sonos does not support media content type: {media_type}"
-=======
+    },
     "announce_media_error": {
       "message": "Announcing clip {media_id} failed {response}"
->>>>>>> 9ea41b4d
     }
   }
 }