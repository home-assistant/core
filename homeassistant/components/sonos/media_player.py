"""Support to interface with Sonos players."""
from __future__ import annotations

from asyncio import run_coroutine_threadsafe
import datetime
import logging
from typing import Any

from soco import alarms
from soco.core import (
    MUSIC_SRC_LINE_IN,
    MUSIC_SRC_RADIO,
    PLAY_MODE_BY_MEANING,
    PLAY_MODES,
)
from soco.data_structures import DidlFavorite
import voluptuous as vol

from homeassistant.components import media_source, spotify
from homeassistant.components.media_player import (
    MediaPlayerEntity,
    MediaPlayerEntityFeature,
    async_process_play_media_url,
)
from homeassistant.components.media_player.const import (
    ATTR_INPUT_SOURCE,
    ATTR_MEDIA_ENQUEUE,
    MEDIA_TYPE_ALBUM,
    MEDIA_TYPE_ARTIST,
    MEDIA_TYPE_MUSIC,
    MEDIA_TYPE_PLAYLIST,
    MEDIA_TYPE_TRACK,
    REPEAT_MODE_ALL,
    REPEAT_MODE_OFF,
    REPEAT_MODE_ONE,
)
from homeassistant.components.plex.const import PLEX_URI_SCHEME
from homeassistant.components.plex.services import process_plex_payload
from homeassistant.config_entries import ConfigEntry
from homeassistant.const import ATTR_TIME, STATE_IDLE, STATE_PAUSED, STATE_PLAYING
from homeassistant.core import HomeAssistant, ServiceCall, callback
from homeassistant.exceptions import HomeAssistantError
from homeassistant.helpers import config_validation as cv, entity_platform, service
from homeassistant.helpers.dispatcher import async_dispatcher_connect
from homeassistant.helpers.entity_platform import AddEntitiesCallback

from . import media_browser
from .const import (
    DATA_SONOS,
    DOMAIN as SONOS_DOMAIN,
    MEDIA_TYPES_TO_SONOS,
    MODELS_LINEIN_AND_TV,
    MODELS_LINEIN_ONLY,
    MODELS_TV_ONLY,
    PLAYABLE_MEDIA_TYPES,
    SONOS_CREATE_MEDIA_PLAYER,
    SONOS_MEDIA_UPDATED,
    SONOS_STATE_PLAYING,
    SONOS_STATE_TRANSITIONING,
    SOURCE_LINEIN,
    SOURCE_TV,
)
from .entity import SonosEntity
from .helpers import soco_error
from .speaker import SonosMedia, SonosSpeaker

_LOGGER = logging.getLogger(__name__)

VOLUME_INCREMENT = 2

REPEAT_TO_SONOS = {
    REPEAT_MODE_OFF: False,
    REPEAT_MODE_ALL: True,
    REPEAT_MODE_ONE: "ONE",
}

SONOS_TO_REPEAT = {meaning: mode for mode, meaning in REPEAT_TO_SONOS.items()}

UPNP_ERRORS_TO_IGNORE = ["701", "711", "712"]

SERVICE_JOIN = "join"
SERVICE_UNJOIN = "unjoin"
SERVICE_SNAPSHOT = "snapshot"
SERVICE_RESTORE = "restore"
SERVICE_SET_TIMER = "set_sleep_timer"
SERVICE_CLEAR_TIMER = "clear_sleep_timer"
SERVICE_UPDATE_ALARM = "update_alarm"
SERVICE_PLAY_QUEUE = "play_queue"
SERVICE_REMOVE_FROM_QUEUE = "remove_from_queue"

ATTR_SLEEP_TIME = "sleep_time"
ATTR_ALARM_ID = "alarm_id"
ATTR_VOLUME = "volume"
ATTR_ENABLED = "enabled"
ATTR_INCLUDE_LINKED_ZONES = "include_linked_zones"
ATTR_MASTER = "master"
ATTR_WITH_GROUP = "with_group"
ATTR_QUEUE_POSITION = "queue_position"


async def async_setup_entry(
    hass: HomeAssistant,
    config_entry: ConfigEntry,
    async_add_entities: AddEntitiesCallback,
) -> None:
    """Set up Sonos from a config entry."""
    platform = entity_platform.async_get_current_platform()

    @callback
    def async_create_entities(speaker: SonosSpeaker) -> None:
        """Handle device discovery and create entities."""
        _LOGGER.debug("Creating media_player on %s", speaker.zone_name)
        async_add_entities([SonosMediaPlayerEntity(speaker)])

    @service.verify_domain_control(hass, SONOS_DOMAIN)
    async def async_service_handle(service_call: ServiceCall) -> None:
        """Handle dispatched services."""
        assert platform is not None
        entities = await platform.async_extract_from_service(service_call)

        if not entities:
            return

        speakers = []
        for entity in entities:
            assert isinstance(entity, SonosMediaPlayerEntity)
            speakers.append(entity.speaker)

        if service_call.service == SERVICE_JOIN:
<<<<<<< HEAD
            master: SonosMediaPlayerEntity = (
                platform.entities.get(  # type:ignore[assignment]
                    service_call.data[ATTR_MASTER]
                )
            )
=======
            _LOGGER.warning(
                "Service 'sonos.join' is deprecated and will be removed in 2022.8, please use 'media_player.join'"
            )
            master = platform.entities.get(service_call.data[ATTR_MASTER])
>>>>>>> b86f508a
            if master:
                await SonosSpeaker.join_multi(hass, master.speaker, speakers)
            else:
                _LOGGER.error(
                    "Invalid master specified for join service: %s",
                    service_call.data[ATTR_MASTER],
                )
        elif service_call.service == SERVICE_UNJOIN:
<<<<<<< HEAD
            await SonosSpeaker.unjoin_multi(hass, speakers)
=======
            _LOGGER.warning(
                "Service 'sonos.unjoin' is deprecated and will be removed in 2022.8, please use 'media_player.unjoin'"
            )
            await SonosSpeaker.unjoin_multi(hass, speakers)  # type: ignore[arg-type]
>>>>>>> b86f508a
        elif service_call.service == SERVICE_SNAPSHOT:
            await SonosSpeaker.snapshot_multi(
                hass, speakers, service_call.data[ATTR_WITH_GROUP]
            )
        elif service_call.service == SERVICE_RESTORE:
            await SonosSpeaker.restore_multi(
                hass, speakers, service_call.data[ATTR_WITH_GROUP]
            )

    config_entry.async_on_unload(
        async_dispatcher_connect(hass, SONOS_CREATE_MEDIA_PLAYER, async_create_entities)
    )

    hass.services.async_register(
        SONOS_DOMAIN,
        SERVICE_JOIN,
        async_service_handle,
        cv.make_entity_service_schema({vol.Required(ATTR_MASTER): cv.entity_id}),
    )

    hass.services.async_register(
        SONOS_DOMAIN,
        SERVICE_UNJOIN,
        async_service_handle,
        cv.make_entity_service_schema({}),
    )

    join_unjoin_schema = cv.make_entity_service_schema(
        {vol.Optional(ATTR_WITH_GROUP, default=True): cv.boolean}
    )

    hass.services.async_register(
        SONOS_DOMAIN, SERVICE_SNAPSHOT, async_service_handle, join_unjoin_schema
    )

    hass.services.async_register(
        SONOS_DOMAIN, SERVICE_RESTORE, async_service_handle, join_unjoin_schema
    )

    platform.async_register_entity_service(
        SERVICE_SET_TIMER,
        {
            vol.Required(ATTR_SLEEP_TIME): vol.All(
                vol.Coerce(int), vol.Range(min=0, max=86399)
            )
        },
        "set_sleep_timer",
    )

    platform.async_register_entity_service(SERVICE_CLEAR_TIMER, {}, "clear_sleep_timer")

    platform.async_register_entity_service(
        SERVICE_UPDATE_ALARM,
        {
            vol.Required(ATTR_ALARM_ID): cv.positive_int,
            vol.Optional(ATTR_TIME): cv.time,
            vol.Optional(ATTR_VOLUME): cv.small_float,
            vol.Optional(ATTR_ENABLED): cv.boolean,
            vol.Optional(ATTR_INCLUDE_LINKED_ZONES): cv.boolean,
        },
        "set_alarm",
    )

    platform.async_register_entity_service(
        SERVICE_PLAY_QUEUE,
        {vol.Optional(ATTR_QUEUE_POSITION): cv.positive_int},
        "play_queue",
    )

    platform.async_register_entity_service(
        SERVICE_REMOVE_FROM_QUEUE,
        {vol.Optional(ATTR_QUEUE_POSITION): cv.positive_int},
        "remove_from_queue",
    )


class SonosMediaPlayerEntity(SonosEntity, MediaPlayerEntity):
    """Representation of a Sonos entity."""

    _attr_supported_features = (
        MediaPlayerEntityFeature.BROWSE_MEDIA
        | MediaPlayerEntityFeature.CLEAR_PLAYLIST
        | MediaPlayerEntityFeature.GROUPING
        | MediaPlayerEntityFeature.NEXT_TRACK
        | MediaPlayerEntityFeature.PAUSE
        | MediaPlayerEntityFeature.PLAY
        | MediaPlayerEntityFeature.PLAY_MEDIA
        | MediaPlayerEntityFeature.PREVIOUS_TRACK
        | MediaPlayerEntityFeature.REPEAT_SET
        | MediaPlayerEntityFeature.SEEK
        | MediaPlayerEntityFeature.SELECT_SOURCE
        | MediaPlayerEntityFeature.SHUFFLE_SET
        | MediaPlayerEntityFeature.STOP
        | MediaPlayerEntityFeature.VOLUME_MUTE
        | MediaPlayerEntityFeature.VOLUME_SET
    )
    _attr_media_content_type = MEDIA_TYPE_MUSIC

    def __init__(self, speaker: SonosSpeaker) -> None:
        """Initialize the media player entity."""
        super().__init__(speaker)
        self._attr_unique_id = self.soco.uid
        self._attr_name = self.speaker.zone_name

    async def async_added_to_hass(self) -> None:
        """Handle common setup when added to hass."""
        await super().async_added_to_hass()
        self.async_on_remove(
            async_dispatcher_connect(
                self.hass,
                SONOS_MEDIA_UPDATED,
                self.async_write_media_state,
            )
        )

    @callback
    def async_write_media_state(self, uid: str) -> None:
        """Write media state if the provided UID is coordinator of this speaker."""
        if self.coordinator.uid == uid:
            self.async_write_ha_state()

    @property
    def available(self) -> bool:
        """Return if the media_player is available."""
        return (
            self.speaker.available
            and self.speaker.sonos_group_entities
            and self.media.playback_status
        )

    @property
    def coordinator(self) -> SonosSpeaker:
        """Return the current coordinator SonosSpeaker."""
        return self.speaker.coordinator or self.speaker

    @property
    def group_members(self) -> list[str] | None:
        """List of entity_ids which are currently grouped together."""
        return self.speaker.sonos_group_entities

    def __hash__(self) -> int:
        """Return a hash of self."""
        return hash(self.unique_id)

    @property
    def state(self) -> str:
        """Return the state of the entity."""
        if self.media.playback_status in (
            "PAUSED_PLAYBACK",
            "STOPPED",
        ):
            # Sonos can consider itself "paused" but without having media loaded
            # (happens if playing Spotify and via Spotify app you pick another device to play on)
            if self.media.title is None:
                return STATE_IDLE
            return STATE_PAUSED
        if self.media.playback_status in (
            SONOS_STATE_PLAYING,
            SONOS_STATE_TRANSITIONING,
        ):
            return STATE_PLAYING
        return STATE_IDLE

    async def _async_fallback_poll(self) -> None:
        """Retrieve latest state by polling."""
        await self.hass.data[DATA_SONOS].favorites[
            self.speaker.household_id
        ].async_poll()
        await self.hass.async_add_executor_job(self._update)

    def _update(self) -> None:
        """Retrieve latest state by polling."""
        self.speaker.update_groups()
        self.speaker.update_volume()
        if self.speaker.is_coordinator:
            self.media.poll_media()

    @property
    def volume_level(self) -> float | None:
        """Volume level of the media player (0..1)."""
        return self.speaker.volume and self.speaker.volume / 100

    @property
    def is_volume_muted(self) -> bool | None:
        """Return true if volume is muted."""
        return self.speaker.muted

    @property
    def shuffle(self) -> str | None:  # type: ignore[override]
        """Shuffling state."""
        shuffle: str = PLAY_MODES[self.media.play_mode][0]
        return shuffle

    @property
    def repeat(self) -> str | None:
        """Return current repeat mode."""
        sonos_repeat = PLAY_MODES[self.media.play_mode][1]
        return SONOS_TO_REPEAT[sonos_repeat]

    @property
    def media(self) -> SonosMedia:
        """Return the SonosMedia object from the coordinator speaker."""
        return self.coordinator.media

    @property
    def media_content_id(self) -> str | None:
        """Content id of current playing media."""
        return self.media.uri

    @property
    def media_duration(self) -> float | None:  # type: ignore[override]
        """Duration of current playing media in seconds."""
        return self.media.duration

    @property
    def media_position(self) -> float | None:  # type: ignore[override]
        """Position of current playing media in seconds."""
        return self.media.position

    @property
    def media_position_updated_at(self) -> datetime.datetime | None:
        """When was the position of the current playing media valid."""
        return self.media.position_updated_at

    @property
    def media_image_url(self) -> str | None:
        """Image url of current playing media."""
        return self.media.image_url or None

    @property
    def media_channel(self) -> str | None:
        """Channel currently playing."""
        return self.media.channel or None

    @property
    def media_playlist(self) -> str | None:
        """Title of playlist currently playing."""
        return self.media.playlist_name

    @property
    def media_artist(self) -> str | None:
        """Artist of current playing media, music track only."""
        return self.media.artist or None

    @property
    def media_album_name(self) -> str | None:
        """Album name of current playing media, music track only."""
        return self.media.album_name or None

    @property
    def media_title(self) -> str | None:
        """Title of current playing media."""
        return self.media.title or None

    @property
    def source(self) -> str | None:
        """Name of the current input source."""
        return self.media.source_name or None

    @soco_error()
    def volume_up(self) -> None:
        """Volume up media player."""
        self.soco.volume += VOLUME_INCREMENT

    @soco_error()
    def volume_down(self) -> None:
        """Volume down media player."""
        self.soco.volume -= VOLUME_INCREMENT

    @soco_error()
    def set_volume_level(self, volume: str) -> None:
        """Set volume level, range 0..1."""
        self.soco.volume = str(int(volume * 100))

    @soco_error(UPNP_ERRORS_TO_IGNORE)
    def set_shuffle(self, shuffle: str) -> None:
        """Enable/Disable shuffle mode."""
        sonos_shuffle = shuffle
        sonos_repeat = PLAY_MODES[self.media.play_mode][1]
        self.coordinator.soco.play_mode = PLAY_MODE_BY_MEANING[
            (sonos_shuffle, sonos_repeat)
        ]

    @soco_error(UPNP_ERRORS_TO_IGNORE)
    def set_repeat(self, repeat: str) -> None:
        """Set repeat mode."""
        sonos_shuffle = PLAY_MODES[self.media.play_mode][0]
        sonos_repeat = REPEAT_TO_SONOS[repeat]
        self.coordinator.soco.play_mode = PLAY_MODE_BY_MEANING[
            (sonos_shuffle, sonos_repeat)
        ]

    @soco_error()
    def mute_volume(self, mute: bool) -> None:
        """Mute (true) or unmute (false) media player."""
        self.soco.mute = mute

    @soco_error()
    def select_source(self, source: str) -> None:
        """Select input source."""
        soco = self.coordinator.soco
        if source == SOURCE_LINEIN:
            soco.switch_to_line_in()
            return

        if source == SOURCE_TV:
            soco.switch_to_tv()
            return

        self._play_favorite_by_name(source)

    def _play_favorite_by_name(self, name: str) -> None:
        """Play a favorite by name."""
        fav = [fav for fav in self.speaker.favorites if fav.title == name]

        if len(fav) != 1:
            return

        src = fav.pop()
        self._play_favorite(src)

    def _play_favorite(self, favorite: DidlFavorite) -> None:
        """Play a favorite."""
        uri = favorite.reference.get_uri()
        soco = self.coordinator.soco
        if soco.music_source_from_uri(uri) in [
            MUSIC_SRC_RADIO,
            MUSIC_SRC_LINE_IN,
        ]:
            soco.play_uri(uri, title=favorite.title)
        else:
            soco.clear_queue()
            soco.add_to_queue(favorite.reference)
            soco.play_from_queue(0)

    @property
    def source_list(self) -> list[str]:
        """List of available input sources."""
        model = self.coordinator.model_name.split()[-1].upper()
        if model in MODELS_LINEIN_ONLY:
            return [SOURCE_LINEIN]
        if model in MODELS_TV_ONLY:
            return [SOURCE_TV]
        if model in MODELS_LINEIN_AND_TV:
            return [SOURCE_LINEIN, SOURCE_TV]
        return []

    @soco_error(UPNP_ERRORS_TO_IGNORE)
    def media_play(self) -> None:
        """Send play command."""
        self.coordinator.soco.play()

    @soco_error(UPNP_ERRORS_TO_IGNORE)
    def media_stop(self) -> None:
        """Send stop command."""
        self.coordinator.soco.stop()

    @soco_error(UPNP_ERRORS_TO_IGNORE)
    def media_pause(self) -> None:
        """Send pause command."""
        self.coordinator.soco.pause()

    @soco_error(UPNP_ERRORS_TO_IGNORE)
    def media_next_track(self) -> None:
        """Send next track command."""
        self.coordinator.soco.next()

    @soco_error(UPNP_ERRORS_TO_IGNORE)
    def media_previous_track(self) -> None:
        """Send next track command."""
        self.coordinator.soco.previous()

    @soco_error(UPNP_ERRORS_TO_IGNORE)
    def media_seek(self, position: str) -> None:
        """Send seek command."""
        self.coordinator.soco.seek(str(datetime.timedelta(seconds=int(position))))

    @soco_error()
    def clear_playlist(self) -> None:
        """Clear players playlist."""
        self.coordinator.soco.clear_queue()

    @soco_error()
    def play_media(self, media_type: str, media_id: str, **kwargs: Any) -> None:
        """
        Send the play_media command to the media player.

        If media_id is a Plex payload, attempt Plex->Sonos playback.

        If media_id is an Apple Music, Deezer, Sonos, or Tidal share link,
        attempt playback using the respective service.

        If media_type is "playlist", media_id should be a Sonos
        Playlist name.  Otherwise, media_id should be a URI.

        If ATTR_MEDIA_ENQUEUE is True, add `media_id` to the queue.
        """
        if spotify.is_spotify_media_type(media_type):
            media_type = spotify.resolve_spotify_media_type(media_type)
            media_id = spotify.spotify_uri_from_media_browser_url(media_id)

        is_radio = False

        if media_source.is_media_source_id(media_id):
            is_radio = media_id.startswith("media-source://radio_browser/")
            media_type = MEDIA_TYPE_MUSIC
            media_id = (
                run_coroutine_threadsafe(
                    media_source.async_resolve_media(self.hass, media_id),
                    self.hass.loop,
                )
                .result()
                .url
            )

        if media_type == "favorite_item_id":
            favorite = self.speaker.favorites.lookup_by_item_id(media_id)
            if favorite is None:
                raise ValueError(f"Missing favorite for media_id: {media_id}")
            self._play_favorite(favorite)
            return

        soco = self.coordinator.soco
        if media_id and media_id.startswith(PLEX_URI_SCHEME):
            plex_plugin = self.speaker.plex_plugin
            result = process_plex_payload(
                self.hass, media_type, media_id, supports_playqueues=False
            )
            if result.shuffle:
                self.set_shuffle(True)
            if kwargs.get(ATTR_MEDIA_ENQUEUE):
                plex_plugin.add_to_queue(result.media)
            else:
                soco.clear_queue()
                plex_plugin.add_to_queue(result.media)
                soco.play_from_queue(0)
            return

        share_link = self.coordinator.share_link
        if share_link.is_share_link(media_id):
            if kwargs.get(ATTR_MEDIA_ENQUEUE):
                share_link.add_share_link_to_queue(media_id)
            else:
                soco.clear_queue()
                share_link.add_share_link_to_queue(media_id)
                soco.play_from_queue(0)
        elif media_type in (MEDIA_TYPE_MUSIC, MEDIA_TYPE_TRACK):
            # If media ID is a relative URL, we serve it from HA.
            media_id = async_process_play_media_url(self.hass, media_id)

            if kwargs.get(ATTR_MEDIA_ENQUEUE):
                soco.add_uri_to_queue(media_id)
            else:
                soco.play_uri(media_id, force_radio=is_radio)
        elif media_type == MEDIA_TYPE_PLAYLIST:
            if media_id.startswith("S:"):
                item = media_browser.get_media(self.media.library, media_id, media_type)
                soco.play_uri(item.get_uri())
                return
            try:
                playlists = soco.get_sonos_playlists()
                playlist = next(p for p in playlists if p.title == media_id)
            except StopIteration:
                _LOGGER.error('Could not find a Sonos playlist named "%s"', media_id)
            else:
                soco.clear_queue()
                soco.add_to_queue(playlist)
                soco.play_from_queue(0)
        elif media_type in PLAYABLE_MEDIA_TYPES:
            item = media_browser.get_media(self.media.library, media_id, media_type)

            if not item:
                _LOGGER.error('Could not find "%s" in the library', media_id)
                return

            soco.play_uri(item.get_uri())
        else:
            _LOGGER.error('Sonos does not support a media type of "%s"', media_type)

    @soco_error()
    def set_sleep_timer(self, sleep_time: int) -> None:
        """Set the timer on the player."""
        self.coordinator.soco.set_sleep_timer(sleep_time)

    @soco_error()
    def clear_sleep_timer(self) -> None:
        """Clear the timer on the player."""
        self.coordinator.soco.set_sleep_timer(None)

    @soco_error()
    def set_alarm(
        self,
        alarm_id: int,
        time: datetime.datetime | None = None,
        volume: float | None = None,
        enabled: bool | None = None,
        include_linked_zones: bool | None = None,
    ) -> None:
        """Set the alarm clock on the player."""
        alarm = None
        for one_alarm in alarms.get_alarms(self.coordinator.soco):
            if one_alarm.alarm_id == str(alarm_id):
                alarm = one_alarm
        if alarm is None:
            _LOGGER.warning("Did not find alarm with id %s", alarm_id)
            return
        if time is not None:
            alarm.start_time = time
        if volume is not None:
            alarm.volume = int(volume * 100)
        if enabled is not None:
            alarm.enabled = enabled
        if include_linked_zones is not None:
            alarm.include_linked_zones = include_linked_zones
        alarm.save()

    @soco_error()
    def play_queue(self, queue_position: int = 0) -> None:
        """Start playing the queue."""
        self.soco.play_from_queue(queue_position)

    @soco_error()
    def remove_from_queue(self, queue_position: int = 0) -> None:
        """Remove item from the queue."""
        self.coordinator.soco.remove_from_queue(queue_position)

    @property
    def extra_state_attributes(self) -> dict[str, Any]:
        """Return entity specific state attributes."""
        attributes: dict[str, Any] = {}

        if self.media.queue_position is not None:
            attributes[ATTR_QUEUE_POSITION] = self.media.queue_position

        if self.media.queue_size:
            attributes["queue_size"] = self.media.queue_size

        if self.source:
            attributes[ATTR_INPUT_SOURCE] = self.source

        return attributes

    async def async_get_browse_image(
        self,
        media_content_type: str,
        media_content_id: str,
        media_image_id: str | None = None,
    ) -> tuple[bytes | None, str | None]:
        """Fetch media browser image to serve via proxy."""
        if (
            media_content_type in [MEDIA_TYPE_ALBUM, MEDIA_TYPE_ARTIST]
            and media_content_id
        ):
            item = await self.hass.async_add_executor_job(
                media_browser.get_media,
                self.media.library,
                media_content_id,
                MEDIA_TYPES_TO_SONOS[media_content_type],
            )
            if image_url := getattr(item, "album_art_uri", None):
                return await self._async_fetch_image(image_url)

        return (None, None)

    async def async_browse_media(
        self, media_content_type: str | None = None, media_content_id: str | None = None
    ) -> Any:
        """Implement the websocket media browsing helper."""
        return await media_browser.async_browse_media(
            self.hass,
            self.speaker,
            self.media,
            self.get_browse_image_url,
            media_content_id,
            media_content_type,
        )

    def join_players(self, group_members: list[SonosSpeaker]) -> None:
        """Join `group_members` as a player group with the current player."""
        speakers = []
        for entity_id in group_members:
            if speaker := self.hass.data[DATA_SONOS].entity_id_mappings.get(entity_id):
                speakers.append(speaker)
            else:
                raise HomeAssistantError(f"Not a known Sonos entity_id: {entity_id}")

        self.speaker.join(speakers)

    def unjoin_player(self) -> None:
        """Remove this player from any group."""
        self.speaker.unjoin()<|MERGE_RESOLUTION|>--- conflicted
+++ resolved
@@ -127,18 +127,10 @@
             speakers.append(entity.speaker)
 
         if service_call.service == SERVICE_JOIN:
-<<<<<<< HEAD
-            master: SonosMediaPlayerEntity = (
-                platform.entities.get(  # type:ignore[assignment]
-                    service_call.data[ATTR_MASTER]
-                )
-            )
-=======
             _LOGGER.warning(
                 "Service 'sonos.join' is deprecated and will be removed in 2022.8, please use 'media_player.join'"
             )
             master = platform.entities.get(service_call.data[ATTR_MASTER])
->>>>>>> b86f508a
             if master:
                 await SonosSpeaker.join_multi(hass, master.speaker, speakers)
             else:
@@ -147,14 +139,10 @@
                     service_call.data[ATTR_MASTER],
                 )
         elif service_call.service == SERVICE_UNJOIN:
-<<<<<<< HEAD
-            await SonosSpeaker.unjoin_multi(hass, speakers)
-=======
             _LOGGER.warning(
                 "Service 'sonos.unjoin' is deprecated and will be removed in 2022.8, please use 'media_player.unjoin'"
             )
             await SonosSpeaker.unjoin_multi(hass, speakers)  # type: ignore[arg-type]
->>>>>>> b86f508a
         elif service_call.service == SERVICE_SNAPSHOT:
             await SonosSpeaker.snapshot_multi(
                 hass, speakers, service_call.data[ATTR_WITH_GROUP]
