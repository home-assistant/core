"""Support to interface with Sonos players."""
from __future__ import annotations

import datetime
import logging
from typing import Any
import urllib.parse

from pysonos import alarms
from pysonos.core import (
    MUSIC_SRC_LINE_IN,
    MUSIC_SRC_RADIO,
    PLAY_MODE_BY_MEANING,
    PLAY_MODES,
)
from pysonos.exceptions import SoCoException, SoCoUPnPException
import voluptuous as vol

from homeassistant.components.media_player import MediaPlayerEntity
from homeassistant.components.media_player.const import (
    ATTR_MEDIA_ENQUEUE,
    MEDIA_TYPE_ALBUM,
    MEDIA_TYPE_ARTIST,
    MEDIA_TYPE_MUSIC,
    MEDIA_TYPE_PLAYLIST,
    MEDIA_TYPE_TRACK,
    REPEAT_MODE_ALL,
    REPEAT_MODE_OFF,
    REPEAT_MODE_ONE,
    SUPPORT_BROWSE_MEDIA,
    SUPPORT_CLEAR_PLAYLIST,
    SUPPORT_NEXT_TRACK,
    SUPPORT_PAUSE,
    SUPPORT_PLAY,
    SUPPORT_PLAY_MEDIA,
    SUPPORT_PREVIOUS_TRACK,
    SUPPORT_REPEAT_SET,
    SUPPORT_SEEK,
    SUPPORT_SELECT_SOURCE,
    SUPPORT_SHUFFLE_SET,
    SUPPORT_STOP,
    SUPPORT_VOLUME_MUTE,
    SUPPORT_VOLUME_SET,
)
from homeassistant.components.media_player.errors import BrowseError
from homeassistant.components.plex.const import PLEX_URI_SCHEME
from homeassistant.components.plex.services import play_on_sonos
from homeassistant.config_entries import ConfigEntry
from homeassistant.const import ATTR_TIME, STATE_IDLE, STATE_PAUSED, STATE_PLAYING
from homeassistant.core import HomeAssistant, ServiceCall, callback
from homeassistant.helpers import config_validation as cv, entity_platform, service
from homeassistant.helpers.dispatcher import async_dispatcher_connect
from homeassistant.helpers.entity_platform import AddEntitiesCallback
from homeassistant.helpers.network import is_internal_request

from .const import (
    DOMAIN as SONOS_DOMAIN,
    MEDIA_TYPES_TO_SONOS,
    PLAYABLE_MEDIA_TYPES,
    SONOS_CREATE_MEDIA_PLAYER,
    SONOS_STATE_PLAYING,
    SONOS_STATE_TRANSITIONING,
    SOURCE_LINEIN,
    SOURCE_TV,
)
from .entity import SonosEntity
from .helpers import soco_error
from .media_browser import build_item_response, get_media, library_payload
from .speaker import SonosMedia, SonosSpeaker

_LOGGER = logging.getLogger(__name__)

SUPPORT_SONOS = (
    SUPPORT_BROWSE_MEDIA
    | SUPPORT_CLEAR_PLAYLIST
    | SUPPORT_NEXT_TRACK
    | SUPPORT_PAUSE
    | SUPPORT_PLAY
    | SUPPORT_PLAY_MEDIA
    | SUPPORT_PREVIOUS_TRACK
    | SUPPORT_REPEAT_SET
    | SUPPORT_SEEK
    | SUPPORT_SELECT_SOURCE
    | SUPPORT_SHUFFLE_SET
    | SUPPORT_STOP
    | SUPPORT_VOLUME_MUTE
    | SUPPORT_VOLUME_SET
)

VOLUME_INCREMENT = 2

REPEAT_TO_SONOS = {
    REPEAT_MODE_OFF: False,
    REPEAT_MODE_ALL: True,
    REPEAT_MODE_ONE: "ONE",
}

SONOS_TO_REPEAT = {meaning: mode for mode, meaning in REPEAT_TO_SONOS.items()}

ATTR_SONOS_GROUP = "sonos_group"

UPNP_ERRORS_TO_IGNORE = ["701", "711", "712"]

SERVICE_JOIN = "join"
SERVICE_UNJOIN = "unjoin"
SERVICE_SNAPSHOT = "snapshot"
SERVICE_RESTORE = "restore"
SERVICE_SET_TIMER = "set_sleep_timer"
SERVICE_CLEAR_TIMER = "clear_sleep_timer"
SERVICE_UPDATE_ALARM = "update_alarm"
SERVICE_SET_OPTION = "set_option"
SERVICE_PLAY_QUEUE = "play_queue"
SERVICE_REMOVE_FROM_QUEUE = "remove_from_queue"

ATTR_SLEEP_TIME = "sleep_time"
ATTR_ALARM_ID = "alarm_id"
ATTR_VOLUME = "volume"
ATTR_ENABLED = "enabled"
ATTR_INCLUDE_LINKED_ZONES = "include_linked_zones"
ATTR_MASTER = "master"
ATTR_WITH_GROUP = "with_group"
ATTR_BUTTONS_ENABLED = "buttons_enabled"
ATTR_NIGHT_SOUND = "night_sound"
ATTR_SPEECH_ENHANCE = "speech_enhance"
ATTR_QUEUE_POSITION = "queue_position"
ATTR_STATUS_LIGHT = "status_light"


async def async_setup_entry(
    hass: HomeAssistant,
    config_entry: ConfigEntry,
    async_add_entities: AddEntitiesCallback,
) -> None:
    """Set up Sonos from a config entry."""
    platform = entity_platform.async_get_current_platform()

    @callback
    def async_create_entities(speaker: SonosSpeaker) -> None:
        """Handle device discovery and create entities."""
        async_add_entities([SonosMediaPlayerEntity(speaker)])

    @service.verify_domain_control(hass, SONOS_DOMAIN)
    async def async_service_handle(service_call: ServiceCall) -> None:
        """Handle dispatched services."""
        assert platform is not None
        entities = await platform.async_extract_from_service(service_call)

        if not entities:
            return

        speakers = []
        for entity in entities:
            assert isinstance(entity, SonosMediaPlayerEntity)
            speakers.append(entity.speaker)

        if service_call.service == SERVICE_JOIN:
            master = platform.entities.get(service_call.data[ATTR_MASTER])
            if master:
                await SonosSpeaker.join_multi(hass, master.speaker, speakers)  # type: ignore[arg-type]
            else:
                _LOGGER.error(
                    "Invalid master specified for join service: %s",
                    service_call.data[ATTR_MASTER],
                )
        elif service_call.service == SERVICE_UNJOIN:
            await SonosSpeaker.unjoin_multi(hass, speakers)  # type: ignore[arg-type]
        elif service_call.service == SERVICE_SNAPSHOT:
            await SonosSpeaker.snapshot_multi(
                hass, speakers, service_call.data[ATTR_WITH_GROUP]  # type: ignore[arg-type]
            )
        elif service_call.service == SERVICE_RESTORE:
            await SonosSpeaker.restore_multi(
                hass, speakers, service_call.data[ATTR_WITH_GROUP]  # type: ignore[arg-type]
            )

    config_entry.async_on_unload(
        async_dispatcher_connect(hass, SONOS_CREATE_MEDIA_PLAYER, async_create_entities)
    )

    hass.services.async_register(
        SONOS_DOMAIN,
        SERVICE_JOIN,
        async_service_handle,
        cv.make_entity_service_schema({vol.Required(ATTR_MASTER): cv.entity_id}),
    )

    hass.services.async_register(
        SONOS_DOMAIN,
        SERVICE_UNJOIN,
        async_service_handle,
        cv.make_entity_service_schema({}),
    )

    join_unjoin_schema = cv.make_entity_service_schema(
        {vol.Optional(ATTR_WITH_GROUP, default=True): cv.boolean}
    )

    hass.services.async_register(
        SONOS_DOMAIN, SERVICE_SNAPSHOT, async_service_handle, join_unjoin_schema
    )

    hass.services.async_register(
        SONOS_DOMAIN, SERVICE_RESTORE, async_service_handle, join_unjoin_schema
    )

    platform.async_register_entity_service(  # type: ignore
        SERVICE_SET_TIMER,
        {
            vol.Required(ATTR_SLEEP_TIME): vol.All(
                vol.Coerce(int), vol.Range(min=0, max=86399)
            )
        },
        "set_sleep_timer",
    )

    platform.async_register_entity_service(SERVICE_CLEAR_TIMER, {}, "clear_sleep_timer")  # type: ignore

    platform.async_register_entity_service(  # type: ignore
        SERVICE_UPDATE_ALARM,
        {
            vol.Required(ATTR_ALARM_ID): cv.positive_int,
            vol.Optional(ATTR_TIME): cv.time,
            vol.Optional(ATTR_VOLUME): cv.small_float,
            vol.Optional(ATTR_ENABLED): cv.boolean,
            vol.Optional(ATTR_INCLUDE_LINKED_ZONES): cv.boolean,
        },
        "set_alarm",
    )

    platform.async_register_entity_service(  # type: ignore
        SERVICE_SET_OPTION,
        {
            vol.Optional(ATTR_BUTTONS_ENABLED): cv.boolean,
            vol.Optional(ATTR_NIGHT_SOUND): cv.boolean,
            vol.Optional(ATTR_SPEECH_ENHANCE): cv.boolean,
            vol.Optional(ATTR_STATUS_LIGHT): cv.boolean,
        },
        "set_option",
    )

    platform.async_register_entity_service(  # type: ignore
        SERVICE_PLAY_QUEUE,
        {vol.Optional(ATTR_QUEUE_POSITION): cv.positive_int},
        "play_queue",
    )

    platform.async_register_entity_service(  # type: ignore
        SERVICE_REMOVE_FROM_QUEUE,
        {vol.Optional(ATTR_QUEUE_POSITION): cv.positive_int},
        "remove_from_queue",
    )


class SonosMediaPlayerEntity(SonosEntity, MediaPlayerEntity):
    """Representation of a Sonos entity."""

    @property
    def coordinator(self) -> SonosSpeaker:
        """Return the current coordinator SonosSpeaker."""
        return self.speaker.coordinator or self.speaker

    @property
    def unique_id(self) -> str:
        """Return a unique ID."""
        return self.soco.uid  # type: ignore[no-any-return]

    def __hash__(self) -> int:
        """Return a hash of self."""
        return hash(self.unique_id)

    @property
    def name(self) -> str:
        """Return the name of the entity."""
        return self.speaker.zone_name  # type: ignore[no-any-return]

    @property  # type: ignore[misc]
    def state(self) -> str:
        """Return the state of the entity."""
        if self.media.playback_status in (
            "PAUSED_PLAYBACK",
            "STOPPED",
        ):
            # Sonos can consider itself "paused" but without having media loaded
            # (happens if playing Spotify and via Spotify app you pick another device to play on)
            if self.media.title is None:
                return STATE_IDLE
            return STATE_PAUSED
        if self.media.playback_status in (
            SONOS_STATE_PLAYING,
            SONOS_STATE_TRANSITIONING,
        ):
            return STATE_PLAYING
        return STATE_IDLE

    async def async_update(self, now: datetime.datetime | None = None) -> None:
        """Retrieve latest state."""
        await self.hass.async_add_executor_job(self._update, now)

    def _update(self, now: datetime.datetime | None = None) -> None:
        """Retrieve latest state."""
        _LOGGER.debug("Polling speaker %s", self.speaker.zone_name)
        try:
            self.speaker.update_groups()
            self.speaker.update_volume()
            if self.speaker.is_coordinator:
                self.speaker.update_media()
        except SoCoException:
            pass

    @property
    def volume_level(self) -> float | None:
        """Volume level of the media player (0..1)."""
        return self.speaker.volume and self.speaker.volume / 100

    @property
    def is_volume_muted(self) -> bool | None:
        """Return true if volume is muted."""
        return self.speaker.muted

    @property  # type: ignore[misc]
    def shuffle(self) -> str | None:
        """Shuffling state."""
        shuffle: str = PLAY_MODES[self.media.play_mode][0]
        return shuffle

    @property  # type: ignore[misc]
    def repeat(self) -> str | None:
        """Return current repeat mode."""
        sonos_repeat = PLAY_MODES[self.media.play_mode][1]
        return SONOS_TO_REPEAT[sonos_repeat]

    @property
    def media(self) -> SonosMedia:
        """Return the SonosMedia object from the coordinator speaker."""
        return self.coordinator.media

    @property  # type: ignore[misc]
    def media_content_id(self) -> str | None:
        """Content id of current playing media."""
        return self.media.uri

    @property
    def media_content_type(self) -> str:
        """Content type of current playing media."""
        return MEDIA_TYPE_MUSIC

    @property  # type: ignore[misc]
    def media_duration(self) -> float | None:
        """Duration of current playing media in seconds."""
        return self.media.duration

    @property  # type: ignore[misc]
    def media_position(self) -> float | None:
        """Position of current playing media in seconds."""
        return self.media.position

    @property  # type: ignore[misc]
    def media_position_updated_at(self) -> datetime.datetime | None:
        """When was the position of the current playing media valid."""
        return self.media.position_updated_at

    @property  # type: ignore[misc]
    def media_image_url(self) -> str | None:
        """Image url of current playing media."""
        return self.media.image_url or None

    @property  # type: ignore[misc]
    def media_channel(self) -> str | None:
        """Channel currently playing."""
        return self.media.channel or None

    @property  # type: ignore[misc]
    def media_artist(self) -> str | None:
        """Artist of current playing media, music track only."""
        return self.media.artist or None

    @property  # type: ignore[misc]
    def media_album_name(self) -> str | None:
        """Album name of current playing media, music track only."""
        return self.media.album_name or None

    @property  # type: ignore[misc]
    def media_title(self) -> str | None:
        """Title of current playing media."""
        return self.media.title or None

    @property  # type: ignore[misc]
    def source(self) -> str | None:
        """Name of the current input source."""
        return self.media.source_name or None

    @property  # type: ignore[misc]
    def supported_features(self) -> int:
        """Flag media player features that are supported."""
        return SUPPORT_SONOS

    @soco_error()
    def volume_up(self) -> None:
        """Volume up media player."""
        self.soco.volume += VOLUME_INCREMENT

    @soco_error()
    def volume_down(self) -> None:
        """Volume down media player."""
        self.soco.volume -= VOLUME_INCREMENT

    @soco_error()
    def set_volume_level(self, volume: str) -> None:
        """Set volume level, range 0..1."""
        self.soco.volume = str(int(volume * 100))

    @soco_error(UPNP_ERRORS_TO_IGNORE)
    def set_shuffle(self, shuffle: str) -> None:
        """Enable/Disable shuffle mode."""
        sonos_shuffle = shuffle
        sonos_repeat = PLAY_MODES[self.media.play_mode][1]
        self.coordinator.soco.play_mode = PLAY_MODE_BY_MEANING[
            (sonos_shuffle, sonos_repeat)
        ]

    @soco_error(UPNP_ERRORS_TO_IGNORE)
    def set_repeat(self, repeat: str) -> None:
        """Set repeat mode."""
        sonos_shuffle = PLAY_MODES[self.media.play_mode][0]
        sonos_repeat = REPEAT_TO_SONOS[repeat]
        self.coordinator.soco.play_mode = PLAY_MODE_BY_MEANING[
            (sonos_shuffle, sonos_repeat)
        ]

    @soco_error()
    def mute_volume(self, mute: bool) -> None:
        """Mute (true) or unmute (false) media player."""
        self.soco.mute = mute

    @soco_error()
    def select_source(self, source: str) -> None:
        """Select input source."""
        soco = self.coordinator.soco
        if source == SOURCE_LINEIN:
            soco.switch_to_line_in()
        elif source == SOURCE_TV:
            soco.switch_to_tv()
        else:
            fav = [fav for fav in self.speaker.favorites if fav.title == source]
            if len(fav) == 1:
                src = fav.pop()
                uri = src.reference.get_uri()
                if soco.music_source_from_uri(uri) in [
                    MUSIC_SRC_RADIO,
                    MUSIC_SRC_LINE_IN,
                ]:
                    soco.play_uri(uri, title=source)
                else:
                    soco.clear_queue()
                    soco.add_to_queue(src.reference)
                    soco.play_from_queue(0)

    @property  # type: ignore[misc]
    def source_list(self) -> list[str]:
        """List of available input sources."""
        sources = [fav.title for fav in self.speaker.favorites]

        model = self.coordinator.model_name.upper()
        if "PLAY:5" in model or "CONNECT" in model:
            sources += [SOURCE_LINEIN]
        elif "PLAYBAR" in model:
            sources += [SOURCE_LINEIN, SOURCE_TV]
        elif "BEAM" in model or "PLAYBASE" in model:
            sources += [SOURCE_TV]

        return sources

    @soco_error(UPNP_ERRORS_TO_IGNORE)
    def media_play(self) -> None:
        """Send play command."""
        self.coordinator.soco.play()

    @soco_error(UPNP_ERRORS_TO_IGNORE)
    def media_stop(self) -> None:
        """Send stop command."""
        self.coordinator.soco.stop()

    @soco_error(UPNP_ERRORS_TO_IGNORE)
    def media_pause(self) -> None:
        """Send pause command."""
        self.coordinator.soco.pause()

    @soco_error(UPNP_ERRORS_TO_IGNORE)
    def media_next_track(self) -> None:
        """Send next track command."""
        self.coordinator.soco.next()

    @soco_error(UPNP_ERRORS_TO_IGNORE)
    def media_previous_track(self) -> None:
        """Send next track command."""
        self.coordinator.soco.previous()

    @soco_error(UPNP_ERRORS_TO_IGNORE)
    def media_seek(self, position: str) -> None:
        """Send seek command."""
        self.coordinator.soco.seek(str(datetime.timedelta(seconds=int(position))))

    @soco_error()
    def clear_playlist(self) -> None:
        """Clear players playlist."""
        self.coordinator.soco.clear_queue()

    @soco_error()
    def play_media(self, media_type: str, media_id: str, **kwargs: Any) -> None:
        """
        Send the play_media command to the media player.

        If media_id is a Plex payload, attempt Plex->Sonos playback.

        If media_type is "playlist", media_id should be a Sonos
        Playlist name.  Otherwise, media_id should be a URI.

        If ATTR_MEDIA_ENQUEUE is True, add `media_id` to the queue.
        """
        soco = self.coordinator.soco
        if media_id and media_id.startswith(PLEX_URI_SCHEME):
            media_id = media_id[len(PLEX_URI_SCHEME) :]
            play_on_sonos(self.hass, media_type, media_id, self.name)  # type: ignore[no-untyped-call]
        elif media_type in (MEDIA_TYPE_MUSIC, MEDIA_TYPE_TRACK):
            if kwargs.get(ATTR_MEDIA_ENQUEUE):
                try:
                    if soco.is_service_uri(media_id):
                        soco.add_service_uri_to_queue(media_id)
                    else:
                        soco.add_uri_to_queue(media_id)
                except SoCoUPnPException:
                    _LOGGER.error(
                        'Error parsing media uri "%s", '
                        "please check it's a valid media resource "
                        "supported by Sonos",
                        media_id,
                    )
            else:
                if soco.is_service_uri(media_id):
                    soco.clear_queue()
                    soco.add_service_uri_to_queue(media_id)
                    soco.play_from_queue(0)
                else:
                    soco.play_uri(media_id)
        elif media_type == MEDIA_TYPE_PLAYLIST:
            if media_id.startswith("S:"):
                item = get_media(self.media.library, media_id, media_type)  # type: ignore[no-untyped-call]
                soco.play_uri(item.get_uri())
                return
            try:
                playlists = soco.get_sonos_playlists()
                playlist = next(p for p in playlists if p.title == media_id)
                soco.clear_queue()
                soco.add_to_queue(playlist)
                soco.play_from_queue(0)
            except StopIteration:
                _LOGGER.error('Could not find a Sonos playlist named "%s"', media_id)
        elif media_type in PLAYABLE_MEDIA_TYPES:
            item = get_media(self.media.library, media_id, media_type)  # type: ignore[no-untyped-call]

            if not item:
                _LOGGER.error('Could not find "%s" in the library', media_id)
                return

            soco.play_uri(item.get_uri())
        else:
            _LOGGER.error('Sonos does not support a media type of "%s"', media_type)

    @soco_error()
    def set_sleep_timer(self, sleep_time: int) -> None:
        """Set the timer on the player."""
        self.coordinator.soco.set_sleep_timer(sleep_time)

    @soco_error()
    def clear_sleep_timer(self) -> None:
        """Clear the timer on the player."""
        self.coordinator.soco.set_sleep_timer(None)

    @soco_error()
    def set_alarm(
        self,
        alarm_id: int,
        time: datetime.datetime | None = None,
        volume: float | None = None,
        enabled: bool | None = None,
        include_linked_zones: bool | None = None,
    ) -> None:
        """Set the alarm clock on the player."""
        alarm = None
        for one_alarm in alarms.get_alarms(self.coordinator.soco):
            # pylint: disable=protected-access
            if one_alarm._alarm_id == str(alarm_id):
                alarm = one_alarm
        if alarm is None:
            _LOGGER.warning("Did not find alarm with id %s", alarm_id)
            return
        if time is not None:
            alarm.start_time = time
        if volume is not None:
            alarm.volume = int(volume * 100)
        if enabled is not None:
            alarm.enabled = enabled
        if include_linked_zones is not None:
            alarm.include_linked_zones = include_linked_zones
        alarm.save()

    @soco_error()
    def set_option(
        self,
        buttons_enabled: bool | None = None,
        night_sound: bool | None = None,
        speech_enhance: bool | None = None,
        status_light: bool | None = None,
    ) -> None:
        """Modify playback options."""
<<<<<<< HEAD
        if buttons_enabled is not None:
            self.soco.buttons_enabled = buttons_enabled

        if night_sound is not None and self._night_sound is not None:
=======
        if night_sound is not None and self.speaker.night_mode is not None:
>>>>>>> 3200b015
            self.soco.night_mode = night_sound

        if speech_enhance is not None and self.speaker.dialog_mode is not None:
            self.soco.dialog_mode = speech_enhance

        if status_light is not None:
            self.soco.status_light = status_light

    @soco_error()
    def play_queue(self, queue_position: int = 0) -> None:
        """Start playing the queue."""
        self.soco.play_from_queue(queue_position)

    @soco_error()
    def remove_from_queue(self, queue_position: int = 0) -> None:
        """Remove item from the queue."""
        self.coordinator.soco.remove_from_queue(queue_position)

    @property
    def extra_state_attributes(self) -> dict[str, Any]:
        """Return entity specific state attributes."""
        attributes: dict[str, Any] = {
            ATTR_SONOS_GROUP: self.speaker.sonos_group_entities
        }

        if self.speaker.night_mode is not None:
            attributes[ATTR_NIGHT_SOUND] = self.speaker.night_mode

        if self.speaker.dialog_mode is not None:
            attributes[ATTR_SPEECH_ENHANCE] = self.speaker.dialog_mode

        if self.media.queue_position is not None:
            attributes[ATTR_QUEUE_POSITION] = self.media.queue_position

        return attributes

    async def async_get_browse_image(
        self,
        media_content_type: str | None,
        media_content_id: str | None,
        media_image_id: str | None = None,
    ) -> tuple[None | str, None | str]:
        """Fetch media browser image to serve via proxy."""
        if (
            media_content_type in [MEDIA_TYPE_ALBUM, MEDIA_TYPE_ARTIST]
            and media_content_id
        ):
            item = await self.hass.async_add_executor_job(
                get_media,
                self.media.library,
                media_content_id,
                MEDIA_TYPES_TO_SONOS[media_content_type],
            )
            image_url = getattr(item, "album_art_uri", None)
            if image_url:
                result = await self._async_fetch_image(image_url)  # type: ignore[no-untyped-call]
                return result  # type: ignore

        return (None, None)

    async def async_browse_media(
        self, media_content_type: str | None = None, media_content_id: str | None = None
    ) -> Any:
        """Implement the websocket media browsing helper."""
        is_internal = is_internal_request(self.hass)

        def _get_thumbnail_url(
            media_content_type: str,
            media_content_id: str,
            media_image_id: str | None = None,
        ) -> str | None:
            if is_internal:
                item = get_media(  # type: ignore[no-untyped-call]
                    self.media.library,
                    media_content_id,
                    media_content_type,
                )
                return getattr(item, "album_art_uri", None)  # type: ignore[no-any-return]

            return self.get_browse_image_url(
                media_content_type,
                urllib.parse.quote_plus(media_content_id),
                media_image_id,
            )

        if media_content_type in [None, "library"]:
            return await self.hass.async_add_executor_job(
                library_payload, self.media.library, _get_thumbnail_url
            )

        payload = {
            "search_type": media_content_type,
            "idstring": media_content_id,
        }
        response = await self.hass.async_add_executor_job(
            build_item_response, self.media.library, payload, _get_thumbnail_url
        )
        if response is None:
            raise BrowseError(
                f"Media not found: {media_content_type} / {media_content_id}"
            )
        return response<|MERGE_RESOLUTION|>--- conflicted
+++ resolved
@@ -613,14 +613,10 @@
         status_light: bool | None = None,
     ) -> None:
         """Modify playback options."""
-<<<<<<< HEAD
         if buttons_enabled is not None:
             self.soco.buttons_enabled = buttons_enabled
 
-        if night_sound is not None and self._night_sound is not None:
-=======
         if night_sound is not None and self.speaker.night_mode is not None:
->>>>>>> 3200b015
             self.soco.night_mode = night_sound
 
         if speech_enhance is not None and self.speaker.dialog_mode is not None:
