"""Support to interface with Sonos players."""

from __future__ import annotations

import datetime
from functools import partial
import logging
from typing import Any

from soco import SoCo, alarms
from soco.core import (
    MUSIC_SRC_LINE_IN,
    MUSIC_SRC_RADIO,
    PLAY_MODE_BY_MEANING,
    PLAY_MODES,
)
from soco.data_structures import DidlFavorite, DidlMusicTrack
from soco.ms_data_structures import MusicServiceItem
from sonos_websocket.exception import SonosWebsocketError
import voluptuous as vol

from homeassistant.components import media_source, spotify
from homeassistant.components.media_player import (
    ATTR_INPUT_SOURCE,
    ATTR_MEDIA_ALBUM_NAME,
    ATTR_MEDIA_ANNOUNCE,
    ATTR_MEDIA_ARTIST,
    ATTR_MEDIA_CONTENT_ID,
    ATTR_MEDIA_ENQUEUE,
    ATTR_MEDIA_TITLE,
    BrowseMedia,
    MediaPlayerDeviceClass,
    MediaPlayerEnqueue,
    MediaPlayerEntity,
    MediaPlayerEntityFeature,
    MediaPlayerState,
    MediaType,
    RepeatMode,
    async_process_play_media_url,
)
from homeassistant.components.plex import PLEX_URI_SCHEME
from homeassistant.components.plex.services import process_plex_payload
from homeassistant.config_entries import ConfigEntry
from homeassistant.const import ATTR_TIME
from homeassistant.core import HomeAssistant, ServiceCall, SupportsResponse, callback
from homeassistant.exceptions import HomeAssistantError, ServiceValidationError
from homeassistant.helpers import config_validation as cv, entity_platform, service
from homeassistant.helpers.dispatcher import async_dispatcher_connect
from homeassistant.helpers.entity_platform import AddConfigEntryEntitiesCallback
from homeassistant.helpers.event import async_call_later

from . import UnjoinData, media_browser
from .const import (
    DATA_SONOS,
<<<<<<< HEAD
    DOMAIN as SONOS_DOMAIN,
    MEDIA_TYPE_DIRECTORY,
=======
    DOMAIN,
>>>>>>> 4b7650f2
    MEDIA_TYPES_TO_SONOS,
    MODELS_LINEIN_AND_TV,
    MODELS_LINEIN_ONLY,
    MODELS_TV_ONLY,
    PLAYABLE_MEDIA_TYPES,
    SONOS_CREATE_MEDIA_PLAYER,
    SONOS_MEDIA_UPDATED,
    SONOS_STATE_PLAYING,
    SONOS_STATE_TRANSITIONING,
    SOURCE_LINEIN,
    SOURCE_TV,
)
from .entity import SonosEntity
from .helpers import soco_error
from .speaker import SonosMedia, SonosSpeaker

_LOGGER = logging.getLogger(__name__)

LONG_SERVICE_TIMEOUT = 30.0
UNJOIN_SERVICE_TIMEOUT = 0.1
VOLUME_INCREMENT = 2

REPEAT_TO_SONOS = {
    RepeatMode.OFF: False,
    RepeatMode.ALL: True,
    RepeatMode.ONE: "ONE",
}

SONOS_TO_REPEAT = {meaning: mode for mode, meaning in REPEAT_TO_SONOS.items()}

UPNP_ERRORS_TO_IGNORE = ["701", "711", "712"]
ANNOUNCE_NOT_SUPPORTED_ERRORS: list[str] = ["globalError"]

SERVICE_SNAPSHOT = "snapshot"
SERVICE_RESTORE = "restore"
SERVICE_SET_TIMER = "set_sleep_timer"
SERVICE_CLEAR_TIMER = "clear_sleep_timer"
SERVICE_UPDATE_ALARM = "update_alarm"
SERVICE_PLAY_QUEUE = "play_queue"
SERVICE_REMOVE_FROM_QUEUE = "remove_from_queue"
SERVICE_GET_QUEUE = "get_queue"

ATTR_SLEEP_TIME = "sleep_time"
ATTR_ALARM_ID = "alarm_id"
ATTR_VOLUME = "volume"
ATTR_ENABLED = "enabled"
ATTR_INCLUDE_LINKED_ZONES = "include_linked_zones"
ATTR_MASTER = "master"
ATTR_WITH_GROUP = "with_group"
ATTR_QUEUE_POSITION = "queue_position"


async def async_setup_entry(
    hass: HomeAssistant,
    config_entry: ConfigEntry,
    async_add_entities: AddConfigEntryEntitiesCallback,
) -> None:
    """Set up Sonos from a config entry."""
    platform = entity_platform.async_get_current_platform()

    @callback
    def async_create_entities(speaker: SonosSpeaker) -> None:
        """Handle device discovery and create entities."""
        _LOGGER.debug("Creating media_player on %s", speaker.zone_name)
        async_add_entities([SonosMediaPlayerEntity(speaker)])

    @service.verify_domain_control(hass, DOMAIN)
    async def async_service_handle(service_call: ServiceCall) -> None:
        """Handle dispatched services."""
        assert platform is not None
        entities = await platform.async_extract_from_service(service_call)

        if not entities:
            return

        speakers = []
        for entity in entities:
            assert isinstance(entity, SonosMediaPlayerEntity)
            speakers.append(entity.speaker)

        if service_call.service == SERVICE_SNAPSHOT:
            await SonosSpeaker.snapshot_multi(
                hass, speakers, service_call.data[ATTR_WITH_GROUP]
            )
        elif service_call.service == SERVICE_RESTORE:
            await SonosSpeaker.restore_multi(
                hass, speakers, service_call.data[ATTR_WITH_GROUP]
            )

    config_entry.async_on_unload(
        async_dispatcher_connect(hass, SONOS_CREATE_MEDIA_PLAYER, async_create_entities)
    )

    join_unjoin_schema = cv.make_entity_service_schema(
        {vol.Optional(ATTR_WITH_GROUP, default=True): cv.boolean}
    )

    hass.services.async_register(
        DOMAIN, SERVICE_SNAPSHOT, async_service_handle, join_unjoin_schema
    )

    hass.services.async_register(
        DOMAIN, SERVICE_RESTORE, async_service_handle, join_unjoin_schema
    )

    platform.async_register_entity_service(
        SERVICE_SET_TIMER,
        {
            vol.Required(ATTR_SLEEP_TIME): vol.All(
                vol.Coerce(int), vol.Range(min=0, max=86399)
            )
        },
        "set_sleep_timer",
    )

    platform.async_register_entity_service(
        SERVICE_CLEAR_TIMER, None, "clear_sleep_timer"
    )

    platform.async_register_entity_service(
        SERVICE_UPDATE_ALARM,
        {
            vol.Required(ATTR_ALARM_ID): cv.positive_int,
            vol.Optional(ATTR_TIME): cv.time,
            vol.Optional(ATTR_VOLUME): cv.small_float,
            vol.Optional(ATTR_ENABLED): cv.boolean,
            vol.Optional(ATTR_INCLUDE_LINKED_ZONES): cv.boolean,
        },
        "set_alarm",
    )

    platform.async_register_entity_service(
        SERVICE_PLAY_QUEUE,
        {vol.Optional(ATTR_QUEUE_POSITION): cv.positive_int},
        "play_queue",
    )

    platform.async_register_entity_service(
        SERVICE_REMOVE_FROM_QUEUE,
        {vol.Optional(ATTR_QUEUE_POSITION): cv.positive_int},
        "remove_from_queue",
    )

    platform.async_register_entity_service(
        SERVICE_GET_QUEUE,
        None,
        "get_queue",
        supports_response=SupportsResponse.ONLY,
    )


class SonosMediaPlayerEntity(SonosEntity, MediaPlayerEntity):
    """Representation of a Sonos entity."""

    _attr_name = None
    _attr_supported_features = (
        MediaPlayerEntityFeature.BROWSE_MEDIA
        | MediaPlayerEntityFeature.CLEAR_PLAYLIST
        | MediaPlayerEntityFeature.GROUPING
        | MediaPlayerEntityFeature.MEDIA_ANNOUNCE
        | MediaPlayerEntityFeature.MEDIA_ENQUEUE
        | MediaPlayerEntityFeature.NEXT_TRACK
        | MediaPlayerEntityFeature.PAUSE
        | MediaPlayerEntityFeature.PLAY
        | MediaPlayerEntityFeature.PLAY_MEDIA
        | MediaPlayerEntityFeature.PREVIOUS_TRACK
        | MediaPlayerEntityFeature.REPEAT_SET
        | MediaPlayerEntityFeature.SEEK
        | MediaPlayerEntityFeature.SELECT_SOURCE
        | MediaPlayerEntityFeature.SHUFFLE_SET
        | MediaPlayerEntityFeature.STOP
        | MediaPlayerEntityFeature.VOLUME_MUTE
        | MediaPlayerEntityFeature.VOLUME_SET
    )
    _attr_media_content_type = MediaType.MUSIC
    _attr_device_class = MediaPlayerDeviceClass.SPEAKER

    def __init__(self, speaker: SonosSpeaker) -> None:
        """Initialize the media player entity."""
        super().__init__(speaker)
        self._attr_unique_id = self.soco.uid

    async def async_added_to_hass(self) -> None:
        """Handle common setup when added to hass."""
        await super().async_added_to_hass()
        self.async_on_remove(
            async_dispatcher_connect(
                self.hass,
                SONOS_MEDIA_UPDATED,
                self.async_write_media_state,
            )
        )

    @callback
    def async_write_media_state(self, uid: str) -> None:
        """Write media state if the provided UID is coordinator of this speaker."""
        if self.coordinator.uid == uid:
            self.async_write_ha_state()

    @property
    def available(self) -> bool:
        """Return if the media_player is available."""
        return (
            self.speaker.available
            and bool(self.speaker.sonos_group_entities)
            and self.media.playback_status is not None
        )

    @property
    def coordinator(self) -> SonosSpeaker:
        """Return the current coordinator SonosSpeaker."""
        return self.speaker.coordinator or self.speaker

    @property
    def group_members(self) -> list[str] | None:
        """List of entity_ids which are currently grouped together."""
        return self.speaker.sonos_group_entities

    def __hash__(self) -> int:
        """Return a hash of self."""
        return hash(self.unique_id)

    @property
    def state(self) -> MediaPlayerState:
        """Return the state of the entity."""
        if self.media.playback_status in (
            "PAUSED_PLAYBACK",
            "STOPPED",
        ):
            # Sonos can consider itself "paused" but without having media loaded
            # (happens if playing Spotify and via Spotify app
            # you pick another device to play on)
            if self.media.title is None:
                return MediaPlayerState.IDLE
            return MediaPlayerState.PAUSED
        if self.media.playback_status in (
            SONOS_STATE_PLAYING,
            SONOS_STATE_TRANSITIONING,
        ):
            return MediaPlayerState.PLAYING
        return MediaPlayerState.IDLE

    async def _async_fallback_poll(self) -> None:
        """Retrieve latest state by polling."""
        await (
            self.hass.data[DATA_SONOS].favorites[self.speaker.household_id].async_poll()
        )
        await self.hass.async_add_executor_job(self._update)

    def _update(self) -> None:
        """Retrieve latest state by polling."""
        self.speaker.update_groups()
        self.speaker.update_volume()
        if self.speaker.is_coordinator:
            self.media.poll_media()

    @property
    def volume_level(self) -> float | None:
        """Volume level of the media player (0..1)."""
        return self.speaker.volume and self.speaker.volume / 100

    @property
    def is_volume_muted(self) -> bool | None:
        """Return true if volume is muted."""
        return self.speaker.muted

    @property
    def shuffle(self) -> bool | None:
        """Shuffling state."""
        return PLAY_MODES[self.media.play_mode][0]

    @property
    def repeat(self) -> RepeatMode | None:
        """Return current repeat mode."""
        sonos_repeat = PLAY_MODES[self.media.play_mode][1]
        return SONOS_TO_REPEAT[sonos_repeat]

    @property
    def media(self) -> SonosMedia:
        """Return the SonosMedia object from the coordinator speaker."""
        return self.coordinator.media

    @property
    def media_content_id(self) -> str | None:
        """Content id of current playing media."""
        return self.media.uri

    @property
    def media_duration(self) -> int | None:
        """Duration of current playing media in seconds."""
        return int(self.media.duration) if self.media.duration else None

    @property
    def media_position(self) -> int | None:
        """Position of current playing media in seconds."""
        return self.media.position

    @property
    def media_position_updated_at(self) -> datetime.datetime | None:
        """When was the position of the current playing media valid."""
        return self.media.position_updated_at

    @property
    def media_image_url(self) -> str | None:
        """Image url of current playing media."""
        return self.media.image_url or None

    @property
    def media_channel(self) -> str | None:
        """Channel currently playing."""
        return self.media.channel or None

    @property
    def media_playlist(self) -> str | None:
        """Title of playlist currently playing."""
        return self.media.playlist_name

    @property
    def media_artist(self) -> str | None:
        """Artist of current playing media, music track only."""
        return self.media.artist or None

    @property
    def media_album_name(self) -> str | None:
        """Album name of current playing media, music track only."""
        return self.media.album_name or None

    @property
    def media_title(self) -> str | None:
        """Title of current playing media."""
        return self.media.title or None

    @property
    def source(self) -> str | None:
        """Name of the current input source."""
        return self.media.source_name or None

    @soco_error()
    def volume_up(self) -> None:
        """Volume up media player."""
        self.soco.volume += VOLUME_INCREMENT

    @soco_error()
    def volume_down(self) -> None:
        """Volume down media player."""
        self.soco.volume -= VOLUME_INCREMENT

    @soco_error()
    def set_volume_level(self, volume: float) -> None:
        """Set volume level, range 0..1."""
        self.soco.volume = int(volume * 100)

    @soco_error(UPNP_ERRORS_TO_IGNORE)
    def set_shuffle(self, shuffle: bool) -> None:
        """Enable/Disable shuffle mode."""
        sonos_shuffle = shuffle
        sonos_repeat = PLAY_MODES[self.media.play_mode][1]
        self.coordinator.soco.play_mode = PLAY_MODE_BY_MEANING[
            (sonos_shuffle, sonos_repeat)
        ]

    @soco_error(UPNP_ERRORS_TO_IGNORE)
    def set_repeat(self, repeat: RepeatMode) -> None:
        """Set repeat mode."""
        sonos_shuffle = PLAY_MODES[self.media.play_mode][0]
        sonos_repeat = REPEAT_TO_SONOS[repeat]
        self.coordinator.soco.play_mode = PLAY_MODE_BY_MEANING[
            (sonos_shuffle, sonos_repeat)
        ]

    @soco_error()
    def mute_volume(self, mute: bool) -> None:
        """Mute (true) or unmute (false) media player."""
        self.soco.mute = mute

    @soco_error()
    def select_source(self, source: str) -> None:
        """Select input source."""
        soco = self.coordinator.soco
        if source == SOURCE_LINEIN:
            soco.switch_to_line_in()
            return

        if source == SOURCE_TV:
            soco.switch_to_tv()
            return

        self._play_favorite_by_name(source)

    def _play_favorite_by_name(self, name: str) -> None:
        """Play a favorite by name."""
        fav = [fav for fav in self.speaker.favorites if fav.title == name]

        if len(fav) != 1:
            raise ServiceValidationError(
                translation_domain=DOMAIN,
                translation_key="invalid_favorite",
                translation_placeholders={
                    "name": name,
                },
            )

        src = fav.pop()
        self._play_favorite(src)

    def _play_favorite(self, favorite: DidlFavorite) -> None:
        """Play a favorite."""
        uri = favorite.reference.get_uri()
        soco = self.coordinator.soco
        if (
            soco.music_source_from_uri(uri)
            in [
                MUSIC_SRC_RADIO,
                MUSIC_SRC_LINE_IN,
            ]
            or favorite.reference.item_class == "object.item.audioItem.audioBook"
        ):
            soco.play_uri(
                uri,
                title=favorite.title,
                meta=favorite.resource_meta_data,
                timeout=LONG_SERVICE_TIMEOUT,
            )
        else:
            soco.clear_queue()
            soco.add_to_queue(favorite.reference, timeout=LONG_SERVICE_TIMEOUT)
            soco.play_from_queue(0)

    @property
    def source_list(self) -> list[str]:
        """List of available input sources."""
        model = self.coordinator.model_name.split()[-1].upper()
        if model in MODELS_LINEIN_ONLY:
            return [SOURCE_LINEIN]
        if model in MODELS_TV_ONLY:
            return [SOURCE_TV]
        if model in MODELS_LINEIN_AND_TV:
            return [SOURCE_LINEIN, SOURCE_TV]
        return []

    @soco_error(UPNP_ERRORS_TO_IGNORE)
    def media_play(self) -> None:
        """Send play command."""
        self.coordinator.soco.play()

    @soco_error(UPNP_ERRORS_TO_IGNORE)
    def media_stop(self) -> None:
        """Send stop command."""
        self.coordinator.soco.stop()

    @soco_error(UPNP_ERRORS_TO_IGNORE)
    def media_pause(self) -> None:
        """Send pause command."""
        self.coordinator.soco.pause()

    @soco_error(UPNP_ERRORS_TO_IGNORE)
    def media_next_track(self) -> None:
        """Send next track command."""
        self.coordinator.soco.next()

    @soco_error(UPNP_ERRORS_TO_IGNORE)
    def media_previous_track(self) -> None:
        """Send next track command."""
        self.coordinator.soco.previous()

    @soco_error(UPNP_ERRORS_TO_IGNORE)
    def media_seek(self, position: float) -> None:
        """Send seek command."""
        self.coordinator.soco.seek(str(datetime.timedelta(seconds=int(position))))

    @soco_error()
    def clear_playlist(self) -> None:
        """Clear players playlist."""
        self.coordinator.soco.clear_queue()

    async def async_play_media(
        self, media_type: MediaType | str, media_id: str, **kwargs: Any
    ) -> None:
        """Send the play_media command to the media player.

        If media_id is a Plex payload, attempt Plex->Sonos playback.

        If media_id is an Apple Music, Deezer, Sonos, or Tidal share link,
        attempt playback using the respective service.

        If media_type is "playlist", media_id should be a Sonos
        Playlist name.  Otherwise, media_id should be a URI.
        """
        is_radio = False

        if media_source.is_media_source_id(media_id):
            is_radio = media_id.startswith("media-source://radio_browser/")
            media_type = MediaType.MUSIC
            media = await media_source.async_resolve_media(
                self.hass, media_id, self.entity_id
            )
            media_id = async_process_play_media_url(self.hass, media.url)

        if kwargs.get(ATTR_MEDIA_ANNOUNCE):
            volume = kwargs.get("extra", {}).get("volume")
            _LOGGER.debug("Playing %s using websocket audioclip", media_id)
            try:
                assert self.speaker.websocket
                response, _ = await self.speaker.websocket.play_clip(
                    async_process_play_media_url(self.hass, media_id),
                    volume=volume,
                )
            except SonosWebsocketError as exc:
                raise HomeAssistantError(
                    f"Error when calling Sonos websocket: {exc}"
                ) from exc
            if response.get("success"):
                return
            if response.get("type") in ANNOUNCE_NOT_SUPPORTED_ERRORS:
                # If the speaker does not support announce do not raise and
                # fall through to_play_media to play the clip directly.
                _LOGGER.debug(
                    "Speaker %s does not support announce, media_id %s response %s",
                    self.speaker.zone_name,
                    media_id,
                    response,
                )
            else:
                raise HomeAssistantError(
                    translation_domain=DOMAIN,
                    translation_key="announce_media_error",
                    translation_placeholders={
                        "media_id": media_id,
                        "response": response,
                    },
                )

        if spotify.is_spotify_media_type(media_type):
            media_type = spotify.resolve_spotify_media_type(media_type)
            media_id = spotify.spotify_uri_from_media_browser_url(media_id)

        await self.hass.async_add_executor_job(
            partial(self._play_media, media_type, media_id, is_radio, **kwargs)
        )

    @soco_error()
    def _play_media(
        self, media_type: MediaType | str, media_id: str, is_radio: bool, **kwargs: Any
    ) -> None:
        """Wrap sync calls to async_play_media."""
        _LOGGER.debug("_play_media media_type %s media_id %s", media_type, media_id)
        enqueue = kwargs.get(ATTR_MEDIA_ENQUEUE, MediaPlayerEnqueue.REPLACE)

        if media_type == "favorite_item_id":
            favorite = self.speaker.favorites.lookup_by_item_id(media_id)
            if favorite is None:
                raise ValueError(f"Missing favorite for media_id: {media_id}")
            self._play_favorite(favorite)
            return

        soco = self.coordinator.soco
        if media_id and media_id.startswith(PLEX_URI_SCHEME):
            plex_plugin = self.speaker.plex_plugin
            result = process_plex_payload(
                self.hass, media_type, media_id, supports_playqueues=False
            )
            if result.shuffle:
                self.set_shuffle(True)
            if enqueue == MediaPlayerEnqueue.ADD:
                plex_plugin.add_to_queue(result.media, timeout=LONG_SERVICE_TIMEOUT)
            elif enqueue in (
                MediaPlayerEnqueue.NEXT,
                MediaPlayerEnqueue.PLAY,
            ):
                pos = (self.media.queue_position or 0) + 1
                new_pos = plex_plugin.add_to_queue(
                    result.media, position=pos, timeout=LONG_SERVICE_TIMEOUT
                )
                if enqueue == MediaPlayerEnqueue.PLAY:
                    soco.play_from_queue(new_pos - 1)
            elif enqueue == MediaPlayerEnqueue.REPLACE:
                soco.clear_queue()
                plex_plugin.add_to_queue(result.media, timeout=LONG_SERVICE_TIMEOUT)
                soco.play_from_queue(0)
            return

        share_link = self.coordinator.share_link
        if share_link.is_share_link(media_id):
            if enqueue == MediaPlayerEnqueue.ADD:
                share_link.add_share_link_to_queue(
                    media_id, timeout=LONG_SERVICE_TIMEOUT
                )
            elif enqueue in (
                MediaPlayerEnqueue.NEXT,
                MediaPlayerEnqueue.PLAY,
            ):
                pos = (self.media.queue_position or 0) + 1
                new_pos = share_link.add_share_link_to_queue(
                    media_id, position=pos, timeout=LONG_SERVICE_TIMEOUT
                )
                if enqueue == MediaPlayerEnqueue.PLAY:
                    soco.play_from_queue(new_pos - 1)
            elif enqueue == MediaPlayerEnqueue.REPLACE:
                soco.clear_queue()
                share_link.add_share_link_to_queue(
                    media_id, timeout=LONG_SERVICE_TIMEOUT
                )
                soco.play_from_queue(0)
        elif media_type == MEDIA_TYPE_DIRECTORY:
            self._play_media_directory(
                soco=soco, media_type=media_type, media_id=media_id, enqueue=enqueue
            )
        elif media_type in {MediaType.MUSIC, MediaType.TRACK}:
            # If media ID is a relative URL, we serve it from HA.
            media_id = async_process_play_media_url(self.hass, media_id)

            if enqueue == MediaPlayerEnqueue.ADD:
                soco.add_uri_to_queue(media_id, timeout=LONG_SERVICE_TIMEOUT)
            elif enqueue in (
                MediaPlayerEnqueue.NEXT,
                MediaPlayerEnqueue.PLAY,
            ):
                pos = (self.media.queue_position or 0) + 1
                new_pos = soco.add_uri_to_queue(
                    media_id, position=pos, timeout=LONG_SERVICE_TIMEOUT
                )
                if enqueue == MediaPlayerEnqueue.PLAY:
                    soco.play_from_queue(new_pos - 1)
            elif enqueue == MediaPlayerEnqueue.REPLACE:
                soco.play_uri(media_id, force_radio=is_radio)
        elif media_type == MediaType.PLAYLIST:
            if media_id.startswith("S:"):
                playlist = media_browser.get_media(
                    self.media.library, media_id, media_type
                )
            else:
                playlists = soco.get_sonos_playlists(complete_result=True)
                playlist = next((p for p in playlists if p.title == media_id), None)
            if not playlist:
                raise ServiceValidationError(
                    translation_domain=DOMAIN,
                    translation_key="invalid_sonos_playlist",
                    translation_placeholders={
                        "name": media_id,
                    },
                )
            soco.clear_queue()
            soco.add_to_queue(playlist, timeout=LONG_SERVICE_TIMEOUT)
            soco.play_from_queue(0)
        elif media_type in PLAYABLE_MEDIA_TYPES:
            item = media_browser.get_media(self.media.library, media_id, media_type)
            if not item:
                raise ServiceValidationError(
                    translation_domain=DOMAIN,
                    translation_key="invalid_media",
                    translation_placeholders={
                        "media_id": media_id,
                    },
                )
            self._play_media_queue(soco, item, enqueue)
        else:
            raise ServiceValidationError(
                translation_domain=DOMAIN,
                translation_key="invalid_content_type",
                translation_placeholders={
                    "media_type": media_type,
                },
            )

    def _play_media_queue(
        self, soco: SoCo, item: MusicServiceItem, enqueue: MediaPlayerEnqueue
    ):
        """Manage adding, replacing, playing items onto the sonos queue."""
        _LOGGER.debug(
            "_play_media_queue item_id [%s] title [%s] enqueue [%s]",
            item.item_id,
            item.title,
            enqueue,
        )
        if enqueue == MediaPlayerEnqueue.REPLACE:
            soco.clear_queue()

        if enqueue in (MediaPlayerEnqueue.ADD, MediaPlayerEnqueue.REPLACE):
            soco.add_to_queue(item, timeout=LONG_SERVICE_TIMEOUT)
            if enqueue == MediaPlayerEnqueue.REPLACE:
                soco.play_from_queue(0)
        else:
            pos = (self.media.queue_position or 0) + 1
            new_pos = soco.add_to_queue(
                item, position=pos, timeout=LONG_SERVICE_TIMEOUT
            )
            if enqueue == MediaPlayerEnqueue.PLAY:
                soco.play_from_queue(new_pos - 1)

    def _play_media_directory(
        self,
        soco: SoCo,
        media_type: MediaType | str,
        media_id: str,
        enqueue: MediaPlayerEnqueue,
    ):
        """Play a directory from a music library share."""
        item = media_browser.get_media(self.media.library, media_id, media_type)
        if not item:
            raise ServiceValidationError(
                translation_domain=SONOS_DOMAIN,
                translation_key="invalid_media",
                translation_placeholders={
                    "media_id": media_id,
                },
            )
        self._play_media_queue(soco, item, enqueue)

    @soco_error()
    def set_sleep_timer(self, sleep_time: int) -> None:
        """Set the timer on the player."""
        self.coordinator.soco.set_sleep_timer(sleep_time)

    @soco_error()
    def clear_sleep_timer(self) -> None:
        """Clear the timer on the player."""
        self.coordinator.soco.set_sleep_timer(None)

    @soco_error()
    def set_alarm(
        self,
        alarm_id: int,
        time: datetime.datetime | None = None,
        volume: float | None = None,
        enabled: bool | None = None,
        include_linked_zones: bool | None = None,
    ) -> None:
        """Set the alarm clock on the player."""
        alarm: alarms.Alarm | None = None
        for one_alarm in alarms.get_alarms(self.coordinator.soco):
            if one_alarm.alarm_id == str(alarm_id):
                alarm = one_alarm
        if alarm is None:
            _LOGGER.warning("Did not find alarm with id %s", alarm_id)
            return
        if time is not None:
            alarm.start_time = time
        if volume is not None:
            alarm.volume = int(volume * 100)
        if enabled is not None:
            alarm.enabled = enabled
        if include_linked_zones is not None:
            alarm.include_linked_zones = include_linked_zones
        alarm.save()

    @soco_error()
    def play_queue(self, queue_position: int = 0) -> None:
        """Start playing the queue."""
        self.soco.play_from_queue(queue_position)

    @soco_error()
    def remove_from_queue(self, queue_position: int = 0) -> None:
        """Remove item from the queue."""
        self.coordinator.soco.remove_from_queue(queue_position)

    @soco_error()
    def get_queue(self) -> list[dict]:
        """Get the queue."""
        queue: list[DidlMusicTrack] = self.coordinator.soco.get_queue(max_items=0)
        return [
            {
                ATTR_MEDIA_TITLE: getattr(track, "title", None),
                ATTR_MEDIA_ALBUM_NAME: getattr(track, "album", None),
                ATTR_MEDIA_ARTIST: getattr(track, "creator", None),
                ATTR_MEDIA_CONTENT_ID: track.get_uri(),
            }
            for track in queue
        ]

    @property
    def extra_state_attributes(self) -> dict[str, Any]:
        """Return entity specific state attributes."""
        attributes: dict[str, Any] = {}

        if self.media.queue_position is not None:
            attributes[ATTR_QUEUE_POSITION] = self.media.queue_position

        if self.media.queue_size:
            attributes["queue_size"] = self.media.queue_size

        if self.source:
            attributes[ATTR_INPUT_SOURCE] = self.source

        return attributes

    async def async_get_browse_image(
        self,
        media_content_type: MediaType | str,
        media_content_id: str,
        media_image_id: str | None = None,
    ) -> tuple[bytes | None, str | None]:
        """Fetch media browser image to serve via proxy."""
        if (
            media_content_type in {MediaType.ALBUM, MediaType.ARTIST}
            and media_content_id
        ):
            item = await self.hass.async_add_executor_job(
                media_browser.get_media,
                self.media.library,
                media_content_id,
                MEDIA_TYPES_TO_SONOS[media_content_type],
            )
            if image_url := getattr(item, "album_art_uri", None):
                return await self._async_fetch_image(image_url)

        return (None, None)

    async def async_browse_media(
        self,
        media_content_type: MediaType | str | None = None,
        media_content_id: str | None = None,
    ) -> BrowseMedia:
        """Implement the websocket media browsing helper."""
        return await media_browser.async_browse_media(
            self.hass,
            self.speaker,
            self.media,
            self.get_browse_image_url,
            media_content_id,
            media_content_type,
        )

    async def async_join_players(self, group_members: list[str]) -> None:
        """Join `group_members` as a player group with the current player."""
        speakers = []
        for entity_id in group_members:
            if speaker := self.hass.data[DATA_SONOS].entity_id_mappings.get(entity_id):
                speakers.append(speaker)
            else:
                raise HomeAssistantError(f"Not a known Sonos entity_id: {entity_id}")

        await SonosSpeaker.join_multi(self.hass, self.speaker, speakers)

    async def async_unjoin_player(self) -> None:
        """Remove this player from any group.

        Coalesces all calls within UNJOIN_SERVICE_TIMEOUT to allow use of SonosSpeaker.unjoin_multi()
        which optimizes the order in which speakers are removed from their groups.
        Removing coordinators last better preserves playqueues on the speakers.
        """
        sonos_data = self.hass.data[DATA_SONOS]
        household_id = self.speaker.household_id

        async def async_process_unjoin(now: datetime.datetime) -> None:
            """Process the unjoin with all remove requests within the coalescing period."""
            unjoin_data = sonos_data.unjoin_data.pop(household_id)
            _LOGGER.debug(
                "Processing unjoins for %s", [x.zone_name for x in unjoin_data.speakers]
            )
            await SonosSpeaker.unjoin_multi(self.hass, unjoin_data.speakers)
            unjoin_data.event.set()

        if unjoin_data := sonos_data.unjoin_data.get(household_id):
            unjoin_data.speakers.append(self.speaker)
        else:
            unjoin_data = sonos_data.unjoin_data[household_id] = UnjoinData(
                speakers=[self.speaker]
            )
            async_call_later(self.hass, UNJOIN_SERVICE_TIMEOUT, async_process_unjoin)

        _LOGGER.debug("Requesting unjoin for %s", self.speaker.zone_name)
        await unjoin_data.event.wait()<|MERGE_RESOLUTION|>--- conflicted
+++ resolved
@@ -52,12 +52,8 @@
 from . import UnjoinData, media_browser
 from .const import (
     DATA_SONOS,
-<<<<<<< HEAD
-    DOMAIN as SONOS_DOMAIN,
+    DOMAIN,
     MEDIA_TYPE_DIRECTORY,
-=======
-    DOMAIN,
->>>>>>> 4b7650f2
     MEDIA_TYPES_TO_SONOS,
     MODELS_LINEIN_AND_TV,
     MODELS_LINEIN_ONLY,
