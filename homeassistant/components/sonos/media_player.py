"""Support to interface with Sonos players."""
from __future__ import annotations

import asyncio
from collections.abc import Coroutine
from contextlib import suppress
import datetime
import functools as ft
import logging
from typing import Any, Callable
import urllib.parse

import async_timeout
from pysonos import alarms
from pysonos.core import (
    MUSIC_SRC_LINE_IN,
    MUSIC_SRC_RADIO,
    MUSIC_SRC_TV,
    PLAY_MODE_BY_MEANING,
    PLAY_MODES,
    SoCo,
)
from pysonos.data_structures import DidlFavorite
from pysonos.events_base import Event as SonosEvent
from pysonos.exceptions import SoCoException, SoCoUPnPException
import pysonos.music_library
import pysonos.snapshot
import voluptuous as vol

from homeassistant.components.media_player import MediaPlayerEntity
from homeassistant.components.media_player.const import (
    ATTR_MEDIA_ENQUEUE,
    DOMAIN as MP_DOMAIN,
    MEDIA_TYPE_ALBUM,
    MEDIA_TYPE_ARTIST,
    MEDIA_TYPE_MUSIC,
    MEDIA_TYPE_PLAYLIST,
    MEDIA_TYPE_TRACK,
    REPEAT_MODE_ALL,
    REPEAT_MODE_OFF,
    REPEAT_MODE_ONE,
    SUPPORT_BROWSE_MEDIA,
    SUPPORT_CLEAR_PLAYLIST,
    SUPPORT_NEXT_TRACK,
    SUPPORT_PAUSE,
    SUPPORT_PLAY,
    SUPPORT_PLAY_MEDIA,
    SUPPORT_PREVIOUS_TRACK,
    SUPPORT_REPEAT_SET,
    SUPPORT_SEEK,
    SUPPORT_SELECT_SOURCE,
    SUPPORT_SHUFFLE_SET,
    SUPPORT_STOP,
    SUPPORT_VOLUME_MUTE,
    SUPPORT_VOLUME_SET,
)
from homeassistant.components.media_player.errors import BrowseError
from homeassistant.components.plex.const import PLEX_URI_SCHEME
from homeassistant.components.plex.services import play_on_sonos
from homeassistant.config_entries import ConfigEntry
from homeassistant.const import ATTR_TIME, STATE_IDLE, STATE_PAUSED, STATE_PLAYING
from homeassistant.core import HomeAssistant, ServiceCall, callback
from homeassistant.helpers import config_validation as cv, entity_platform, service
from homeassistant.helpers.dispatcher import (
    async_dispatcher_connect,
    async_dispatcher_send,
)
from homeassistant.helpers.network import is_internal_request
from homeassistant.util.dt import utcnow

from . import SonosData
from .const import (
    DATA_SONOS,
    DOMAIN as SONOS_DOMAIN,
    MEDIA_TYPES_TO_SONOS,
    PLAYABLE_MEDIA_TYPES,
    SONOS_CONTENT_UPDATE,
    SONOS_DISCOVERY_UPDATE,
    SONOS_ENTITY_CREATED,
    SONOS_GROUP_UPDATE,
    SONOS_MEDIA_UPDATE,
    SONOS_PLAYER_RECONNECTED,
    SONOS_VOLUME_UPDATE,
)
from .entity import SonosEntity
from .media_browser import build_item_response, get_media, library_payload
from .speaker import SonosSpeaker

_LOGGER = logging.getLogger(__name__)

SUPPORT_SONOS = (
    SUPPORT_BROWSE_MEDIA
    | SUPPORT_CLEAR_PLAYLIST
    | SUPPORT_NEXT_TRACK
    | SUPPORT_PAUSE
    | SUPPORT_PLAY
    | SUPPORT_PLAY_MEDIA
    | SUPPORT_PREVIOUS_TRACK
    | SUPPORT_REPEAT_SET
    | SUPPORT_SEEK
    | SUPPORT_SELECT_SOURCE
    | SUPPORT_SHUFFLE_SET
    | SUPPORT_STOP
    | SUPPORT_VOLUME_MUTE
    | SUPPORT_VOLUME_SET
)

SOURCE_LINEIN = "Line-in"
SOURCE_TV = "TV"

REPEAT_TO_SONOS = {
    REPEAT_MODE_OFF: False,
    REPEAT_MODE_ALL: True,
    REPEAT_MODE_ONE: "ONE",
}

SONOS_TO_REPEAT = {meaning: mode for mode, meaning in REPEAT_TO_SONOS.items()}

ATTR_SONOS_GROUP = "sonos_group"

UPNP_ERRORS_TO_IGNORE = ["701", "711", "712"]

SERVICE_JOIN = "join"
SERVICE_UNJOIN = "unjoin"
SERVICE_SNAPSHOT = "snapshot"
SERVICE_RESTORE = "restore"
SERVICE_SET_TIMER = "set_sleep_timer"
SERVICE_CLEAR_TIMER = "clear_sleep_timer"
SERVICE_UPDATE_ALARM = "update_alarm"
SERVICE_SET_OPTION = "set_option"
SERVICE_PLAY_QUEUE = "play_queue"
SERVICE_REMOVE_FROM_QUEUE = "remove_from_queue"

ATTR_SLEEP_TIME = "sleep_time"
ATTR_ALARM_ID = "alarm_id"
ATTR_VOLUME = "volume"
ATTR_ENABLED = "enabled"
ATTR_INCLUDE_LINKED_ZONES = "include_linked_zones"
ATTR_MASTER = "master"
ATTR_WITH_GROUP = "with_group"
ATTR_NIGHT_SOUND = "night_sound"
ATTR_SPEECH_ENHANCE = "speech_enhance"
ATTR_QUEUE_POSITION = "queue_position"
ATTR_STATUS_LIGHT = "status_light"

UNAVAILABLE_VALUES = {"", "NOT_IMPLEMENTED", None}


async def async_setup_entry(
    hass: HomeAssistant, config_entry: ConfigEntry, async_add_entities: Callable
) -> None:
    """Set up Sonos from a config entry."""
    platform = entity_platform.current_platform.get()

    @callback
    def async_create_entities(speaker: SonosSpeaker) -> None:
        """Handle device discovery and create entities."""
        async_add_entities([SonosMediaPlayerEntity(speaker, hass.data[DATA_SONOS])])

    @service.verify_domain_control(hass, SONOS_DOMAIN)
    async def async_service_handle(service_call: ServiceCall) -> None:
        """Handle dispatched services."""
        assert platform is not None
        entities = await platform.async_extract_from_service(service_call)

        if not entities:
            return

        for entity in entities:
            assert isinstance(entity, SonosMediaPlayerEntity)

        if service_call.service == SERVICE_JOIN:
            master = platform.entities.get(service_call.data[ATTR_MASTER])
            if master:
                await SonosMediaPlayerEntity.join_multi(hass, master, entities)  # type: ignore[arg-type]
            else:
                _LOGGER.error(
                    "Invalid master specified for join service: %s",
                    service_call.data[ATTR_MASTER],
                )
        elif service_call.service == SERVICE_UNJOIN:
            await SonosMediaPlayerEntity.unjoin_multi(hass, entities)  # type: ignore[arg-type]
        elif service_call.service == SERVICE_SNAPSHOT:
            await SonosMediaPlayerEntity.snapshot_multi(
                hass, entities, service_call.data[ATTR_WITH_GROUP]  # type: ignore[arg-type]
            )
        elif service_call.service == SERVICE_RESTORE:
            await SonosMediaPlayerEntity.restore_multi(
                hass, entities, service_call.data[ATTR_WITH_GROUP]  # type: ignore[arg-type]
            )

    async_dispatcher_connect(hass, SONOS_DISCOVERY_UPDATE, async_create_entities)

    hass.services.async_register(
        SONOS_DOMAIN,
        SERVICE_JOIN,
        async_service_handle,
        cv.make_entity_service_schema({vol.Required(ATTR_MASTER): cv.entity_id}),
    )

    hass.services.async_register(
        SONOS_DOMAIN,
        SERVICE_UNJOIN,
        async_service_handle,
        cv.make_entity_service_schema({}),
    )

    join_unjoin_schema = cv.make_entity_service_schema(
        {vol.Optional(ATTR_WITH_GROUP, default=True): cv.boolean}
    )

    hass.services.async_register(
        SONOS_DOMAIN, SERVICE_SNAPSHOT, async_service_handle, join_unjoin_schema
    )

    hass.services.async_register(
        SONOS_DOMAIN, SERVICE_RESTORE, async_service_handle, join_unjoin_schema
    )

    platform.async_register_entity_service(  # type: ignore
        SERVICE_SET_TIMER,
        {
            vol.Required(ATTR_SLEEP_TIME): vol.All(
                vol.Coerce(int), vol.Range(min=0, max=86399)
            )
        },
        "set_sleep_timer",
    )

    platform.async_register_entity_service(SERVICE_CLEAR_TIMER, {}, "clear_sleep_timer")  # type: ignore

    platform.async_register_entity_service(  # type: ignore
        SERVICE_UPDATE_ALARM,
        {
            vol.Required(ATTR_ALARM_ID): cv.positive_int,
            vol.Optional(ATTR_TIME): cv.time,
            vol.Optional(ATTR_VOLUME): cv.small_float,
            vol.Optional(ATTR_ENABLED): cv.boolean,
            vol.Optional(ATTR_INCLUDE_LINKED_ZONES): cv.boolean,
        },
        "set_alarm",
    )

    platform.async_register_entity_service(  # type: ignore
        SERVICE_SET_OPTION,
        {
            vol.Optional(ATTR_NIGHT_SOUND): cv.boolean,
            vol.Optional(ATTR_SPEECH_ENHANCE): cv.boolean,
            vol.Optional(ATTR_STATUS_LIGHT): cv.boolean,
        },
        "set_option",
    )

    platform.async_register_entity_service(  # type: ignore
        SERVICE_PLAY_QUEUE,
        {vol.Optional(ATTR_QUEUE_POSITION): cv.positive_int},
        "play_queue",
    )

    platform.async_register_entity_service(  # type: ignore
        SERVICE_REMOVE_FROM_QUEUE,
        {vol.Optional(ATTR_QUEUE_POSITION): cv.positive_int},
        "remove_from_queue",
    )


def _get_entity_from_soco_uid(
    hass: HomeAssistant, uid: str
) -> SonosMediaPlayerEntity | None:
    """Return SonosMediaPlayerEntity from SoCo uid."""
    return hass.data[DATA_SONOS].media_player_entities.get(uid)  # type: ignore[no-any-return]


def soco_error(errorcodes: list[str] | None = None) -> Callable:
    """Filter out specified UPnP errors from logs and avoid exceptions."""

    def decorator(funct: Callable) -> Callable:
        """Decorate functions."""

        @ft.wraps(funct)
        def wrapper(*args: Any, **kwargs: Any) -> Any:
            """Wrap for all soco UPnP exception."""
            try:
                return funct(*args, **kwargs)
            except SoCoUPnPException as err:
                if not errorcodes or err.error_code not in errorcodes:
                    _LOGGER.error("Error on %s with %s", funct.__name__, err)
            except SoCoException as err:
                _LOGGER.error("Error on %s with %s", funct.__name__, err)

        return wrapper

    return decorator


def soco_coordinator(funct: Callable) -> Callable:
    """Call function on coordinator."""

    @ft.wraps(funct)
    def wrapper(entity: SonosMediaPlayerEntity, *args: Any, **kwargs: Any) -> Any:
        """Wrap for call to coordinator."""
        if entity.is_coordinator:
            return funct(entity, *args, **kwargs)
        return funct(entity.coordinator, *args, **kwargs)

    return wrapper


def _timespan_secs(timespan: str | None) -> None | float:
    """Parse a time-span into number of seconds."""
    if timespan in UNAVAILABLE_VALUES:
        return None

    assert timespan is not None
    return sum(60 ** x[0] * int(x[1]) for x in enumerate(reversed(timespan.split(":"))))


class SonosMediaPlayerEntity(SonosEntity, MediaPlayerEntity):
    """Representation of a Sonos entity."""

    def __init__(self, speaker: SonosSpeaker, sonos_data: SonosData) -> None:
        """Initialize the Sonos entity."""
        super().__init__(speaker, sonos_data)
        self._volume_increment = 2
        self._player_volume: int | None = None
        self._player_muted: bool | None = None
        self._play_mode: str | None = None
        self._coordinator: SonosMediaPlayerEntity | None = None
        self._sonos_group: list[SonosMediaPlayerEntity] = [self]
        self._status: str | None = None
        self._uri: str | None = None
        self._media_library = pysonos.music_library.MusicLibrary(self.soco)
        self._media_duration: float | None = None
        self._media_position: float | None = None
        self._media_position_updated_at: datetime.datetime | None = None
        self._media_image_url: str | None = None
        self._media_channel: str | None = None
        self._media_artist: str | None = None
        self._media_album_name: str | None = None
        self._media_title: str | None = None
        self._queue_position: int | None = None
        self._night_sound: bool | None = None
        self._speech_enhance: bool | None = None
        self._source_name: str | None = None
        self._favorites: list[DidlFavorite] = []
        self._soco_snapshot: pysonos.snapshot.Snapshot | None = None
        self._snapshot_group: list[SonosMediaPlayerEntity] | None = None

    async def async_added_to_hass(self) -> None:
        """Subscribe sonos events."""
        self.data.media_player_entities[self.unique_id] = self
        await self.async_reconnect_player()
        await super().async_added_to_hass()

        self.async_on_remove(
            async_dispatcher_connect(
                self.hass, SONOS_GROUP_UPDATE, self.async_update_groups
            )
        )
        self.async_on_remove(
            async_dispatcher_connect(
                self.hass,
                f"{SONOS_CONTENT_UPDATE}-{self.soco.uid}",
                self.async_update_content,
            )
        )
        self.async_on_remove(
            async_dispatcher_connect(
                self.hass,
                f"{SONOS_MEDIA_UPDATE}-{self.soco.uid}",
                self.async_update_media,
            )
        )
        self.async_on_remove(
            async_dispatcher_connect(
                self.hass,
                f"{SONOS_VOLUME_UPDATE}-{self.soco.uid}",
                self.async_update_volume,
            )
        )
        self.async_on_remove(
            async_dispatcher_connect(
                self.hass,
                f"{SONOS_PLAYER_RECONNECTED}-{self.soco.uid}",
                self.async_reconnect_player,
            )
        )

        if self.hass.is_running:
            async_dispatcher_send(self.hass, SONOS_GROUP_UPDATE)

        async_dispatcher_send(
            self.hass, f"{SONOS_ENTITY_CREATED}-{self.soco.uid}", MP_DOMAIN
        )

    @property
    def unique_id(self) -> str:
        """Return a unique ID."""
        return self.soco.uid  # type: ignore[no-any-return]

    def __hash__(self) -> int:
        """Return a hash of self."""
        return hash(self.unique_id)

    @property
    def name(self) -> str:
        """Return the name of the entity."""
        return self.speaker.zone_name  # type: ignore[no-any-return]

    @property  # type: ignore[misc]
    @soco_coordinator
    def state(self) -> str:
        """Return the state of the entity."""
        if self._status in (
            "PAUSED_PLAYBACK",
            "STOPPED",
        ):
            # Sonos can consider itself "paused" but without having media loaded
            # (happens if playing Spotify and via Spotify app you pick another device to play on)
            if self.media_title is None:
                return STATE_IDLE
            return STATE_PAUSED
        if self._status in ("PLAYING", "TRANSITIONING"):
            return STATE_PLAYING
        return STATE_IDLE

    @property
    def is_coordinator(self) -> bool:
        """Return true if player is a coordinator."""
        return self._coordinator is None

    @property
    def coordinator(self) -> SoCo:
        """Return coordinator of this player."""
        return self._coordinator

    def _clear_media_position(self) -> None:
        """Clear the media_position."""
        self._media_position = None
        self._media_position_updated_at = None

    def _set_favorites(self) -> None:
        """Set available favorites."""
        self._favorites = []
        for fav in self.soco.music_library.get_sonos_favorites():
            try:
                # Exclude non-playable favorites with no linked resources
                if fav.reference.resources:
                    self._favorites.append(fav)
            except SoCoException as ex:
                # Skip unknown types
                _LOGGER.error("Unhandled favorite '%s': %s", fav.title, ex)

    async def async_reconnect_player(self) -> None:
        """Set basic information when player is reconnected."""
        await self.hass.async_add_executor_job(self._reconnect_player)

    def _reconnect_player(self) -> None:
        """Set basic information when player is reconnected."""
        self._play_mode = self.soco.play_mode
        self.update_volume()
        self._set_favorites()

    async def async_update(self, now: datetime.datetime | None = None) -> None:
        """Retrieve latest state."""
        await self.hass.async_add_executor_job(self._update, now)

    def _update(self, now: datetime.datetime | None = None) -> None:
        """Retrieve latest state."""
        _LOGGER.debug("Polling speaker %s", self.speaker.zone_name)
        try:
            self.update_groups()
            self.update_volume()
            if self.is_coordinator:
                self.update_media()
        except SoCoException:
            pass

    @callback
    def async_update_media(self, event: SonosEvent | None = None) -> None:
        """Update information about currently playing media."""
        self.hass.async_add_executor_job(self.update_media, event)

    def update_media(self, event: SonosEvent | None = None) -> None:
        """Update information about currently playing media."""
        variables = event and event.variables

        if variables:
            new_status = variables["transport_state"]
        else:
            transport_info = self.soco.get_current_transport_info()
            new_status = transport_info["current_transport_state"]

        # Ignore transitions, we should get the target state soon
        if new_status == "TRANSITIONING":
            return

        self._play_mode = event.current_play_mode if event else self.soco.play_mode
        self._uri = None
        self._media_duration = None
        self._media_image_url = None
        self._media_channel = None
        self._media_artist = None
        self._media_album_name = None
        self._media_title = None
        self._queue_position = None
        self._source_name = None

        update_position = new_status != self._status
        self._status = new_status

        if variables:
            track_uri = variables["current_track_uri"]
            music_source = self.soco.music_source_from_uri(track_uri)
        else:
            # This causes a network round-trip so we avoid it when possible
            music_source = self.soco.music_source

        if music_source == MUSIC_SRC_TV:
            self.update_media_linein(SOURCE_TV)
        elif music_source == MUSIC_SRC_LINE_IN:
            self.update_media_linein(SOURCE_LINEIN)
        else:
            track_info = self.soco.get_current_track_info()
            if not track_info["uri"]:
                self._clear_media_position()
            else:
                self._uri = track_info["uri"]
                self._media_artist = track_info.get("artist")
                self._media_album_name = track_info.get("album")
                self._media_title = track_info.get("title")

                if music_source == MUSIC_SRC_RADIO:
                    self.update_media_radio(variables)
                else:
                    self.update_media_music(update_position, track_info)

        self.schedule_update_ha_state()

        # Also update slaves
        entities = self.data.media_player_entities.values()
        for entity in entities:
            coordinator = entity.coordinator
            if coordinator and coordinator.unique_id == self.unique_id:
                entity.schedule_update_ha_state()

    def update_media_linein(self, source: str) -> None:
        """Update state when playing from line-in/tv."""
        self._clear_media_position()

        self._media_title = source
        self._source_name = source

    def update_media_radio(self, variables: dict) -> None:
        """Update state when streaming radio."""
        self._clear_media_position()

        try:
            album_art_uri = variables["current_track_meta_data"].album_art_uri
            self._media_image_url = self._media_library.build_album_art_full_uri(
                album_art_uri
            )
        except (TypeError, KeyError, AttributeError):
            pass

        # Non-playing radios will not have a current title. Radios without tagging
        # can have part of the radio URI as title. In these cases we try to use the
        # radio name instead.
        try:
            uri_meta_data = variables["enqueued_transport_uri_meta_data"]
            if isinstance(
                uri_meta_data, pysonos.data_structures.DidlAudioBroadcast
            ) and (
                self.state != STATE_PLAYING
                or self.soco.music_source_from_uri(self._media_title) == MUSIC_SRC_RADIO
                or (
                    isinstance(self._media_title, str)
                    and isinstance(self._uri, str)
                    and self._media_title in self._uri
                )
            ):
                self._media_title = uri_meta_data.title
        except (TypeError, KeyError, AttributeError):
            pass

        media_info = self.soco.get_current_media_info()

        self._media_channel = media_info["channel"]

        # Check if currently playing radio station is in favorites
        for fav in self._favorites:
            if fav.reference.get_uri() == media_info["uri"]:
                self._source_name = fav.title

    def update_media_music(self, update_media_position: bool, track_info: dict) -> None:
        """Update state when playing music tracks."""
        self._media_duration = _timespan_secs(track_info.get("duration"))
        current_position = _timespan_secs(track_info.get("position"))

        # player started reporting position?
        if current_position is not None and self._media_position is None:
            update_media_position = True

        # position jumped?
        if current_position is not None and self._media_position is not None:
            if self.state == STATE_PLAYING:
                assert self._media_position_updated_at is not None
                time_delta = utcnow() - self._media_position_updated_at
                time_diff = time_delta.total_seconds()
            else:
                time_diff = 0

            calculated_position = self._media_position + time_diff

            if abs(calculated_position - current_position) > 1.5:
                update_media_position = True

        if current_position is None:
            self._clear_media_position()
        elif update_media_position:
            self._media_position = current_position
            self._media_position_updated_at = utcnow()

        self._media_image_url = track_info.get("album_art")

        playlist_position = int(track_info.get("playlist_position"))  # type: ignore
        if playlist_position > 0:
            self._queue_position = playlist_position - 1

    @callback
    def async_update_volume(self, event: SonosEvent) -> None:
        """Update information about currently volume settings."""
        variables = event.variables

        if "volume" in variables:
            self._player_volume = int(variables["volume"]["Master"])

        if "mute" in variables:
            self._player_muted = variables["mute"]["Master"] == "1"

        if "night_mode" in variables:
            self._night_sound = variables["night_mode"] == "1"

        if "dialog_level" in variables:
            self._speech_enhance = variables["dialog_level"] == "1"

        self.async_write_ha_state()

    def update_volume(self) -> None:
        """Update information about currently volume settings."""
        self._player_volume = self.soco.volume
        self._player_muted = self.soco.mute
        self._night_sound = self.soco.night_mode
        self._speech_enhance = self.soco.dialog_mode

    def update_groups(self, event: SonosEvent | None = None) -> None:
        """Handle callback for topology change event."""
        coro = self.create_update_groups_coro(event)
        if coro:
            self.hass.add_job(coro)  # type: ignore

    @callback
    def async_update_groups(self, event: SonosEvent | None = None) -> None:
        """Handle callback for topology change event."""
        coro = self.create_update_groups_coro(event)
        if coro:
            self.hass.async_add_job(coro)  # type: ignore

    def create_update_groups_coro(
        self, event: SonosEvent | None = None
    ) -> Coroutine | None:
        """Handle callback for topology change event."""

        def _get_soco_group() -> list[str]:
            """Ask SoCo cache for existing topology."""
            coordinator_uid = self.unique_id
            slave_uids = []

            with suppress(SoCoException):
                if self.soco.group and self.soco.group.coordinator:
                    coordinator_uid = self.soco.group.coordinator.uid
                    slave_uids = [
                        p.uid
                        for p in self.soco.group.members
                        if p.uid != coordinator_uid
                    ]

            return [coordinator_uid] + slave_uids

        async def _async_extract_group(event: SonosEvent) -> list[str]:
            """Extract group layout from a topology event."""
            group = event and event.zone_player_uui_ds_in_group
            if group:
                assert isinstance(group, str)
                return group.split(",")

            return await self.hass.async_add_executor_job(_get_soco_group)

        @callback
        def _async_regroup(group: list[str]) -> None:
            """Rebuild internal group layout."""
            sonos_group = []
            for uid in group:
                entity = _get_entity_from_soco_uid(self.hass, uid)
                if entity:
                    sonos_group.append(entity)

            self._coordinator = None
            self._sonos_group = sonos_group
            self.async_write_ha_state()

            for slave_uid in group[1:]:
                slave = _get_entity_from_soco_uid(self.hass, slave_uid)
                if slave:
                    # pylint: disable=protected-access
                    slave._coordinator = self
                    slave._sonos_group = sonos_group
                    slave.async_write_ha_state()

        async def _async_handle_group_event(event: SonosEvent) -> None:
            """Get async lock and handle event."""

            async with self.data.topology_condition:
                group = await _async_extract_group(event)

                if self.unique_id == group[0]:
                    _async_regroup(group)

                    self.data.topology_condition.notify_all()

        if event and not hasattr(event, "zone_player_uui_ds_in_group"):
            return None

        return _async_handle_group_event(event)

    @callback
    def async_update_content(self, event: SonosEvent | None = None) -> None:
        """Update information about available content."""
        if event and "favorites_update_id" in event.variables:
            self.hass.async_add_job(self._set_favorites)
            self.async_write_ha_state()

    @property
    def volume_level(self) -> float | None:
        """Volume level of the media player (0..1)."""
        return self._player_volume and self._player_volume / 100

    @property
    def is_volume_muted(self) -> bool | None:
        """Return true if volume is muted."""
        return self._player_muted

    @property  # type: ignore[misc]
    @soco_coordinator
    def shuffle(self) -> str | None:
        """Shuffling state."""
        shuffle: str = PLAY_MODES[self._play_mode][0]
        return shuffle

    @property  # type: ignore[misc]
    @soco_coordinator
    def repeat(self) -> str | None:
        """Return current repeat mode."""
        sonos_repeat = PLAY_MODES[self._play_mode][1]
        return SONOS_TO_REPEAT[sonos_repeat]

    @property  # type: ignore[misc]
    @soco_coordinator
    def media_content_id(self) -> str | None:
        """Content id of current playing media."""
        return self._uri

    @property
    def media_content_type(self) -> str:
        """Content type of current playing media."""
        return MEDIA_TYPE_MUSIC

    @property  # type: ignore[misc]
    @soco_coordinator
    def media_duration(self) -> float | None:
        """Duration of current playing media in seconds."""
        return self._media_duration

    @property  # type: ignore[misc]
    @soco_coordinator
    def media_position(self) -> float | None:
        """Position of current playing media in seconds."""
        return self._media_position

    @property  # type: ignore[misc]
    @soco_coordinator
    def media_position_updated_at(self) -> datetime.datetime | None:
        """When was the position of the current playing media valid."""
        return self._media_position_updated_at

    @property  # type: ignore[misc]
    @soco_coordinator
    def media_image_url(self) -> str | None:
        """Image url of current playing media."""
        return self._media_image_url or None

    @property  # type: ignore[misc]
    @soco_coordinator
    def media_channel(self) -> str | None:
        """Channel currently playing."""
        return self._media_channel or None

    @property  # type: ignore[misc]
    @soco_coordinator
    def media_artist(self) -> str | None:
        """Artist of current playing media, music track only."""
        return self._media_artist or None

    @property  # type: ignore[misc]
    @soco_coordinator
    def media_album_name(self) -> str | None:
        """Album name of current playing media, music track only."""
        return self._media_album_name or None

    @property  # type: ignore[misc]
    @soco_coordinator
    def media_title(self) -> str | None:
        """Title of current playing media."""
        return self._media_title or None

    @property  # type: ignore[misc]
    @soco_coordinator
    def queue_position(self) -> int | None:
        """If playing local queue return the position in the queue else None."""
        return self._queue_position

    @property  # type: ignore[misc]
    @soco_coordinator
    def source(self) -> str | None:
        """Name of the current input source."""
        return self._source_name or None

    @property  # type: ignore[misc]
    @soco_coordinator
    def supported_features(self) -> int:
        """Flag media player features that are supported."""
        return SUPPORT_SONOS

    @soco_error()
    def volume_up(self) -> None:
        """Volume up media player."""
        self.soco.volume += self._volume_increment

    @soco_error()
    def volume_down(self) -> None:
        """Volume down media player."""
        self.soco.volume -= self._volume_increment

    @soco_error()
    def set_volume_level(self, volume: str) -> None:
        """Set volume level, range 0..1."""
        self.soco.volume = str(int(volume * 100))

    @soco_error(UPNP_ERRORS_TO_IGNORE)
    @soco_coordinator
    def set_shuffle(self, shuffle: str) -> None:
        """Enable/Disable shuffle mode."""
        sonos_shuffle = shuffle
        sonos_repeat = PLAY_MODES[self._play_mode][1]
        self.soco.play_mode = PLAY_MODE_BY_MEANING[(sonos_shuffle, sonos_repeat)]

    @soco_error(UPNP_ERRORS_TO_IGNORE)
    @soco_coordinator
    def set_repeat(self, repeat: str) -> None:
        """Set repeat mode."""
        sonos_shuffle = PLAY_MODES[self._play_mode][0]
        sonos_repeat = REPEAT_TO_SONOS[repeat]
        self.soco.play_mode = PLAY_MODE_BY_MEANING[(sonos_shuffle, sonos_repeat)]

    @soco_error()
    def mute_volume(self, mute: bool) -> None:
        """Mute (true) or unmute (false) media player."""
        self.soco.mute = mute

    @soco_error()
    @soco_coordinator
    def select_source(self, source: str) -> None:
        """Select input source."""
        if source == SOURCE_LINEIN:
            self.soco.switch_to_line_in()
        elif source == SOURCE_TV:
            self.soco.switch_to_tv()
        else:
            fav = [fav for fav in self._favorites if fav.title == source]
            if len(fav) == 1:
                src = fav.pop()
                uri = src.reference.get_uri()
                if self.soco.music_source_from_uri(uri) in [
                    MUSIC_SRC_RADIO,
                    MUSIC_SRC_LINE_IN,
                ]:
                    self.soco.play_uri(uri, title=source)
                else:
                    self.soco.clear_queue()
                    self.soco.add_to_queue(src.reference)
                    self.soco.play_from_queue(0)

    @property  # type: ignore[misc]
    @soco_coordinator
    def source_list(self) -> list[str]:
        """List of available input sources."""
        sources = [fav.title for fav in self._favorites]

        model = self.speaker.model_name.upper()
        if "PLAY:5" in model or "CONNECT" in model:
            sources += [SOURCE_LINEIN]
        elif "PLAYBAR" in model:
            sources += [SOURCE_LINEIN, SOURCE_TV]
        elif "BEAM" in model or "PLAYBASE" in model:
            sources += [SOURCE_TV]

        return sources

    @soco_error(UPNP_ERRORS_TO_IGNORE)
    @soco_coordinator
    def media_play(self) -> None:
        """Send play command."""
        self.soco.play()

    @soco_error(UPNP_ERRORS_TO_IGNORE)
    @soco_coordinator
    def media_stop(self) -> None:
        """Send stop command."""
        self.soco.stop()

    @soco_error(UPNP_ERRORS_TO_IGNORE)
    @soco_coordinator
    def media_pause(self) -> None:
        """Send pause command."""
        self.soco.pause()

    @soco_error(UPNP_ERRORS_TO_IGNORE)
    @soco_coordinator
    def media_next_track(self) -> None:
        """Send next track command."""
        self.soco.next()

    @soco_error(UPNP_ERRORS_TO_IGNORE)
    @soco_coordinator
    def media_previous_track(self) -> None:
        """Send next track command."""
        self.soco.previous()

    @soco_error(UPNP_ERRORS_TO_IGNORE)
    @soco_coordinator
    def media_seek(self, position: str) -> None:
        """Send seek command."""
        self.soco.seek(str(datetime.timedelta(seconds=int(position))))

    @soco_error()
    @soco_coordinator
    def clear_playlist(self) -> None:
        """Clear players playlist."""
        self.soco.clear_queue()

    @soco_error()
    @soco_coordinator
    def play_media(self, media_type: str, media_id: str, **kwargs: Any) -> None:
        """
        Send the play_media command to the media player.

        If media_id is a Plex payload, attempt Plex->Sonos playback.

        If media_type is "playlist", media_id should be a Sonos
        Playlist name.  Otherwise, media_id should be a URI.

        If ATTR_MEDIA_ENQUEUE is True, add `media_id` to the queue.
        """
        if media_id and media_id.startswith(PLEX_URI_SCHEME):
            media_id = media_id[len(PLEX_URI_SCHEME) :]
            play_on_sonos(self.hass, media_type, media_id, self.name)  # type: ignore[no-untyped-call]
        elif media_type in (MEDIA_TYPE_MUSIC, MEDIA_TYPE_TRACK):
            if kwargs.get(ATTR_MEDIA_ENQUEUE):
                try:
                    if self.soco.is_service_uri(media_id):
                        self.soco.add_service_uri_to_queue(media_id)
                    else:
                        self.soco.add_uri_to_queue(media_id)
                except SoCoUPnPException:
                    _LOGGER.error(
                        'Error parsing media uri "%s", '
                        "please check it's a valid media resource "
                        "supported by Sonos",
                        media_id,
                    )
            else:
                if self.soco.is_service_uri(media_id):
                    self.soco.clear_queue()
                    self.soco.add_service_uri_to_queue(media_id)
                    self.soco.play_from_queue(0)
                else:
                    self.soco.play_uri(media_id)
        elif media_type == MEDIA_TYPE_PLAYLIST:
            if media_id.startswith("S:"):
                item = get_media(self._media_library, media_id, media_type)  # type: ignore[no-untyped-call]
                self.soco.play_uri(item.get_uri())
                return
            try:
                playlists = self.soco.get_sonos_playlists()
                playlist = next(p for p in playlists if p.title == media_id)
                self.soco.clear_queue()
                self.soco.add_to_queue(playlist)
                self.soco.play_from_queue(0)
            except StopIteration:
                _LOGGER.error('Could not find a Sonos playlist named "%s"', media_id)
        elif media_type in PLAYABLE_MEDIA_TYPES:
            item = get_media(self._media_library, media_id, media_type)  # type: ignore[no-untyped-call]

            if not item:
                _LOGGER.error('Could not find "%s" in the library', media_id)
                return

            self.soco.play_uri(item.get_uri())
        else:
            _LOGGER.error('Sonos does not support a media type of "%s"', media_type)

    @soco_error()
    def join(
        self, slaves: list[SonosMediaPlayerEntity]
    ) -> list[SonosMediaPlayerEntity]:
        """Form a group with other players."""
        if self._coordinator:
            self.unjoin()
            group = [self]
        else:
            group = self._sonos_group.copy()

        for slave in slaves:
            if slave.unique_id != self.unique_id:
                slave.soco.join(self.soco)
                # pylint: disable=protected-access
                slave._coordinator = self
                if slave not in group:
                    group.append(slave)

        return group

    @staticmethod
    async def join_multi(
        hass: HomeAssistant,
        master: SonosMediaPlayerEntity,
        entities: list[SonosMediaPlayerEntity],
    ) -> None:
        """Form a group with other players."""
        async with hass.data[DATA_SONOS].topology_condition:
            group: list[SonosMediaPlayerEntity] = await hass.async_add_executor_job(
                master.join, entities
            )
            await SonosMediaPlayerEntity.wait_for_groups(hass, [group])

    @soco_error()
    def unjoin(self) -> None:
        """Unjoin the player from a group."""
        self.soco.unjoin()
        self._coordinator = None

    @staticmethod
    async def unjoin_multi(
        hass: HomeAssistant, entities: list[SonosMediaPlayerEntity]
    ) -> None:
        """Unjoin several players from their group."""

        def _unjoin_all(entities: list[SonosMediaPlayerEntity]) -> None:
            """Sync helper."""
            # Unjoin slaves first to prevent inheritance of queues
            coordinators = [e for e in entities if e.is_coordinator]
            slaves = [e for e in entities if not e.is_coordinator]

            for entity in slaves + coordinators:
                entity.unjoin()

        async with hass.data[DATA_SONOS].topology_condition:
            await hass.async_add_executor_job(_unjoin_all, entities)
            await SonosMediaPlayerEntity.wait_for_groups(hass, [[e] for e in entities])

    @soco_error()
    def snapshot(self, with_group: bool) -> None:
        """Snapshot the state of a player."""
        self._soco_snapshot = pysonos.snapshot.Snapshot(self.soco)
        self._soco_snapshot.snapshot()
        if with_group:
            self._snapshot_group = self._sonos_group.copy()
        else:
            self._snapshot_group = None

    @staticmethod
    async def snapshot_multi(
        hass: HomeAssistant, entities: list[SonosMediaPlayerEntity], with_group: bool
    ) -> None:
        """Snapshot all the entities and optionally their groups."""
        # pylint: disable=protected-access

        def _snapshot_all(entities: list[SonosMediaPlayerEntity]) -> None:
            """Sync helper."""
            for entity in entities:
                entity.snapshot(with_group)

        # Find all affected players
        entities_set = set(entities)
        if with_group:
            for entity in list(entities_set):
                entities_set.update(entity._sonos_group)

        async with hass.data[DATA_SONOS].topology_condition:
            await hass.async_add_executor_job(_snapshot_all, entities_set)

    @soco_error()
    def restore(self) -> None:
        """Restore a snapshotted state to a player."""
        try:
            assert self._soco_snapshot is not None
            self._soco_snapshot.restore()
        except (TypeError, AssertionError, AttributeError, SoCoException) as ex:
            # Can happen if restoring a coordinator onto a current slave
            _LOGGER.warning("Error on restore %s: %s", self.entity_id, ex)

        self._soco_snapshot = None
        self._snapshot_group = None

    @staticmethod
    async def restore_multi(
        hass: HomeAssistant, entities: list[SonosMediaPlayerEntity], with_group: bool
    ) -> None:
        """Restore snapshots for all the entities."""
        # pylint: disable=protected-access

        def _restore_groups(
            entities: list[SonosMediaPlayerEntity], with_group: bool
        ) -> list[list[SonosMediaPlayerEntity]]:
            """Pause all current coordinators and restore groups."""
            for entity in (e for e in entities if e.is_coordinator):
                if entity.state == STATE_PLAYING:
                    entity.media_pause()

            groups = []

            if with_group:
                # Unjoin slaves first to prevent inheritance of queues
                for entity in [e for e in entities if not e.is_coordinator]:
                    if entity._snapshot_group != entity._sonos_group:
                        entity.unjoin()

                # Bring back the original group topology
                for entity in (e for e in entities if e._snapshot_group):
                    assert entity._snapshot_group is not None
                    if entity._snapshot_group[0] == entity:
                        entity.join(entity._snapshot_group)
                        groups.append(entity._snapshot_group.copy())

            return groups

        def _restore_players(entities: list[SonosMediaPlayerEntity]) -> None:
            """Restore state of all players."""
            for entity in (e for e in entities if not e.is_coordinator):
                entity.restore()

            for entity in (e for e in entities if e.is_coordinator):
                entity.restore()

        # Find all affected players
        entities_set = {e for e in entities if e._soco_snapshot}
        if with_group:
            for entity in [e for e in entities_set if e._snapshot_group]:
                assert entity._snapshot_group is not None
                entities_set.update(entity._snapshot_group)

        async with hass.data[DATA_SONOS].topology_condition:
            groups = await hass.async_add_executor_job(
                _restore_groups, entities_set, with_group
            )

            await SonosMediaPlayerEntity.wait_for_groups(hass, groups)

            await hass.async_add_executor_job(_restore_players, entities_set)

    @staticmethod
    async def wait_for_groups(
        hass: HomeAssistant, groups: list[list[SonosMediaPlayerEntity]]
    ) -> None:
        """Wait until all groups are present, or timeout."""
        # pylint: disable=protected-access

        def _test_groups(groups: list[list[SonosMediaPlayerEntity]]) -> bool:
            """Return whether all groups exist now."""
            for group in groups:
                coordinator = group[0]

                # Test that coordinator is coordinating
                current_group = coordinator._sonos_group
                if coordinator != current_group[0]:
                    return False

                # Test that slaves match
                if set(group[1:]) != set(current_group[1:]):
                    return False

            return True

        try:
            with async_timeout.timeout(5):
                while not _test_groups(groups):
                    await hass.data[DATA_SONOS].topology_condition.wait()
        except asyncio.TimeoutError:
            _LOGGER.warning("Timeout waiting for target groups %s", groups)

<<<<<<< HEAD
        for entity in hass.data[DATA_SONOS].media_player_entities:
=======
        for entity in hass.data[DATA_SONOS].media_player_entities.values():
>>>>>>> 7404c02f
            entity.soco._zgs_cache.clear()

    @soco_error()
    @soco_coordinator
    def set_sleep_timer(self, sleep_time: int) -> None:
        """Set the timer on the player."""
        self.soco.set_sleep_timer(sleep_time)

    @soco_error()
    @soco_coordinator
    def clear_sleep_timer(self) -> None:
        """Clear the timer on the player."""
        self.soco.set_sleep_timer(None)

    @soco_error()
    @soco_coordinator
    def set_alarm(
        self,
        alarm_id: int,
        time: datetime.datetime | None = None,
        volume: float | None = None,
        enabled: bool | None = None,
        include_linked_zones: bool | None = None,
    ) -> None:
        """Set the alarm clock on the player."""
        alarm = None
        for one_alarm in alarms.get_alarms(self.soco):
            # pylint: disable=protected-access
            if one_alarm._alarm_id == str(alarm_id):
                alarm = one_alarm
        if alarm is None:
            _LOGGER.warning("Did not find alarm with id %s", alarm_id)
            return
        if time is not None:
            alarm.start_time = time
        if volume is not None:
            alarm.volume = int(volume * 100)
        if enabled is not None:
            alarm.enabled = enabled
        if include_linked_zones is not None:
            alarm.include_linked_zones = include_linked_zones
        alarm.save()

    @soco_error()
    def set_option(
        self,
        night_sound: bool | None = None,
        speech_enhance: bool | None = None,
        status_light: bool | None = None,
    ) -> None:
        """Modify playback options."""
        if night_sound is not None and self._night_sound is not None:
            self.soco.night_mode = night_sound

        if speech_enhance is not None and self._speech_enhance is not None:
            self.soco.dialog_mode = speech_enhance

        if status_light is not None:
            self.soco.status_light = status_light

    @soco_error()
    def play_queue(self, queue_position: int = 0) -> None:
        """Start playing the queue."""
        self.soco.play_from_queue(queue_position)

    @soco_error()
    @soco_coordinator
    def remove_from_queue(self, queue_position: int = 0) -> None:
        """Remove item from the queue."""
        self.soco.remove_from_queue(queue_position)

    @property
    def extra_state_attributes(self) -> dict[str, Any]:
        """Return entity specific state attributes."""
        attributes: dict[str, Any] = {
            ATTR_SONOS_GROUP: [e.entity_id for e in self._sonos_group]
        }

        if self._night_sound is not None:
            attributes[ATTR_NIGHT_SOUND] = self._night_sound

        if self._speech_enhance is not None:
            attributes[ATTR_SPEECH_ENHANCE] = self._speech_enhance

        if self.queue_position is not None:
            attributes[ATTR_QUEUE_POSITION] = self.queue_position

        return attributes

    async def async_get_browse_image(
        self,
        media_content_type: str | None,
        media_content_id: str | None,
        media_image_id: str | None = None,
    ) -> tuple[None | str, None | str]:
        """Fetch media browser image to serve via proxy."""
        if (
            media_content_type in [MEDIA_TYPE_ALBUM, MEDIA_TYPE_ARTIST]
            and media_content_id
        ):
            item = await self.hass.async_add_executor_job(
                get_media,
                self._media_library,
                media_content_id,
                MEDIA_TYPES_TO_SONOS[media_content_type],
            )
            image_url = getattr(item, "album_art_uri", None)
            if image_url:
                result = await self._async_fetch_image(image_url)  # type: ignore[no-untyped-call]
                return result  # type: ignore

        return (None, None)

    async def async_browse_media(
        self, media_content_type: str | None = None, media_content_id: str | None = None
    ) -> Any:
        """Implement the websocket media browsing helper."""
        is_internal = is_internal_request(self.hass)

        def _get_thumbnail_url(
            media_content_type: str,
            media_content_id: str,
            media_image_id: str | None = None,
        ) -> str | None:
            if is_internal:
                item = get_media(  # type: ignore[no-untyped-call]
                    self._media_library,
                    media_content_id,
                    media_content_type,
                )
                return getattr(item, "album_art_uri", None)  # type: ignore[no-any-return]

            return self.get_browse_image_url(
                media_content_type,
                urllib.parse.quote_plus(media_content_id),
                media_image_id,
            )

        if media_content_type in [None, "library"]:
            return await self.hass.async_add_executor_job(
                library_payload, self._media_library, _get_thumbnail_url
            )

        payload = {
            "search_type": media_content_type,
            "idstring": media_content_id,
        }
        response = await self.hass.async_add_executor_job(
            build_item_response, self._media_library, payload, _get_thumbnail_url
        )
        if response is None:
            raise BrowseError(
                f"Media not found: {media_content_type} / {media_content_id}"
            )
        return response<|MERGE_RESOLUTION|>--- conflicted
+++ resolved
@@ -1208,11 +1208,7 @@
         except asyncio.TimeoutError:
             _LOGGER.warning("Timeout waiting for target groups %s", groups)
 
-<<<<<<< HEAD
-        for entity in hass.data[DATA_SONOS].media_player_entities:
-=======
         for entity in hass.data[DATA_SONOS].media_player_entities.values():
->>>>>>> 7404c02f
             entity.soco._zgs_cache.clear()
 
     @soco_error()
