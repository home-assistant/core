--- conflicted
+++ resolved
@@ -1282,12 +1282,10 @@
         if self._speech_enhance is not None:
             attributes[ATTR_SPEECH_ENHANCE] = self._speech_enhance
 
-<<<<<<< HEAD
         if self._status_light is not None:
             attributes[ATTR_STATUS_LIGHT] = self._status_light
-=======
+
         if self.queue_position is not None:
             attributes[ATTR_QUEUE_POSITION] = self.queue_position
->>>>>>> c33edbe5
 
         return attributes