--- conflicted
+++ resolved
@@ -1172,7 +1172,6 @@
                 while not _test_groups(groups):
                     await config_entry.runtime_data.topology_condition.wait()
         except TimeoutError:
-<<<<<<< HEAD
             group_descriptions = [
                 f"{group[0].zone_name}: {', '.join(speaker.zone_name for speaker in group)}"
                 for group in groups
@@ -1180,12 +1179,7 @@
             _LOGGER.warning(
                 "Timeout waiting for target groups: %s", "; ".join(group_descriptions)
             )
-        any_speaker = next(iter(hass.data[DATA_SONOS].discovered.values()))
-=======
-            _LOGGER.warning("Timeout waiting for target groups %s", groups)
-
         any_speaker = next(iter(config_entry.runtime_data.discovered.values()))
->>>>>>> bcb87cf8
         any_speaker.soco.zone_group_state.clear_cache()
 
     #
