--- conflicted
+++ resolved
@@ -1172,15 +1172,6 @@
                 while not _test_groups(groups):
                     await config_entry.runtime_data.topology_condition.wait()
         except TimeoutError:
-<<<<<<< HEAD
-            group_descriptions = [
-                f"{group[0].zone_name}: {', '.join(speaker.zone_name for speaker in group)}"
-                for group in groups
-            ]
-            _LOGGER.warning(
-                "Timeout waiting for target groups: %s", "; ".join(group_descriptions)
-            )
-=======
             group_description = [
                 f"{group[0].zone_name}: {', '.join(speaker.zone_name for speaker in group)}"
                 for group in groups
@@ -1190,7 +1181,6 @@
                 translation_key="timeout_join",
                 translation_placeholders={"group_description": str(group_description)},
             ) from TimeoutError
->>>>>>> 47811e13
         any_speaker = next(iter(config_entry.runtime_data.discovered.values()))
         any_speaker.soco.zone_group_state.clear_cache()
 
