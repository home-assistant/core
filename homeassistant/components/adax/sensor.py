"""Support for Adax energy sensors."""

from __future__ import annotations

from typing import Any, cast

from homeassistant.components.sensor import (
    SensorDeviceClass,
    SensorEntity,
    SensorStateClass,
)
from homeassistant.const import UnitOfEnergy
from homeassistant.core import HomeAssistant, callback
from homeassistant.helpers.device_registry import DeviceInfo
from homeassistant.helpers.entity_platform import AddConfigEntryEntitiesCallback
from homeassistant.helpers.update_coordinator import CoordinatorEntity

from . import AdaxConfigEntry
from .const import CONNECTION_TYPE, DOMAIN, LOCAL
from .coordinator import AdaxCloudCoordinator


async def async_setup_entry(
    hass: HomeAssistant,
    entry: AdaxConfigEntry,
    async_add_entities: AddConfigEntryEntitiesCallback,
) -> None:
    """Set up the Adax energy sensors with config flow."""
    if entry.data.get(CONNECTION_TYPE) != LOCAL:
        cloud_coordinator = cast(AdaxCloudCoordinator, entry.runtime_data)

        # Create individual energy sensors for each device
        individual_sensors = [
            AdaxEnergySensor(cloud_coordinator, device_id)
            for device_id in cloud_coordinator.data
        ]

        async_add_entities(individual_sensors)


class AdaxEnergySensor(CoordinatorEntity[AdaxCloudCoordinator], SensorEntity):
    """Representation of an Adax energy sensor."""
_attr_has_entity_name = True
    _attr_device_class = SensorDeviceClass.ENERGY
    _attr_native_unit_of_measurement = UnitOfEnergy.WATT_HOUR
    _attr_suggested_unit_of_measurement = UnitOfEnergy.KILO_WATT_HOUR
    _attr_state_class = SensorStateClass.TOTAL_INCREASING
    _attr_suggested_display_precision = 3

    def __init__(
        self,
        coordinator: AdaxCloudCoordinator,
        device_id: str,
    ) -> None:
        """Initialize the energy sensor."""
        super().__init__(coordinator)
        self._device_id = device_id
        self._room = coordinator.data[device_id]

        self._attr_unique_id = f"{self._room['homeId']}_{self._device_id}_energy"
        self._attr_device_info = DeviceInfo(
            identifiers={(DOMAIN, device_id)},
            name=self._room["name"],
            manufacturer="Adax",
        )
<<<<<<< HEAD
=======
        # Set initial native value
        energy_wh = self._room.get("energyWh", 0)
>>>>>>> de892c88

    @property
    def available(self) -> bool:
        """Whether the entity is available or not."""
        return super().available and self._device_id in self.coordinator.data

    @property
    def native_value(self) -> float:
        """Return value of the sensor"""
        return self._room.get("energyWh", 0)<|MERGE_RESOLUTION|>--- conflicted
+++ resolved
@@ -63,11 +63,6 @@
             name=self._room["name"],
             manufacturer="Adax",
         )
-<<<<<<< HEAD
-=======
-        # Set initial native value
-        energy_wh = self._room.get("energyWh", 0)
->>>>>>> de892c88
 
     @property
     def available(self) -> bool:
