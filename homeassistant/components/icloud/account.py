"""iCloud account."""

from __future__ import annotations

from datetime import timedelta
import logging
import operator
from types import MappingProxyType
from typing import TYPE_CHECKING, Any

from pyicloud import PyiCloudService
from pyicloud.exceptions import (
    PyiCloudFailedLoginException,
    PyiCloudNoDevicesException,
    PyiCloudServiceNotActivatedException,
    PyiCloudServiceUnavailable,
)
from pyicloud.services.findmyiphone import AppleDevice, FindMyiPhoneServiceManager

from homeassistant.components.zone import async_active_zone
from homeassistant.config_entries import ConfigEntry
from homeassistant.const import CONF_USERNAME
from homeassistant.core import CALLBACK_TYPE, HomeAssistant
from homeassistant.exceptions import ConfigEntryNotReady
from homeassistant.helpers.dispatcher import dispatcher_send
from homeassistant.helpers.event import track_point_in_utc_time
from homeassistant.helpers.storage import Store
from homeassistant.util import slugify
from homeassistant.util.async_ import run_callback_threadsafe
from homeassistant.util.dt import utcnow
from homeassistant.util.location import distance

from .const import (
    ATTR_ACCOUNT_FETCH_INTERVAL,
    ATTR_BATTERY,
    ATTR_BATTERY_STATUS,
    ATTR_DEVICE_NAME,
    ATTR_DEVICE_STATUS,
    ATTR_LOW_POWER_MODE,
    ATTR_OWNER_NAME,
    DEVICE_BATTERY_LEVEL,
    DEVICE_BATTERY_STATUS,
    DEVICE_CLASS,
    DEVICE_DISPLAY_NAME,
    DEVICE_ID,
    DEVICE_LOCATION,
    DEVICE_LOCATION_HORIZONTAL_ACCURACY,
    DEVICE_LOCATION_LATITUDE,
    DEVICE_LOCATION_LONGITUDE,
    DEVICE_LOST_MODE_CAPABLE,
    DEVICE_LOW_POWER_MODE,
    DEVICE_NAME,
    DEVICE_PERSON_ID,
    DEVICE_RAW_DEVICE_MODEL,
    DEVICE_STATUS,
    DEVICE_STATUS_CODES,
    DEVICE_STATUS_SET,
    DOMAIN,
)

_LOGGER: logging.Logger = logging.getLogger(__name__)

type IcloudConfigEntry = ConfigEntry[IcloudAccount]


class IcloudAccount:
    """Representation of an iCloud account."""

    def __init__(
        self,
        hass: HomeAssistant,
        username: str,
        password: str,
        icloud_dir: Store[Any],
        with_family: bool,
        max_interval: int,
        gps_accuracy_threshold: int,
        config_entry: IcloudConfigEntry,
    ) -> None:
        """Initialize an iCloud account."""
        self.hass: HomeAssistant = hass
        self._username: str = username
        self._password: str = password
        self._with_family: bool = with_family
        self._fetch_interval: float = float(max_interval)
        self._max_interval: int = max_interval
        self._gps_accuracy_threshold: int = gps_accuracy_threshold

        self._icloud_dir: Store[Any] = icloud_dir

        self.api: PyiCloudService | None = None
        self._owner_fullname: str | None = None
        self._family_members_fullname: dict[str, str] = {}
        self._devices: dict[str, IcloudDevice] = {}
        self._retried_fetch = False
        self._config_entry = config_entry

        self.listeners: list[CALLBACK_TYPE] = []

    def setup(self) -> None:
        """Set up an iCloud account."""
        try:
            self.api = PyiCloudService(
                self._username,
                self._password,
                self._icloud_dir.path,
                with_family=self._with_family,
            )

            if self.api.requires_2fa:
                # Trigger a new log in to ensure the user enters the 2FA code again.
                raise PyiCloudFailedLoginException  # noqa: TRY301

        except PyiCloudFailedLoginException:
            self.api = None
            # Login failed which means credentials need to be updated.
            _LOGGER.error(
                (
                    "Your password for '%s' is no longer working; Go to the "
                    "Integrations menu and click on Configure on the discovered Apple "
                    "iCloud card to login again"
                ),
                self._config_entry.data[CONF_USERNAME],
            )

            self._require_reauth()
            return

    async def async_get_devices(self) -> None:
        """Get iCloud devices."""
        if self.api is None:
            return
        self.hass.async_add_executor_job(self._get_devices)

    def _get_devices(self) -> None:
        """Get iCloud devices."""
        if self.api is None:
            _LOGGER.debug("No iCloud API available")
            return
        _LOGGER.debug("Getting devices")
        try:
            api_devices: FindMyiPhoneServiceManager = self.api.devices
            # Gets device owners infos
            user_info: MappingProxyType[str, Any] | None = api_devices.user_info
        except (
            PyiCloudServiceNotActivatedException,
            PyiCloudNoDevicesException,
            PyiCloudServiceUnavailable,
        ) as err:
            _LOGGER.error("No iCloud device found")
            raise ConfigEntryNotReady from err

<<<<<<< HEAD
        if TYPE_CHECKING:
            assert user_info is not None

        self._owner_fullname = f"{user_info['firstName']} {user_info['lastName']}"
=======
        if user_info is None:
            raise ConfigEntryNotReady("No user info found in iCloud devices response")

        self._owner_fullname = (
            f"{user_info.get('firstName')} {user_info.get('lastName')}"
        )
>>>>>>> b1399a55

        self._family_members_fullname = {}
        if user_info.get("membersInfo") is not None:
            for prs_id, member in user_info.get("membersInfo").items():
                self._family_members_fullname[prs_id] = (
                    f"{member['firstName']} {member['lastName']}"
                )

        self._devices = {}
        self.update_devices()

    def update_devices(self) -> None:
        """Update iCloud devices."""
        if self.api is None:
            return
        _LOGGER.debug("Updating devices")

        if self.api.requires_2fa:
            self._require_reauth()
            return

        api_devices: FindMyiPhoneServiceManager | None
        try:
            api_devices = self.api.devices
        except Exception as err:  # noqa: BLE001
            _LOGGER.error("Unknown iCloud error: %s", err)
            self._fetch_interval = 2
            dispatcher_send(self.hass, self.signal_device_update)
            self._schedule_next_fetch()
            return

        # Gets devices infos
        new_device = False
        for device in api_devices:
            status: dict[str, Any] = device.status(DEVICE_STATUS_SET)
            device_id: str = status[DEVICE_ID]
            device_name: str = status[DEVICE_NAME]

            if (
                status[DEVICE_BATTERY_STATUS] == "Unknown"
                or status.get(DEVICE_BATTERY_LEVEL) is None
            ):
                continue

            if self._devices.get(device_id) is not None:
                # Seen device -> updating
                _LOGGER.debug("Updating iCloud device: %s", device_name)
                self._devices[device_id].update(status)
            else:
                # New device, should be unique
                _LOGGER.debug(
                    "Adding iCloud device: %s [model: %s]",
                    device_name,
                    status[DEVICE_RAW_DEVICE_MODEL],
                )
                self._devices[device_id] = IcloudDevice(self, device, status)
                self._devices[device_id].update(status)
                new_device = True

        if (
            DEVICE_STATUS_CODES.get(list(api_devices)[0][DEVICE_STATUS]) == "pending"
            and not self._retried_fetch
        ):
            _LOGGER.debug("Pending devices, trying again in 15s")
            self._fetch_interval = 0.25
            self._retried_fetch = True
        else:
            self._fetch_interval = self._determine_interval()
            self._retried_fetch = False

        dispatcher_send(self.hass, self.signal_device_update)
        if new_device:
            dispatcher_send(self.hass, self.signal_device_new)

        self._schedule_next_fetch()

    def _require_reauth(self) -> None:
        """Require the user to log in again."""
        self.hass.add_job(self._config_entry.async_start_reauth, self.hass)

    def _determine_interval(self) -> int:
        """Calculate new interval between two API fetch (in minutes)."""
        intervals: dict[str, int] = {"default": self._max_interval}
        for device in self._devices.values():
            # Max interval if no location
            if device.location is None:
                continue

            current_zone = run_callback_threadsafe(
                self.hass.loop,
                async_active_zone,
                self.hass,
                device.location[DEVICE_LOCATION_LATITUDE],
                device.location[DEVICE_LOCATION_LONGITUDE],
                device.location[DEVICE_LOCATION_HORIZONTAL_ACCURACY],
            ).result()

            # Max interval if in zone
            if current_zone is not None:
                continue

            zones = (
                self.hass.states.get(entity_id)
                for entity_id in sorted(self.hass.states.entity_ids("zone"))
            )

            distances = []
            for zone_state in zones:
                if zone_state is None:
                    continue
                zone_state_lat = zone_state.attributes[DEVICE_LOCATION_LATITUDE]
                zone_state_long = zone_state.attributes[DEVICE_LOCATION_LONGITUDE]
                zone_distance = distance(
                    device.location[DEVICE_LOCATION_LATITUDE],
                    device.location[DEVICE_LOCATION_LONGITUDE],
                    zone_state_lat,
                    zone_state_long,
                )
                if zone_distance is not None:
                    distances.append(round(zone_distance / 1000, 1))

            # Max interval if no zone
            if not distances:
                continue
            mindistance = min(distances)

            # Calculate out how long it would take for the device to drive
            # to the nearest zone at 120 km/h:
            interval = round(mindistance / 2)

            # Never poll more than once per minute
            interval = max(interval, 1)

            if interval > 180:
                # Three hour drive?
                # This is far enough that they might be flying
                interval = self._max_interval

            if (
                device.battery_level is not None
                and device.battery_level <= 33
                and mindistance > 3
            ):
                # Low battery - let's check half as often
                interval = interval * 2

            intervals[device.name] = interval

        return max(
            int(min(intervals.items(), key=operator.itemgetter(1))[1]),
            self._max_interval,
        )

    def _schedule_next_fetch(self) -> None:
        if not self._config_entry.pref_disable_polling:
            track_point_in_utc_time(
                self.hass,
                self.keep_alive,
                utcnow() + timedelta(minutes=self._fetch_interval),
            )

    def keep_alive(self, now=None) -> None:
        """Keep the API alive."""
        if self.api is None:
            self.setup()

        if self.api is None:
            return

        self.api.authenticate()
        self.update_devices()

    def get_devices_with_name(self, name: str) -> list[Any]:
        """Get devices by name."""
        name_slug = slugify(name.replace(" ", "", 99))
        result = [
            device
            for device in self.devices.values()
            if slugify(device.name.replace(" ", "", 99)) == name_slug
        ]
        if not result:
            raise ValueError(f"No device with name {name}")
        return result

    @property
    def username(self) -> str:
        """Return the account username."""
        return self._username

    @property
    def owner_fullname(self) -> str | None:
        """Return the account owner fullname."""
        return self._owner_fullname

    @property
    def family_members_fullname(self) -> dict[str, str]:
        """Return the account family members fullname."""
        return self._family_members_fullname

    @property
    def fetch_interval(self) -> float:
        """Return the account fetch interval."""
        return self._fetch_interval

    @property
    def devices(self) -> dict[str, Any]:
        """Return the account devices."""
        return self._devices

    @property
    def signal_device_new(self) -> str:
        """Event specific per Freebox entry to signal new device."""
        return f"{DOMAIN}-{self._username}-device-new"

    @property
    def signal_device_update(self) -> str:
        """Event specific per Freebox entry to signal updates in devices."""
        return f"{DOMAIN}-{self._username}-device-update"


class IcloudDevice:
    """Representation of a iCloud device."""

    _attr_attribution: str = "Data provided by Apple iCloud"

    def __init__(
        self, account: IcloudAccount, device: AppleDevice, status: dict[str, Any]
    ) -> None:
        """Initialize the iCloud device."""
        self._account: IcloudAccount = account

        self._device: AppleDevice = device
        self._status: dict[str, Any] = status

        self._name: str = self._status[DEVICE_NAME]
        self._device_id: str = self._status[DEVICE_ID]
        self._device_class: str = self._status[DEVICE_CLASS]
        self._device_model: str = self._status[DEVICE_DISPLAY_NAME]

        self._battery_level: int | None = None
        self._battery_status = None
        self._location = None

        self._attrs: dict[str, Any] = {
            ATTR_ACCOUNT_FETCH_INTERVAL: self._account.fetch_interval,
            ATTR_DEVICE_NAME: self._device_model,
            ATTR_DEVICE_STATUS: None,
        }
        if self._status[DEVICE_PERSON_ID]:
            self._attrs[ATTR_OWNER_NAME] = account.family_members_fullname[
                self._status[DEVICE_PERSON_ID]
            ]
        elif account.owner_fullname is not None:
            self._attrs[ATTR_OWNER_NAME] = account.owner_fullname

    def update(self, status) -> None:
        """Update the iCloud device."""
        self._status = status

        self._status[ATTR_ACCOUNT_FETCH_INTERVAL] = self._account.fetch_interval

        device_status: str = DEVICE_STATUS_CODES.get(
            self._status[DEVICE_STATUS], "error"
        )
        self._attrs[ATTR_DEVICE_STATUS] = device_status

        self._battery_status = self._status[DEVICE_BATTERY_STATUS]
        self._attrs[ATTR_BATTERY_STATUS] = self._battery_status
        device_battery_level = self._status.get(DEVICE_BATTERY_LEVEL, 0)
        if self._battery_status != "Unknown" and device_battery_level is not None:
            self._battery_level = int(device_battery_level * 100)
            self._attrs[ATTR_BATTERY] = self._battery_level
            self._attrs[ATTR_LOW_POWER_MODE] = self._status[DEVICE_LOW_POWER_MODE]

            if (
                self._status[DEVICE_LOCATION]
                and self._status[DEVICE_LOCATION][DEVICE_LOCATION_LATITUDE]
            ):
                location = self._status[DEVICE_LOCATION]
                if self._location is None:
                    dispatcher_send(self._account.hass, self._account.signal_device_new)
                self._location = location

    def play_sound(self) -> None:
        """Play sound on the device."""
        if self._account.api is None:
            return

        self._account.api.authenticate()
        _LOGGER.debug("Playing sound for %s", self.name)
        self.device.play_sound()

    def display_message(self, message: str, sound: bool = False) -> None:
        """Display a message on the device."""
        if self._account.api is None:
            return

        self._account.api.authenticate()
        _LOGGER.debug("Displaying message for %s", self.name)
        self.device.display_message("Subject not working", message, sound)

    def lost_device(self, number: str, message: str) -> None:
        """Make the device in lost state."""
        if self._account.api is None:
            return

        self._account.api.authenticate()
        if self._status[DEVICE_LOST_MODE_CAPABLE]:
            _LOGGER.debug("Make device lost for %s", self.name)
            self.device.lost_device(number, message)
        else:
            _LOGGER.error("Cannot make device lost for %s", self.name)

    @property
    def unique_id(self) -> str:
        """Return a unique ID."""
        return self._device_id

    @property
    def name(self) -> str:
        """Return the Apple device name."""
        return self._name

    @property
    def device(self) -> AppleDevice:
        """Return the Apple device."""
        return self._device

    @property
    def device_class(self) -> str:
        """Return the Apple device class."""
        return self._device_class

    @property
    def device_model(self) -> str:
        """Return the Apple device model."""
        return self._device_model

    @property
    def battery_level(self) -> int | None:
        """Return the Apple device battery level."""
        return self._battery_level

    @property
    def battery_status(self) -> str | None:
        """Return the Apple device battery status."""
        return self._battery_status

    @property
    def location(self) -> dict[str, Any] | None:
        """Return the Apple device location."""
        return self._location

    @property
    def extra_state_attributes(self) -> dict[str, Any]:
        """Return the attributes."""
        return self._attrs<|MERGE_RESOLUTION|>--- conflicted
+++ resolved
@@ -150,19 +150,12 @@
             _LOGGER.error("No iCloud device found")
             raise ConfigEntryNotReady from err
 
-<<<<<<< HEAD
-        if TYPE_CHECKING:
-            assert user_info is not None
-
-        self._owner_fullname = f"{user_info['firstName']} {user_info['lastName']}"
-=======
         if user_info is None:
             raise ConfigEntryNotReady("No user info found in iCloud devices response")
 
         self._owner_fullname = (
             f"{user_info.get('firstName')} {user_info.get('lastName')}"
         )
->>>>>>> b1399a55
 
         self._family_members_fullname = {}
         if user_info.get("membersInfo") is not None:
