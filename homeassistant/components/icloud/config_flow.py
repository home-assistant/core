--- conflicted
+++ resolved
@@ -18,8 +18,8 @@
 from pyicloud.services.photos import AlbumContainer, BasePhotoAlbum
 import voluptuous as vol
 
-<<<<<<< HEAD
 from homeassistant.config_entries import (
+    SOURCE_USER,
     ConfigEntry,
     ConfigFlow,
     ConfigFlowResult,
@@ -27,9 +27,6 @@
     ConfigSubentryFlow,
     SubentryFlowResult,
 )
-=======
-from homeassistant.config_entries import SOURCE_USER, ConfigFlow, ConfigFlowResult
->>>>>>> a81f2a63
 from homeassistant.const import CONF_PASSWORD, CONF_USERNAME
 from homeassistant.core import callback
 from homeassistant.data_entry_flow import progress_step
