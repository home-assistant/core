--- conflicted
+++ resolved
@@ -4,14 +4,9 @@
   "codeowners": ["@ol-iver", "@starkillerOG"],
   "config_flow": true,
   "documentation": "https://www.home-assistant.io/integrations/denonavr",
-<<<<<<< HEAD
-  "requirements": ["denonavr==0.11.0"],
-  "codeowners": ["@ol-iver", "@starkillerOG"],
-=======
   "iot_class": "local_polling",
   "loggers": ["denonavr"],
   "requirements": ["denonavr==0.10.12"],
->>>>>>> 0db75555
   "ssdp": [
     {
       "manufacturer": "Denon",
@@ -61,11 +56,5 @@
       "manufacturer": "Marantz",
       "deviceType": "urn:schemas-denon-com:device:AiosDevice:1"
     }
-<<<<<<< HEAD
-  ],
-  "iot_class": "local_push",
-  "loggers": ["denonavr"]
-=======
   ]
->>>>>>> 0db75555
 }