"""Support for Rheem EcoNet thermostats."""
from typing import Any

from pyeconet.equipment import EquipmentType
from pyeconet.equipment.thermostat import ThermostatFanMode, ThermostatOperationMode

from homeassistant.components.climate import (
    ATTR_TARGET_TEMP_HIGH,
    ATTR_TARGET_TEMP_LOW,
    FAN_AUTO,
    FAN_HIGH,
    FAN_LOW,
    FAN_MEDIUM,
    ClimateEntity,
    ClimateEntityFeature,
    HVACMode,
)
from homeassistant.config_entries import ConfigEntry
from homeassistant.const import ATTR_TEMPERATURE, UnitOfTemperature
from homeassistant.core import HomeAssistant
from homeassistant.helpers.entity_platform import AddEntitiesCallback

from . import EcoNetEntity
from .const import DOMAIN, EQUIPMENT

ECONET_STATE_TO_HA = {
    ThermostatOperationMode.HEATING: HVACMode.HEAT,
    ThermostatOperationMode.COOLING: HVACMode.COOL,
    ThermostatOperationMode.OFF: HVACMode.OFF,
    ThermostatOperationMode.AUTO: HVACMode.HEAT_COOL,
    ThermostatOperationMode.FAN_ONLY: HVACMode.FAN_ONLY,
}
HA_STATE_TO_ECONET = {value: key for key, value in ECONET_STATE_TO_HA.items()}

ECONET_FAN_STATE_TO_HA = {
    ThermostatFanMode.AUTO: FAN_AUTO,
    ThermostatFanMode.LOW: FAN_LOW,
    ThermostatFanMode.MEDIUM: FAN_MEDIUM,
    ThermostatFanMode.HIGH: FAN_HIGH,
}
HA_FAN_STATE_TO_ECONET = {value: key for key, value in ECONET_FAN_STATE_TO_HA.items()}

SUPPORT_FLAGS_THERMOSTAT = (
    ClimateEntityFeature.TARGET_TEMPERATURE
    | ClimateEntityFeature.TARGET_TEMPERATURE_RANGE
    | ClimateEntityFeature.FAN_MODE
    | ClimateEntityFeature.AUX_HEAT
)


async def async_setup_entry(
    hass: HomeAssistant, entry: ConfigEntry, async_add_entities: AddEntitiesCallback
) -> None:
    """Set up EcoNet thermostat based on a config entry."""
    equipment = hass.data[DOMAIN][EQUIPMENT][entry.entry_id]
    async_add_entities(
        [
            EcoNetThermostat(thermostat)
            for thermostat in equipment[EquipmentType.THERMOSTAT]
        ],
    )


class EcoNetThermostat(EcoNetEntity, ClimateEntity):
    """Define an Econet thermostat."""

    _attr_temperature_unit = UnitOfTemperature.FAHRENHEIT

    _attr_should_poll = True

    def __init__(self, thermostat):
        """Initialize."""
        super().__init__(thermostat)
<<<<<<< HEAD
        self._running = thermostat.running
        self.econet_state_to_ha = {}
        self.ha_state_to_econet = {}
        self.op_list = []
=======
        self._attr_hvac_modes = []
>>>>>>> 0d2bcc01
        for mode in self._econet.modes:
            if mode not in [
                ThermostatOperationMode.UNKNOWN,
                ThermostatOperationMode.EMERGENCY_HEAT,
            ]:
                ha_mode = ECONET_STATE_TO_HA[mode]
                self._attr_hvac_modes.append(ha_mode)

    @property
    def supported_features(self) -> ClimateEntityFeature:
        """Return the list of supported features."""
        if self._econet.supports_humidifier:
            return SUPPORT_FLAGS_THERMOSTAT | ClimateEntityFeature.TARGET_HUMIDITY
        return SUPPORT_FLAGS_THERMOSTAT

    @property
    def current_temperature(self):
        """Return the current temperature."""
        return self._econet.set_point

    @property
    def current_humidity(self):
        """Return the current humidity."""
        return self._econet.humidity

    @property
    def target_humidity(self):
        """Return the humidity we try to reach."""
        if self._econet.supports_humidifier:
            return self._econet.dehumidifier_set_point
        return None

    @property
    def target_temperature(self):
        """Return the temperature we try to reach."""
        if self.hvac_mode == HVACMode.COOL:
            return self._econet.cool_set_point
        if self.hvac_mode == HVACMode.HEAT:
            return self._econet.heat_set_point
        return None

    @property
    def target_temperature_low(self):
        """Return the lower bound temperature we try to reach."""
        if self.hvac_mode == HVACMode.HEAT_COOL:
            return self._econet.heat_set_point
        return None

    @property
    def target_temperature_high(self):
        """Return the higher bound temperature we try to reach."""
        if self.hvac_mode == HVACMode.HEAT_COOL:
            return self._econet.cool_set_point
        return None

    def set_temperature(self, **kwargs: Any) -> None:
        """Set new target temperature."""
        target_temp = kwargs.get(ATTR_TEMPERATURE)
        target_temp_low = kwargs.get(ATTR_TARGET_TEMP_LOW)
        target_temp_high = kwargs.get(ATTR_TARGET_TEMP_HIGH)
        if target_temp:
            self._econet.set_set_point(target_temp, None, None)
        if target_temp_low or target_temp_high:
            self._econet.set_set_point(None, target_temp_high, target_temp_low)

    @property
    def is_aux_heat(self):
        """Return true if aux heater."""
        return self._econet.mode == ThermostatOperationMode.EMERGENCY_HEAT

    @property
    def hvac_mode(self) -> HVACMode:
        """Return hvac operation ie. heat, cool, mode.

        Needs to be one of HVAC_MODE_*.
        """
        econet_mode = self._econet.mode
        _current_op = HVACMode.OFF
        if econet_mode is not None:
            _current_op = ECONET_STATE_TO_HA[econet_mode]

        return _current_op

    def set_hvac_mode(self, hvac_mode: HVACMode) -> None:
        """Set new target hvac mode."""
        hvac_mode_to_set = HA_STATE_TO_ECONET.get(hvac_mode)
        if hvac_mode_to_set is None:
            raise ValueError(f"{hvac_mode} is not a valid mode.")
        self._econet.set_mode(hvac_mode_to_set)

    def set_humidity(self, humidity: int) -> None:
        """Set new target humidity."""
        self._econet.set_dehumidifier_set_point(humidity)

    @property
    def fan_mode(self):
        """Return the current fan mode."""
        econet_fan_mode = self._econet.fan_mode

        # Remove this after we figure out how to handle med lo and med hi
        if econet_fan_mode in [ThermostatFanMode.MEDHI, ThermostatFanMode.MEDLO]:
            econet_fan_mode = ThermostatFanMode.MEDIUM

        _current_fan_mode = FAN_AUTO
        if econet_fan_mode is not None:
            _current_fan_mode = ECONET_FAN_STATE_TO_HA[econet_fan_mode]
        return _current_fan_mode

    @property
    def fan_modes(self):
        """Return the fan modes."""
        econet_fan_modes = self._econet.fan_modes
        fan_list = []
        for mode in econet_fan_modes:
            # Remove the MEDLO MEDHI once we figure out how to handle it
            if mode not in [
                ThermostatFanMode.UNKNOWN,
                ThermostatFanMode.MEDLO,
                ThermostatFanMode.MEDHI,
            ]:
                fan_list.append(ECONET_FAN_STATE_TO_HA[mode])
        return fan_list

    def set_fan_mode(self, fan_mode: str) -> None:
        """Set the fan mode."""
        self._econet.set_fan_mode(HA_FAN_STATE_TO_ECONET[fan_mode])

    def turn_aux_heat_on(self) -> None:
        """Turn auxiliary heater on."""
        self._econet.set_mode(ThermostatOperationMode.EMERGENCY_HEAT)

    def turn_aux_heat_off(self) -> None:
        """Turn auxiliary heater off."""
        self._econet.set_mode(ThermostatOperationMode.HEATING)

    @property
    def min_temp(self):
        """Return the minimum temperature."""
        return self._econet.set_point_limits[0]

    @property
    def max_temp(self):
        """Return the maximum temperature."""
        return self._econet.set_point_limits[1]

    @property
    def min_humidity(self) -> int:
        """Return the minimum humidity."""
        return self._econet.dehumidifier_set_point_limits[0]

    @property
    def max_humidity(self) -> int:
        """Return the maximum humidity."""
        return self._econet.dehumidifier_set_point_limits[1]<|MERGE_RESOLUTION|>--- conflicted
+++ resolved
@@ -64,21 +64,13 @@
 class EcoNetThermostat(EcoNetEntity, ClimateEntity):
     """Define an Econet thermostat."""
 
+    _attr_should_poll = True
     _attr_temperature_unit = UnitOfTemperature.FAHRENHEIT
-
-    _attr_should_poll = True
 
     def __init__(self, thermostat):
         """Initialize."""
         super().__init__(thermostat)
-<<<<<<< HEAD
-        self._running = thermostat.running
-        self.econet_state_to_ha = {}
-        self.ha_state_to_econet = {}
-        self.op_list = []
-=======
         self._attr_hvac_modes = []
->>>>>>> 0d2bcc01
         for mode in self._econet.modes:
             if mode not in [
                 ThermostatOperationMode.UNKNOWN,
