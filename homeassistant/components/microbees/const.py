--- conflicted
+++ resolved
@@ -5,11 +5,8 @@
 OAUTH2_AUTHORIZE = "https://dev.microbees.com/oauth/authorize"
 OAUTH2_TOKEN = "https://dev.microbees.com/oauth/token"
 PLATFORMS = [
-<<<<<<< HEAD
     Platform.CLIMATE,
-=======
     Platform.LIGHT,
->>>>>>> 21ff8c8e
     Platform.SENSOR,
     Platform.SWITCH,
 ]