"""Constants for the microBees integration."""
from homeassistant.const import Platform

DOMAIN = "microbees"
OAUTH2_AUTHORIZE = "https://dev.microbees.com/oauth/authorize"
OAUTH2_TOKEN = "https://dev.microbees.com/oauth/token"
PLATFORMS = [
<<<<<<< HEAD
    Platform.BINARY_SENSOR,
=======
    Platform.BUTTON,
>>>>>>> dbeb93b2
    Platform.LIGHT,
    Platform.SENSOR,
    Platform.SWITCH,
]<|MERGE_RESOLUTION|>--- conflicted
+++ resolved
@@ -5,11 +5,8 @@
 OAUTH2_AUTHORIZE = "https://dev.microbees.com/oauth/authorize"
 OAUTH2_TOKEN = "https://dev.microbees.com/oauth/token"
 PLATFORMS = [
-<<<<<<< HEAD
     Platform.BINARY_SENSOR,
-=======
     Platform.BUTTON,
->>>>>>> dbeb93b2
     Platform.LIGHT,
     Platform.SENSOR,
     Platform.SWITCH,
