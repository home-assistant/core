"""Adds config flow for Trafikverket Weather integration."""
from __future__ import annotations

from typing import Any

from pytrafikverket.trafikverket_weather import TrafikverketWeather
import voluptuous as vol

from homeassistant import config_entries
from homeassistant.const import CONF_API_KEY
from homeassistant.data_entry_flow import FlowResult
from homeassistant.helpers.aiohttp_client import async_get_clientsession
import homeassistant.helpers.config_validation as cv

from .const import CONF_STATION, DOMAIN

DATA_SCHEMA = vol.Schema(
    {
        vol.Required(CONF_API_KEY): cv.string,
        vol.Required(CONF_STATION): cv.string,
    }
)


class TVWeatherConfigFlow(config_entries.ConfigFlow, domain=DOMAIN):
    """Handle a config flow for Trafikverket Weatherstation integration."""

    VERSION = 1

    entry: config_entries.ConfigEntry

    async def validate_input(self, sensor_api: str, station: str) -> str:
        """Validate input from user input."""
        web_session = async_get_clientsession(self.hass)
        weather_api = TrafikverketWeather(web_session, sensor_api)
        try:
            await weather_api.async_get_weather(station)
        except ValueError as err:
            return str(err)
        return "connected"

<<<<<<< HEAD
    async def async_step_user(self, user_input=None):
=======
    async def async_step_import(self, config: dict[str, Any]) -> FlowResult:
        """Import a configuration from config.yaml."""

        self.context.update(
            {"title_placeholders": {CONF_STATION: f"YAML import {DOMAIN}"}}
        )

        self._async_abort_entries_match({CONF_STATION: config[CONF_STATION]})
        return await self.async_step_user(user_input=config)

    async def async_step_user(
        self, user_input: dict[str, Any] | None = None
    ) -> FlowResult:
>>>>>>> 7174e789
        """Handle the initial step."""
        errors = {}

        if user_input is not None:
            name = user_input[CONF_STATION]
            api_key = user_input[CONF_API_KEY]
            station = user_input[CONF_STATION]

            validate = await self.validate_input(api_key, station)
            if validate == "connected":
                return self.async_create_entry(
                    title=name,
                    data={
                        CONF_API_KEY: api_key,
                        CONF_STATION: station,
                    },
                )
            if validate == "Source: Security, message: Invalid authentication":
                errors["base"] = "invalid_auth"
            elif validate == "Could not find a weather station with the specified name":
                errors["base"] = "invalid_station"
            elif validate == "Found multiple weather stations with the specified name":
                errors["base"] = "more_stations"
            else:
                errors["base"] = "cannot_connect"

        return self.async_show_form(
            step_id="user",
            data_schema=DATA_SCHEMA,
            errors=errors,
        )<|MERGE_RESOLUTION|>--- conflicted
+++ resolved
@@ -1,7 +1,5 @@
 """Adds config flow for Trafikverket Weather integration."""
 from __future__ import annotations
-
-from typing import Any
 
 from pytrafikverket.trafikverket_weather import TrafikverketWeather
 import voluptuous as vol
@@ -13,13 +11,6 @@
 import homeassistant.helpers.config_validation as cv
 
 from .const import CONF_STATION, DOMAIN
-
-DATA_SCHEMA = vol.Schema(
-    {
-        vol.Required(CONF_API_KEY): cv.string,
-        vol.Required(CONF_STATION): cv.string,
-    }
-)
 
 
 class TVWeatherConfigFlow(config_entries.ConfigFlow, domain=DOMAIN):
@@ -39,23 +30,9 @@
             return str(err)
         return "connected"
 
-<<<<<<< HEAD
-    async def async_step_user(self, user_input=None):
-=======
-    async def async_step_import(self, config: dict[str, Any]) -> FlowResult:
-        """Import a configuration from config.yaml."""
-
-        self.context.update(
-            {"title_placeholders": {CONF_STATION: f"YAML import {DOMAIN}"}}
-        )
-
-        self._async_abort_entries_match({CONF_STATION: config[CONF_STATION]})
-        return await self.async_step_user(user_input=config)
-
     async def async_step_user(
-        self, user_input: dict[str, Any] | None = None
+        self, user_input: dict[str, str] | None = None
     ) -> FlowResult:
->>>>>>> 7174e789
         """Handle the initial step."""
         errors = {}
 
@@ -84,6 +61,11 @@
 
         return self.async_show_form(
             step_id="user",
-            data_schema=DATA_SCHEMA,
+            data_schema=vol.Schema(
+                {
+                    vol.Required(CONF_API_KEY): cv.string,
+                    vol.Required(CONF_STATION): cv.string,
+                }
+            ),
             errors=errors,
         )