"""Discord platform for notify component."""
from __future__ import annotations

import logging
import os.path

import nextcord
import voluptuous as vol

from homeassistant.components.notify import (
    ATTR_DATA,
    ATTR_TARGET,
    PLATFORM_SCHEMA,
    BaseNotificationService,
)
from homeassistant.const import CONF_TOKEN
from homeassistant.core import HomeAssistant
import homeassistant.helpers.config_validation as cv
from homeassistant.helpers.typing import ConfigType, DiscoveryInfoType

_LOGGER = logging.getLogger(__name__)

ATTR_EMBED = "embed"
ATTR_EMBED_AUTHOR = "author"
ATTR_EMBED_FIELDS = "fields"
ATTR_EMBED_FOOTER = "footer"
ATTR_EMBED_THUMBNAIL = "thumbnail"
ATTR_IMAGES = "images"

# Deprecated in Home Assistant 2022.1
PLATFORM_SCHEMA = PLATFORM_SCHEMA.extend({vol.Required(CONF_TOKEN): cv.string})


async def async_get_service(
    hass: HomeAssistant,
    config: ConfigType,
    discovery_info: DiscoveryInfoType | None = None,
) -> DiscordNotificationService:
    """Get the NFAndroidTV notification service."""
    if discovery_info is not None:
        return DiscordNotificationService(hass, discovery_info[CONF_TOKEN])
    return DiscordNotificationService(hass, config[CONF_TOKEN])


class DiscordNotificationService(BaseNotificationService):
    """Implement the notification service for Discord."""

    def __init__(self, hass, token):
        """Initialize the service."""
        self.token = token
        self.hass = hass

    def file_exists(self, filename):
        """Check if a file exists on disk and is in authorized path."""
        if not self.hass.config.is_allowed_path(filename):
            return False
        return os.path.isfile(filename)

    async def async_send_message(self, message, **kwargs):
        """Login to Discord, send message to channel(s) and log out."""
        nextcord.VoiceClient.warn_nacl = False
        discord_bot = nextcord.Client()
        images = None
        embedding = None

        if ATTR_TARGET not in kwargs:
            _LOGGER.error("No target specified")
            return None

        data = kwargs.get(ATTR_DATA) or {}

        embeds: list[nextcord.Embed] = []
        if ATTR_EMBED in data:
            embedding = data[ATTR_EMBED]
            fields = embedding.get(ATTR_EMBED_FIELDS) or []

            if embedding:
                embed = nextcord.Embed(**embedding)
                for field in fields:
                    embed.add_field(**field)
                if ATTR_EMBED_FOOTER in embedding:
                    embed.set_footer(**embedding[ATTR_EMBED_FOOTER])
                if ATTR_EMBED_AUTHOR in embedding:
                    embed.set_author(**embedding[ATTR_EMBED_AUTHOR])
                if ATTR_EMBED_THUMBNAIL in embedding:
                    embed.set_thumbnail(**embedding[ATTR_EMBED_THUMBNAIL])
                embeds.append(embed)

        if ATTR_IMAGES in data:
            images = []

            for image in data.get(ATTR_IMAGES, []):
                image_exists = await self.hass.async_add_executor_job(
                    self.file_exists, image
                )

                if image_exists:
                    images.append(image)
                else:
                    _LOGGER.warning("Image not found: %s", image)

        await discord_bot.login(self.token)

        try:
            for channelid in kwargs[ATTR_TARGET]:
                channelid = int(channelid)
                try:
                    channel = await discord_bot.fetch_channel(channelid)
                except nextcord.NotFound:
                    try:
                        channel = await discord_bot.fetch_user(channelid)
                    except nextcord.NotFound:
                        _LOGGER.warning("Channel not found for ID: %s", channelid)
                        continue
                # Must create new instances of File for each channel.
<<<<<<< HEAD
                files = [discord.File(image) for image in images] if images else None
                await channel.send(message, files=files, embed=embed)
        except (discord.HTTPException, discord.NotFound) as ex:
            _LOGGER.warning("Communication error: %s", ex)
=======
                files = [nextcord.File(image) for image in images] if images else []
                await channel.send(message, files=files, embeds=embeds)
        except (nextcord.HTTPException, nextcord.NotFound) as error:
            _LOGGER.warning("Communication error: %s", error)
>>>>>>> 0606b4a8
        await discord_bot.close()<|MERGE_RESOLUTION|>--- conflicted
+++ resolved
@@ -3,8 +3,11 @@
 
 import logging
 import os.path
+from typing import Any
 
 import nextcord
+from nextcord.abc import User, GuildChannel, PrivateChannel
+from nextcord.threads import Thread
 import voluptuous as vol
 
 from homeassistant.components.notify import (
@@ -27,7 +30,7 @@
 ATTR_EMBED_THUMBNAIL = "thumbnail"
 ATTR_IMAGES = "images"
 
-# Deprecated in Home Assistant 2022.1
+# Deprecated in Home Assistant 2022.4
 PLATFORM_SCHEMA = PLATFORM_SCHEMA.extend({vol.Required(CONF_TOKEN): cv.string})
 
 
@@ -45,18 +48,18 @@
 class DiscordNotificationService(BaseNotificationService):
     """Implement the notification service for Discord."""
 
-    def __init__(self, hass, token):
+    def __init__(self, hass: HomeAssistant, token: str) -> None:
         """Initialize the service."""
         self.token = token
         self.hass = hass
 
-    def file_exists(self, filename):
+    def file_exists(self, filename: str) -> bool:
         """Check if a file exists on disk and is in authorized path."""
         if not self.hass.config.is_allowed_path(filename):
             return False
         return os.path.isfile(filename)
 
-    async def async_send_message(self, message, **kwargs):
+    async def async_send_message(self, message: str, **kwargs: Any) -> None:
         """Login to Discord, send message to channel(s) and log out."""
         nextcord.VoiceClient.warn_nacl = False
         discord_bot = nextcord.Client()
@@ -104,6 +107,8 @@
         try:
             for channelid in kwargs[ATTR_TARGET]:
                 channelid = int(channelid)
+                # Must create new instances of File for each channel.
+                files = [nextcord.File(image) for image in images] if images else []
                 try:
                     channel = await discord_bot.fetch_channel(channelid)
                 except nextcord.NotFound:
@@ -112,16 +117,7 @@
                     except nextcord.NotFound:
                         _LOGGER.warning("Channel not found for ID: %s", channelid)
                         continue
-                # Must create new instances of File for each channel.
-<<<<<<< HEAD
-                files = [discord.File(image) for image in images] if images else None
-                await channel.send(message, files=files, embed=embed)
-        except (discord.HTTPException, discord.NotFound) as ex:
-            _LOGGER.warning("Communication error: %s", ex)
-=======
-                files = [nextcord.File(image) for image in images] if images else []
                 await channel.send(message, files=files, embeds=embeds)
         except (nextcord.HTTPException, nextcord.NotFound) as error:
             _LOGGER.warning("Communication error: %s", error)
->>>>>>> 0606b4a8
         await discord_bot.close()