{
  "domain": "discord",
  "name": "Discord",
  "documentation": "https://www.home-assistant.io/integrations/discord",
<<<<<<< HEAD
  "requirements": ["discord.py==1.7.3"],
  "codeowners": ["@tkdrob"],
  "config_flow": true,
  "iot_class": "cloud_push"
=======
  "requirements": ["nextcord==2.0.0a8"],
  "codeowners": [],
  "iot_class": "cloud_push",
  "loggers": ["discord"]
>>>>>>> 0606b4a8
}<|MERGE_RESOLUTION|>--- conflicted
+++ resolved
@@ -1,16 +1,10 @@
 {
   "domain": "discord",
   "name": "Discord",
+  "config_flow": true,
   "documentation": "https://www.home-assistant.io/integrations/discord",
-<<<<<<< HEAD
-  "requirements": ["discord.py==1.7.3"],
+  "requirements": ["nextcord==2.0.0a8"],
   "codeowners": ["@tkdrob"],
-  "config_flow": true,
-  "iot_class": "cloud_push"
-=======
-  "requirements": ["nextcord==2.0.0a8"],
-  "codeowners": [],
   "iot_class": "cloud_push",
   "loggers": ["discord"]
->>>>>>> 0606b4a8
 }