--- conflicted
+++ resolved
@@ -53,7 +53,6 @@
 
     coordinator = entry.runtime_data
 
-<<<<<<< HEAD
     # Replace unique id for "DND" switch and remove from Speaker Group
     await async_update_unique_id(
         hass, coordinator, SWITCH_DOMAIN, "do_not_disturb", "dnd"
@@ -65,7 +64,7 @@
         for serial_num in coordinator.data
         if switch_desc.key in coordinator.data[serial_num].sensors
     )
-=======
+
     known_devices: set[str] = set()
 
     def _check_device() -> None:
@@ -82,7 +81,6 @@
 
     _check_device()
     entry.async_on_unload(coordinator.async_add_listener(_check_device))
->>>>>>> 14d42e43
 
 
 class AmazonSwitchEntity(AmazonEntity, SwitchEntity):
