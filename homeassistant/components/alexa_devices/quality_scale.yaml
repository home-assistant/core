--- conflicted
+++ resolved
@@ -34,15 +34,8 @@
   integration-owner: done
   log-when-unavailable: done
   parallel-updates: done
-<<<<<<< HEAD
-  reauthentication-flow: todo
+  reauthentication-flow: done
   test-coverage: done
-=======
-  reauthentication-flow: done
-  test-coverage:
-    status: todo
-    comment: all tests missing
->>>>>>> 1a8d4c50
 
   # Gold
   devices: done
