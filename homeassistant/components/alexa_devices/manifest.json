{
  "domain": "alexa_devices",
  "name": "Alexa Devices",
  "codeowners": ["@chemelli74"],
  "config_flow": true,
  "documentation": "https://www.home-assistant.io/integrations/alexa_devices",
  "integration_type": "hub",
  "iot_class": "cloud_polling",
  "loggers": ["aioamazondevices"],
<<<<<<< HEAD
  "quality_scale": "silver",
  "requirements": ["aioamazondevices==6.2.6"]
=======
  "quality_scale": "platinum",
  "requirements": ["aioamazondevices==6.0.0"]
>>>>>>> 0c8d2594
}<|MERGE_RESOLUTION|>--- conflicted
+++ resolved
@@ -7,11 +7,6 @@
   "integration_type": "hub",
   "iot_class": "cloud_polling",
   "loggers": ["aioamazondevices"],
-<<<<<<< HEAD
-  "quality_scale": "silver",
+  "quality_scale": "platinum",
   "requirements": ["aioamazondevices==6.2.6"]
-=======
-  "quality_scale": "platinum",
-  "requirements": ["aioamazondevices==6.0.0"]
->>>>>>> 0c8d2594
 }