"""Constants for the Dynalite component."""
import logging

LOGGER = logging.getLogger(__package__)
DOMAIN = "dynalite"

ENTITY_PLATFORMS = ["light", "switch", "cover"]


CONF_ACTIVE = "active"
CONF_ACTIVE_INIT = "init"
CONF_ACTIVE_OFF = "off"
CONF_ACTIVE_ON = "on"
CONF_ALL = "ALL"
CONF_AREA = "area"
CONF_AUTO_DISCOVER = "autodiscover"
CONF_BRIDGES = "bridges"
CONF_CHANNEL = "channel"
CONF_CHANNEL_COVER = "channelcover"
CONF_CHANNEL_TYPE = "type"
CONF_CLOSE_PRESET = "close"
CONF_DEFAULT = "default"
CONF_DEVICE_CLASS = "class"
CONF_DURATION = "duration"
CONF_FADE = "fade"
CONF_HOST = "host"
CONF_NAME = "name"
CONF_NO_DEFAULT = "nodefault"
CONF_OPEN_PRESET = "open"
CONF_POLL_TIMER = "polltimer"
CONF_PORT = "port"
CONF_PRESET = "preset"
CONF_ROOM = "room"
CONF_ROOM_OFF = "room_off"
CONF_ROOM_ON = "room_on"
CONF_STOP_PRESET = "stop"
CONF_TEMPLATE = "template"
CONF_TILT_TIME = "tilt"
<<<<<<< HEAD
CONF_TIME_COVER = "timecover"
=======
CONF_TIME_COVER = "time_cover"
CONF_TRIGGER = "trigger"
>>>>>>> d6136064

DEFAULT_CHANNEL_TYPE = "light"
DEFAULT_COVER_CLASS = "shutter"
DEFAULT_NAME = "dynalite"
DEFAULT_PORT = 12345
DEFAULT_TEMPLATES = {
    CONF_ROOM: [CONF_ROOM_ON, CONF_ROOM_OFF],
    CONF_TIME_COVER: [
        CONF_CHANNEL_COVER,
        CONF_DEVICE_CLASS,
        CONF_OPEN_PRESET,
        CONF_CLOSE_PRESET,
        CONF_STOP_PRESET,
        CONF_DURATION,
        CONF_TILT_TIME,
    ],
}<|MERGE_RESOLUTION|>--- conflicted
+++ resolved
@@ -36,12 +36,7 @@
 CONF_STOP_PRESET = "stop"
 CONF_TEMPLATE = "template"
 CONF_TILT_TIME = "tilt"
-<<<<<<< HEAD
-CONF_TIME_COVER = "timecover"
-=======
 CONF_TIME_COVER = "time_cover"
-CONF_TRIGGER = "trigger"
->>>>>>> d6136064
 
 DEFAULT_CHANNEL_TYPE = "light"
 DEFAULT_COVER_CLASS = "shutter"
