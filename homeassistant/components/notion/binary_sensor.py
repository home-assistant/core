"""Support for Notion binary sensors."""
import logging
from typing import Callable

from homeassistant.components.binary_sensor import (
    DEVICE_CLASS_CONNECTIVITY,
    DEVICE_CLASS_DOOR,
    DEVICE_CLASS_MOISTURE,
    DEVICE_CLASS_SMOKE,
    DEVICE_CLASS_WINDOW,
    BinarySensorEntity,
)
from homeassistant.config_entries import ConfigEntry
from homeassistant.core import HomeAssistant, callback

from . import NotionEntity
from .const import (
    DATA_COORDINATOR,
    DOMAIN,
    SENSOR_BATTERY,
    SENSOR_DOOR,
    SENSOR_GARAGE_DOOR,
    SENSOR_LEAK,
    SENSOR_MISSING,
    SENSOR_SAFE,
    SENSOR_SLIDING,
    SENSOR_SMOKE_CO,
    SENSOR_WINDOW_HINGED_HORIZONTAL,
    SENSOR_WINDOW_HINGED_VERTICAL,
)

_LOGGER = logging.getLogger(__name__)

BINARY_SENSOR_TYPES = {
    SENSOR_BATTERY: ("Low Battery", "battery"),
    SENSOR_DOOR: ("Door", DEVICE_CLASS_DOOR),
    SENSOR_GARAGE_DOOR: ("Garage Door", "garage_door"),
<<<<<<< HEAD
    SENSOR_LEAK: ("Leak Detector", DEVICE_CLASS_MOISTURE),
    SENSOR_MISSING: ("Missing", "connectivity"),
=======
    SENSOR_LEAK: ("Leak Detector", "moisture"),
    SENSOR_MISSING: ("Missing", DEVICE_CLASS_CONNECTIVITY),
>>>>>>> 827711bc
    SENSOR_SAFE: ("Safe", DEVICE_CLASS_DOOR),
    SENSOR_SLIDING: ("Sliding Door/Window", DEVICE_CLASS_DOOR),
    SENSOR_SMOKE_CO: ("Smoke/Carbon Monoxide Detector", DEVICE_CLASS_SMOKE),
    SENSOR_WINDOW_HINGED_HORIZONTAL: ("Hinged Window", DEVICE_CLASS_WINDOW),
    SENSOR_WINDOW_HINGED_VERTICAL: ("Hinged Window", DEVICE_CLASS_WINDOW),
}


async def async_setup_entry(
    hass: HomeAssistant, entry: ConfigEntry, async_add_entities: Callable
):
    """Set up Notion sensors based on a config entry."""
    coordinator = hass.data[DOMAIN][DATA_COORDINATOR][entry.entry_id]

    sensor_list = []
    for task_id, task in coordinator.data["tasks"].items():
        if task["task_type"] not in BINARY_SENSOR_TYPES:
            continue

        name, device_class = BINARY_SENSOR_TYPES[task["task_type"]]
        sensor = coordinator.data["sensors"][task["sensor_id"]]

        sensor_list.append(
            NotionBinarySensor(
                coordinator,
                task_id,
                sensor["id"],
                sensor["bridge"]["id"],
                sensor["system_id"],
                name,
                device_class,
            )
        )

    async_add_entities(sensor_list)


class NotionBinarySensor(NotionEntity, BinarySensorEntity):
    """Define a Notion sensor."""

    @callback
    def _async_update_from_latest_data(self) -> None:
        """Fetch new state data for the sensor."""
        self._state = self.coordinator.data["tasks"][self._task_id]["status"]["value"]

    @property
    def is_on(self) -> bool:
        """Return whether the sensor is on or off."""
        task = self.coordinator.data["tasks"][self._task_id]

        if task["task_type"] == SENSOR_BATTERY:
            return self._state != "battery_good"
        if task["task_type"] in (
            SENSOR_DOOR,
            SENSOR_GARAGE_DOOR,
            SENSOR_SAFE,
            SENSOR_SLIDING,
            SENSOR_WINDOW_HINGED_HORIZONTAL,
            SENSOR_WINDOW_HINGED_VERTICAL,
        ):
            return self._state != "closed"
        if task["task_type"] == SENSOR_LEAK:
            return self._state != "no_leak"
        if task["task_type"] == SENSOR_MISSING:
            return self._state == "not_missing"
        if task["task_type"] == SENSOR_SMOKE_CO:
            return self._state != "no_alarm"<|MERGE_RESOLUTION|>--- conflicted
+++ resolved
@@ -35,13 +35,8 @@
     SENSOR_BATTERY: ("Low Battery", "battery"),
     SENSOR_DOOR: ("Door", DEVICE_CLASS_DOOR),
     SENSOR_GARAGE_DOOR: ("Garage Door", "garage_door"),
-<<<<<<< HEAD
     SENSOR_LEAK: ("Leak Detector", DEVICE_CLASS_MOISTURE),
-    SENSOR_MISSING: ("Missing", "connectivity"),
-=======
-    SENSOR_LEAK: ("Leak Detector", "moisture"),
     SENSOR_MISSING: ("Missing", DEVICE_CLASS_CONNECTIVITY),
->>>>>>> 827711bc
     SENSOR_SAFE: ("Safe", DEVICE_CLASS_DOOR),
     SENSOR_SLIDING: ("Sliding Door/Window", DEVICE_CLASS_DOOR),
     SENSOR_SMOKE_CO: ("Smoke/Carbon Monoxide Detector", DEVICE_CLASS_SMOKE),
