"""The nut component."""
from homeassistant.components.sensor import (
    DEVICE_CLASS_BATTERY,
    DEVICE_CLASS_POWER,
    DEVICE_CLASS_TEMPERATURE,
)
from homeassistant.const import (
    FREQUENCY_HERTZ,
    POWER_WATT,
    TEMP_CELSIUS,
    TIME_SECONDS,
    UNIT_PERCENTAGE,
<<<<<<< HEAD
    UNIT_VOLT,
=======
    VOLT,
>>>>>>> dbd1ca45
)

DOMAIN = "nut"

PLATFORMS = ["sensor"]

UNDO_UPDATE_LISTENER = "undo_update_listener"

DEFAULT_NAME = "NUT UPS"
DEFAULT_HOST = "localhost"
DEFAULT_PORT = 3493

KEY_STATUS = "ups.status"
KEY_STATUS_DISPLAY = "ups.status.display"

COORDINATOR = "coordinator"
DEFAULT_SCAN_INTERVAL = 60

PYNUT_DATA = "data"
PYNUT_UNIQUE_ID = "unique_id"
PYNUT_MANUFACTURER = "manufacturer"
PYNUT_MODEL = "model"
PYNUT_FIRMWARE = "firmware"
PYNUT_NAME = "name"

SENSOR_TYPES = {
    "ups.status.display": ["Status", "", "mdi:information-outline", None],
    "ups.status": ["Status Data", "", "mdi:information-outline", None],
    "ups.alarm": ["Alarms", "", "mdi:alarm", None],
    "ups.temperature": [
        "UPS Temperature",
        TEMP_CELSIUS,
        "mdi:thermometer",
        DEVICE_CLASS_TEMPERATURE,
    ],
    "ups.load": ["Load", UNIT_PERCENTAGE, "mdi:gauge", None],
    "ups.load.high": ["Overload Setting", UNIT_PERCENTAGE, "mdi:gauge", None],
    "ups.id": ["System identifier", "", "mdi:information-outline", None],
    "ups.delay.start": ["Load Restart Delay", TIME_SECONDS, "mdi:timer", None],
    "ups.delay.reboot": ["UPS Reboot Delay", TIME_SECONDS, "mdi:timer", None],
    "ups.delay.shutdown": ["UPS Shutdown Delay", TIME_SECONDS, "mdi:timer", None],
    "ups.timer.start": ["Load Start Timer", TIME_SECONDS, "mdi:timer", None],
    "ups.timer.reboot": ["Load Reboot Timer", TIME_SECONDS, "mdi:timer", None],
    "ups.timer.shutdown": ["Load Shutdown Timer", TIME_SECONDS, "mdi:timer", None],
    "ups.test.interval": ["Self-Test Interval", TIME_SECONDS, "mdi:timer", None],
    "ups.test.result": ["Self-Test Result", "", "mdi:information-outline", None],
    "ups.test.date": ["Self-Test Date", "", "mdi:calendar", None],
    "ups.display.language": ["Language", "", "mdi:information-outline", None],
    "ups.contacts": ["External Contacts", "", "mdi:information-outline", None],
    "ups.efficiency": ["Efficiency", UNIT_PERCENTAGE, "mdi:gauge", None],
    "ups.power": ["Current Apparent Power", "VA", "mdi:flash", None],
    "ups.power.nominal": ["Nominal Power", "VA", "mdi:flash", None],
    "ups.realpower": [
        "Current Real Power",
        POWER_WATT,
        "mdi:flash",
        DEVICE_CLASS_POWER,
    ],
    "ups.realpower.nominal": [
        "Nominal Real Power",
        POWER_WATT,
        "mdi:flash",
        DEVICE_CLASS_POWER,
    ],
    "ups.beeper.status": ["Beeper Status", "", "mdi:information-outline", None],
    "ups.type": ["UPS Type", "", "mdi:information-outline", None],
    "ups.watchdog.status": ["Watchdog Status", "", "mdi:information-outline", None],
    "ups.start.auto": ["Start on AC", "", "mdi:information-outline", None],
    "ups.start.battery": ["Start on Battery", "", "mdi:information-outline", None],
    "ups.start.reboot": ["Reboot on Battery", "", "mdi:information-outline", None],
    "ups.shutdown": ["Shutdown Ability", "", "mdi:information-outline", None],
    "battery.charge": [
        "Battery Charge",
        UNIT_PERCENTAGE,
        "mdi:gauge",
        DEVICE_CLASS_BATTERY,
    ],
    "battery.charge.low": ["Low Battery Setpoint", UNIT_PERCENTAGE, "mdi:gauge", None],
    "battery.charge.restart": [
        "Minimum Battery to Start",
        UNIT_PERCENTAGE,
        "mdi:gauge",
        None,
    ],
    "battery.charge.warning": [
        "Warning Battery Setpoint",
        UNIT_PERCENTAGE,
        "mdi:gauge",
        None,
<<<<<<< HEAD
    ],
    "battery.charger.status": ["Charging Status", "", "mdi:information-outline", None],
    "battery.voltage": ["Battery Voltage", UNIT_VOLT, "mdi:flash", None],
    "battery.voltage.nominal": [
        "Nominal Battery Voltage",
        UNIT_VOLT,
        "mdi:flash",
        None,
    ],
    "battery.voltage.low": ["Low Battery Voltage", UNIT_VOLT, "mdi:flash", None],
    "battery.voltage.high": ["High Battery Voltage", UNIT_VOLT, "mdi:flash", None],
    "battery.capacity": ["Battery Capacity", "Ah", "mdi:flash", None],
    "battery.current": ["Battery Current", "A", "mdi:flash", None],
    "battery.current.total": ["Total Battery Current", "A", "mdi:flash", None],
    "battery.temperature": [
        "Battery Temperature",
        TEMP_CELSIUS,
        "mdi:thermometer",
        DEVICE_CLASS_TEMPERATURE,
    ],
=======
    ],
    "battery.charger.status": ["Charging Status", "", "mdi:information-outline", None],
    "battery.voltage": ["Battery Voltage", VOLT, "mdi:flash", None],
    "battery.voltage.nominal": ["Nominal Battery Voltage", VOLT, "mdi:flash", None],
    "battery.voltage.low": ["Low Battery Voltage", VOLT, "mdi:flash", None],
    "battery.voltage.high": ["High Battery Voltage", VOLT, "mdi:flash", None],
    "battery.capacity": ["Battery Capacity", "Ah", "mdi:flash", None],
    "battery.current": ["Battery Current", "A", "mdi:flash", None],
    "battery.current.total": ["Total Battery Current", "A", "mdi:flash", None],
    "battery.temperature": [
        "Battery Temperature",
        TEMP_CELSIUS,
        "mdi:thermometer",
        DEVICE_CLASS_TEMPERATURE,
    ],
>>>>>>> dbd1ca45
    "battery.runtime": ["Battery Runtime", TIME_SECONDS, "mdi:timer", None],
    "battery.runtime.low": ["Low Battery Runtime", TIME_SECONDS, "mdi:timer", None],
    "battery.runtime.restart": [
        "Minimum Battery Runtime to Start",
        TIME_SECONDS,
        "mdi:timer",
        None,
    ],
    "battery.alarm.threshold": [
        "Battery Alarm Threshold",
        "",
        "mdi:information-outline",
        None,
    ],
    "battery.date": ["Battery Date", "", "mdi:calendar", None],
    "battery.mfr.date": ["Battery Manuf. Date", "", "mdi:calendar", None],
    "battery.packs": ["Number of Batteries", "", "mdi:information-outline", None],
    "battery.packs.bad": [
        "Number of Bad Batteries",
        "",
        "mdi:information-outline",
        None,
    ],
    "battery.type": ["Battery Chemistry", "", "mdi:information-outline", None],
    "input.sensitivity": [
        "Input Power Sensitivity",
        "",
        "mdi:information-outline",
        None,
    ],
<<<<<<< HEAD
    "input.transfer.low": ["Low Voltage Transfer", UNIT_VOLT, "mdi:flash", None],
    "input.transfer.high": ["High Voltage Transfer", UNIT_VOLT, "mdi:flash", None],
=======
    "input.transfer.low": ["Low Voltage Transfer", VOLT, "mdi:flash", None],
    "input.transfer.high": ["High Voltage Transfer", VOLT, "mdi:flash", None],
>>>>>>> dbd1ca45
    "input.transfer.reason": [
        "Voltage Transfer Reason",
        "",
        "mdi:information-outline",
        None,
    ],
<<<<<<< HEAD
    "input.voltage": ["Input Voltage", UNIT_VOLT, "mdi:flash", None],
    "input.voltage.nominal": ["Nominal Input Voltage", UNIT_VOLT, "mdi:flash", None],
=======
    "input.voltage": ["Input Voltage", VOLT, "mdi:flash", None],
    "input.voltage.nominal": ["Nominal Input Voltage", VOLT, "mdi:flash", None],
>>>>>>> dbd1ca45
    "input.frequency": ["Input Line Frequency", FREQUENCY_HERTZ, "mdi:flash", None],
    "input.frequency.nominal": [
        "Nominal Input Line Frequency",
        FREQUENCY_HERTZ,
        "mdi:flash",
        None,
    ],
    "input.frequency.status": [
        "Input Frequency Status",
        "",
        "mdi:information-outline",
        None,
    ],
    "output.current": ["Output Current", "A", "mdi:flash", None],
    "output.current.nominal": ["Nominal Output Current", "A", "mdi:flash", None],
<<<<<<< HEAD
    "output.voltage": ["Output Voltage", UNIT_VOLT, "mdi:flash", None],
    "output.voltage.nominal": ["Nominal Output Voltage", UNIT_VOLT, "mdi:flash", None],
=======
    "output.voltage": ["Output Voltage", VOLT, "mdi:flash", None],
    "output.voltage.nominal": ["Nominal Output Voltage", VOLT, "mdi:flash", None],
>>>>>>> dbd1ca45
    "output.frequency": ["Output Frequency", FREQUENCY_HERTZ, "mdi:flash", None],
    "output.frequency.nominal": [
        "Nominal Output Frequency",
        FREQUENCY_HERTZ,
        "mdi:flash",
        None,
    ],
}

STATE_TYPES = {
    "OL": "Online",
    "OB": "On Battery",
    "LB": "Low Battery",
    "HB": "High Battery",
    "RB": "Battery Needs Replaced",
    "CHRG": "Battery Charging",
    "DISCHRG": "Battery Discharging",
    "BYPASS": "Bypass Active",
    "CAL": "Runtime Calibration",
    "OFF": "Offline",
    "OVER": "Overloaded",
    "TRIM": "Trimming Voltage",
    "BOOST": "Boosting Voltage",
    "FSD": "Forced Shutdown",
    "ALARM": "Alarm",
}

SENSOR_NAME = 0
SENSOR_UNIT = 1
SENSOR_ICON = 2
SENSOR_DEVICE_CLASS = 3<|MERGE_RESOLUTION|>--- conflicted
+++ resolved
@@ -10,11 +10,7 @@
     TEMP_CELSIUS,
     TIME_SECONDS,
     UNIT_PERCENTAGE,
-<<<<<<< HEAD
-    UNIT_VOLT,
-=======
     VOLT,
->>>>>>> dbd1ca45
 )
 
 DOMAIN = "nut"
@@ -104,28 +100,6 @@
         UNIT_PERCENTAGE,
         "mdi:gauge",
         None,
-<<<<<<< HEAD
-    ],
-    "battery.charger.status": ["Charging Status", "", "mdi:information-outline", None],
-    "battery.voltage": ["Battery Voltage", UNIT_VOLT, "mdi:flash", None],
-    "battery.voltage.nominal": [
-        "Nominal Battery Voltage",
-        UNIT_VOLT,
-        "mdi:flash",
-        None,
-    ],
-    "battery.voltage.low": ["Low Battery Voltage", UNIT_VOLT, "mdi:flash", None],
-    "battery.voltage.high": ["High Battery Voltage", UNIT_VOLT, "mdi:flash", None],
-    "battery.capacity": ["Battery Capacity", "Ah", "mdi:flash", None],
-    "battery.current": ["Battery Current", "A", "mdi:flash", None],
-    "battery.current.total": ["Total Battery Current", "A", "mdi:flash", None],
-    "battery.temperature": [
-        "Battery Temperature",
-        TEMP_CELSIUS,
-        "mdi:thermometer",
-        DEVICE_CLASS_TEMPERATURE,
-    ],
-=======
     ],
     "battery.charger.status": ["Charging Status", "", "mdi:information-outline", None],
     "battery.voltage": ["Battery Voltage", VOLT, "mdi:flash", None],
@@ -141,7 +115,6 @@
         "mdi:thermometer",
         DEVICE_CLASS_TEMPERATURE,
     ],
->>>>>>> dbd1ca45
     "battery.runtime": ["Battery Runtime", TIME_SECONDS, "mdi:timer", None],
     "battery.runtime.low": ["Low Battery Runtime", TIME_SECONDS, "mdi:timer", None],
     "battery.runtime.restart": [
@@ -172,26 +145,16 @@
         "mdi:information-outline",
         None,
     ],
-<<<<<<< HEAD
-    "input.transfer.low": ["Low Voltage Transfer", UNIT_VOLT, "mdi:flash", None],
-    "input.transfer.high": ["High Voltage Transfer", UNIT_VOLT, "mdi:flash", None],
-=======
     "input.transfer.low": ["Low Voltage Transfer", VOLT, "mdi:flash", None],
     "input.transfer.high": ["High Voltage Transfer", VOLT, "mdi:flash", None],
->>>>>>> dbd1ca45
     "input.transfer.reason": [
         "Voltage Transfer Reason",
         "",
         "mdi:information-outline",
         None,
     ],
-<<<<<<< HEAD
-    "input.voltage": ["Input Voltage", UNIT_VOLT, "mdi:flash", None],
-    "input.voltage.nominal": ["Nominal Input Voltage", UNIT_VOLT, "mdi:flash", None],
-=======
     "input.voltage": ["Input Voltage", VOLT, "mdi:flash", None],
     "input.voltage.nominal": ["Nominal Input Voltage", VOLT, "mdi:flash", None],
->>>>>>> dbd1ca45
     "input.frequency": ["Input Line Frequency", FREQUENCY_HERTZ, "mdi:flash", None],
     "input.frequency.nominal": [
         "Nominal Input Line Frequency",
@@ -207,13 +170,8 @@
     ],
     "output.current": ["Output Current", "A", "mdi:flash", None],
     "output.current.nominal": ["Nominal Output Current", "A", "mdi:flash", None],
-<<<<<<< HEAD
-    "output.voltage": ["Output Voltage", UNIT_VOLT, "mdi:flash", None],
-    "output.voltage.nominal": ["Nominal Output Voltage", UNIT_VOLT, "mdi:flash", None],
-=======
     "output.voltage": ["Output Voltage", VOLT, "mdi:flash", None],
     "output.voltage.nominal": ["Nominal Output Voltage", VOLT, "mdi:flash", None],
->>>>>>> dbd1ca45
     "output.frequency": ["Output Frequency", FREQUENCY_HERTZ, "mdi:flash", None],
     "output.frequency.nominal": [
         "Nominal Output Frequency",
