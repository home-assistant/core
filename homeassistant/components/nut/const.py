--- conflicted
+++ resolved
@@ -5,12 +5,9 @@
     DEVICE_CLASS_TEMPERATURE,
 )
 from homeassistant.const import (
-<<<<<<< HEAD
     ELECTRICAL_CURRENT_AMPERE,
     ELECTRICAL_VOLT_AMPERE,
-=======
     FREQUENCY_HERTZ,
->>>>>>> 19dd797d
     POWER_WATT,
     TEMP_CELSIUS,
     TIME_SECONDS,
