{
  "common": {
    "descr_diaspora": "Is the location outside of Israel?",
    "descr_elevation": "Elevation in meters above sea level. This is used to calculate the times correctly.",
    "descr_language": "Language to use when displaying values in the UI. This does not affect the Hebrew date.",
    "descr_location": "Location to use for the Jewish calendar calculations. By default, the location is set to the Home Assistant location.",
    "descr_time_zone": "If you specify a location, make sure to specify the time zone for correct calendar times calculations",
    "diaspora": "Outside of Israel?",
    "time_zone": "Time zone"
  },
  "config": {
    "abort": {
      "already_configured": "[%key:common::config_flow::abort::already_configured_device%]",
      "reconfigure_successful": "[%key:common::config_flow::abort::reconfigure_successful%]"
    },
    "step": {
      "reconfigure": {
        "data": {
          "diaspora": "[%key:component::jewish_calendar::common::diaspora%]",
          "elevation": "[%key:common::config_flow::data::elevation%]",
          "language": "[%key:common::config_flow::data::language%]",
          "location": "[%key:common::config_flow::data::location%]",
          "time_zone": "[%key:component::jewish_calendar::common::time_zone%]"
        },
        "data_description": {
          "diaspora": "[%key:component::jewish_calendar::common::descr_diaspora%]",
          "elevation": "[%key:component::jewish_calendar::common::descr_elevation%]",
          "language": "[%key:component::jewish_calendar::common::descr_language%]",
          "location": "[%key:component::jewish_calendar::common::descr_location%]",
          "time_zone": "[%key:component::jewish_calendar::common::descr_time_zone%]"
        }
      },
      "user": {
        "data": {
          "diaspora": "[%key:component::jewish_calendar::common::diaspora%]",
          "elevation": "[%key:common::config_flow::data::elevation%]",
          "language": "[%key:common::config_flow::data::language%]",
          "location": "[%key:common::config_flow::data::location%]",
          "time_zone": "[%key:component::jewish_calendar::common::time_zone%]"
        },
        "data_description": {
          "diaspora": "[%key:component::jewish_calendar::common::descr_diaspora%]",
          "elevation": "[%key:component::jewish_calendar::common::descr_elevation%]",
          "language": "[%key:component::jewish_calendar::common::descr_language%]",
          "location": "[%key:component::jewish_calendar::common::descr_location%]",
          "time_zone": "[%key:component::jewish_calendar::common::descr_time_zone%]"
        }
      }
    }
  },
  "entity": {
    "binary_sensor": {
      "erev_shabbat_hag": {
        "name": "Erev Shabbat/Hag"
      },
      "issur_melacha_in_effect": {
        "name": "Issur Melacha in effect"
      },
      "motzei_shabbat_hag": {
        "name": "Motzei Shabbat/Hag"
      }
    },
    "calendar": {
      "events": {
        "name": "Events"
      }
    },
    "sensor": {
      "alot_hashachar": {
        "name": "Halachic dawn (Alot Hashachar)"
      },
      "chatzot_hayom": {
        "name": "Halachic midday (Chatzot Hayom)"
      },
      "daf_yomi": {
        "name": "Daf Yomi"
      },
      "hebrew_date": {
        "name": "Date",
        "state_attributes": {
          "hebrew_day": { "name": "Hebrew day" },
          "hebrew_month_biblical_order": {
            "name": "Hebrew month in biblical order"
          },
          "hebrew_month_name": { "name": "Hebrew month name" },
          "hebrew_month_standard_order": {
            "name": "Hebrew month in standard order"
          },
          "hebrew_year": { "name": "Hebrew year" }
        }
      },
      "holiday": {
        "name": "Holiday"
      },
      "mincha_gedola": {
        "name": "Mincha Gedola"
      },
      "mincha_ketana": {
        "name": "Mincha Ketana"
      },
      "netz_hachama": {
        "name": "Halachic sunrise (Netz Hachama)"
      },
      "omer_count": {
        "name": "Day of the Omer"
      },
      "plag_hamincha": {
        "name": "Plag Hamincha"
      },
      "shkia": {
        "name": "Sunset (Shkia)"
      },
      "sof_zman_shema_gra": {
        "name": "Latest time for Shma Gr\"a"
      },
      "sof_zman_shema_mga": {
        "name": "Latest time for Shma MG\"A"
      },
      "sof_zman_tfilla_gra": {
        "name": "Latest time for Tefilla Gr\"a"
      },
      "sof_zman_tfilla_mga": {
        "name": "Latest time for Tefilla MG\"A"
      },
      "talit_and_tefillin": {
        "name": "Earliest time for Talit and Tefillin"
      },
      "tset_hakohavim_shabbat": {
        "name": "Nightfall (T'set Hakochavim, 3 stars)"
      },
      "tset_hakohavim_tsom": {
        "name": "Nightfall (T'set Hakochavim)"
      },
      "upcoming_candle_lighting": {
        "name": "Upcoming candle lighting"
      },
      "upcoming_havdalah": {
        "name": "Upcoming Havdalah"
      },
      "upcoming_shabbat_candle_lighting": {
        "name": "Upcoming Shabbat candle lighting"
      },
      "upcoming_shabbat_havdalah": {
        "name": "Upcoming Shabbat Havdalah"
      },
      "weekly_portion": {
        "name": "Weekly Torah portion"
      }
    }
  },
  "exceptions": {
    "sunset_event": {
      "message": "Sunset event cannot be calculated for the provided date and location"
    }
  },
  "options": {
    "step": {
      "init": {
        "data": {
          "candle_lighting_minutes_before_sunset": "Minutes before sunset for candle lighting",
          "havdalah_minutes_after_sunset": "Minutes after sunset for Havdalah",
          "calendar_events": "Calendar events to display"
        },
        "data_description": {
          "candle_lighting_minutes_before_sunset": "Defaults to 18 minutes. In Israel you probably want to use 20/30/40 depending on your location. Outside of Israel you probably want to use 18/24.",
<<<<<<< HEAD
          "havdalah_minutes_after_sunset": "Setting this to 0 means 36 minutes as fixed degrees (8.5°) will be used instead",
          "calendar_events": "Select which Jewish calendar events should be displayed in the calendar entity"
        }
=======
          "havdalah_minutes_after_sunset": "Setting this to 0 means 36 minutes as fixed degrees (8.5°) will be used instead"
        },
        "title": "Configure options for Jewish Calendar"
>>>>>>> 9288995c
      }
    }
  },
  "selector": {
    "nusach": {
      "options": {
        "adot_mizrah": "Adot Mizrah",
        "ashkenaz": "Ashkenaz",
        "italian": "Italian",
        "sfarad": "Sfarad"
      }
    },
    "calendar_events": {
      "options": {
        "date": "Hebrew date",
        "holiday": "Jewish holidays",
        "weekly_portion": "Torah portion",
        "omer_count": "Omer count",
        "daf_yomi": "Daf Yomi",
        "candle_lighting": "Candle lighting",
        "havdalah": "Havdalah",
        "fast_day": "Fast days",
        "rosh_chodesh": "Rosh Chodesh",
        "minor_fast": "Minor fast days",
        "modern_holiday": "Modern holidays"
      }
    }
  },
  "services": {
    "count_omer": {
      "description": "Returns the phrase for counting the Omer on a given date.",
      "fields": {
        "after_sunset": {
          "description": "Uses the next Hebrew day (starting at sunset) for a given date. This indicator is ignored if the Date field is empty.",
          "name": "After sunset"
        },
        "date": {
          "description": "Date to count the Omer for.",
          "name": "Date"
        },
        "language": {
          "description": "Language to count the Omer in.",
          "name": "[%key:common::config_flow::data::language%]"
        },
        "nusach": {
          "description": "Nusach to count the Omer in.",
          "name": "Nusach"
        }
      },
      "name": "Count the Omer"
    }
  }
}<|MERGE_RESOLUTION|>--- conflicted
+++ resolved
@@ -157,46 +157,41 @@
     "step": {
       "init": {
         "data": {
+          "calendar_events": "Calendar events to display",
           "candle_lighting_minutes_before_sunset": "Minutes before sunset for candle lighting",
-          "havdalah_minutes_after_sunset": "Minutes after sunset for Havdalah",
-          "calendar_events": "Calendar events to display"
+          "havdalah_minutes_after_sunset": "Minutes after sunset for Havdalah"
         },
         "data_description": {
+          "calendar_events": "Select which Jewish calendar events should be displayed in the calendar entity",
           "candle_lighting_minutes_before_sunset": "Defaults to 18 minutes. In Israel you probably want to use 20/30/40 depending on your location. Outside of Israel you probably want to use 18/24.",
-<<<<<<< HEAD
-          "havdalah_minutes_after_sunset": "Setting this to 0 means 36 minutes as fixed degrees (8.5°) will be used instead",
-          "calendar_events": "Select which Jewish calendar events should be displayed in the calendar entity"
-        }
-=======
           "havdalah_minutes_after_sunset": "Setting this to 0 means 36 minutes as fixed degrees (8.5°) will be used instead"
         },
         "title": "Configure options for Jewish Calendar"
->>>>>>> 9288995c
       }
     }
   },
   "selector": {
+    "calendar_events": {
+      "options": {
+        "candle_lighting": "Candle lighting",
+        "daf_yomi": "Daf Yomi",
+        "date": "Hebrew date",
+        "fast_day": "Fast days",
+        "havdalah": "Havdalah",
+        "holiday": "Jewish holidays",
+        "minor_fast": "Minor fast days",
+        "modern_holiday": "Modern holidays",
+        "omer_count": "Omer count",
+        "rosh_chodesh": "Rosh Chodesh",
+        "weekly_portion": "Torah portion"
+      }
+    },
     "nusach": {
       "options": {
         "adot_mizrah": "Adot Mizrah",
         "ashkenaz": "Ashkenaz",
         "italian": "Italian",
         "sfarad": "Sfarad"
-      }
-    },
-    "calendar_events": {
-      "options": {
-        "date": "Hebrew date",
-        "holiday": "Jewish holidays",
-        "weekly_portion": "Torah portion",
-        "omer_count": "Omer count",
-        "daf_yomi": "Daf Yomi",
-        "candle_lighting": "Candle lighting",
-        "havdalah": "Havdalah",
-        "fast_day": "Fast days",
-        "rosh_chodesh": "Rosh Chodesh",
-        "minor_fast": "Minor fast days",
-        "modern_holiday": "Modern holidays"
       }
     }
   },
