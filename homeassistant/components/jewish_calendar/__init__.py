"""The jewish_calendar component."""

from __future__ import annotations

from functools import partial
import logging

from hdate import Location

from homeassistant.const import (
    CONF_ELEVATION,
    CONF_LANGUAGE,
    CONF_LATITUDE,
    CONF_LONGITUDE,
    CONF_TIME_ZONE,
    Platform,
)
from homeassistant.core import HomeAssistant, callback
from homeassistant.helpers import config_validation as cv, entity_registry as er
from homeassistant.helpers.typing import ConfigType

from .const import (
    CONF_CANDLE_LIGHT_MINUTES,
    CONF_DIASPORA,
    CONF_HAVDALAH_OFFSET_MINUTES,
    DEFAULT_CANDLE_LIGHT,
    DEFAULT_DIASPORA,
    DEFAULT_HAVDALAH_OFFSET_MINUTES,
    DEFAULT_LANGUAGE,
    DOMAIN,
)
from .coordinator import JewishCalendarData, JewishCalendarUpdateCoordinator
from .entity import JewishCalendarConfigEntry
from .services import async_setup_services

_LOGGER = logging.getLogger(__name__)
PLATFORMS: list[Platform] = [Platform.BINARY_SENSOR, Platform.SENSOR]
CONFIG_SCHEMA = cv.config_entry_only_config_schema(DOMAIN)


async def async_setup(hass: HomeAssistant, config: ConfigType) -> bool:
    """Set up the Jewish Calendar service."""
    async_setup_services(hass)

    return True


async def async_setup_entry(
    hass: HomeAssistant, config_entry: JewishCalendarConfigEntry
) -> bool:
    """Set up a configuration entry for Jewish calendar."""
    language = config_entry.data.get(CONF_LANGUAGE, DEFAULT_LANGUAGE)
    diaspora = config_entry.data.get(CONF_DIASPORA, DEFAULT_DIASPORA)
    candle_lighting_offset = config_entry.options.get(
        CONF_CANDLE_LIGHT_MINUTES, DEFAULT_CANDLE_LIGHT
    )
    havdalah_offset = config_entry.options.get(
        CONF_HAVDALAH_OFFSET_MINUTES, DEFAULT_HAVDALAH_OFFSET_MINUTES
    )

    location = await hass.async_add_executor_job(
        partial(
            Location,
            name=hass.config.location_name,
            diaspora=diaspora,
            latitude=config_entry.data.get(CONF_LATITUDE, hass.config.latitude),
            longitude=config_entry.data.get(CONF_LONGITUDE, hass.config.longitude),
            altitude=config_entry.data.get(CONF_ELEVATION, hass.config.elevation),
            timezone=config_entry.data.get(CONF_TIME_ZONE, hass.config.time_zone),
        )
    )

    data = JewishCalendarData(
        language,
        diaspora,
        location,
        candle_lighting_offset,
        havdalah_offset,
    )

    coordinator = JewishCalendarUpdateCoordinator(hass, config_entry, data)
    await coordinator.async_config_entry_first_refresh()

    config_entry.runtime_data = coordinator
    await hass.config_entries.async_forward_entry_setups(config_entry, PLATFORMS)

<<<<<<< HEAD
    async def update_listener(
        hass: HomeAssistant, config_entry: JewishCalendarConfigEntry
    ) -> None:
        # Trigger update of states for all platforms
        coordinator = config_entry.runtime_data
        if coordinator.event_unsub:
            coordinator.event_unsub()
        await coordinator.async_request_refresh()

    config_entry.async_on_unload(config_entry.add_update_listener(update_listener))
=======
>>>>>>> 61ca0b6b
    return True


async def async_unload_entry(
    hass: HomeAssistant, config_entry: JewishCalendarConfigEntry
) -> bool:
    """Unload a config entry."""
    if unload_ok := await hass.config_entries.async_unload_platforms(
        config_entry, PLATFORMS
    ):
        coordinator = config_entry.runtime_data
        if coordinator.event_unsub:
            coordinator.event_unsub()
    return unload_ok


async def async_migrate_entry(
    hass: HomeAssistant, config_entry: JewishCalendarConfigEntry
) -> bool:
    """Migrate old entry."""

    _LOGGER.debug("Migrating from version %s", config_entry.version)

    @callback
    def update_unique_id(
        entity_entry: er.RegistryEntry,
    ) -> dict[str, str] | None:
        """Update unique ID of entity entry."""
        key_translations = {
            "first_light": "alot_hashachar",
            "talit": "talit_and_tefillin",
            "sunrise": "netz_hachama",
            "gra_end_shma": "sof_zman_shema_gra",
            "mga_end_shma": "sof_zman_shema_mga",
            "gra_end_tfila": "sof_zman_tfilla_gra",
            "mga_end_tfila": "sof_zman_tfilla_mga",
            "midday": "chatzot_hayom",
            "big_mincha": "mincha_gedola",
            "small_mincha": "mincha_ketana",
            "plag_mincha": "plag_hamincha",
            "sunset": "shkia",
            "first_stars": "tset_hakohavim_tsom",
            "three_stars": "tset_hakohavim_shabbat",
        }
        old_keys = tuple(key_translations.keys())
        if entity_entry.unique_id.endswith(old_keys):
            old_key = entity_entry.unique_id.split("-")[1]
            new_unique_id = f"{config_entry.entry_id}-{key_translations[old_key]}"
            return {"new_unique_id": new_unique_id}
        return None

    if config_entry.version > 2:
        # This means the user has downgraded from a future version
        return False

    if config_entry.version == 1:
        await er.async_migrate_entries(hass, config_entry.entry_id, update_unique_id)
        hass.config_entries.async_update_entry(config_entry, version=2)

    if config_entry.version == 2:
        new_data = {**config_entry.data}
        new_data[CONF_LANGUAGE] = config_entry.data[CONF_LANGUAGE][:2]
        hass.config_entries.async_update_entry(config_entry, data=new_data, version=3)

    return True<|MERGE_RESOLUTION|>--- conflicted
+++ resolved
@@ -83,20 +83,6 @@
 
     config_entry.runtime_data = coordinator
     await hass.config_entries.async_forward_entry_setups(config_entry, PLATFORMS)
-
-<<<<<<< HEAD
-    async def update_listener(
-        hass: HomeAssistant, config_entry: JewishCalendarConfigEntry
-    ) -> None:
-        # Trigger update of states for all platforms
-        coordinator = config_entry.runtime_data
-        if coordinator.event_unsub:
-            coordinator.event_unsub()
-        await coordinator.async_request_refresh()
-
-    config_entry.async_on_unload(config_entry.add_update_listener(update_listener))
-=======
->>>>>>> 61ca0b6b
     return True
 
 
