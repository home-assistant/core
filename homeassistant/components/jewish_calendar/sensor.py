"""Support for Jewish calendar sensors."""

from __future__ import annotations

from collections.abc import Callable
from dataclasses import dataclass
import datetime as dt
import logging

from hdate import HDateInfo, Zmanim
from hdate.holidays import HolidayDatabase
from hdate.parasha import Parasha

from homeassistant.components.sensor import (
    SensorDeviceClass,
    SensorEntity,
    SensorEntityDescription,
)
from homeassistant.const import EntityCategory
from homeassistant.core import CALLBACK_TYPE, HomeAssistant, callback
from homeassistant.helpers import event
from homeassistant.helpers.entity_platform import AddConfigEntryEntitiesCallback
from homeassistant.util import dt as dt_util

from .entity import (
    JewishCalendarConfigEntry,
    JewishCalendarDataResults,
    JewishCalendarEntity,
)

_LOGGER = logging.getLogger(__name__)
PARALLEL_UPDATES = 0


@dataclass(frozen=True, kw_only=True)
class JewishCalendarBaseSensorDescription(SensorEntityDescription):
    """Base class describing Jewish Calendar sensor entities."""

    value_fn: Callable | None
    next_update_fn: Callable[[Zmanim], dt.datetime | None] | None


@dataclass(frozen=True, kw_only=True)
class JewishCalendarSensorDescription(JewishCalendarBaseSensorDescription):
    """Class describing Jewish Calendar sensor entities."""

    value_fn: Callable[[HDateInfo], str | int]
    attr_fn: Callable[[HDateInfo], dict[str, str]] | None = None
    options_fn: Callable[[bool], list[str]] | None = None
    next_update_fn: Callable[[Zmanim], dt.datetime | None] | None = (
        lambda zmanim: zmanim.shkia.local
    )


@dataclass(frozen=True, kw_only=True)
class JewishCalendarTimestampSensorDescription(JewishCalendarBaseSensorDescription):
    """Class describing Jewish Calendar sensor timestamp entities."""

    value_fn: (
        Callable[[HDateInfo, Callable[[dt.date], Zmanim]], dt.datetime | None] | None
    ) = None
    next_update_fn: Callable[[Zmanim], dt.datetime | None] | None = None


INFO_SENSORS: tuple[JewishCalendarSensorDescription, ...] = (
    JewishCalendarSensorDescription(
        key="date",
        translation_key="hebrew_date",
        value_fn=lambda info: str(info.hdate),
        attr_fn=lambda info: {
            "hebrew_year": str(info.hdate.year),
            "hebrew_month_name": str(info.hdate.month),
            "hebrew_day": str(info.hdate.day),
        },
    ),
    JewishCalendarSensorDescription(
        key="weekly_portion",
        translation_key="weekly_portion",
        device_class=SensorDeviceClass.ENUM,
        options_fn=lambda _: [str(p) for p in Parasha],
<<<<<<< HEAD
        value_fn=lambda info: str(info.upcoming_shabbat.parasha),
        next_update_fn=lambda zmanim: zmanim.havdalah,
=======
        value_fn=lambda results: results.after_tzais_date.upcoming_shabbat.parasha,
>>>>>>> 6351c330
    ),
    JewishCalendarSensorDescription(
        key="holiday",
        translation_key="holiday",
        device_class=SensorDeviceClass.ENUM,
        options_fn=lambda diaspora: HolidayDatabase(diaspora).get_all_names(),
        value_fn=lambda info: ", ".join(str(holiday) for holiday in info.holidays),
        attr_fn=lambda info: {
            "id": ", ".join(holiday.name for holiday in info.holidays),
            "type": ", ".join(
                dict.fromkeys(_holiday.type.name for _holiday in info.holidays)
            ),
        },
    ),
    JewishCalendarSensorDescription(
        key="omer_count",
        translation_key="omer_count",
        entity_registry_enabled_default=False,
<<<<<<< HEAD
        value_fn=lambda info: info.omer.total_days if info.omer else 0,
=======
        value_fn=lambda results: results.after_shkia_date.omer.total_days,
>>>>>>> 6351c330
    ),
    JewishCalendarSensorDescription(
        key="daf_yomi",
        translation_key="daf_yomi",
        entity_registry_enabled_default=False,
<<<<<<< HEAD
        value_fn=lambda info: str(info.daf_yomi),
=======
        value_fn=lambda results: results.daytime_date.daf_yomi,
>>>>>>> 6351c330
    ),
)

TIME_SENSORS: tuple[JewishCalendarTimestampSensorDescription, ...] = (
    JewishCalendarTimestampSensorDescription(
        key="alot_hashachar",
        translation_key="alot_hashachar",
        entity_registry_enabled_default=False,
    ),
    JewishCalendarTimestampSensorDescription(
        key="talit_and_tefillin",
        translation_key="talit_and_tefillin",
        entity_registry_enabled_default=False,
    ),
    JewishCalendarTimestampSensorDescription(
        key="netz_hachama",
        translation_key="netz_hachama",
    ),
    JewishCalendarTimestampSensorDescription(
        key="sof_zman_shema_gra",
        translation_key="sof_zman_shema_gra",
        entity_registry_enabled_default=False,
    ),
    JewishCalendarTimestampSensorDescription(
        key="sof_zman_shema_mga",
        translation_key="sof_zman_shema_mga",
        entity_registry_enabled_default=False,
    ),
    JewishCalendarTimestampSensorDescription(
        key="sof_zman_tfilla_gra",
        translation_key="sof_zman_tfilla_gra",
        entity_registry_enabled_default=False,
    ),
    JewishCalendarTimestampSensorDescription(
        key="sof_zman_tfilla_mga",
        translation_key="sof_zman_tfilla_mga",
        entity_registry_enabled_default=False,
    ),
    JewishCalendarTimestampSensorDescription(
        key="chatzot_hayom",
        translation_key="chatzot_hayom",
        entity_registry_enabled_default=False,
    ),
    JewishCalendarTimestampSensorDescription(
        key="mincha_gedola",
        translation_key="mincha_gedola",
        entity_registry_enabled_default=False,
    ),
    JewishCalendarTimestampSensorDescription(
        key="mincha_ketana",
        translation_key="mincha_ketana",
        entity_registry_enabled_default=False,
    ),
    JewishCalendarTimestampSensorDescription(
        key="plag_hamincha",
        translation_key="plag_hamincha",
        entity_registry_enabled_default=False,
    ),
    JewishCalendarTimestampSensorDescription(
        key="shkia",
        translation_key="shkia",
    ),
    JewishCalendarTimestampSensorDescription(
        key="tset_hakohavim_tsom",
        translation_key="tset_hakohavim_tsom",
        entity_registry_enabled_default=False,
    ),
    JewishCalendarTimestampSensorDescription(
        key="tset_hakohavim_shabbat",
        translation_key="tset_hakohavim_shabbat",
        entity_registry_enabled_default=False,
    ),
    JewishCalendarTimestampSensorDescription(
        key="upcoming_shabbat_candle_lighting",
        translation_key="upcoming_shabbat_candle_lighting",
        entity_registry_enabled_default=False,
        value_fn=lambda at_date, mz: mz(
            at_date.upcoming_shabbat.previous_day.gdate
        ).candle_lighting,
        next_update_fn=lambda zmanim: zmanim.havdalah,
    ),
    JewishCalendarTimestampSensorDescription(
        key="upcoming_shabbat_havdalah",
        translation_key="upcoming_shabbat_havdalah",
        entity_registry_enabled_default=False,
        value_fn=lambda at_date, mz: mz(at_date.upcoming_shabbat.gdate).havdalah,
        next_update_fn=lambda zmanim: zmanim.havdalah,
    ),
    JewishCalendarTimestampSensorDescription(
        key="upcoming_candle_lighting",
        translation_key="upcoming_candle_lighting",
        value_fn=lambda at_date, mz: mz(
            at_date.upcoming_shabbat_or_yom_tov.first_day.previous_day.gdate
        ).candle_lighting,
        next_update_fn=lambda zmanim: zmanim.havdalah,
    ),
    JewishCalendarTimestampSensorDescription(
        key="upcoming_havdalah",
        translation_key="upcoming_havdalah",
        value_fn=lambda at_date, mz: mz(
            at_date.upcoming_shabbat_or_yom_tov.last_day.gdate
        ).havdalah,
        next_update_fn=lambda zmanim: zmanim.havdalah,
    ),
)


async def async_setup_entry(
    hass: HomeAssistant,
    config_entry: JewishCalendarConfigEntry,
    async_add_entities: AddConfigEntryEntitiesCallback,
) -> None:
    """Set up the Jewish calendar sensors ."""
    sensors: list[JewishCalendarBaseSensor] = [
        JewishCalendarSensor(config_entry, description) for description in INFO_SENSORS
    ]
    sensors.extend(
        JewishCalendarTimeSensor(config_entry, description)
        for description in TIME_SENSORS
    )
    async_add_entities(sensors, update_before_add=True)


class JewishCalendarBaseSensor(JewishCalendarEntity, SensorEntity):
    """Base class for Jewish calendar sensors."""

    _attr_should_poll = False
    _attr_entity_category = EntityCategory.DIAGNOSTIC
    _update_unsub: CALLBACK_TYPE | None = None

    entity_description: JewishCalendarBaseSensorDescription

    async def async_added_to_hass(self) -> None:
        """Call when entity is added to hass."""
        await super().async_added_to_hass()
        self._schedule_update()

    async def async_will_remove_from_hass(self) -> None:
        """Run when entity will be removed from hass."""
        if self._update_unsub:
            self._update_unsub()
            self._update_unsub = None
        return await super().async_will_remove_from_hass()

    def _schedule_update(self) -> None:
        """Schedule the next update of the sensor."""
        now = dt_util.now()
        zmanim = self.make_zmanim(now.date())
        update = None
        if self.entity_description.next_update_fn:
            update = self.entity_description.next_update_fn(zmanim)
        next_midnight = dt_util.start_of_local_day() + dt.timedelta(days=1)
        if update is None or now > update:
            update = next_midnight
        if self._update_unsub:
            self._update_unsub()
        self._update_unsub = event.async_track_point_in_time(
            self.hass, self._update_data, update
        )

    @callback
    def _update_data(self, now: dt.datetime | None = None) -> None:
        """Update the sensor data."""
        self._update_unsub = None
        self._schedule_update()
        self.create_results(now)
        self.async_write_ha_state()

    def create_results(self, now: dt.datetime | None = None) -> None:
        """Create the results for the sensor."""
        if now is None:
            now = dt_util.now()

        _LOGGER.debug("Now: %s Location: %r", now, self.data.location)

        today = now.date()
        zmanim = self.make_zmanim(today)
        dateinfo = HDateInfo(today, diaspora=self.data.diaspora)
        self.data.results = JewishCalendarDataResults(dateinfo, zmanim)

    def get_dateinfo(self, now: dt.datetime | None = None) -> HDateInfo:
        """Get the next date info."""
        if self.data.results is None:
            self.create_results()
        assert self.data.results is not None, "Results should be available"

        if now is None:
            now = dt_util.now()

        today = now.date()
        zmanim = self.make_zmanim(today)
        update = None
        if self.entity_description.next_update_fn:
            update = self.entity_description.next_update_fn(zmanim)

        _LOGGER.debug("Today: %s, update: %s", today, update)
        if update is not None and now >= update:
            return self.data.results.dateinfo.next_day
        return self.data.results.dateinfo


class JewishCalendarSensor(JewishCalendarBaseSensor):
    """Representation of an Jewish calendar sensor."""

    entity_description: JewishCalendarSensorDescription

    def __init__(
        self,
        config_entry: JewishCalendarConfigEntry,
        description: SensorEntityDescription,
    ) -> None:
        """Initialize the Jewish calendar sensor."""
        super().__init__(config_entry, description)
        # Set the options for enumeration sensors
        if self.entity_description.options_fn is not None:
            self._attr_options = self.entity_description.options_fn(self.data.diaspora)

    @property
    def native_value(self) -> str | int | dt.datetime | None:
        """Return the state of the sensor."""
        return self.entity_description.value_fn(self.get_dateinfo())

    @property
    def extra_state_attributes(self) -> dict[str, str]:
        """Return the state attributes."""
        if self.entity_description.attr_fn is None:
            return {}
        return self.entity_description.attr_fn(self.get_dateinfo())


class JewishCalendarTimeSensor(JewishCalendarBaseSensor):
    """Implement attributes for sensors returning times."""

    _attr_device_class = SensorDeviceClass.TIMESTAMP
    entity_description: JewishCalendarTimestampSensorDescription

    @property
    def native_value(self) -> dt.datetime | None:
        """Return the state of the sensor."""
        if self.data.results is None:
            self.create_results()
        assert self.data.results is not None, "Results should be available"
        if self.entity_description.value_fn is None:
            return self.data.results.zmanim.zmanim[self.entity_description.key].local
        return self.entity_description.value_fn(self.get_dateinfo(), self.make_zmanim)<|MERGE_RESOLUTION|>--- conflicted
+++ resolved
@@ -78,12 +78,8 @@
         translation_key="weekly_portion",
         device_class=SensorDeviceClass.ENUM,
         options_fn=lambda _: [str(p) for p in Parasha],
-<<<<<<< HEAD
-        value_fn=lambda info: str(info.upcoming_shabbat.parasha),
-        next_update_fn=lambda zmanim: zmanim.havdalah,
-=======
-        value_fn=lambda results: results.after_tzais_date.upcoming_shabbat.parasha,
->>>>>>> 6351c330
+        value_fn=lambda info: info.upcoming_shabbat.parasha,
+        next_update_fn=lambda zmanim: zmanim.havdalah,
     ),
     JewishCalendarSensorDescription(
         key="holiday",
@@ -102,21 +98,13 @@
         key="omer_count",
         translation_key="omer_count",
         entity_registry_enabled_default=False,
-<<<<<<< HEAD
-        value_fn=lambda info: info.omer.total_days if info.omer else 0,
-=======
-        value_fn=lambda results: results.after_shkia_date.omer.total_days,
->>>>>>> 6351c330
+        value_fn=lambda info: info.omer.total_days,
     ),
     JewishCalendarSensorDescription(
         key="daf_yomi",
         translation_key="daf_yomi",
         entity_registry_enabled_default=False,
-<<<<<<< HEAD
-        value_fn=lambda info: str(info.daf_yomi),
-=======
-        value_fn=lambda results: results.daytime_date.daf_yomi,
->>>>>>> 6351c330
+        value_fn=lambda info: info.daf_yomi,
     ),
 )
 
