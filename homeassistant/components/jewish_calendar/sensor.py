--- conflicted
+++ resolved
@@ -229,19 +229,12 @@
         if self.entity_description.key == "weekly_portion":
             # Compute the weekly portion based on the upcoming shabbat.
             return after_tzais_date.upcoming_shabbat.parasha
-<<<<<<< HEAD
         if self._type == "holiday":
             self._holiday_attrs = {
                 "id": after_shkia_date.holiday_name,
                 "type": after_shkia_date.holiday_type.name,
                 "type_id": after_shkia_date.holiday_type.value,
             }
-=======
-        if self.entity_description.key == "holiday":
-            self._holiday_attrs["id"] = after_shkia_date.holiday_name
-            self._holiday_attrs["type"] = after_shkia_date.holiday_type.name
-            self._holiday_attrs["type_id"] = after_shkia_date.holiday_type.value
->>>>>>> ae1d2926
             return after_shkia_date.holiday_description
         if self.entity_description.key == "omer_count":
             return after_shkia_date.omer_day
