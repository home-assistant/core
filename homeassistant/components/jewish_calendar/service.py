--- conflicted
+++ resolved
@@ -1,12 +1,8 @@
 """Services for Jewish Calendar."""
 
 import datetime
-<<<<<<< HEAD
 import logging
-from typing import cast
-=======
 from typing import get_args
->>>>>>> a0c92173
 
 from hdate import HebrewDate
 from hdate.omer import Nusach, Omer
@@ -27,11 +23,7 @@
 
 from .const import ATTR_AFTER_SUNSET, ATTR_DATE, ATTR_NUSACH, DOMAIN, SERVICE_COUNT_OMER
 
-<<<<<<< HEAD
 _LOGGER = logging.getLogger(__name__)
-SUPPORTED_LANGUAGES = {"en": "english", "fr": "french", "he": "hebrew"}
-=======
->>>>>>> a0c92173
 OMER_SCHEMA = vol.Schema(
     {
         vol.Optional(ATTR_DATE): cv.date,
@@ -39,13 +31,8 @@
         vol.Required(ATTR_NUSACH, default="sfarad"): vol.In(
             [nusach.name.lower() for nusach in Nusach]
         ),
-<<<<<<< HEAD
         vol.Optional(CONF_LANGUAGE, default="he"): LanguageSelector(
-            LanguageSelectorConfig(languages=list(SUPPORTED_LANGUAGES.keys()))
-=======
-        vol.Required(CONF_LANGUAGE, default="he"): LanguageSelector(
             LanguageSelectorConfig(languages=list(get_args(Language)))
->>>>>>> a0c92173
         ),
     }
 )
