"""Contains buttons exposed by the Starlink integration."""

from __future__ import annotations

from collections.abc import Awaitable, Callable
from dataclasses import dataclass

from homeassistant.components.button import (
    ButtonDeviceClass,
    ButtonEntity,
    ButtonEntityDescription,
)
from homeassistant.const import EntityCategory
from homeassistant.core import HomeAssistant
from homeassistant.helpers.entity_platform import AddConfigEntryEntitiesCallback

from .coordinator import StarlinkConfigEntry, StarlinkUpdateCoordinator
from .entity import StarlinkEntity


async def async_setup_entry(
<<<<<<< HEAD
    _: HomeAssistant, e: StarlinkConfigEntry, async_add_entities: AddEntitiesCallback
=======
    hass: HomeAssistant,
    entry: ConfigEntry,
    async_add_entities: AddConfigEntryEntitiesCallback,
>>>>>>> b8ec8ab3
) -> None:
    """Set up all binary sensors for this entry."""
    async_add_entities(
        StarlinkButtonEntity(e.runtime_data, description) for description in BUTTONS
    )


@dataclass(frozen=True, kw_only=True)
class StarlinkButtonEntityDescription(ButtonEntityDescription):
    """Describes a Starlink button entity."""

    press_fn: Callable[[StarlinkUpdateCoordinator], Awaitable[None]]


class StarlinkButtonEntity(StarlinkEntity, ButtonEntity):
    """A ButtonEntity for Starlink devices. Handles creating unique IDs."""

    entity_description: StarlinkButtonEntityDescription

    async def async_press(self) -> None:
        """Press the button."""
        return await self.entity_description.press_fn(self.coordinator)


BUTTONS = [
    StarlinkButtonEntityDescription(
        key="reboot",
        device_class=ButtonDeviceClass.RESTART,
        entity_category=EntityCategory.DIAGNOSTIC,
        press_fn=lambda coordinator: coordinator.async_reboot_starlink(),
    )
]<|MERGE_RESOLUTION|>--- conflicted
+++ resolved
@@ -19,13 +19,7 @@
 
 
 async def async_setup_entry(
-<<<<<<< HEAD
     _: HomeAssistant, e: StarlinkConfigEntry, async_add_entities: AddEntitiesCallback
-=======
-    hass: HomeAssistant,
-    entry: ConfigEntry,
-    async_add_entities: AddConfigEntryEntitiesCallback,
->>>>>>> b8ec8ab3
 ) -> None:
     """Set up all binary sensors for this entry."""
     async_add_entities(
