"""The Starlink integration."""

from __future__ import annotations

<<<<<<< HEAD
from homeassistant.const import CONF_IP_ADDRESS, Platform
=======
from homeassistant.config_entries import ConfigEntry
from homeassistant.const import Platform
>>>>>>> 2f121874
from homeassistant.core import HomeAssistant

from .coordinator import StarlinkConfigEntry, StarlinkUpdateCoordinator

PLATFORMS = [
    Platform.BINARY_SENSOR,
    Platform.BUTTON,
    Platform.DEVICE_TRACKER,
    Platform.SENSOR,
    Platform.SWITCH,
    Platform.TIME,
]


async def async_setup_entry(hass: HomeAssistant, entry: StarlinkConfigEntry) -> bool:
    """Set up Starlink from a config entry."""
<<<<<<< HEAD
    entry.runtime_data = StarlinkUpdateCoordinator(
        hass=hass,
        url=entry.data[CONF_IP_ADDRESS],
        name=entry.title,
    )
    await entry.runtime_data.async_config_entry_first_refresh()
=======
    coordinator = StarlinkUpdateCoordinator(hass, entry)

    await coordinator.async_config_entry_first_refresh()

    hass.data.setdefault(DOMAIN, {})[entry.entry_id] = coordinator

>>>>>>> 2f121874
    await hass.config_entries.async_forward_entry_setups(entry, PLATFORMS)
    return True


async def async_unload_entry(hass: HomeAssistant, entry: StarlinkConfigEntry) -> bool:
    """Unload a config entry."""
    return await hass.config_entries.async_unload_platforms(entry, PLATFORMS)<|MERGE_RESOLUTION|>--- conflicted
+++ resolved
@@ -2,12 +2,7 @@
 
 from __future__ import annotations
 
-<<<<<<< HEAD
 from homeassistant.const import CONF_IP_ADDRESS, Platform
-=======
-from homeassistant.config_entries import ConfigEntry
-from homeassistant.const import Platform
->>>>>>> 2f121874
 from homeassistant.core import HomeAssistant
 
 from .coordinator import StarlinkConfigEntry, StarlinkUpdateCoordinator
@@ -24,21 +19,9 @@
 
 async def async_setup_entry(hass: HomeAssistant, entry: StarlinkConfigEntry) -> bool:
     """Set up Starlink from a config entry."""
-<<<<<<< HEAD
-    entry.runtime_data = StarlinkUpdateCoordinator(
-        hass=hass,
-        url=entry.data[CONF_IP_ADDRESS],
-        name=entry.title,
-    )
+    entry.runtime_data = StarlinkUpdateCoordinator(hass, entry)
     await entry.runtime_data.async_config_entry_first_refresh()
-=======
-    coordinator = StarlinkUpdateCoordinator(hass, entry)
 
-    await coordinator.async_config_entry_first_refresh()
-
-    hass.data.setdefault(DOMAIN, {})[entry.entry_id] = coordinator
-
->>>>>>> 2f121874
     await hass.config_entries.async_forward_entry_setups(entry, PLATFORMS)
     return True
 
