{
  "config": {
    "abort": {
      "already_configured": "[%key:common::config_flow::abort::already_configured_account%]",
      "already_configured_as_subentry": "Already configured as a friend for another account. Delete the existing entry first.",
      "reauth_successful": "[%key:common::config_flow::abort::reauth_successful%]",
      "reconfigure_successful": "[%key:common::config_flow::abort::reconfigure_successful%]",
      "unique_id_mismatch": "The provided NPSSO token corresponds to the account {wrong_account}. Please re-authenticate with the account **{name}**"
    },
    "error": {
      "cannot_connect": "[%key:common::config_flow::error::cannot_connect%]",
      "invalid_account": "[%key:common::config_flow::error::invalid_access_token%]",
      "invalid_auth": "[%key:common::config_flow::error::invalid_auth%]",
      "unknown": "[%key:common::config_flow::error::unknown%]"
    },
    "step": {
      "reauth_confirm": {
        "data": {
          "npsso": "[%key:component::playstation_network::config::step::user::data::npsso%]"
        },
        "data_description": {
<<<<<<< HEAD
          "npsso": "[%key:component::playstation_network::config::step::user::data_description::npsso%]"
=======
          "npsso": "The NPSSO token is generated during successful login of your PlayStation Network account and is used to authenticate your requests from with Home Assistant."
>>>>>>> e23ca349
        },
        "description": "The NPSSO token for **{name}** has expired. To obtain a new one, log in to your [PlayStation account]({psn_link}) first. Then [click here]({npsso_link}) to retrieve the token.",
        "title": "Re-authenticate {name} with PlayStation Network"
      },
      "reconfigure": {
        "data": {
          "npsso": "[%key:component::playstation_network::config::step::user::data::npsso%]"
        },
        "data_description": {
          "npsso": "[%key:component::playstation_network::config::step::user::data_description::npsso%]"
        },
        "description": "[%key:component::playstation_network::config::step::user::description%]",
        "title": "Update PlayStation Network configuration"
      },
      "user": {
        "data": {
          "npsso": "NPSSO token"
        },
        "data_description": {
          "npsso": "The NPSSO token is generated upon successful login of your PlayStation Network account and is used to authenticate your requests within Home Assistant."
        },
        "description": "To obtain your NPSSO token, log in to your [PlayStation account]({psn_link}) first. Then [click here]({npsso_link}) to retrieve the token."
      }
    }
  },
  "config_subentries": {
    "friend": {
      "abort": {
        "already_configured": "Already configured as a friend in this or another account.",
        "already_configured_as_entry": "Already configured as a service. This account cannot be added as a friend.",
        "config_entry_disabled": "Cannot add friend accounts when the main account is disabled or not loaded.",
        "no_friends": "Looks like your friend list is empty right now. Add friends on PlayStation Network first."
      },
      "entry_type": "Friend",
      "error": {
        "cannot_connect": "[%key:common::config_flow::error::cannot_connect%]",
        "unknown": "[%key:common::config_flow::error::unknown%]"
      },
      "initiate_flow": {
        "user": "Add friend"
      },
      "step": {
        "user": {
          "data": {
            "account_id": "Online ID"
          },
          "data_description": {
            "account_id": "Select a friend from your friend list to track their online status."
          },
          "description": "Track the online status of a PlayStation Network friend.",
          "title": "Friend online status"
        }
      }
    }
  },
  "entity": {
    "binary_sensor": {
      "ps_plus_status": {
        "name": "Subscribed to PlayStation Plus"
      }
    },
    "image": {
      "avatar": {
        "name": "Avatar"
      },
      "now_playing_image": {
        "name": "[%key:component::playstation_network::entity::sensor::now_playing::name%]"
      },
      "share_profile": {
        "name": "Share profile"
      }
    },
    "notify": {
      "direct_message": {
        "name": "Direct message: {name}"
      },
      "group_message": {
        "name": "Group: {name}"
      }
    },
    "sensor": {
      "earned_trophies_bronze": {
        "name": "Bronze trophies",
        "unit_of_measurement": "[%key:component::playstation_network::entity::sensor::earned_trophies_platinum::unit_of_measurement%]"
      },
      "earned_trophies_gold": {
        "name": "Gold trophies",
        "unit_of_measurement": "[%key:component::playstation_network::entity::sensor::earned_trophies_platinum::unit_of_measurement%]"
      },
      "earned_trophies_platinum": {
        "name": "Platinum trophies",
        "unit_of_measurement": "trophies"
      },
      "earned_trophies_silver": {
        "name": "Silver trophies",
        "unit_of_measurement": "[%key:component::playstation_network::entity::sensor::earned_trophies_platinum::unit_of_measurement%]"
      },
      "last_online": {
        "name": "Last online"
      },
      "now_playing": {
        "name": "Now playing"
      },
      "online_id": {
        "name": "Online ID"
      },
      "online_status": {
        "name": "Online status",
        "state": {
          "availabletocommunicate": "Online on PS App",
          "availabletoplay": "Online",
          "busy": "Away",
          "offline": "Offline"
        }
      },
      "trophy_level": {
        "name": "Trophy level"
      },
      "trophy_level_progress": {
        "name": "Next level"
      }
    }
  },
  "exceptions": {
    "group_invalid": {
      "message": "Failed to send message to group {name}. The group is invalid or does not exist."
    },
    "not_ready": {
      "message": "Authentication to the PlayStation Network failed."
    },
    "send_message_failed": {
      "message": "Failed to send message to {name}. Try again later."
    },
    "send_message_forbidden": {
      "message": "Failed to send message to {name}. You are not allowed to send messages to this group or friend."
    },
    "update_failed": {
      "message": "Data retrieval failed when trying to access the PlayStation Network."
    },
    "user_not_found": {
      "message": "Unable to retrieve data for {user}. User does not exist or has been removed."
    },
    "user_profile_private": {
      "message": "Unable to retrieve data for {user}. Privacy settings restrict access to activity."
    }
  },
  "issues": {
    "group_chat_forbidden": {
      "description": "The PlayStation Network integration was unable to retrieve group chats for **{name}**.\n\nThis is likely due to insufficient permissions (Error: `{error_message}`).\n\nTo resolve this issue, please ensure the account's chat and messaging feature is not restricted by parental controls or other privacy settings.\n\nIf the restriction is intentional, you can safely ignore this message.",
      "title": "Failed to retrieve group chats for {name}"
    }
  }
}<|MERGE_RESOLUTION|>--- conflicted
+++ resolved
@@ -19,11 +19,7 @@
           "npsso": "[%key:component::playstation_network::config::step::user::data::npsso%]"
         },
         "data_description": {
-<<<<<<< HEAD
           "npsso": "[%key:component::playstation_network::config::step::user::data_description::npsso%]"
-=======
-          "npsso": "The NPSSO token is generated during successful login of your PlayStation Network account and is used to authenticate your requests from with Home Assistant."
->>>>>>> e23ca349
         },
         "description": "The NPSSO token for **{name}** has expired. To obtain a new one, log in to your [PlayStation account]({psn_link}) first. Then [click here]({npsso_link}) to retrieve the token.",
         "title": "Re-authenticate {name} with PlayStation Network"
@@ -43,7 +39,7 @@
           "npsso": "NPSSO token"
         },
         "data_description": {
-          "npsso": "The NPSSO token is generated upon successful login of your PlayStation Network account and is used to authenticate your requests within Home Assistant."
+          "npsso": "The NPSSO token is generated during successful login of your PlayStation Network account and is used to authenticate your requests from with Home Assistant."
         },
         "description": "To obtain your NPSSO token, log in to your [PlayStation account]({psn_link}) first. Then [click here]({npsso_link}) to retrieve the token."
       }
