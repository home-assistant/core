"""
Support for Wink hubs.

For more details about this component, please refer to the documentation at
https://home-assistant.io/components/wink/
"""
import logging
import time
import json
import os
from datetime import timedelta

import voluptuous as vol
import requests

from homeassistant.loader import get_component
from homeassistant.core import callback
from homeassistant.components.http import HomeAssistantView
from homeassistant.helpers import discovery
from homeassistant.helpers.event import track_time_interval
from homeassistant.const import (
    ATTR_BATTERY_LEVEL, CONF_EMAIL, CONF_PASSWORD,
    EVENT_HOMEASSISTANT_START,
    EVENT_HOMEASSISTANT_STOP, __version__)
from homeassistant.helpers.entity import Entity
import homeassistant.helpers.config_validation as cv

<<<<<<< HEAD
REQUIREMENTS = ['python-wink==1.2.6', 'pubnubsub-handler==1.0.2']
=======
REQUIREMENTS = ['python-wink==1.3.1', 'pubnubsub-handler==1.0.2']
>>>>>>> 966809c1

_LOGGER = logging.getLogger(__name__)

DOMAIN = 'wink'

SUBSCRIPTION_HANDLER = None

CONF_CLIENT_ID = 'client_id'
CONF_CLIENT_SECRET = 'client_secret'
CONF_USER_AGENT = 'user_agent'
CONF_OATH = 'oath'
CONF_APPSPOT = 'appspot'
CONF_DEFINED_BOTH_MSG = 'Remove access token to use oath2.'
CONF_MISSING_OATH_MSG = 'Missing oath2 credentials.'
CONF_TOKEN_URL = "https://winkbearertoken.appspot.com/token"

ATTR_ACCESS_TOKEN = 'access_token'
ATTR_REFRESH_TOKEN = 'refresh_token'
ATTR_CLIENT_ID = 'client_id'
ATTR_CLIENT_SECRET = 'client_secret'

WINK_AUTH_CALLBACK_PATH = '/auth/wink/callback'
WINK_AUTH_START = '/auth/wink'
WINK_CONFIG_FILE = '.wink.conf'
USER_AGENT = "Manufacturer/Home-Assistant%s python/3 Wink/3" % (__version__)

DEFAULT_CONFIG = {
    'client_id': 'CLIENT_ID_HERE',
    'client_secret': 'CLIENT_SECRET_HERE'
}

SERVICE_ADD_NEW_DEVICES = 'add_new_devices'
SERVICE_REFRESH_STATES = 'refresh_state_from_wink'
SERVICE_KEEP_ALIVE = 'keep_pubnub_updates_flowing'

CONFIG_SCHEMA = vol.Schema({
    DOMAIN: vol.Schema({
        vol.Inclusive(CONF_EMAIL, CONF_APPSPOT,
                      msg=CONF_MISSING_OATH_MSG): cv.string,
        vol.Inclusive(CONF_PASSWORD, CONF_APPSPOT,
                      msg=CONF_MISSING_OATH_MSG): cv.string,
        vol.Inclusive(CONF_CLIENT_ID, CONF_OATH,
                      msg=CONF_MISSING_OATH_MSG): cv.string,
        vol.Inclusive(CONF_CLIENT_SECRET, CONF_OATH,
                      msg=CONF_MISSING_OATH_MSG): cv.string,
        vol.Exclusive(CONF_EMAIL, CONF_OATH,
                      msg=CONF_DEFINED_BOTH_MSG): cv.string,
    })
}, extra=vol.ALLOW_EXTRA)

WINK_COMPONENTS = [
    'binary_sensor', 'sensor', 'light', 'switch', 'lock', 'cover', 'climate',
    'fan', 'alarm_control_panel', 'scene'
]


def _write_config_file(file_path, config):
    try:
        with open(file_path, 'w') as conf_file:
            conf_file.write(json.dumps(config, sort_keys=True, indent=4))
    except IOError as error:
        _LOGGER.error("Saving config file failed: %s", error)
        raise IOError("Saving Wink config file failed")
    return config


def _read_config_file(file_path):
    try:
        with open(file_path, 'r') as conf_file:
            return json.loads(conf_file.read())
    except IOError as error:
        _LOGGER.error("Reading config file failed: %s", error)
        raise IOError("Reading Wink config file failed")


def _request_app_setup(hass, config):
    """Assist user with configuring the Wink dev application."""
    hass.data['configurator'] = True
    configurator = get_component('configurator')

    # pylint: disable=unused-argument
    def wink_configuration_callback(callback_data):
        """Handle configuration updates."""
        _config_path = hass.config.path(WINK_CONFIG_FILE)
        if not os.path.isfile(_config_path):
            setup(hass, config)
            return

        client_id = callback_data.get('client_id')
        client_secret = callback_data.get('client_secret')
        if None not in (client_id, client_secret):
            _write_config_file(_config_path,
                               {ATTR_CLIENT_ID: client_id,
                                ATTR_CLIENT_SECRET: client_secret})
            setup(hass, config)
            return
        else:
            error_msg = ("Your input was invalid. Please try again.")
            _configurator = hass.data[DOMAIN]['configuring'][DOMAIN]
            configurator.notify_errors(_configurator, error_msg)

    start_url = "{}{}".format(hass.config.api.base_url,
                              WINK_AUTH_CALLBACK_PATH)

    description = """Please create a Wink developer app at
                     https://developer.wink.com.
                     Add a Redirect URI of {}.
                     They will provide you a Client ID and secret
                     after reviewing your request.
                     (This can take several days).
                     """.format(start_url)

    hass.data[DOMAIN]['configuring'][DOMAIN] = configurator.request_config(
        hass, DOMAIN, wink_configuration_callback,
        description=description, submit_caption="submit",
        description_image="/static/images/config_wink.png",
        fields=[{'id': 'client_id', 'name': 'Client ID', 'type': 'string'},
                {'id': 'client_secret',
                 'name': 'Client secret',
                 'type': 'string'}]
    )


def _request_oauth_completion(hass, config):
    """Request user complete Wink OAuth2 flow."""
    hass.data['configurator'] = True
    configurator = get_component('configurator')
    if DOMAIN in hass.data[DOMAIN]['configuring']:
        configurator.notify_errors(
            hass.data[DOMAIN]['configuring'][DOMAIN],
            "Failed to register, please try again.")
        return

    # pylint: disable=unused-argument
    def wink_configuration_callback(callback_data):
        """Call setup again."""
        setup(hass, config)

    start_url = '{}{}'.format(hass.config.api.base_url, WINK_AUTH_START)

    description = "Please authorize Wink by visiting {}".format(start_url)

    hass.data[DOMAIN]['configuring'][DOMAIN] = configurator.request_config(
        hass, DOMAIN, wink_configuration_callback,
        description=description
    )


def setup(hass, config):
    """Set up the Wink component."""
    import pywink
    from pubnubsubhandler import PubNubSubscriptionHandler

    if hass.data.get(DOMAIN) is None:
        hass.data[DOMAIN] = {
            'unique_ids': [],
            'entities': {},
            'oauth': {},
            'configuring': {},
            'pubnub': None,
            'configurator': False
        }

    def _get_wink_token_from_web():
        _email = hass.data[DOMAIN]["oauth"]["email"]
        _password = hass.data[DOMAIN]["oauth"]["password"]

        payload = {'username': _email, 'password': _password}
        token_response = requests.post(CONF_TOKEN_URL, data=payload)
        try:
            token = token_response.text.split(':')[1].split()[0].rstrip('<br')
        except IndexError:
            _LOGGER.error("Error getting token. Please check email/password.")
            return False
        pywink.set_bearer_token(token)

<<<<<<< HEAD
    client_id = config[DOMAIN].get(ATTR_CLIENT_ID)
    client_secret = config[DOMAIN].get(ATTR_CLIENT_SECRET)
    email = config[DOMAIN].get(CONF_EMAIL)
    password = config[DOMAIN].get(CONF_PASSWORD)
    if None not in [client_id, client_secret]:
        _LOGGER.info("Using legacy oauth authentication")
        hass.data[DOMAIN]["oauth"]["client_id"] = client_id
        hass.data[DOMAIN]["oauth"]["client_secret"] = client_secret
        hass.data[DOMAIN]["oauth"]["email"] = email
        hass.data[DOMAIN]["oauth"]["password"] = password
        pywink.legacy_set_wink_credentials(email, password,
                                           client_id, client_secret)
    elif None not in [email, password]:
        _LOGGER.info("Using web form authentication")
        hass.data[DOMAIN]["oauth"]["email"] = email
        hass.data[DOMAIN]["oauth"]["password"] = password
=======
    if access_token:
        pywink.set_bearer_token(access_token)
    elif client_id:
        email = config[DOMAIN][CONF_EMAIL]
        password = config[DOMAIN][CONF_PASSWORD]
        client_id = config[DOMAIN]['client_id']
        client_secret = config[DOMAIN]['client_secret']
        pywink.legacy_set_wink_credentials(email, password,
                                           client_id, client_secret)
        hass.data[DOMAIN]['oath'] = {"email": email,
                                     "password": password,
                                     "client_id": client_id,
                                     "client_secret": client_secret}
    else:
        email = config[DOMAIN][CONF_EMAIL]
        password = config[DOMAIN][CONF_PASSWORD]
        hass.data[DOMAIN]['oath'] = {"email": email, "password": password}
>>>>>>> 966809c1
        _get_wink_token_from_web()
    else:
        _LOGGER.info("Using new oauth authentication")
        config_path = hass.config.path(WINK_CONFIG_FILE)
        if os.path.isfile(config_path):
            config_file = _read_config_file(config_path)
            if config_file == DEFAULT_CONFIG:
                _request_app_setup(hass, config)
                return True
            # else move on because the user modified the file
        else:
            _write_config_file(config_path, DEFAULT_CONFIG)
            _request_app_setup(hass, config)
            return True

        if DOMAIN in hass.data[DOMAIN]['configuring']:
            _configurator = hass.data[DOMAIN]['configuring']
            get_component('configurator').request_done(_configurator.pop(
                DOMAIN))

        # Using oauth
        access_token = config_file.get(ATTR_ACCESS_TOKEN)
        refresh_token = config_file.get(ATTR_REFRESH_TOKEN)

        # This will be called after authorizing Home-Assistant
        if None not in (access_token, refresh_token):
            pywink.set_wink_credentials(config_file.get(ATTR_CLIENT_ID),
                                        config_file.get(ATTR_CLIENT_SECRET),
                                        access_token=access_token,
                                        refresh_token=refresh_token)
        # This is called to create the redirect so the user can Authorize
        # Home-Assistant
        else:

            redirect_uri = '{}{}'.format(hass.config.api.base_url,
                                         WINK_AUTH_CALLBACK_PATH)

            wink_auth_start_url = pywink.get_authorization_url(
                config_file.get(ATTR_CLIENT_ID), redirect_uri)
            hass.http.register_redirect(WINK_AUTH_START, wink_auth_start_url)
            hass.http.register_view(WinkAuthCallbackView(config,
                                                         config_file,
                                                         pywink.request_token))
            _request_oauth_completion(hass, config)
            return True

    pywink.set_user_agent(USER_AGENT)
    hass.data[DOMAIN]['pubnub'] = PubNubSubscriptionHandler(
        pywink.get_subscription_key())

    def _subscribe():
        hass.data[DOMAIN]['pubnub'].subscribe()

    # Call subscribe after the user sets up wink via the configurator
    # All other methods will complete setup before
    # EVENT_HOMEASSISTANT_START is called meaning they
    # will call subscribe via the method below. (start_subscription)
    if hass.data[DOMAIN]['configurator']:
        _subscribe()

    def keep_alive_call(event_time):
        """Call the Wink API endpoints to keep PubNub working."""
        _LOGGER.info("Polling the Wink API to keep PubNub updates flowing.")
        pywink.set_user_agent(str(int(time.time())))
        _temp_response = pywink.get_user()
        _LOGGER.debug(str(json.dumps(_temp_response)))
        time.sleep(1)
        pywink.set_user_agent(USER_AGENT)
        _temp_response = pywink.wink_api_fetch()
        _LOGGER.debug(str(json.dumps(_temp_response)))

    # Call the Wink API every hour to keep PubNub updates flowing
    track_time_interval(hass, keep_alive_call, timedelta(minutes=60))

    def start_subscription(event):
        """Start the pubnub subscription."""
        _subscribe()

    hass.bus.listen(EVENT_HOMEASSISTANT_START, start_subscription)

    def stop_subscription(event):
        """Stop the pubnub subscription."""
        hass.data[DOMAIN]['pubnub'].unsubscribe()

    hass.bus.listen(EVENT_HOMEASSISTANT_STOP, stop_subscription)

    def force_update(call):
        """Force all devices to poll the Wink API."""
        _LOGGER.info("Refreshing Wink states from API")
        for entity_list in hass.data[DOMAIN]['entities'].values():
            # Throttle the calls to Wink API
            for entity in entity_list:
                time.sleep(1)
                entity.schedule_update_ha_state(True)
    hass.services.register(DOMAIN, SERVICE_REFRESH_STATES, force_update)

    def pull_new_devices(call):
        """Pull new devices added to users Wink account since startup."""
        _LOGGER.info("Getting new devices from Wink API")
        for _component in WINK_COMPONENTS:
            discovery.load_platform(hass, _component, DOMAIN, {}, config)

    hass.services.register(DOMAIN, SERVICE_ADD_NEW_DEVICES, pull_new_devices)

    # Load components for the devices in Wink that we support
    for component in WINK_COMPONENTS:
        hass.data[DOMAIN]['entities'][component] = []
        discovery.load_platform(hass, component, DOMAIN, {}, config)

    return True


class WinkAuthCallbackView(HomeAssistantView):
    """Handle OAuth finish callback requests."""

    url = '/auth/wink/callback'
    name = 'auth:wink:callback'
    requires_auth = False

    def __init__(self, config, config_file, request_token):
        """Initialize the OAuth callback view."""
        self.config = config
        self.config_file = config_file
        self.request_token = request_token

    @callback
    def get(self, request):
        """Finish OAuth callback request."""
        from aiohttp import web

        hass = request.app['hass']
        data = request.GET

        response_message = """Wink has been successfully authorized!
         You can close this window now! For the best results you should reboot
         HomeAssistant"""
        html_response = """<html><head><title>Wink Auth</title></head>
                <body><h1>{}</h1></body></html>"""

        if data.get('code') is not None:
            response = self.request_token(data.get('code'),
                                          self.config_file["client_secret"])

            config_contents = {
                ATTR_ACCESS_TOKEN: response['access_token'],
                ATTR_REFRESH_TOKEN: response['refresh_token'],
                ATTR_CLIENT_ID: self.config_file["client_id"],
                ATTR_CLIENT_SECRET: self.config_file["client_secret"]
            }
            _write_config_file(hass.config.path(WINK_CONFIG_FILE),
                               config_contents)

            hass.async_add_job(setup, hass, self.config)

            return web.Response(text=html_response.format(response_message),
                                content_type='text/html')

        error_msg = "No code returned from Wink API"
        _LOGGER.error(error_msg)
        return web.Response(text=html_response.format(error_msg),
                            content_type='text/html')


class WinkDevice(Entity):
    """Representation a base Wink device."""

    def __init__(self, wink, hass):
        """Initialize the Wink device."""
        self.hass = hass
        self.wink = wink
        hass.data[DOMAIN]['pubnub'].add_subscription(
            self.wink.pubnub_channel, self._pubnub_update)
        hass.data[DOMAIN]['unique_ids'].append(self.wink.object_id() +
                                               self.wink.name())

    def _pubnub_update(self, message):
        try:
            if message is None:
                _LOGGER.error("Error on pubnub update for %s "
                              "polling API for current state", self.name)
                self.schedule_update_ha_state(True)
            else:
                self.wink.pubnub_update(message)
                self.schedule_update_ha_state()
        except (ValueError, KeyError, AttributeError):
            _LOGGER.error("Error in pubnub JSON for %s "
                          "polling API for current state", self.name)
            self.schedule_update_ha_state(True)

    @property
    def name(self):
        """Return the name of the device."""
        return self.wink.name()

    @property
    def available(self):
        """Return true if connection == True."""
        return self.wink.available()

    def update(self):
        """Update state of the device."""
        self.wink.update_state()

    @property
    def should_poll(self):
        """Only poll if we are not subscribed to pubnub."""
        return self.wink.pubnub_channel is None

    @property
    def device_state_attributes(self):
        """Return the state attributes."""
        attributes = {}
        battery = self._battery_level
        if battery:
            attributes[ATTR_BATTERY_LEVEL] = battery
        man_dev_model = self._manufacturer_device_model
        if man_dev_model:
            attributes["manufacturer_device_model"] = man_dev_model
        man_dev_id = self._manufacturer_device_id
        if man_dev_id:
            attributes["manufacturer_device_id"] = man_dev_id
        dev_man = self._device_manufacturer
        if dev_man:
            attributes["device_manufacturer"] = dev_man
        model_name = self._model_name
        if model_name:
            attributes["model_name"] = model_name
        tamper = self._tamper
        if tamper is not None:
            attributes["tamper_detected"] = tamper
        return attributes

    @property
    def _battery_level(self):
        """Return the battery level."""
        if self.wink.battery_level() is not None:
            return self.wink.battery_level() * 100

    @property
    def _manufacturer_device_model(self):
        """Return the manufacturer device model."""
        return self.wink.manufacturer_device_model()

    @property
    def _manufacturer_device_id(self):
        """Return the manufacturer device id."""
        return self.wink.manufacturer_device_id()

    @property
    def _device_manufacturer(self):
        """Return the device manufacturer."""
        return self.wink.device_manufacturer()

    @property
    def _model_name(self):
        """Return the model name."""
        return self.wink.model_name()

    @property
    def _tamper(self):
        """Return the devices tamper status."""
        if hasattr(self.wink, 'tamper_detected'):
            return self.wink.tamper_detected()
        return None<|MERGE_RESOLUTION|>--- conflicted
+++ resolved
@@ -25,11 +25,7 @@
 from homeassistant.helpers.entity import Entity
 import homeassistant.helpers.config_validation as cv
 
-<<<<<<< HEAD
-REQUIREMENTS = ['python-wink==1.2.6', 'pubnubsub-handler==1.0.2']
-=======
 REQUIREMENTS = ['python-wink==1.3.1', 'pubnubsub-handler==1.0.2']
->>>>>>> 966809c1
 
 _LOGGER = logging.getLogger(__name__)
 
@@ -206,7 +202,6 @@
             return False
         pywink.set_bearer_token(token)
 
-<<<<<<< HEAD
     client_id = config[DOMAIN].get(ATTR_CLIENT_ID)
     client_secret = config[DOMAIN].get(ATTR_CLIENT_SECRET)
     email = config[DOMAIN].get(CONF_EMAIL)
@@ -223,25 +218,6 @@
         _LOGGER.info("Using web form authentication")
         hass.data[DOMAIN]["oauth"]["email"] = email
         hass.data[DOMAIN]["oauth"]["password"] = password
-=======
-    if access_token:
-        pywink.set_bearer_token(access_token)
-    elif client_id:
-        email = config[DOMAIN][CONF_EMAIL]
-        password = config[DOMAIN][CONF_PASSWORD]
-        client_id = config[DOMAIN]['client_id']
-        client_secret = config[DOMAIN]['client_secret']
-        pywink.legacy_set_wink_credentials(email, password,
-                                           client_id, client_secret)
-        hass.data[DOMAIN]['oath'] = {"email": email,
-                                     "password": password,
-                                     "client_id": client_id,
-                                     "client_secret": client_secret}
-    else:
-        email = config[DOMAIN][CONF_EMAIL]
-        password = config[DOMAIN][CONF_PASSWORD]
-        hass.data[DOMAIN]['oath'] = {"email": email, "password": password}
->>>>>>> 966809c1
         _get_wink_token_from_web()
     else:
         _LOGGER.info("Using new oauth authentication")
