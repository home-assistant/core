"""Tessie parent entity class."""

from collections.abc import Awaitable, Callable
from typing import Any

from aiohttp import ClientResponseError

from homeassistant.exceptions import HomeAssistantError
from homeassistant.helpers.device_registry import DeviceInfo
from homeassistant.helpers.update_coordinator import CoordinatorEntity

from .const import DOMAIN, MODELS
from .coordinator import TessieDataUpdateCoordinator


class TessieEntity(CoordinatorEntity[TessieDataUpdateCoordinator]):
    """Parent class for Tessie Entities."""

    _attr_has_entity_name = True

    def __init__(
        self,
        coordinator: TessieDataUpdateCoordinator,
        key: str,
    ) -> None:
        """Initialize common aspects of a Tessie entity."""
        super().__init__(coordinator)
        self.vin = coordinator.vin
        self.key = key

        car_type = coordinator.data["vehicle_config_car_type"]

        self._attr_translation_key = key
        self._attr_unique_id = f"{self.vin}-{key}"
        self._attr_device_info = DeviceInfo(
            identifiers={(DOMAIN, self.vin)},
            manufacturer="Tesla",
            configuration_url="https://my.tessie.com/",
            name=coordinator.data["display_name"],
            model=MODELS.get(car_type, car_type),
            sw_version=coordinator.data["vehicle_state_car_version"],
            hw_version=coordinator.data["vehicle_config_driver_assist"],
        )

    @property
    def _value(self) -> Any:
        """Return value from coordinator data."""
        return self.coordinator.data[self.key]

<<<<<<< HEAD
=======
    def get(self, key: str | None = None, default: Any | None = None) -> Any:
        """Return a specific value from coordinator data."""
        return self.coordinator.data.get(key or self.key, default)

>>>>>>> 7c5824b4
    async def run(
        self, func: Callable[..., Awaitable[dict[str, bool]]], **kargs: Any
    ) -> None:
        """Run a tessie_api function and handle exceptions."""
        try:
            await func(
                session=self.coordinator.session,
                vin=self.vin,
                api_key=self.coordinator.api_key,
                **kargs,
            )
        except ClientResponseError as e:
            raise HomeAssistantError from e

    def set(self, *args: Any) -> None:
        """Set a value in coordinator data."""
        for key, value in args:
            self.coordinator.data[key] = value
        self.async_write_ha_state()<|MERGE_RESOLUTION|>--- conflicted
+++ resolved
@@ -47,13 +47,10 @@
         """Return value from coordinator data."""
         return self.coordinator.data[self.key]
 
-<<<<<<< HEAD
-=======
     def get(self, key: str | None = None, default: Any | None = None) -> Any:
         """Return a specific value from coordinator data."""
         return self.coordinator.data.get(key or self.key, default)
 
->>>>>>> 7c5824b4
     async def run(
         self, func: Callable[..., Awaitable[dict[str, bool]]], **kargs: Any
     ) -> None:
