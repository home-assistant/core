--- conflicted
+++ resolved
@@ -40,11 +40,6 @@
         )
 
     @property
-<<<<<<< HEAD
-    def native_value(self) -> Any:
-        """Return own value from coordinator data."""
-=======
     def _value(self) -> Any:
         """Return value from coordinator data."""
->>>>>>> 5c6d7d40
         return self.coordinator.data[self.key]