{
  "config": {
    "abort": {
      "already_configured": "[%key:common::config_flow::abort::already_configured_service%]",
      "reauth_successful": "[%key:common::config_flow::abort::reauth_successful%]"
    },
    "error": {
      "cannot_connect": "[%key:common::config_flow::error::cannot_connect%]",
      "invalid_access_token": "[%key:common::config_flow::error::invalid_access_token%]",
      "unknown": "[%key:common::config_flow::error::unknown%]"
    },
    "step": {
      "reauth_confirm": {
        "data": {
          "access_token": "[%key:common::config_flow::data::access_token%]"
        },
        "description": "[%key:component::tessie::config::step::user::description%]",
        "title": "[%key:common::config_flow::title::reauth%]"
      },
      "user": {
        "data": {
          "access_token": "[%key:common::config_flow::data::access_token%]"
        },
        "description": "Enter your access token from {url}."
      }
    }
  },
  "entity": {
    "binary_sensor": {
      "backup_capable": {
        "name": "Backup capable"
      },
      "charge_state_charge_enable_request": {
        "name": "Charge enable request"
      },
      "charge_state_charge_port_door_open": {
        "name": "Charge port door"
      },
      "charge_state_charging_state": {
        "name": "Charging"
      },
      "charge_state_conn_charge_cable": {
        "name": "Charge cable"
      },
      "charge_state_preconditioning_enabled": {
        "name": "Preconditioning enabled"
      },
      "charge_state_scheduled_charging_pending": {
        "name": "Scheduled charging pending"
      },
      "charge_state_trip_charging": {
        "name": "Trip charging"
      },
      "climate_state_auto_seat_climate_left": {
        "name": "Auto seat climate left"
      },
      "climate_state_auto_seat_climate_right": {
        "name": "Auto seat climate right"
      },
      "climate_state_auto_steering_wheel_heat": {
        "name": "Auto steering wheel heater"
      },
      "climate_state_battery_heater": {
        "name": "Battery heater"
      },
      "climate_state_cabin_overheat_protection": {
        "name": "Cabin overheat protection"
      },
      "climate_state_cabin_overheat_protection_actively_cooling": {
        "name": "Cabin overheat protection actively cooling"
      },
      "components_grid_services_enabled": {
        "name": "Grid services enabled"
      },
      "grid_services_active": {
        "name": "Grid services active"
      },
      "state": {
        "name": "Status"
      },
      "storm_mode_active": {
        "name": "Storm watch active"
      },
      "vehicle_state_dashcam_state": {
        "name": "Dashcam"
      },
      "vehicle_state_df": {
        "name": "Front driver door"
      },
      "vehicle_state_dr": {
        "name": "Rear driver door"
      },
      "vehicle_state_fd_window": {
        "name": "Front driver window"
      },
      "vehicle_state_fp_window": {
        "name": "Front passenger window"
      },
      "vehicle_state_is_user_present": {
        "name": "User present"
      },
      "vehicle_state_pf": {
        "name": "Front passenger door"
      },
      "vehicle_state_pr": {
        "name": "Rear passenger door"
      },
      "vehicle_state_rd_window": {
        "name": "Rear driver window"
      },
      "vehicle_state_rp_window": {
        "name": "Rear passenger window"
      },
      "vehicle_state_tpms_soft_warning_fl": {
        "name": "Tire pressure warning front left"
      },
      "vehicle_state_tpms_soft_warning_fr": {
        "name": "Tire pressure warning front right"
      },
      "vehicle_state_tpms_soft_warning_rl": {
        "name": "Tire pressure warning rear left"
      },
      "vehicle_state_tpms_soft_warning_rr": {
        "name": "Tire pressure warning rear right"
      }
    },
    "button": {
      "boombox": {
        "name": "Play fart"
      },
      "enable_keyless_driving": {
        "name": "Keyless driving"
      },
      "flash_lights": {
        "name": "Flash lights"
      },
      "honk": {
        "name": "Honk horn"
      },
      "trigger_homelink": {
        "name": "Homelink"
      },
      "wake": {
        "name": "Wake"
      }
    },
    "climate": {
      "primary": {
        "name": "[%key:component::climate::title%]",
        "state_attributes": {
          "preset_mode": {
            "state": {
              "camp": "Camp mode",
              "dog": "Dog mode",
              "off": "[%key:common::state::normal%]",
              "on": "Keep mode"
            }
          }
        }
      }
    },
    "cover": {
      "charge_state_charge_port_door_open": {
        "name": "Charge port door"
      },
      "vehicle_state_ft": {
        "name": "Frunk"
      },
      "vehicle_state_rt": {
        "name": "Trunk"
      },
      "vehicle_state_sun_roof_state": {
        "name": "Sunroof"
      },
      "windows": {
        "name": "Vent windows"
      }
    },
    "device_tracker": {
      "location": {
        "name": "Location",
        "state_attributes": {
          "heading": {
            "name": "Heading"
          },
          "speed": {
            "name": "Speed"
          }
        }
      },
      "route": {
        "name": "Route"
      }
    },
    "lock": {
      "charge_state_charge_port_latch": {
        "name": "Charge cable lock"
      },
      "vehicle_state_locked": {
        "name": "[%key:component::lock::title%]"
      }
    },
    "media_player": {
      "media": {
        "name": "[%key:component::media_player::title%]"
      }
    },
    "number": {
      "backup_reserve_percent": {
        "name": "Backup reserve"
      },
      "charge_state_charge_current_request": {
        "name": "Charge current"
      },
      "charge_state_charge_limit_soc": {
        "name": "Charge limit"
      },
      "off_grid_vehicle_charging_reserve_percent": {
        "name": "Off-grid reserve"
      },
      "vehicle_state_speed_limit_mode_current_limit_mph": {
        "name": "Speed limit"
      }
    },
    "select": {
      "climate_state_seat_fan_front_left": {
        "name": "Seat cooler left",
        "state": {
          "high": "[%key:common::state::high%]",
          "low": "[%key:common::state::low%]",
          "medium": "[%key:common::state::medium%]",
          "off": "[%key:common::state::off%]"
        }
      },
      "climate_state_seat_fan_front_right": {
        "name": "Seat cooler right",
        "state": {
          "high": "[%key:common::state::high%]",
          "low": "[%key:common::state::low%]",
          "medium": "[%key:common::state::medium%]",
          "off": "[%key:common::state::off%]"
        }
      },
      "climate_state_seat_heater_left": {
        "name": "Seat heater left",
        "state": {
          "high": "[%key:common::state::high%]",
          "low": "[%key:common::state::low%]",
          "medium": "[%key:common::state::medium%]",
          "off": "[%key:common::state::off%]"
        }
      },
      "climate_state_seat_heater_rear_center": {
        "name": "Seat heater rear center",
        "state": {
          "high": "[%key:common::state::high%]",
          "low": "[%key:common::state::low%]",
          "medium": "[%key:common::state::medium%]",
          "off": "[%key:common::state::off%]"
        }
      },
      "climate_state_seat_heater_rear_left": {
        "name": "Seat heater rear left",
        "state": {
          "high": "[%key:common::state::high%]",
          "low": "[%key:common::state::low%]",
          "medium": "[%key:common::state::medium%]",
          "off": "[%key:common::state::off%]"
        }
      },
      "climate_state_seat_heater_rear_right": {
        "name": "Seat heater rear right",
        "state": {
          "high": "[%key:common::state::high%]",
          "low": "[%key:common::state::low%]",
          "medium": "[%key:common::state::medium%]",
          "off": "[%key:common::state::off%]"
        }
      },
      "climate_state_seat_heater_right": {
        "name": "Seat heater right",
        "state": {
          "high": "[%key:common::state::high%]",
          "low": "[%key:common::state::low%]",
          "medium": "[%key:common::state::medium%]",
          "off": "[%key:common::state::off%]"
        }
      },
      "climate_state_seat_heater_third_row_left": {
        "name": "Seat heater third row left",
        "state": {
          "high": "[%key:common::state::high%]",
          "low": "[%key:common::state::low%]",
          "medium": "[%key:common::state::medium%]",
          "off": "[%key:common::state::off%]"
        }
      },
      "climate_state_seat_heater_third_row_right": {
        "name": "Seat heater third row right",
        "state": {
          "high": "[%key:common::state::high%]",
          "low": "[%key:common::state::low%]",
          "medium": "[%key:common::state::medium%]",
          "off": "[%key:common::state::off%]"
        }
      },
      "components_customer_preferred_export_rule": {
        "name": "Allow export",
        "state": {
          "battery_ok": "Battery",
          "never": "Never",
          "pv_only": "Solar only"
        }
      },
      "default_real_mode": {
        "name": "Operation mode",
        "state": {
          "autonomous": "Autonomous",
          "backup": "Backup",
          "self_consumption": "Self-consumption"
        }
      }
    },
    "sensor": {
      "battery_power": {
        "name": "Battery power"
      },
      "charge_state_battery_range": {
        "name": "Battery range"
      },
      "charge_state_charge_energy_added": {
        "name": "Charge energy added"
      },
      "charge_state_charge_rate": {
        "name": "Charge rate"
      },
      "charge_state_charger_actual_current": {
        "name": "Charger current"
      },
      "charge_state_charger_power": {
        "name": "Charger power"
      },
      "charge_state_charger_voltage": {
        "name": "Charger voltage"
      },
      "charge_state_charging_state": {
        "name": "Charging",
        "state": {
          "charging": "[%key:common::state::charging%]",
          "complete": "Complete",
          "disconnected": "[%key:common::state::disconnected%]",
          "no_power": "No power",
          "starting": "Starting",
          "stopped": "[%key:common::state::stopped%]"
        }
      },
      "charge_state_est_battery_range": {
        "name": "Battery range estimate"
      },
      "charge_state_ideal_battery_range": {
        "name": "Battery range ideal"
      },
      "charge_state_minutes_to_full_charge": {
        "name": "Time to full charge"
      },
      "charge_state_usable_battery_level": {
        "name": "Battery level"
      },
      "climate_state_driver_temp_setting": {
        "name": "Driver temperature setting"
      },
      "climate_state_inside_temp": {
        "name": "Inside temperature"
      },
      "climate_state_outside_temp": {
        "name": "Outside temperature"
      },
      "climate_state_passenger_temp_setting": {
        "name": "Passenger temperature setting"
      },
      "drive_state_active_route_destination": {
        "name": "Destination"
      },
      "drive_state_active_route_energy_at_arrival": {
        "name": "State of charge at arrival"
      },
      "drive_state_active_route_miles_to_arrival": {
        "name": "Distance to arrival"
      },
      "drive_state_active_route_minutes_to_arrival": {
        "name": "Time to arrival"
      },
      "drive_state_active_route_traffic_minutes_delay": {
        "name": "Traffic delay"
      },
      "drive_state_power": {
        "name": "Power"
      },
      "drive_state_shift_state": {
        "name": "Shift state",
        "state": {
          "d": "Drive",
          "n": "Neutral",
          "p": "Park",
          "r": "Reverse"
        }
      },
      "drive_state_speed": {
        "name": "Speed"
      },
      "energy_left": {
        "name": "Energy left"
      },
      "generator_power": {
        "name": "Generator power"
      },
      "grid_power": {
        "name": "Grid power"
      },
      "grid_services_power": {
        "name": "Grid services power"
      },
      "load_power": {
        "name": "Load power"
      },
      "percentage_charged": {
        "name": "Percentage charged"
      },
      "solar_power": {
        "name": "Solar power"
      },
      "total_pack_energy": {
        "name": "Total pack energy"
      },
      "vehicle_state_odometer": {
        "name": "Odometer"
      },
      "vehicle_state_tpms_pressure_fl": {
        "name": "Tire pressure front left"
      },
      "vehicle_state_tpms_pressure_fr": {
        "name": "Tire pressure front right"
      },
      "vehicle_state_tpms_pressure_rl": {
        "name": "Tire pressure rear left"
      },
      "vehicle_state_tpms_pressure_rr": {
        "name": "Tire pressure rear right"
      },
      "vin": {
        "name": "Vehicle"
      },
      "vpp_backup_reserve_percent": {
        "name": "VPP backup reserve"
      },
      "wall_connector_fault_state": {
        "name": "Fault state code"
      },
      "wall_connector_power": {
        "name": "Power"
      },
      "wall_connector_state": {
        "name": "State",
        "state": {
          "booting": "Booting",
          "charging": "[%key:common::state::charging%]",
          "charging_finished": "Charging finished",
          "charging_reduced": "Charging reduced",
          "connected": "[%key:common::state::connected%]",
          "disconnected": "[%key:common::state::disconnected%]",
          "error": "[%key:common::state::error%]",
          "negotiating": "Negotiating",
          "scheduled": "Scheduled",
          "waiting_car": "Waiting car"
        }
      }
    },
    "switch": {
      "charge_state_charging_state": {
        "name": "Charge"
      },
      "climate_state_defrost_mode": {
        "name": "Defrost mode"
      },
      "climate_state_steering_wheel_heater": {
        "name": "Steering wheel heater"
      },
      "components_disallow_charge_from_grid_with_solar_installed": {
        "name": "Allow charging from grid"
      },
      "user_settings_storm_mode_enabled": {
        "name": "Storm watch"
      },
      "vehicle_state_sentry_mode": {
        "name": "Sentry mode"
      },
      "vehicle_state_valet_mode": {
        "name": "Valet mode"
      }
    },
    "update": {
      "update": {
        "name": "[%key:component::update::title%]"
      }
    }
  },
  "exceptions": {
    "already_active": {
      "message": "{name} is already active."
    },
    "already_inactive": {
      "message": "{name} is already inactive."
    },
    "cable_connected": {
      "message": "Charge cable is connected."
    },
    "command_failed": {
      "message": "Command failed, {message}"
    },
    "incorrect_pin": {
      "message": "Incorrect PIN for {name}."
    },
    "no_cable": {
      "message": "Insert cable to lock"
    },
<<<<<<< HEAD
    "command_failed": {
      "message": "Command failed, {message}"
    },
    "cpd_enabled": {
      "message": "Child presence detection has blocked the command, remove weight from seats."
=======
    "not_supported": {
      "message": "{name} is not supported."
    },
    "unknown": {
      "message": "An unknown issue occurred changing {name}."
>>>>>>> 27570138
    }
  }
}<|MERGE_RESOLUTION|>--- conflicted
+++ resolved
@@ -523,19 +523,17 @@
     "no_cable": {
       "message": "Insert cable to lock"
     },
-<<<<<<< HEAD
     "command_failed": {
       "message": "Command failed, {message}"
     },
     "cpd_enabled": {
       "message": "Child presence detection has blocked the command, remove weight from seats."
-=======
+    },
     "not_supported": {
       "message": "{name} is not supported."
     },
     "unknown": {
       "message": "An unknown issue occurred changing {name}."
->>>>>>> 27570138
     }
   }
 }