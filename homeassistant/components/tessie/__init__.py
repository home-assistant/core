"""Tessie integration."""
from http import HTTPStatus
import logging

from aiohttp import ClientError, ClientResponseError
from tessie_api import get_state_of_all_vehicles

from homeassistant.config_entries import ConfigEntry
from homeassistant.const import CONF_ACCESS_TOKEN, Platform
from homeassistant.core import HomeAssistant
from homeassistant.exceptions import ConfigEntryAuthFailed, ConfigEntryNotReady
from homeassistant.helpers.aiohttp_client import async_get_clientsession

from .const import DOMAIN
from .coordinator import TessieDataUpdateCoordinator

PLATFORMS = [
    Platform.BINARY_SENSOR,
    Platform.BUTTON,
    Platform.CLIMATE,
    Platform.COVER,
    Platform.DEVICE_TRACKER,
    Platform.LOCK,
<<<<<<< HEAD
    Platform.MEDIA_PLAYER,
=======
    Platform.NUMBER,
>>>>>>> c824d06a
    Platform.SELECT,
    Platform.SENSOR,
    Platform.SWITCH,
    Platform.UPDATE,
]

_LOGGER = logging.getLogger(__name__)


async def async_setup_entry(hass: HomeAssistant, entry: ConfigEntry) -> bool:
    """Set up Tessie config."""
    api_key = entry.data[CONF_ACCESS_TOKEN]

    try:
        vehicles = await get_state_of_all_vehicles(
            session=async_get_clientsession(hass),
            api_key=api_key,
            only_active=True,
        )
    except ClientResponseError as e:
        if e.status == HTTPStatus.UNAUTHORIZED:
            raise ConfigEntryAuthFailed from e
        _LOGGER.error("Setup failed, unable to connect to Tessie: %s", e)
        return False
    except ClientError as e:
        raise ConfigEntryNotReady from e

    coordinators = [
        TessieDataUpdateCoordinator(
            hass,
            api_key=api_key,
            vin=vehicle["vin"],
            data=vehicle["last_state"],
        )
        for vehicle in vehicles["results"]
        if vehicle["last_state"] is not None
    ]

    hass.data.setdefault(DOMAIN, {})[entry.entry_id] = coordinators
    await hass.config_entries.async_forward_entry_setups(entry, PLATFORMS)

    return True


async def async_unload_entry(hass: HomeAssistant, entry: ConfigEntry) -> bool:
    """Unload Tessie Config."""
    if unload_ok := await hass.config_entries.async_unload_platforms(entry, PLATFORMS):
        hass.data[DOMAIN].pop(entry.entry_id)

    return unload_ok<|MERGE_RESOLUTION|>--- conflicted
+++ resolved
@@ -21,11 +21,8 @@
     Platform.COVER,
     Platform.DEVICE_TRACKER,
     Platform.LOCK,
-<<<<<<< HEAD
     Platform.MEDIA_PLAYER,
-=======
     Platform.NUMBER,
->>>>>>> c824d06a
     Platform.SELECT,
     Platform.SENSOR,
     Platform.SWITCH,
