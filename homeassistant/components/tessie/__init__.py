--- conflicted
+++ resolved
@@ -14,11 +14,12 @@
 from .const import DOMAIN
 from .coordinator import TessieDataUpdateCoordinator
 
-<<<<<<< HEAD
-PLATFORMS = [Platform.BINARY_SENSOR, Platform.DEVICE_TRACKER, Platform.SENSOR]
-=======
-PLATFORMS = [Platform.BINARY_SENSOR, Platform.CLIMATE, Platform.SENSOR]
->>>>>>> 7c5824b4
+PLATFORMS = [
+    Platform.BINARY_SENSOR,
+    Platform.CLIMATE,
+    Platform.DEVICE_TRACKER,
+    Platform.SENSOR,
+]
 
 _LOGGER = logging.getLogger(__name__)
 
