--- conflicted
+++ resolved
@@ -25,15 +25,9 @@
     },
     {
       "local_name": "AP-*"
-<<<<<<< HEAD
-=======
-    },
-    {
-      "local_name": "MELK-*"
     },
     {
       "local_name": "LD-0003"
->>>>>>> ff7601e6
     }
   ],
   "codeowners": ["@bdraco"],
