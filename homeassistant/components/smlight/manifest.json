--- conflicted
+++ resolved
@@ -6,11 +6,7 @@
   "documentation": "https://www.home-assistant.io/integrations/smlight",
   "integration_type": "device",
   "iot_class": "local_push",
-<<<<<<< HEAD
-  "requirements": ["pysmlight==0.0.16"],
-=======
   "requirements": ["pysmlight==0.1.0"],
->>>>>>> 97d0d91d
   "zeroconf": [
     {
       "type": "_slzb-06._tcp.local."
