--- conflicted
+++ resolved
@@ -5,13 +5,8 @@
   "config_flow": true,
   "documentation": "https://www.home-assistant.io/integrations/smlight",
   "integration_type": "device",
-<<<<<<< HEAD
-  "iot_class": "local_polling",
-  "requirements": ["pysmlight==0.0.15"],
-=======
   "iot_class": "local_push",
   "requirements": ["pysmlight==0.0.16"],
->>>>>>> 8c34d8da
   "zeroconf": [
     {
       "type": "_slzb-06._tcp.local."
