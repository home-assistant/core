--- conflicted
+++ resolved
@@ -104,13 +104,8 @@
               "low": "Low",
               "mid": "Medium",
               "high": "High",
-<<<<<<< HEAD
-              "power": "Power",
-              "auto": "Auto"
-=======
               "power": "[%key:component::lg_thinq::entity::sensor::current_job_mode::state::high%]",
               "auto": "[%key:component::lg_thinq::entity::sensor::growth_mode::state::standard%]"
->>>>>>> 420538e6
             }
           },
           "preset_mode": {
@@ -282,10 +277,6 @@
       }
     },
     "sensor": {
-<<<<<<< HEAD
-      "error": {
-        "name": "Error"
-=======
       "odor_level": {
         "name": "Odor",
         "state": {
@@ -295,13 +286,10 @@
           "strong": "Strong",
           "very_strong": "Very strong"
         }
->>>>>>> 420538e6
       },
       "current_temperature": {
         "name": "Current temperature"
       },
-<<<<<<< HEAD
-=======
       "temperature": {
         "name": "Temperature"
       },
@@ -315,7 +303,6 @@
           "very_bad": "Poor"
         }
       },
->>>>>>> 420538e6
       "monitoring_enabled": {
         "name": "Air quality sensor",
         "state": {
@@ -346,8 +333,6 @@
       "wind_volume_for_location": {
         "name": "{location} wind speed"
       },
-<<<<<<< HEAD
-=======
       "brightness": {
         "name": "Lighting intensity"
       },
@@ -360,7 +345,6 @@
       "duration_for_location": {
         "name": "{location} lighting duration"
       },
->>>>>>> 420538e6
       "day_target_temperature": {
         "name": "Day growth temperature"
       },
@@ -568,23 +552,16 @@
         "state": {
           "off": "[%key:common::state::off%]",
           "auto": "[%key:component::lg_thinq::entity::sensor::growth_mode::state::standard%]",
-<<<<<<< HEAD
-          "power": "Power",
-=======
           "power": "[%key:component::lg_thinq::entity::sensor::current_job_mode::state::high%]",
->>>>>>> 420538e6
           "replace": "Replace filter",
           "smart_power": "Smart safe storage",
           "smart_off": "[%key:common::state::off%]",
           "smart_on": "[%key:component::lg_thinq::entity::sensor::fresh_air_filter::state::smart_power%]"
         }
       },
-<<<<<<< HEAD
-=======
       "filter_lifetime": {
         "name": "Filter remaining"
       },
->>>>>>> 420538e6
       "used_time": {
         "name": "Water filter used"
       },
@@ -596,11 +573,7 @@
           "clothes_dry": "Laundry",
           "edge": "Edge cleaning",
           "heat_pump": "Heat pump",
-<<<<<<< HEAD
-          "high": "[%key:component::lg_thinq::entity::sensor::temperature_state::state::high%]",
-=======
           "high": "Power",
->>>>>>> 420538e6
           "intensive_dry": "Spot",
           "macro": "Custom mode",
           "mop": "Mop",
@@ -612,11 +585,7 @@
           "select": "My space",
           "smart_humidity": "Smart",
           "spot": "Spiral spot mode",
-<<<<<<< HEAD
-          "turbo": "Turbo",
-=======
           "turbo": "[%key:component::lg_thinq::entity::select::wind_strength::state::power%]",
->>>>>>> 420538e6
           "vacation": "Vacation",
           "zigzag": "Zigzag"
         }
@@ -625,29 +594,17 @@
         "name": "Operating mode",
         "state": {
           "auto": "Low power",
-<<<<<<< HEAD
-          "high": "[%key:component::lg_thinq::entity::sensor::temperature_state::state::high%]",
-          "mop": "[%key:component::lg_thinq::entity::sensor::current_job_mode::state::mop%]",
-          "normal": "[%key:component::lg_thinq::entity::sensor::current_job_mode::state::normal%]",
-          "off": "[%key:common::state::off%]",
-          "turbo": "[%key:component::lg_thinq::entity::sensor::current_job_mode::state::turbo%]"
-=======
           "high": "[%key:component::lg_thinq::entity::sensor::current_job_mode::state::high%]",
           "mop": "[%key:component::lg_thinq::entity::sensor::current_job_mode::state::mop%]",
           "normal": "[%key:component::lg_thinq::entity::sensor::current_job_mode::state::normal%]",
           "off": "[%key:common::state::off%]",
           "turbo": "[%key:component::lg_thinq::entity::select::wind_strength::state::power%]"
->>>>>>> 420538e6
         }
       },
       "personalization_mode": {
         "name": "Personal mode",
         "state": {
-<<<<<<< HEAD
-          "auto_inside": "Auto mode",
-=======
           "auto_inside": "[%key:component::lg_thinq::entity::switch::auto_mode::name%]",
->>>>>>> 420538e6
           "sleep": "Sleep mode",
           "baby": "Baby care mode",
           "sick_house": "New Home mode",
@@ -659,12 +616,6 @@
           "others": "Others"
         }
       },
-<<<<<<< HEAD
-      "cock_state": {
-        "name": "UVnano",
-        "state": {
-          "cleaning": "[%key:component::lg_thinq::entity::sensor::current_state::state::cleaning%]",
-=======
       "current_dish_washing_course": {
         "name": "Current cycle",
         "state": {
@@ -709,7 +660,6 @@
         "name": "[%key:component::lg_thinq::entity::switch::uv_nano::name%]",
         "state": {
           "cleaning": "In progress",
->>>>>>> 420538e6
           "normal": "[%key:common::state::standby%]"
         }
       },
@@ -751,8 +701,6 @@
           "vegetable_fruit": "[%key:component::lg_thinq::entity::sensor::target_temperature::state::vegetable_fruit%]",
           "temperature_number": "[%key:component::lg_thinq::entity::sensor::target_temperature::state::temperature_number%]"
         }
-<<<<<<< HEAD
-=======
       },
       "elapsed_day_state": {
         "name": "Brewing period"
@@ -1035,7 +983,6 @@
           "silent": "Silent",
           "normal": "[%key:component::lg_thinq::entity::sensor::current_dish_washing_course::state::delicate%]"
         }
->>>>>>> 420538e6
       }
     }
   }
