--- conflicted
+++ resolved
@@ -43,10 +43,7 @@
     Platform.EVENT,
     Platform.FAN,
     Platform.NUMBER,
-<<<<<<< HEAD
-=======
     Platform.SELECT,
->>>>>>> 420538e6
     Platform.SENSOR,
     Platform.SWITCH,
     Platform.VACUUM,
