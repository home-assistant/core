{
  "entity": {
    "switch": {
      "auto_mode": {
        "default": "mdi:cogs"
      },
      "express_mode": {
        "default": "mdi:snowflake-variant"
      },
      "hot_water_mode": {
        "default": "mdi:list-status"
      },
      "humidity_warm_mode": {
        "default": "mdi:heat-wave"
      },
      "hygiene_dry_mode": {
        "default": "mdi:format-list-bulleted"
      },
      "mood_lamp_state": {
        "default": "mdi:lamp"
      },
      "operation_power": {
        "default": "mdi:power"
      },
      "optimal_humidity": {
        "default": "mdi:water-percent"
      },
      "power_save_enabled": {
        "default": "mdi:hydro-power"
      },
      "rapid_freeze": {
        "default": "mdi:snowflake"
      },
      "sleep_mode": {
        "default": "mdi:format-list-bulleted"
      },
      "uv_nano": {
        "default": "mdi:air-filter"
<<<<<<< HEAD
=======
      },
      "warm_mode": {
        "default": "mdi:heat-wave"
>>>>>>> 4b2f3892
      }
    },
    "binary_sensor": {
      "eco_friendly_mode": {
        "default": "mdi:sprout"
      },
      "power_save_enabled": {
        "default": "mdi:meter-electric"
      },
      "remote_control_enabled": {
        "default": "mdi:remote"
      },
      "remote_control_enabled_for_location": {
        "default": "mdi:remote"
      },
      "rinse_refill": {
        "default": "mdi:tune-vertical-variant"
      },
      "sabbath_mode": {
        "default": "mdi:food-off-outline"
      },
      "machine_clean_reminder": {
        "default": "mdi:tune-vertical-variant"
      },
      "signal_level": {
        "default": "mdi:tune-vertical-variant"
      },
      "clean_light_reminder": {
        "default": "mdi:tune-vertical-variant"
      },
      "operation_mode": {
        "default": "mdi:power"
      },
      "one_touch_filter": {
        "default": "mdi:air-filter"
      }
    },
<<<<<<< HEAD
=======
    "climate": {
      "climate_air_conditioner": {
        "state_attributes": {
          "fan_mode": {
            "state": {
              "slow": "mdi:fan-chevron-down",
              "low": "mdi:fan-speed-1",
              "mid": "mdi:fan-speed-2",
              "high": "mdi:fan-speed-3",
              "power": "mdi:fan-chevron-up",
              "auto": "mdi:fan-auto"
            }
          }
        }
      }
    },
>>>>>>> 4b2f3892
    "event": {
      "error": {
        "default": "mdi:alert-circle-outline"
      },
      "notification": {
        "default": "mdi:message-badge-outline"
      }
    },
    "number": {
      "target_temperature": {
        "default": "mdi:thermometer"
      },
      "target_temperature_for_location": {
        "default": "mdi:thermometer"
      },
      "light_status": {
        "default": "mdi:television-ambient-light"
      },
      "fan_speed": {
        "default": "mdi:wind-power-outline"
      },
      "lamp_brightness": {
        "default": "mdi:alarm-light-outline"
      },
      "wind_temperature": {
        "default": "mdi:thermometer"
      },
      "relative_hour_to_start": {
        "default": "mdi:timer-edit-outline"
      },
      "relative_hour_to_start_for_location": {
        "default": "mdi:timer-edit-outline"
      },
      "relative_hour_to_start_wm": {
        "default": "mdi:timer-edit-outline"
      },
      "relative_hour_to_start_wm_for_location": {
        "default": "mdi:timer-edit-outline"
      },
      "relative_hour_to_stop": {
        "default": "mdi:timer-edit-outline"
      },
      "relative_hour_to_stop_for_location": {
        "default": "mdi:timer-edit-outline"
      },
      "relative_hour_to_stop_wm": {
        "default": "mdi:timer-edit-outline"
      },
      "relative_hour_to_stop_wm_for_location": {
        "default": "mdi:timer-edit-outline"
      },
      "sleep_timer_relative_hour_to_stop": {
        "default": "mdi:bed-clock"
      },
      "sleep_timer_relative_hour_to_stop_for_location": {
        "default": "mdi:bed-clock"
      }
    },
    "select": {
      "wind_strength": {
        "default": "mdi:wind-power-outline"
      },
      "monitoring_enabled": {
        "default": "mdi:monitor-eye"
      },
      "current_job_mode": {
        "default": "mdi:format-list-bulleted"
      },
      "operation_mode": {
        "default": "mdi:gesture-tap-button"
      },
      "operation_mode_for_location": {
        "default": "mdi:gesture-tap-button"
      },
      "air_clean_operation_mode": {
        "default": "mdi:air-filter"
      },
      "cook_mode": {
        "default": "mdi:chef-hat"
      },
      "cook_mode_for_location": {
        "default": "mdi:chef-hat"
      },
      "light_brightness": {
        "default": "mdi:list-status"
      },
      "wind_angle": {
        "default": "mdi:rotate-360"
      },
      "display_light": {
        "default": "mdi:brightness-6"
      },
      "fresh_air_filter": {
        "default": "mdi:air-filter"
      },
      "hygiene_dry_mode": {
        "default": "mdi:format-list-bulleted"
      }
    },
    "sensor": {
      "odor_level": {
        "default": "mdi:scent"
      },
      "current_temperature": {
        "default": "mdi:thermometer"
      },
      "temperature": {
        "default": "mdi:thermometer"
      },
      "total_pollution_level": {
        "default": "mdi:air-filter"
      },
      "monitoring_enabled": {
        "default": "mdi:monitor-eye"
      },
      "growth_mode": {
        "default": "mdi:sprout-outline"
      },
      "growth_mode_for_location": {
        "default": "mdi:sprout-outline"
      },
      "wind_volume": {
        "default": "mdi:wind-power-outline"
      },
      "wind_volume_for_location": {
        "default": "mdi:wind-power-outline"
      },
      "brightness": {
        "default": "mdi:tune-vertical-variant"
      },
      "brightness_for_location": {
        "default": "mdi:tune-vertical-variant"
      },
      "duration": {
        "default": "mdi:tune-vertical-variant"
      },
      "duration_for_location": {
        "default": "mdi:tune-vertical-variant"
      },
      "day_target_temperature": {
        "default": "mdi:thermometer"
      },
      "day_target_temperature_for_location": {
        "default": "mdi:thermometer"
      },
      "night_target_temperature": {
        "default": "mdi:thermometer"
      },
      "night_target_temperature_for_location": {
        "default": "mdi:thermometer"
      },
      "temperature_state": {
        "default": "mdi:thermometer"
      },
      "temperature_state_for_location": {
        "default": "mdi:thermometer"
      },
      "current_state": {
        "default": "mdi:list-status"
      },
      "current_state_for_location": {
        "default": "mdi:list-status"
      },
      "fresh_air_filter": {
        "default": "mdi:air-filter"
      },
      "filter_lifetime": {
        "default": "mdi:air-filter"
      },
      "used_time": {
        "default": "mdi:air-filter"
      },
      "current_job_mode": {
        "default": "mdi:dots-circle"
      },
      "current_job_mode_stick_cleaner": {
        "default": "mdi:dots-circle"
      },
      "personalization_mode": {
        "default": "mdi:dots-circle"
      },
      "current_dish_washing_course": {
        "default": "mdi:format-list-checks"
      },
      "rinse_level": {
        "default": "mdi:tune-vertical-variant"
      },
      "softening_level": {
        "default": "mdi:tune-vertical-variant"
      },
      "cock_state": {
        "default": "mdi:air-filter"
      },
      "sterilizing_state": {
        "default": "mdi:water-alert-outline"
      },
      "water_type": {
        "default": "mdi:water"
      },
      "target_temperature": {
        "default": "mdi:thermometer"
      },
      "target_temperature_for_location": {
        "default": "mdi:thermometer"
      },
      "elapsed_day_state": {
        "default": "mdi:calendar-range-outline"
      },
      "elapsed_day_total": {
        "default": "mdi:calendar-range-outline"
      },
      "recipe_name": {
        "default": "mdi:information-box-outline"
      },
      "wort_info": {
        "default": "mdi:information-box-outline"
      },
      "yeast_info": {
        "default": "mdi:information-box-outline"
      },
      "hop_oil_info": {
        "default": "mdi:information-box-outline"
      },
      "flavor_info": {
        "default": "mdi:information-box-outline"
      },
      "beer_remain": {
        "default": "mdi:glass-mug-variant"
      },
      "battery_level": {
        "default": "mdi:battery-medium"
      },
      "relative_to_start": {
        "default": "mdi:clock-time-three-outline"
      },
      "relative_to_start_for_location": {
        "default": "mdi:clock-time-three-outline"
      },
      "relative_to_start_wm": {
        "default": "mdi:clock-time-three-outline"
      },
      "relative_to_start_wm_for_location": {
        "default": "mdi:clock-time-three-outline"
      },
      "relative_to_stop": {
        "default": "mdi:clock-time-three-outline"
      },
      "relative_to_stop_for_location": {
        "default": "mdi:clock-time-three-outline"
      },
      "relative_to_stop_wm": {
        "default": "mdi:clock-time-three-outline"
      },
      "relative_to_stop_wm_for_location": {
        "default": "mdi:clock-time-three-outline"
      },
      "sleep_timer_relative_to_stop": {
        "default": "mdi:bed-clock"
      },
      "sleep_timer_relative_to_stop_for_location": {
        "default": "mdi:bed-clock"
      },
      "absolute_to_start": {
        "default": "mdi:clock-time-three-outline"
      },
      "absolute_to_start_for_location": {
        "default": "mdi:clock-time-three-outline"
      },
      "absolute_to_stop": {
        "default": "mdi:clock-time-three-outline"
      },
      "absolute_to_stop_for_location": {
        "default": "mdi:clock-time-three-outline"
      },
      "remain": {
        "default": "mdi:timer-sand"
      },
      "remain_for_location": {
        "default": "mdi:timer-sand"
      },
      "running": {
        "default": "mdi:timer-play-outline"
      },
      "running_for_location": {
        "default": "mdi:timer-play-outline"
      },
      "total": {
        "default": "mdi:timer-play-outline"
      },
      "total_for_location": {
        "default": "mdi:timer-play-outline"
      },
      "target": {
        "default": "mdi:clock-time-three-outline"
      },
      "target_for_location": {
        "default": "mdi:clock-time-three-outline"
      },
      "light_start": {
        "default": "mdi:clock-time-three-outline"
      },
      "light_start_for_location": {
        "default": "mdi:clock-time-three-outline"
      },
<<<<<<< HEAD
      "light_end": {
        "default": "mdi:clock-time-three-outline"
      },
      "light_end_for_location": {
        "default": "mdi:clock-time-three-outline"
      },
=======
>>>>>>> 4b2f3892
      "power_level": {
        "default": "mdi:radiator"
      },
      "power_level_for_location": {
        "default": "mdi:radiator"
      }
    }
  }
}<|MERGE_RESOLUTION|>--- conflicted
+++ resolved
@@ -36,12 +36,9 @@
       },
       "uv_nano": {
         "default": "mdi:air-filter"
-<<<<<<< HEAD
-=======
       },
       "warm_mode": {
         "default": "mdi:heat-wave"
->>>>>>> 4b2f3892
       }
     },
     "binary_sensor": {
@@ -79,8 +76,6 @@
         "default": "mdi:air-filter"
       }
     },
-<<<<<<< HEAD
-=======
     "climate": {
       "climate_air_conditioner": {
         "state_attributes": {
@@ -97,7 +92,6 @@
         }
       }
     },
->>>>>>> 4b2f3892
     "event": {
       "error": {
         "default": "mdi:alert-circle-outline"
@@ -402,15 +396,6 @@
       "light_start_for_location": {
         "default": "mdi:clock-time-three-outline"
       },
-<<<<<<< HEAD
-      "light_end": {
-        "default": "mdi:clock-time-three-outline"
-      },
-      "light_end_for_location": {
-        "default": "mdi:clock-time-three-outline"
-      },
-=======
->>>>>>> 4b2f3892
       "power_level": {
         "default": "mdi:radiator"
       },
