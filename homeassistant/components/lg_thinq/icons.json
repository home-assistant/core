{
  "entity": {
    "switch": {
      "auto_mode": {
        "default": "mdi:cogs"
      },
      "express_mode": {
        "default": "mdi:snowflake-variant"
      },
      "hot_water_mode": {
        "default": "mdi:list-status"
      },
      "humidity_warm_mode": {
        "default": "mdi:heat-wave"
      },
      "hygiene_dry_mode": {
        "default": "mdi:format-list-bulleted"
      },
      "mood_lamp_state": {
        "default": "mdi:lamp"
      },
      "operation_power": {
        "default": "mdi:power"
      },
      "optimal_humidity": {
        "default": "mdi:water-percent"
      },
      "power_save_enabled": {
        "default": "mdi:hydro-power"
      },
      "rapid_freeze": {
        "default": "mdi:snowflake"
      },
      "sleep_mode": {
        "default": "mdi:format-list-bulleted"
      },
      "uv_nano": {
        "default": "mdi:air-filter"
      },
      "warm_mode": {
        "default": "mdi:heat-wave"
      }
    },
    "binary_sensor": {
      "eco_friendly_mode": {
        "default": "mdi:sprout"
      },
      "power_save_enabled": {
        "default": "mdi:meter-electric"
      },
      "remote_control_enabled": {
        "default": "mdi:remote"
      },
      "remote_control_enabled_for_location": {
        "default": "mdi:remote"
      },
      "rinse_refill": {
        "default": "mdi:tune-vertical-variant"
      },
      "sabbath_mode": {
        "default": "mdi:food-off-outline"
      },
      "machine_clean_reminder": {
        "default": "mdi:tune-vertical-variant"
      },
      "signal_level": {
        "default": "mdi:tune-vertical-variant"
      },
      "clean_light_reminder": {
        "default": "mdi:tune-vertical-variant"
      },
      "operation_mode": {
        "default": "mdi:power"
      },
      "one_touch_filter": {
        "default": "mdi:air-filter"
      }
    },
<<<<<<< HEAD
=======
    "climate": {
      "climate_air_conditioner": {
        "state_attributes": {
          "fan_mode": {
            "state": {
              "slow": "mdi:fan-chevron-down",
              "low": "mdi:fan-speed-1",
              "mid": "mdi:fan-speed-2",
              "high": "mdi:fan-speed-3",
              "power": "mdi:fan-chevron-up",
              "auto": "mdi:fan-auto"
            }
          }
        }
      }
    },
>>>>>>> 420538e6
    "event": {
      "error": {
        "default": "mdi:alert-circle-outline"
      },
      "notification": {
        "default": "mdi:message-badge-outline"
      }
    },
    "number": {
      "target_temperature": {
        "default": "mdi:thermometer"
      },
      "target_temperature_for_location": {
        "default": "mdi:thermometer"
      },
      "light_status": {
        "default": "mdi:television-ambient-light"
      },
      "fan_speed": {
        "default": "mdi:wind-power-outline"
      },
      "lamp_brightness": {
        "default": "mdi:alarm-light-outline"
      },
      "wind_temperature": {
        "default": "mdi:thermometer"
      },
      "relative_hour_to_start": {
        "default": "mdi:timer-edit-outline"
      },
      "relative_hour_to_start_for_location": {
        "default": "mdi:timer-edit-outline"
      },
      "relative_hour_to_start_wm": {
        "default": "mdi:timer-edit-outline"
      },
      "relative_hour_to_start_wm_for_location": {
        "default": "mdi:timer-edit-outline"
      },
      "relative_hour_to_stop": {
        "default": "mdi:timer-edit-outline"
      },
      "relative_hour_to_stop_for_location": {
        "default": "mdi:timer-edit-outline"
      },
      "relative_hour_to_stop_wm": {
        "default": "mdi:timer-edit-outline"
      },
      "relative_hour_to_stop_wm_for_location": {
        "default": "mdi:timer-edit-outline"
      },
      "sleep_timer_relative_hour_to_stop": {
        "default": "mdi:bed-clock"
      },
      "sleep_timer_relative_hour_to_stop_for_location": {
        "default": "mdi:bed-clock"
      }
    },
<<<<<<< HEAD
    "sensor": {
      "error": {
        "default": "mdi:alert-circle-outline"
=======
    "select": {
      "wind_strength": {
        "default": "mdi:wind-power-outline"
      },
      "monitoring_enabled": {
        "default": "mdi:monitor-eye"
      },
      "current_job_mode": {
        "default": "mdi:format-list-bulleted"
      },
      "operation_mode": {
        "default": "mdi:gesture-tap-button"
      },
      "operation_mode_for_location": {
        "default": "mdi:gesture-tap-button"
      },
      "air_clean_operation_mode": {
        "default": "mdi:air-filter"
      },
      "cook_mode": {
        "default": "mdi:chef-hat"
      },
      "cook_mode_for_location": {
        "default": "mdi:chef-hat"
      },
      "light_brightness": {
        "default": "mdi:list-status"
      },
      "wind_angle": {
        "default": "mdi:rotate-360"
      },
      "display_light": {
        "default": "mdi:brightness-6"
      },
      "fresh_air_filter": {
        "default": "mdi:air-filter"
      },
      "hygiene_dry_mode": {
        "default": "mdi:format-list-bulleted"
      }
    },
    "sensor": {
      "odor_level": {
        "default": "mdi:scent"
>>>>>>> 420538e6
      },
      "current_temperature": {
        "default": "mdi:thermometer"
      },
      "temperature": {
        "default": "mdi:thermometer"
      },
<<<<<<< HEAD
=======
      "total_pollution_level": {
        "default": "mdi:air-filter"
      },
>>>>>>> 420538e6
      "monitoring_enabled": {
        "default": "mdi:monitor-eye"
      },
      "growth_mode": {
        "default": "mdi:sprout-outline"
      },
      "growth_mode_for_location": {
        "default": "mdi:sprout-outline"
      },
      "wind_volume": {
        "default": "mdi:wind-power-outline"
      },
      "wind_volume_for_location": {
        "default": "mdi:wind-power-outline"
      },
<<<<<<< HEAD
=======
      "brightness": {
        "default": "mdi:tune-vertical-variant"
      },
      "brightness_for_location": {
        "default": "mdi:tune-vertical-variant"
      },
      "duration": {
        "default": "mdi:tune-vertical-variant"
      },
      "duration_for_location": {
        "default": "mdi:tune-vertical-variant"
      },
>>>>>>> 420538e6
      "day_target_temperature": {
        "default": "mdi:thermometer"
      },
      "day_target_temperature_for_location": {
        "default": "mdi:thermometer"
      },
      "night_target_temperature": {
        "default": "mdi:thermometer"
      },
      "night_target_temperature_for_location": {
        "default": "mdi:thermometer"
      },
      "temperature_state": {
        "default": "mdi:thermometer"
      },
      "temperature_state_for_location": {
        "default": "mdi:thermometer"
      },
      "current_state": {
        "default": "mdi:list-status"
      },
      "current_state_for_location": {
        "default": "mdi:list-status"
      },
      "fresh_air_filter": {
        "default": "mdi:air-filter"
      },
<<<<<<< HEAD
=======
      "filter_lifetime": {
        "default": "mdi:air-filter"
      },
>>>>>>> 420538e6
      "used_time": {
        "default": "mdi:air-filter"
      },
      "current_job_mode": {
        "default": "mdi:dots-circle"
      },
      "current_job_mode_stick_cleaner": {
        "default": "mdi:dots-circle"
      },
      "personalization_mode": {
        "default": "mdi:dots-circle"
      },
<<<<<<< HEAD
=======
      "current_dish_washing_course": {
        "default": "mdi:format-list-checks"
      },
      "rinse_level": {
        "default": "mdi:tune-vertical-variant"
      },
      "softening_level": {
        "default": "mdi:tune-vertical-variant"
      },
>>>>>>> 420538e6
      "cock_state": {
        "default": "mdi:air-filter"
      },
      "sterilizing_state": {
        "default": "mdi:water-alert-outline"
      },
      "water_type": {
        "default": "mdi:water"
      },
      "target_temperature": {
        "default": "mdi:thermometer"
      },
      "target_temperature_for_location": {
        "default": "mdi:thermometer"
<<<<<<< HEAD
=======
      },
      "elapsed_day_state": {
        "default": "mdi:calendar-range-outline"
      },
      "elapsed_day_total": {
        "default": "mdi:calendar-range-outline"
      },
      "recipe_name": {
        "default": "mdi:information-box-outline"
      },
      "wort_info": {
        "default": "mdi:information-box-outline"
      },
      "yeast_info": {
        "default": "mdi:information-box-outline"
      },
      "hop_oil_info": {
        "default": "mdi:information-box-outline"
      },
      "flavor_info": {
        "default": "mdi:information-box-outline"
      },
      "beer_remain": {
        "default": "mdi:glass-mug-variant"
      },
      "battery_level": {
        "default": "mdi:battery-medium"
      },
      "relative_to_start": {
        "default": "mdi:clock-time-three-outline"
      },
      "relative_to_start_for_location": {
        "default": "mdi:clock-time-three-outline"
      },
      "relative_to_start_wm": {
        "default": "mdi:clock-time-three-outline"
      },
      "relative_to_start_wm_for_location": {
        "default": "mdi:clock-time-three-outline"
      },
      "relative_to_stop": {
        "default": "mdi:clock-time-three-outline"
      },
      "relative_to_stop_for_location": {
        "default": "mdi:clock-time-three-outline"
      },
      "relative_to_stop_wm": {
        "default": "mdi:clock-time-three-outline"
      },
      "relative_to_stop_wm_for_location": {
        "default": "mdi:clock-time-three-outline"
      },
      "sleep_timer_relative_to_stop": {
        "default": "mdi:bed-clock"
      },
      "sleep_timer_relative_to_stop_for_location": {
        "default": "mdi:bed-clock"
      },
      "absolute_to_start": {
        "default": "mdi:clock-time-three-outline"
      },
      "absolute_to_start_for_location": {
        "default": "mdi:clock-time-three-outline"
      },
      "absolute_to_stop": {
        "default": "mdi:clock-time-three-outline"
      },
      "absolute_to_stop_for_location": {
        "default": "mdi:clock-time-three-outline"
      },
      "remain": {
        "default": "mdi:timer-sand"
      },
      "remain_for_location": {
        "default": "mdi:timer-sand"
      },
      "running": {
        "default": "mdi:timer-play-outline"
      },
      "running_for_location": {
        "default": "mdi:timer-play-outline"
      },
      "total": {
        "default": "mdi:timer-play-outline"
      },
      "total_for_location": {
        "default": "mdi:timer-play-outline"
      },
      "target": {
        "default": "mdi:clock-time-three-outline"
      },
      "target_for_location": {
        "default": "mdi:clock-time-three-outline"
      },
      "light_start": {
        "default": "mdi:clock-time-three-outline"
      },
      "light_start_for_location": {
        "default": "mdi:clock-time-three-outline"
      },
      "power_level": {
        "default": "mdi:radiator"
      },
      "power_level_for_location": {
        "default": "mdi:radiator"
>>>>>>> 420538e6
      }
    }
  }
}<|MERGE_RESOLUTION|>--- conflicted
+++ resolved
@@ -76,8 +76,6 @@
         "default": "mdi:air-filter"
       }
     },
-<<<<<<< HEAD
-=======
     "climate": {
       "climate_air_conditioner": {
         "state_attributes": {
@@ -94,7 +92,6 @@
         }
       }
     },
->>>>>>> 420538e6
     "event": {
       "error": {
         "default": "mdi:alert-circle-outline"
@@ -153,11 +150,6 @@
         "default": "mdi:bed-clock"
       }
     },
-<<<<<<< HEAD
-    "sensor": {
-      "error": {
-        "default": "mdi:alert-circle-outline"
-=======
     "select": {
       "wind_strength": {
         "default": "mdi:wind-power-outline"
@@ -202,7 +194,6 @@
     "sensor": {
       "odor_level": {
         "default": "mdi:scent"
->>>>>>> 420538e6
       },
       "current_temperature": {
         "default": "mdi:thermometer"
@@ -210,12 +201,9 @@
       "temperature": {
         "default": "mdi:thermometer"
       },
-<<<<<<< HEAD
-=======
       "total_pollution_level": {
         "default": "mdi:air-filter"
       },
->>>>>>> 420538e6
       "monitoring_enabled": {
         "default": "mdi:monitor-eye"
       },
@@ -231,8 +219,6 @@
       "wind_volume_for_location": {
         "default": "mdi:wind-power-outline"
       },
-<<<<<<< HEAD
-=======
       "brightness": {
         "default": "mdi:tune-vertical-variant"
       },
@@ -245,7 +231,6 @@
       "duration_for_location": {
         "default": "mdi:tune-vertical-variant"
       },
->>>>>>> 420538e6
       "day_target_temperature": {
         "default": "mdi:thermometer"
       },
@@ -273,12 +258,9 @@
       "fresh_air_filter": {
         "default": "mdi:air-filter"
       },
-<<<<<<< HEAD
-=======
       "filter_lifetime": {
         "default": "mdi:air-filter"
       },
->>>>>>> 420538e6
       "used_time": {
         "default": "mdi:air-filter"
       },
@@ -291,8 +273,6 @@
       "personalization_mode": {
         "default": "mdi:dots-circle"
       },
-<<<<<<< HEAD
-=======
       "current_dish_washing_course": {
         "default": "mdi:format-list-checks"
       },
@@ -302,7 +282,6 @@
       "softening_level": {
         "default": "mdi:tune-vertical-variant"
       },
->>>>>>> 420538e6
       "cock_state": {
         "default": "mdi:air-filter"
       },
@@ -317,8 +296,6 @@
       },
       "target_temperature_for_location": {
         "default": "mdi:thermometer"
-<<<<<<< HEAD
-=======
       },
       "elapsed_day_state": {
         "default": "mdi:calendar-range-outline"
@@ -424,7 +401,6 @@
       },
       "power_level_for_location": {
         "default": "mdi:radiator"
->>>>>>> 420538e6
       }
     }
   }
