--- conflicted
+++ resolved
@@ -76,16 +76,12 @@
 class StationPriceSensor(CoordinatorEntity, SensorEntity):
     """Implementation of a sensor that reports the fuel price for a station."""
 
-<<<<<<< HEAD
     def __init__(
         self,
         coordinator: DataUpdateCoordinator[StationPriceData],
         station_id: int,
         fuel_type: str,
-    ):
-=======
-    def __init__(self, station_data: StationPriceData, fuel_type: str) -> None:
->>>>>>> 06236483
+    ) -> None:
         """Initialize the sensor."""
         super().__init__(coordinator)
 
