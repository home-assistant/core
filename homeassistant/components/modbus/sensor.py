--- conflicted
+++ resolved
@@ -26,18 +26,15 @@
 )
 
 from . import get_hub
-<<<<<<< HEAD
-from .const import _LOGGER, CONF_PRECISION, CONF_SLAVE_COUNT, CONF_VIRTUAL_COUNT
-=======
 from .const import (
     _LOGGER,
+    CONF_PRECISION,
     CONF_SCALE,
     CONF_SLAVE_COUNT,
     CONF_VIRTUAL_COUNT,
     DEFAULT_OFFSET,
     DEFAULT_SCALE,
 )
->>>>>>> 485f7f45
 from .entity import ModbusStructEntity
 from .modbus import ModbusHub
 
@@ -90,13 +87,10 @@
         self._attr_native_unit_of_measurement = entry.get(CONF_UNIT_OF_MEASUREMENT)
         self._attr_state_class = entry.get(CONF_STATE_CLASS)
         self._attr_device_class = entry.get(CONF_DEVICE_CLASS)
-<<<<<<< HEAD
         self._attr_suggested_display_precision = entry.get(CONF_PRECISION)
         self._attr_suggested_unit_of_measurement = entry.get(CONF_UNIT_OF_MEASUREMENT)
-=======
         if self._precision > 0 or self._scale != int(self._scale):
             self._value_is_int = False
->>>>>>> 485f7f45
 
     async def async_setup_slaves(
         self, hass: HomeAssistant, slave_count: int, entry: dict[str, Any]
