--- conflicted
+++ resolved
@@ -26,7 +26,7 @@
 )
 
 from . import get_hub
-<<<<<<< HEAD
+
 from .const import (
     _LOGGER,
     CONF_SCALE,
@@ -35,11 +35,8 @@
     DEFAULT_OFFSET,
     DEFAULT_SCALE,
 )
-from .entity import BaseStructPlatform
-=======
-from .const import _LOGGER, CONF_SLAVE_COUNT, CONF_VIRTUAL_COUNT
+
 from .entity import ModbusStructEntity
->>>>>>> cb837aaa
 from .modbus import ModbusHub
 
 PARALLEL_UPDATES = 1
