"""Validate Modbus configuration."""
from __future__ import annotations

from collections import namedtuple
import logging
import struct
from typing import Any

import voluptuous as vol

from homeassistant.components.climate import HVACMode
from homeassistant.const import (
    CONF_ADDRESS,
    CONF_COMMAND_OFF,
    CONF_COMMAND_ON,
    CONF_COUNT,
    CONF_HOST,
    CONF_NAME,
    CONF_PORT,
    CONF_SCAN_INTERVAL,
    CONF_SLAVE,
    CONF_STRUCTURE,
    CONF_TIMEOUT,
    CONF_TYPE,
)

from .const import (
    CONF_DATA_TYPE,
    CONF_DEVICE_ADDRESS,
    CONF_FAN_MODE_REGISTER,
    CONF_FAN_MODE_VALUES,
    CONF_HVAC_MODE_REGISTER,
    CONF_HVAC_ONOFF_REGISTER,
    CONF_INPUT_TYPE,
    CONF_SLAVE_COUNT,
    CONF_SWAP,
    CONF_SWAP_BYTE,
    CONF_SWAP_WORD,
    CONF_SWAP_WORD_BYTE,
    CONF_TARGET_TEMP,
    CONF_VIRTUAL_COUNT,
    CONF_WRITE_TYPE,
    DEFAULT_HUB,
    DEFAULT_SCAN_INTERVAL,
    PLATFORMS,
    SERIAL,
    DataType,
)

_LOGGER = logging.getLogger(__name__)

ENTRY = namedtuple(
    "ENTRY",
    [
        "struct_id",
        "register_count",
        "validate_parm",
    ],
)


ILLEGAL = "I"
OPTIONAL = "O"
DEMANDED = "D"

PARM_IS_LEGAL = namedtuple(
    "PARM_IS_LEGAL",
    [
        "count",
        "structure",
        "slave_count",
        "swap_byte",
        "swap_word",
    ],
)
DEFAULT_STRUCT_FORMAT = {
    DataType.INT16: ENTRY(
        "h", 1, PARM_IS_LEGAL(ILLEGAL, ILLEGAL, OPTIONAL, OPTIONAL, ILLEGAL)
    ),
    DataType.UINT16: ENTRY(
        "H", 1, PARM_IS_LEGAL(ILLEGAL, ILLEGAL, OPTIONAL, OPTIONAL, ILLEGAL)
    ),
    DataType.FLOAT16: ENTRY(
        "e", 1, PARM_IS_LEGAL(ILLEGAL, ILLEGAL, OPTIONAL, OPTIONAL, ILLEGAL)
    ),
    DataType.INT32: ENTRY(
        "i", 2, PARM_IS_LEGAL(ILLEGAL, ILLEGAL, OPTIONAL, OPTIONAL, OPTIONAL)
    ),
    DataType.UINT32: ENTRY(
        "I", 2, PARM_IS_LEGAL(ILLEGAL, ILLEGAL, OPTIONAL, OPTIONAL, OPTIONAL)
    ),
    DataType.FLOAT32: ENTRY(
        "f", 2, PARM_IS_LEGAL(ILLEGAL, ILLEGAL, OPTIONAL, OPTIONAL, OPTIONAL)
    ),
    DataType.INT64: ENTRY(
        "q", 4, PARM_IS_LEGAL(ILLEGAL, ILLEGAL, OPTIONAL, OPTIONAL, OPTIONAL)
    ),
    DataType.UINT64: ENTRY(
        "Q", 4, PARM_IS_LEGAL(ILLEGAL, ILLEGAL, OPTIONAL, OPTIONAL, OPTIONAL)
    ),
    DataType.FLOAT64: ENTRY(
        "d", 4, PARM_IS_LEGAL(ILLEGAL, ILLEGAL, OPTIONAL, OPTIONAL, OPTIONAL)
    ),
    DataType.STRING: ENTRY(
        "s", 0, PARM_IS_LEGAL(DEMANDED, ILLEGAL, ILLEGAL, OPTIONAL, ILLEGAL)
    ),
    DataType.CUSTOM: ENTRY(
        "?", 0, PARM_IS_LEGAL(DEMANDED, DEMANDED, ILLEGAL, ILLEGAL, ILLEGAL)
    ),
}


def struct_validator(config: dict[str, Any]) -> dict[str, Any]:
    """Sensor schema validator."""

    name = config[CONF_NAME]
    data_type = config[CONF_DATA_TYPE]
    if data_type == "int":
        data_type = config[CONF_DATA_TYPE] = DataType.INT16
    count = config.get(CONF_COUNT, None)
    structure = config.get(CONF_STRUCTURE, None)
    slave_count = config.get(CONF_SLAVE_COUNT, config.get(CONF_VIRTUAL_COUNT))
    validator = DEFAULT_STRUCT_FORMAT[data_type].validate_parm
    swap_type = config.get(CONF_SWAP)
    swap_dict = {
        CONF_SWAP_BYTE: validator.swap_byte,
        CONF_SWAP_WORD: validator.swap_word,
        CONF_SWAP_WORD_BYTE: validator.swap_word,
    }
    swap_type_validator = swap_dict[swap_type] if swap_type else OPTIONAL
    for entry in (
        (count, validator.count, CONF_COUNT),
        (structure, validator.structure, CONF_STRUCTURE),
        (
            slave_count,
            validator.slave_count,
            f"{CONF_VIRTUAL_COUNT} / {CONF_SLAVE_COUNT}:",
        ),
        (swap_type, swap_type_validator, f"{CONF_SWAP}:{swap_type}"),
    ):
        if entry[0] is None:
            if entry[1] == DEMANDED:
                error = f"{name}: `{entry[2]}` missing, demanded with `{CONF_DATA_TYPE}: {data_type}`"
                raise vol.Invalid(error)
        elif entry[1] == ILLEGAL:
            error = f"{name}: `{entry[2]}` illegal with `{CONF_DATA_TYPE}: {data_type}`"
            raise vol.Invalid(error)

    if config[CONF_DATA_TYPE] == DataType.CUSTOM:
        try:
            size = struct.calcsize(structure)
        except struct.error as err:
            raise vol.Invalid(
                f"{name}: error in structure format --> {str(err)}"
            ) from err
        bytecount = count * 2
        if bytecount != size:
            raise vol.Invalid(
                f"{name}: Size of structure is {size} bytes but `{CONF_COUNT}: {count}` is {bytecount} bytes"
            )
    else:
        if data_type != DataType.STRING:
            config[CONF_COUNT] = DEFAULT_STRUCT_FORMAT[data_type].register_count
        if slave_count:
            structure = (
                f">{slave_count + 1}{DEFAULT_STRUCT_FORMAT[data_type].struct_id}"
            )
        else:
            structure = f">{DEFAULT_STRUCT_FORMAT[data_type].struct_id}"
    return {
        **config,
        CONF_STRUCTURE: structure,
        CONF_SWAP: swap_type,
    }


<<<<<<< HEAD
def number_validator(value: Any) -> int | float:
    """Coerce a value to number without losing precision."""
    if isinstance(value, int):
        return value
    if isinstance(value, float):
        return value

    try:
        return int(value)
    except (TypeError, ValueError):
        pass
    try:
        return float(value)
    except (TypeError, ValueError) as err:
        raise vol.Invalid(f"invalid number {value}") from err


def hvac_fixedsize_reglist_validator(value: Any) -> list:
    """Check the number of registers for target temp. and coerce it to a list, if valid."""
    if isinstance(value, int):
        value = [value] * len(HVACMode)
        return list(value)

    if len(value) == len(HVACMode):
        _rv = True
        for svalue in value:
            if isinstance(svalue, int) is False:
                _rv = False
                break
        if _rv is True:
            return list(value)

    raise vol.Invalid(
        f"Invalid target temp register. Required type: integer, allowed 1 or list of {len(HVACMode)} registers"
    )


=======
>>>>>>> a48c1ac5
def nan_validator(value: Any) -> int:
    """Convert nan string to number (can be hex string or int)."""
    if isinstance(value, int):
        return value
    try:
        return int(value)
    except (TypeError, ValueError):
        pass
    try:
        return int(value, 16)
    except (TypeError, ValueError) as err:
        raise vol.Invalid(f"invalid number {value}") from err


def duplicate_fan_mode_validator(config: dict[str, Any]) -> dict:
    """Control modbus climate fan mode values for duplicates."""
    fan_modes: set[int] = set()
    errors = []
    for key, value in config[CONF_FAN_MODE_VALUES].items():
        if value in fan_modes:
            warn = f"Modbus fan mode {key} has a duplicate value {value}, not loaded, values must be unique!"
            _LOGGER.warning(warn)
            errors.append(key)
        else:
            fan_modes.add(value)

    for key in reversed(errors):
        del config[CONF_FAN_MODE_VALUES][key]
    return config


<<<<<<< HEAD
def scan_interval_validator(config: dict) -> dict:
    """Control scan_interval."""
    for hub in config:
        minimum_scan_interval = DEFAULT_SCAN_INTERVAL
        for component, conf_key in PLATFORMS:
            if conf_key not in hub:
                continue

            for entry in hub[conf_key]:
                scan_interval = entry.get(CONF_SCAN_INTERVAL, DEFAULT_SCAN_INTERVAL)
                if scan_interval == 0:
                    continue
                if scan_interval < 5:
                    _LOGGER.warning(
                        (
                            "%s %s scan_interval(%d) is lower than 5 seconds, "
                            "which may cause Home Assistant stability issues"
                        ),
                        component,
                        entry.get(CONF_NAME),
                        scan_interval,
                    )
                entry[CONF_SCAN_INTERVAL] = scan_interval
                minimum_scan_interval = min(scan_interval, minimum_scan_interval)
        if (
            CONF_TIMEOUT in hub
            and hub[CONF_TIMEOUT] > minimum_scan_interval - 1
            and minimum_scan_interval > 1
        ):
            _LOGGER.warning(
                "Modbus %s timeout(%d) is adjusted(%d) due to scan_interval",
                hub.get(CONF_NAME, ""),
                hub[CONF_TIMEOUT],
                minimum_scan_interval - 1,
            )
            hub[CONF_TIMEOUT] = minimum_scan_interval - 1
    return config


def duplicate_entity_validator(config: dict) -> dict:
    """Control scan_interval."""
    for hub_index, hub in enumerate(config):
        for component, conf_key in PLATFORMS:
            if conf_key not in hub:
                continue
            names: set[str] = set()
            errors: list[int] = []
            addresses: set[str] = set()
            for index, entry in enumerate(hub[conf_key]):
                name = entry[CONF_NAME]
                addr = str(entry[CONF_ADDRESS])
                if CONF_INPUT_TYPE in entry:
                    addr += "_" + str(entry[CONF_INPUT_TYPE])
                elif CONF_WRITE_TYPE in entry:
                    addr += "_" + str(entry[CONF_WRITE_TYPE])
                if CONF_COMMAND_ON in entry:
                    addr += "_" + str(entry[CONF_COMMAND_ON])
                if CONF_COMMAND_OFF in entry:
                    addr += "_" + str(entry[CONF_COMMAND_OFF])
                inx = entry.get(CONF_SLAVE, None) or entry.get(CONF_DEVICE_ADDRESS, 0)
                addr += "_" + str(inx)
                entry_addrs: set[str] = set()
                entry_addrs.add(addr)
                if CONF_TARGET_TEMP in entry:
                    _uniqueTTReg = set(entry[CONF_TARGET_TEMP])
                    for regs in _uniqueTTReg:
                        a = str(regs)
                        a += "_" + str(inx)
                        entry_addrs.add(a)
                if CONF_HVAC_MODE_REGISTER in entry:
                    a = str(entry[CONF_HVAC_MODE_REGISTER][CONF_ADDRESS])
                    a += "_" + str(inx)
                    entry_addrs.add(a)
                if CONF_HVAC_ONOFF_REGISTER in entry:
                    a = str(entry[CONF_HVAC_ONOFF_REGISTER])
                    a += "_" + str(inx)
                    entry_addrs.add(a)
                if CONF_FAN_MODE_REGISTER in entry:
                    a = str(
                        entry[CONF_FAN_MODE_REGISTER][CONF_ADDRESS]
                        if isinstance(entry[CONF_FAN_MODE_REGISTER][CONF_ADDRESS], int)
                        else entry[CONF_FAN_MODE_REGISTER][CONF_ADDRESS][0]
                    )
                    a += "_" + str(inx)
                    entry_addrs.add(a)

                dup_addrs = entry_addrs.intersection(addresses)

                if len(dup_addrs) > 0:
                    for addr in dup_addrs:
                        err = (
                            f"Modbus {component}/{name} address {addr} is duplicate, second"
                            " entry not loaded!"
                        )
                        _LOGGER.warning(err)
                    errors.append(index)
                elif name in names:
                    err = (
                        f"Modbus {component}/{name}  is duplicate, second entry not"
                        " loaded!"
                    )
                    _LOGGER.warning(err)
                    errors.append(index)
                else:
                    names.add(name)
                    addresses.update(entry_addrs)

            for i in reversed(errors):
                del config[hub_index][conf_key][i]
    return config


def duplicate_modbus_validator(config: dict) -> dict:
    """Control modbus connection for duplicates."""
    hosts: set[str] = set()
    names: set[str] = set()
    errors = []
    for index, hub in enumerate(config):
        name = hub.get(CONF_NAME, DEFAULT_HUB)
        if hub[CONF_TYPE] == SERIAL:
            host = hub[CONF_PORT]
        else:
            host = f"{hub[CONF_HOST]}_{hub[CONF_PORT]}"
        if host in hosts:
            err = f"Modbus {name} contains duplicate host/port {host}, not loaded!"
            _LOGGER.warning(err)
            errors.append(index)
        elif name in names:
            err = f"Modbus {name} is duplicate, second entry not loaded!"
            _LOGGER.warning(err)
            errors.append(index)
        else:
            hosts.add(host)
            names.add(name)

    for i in reversed(errors):
        del config[i]
    return config


def check_hvac_target_temp_registers(config: dict) -> dict:
    """Check conflicts among HVAC target temperature registers and HVAC ON/OFF, HVAC register, Fan Modes."""

    if (
        CONF_HVAC_MODE_REGISTER in config
        and config[CONF_HVAC_MODE_REGISTER][CONF_ADDRESS] in config[CONF_TARGET_TEMP]
    ):
        wrn = f"{CONF_HVAC_MODE_REGISTER} overlaps CONF_TARGET_TEMP register(s). {CONF_HVAC_MODE_REGISTER} is not loaded!"
        _LOGGER.warning(wrn)
        del config[CONF_HVAC_MODE_REGISTER]
    if (
        CONF_HVAC_ONOFF_REGISTER in config
        and config[CONF_HVAC_ONOFF_REGISTER] in config[CONF_TARGET_TEMP]
    ):
        wrn = f"{CONF_HVAC_ONOFF_REGISTER} overlaps CONF_TARGET_TEMP register(s). {CONF_HVAC_ONOFF_REGISTER} is not loaded!"
        _LOGGER.warning(wrn)
        del config[CONF_HVAC_ONOFF_REGISTER]
    if (
        CONF_FAN_MODE_REGISTER in config
        and config[CONF_FAN_MODE_REGISTER][CONF_ADDRESS] in config[CONF_TARGET_TEMP]
    ):
        wrn = f"{CONF_FAN_MODE_REGISTER} overlaps CONF_TARGET_TEMP register(s). {CONF_FAN_MODE_REGISTER} is not loaded!"
        _LOGGER.warning(wrn)
        del config[CONF_FAN_MODE_REGISTER]

    return config


=======
>>>>>>> a48c1ac5
def register_int_list_validator(value: Any) -> Any:
    """Check if a register (CONF_ADRESS) is an int or a list having only 1 register."""
    if isinstance(value, int) and value >= 0:
        return value

    if isinstance(value, list):
        if (len(value) == 1) and isinstance(value[0], int) and value[0] >= 0:
            return value

    raise vol.Invalid(
        f"Invalid {CONF_ADDRESS} register for fan mode. Required type: positive integer, allowed 1 or list of 1 register."
    )


def check_config(config: dict) -> dict:
    """Do final config check."""
    hosts: set[str] = set()
    hub_names: set[str] = set()
    hub_name_inx = 0
    minimum_scan_interval = 0
    ent_names: set[str] = set()
    ent_addr: set[str] = set()

    def validate_modbus(hub: dict, hub_name_inx: int) -> bool:
        """Validate modbus entries."""
        host: str = (
            hub[CONF_PORT]
            if hub[CONF_TYPE] == SERIAL
            else f"{hub[CONF_HOST]}_{hub[CONF_PORT]}"
        )
        if CONF_NAME not in hub:
            hub[CONF_NAME] = (
                DEFAULT_HUB if not hub_name_inx else f"{DEFAULT_HUB}_{hub_name_inx}"
            )
            hub_name_inx += 1
            err = f"Modbus host/port {host} is missing name, added {hub[CONF_NAME]}!"
            _LOGGER.warning(err)
        name = hub[CONF_NAME]
        if host in hosts or name in hub_names:
            err = f"Modbus {name} host/port {host} is duplicate, not loaded!"
            _LOGGER.warning(err)
            return False
        hosts.add(host)
        hub_names.add(name)
        return True

    def validate_entity(
        hub_name: str,
        entity: dict,
        minimum_scan_interval: int,
        ent_names: set,
        ent_addr: set,
    ) -> bool:
        """Validate entity."""
        name = entity[CONF_NAME]
        addr = str(entity[CONF_ADDRESS])
        scan_interval = entity.get(CONF_SCAN_INTERVAL, DEFAULT_SCAN_INTERVAL)
        if scan_interval < 5:
            _LOGGER.warning(
                (
                    "%s %s scan_interval(%d) is lower than 5 seconds, "
                    "which may cause Home Assistant stability issues"
                ),
                hub_name,
                name,
                scan_interval,
            )
        entity[CONF_SCAN_INTERVAL] = scan_interval
        minimum_scan_interval = min(scan_interval, minimum_scan_interval)
        for conf_type in (
            CONF_INPUT_TYPE,
            CONF_WRITE_TYPE,
            CONF_COMMAND_ON,
            CONF_COMMAND_OFF,
        ):
            if conf_type in entity:
                addr += f"_{entity[conf_type]}"
        inx = entity.get(CONF_SLAVE, None) or entity.get(CONF_DEVICE_ADDRESS, 0)
        addr += f"_{inx}"
        loc_addr: set[str] = {addr}

        if CONF_TARGET_TEMP in entity:
            loc_addr.add(f"{entity[CONF_TARGET_TEMP]}_{inx}")
        if CONF_HVAC_MODE_REGISTER in entity:
            loc_addr.add(f"{entity[CONF_HVAC_MODE_REGISTER][CONF_ADDRESS]}_{inx}")
        if CONF_FAN_MODE_REGISTER in entity:
            loc_addr.add(f"{entity[CONF_FAN_MODE_REGISTER][CONF_ADDRESS]}_{inx}")

        dup_addrs = ent_addr.intersection(loc_addr)
        if len(dup_addrs) > 0:
            for addr in dup_addrs:
                err = (
                    f"Modbus {hub_name}/{name} address {addr} is duplicate, second"
                    " entry not loaded!"
                )
                _LOGGER.warning(err)
            return False
        if name in ent_names:
            err = f"Modbus {hub_name}/{name} is duplicate, second entry not loaded!"
            _LOGGER.warning(err)
            return False
        ent_names.add(name)
        ent_addr.update(loc_addr)
        return True

    hub_inx = 0
    while hub_inx < len(config):
        hub = config[hub_inx]
        if not validate_modbus(hub, hub_name_inx):
            del config[hub_inx]
            continue
        for _component, conf_key in PLATFORMS:
            if conf_key not in hub:
                continue
            entity_inx = 0
            entities = hub[conf_key]
            minimum_scan_interval = 9999
            while entity_inx < len(entities):
                if not validate_entity(
                    hub[CONF_NAME],
                    entities[entity_inx],
                    minimum_scan_interval,
                    ent_names,
                    ent_addr,
                ):
                    del entities[entity_inx]
                else:
                    entity_inx += 1

        if hub[CONF_TIMEOUT] >= minimum_scan_interval:
            hub[CONF_TIMEOUT] = minimum_scan_interval - 1
            _LOGGER.warning(
                "Modbus %s timeout is adjusted(%d) due to scan_interval",
                hub[CONF_NAME],
                hub[CONF_TIMEOUT],
            )
        hub_inx += 1
    return config<|MERGE_RESOLUTION|>--- conflicted
+++ resolved
@@ -174,24 +174,6 @@
     }
 
 
-<<<<<<< HEAD
-def number_validator(value: Any) -> int | float:
-    """Coerce a value to number without losing precision."""
-    if isinstance(value, int):
-        return value
-    if isinstance(value, float):
-        return value
-
-    try:
-        return int(value)
-    except (TypeError, ValueError):
-        pass
-    try:
-        return float(value)
-    except (TypeError, ValueError) as err:
-        raise vol.Invalid(f"invalid number {value}") from err
-
-
 def hvac_fixedsize_reglist_validator(value: Any) -> list:
     """Check the number of registers for target temp. and coerce it to a list, if valid."""
     if isinstance(value, int):
@@ -212,8 +194,6 @@
     )
 
 
-=======
->>>>>>> a48c1ac5
 def nan_validator(value: Any) -> int:
     """Convert nan string to number (can be hex string or int)."""
     if isinstance(value, int):
@@ -242,147 +222,6 @@
 
     for key in reversed(errors):
         del config[CONF_FAN_MODE_VALUES][key]
-    return config
-
-
-<<<<<<< HEAD
-def scan_interval_validator(config: dict) -> dict:
-    """Control scan_interval."""
-    for hub in config:
-        minimum_scan_interval = DEFAULT_SCAN_INTERVAL
-        for component, conf_key in PLATFORMS:
-            if conf_key not in hub:
-                continue
-
-            for entry in hub[conf_key]:
-                scan_interval = entry.get(CONF_SCAN_INTERVAL, DEFAULT_SCAN_INTERVAL)
-                if scan_interval == 0:
-                    continue
-                if scan_interval < 5:
-                    _LOGGER.warning(
-                        (
-                            "%s %s scan_interval(%d) is lower than 5 seconds, "
-                            "which may cause Home Assistant stability issues"
-                        ),
-                        component,
-                        entry.get(CONF_NAME),
-                        scan_interval,
-                    )
-                entry[CONF_SCAN_INTERVAL] = scan_interval
-                minimum_scan_interval = min(scan_interval, minimum_scan_interval)
-        if (
-            CONF_TIMEOUT in hub
-            and hub[CONF_TIMEOUT] > minimum_scan_interval - 1
-            and minimum_scan_interval > 1
-        ):
-            _LOGGER.warning(
-                "Modbus %s timeout(%d) is adjusted(%d) due to scan_interval",
-                hub.get(CONF_NAME, ""),
-                hub[CONF_TIMEOUT],
-                minimum_scan_interval - 1,
-            )
-            hub[CONF_TIMEOUT] = minimum_scan_interval - 1
-    return config
-
-
-def duplicate_entity_validator(config: dict) -> dict:
-    """Control scan_interval."""
-    for hub_index, hub in enumerate(config):
-        for component, conf_key in PLATFORMS:
-            if conf_key not in hub:
-                continue
-            names: set[str] = set()
-            errors: list[int] = []
-            addresses: set[str] = set()
-            for index, entry in enumerate(hub[conf_key]):
-                name = entry[CONF_NAME]
-                addr = str(entry[CONF_ADDRESS])
-                if CONF_INPUT_TYPE in entry:
-                    addr += "_" + str(entry[CONF_INPUT_TYPE])
-                elif CONF_WRITE_TYPE in entry:
-                    addr += "_" + str(entry[CONF_WRITE_TYPE])
-                if CONF_COMMAND_ON in entry:
-                    addr += "_" + str(entry[CONF_COMMAND_ON])
-                if CONF_COMMAND_OFF in entry:
-                    addr += "_" + str(entry[CONF_COMMAND_OFF])
-                inx = entry.get(CONF_SLAVE, None) or entry.get(CONF_DEVICE_ADDRESS, 0)
-                addr += "_" + str(inx)
-                entry_addrs: set[str] = set()
-                entry_addrs.add(addr)
-                if CONF_TARGET_TEMP in entry:
-                    _uniqueTTReg = set(entry[CONF_TARGET_TEMP])
-                    for regs in _uniqueTTReg:
-                        a = str(regs)
-                        a += "_" + str(inx)
-                        entry_addrs.add(a)
-                if CONF_HVAC_MODE_REGISTER in entry:
-                    a = str(entry[CONF_HVAC_MODE_REGISTER][CONF_ADDRESS])
-                    a += "_" + str(inx)
-                    entry_addrs.add(a)
-                if CONF_HVAC_ONOFF_REGISTER in entry:
-                    a = str(entry[CONF_HVAC_ONOFF_REGISTER])
-                    a += "_" + str(inx)
-                    entry_addrs.add(a)
-                if CONF_FAN_MODE_REGISTER in entry:
-                    a = str(
-                        entry[CONF_FAN_MODE_REGISTER][CONF_ADDRESS]
-                        if isinstance(entry[CONF_FAN_MODE_REGISTER][CONF_ADDRESS], int)
-                        else entry[CONF_FAN_MODE_REGISTER][CONF_ADDRESS][0]
-                    )
-                    a += "_" + str(inx)
-                    entry_addrs.add(a)
-
-                dup_addrs = entry_addrs.intersection(addresses)
-
-                if len(dup_addrs) > 0:
-                    for addr in dup_addrs:
-                        err = (
-                            f"Modbus {component}/{name} address {addr} is duplicate, second"
-                            " entry not loaded!"
-                        )
-                        _LOGGER.warning(err)
-                    errors.append(index)
-                elif name in names:
-                    err = (
-                        f"Modbus {component}/{name}  is duplicate, second entry not"
-                        " loaded!"
-                    )
-                    _LOGGER.warning(err)
-                    errors.append(index)
-                else:
-                    names.add(name)
-                    addresses.update(entry_addrs)
-
-            for i in reversed(errors):
-                del config[hub_index][conf_key][i]
-    return config
-
-
-def duplicate_modbus_validator(config: dict) -> dict:
-    """Control modbus connection for duplicates."""
-    hosts: set[str] = set()
-    names: set[str] = set()
-    errors = []
-    for index, hub in enumerate(config):
-        name = hub.get(CONF_NAME, DEFAULT_HUB)
-        if hub[CONF_TYPE] == SERIAL:
-            host = hub[CONF_PORT]
-        else:
-            host = f"{hub[CONF_HOST]}_{hub[CONF_PORT]}"
-        if host in hosts:
-            err = f"Modbus {name} contains duplicate host/port {host}, not loaded!"
-            _LOGGER.warning(err)
-            errors.append(index)
-        elif name in names:
-            err = f"Modbus {name} is duplicate, second entry not loaded!"
-            _LOGGER.warning(err)
-            errors.append(index)
-        else:
-            hosts.add(host)
-            names.add(name)
-
-    for i in reversed(errors):
-        del config[i]
     return config
 
 
@@ -414,9 +253,7 @@
     return config
 
 
-=======
->>>>>>> a48c1ac5
-def register_int_list_validator(value: Any) -> Any:
+ def register_int_list_validator(value: Any) -> Any:
     """Check if a register (CONF_ADRESS) is an int or a list having only 1 register."""
     if isinstance(value, int) and value >= 0:
         return value
