"""Validate Modbus configuration."""
from __future__ import annotations

from collections import namedtuple
import logging
import struct
from typing import Any

import voluptuous as vol

from homeassistant.components.climate import HVACMode
from homeassistant.const import (
    CONF_ADDRESS,
    CONF_COMMAND_OFF,
    CONF_COMMAND_ON,
    CONF_COUNT,
    CONF_HOST,
    CONF_NAME,
    CONF_PORT,
    CONF_SCAN_INTERVAL,
    CONF_SLAVE,
    CONF_STRUCTURE,
    CONF_TIMEOUT,
    CONF_TYPE,
)

from .const import (
    CONF_DATA_TYPE,
    CONF_DEVICE_ADDRESS,
    CONF_FAN_MODE_REGISTER,
    CONF_FAN_MODE_VALUES,
    CONF_HVAC_MODE_REGISTER,
    CONF_HVAC_ONOFF_REGISTER,
    CONF_INPUT_TYPE,
    CONF_SLAVE_COUNT,
    CONF_SWAP,
    CONF_SWAP_BYTE,
    CONF_SWAP_WORD,
    CONF_SWAP_WORD_BYTE,
    CONF_TARGET_TEMP,
    CONF_VIRTUAL_COUNT,
    CONF_WRITE_TYPE,
    DEFAULT_HUB,
    DEFAULT_SCAN_INTERVAL,
    PLATFORMS,
    SERIAL,
    DataType,
)

_LOGGER = logging.getLogger(__name__)

ENTRY = namedtuple(
    "ENTRY",
    [
        "struct_id",
        "register_count",
        "validate_parm",
    ],
)


ILLEGAL = "I"
OPTIONAL = "O"
DEMANDED = "D"

PARM_IS_LEGAL = namedtuple(
    "PARM_IS_LEGAL",
    [
        "count",
        "structure",
        "slave_count",
        "swap_byte",
        "swap_word",
    ],
)
DEFAULT_STRUCT_FORMAT = {
    DataType.INT16: ENTRY(
        "h", 1, PARM_IS_LEGAL(ILLEGAL, ILLEGAL, OPTIONAL, OPTIONAL, ILLEGAL)
    ),
    DataType.UINT16: ENTRY(
        "H", 1, PARM_IS_LEGAL(ILLEGAL, ILLEGAL, OPTIONAL, OPTIONAL, ILLEGAL)
    ),
    DataType.FLOAT16: ENTRY(
        "e", 1, PARM_IS_LEGAL(ILLEGAL, ILLEGAL, OPTIONAL, OPTIONAL, ILLEGAL)
    ),
    DataType.INT32: ENTRY(
        "i", 2, PARM_IS_LEGAL(ILLEGAL, ILLEGAL, OPTIONAL, OPTIONAL, OPTIONAL)
    ),
    DataType.UINT32: ENTRY(
        "I", 2, PARM_IS_LEGAL(ILLEGAL, ILLEGAL, OPTIONAL, OPTIONAL, OPTIONAL)
    ),
    DataType.FLOAT32: ENTRY(
        "f", 2, PARM_IS_LEGAL(ILLEGAL, ILLEGAL, OPTIONAL, OPTIONAL, OPTIONAL)
    ),
    DataType.INT64: ENTRY(
        "q", 4, PARM_IS_LEGAL(ILLEGAL, ILLEGAL, OPTIONAL, OPTIONAL, OPTIONAL)
    ),
    DataType.UINT64: ENTRY(
        "Q", 4, PARM_IS_LEGAL(ILLEGAL, ILLEGAL, OPTIONAL, OPTIONAL, OPTIONAL)
    ),
    DataType.FLOAT64: ENTRY(
        "d", 4, PARM_IS_LEGAL(ILLEGAL, ILLEGAL, OPTIONAL, OPTIONAL, OPTIONAL)
    ),
    DataType.STRING: ENTRY(
        "s", 0, PARM_IS_LEGAL(DEMANDED, ILLEGAL, ILLEGAL, OPTIONAL, ILLEGAL)
    ),
    DataType.CUSTOM: ENTRY(
        "?", 0, PARM_IS_LEGAL(DEMANDED, DEMANDED, ILLEGAL, ILLEGAL, ILLEGAL)
    ),
}


def struct_validator(config: dict[str, Any]) -> dict[str, Any]:
    """Sensor schema validator."""

    name = config[CONF_NAME]
    data_type = config[CONF_DATA_TYPE]
    if data_type == "int":
        data_type = config[CONF_DATA_TYPE] = DataType.INT16
    count = config.get(CONF_COUNT, None)
    structure = config.get(CONF_STRUCTURE, None)
    slave_count = config.get(CONF_SLAVE_COUNT, config.get(CONF_VIRTUAL_COUNT))
    validator = DEFAULT_STRUCT_FORMAT[data_type].validate_parm
    swap_type = config.get(CONF_SWAP)
    swap_dict = {
        CONF_SWAP_BYTE: validator.swap_byte,
        CONF_SWAP_WORD: validator.swap_word,
        CONF_SWAP_WORD_BYTE: validator.swap_word,
    }
    swap_type_validator = swap_dict[swap_type] if swap_type else OPTIONAL
    for entry in (
        (count, validator.count, CONF_COUNT),
        (structure, validator.structure, CONF_STRUCTURE),
        (
            slave_count,
            validator.slave_count,
            f"{CONF_VIRTUAL_COUNT} / {CONF_SLAVE_COUNT}:",
        ),
        (swap_type, swap_type_validator, f"{CONF_SWAP}:{swap_type}"),
    ):
        if entry[0] is None:
            if entry[1] == DEMANDED:
                error = f"{name}: `{entry[2]}` missing, demanded with `{CONF_DATA_TYPE}: {data_type}`"
                raise vol.Invalid(error)
        elif entry[1] == ILLEGAL:
            error = f"{name}: `{entry[2]}` illegal with `{CONF_DATA_TYPE}: {data_type}`"
            raise vol.Invalid(error)

    if config[CONF_DATA_TYPE] == DataType.CUSTOM:
        try:
            size = struct.calcsize(structure)
        except struct.error as err:
            raise vol.Invalid(
                f"{name}: error in structure format --> {str(err)}"
            ) from err
        bytecount = count * 2
        if bytecount != size:
            raise vol.Invalid(
                f"{name}: Size of structure is {size} bytes but `{CONF_COUNT}: {count}` is {bytecount} bytes"
            )
    else:
        if data_type != DataType.STRING:
            config[CONF_COUNT] = DEFAULT_STRUCT_FORMAT[data_type].register_count
        if slave_count:
            structure = (
                f">{slave_count + 1}{DEFAULT_STRUCT_FORMAT[data_type].struct_id}"
            )
        else:
            structure = f">{DEFAULT_STRUCT_FORMAT[data_type].struct_id}"
    return {
        **config,
        CONF_STRUCTURE: structure,
        CONF_SWAP: swap_type,
    }


def number_validator(value: Any) -> int | float:
    """Coerce a value to number without losing precision."""
    if isinstance(value, int):
        return value
    if isinstance(value, float):
        return value

    try:
        return int(value)
    except (TypeError, ValueError):
        pass
    try:
        return float(value)
    except (TypeError, ValueError) as err:
        raise vol.Invalid(f"invalid number {value}") from err


def hvac_fixedsize_reglist_validator(value: Any) -> list:
    """Check the number of registers for target temp. and coerce it to a list, if valid."""
    if isinstance(value, int):
        value = [value] * len(HVACMode)
        return list(value)

    if len(value) == len(HVACMode):
        _rv = True
        for svalue in value:
            if isinstance(svalue, int) is False:
                _rv = False
                break
        if _rv is True:
            return list(value)

    raise vol.Invalid(
        f"Invalid target temp register. Required type: integer, allowed 1 or list of {len(HVACMode)} registers"
    )


def nan_validator(value: Any) -> int:
    """Convert nan string to number (can be hex string or int)."""
    if isinstance(value, int):
        return value
    try:
        return int(value)
    except (TypeError, ValueError):
        pass
    try:
        return int(value, 16)
    except (TypeError, ValueError) as err:
        raise vol.Invalid(f"invalid number {value}") from err


def duplicate_fan_mode_validator(config: dict[str, Any]) -> dict:
    """Control modbus climate fan mode values for duplicates."""
    fan_modes: set[int] = set()
    errors = []
    for key, value in config[CONF_FAN_MODE_VALUES].items():
        if value in fan_modes:
            warn = f"Modbus fan mode {key} has a duplicate value {value}, not loaded, values must be unique!"
            _LOGGER.warning(warn)
            errors.append(key)
        else:
            fan_modes.add(value)

    for key in reversed(errors):
        del config[CONF_FAN_MODE_VALUES][key]
    return config


def scan_interval_validator(config: dict) -> dict:
    """Control scan_interval."""
    for hub in config:
        minimum_scan_interval = DEFAULT_SCAN_INTERVAL
        for component, conf_key in PLATFORMS:
            if conf_key not in hub:
                continue

            for entry in hub[conf_key]:
                scan_interval = entry.get(CONF_SCAN_INTERVAL, DEFAULT_SCAN_INTERVAL)
                if scan_interval == 0:
                    continue
                if scan_interval < 5:
                    _LOGGER.warning(
                        (
                            "%s %s scan_interval(%d) is lower than 5 seconds, "
                            "which may cause Home Assistant stability issues"
                        ),
                        component,
                        entry.get(CONF_NAME),
                        scan_interval,
                    )
                entry[CONF_SCAN_INTERVAL] = scan_interval
                minimum_scan_interval = min(scan_interval, minimum_scan_interval)
        if (
            CONF_TIMEOUT in hub
            and hub[CONF_TIMEOUT] > minimum_scan_interval - 1
            and minimum_scan_interval > 1
        ):
            _LOGGER.warning(
                "Modbus %s timeout(%d) is adjusted(%d) due to scan_interval",
                hub.get(CONF_NAME, ""),
                hub[CONF_TIMEOUT],
                minimum_scan_interval - 1,
            )
            hub[CONF_TIMEOUT] = minimum_scan_interval - 1
    return config


def duplicate_entity_validator(config: dict) -> dict:
    """Control scan_interval."""
    for hub_index, hub in enumerate(config):
        for component, conf_key in PLATFORMS:
            if conf_key not in hub:
                continue
            names: set[str] = set()
            errors: list[int] = []
            addresses: set[str] = set()
            for index, entry in enumerate(hub[conf_key]):
                name = entry[CONF_NAME]
                addr = str(entry[CONF_ADDRESS])
                if CONF_INPUT_TYPE in entry:
                    addr += "_" + str(entry[CONF_INPUT_TYPE])
                elif CONF_WRITE_TYPE in entry:
                    addr += "_" + str(entry[CONF_WRITE_TYPE])
                if CONF_COMMAND_ON in entry:
                    addr += "_" + str(entry[CONF_COMMAND_ON])
                if CONF_COMMAND_OFF in entry:
                    addr += "_" + str(entry[CONF_COMMAND_OFF])
                inx = entry.get(CONF_SLAVE, None) or entry.get(CONF_DEVICE_ADDRESS, 0)
                addr += "_" + str(inx)
                entry_addrs: set[str] = set()
                entry_addrs.add(addr)
                if CONF_TARGET_TEMP in entry:
                    _uniqueTTReg = set(entry[CONF_TARGET_TEMP])
                    for regs in _uniqueTTReg:
                        a = str(regs)
                        a += "_" + str(inx)
                        entry_addrs.add(a)
                if CONF_HVAC_MODE_REGISTER in entry:
                    a = str(entry[CONF_HVAC_MODE_REGISTER][CONF_ADDRESS])
                    a += "_" + str(inx)
                    entry_addrs.add(a)
                if CONF_HVAC_ONOFF_REGISTER in entry:
                    a = str(entry[CONF_HVAC_ONOFF_REGISTER])
                    a += "_" + str(inx)
                    entry_addrs.add(a)
                if CONF_FAN_MODE_REGISTER in entry:
                    a = str(entry[CONF_FAN_MODE_REGISTER][CONF_ADDRESS])
                    a += "_" + str(inx)
                    entry_addrs.add(a)

                dup_addrs = entry_addrs.intersection(addresses)

                if len(dup_addrs) > 0:
                    for addr in dup_addrs:
                        err = (
                            f"Modbus {component}/{name} address {addr} is duplicate, second"
                            " entry not loaded!"
                        )
                        _LOGGER.warning(err)
                    errors.append(index)
                elif name in names:
                    err = (
                        f"Modbus {component}/{name}  is duplicate, second entry not"
                        " loaded!"
                    )
                    _LOGGER.warning(err)
                    errors.append(index)
                else:
                    names.add(name)
                    addresses.update(entry_addrs)

            for i in reversed(errors):
                del config[hub_index][conf_key][i]
    return config


def duplicate_modbus_validator(config: dict) -> dict:
    """Control modbus connection for duplicates."""
    hosts: set[str] = set()
    names: set[str] = set()
    errors = []
    for index, hub in enumerate(config):
        name = hub.get(CONF_NAME, DEFAULT_HUB)
        if hub[CONF_TYPE] == SERIAL:
            host = hub[CONF_PORT]
        else:
            host = f"{hub[CONF_HOST]}_{hub[CONF_PORT]}"
        if host in hosts:
            err = f"Modbus {name} contains duplicate host/port {host}, not loaded!"
            _LOGGER.warning(err)
            errors.append(index)
        elif name in names:
            err = f"Modbus {name} is duplicate, second entry not loaded!"
            _LOGGER.warning(err)
            errors.append(index)
        else:
            hosts.add(host)
            names.add(name)

    for i in reversed(errors):
        del config[i]
    return config


<<<<<<< HEAD
def duplicate_fan_mode_validator(config: dict[str, Any]) -> dict:
    """Control modbus climate fan mode values for duplicates."""
    fan_modes: set[int] = set()
    errors = []
    for key, value in config[CONF_FAN_MODE_VALUES].items():
        if value in fan_modes:
            wrn = f"Modbus fan mode {key} has a duplicate value {value}, not loaded, values must be unique!"
            _LOGGER.warning(wrn)
            errors.append(key)
        else:
            fan_modes.add(value)

    for key in reversed(errors):
        del config[CONF_FAN_MODE_VALUES][key]
    return config


def check_hvac_target_temp_registers(config: dict) -> dict:
    """Check conflicts among HVAC target temperature registers and HVAC ON/OFF, HVAC register, Fan Modes."""

    if (
        CONF_HVAC_MODE_REGISTER in config
        and config[CONF_HVAC_MODE_REGISTER][CONF_ADDRESS] in config[CONF_TARGET_TEMP]
    ):
        wrn = f"{CONF_HVAC_MODE_REGISTER} overlaps CONF_TARGET_TEMP register(s). {CONF_HVAC_MODE_REGISTER} is not loaded!"
        _LOGGER.warning(wrn)
        del config[CONF_HVAC_MODE_REGISTER]
    if (
        CONF_HVAC_ONOFF_REGISTER in config
        and config[CONF_HVAC_ONOFF_REGISTER] in config[CONF_TARGET_TEMP]
    ):
        wrn = f"{CONF_HVAC_ONOFF_REGISTER} overlaps CONF_TARGET_TEMP register(s). {CONF_HVAC_ONOFF_REGISTER} is not loaded!"
        _LOGGER.warning(wrn)
        del config[CONF_HVAC_ONOFF_REGISTER]
    if (
        CONF_FAN_MODE_REGISTER in config
        and config[CONF_FAN_MODE_REGISTER][CONF_ADDRESS] in config[CONF_TARGET_TEMP]
    ):
        wrn = f"{CONF_FAN_MODE_REGISTER} overlaps CONF_TARGET_TEMP register(s). {CONF_FAN_MODE_REGISTER} is not loaded!"
        _LOGGER.warning(wrn)
        del config[CONF_FAN_MODE_REGISTER]

    return config
=======
def check_config(config: dict) -> dict:
    """Do final config check."""
    config2 = duplicate_modbus_validator(config)
    config3 = scan_interval_validator(config2)
    config4 = duplicate_entity_validator(config3)
    return config4
>>>>>>> af1ba4b2
<|MERGE_RESOLUTION|>--- conflicted
+++ resolved
@@ -377,25 +377,6 @@
         del config[i]
     return config
 
-
-<<<<<<< HEAD
-def duplicate_fan_mode_validator(config: dict[str, Any]) -> dict:
-    """Control modbus climate fan mode values for duplicates."""
-    fan_modes: set[int] = set()
-    errors = []
-    for key, value in config[CONF_FAN_MODE_VALUES].items():
-        if value in fan_modes:
-            wrn = f"Modbus fan mode {key} has a duplicate value {value}, not loaded, values must be unique!"
-            _LOGGER.warning(wrn)
-            errors.append(key)
-        else:
-            fan_modes.add(value)
-
-    for key in reversed(errors):
-        del config[CONF_FAN_MODE_VALUES][key]
-    return config
-
-
 def check_hvac_target_temp_registers(config: dict) -> dict:
     """Check conflicts among HVAC target temperature registers and HVAC ON/OFF, HVAC register, Fan Modes."""
 
@@ -422,11 +403,10 @@
         del config[CONF_FAN_MODE_REGISTER]
 
     return config
-=======
+
 def check_config(config: dict) -> dict:
     """Do final config check."""
     config2 = duplicate_modbus_validator(config)
     config3 = scan_interval_validator(config2)
     config4 = duplicate_entity_validator(config3)
     return config4
->>>>>>> af1ba4b2
