--- conflicted
+++ resolved
@@ -76,11 +76,7 @@
     CONF_RETRY_ON_EMPTY,
     CONF_REVERSE_ORDER,
     CONF_SCALE,
-<<<<<<< HEAD
-    CONF_SERIAL,
     CONF_STATE_CLASS,
-=======
->>>>>>> 18f80c32
     CONF_STATE_CLOSED,
     CONF_STATE_CLOSING,
     CONF_STATE_OFF,
