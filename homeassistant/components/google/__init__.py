--- conflicted
+++ resolved
@@ -508,7 +508,6 @@
         )
 
 
-<<<<<<< HEAD
 # ais async
 async def async_do_setup(hass, hass_config):
     """Run the setup after we have everything configured."""
@@ -544,10 +543,7 @@
     return True
 
 
-def do_setup(hass, hass_config, config):
-=======
 def do_setup(hass: HomeAssistant, hass_config: ConfigType, config: ConfigType) -> None:
->>>>>>> 37ebeae8
     """Run the setup after we have everything configured."""
     _LOGGER.debug("Setting up integration")
     # Load calendars the user has configured
@@ -567,28 +563,6 @@
 
     # Look for any new calendars
     hass.services.call(DOMAIN, SERVICE_SCAN_CALENDARS, None)
-<<<<<<< HEAD
-
-    return True
-
-
-class GoogleCalendarService:
-    """Calendar service interface to Google."""
-
-    def __init__(self, token_file):
-        """Init the Google Calendar service."""
-        self.token_file = token_file
-
-    def get(self):
-        """Get the calendar service from the storage file token."""
-        credentials = Storage(self.token_file).get()
-        http = credentials.authorize(httplib2.Http())
-        service = google_discovery.build(
-            "calendar", "v3", http=http, cache_discovery=False
-        )
-        return service
-=======
->>>>>>> 37ebeae8
 
 
 def get_calendar_info(
