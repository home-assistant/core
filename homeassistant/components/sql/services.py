"""Services for the SQL integration."""

from __future__ import annotations

import logging
from typing import TYPE_CHECKING

from sqlalchemy.engine import Result
from sqlalchemy.exc import SQLAlchemyError
from sqlalchemy.ext.asyncio import async_scoped_session
from sqlalchemy.orm import scoped_session
import voluptuous as vol

from homeassistant.components.recorder import CONF_DB_URL, get_instance
from homeassistant.core import (
    HomeAssistant,
    ServiceCall,
    ServiceResponse,
    SupportsResponse,
    callback,
)
from homeassistant.exceptions import ServiceValidationError
from homeassistant.helpers import config_validation as cv
from homeassistant.helpers.trigger_template_entity import ValueTemplate
from homeassistant.util.json import JsonValueType

from .const import CONF_QUERY, DOMAIN
from .util import (
    async_create_sessionmaker,
    check_and_render_sql_query,
    convert_value,
    generate_lambda_stmt,
    redact_credentials,
    resolve_db_url,
    validate_query,
    validate_sql_select,
)

_LOGGER = logging.getLogger(__name__)

SERVICE_QUERY = "query"
SERVICE_QUERY_SCHEMA = vol.Schema(
    {
        vol.Required(CONF_QUERY): vol.All(
            cv.template, ValueTemplate.from_template, validate_sql_select
        ),
        vol.Optional(CONF_DB_URL): cv.string,
    }
)


async def _async_query_service(
    call: ServiceCall,
) -> ServiceResponse:
    """Execute a SQL query service and return the result."""
    db_url = resolve_db_url(call.hass, call.data.get(CONF_DB_URL))
    query_str = call.data[CONF_QUERY]
    (
        sessmaker,
        uses_recorder_db,
        use_database_executor,
    ) = await async_create_sessionmaker(call.hass, db_url)
    try:
        validate_query(call.hass, query_str, uses_recorder_db, None)
    except ValueError as err:
        raise ServiceValidationError(
            translation_domain=DOMAIN,
            translation_key="query_not_allowed",
            translation_placeholders={"error": str(err)},
        ) from err
    if sessmaker is None:
        raise ServiceValidationError(
            translation_domain=DOMAIN,
            translation_key="db_connection_failed",
            translation_placeholders={"db_url": redact_credentials(db_url)},
        )

    def _process(result: Result) -> list[JsonValueType]:
        rows: list[JsonValueType] = []
        for row in result.mappings():
            processed_row: dict[str, JsonValueType] = {}
            for key, value in row.items():
                processed_row[key] = convert_value(value)
            rows.append(processed_row)
        return rows

    def _execute_and_convert_query() -> list[JsonValueType]:
        """Execute the query and return the results with converted types."""
<<<<<<< HEAD
        if TYPE_CHECKING:
            assert isinstance(sessmaker, scoped_session)
        with sessmaker() as session:
            try:
                return _process(session.execute(generate_lambda_stmt(query_str)))
            except SQLAlchemyError as err:
                _LOGGER.debug(
                    "Error executing query %s: %s",
                    query_str,
                    redact_credentials(str(err)),
                )
                session.rollback()
                raise
=======
        sess: Session = sessmaker()
        rendered_query = check_and_render_sql_query(call.hass, query_str)
        try:
            result: Result = sess.execute(generate_lambda_stmt(rendered_query))
        except SQLAlchemyError as err:
            _LOGGER.debug(
                "Error executing query %s: %s",
                query_str,
                redact_credentials(str(err)),
            )
            sess.rollback()
            raise
        else:
            rows: list[JsonValueType] = []
            for row in result.mappings():
                processed_row: dict[str, JsonValueType] = {}
                for key, value in row.items():
                    processed_row[key] = convert_value(value)
                rows.append(processed_row)
            return rows
        finally:
            sess.close()
>>>>>>> d2d47cb6

    try:
        if isinstance(sessmaker, async_scoped_session):
            async with sessmaker() as session:
                try:
                    result = _process(
                        await session.execute(generate_lambda_stmt(query_str))
                    )
                except SQLAlchemyError as err:
                    _LOGGER.debug(
                        "Error executing query %s: %s",
                        query_str,
                        redact_credentials(str(err)),
                    )
                    await session.rollback()
                    raise
        elif use_database_executor:
            result = await get_instance(call.hass).async_add_executor_job(
                _execute_and_convert_query
            )
        else:
            result = await call.hass.async_add_executor_job(_execute_and_convert_query)
    except SQLAlchemyError as err:
        raise ServiceValidationError(
            translation_domain=DOMAIN,
            translation_key="query_execution_error",
            translation_placeholders={"error": redact_credentials(str(err))},
        ) from err

    return {"result": result}


@callback
def async_setup_services(hass: HomeAssistant) -> None:
    """Set up the services for the SQL integration."""

    hass.services.async_register(
        DOMAIN,
        SERVICE_QUERY,
        _async_query_service,
        schema=SERVICE_QUERY_SCHEMA,
        supports_response=SupportsResponse.ONLY,
    )<|MERGE_RESOLUTION|>--- conflicted
+++ resolved
@@ -86,56 +86,33 @@
 
     def _execute_and_convert_query() -> list[JsonValueType]:
         """Execute the query and return the results with converted types."""
-<<<<<<< HEAD
         if TYPE_CHECKING:
             assert isinstance(sessmaker, scoped_session)
         with sessmaker() as session:
             try:
-                return _process(session.execute(generate_lambda_stmt(query_str)))
+                rendered_query = check_and_render_sql_query(call.hass, query_str)
+                return _process(session.execute(generate_lambda_stmt(rendered_query)))
             except SQLAlchemyError as err:
                 _LOGGER.debug(
                     "Error executing query %s: %s",
-                    query_str,
+                    rendered_query,
                     redact_credentials(str(err)),
                 )
                 session.rollback()
                 raise
-=======
-        sess: Session = sessmaker()
-        rendered_query = check_and_render_sql_query(call.hass, query_str)
-        try:
-            result: Result = sess.execute(generate_lambda_stmt(rendered_query))
-        except SQLAlchemyError as err:
-            _LOGGER.debug(
-                "Error executing query %s: %s",
-                query_str,
-                redact_credentials(str(err)),
-            )
-            sess.rollback()
-            raise
-        else:
-            rows: list[JsonValueType] = []
-            for row in result.mappings():
-                processed_row: dict[str, JsonValueType] = {}
-                for key, value in row.items():
-                    processed_row[key] = convert_value(value)
-                rows.append(processed_row)
-            return rows
-        finally:
-            sess.close()
->>>>>>> d2d47cb6
 
     try:
         if isinstance(sessmaker, async_scoped_session):
             async with sessmaker() as session:
                 try:
+                    rendered_query = check_and_render_sql_query(call.hass, query_str)
                     result = _process(
-                        await session.execute(generate_lambda_stmt(query_str))
+                        await session.execute(generate_lambda_stmt(rendered_query))
                     )
                 except SQLAlchemyError as err:
                     _LOGGER.debug(
                         "Error executing query %s: %s",
-                        query_str,
+                        rendered_query,
                         redact_credentials(str(err)),
                     )
                     await session.rollback()
