--- conflicted
+++ resolved
@@ -39,8 +39,7 @@
 )
 from homeassistant.helpers.typing import ConfigType, DiscoveryInfoType
 
-<<<<<<< HEAD
-from .const import CONF_COLUMN_NAME, CONF_QUERY, DOMAIN
+from .const import CONF_ADVANCED_OPTIONS, CONF_COLUMN_NAME, CONF_QUERY, DOMAIN
 from .util import (
     async_create_sessionmaker,
     generate_lambda_stmt,
@@ -48,11 +47,6 @@
     resolve_db_url,
     validate_query,
 )
-=======
-from .const import CONF_ADVANCED_OPTIONS, CONF_COLUMN_NAME, CONF_QUERY, DOMAIN
-from .models import SQLData
-from .util import redact_credentials, resolve_db_url
->>>>>>> 8051f78d
 
 _LOGGER = logging.getLogger(__name__)
 
