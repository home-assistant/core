--- conflicted
+++ resolved
@@ -259,18 +259,11 @@
 
     def _increment_device_offline(self, ipv4, reason, dispatches):
         """Mark an IP offline."""
-<<<<<<< HEAD
-        if ipv4 not in self.devices.ipv4_last_mac:
-            return
-        formatted_mac = self.devices.ipv4_last_mac[ipv4]
-        device = self.devices.tracked[formatted_mac]
-=======
         if not (formatted_mac := self.devices.ipv4_last_mac.get(ipv4)):
             return
         if not (device := self.devices.tracked.get(formatted_mac)):
             # Device was unloaded
             return
->>>>>>> a1c8b2c6
         device.offline_scans += 1
         if device.offline_scans < OFFLINE_SCANS_TO_MARK_UNAVAILABLE:
             return
