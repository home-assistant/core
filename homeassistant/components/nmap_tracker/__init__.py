"""The Nmap Tracker integration."""
from __future__ import annotations

import asyncio
from dataclasses import dataclass
from datetime import datetime, timedelta
from functools import lru_cache
import logging

from getmac import get_mac_address
from mac_vendor_lookup import MacLookup
from nmap import PortScanner, PortScannerError

from homeassistant.config_entries import ConfigEntry
from homeassistant.const import CONF_EXCLUDE, CONF_HOSTS, EVENT_HOMEASSISTANT_STARTED
from homeassistant.core import CoreState, HomeAssistant, callback
import homeassistant.helpers.config_validation as cv
from homeassistant.helpers.device_registry import format_mac
from homeassistant.helpers.dispatcher import async_dispatcher_send
from homeassistant.helpers.event import async_track_time_interval
import homeassistant.util.dt as dt_util

from .const import (
<<<<<<< HEAD
=======
    ALL_FINISHED_FIRST_SCAN,
>>>>>>> 4a4f5594
    CONF_HOME_INTERVAL,
    CONF_OPTIONS,
    DOMAIN,
    NMAP_TRACKED_DEVICES,
    PLATFORMS,
    TRACKER_SCAN_INTERVAL,
)

# Some version of nmap will fail with 'Assertion failed: htn.toclock_running == true (Target.cc: stopTimeOutClock: 503)\n'
NMAP_TRANSIENT_FAILURE = "Assertion failed: htn.toclock_running == true"
MAX_SCAN_ATTEMPTS = 10
OFFLINE_SCANS_TO_MARK_UNAVAILABLE = 3


@dataclass
class NmapDevice:
    """Class for keeping track of an nmap tracked device."""

    mac_address: str
    hostname: str
    ipv4: str
    manufacturer: str
    reason: str
    last_update: datetime.datetime
    offline_scans: int


class NmapTrackedDevices:
    """Storage class for all nmap trackers."""

    def __init__(self) -> None:
        """Initialize the data."""
        self.tracked: dict = {}
        self.ipv4_last_mac: dict = {}
        self.config_entry_owner: dict = {}
<<<<<<< HEAD
=======
        self.entries_finished_first_scan: dict[str, bool] = {}
        self.finished_first_scan = False
>>>>>>> 4a4f5594


_LOGGER = logging.getLogger(__name__)


async def async_setup_entry(hass: HomeAssistant, entry: ConfigEntry) -> bool:
    """Set up Nmap Tracker from a config entry."""
    domain_data = hass.data.setdefault(DOMAIN, {})
    devices = domain_data.setdefault(NMAP_TRACKED_DEVICES, NmapTrackedDevices())
<<<<<<< HEAD
=======
    devices.entries_finished_first_scan[entry.entry.id] = False
>>>>>>> 4a4f5594
    scanner = domain_data[entry.entry_id] = NmapDeviceScanner(hass, entry, devices)
    scanner.async_setup()
    entry.async_on_unload(entry.add_update_listener(_async_update_listener))
    hass.config_entries.async_setup_platforms(entry, PLATFORMS)
    return True


async def _async_update_listener(hass: HomeAssistant, entry: ConfigEntry):
    """Handle options update."""
    await hass.config_entries.async_reload(entry.entry_id)


async def async_unload_entry(hass: HomeAssistant, entry: ConfigEntry) -> bool:
    """Unload a config entry."""
    unload_ok = await hass.config_entries.async_unload_platforms(entry, PLATFORMS)

    if unload_ok:
        _async_untrack_devices(hass, entry)
<<<<<<< HEAD
=======
        del hass.data[DOMAIN][NMAP_TRACKED_DEVICES].entries_finished_first_scan[
            entry.entry_id
        ]
>>>>>>> 4a4f5594
        hass.data[DOMAIN].pop(entry.entry_id)

    return unload_ok


@callback
def _async_untrack_devices(hass: HomeAssistant, entry: ConfigEntry) -> None:
    """Remove tracking for devices owned by this config entry."""
    devices = hass.data[DOMAIN][NMAP_TRACKED_DEVICES]
    remove_mac_addresses = [
        mac_address
        for mac_address, entry_id in devices.config_entry_owner.items()
        if entry_id == entry.entry_id
    ]
    for mac_address in remove_mac_addresses:
        if device := devices.tracked.pop(mac_address, None):
            devices.ipv4_last_mac.pop(device.ipv4, None)
        del devices.config_entry_owner[mac_address]


def signal_device_update(mac_address) -> str:
    """Signal specific per nmap tracker entry to signal updates in device."""
    return f"{DOMAIN}-device-update-{mac_address}"


class NmapDeviceScanner:
    """This class scans for devices using nmap."""

    def __init__(self, hass, entry, devices):
        """Initialize the scanner."""
        self.devices = devices
        self.home_interval = None

        self._hass = hass
        self._entry = entry

        self._scan_lock = None
        self._stopping = False
        self._scanner = None

        self._entry_id = entry.entry_id
        self._hosts = None
        self._options = None
        self._exclude = None

        self._last_results = []
        self._mac_vendor_lookup = None

    @callback
    def async_setup(self):
        """Set up the tracker."""
        config = self._entry.options
        self._hosts = cv.ensure_list_csv(config[CONF_HOSTS])
        self._exclude = cv.ensure_list_csv(config[CONF_EXCLUDE])
        self._options = config[CONF_OPTIONS]
        self.home_interval = timedelta(
            minutes=cv.positive_int(config[CONF_HOME_INTERVAL])
        )
        self._scan_lock = asyncio.Lock()
        if self._hass.state == CoreState.running:
            self._async_start_scanner()
            return

<<<<<<< HEAD
        self._hass.bus.async_listen_once(
            EVENT_HOMEASSISTANT_STARTED, self._async_start_scanner
=======
        self._entry.async_on_remove(
            self._hass.bus.async_listen_once(
                EVENT_HOMEASSISTANT_STARTED, self._async_start_scanner
            )
>>>>>>> 4a4f5594
        )

    @property
    def signal_device_new(self) -> str:
        """Signal specific per nmap tracker entry to signal new device."""
        return f"{DOMAIN}-device-new-{self._entry_id}"

    @lru_cache(maxsize=4096)
    def _get_vendor(self, oui):
        """Lookup the vendor."""
        try:
            return self._mac_vendor_lookup.lookup(oui)
        except KeyError:
            return None

    @callback
    def _async_stop(self):
        """Stop the scanner."""
        self._stopping = True

    @callback
    def _async_start_scanner(self, *_):
        """Start the scanner."""
        self._entry.async_on_unload(self._async_stop)
        self._entry.async_on_unload(
            async_track_time_interval(
                self._hass,
                self._async_scan_devices,
                timedelta(seconds=TRACKER_SCAN_INTERVAL),
            )
        )
        self._hass.async_create_task(self._async_scan_devices())

    def _build_options(self):
        """Build the command line and strip out last results that do not need to be updated."""
        options = self._options
        if self.home_interval:
            boundary = dt_util.now() - self.home_interval
            last_results = [
                device for device in self._last_results if device.last_update > boundary
            ]
            if last_results:
                exclude_hosts = self._exclude + [device.ipv4 for device in last_results]
            else:
                exclude_hosts = self._exclude
        else:
            last_results = []
            exclude_hosts = self._exclude
        if exclude_hosts:
            options += f" --exclude {','.join(exclude_hosts)}"
        # Report reason
        if "--reason" not in options:
            options += " --reason"
        # Report down hosts
        if "-v" not in options:
            options += " -v"
        self._last_results = last_results
        return options

    async def _async_scan_devices(self, *_):
        """Scan devices and dispatch."""
        if self._scan_lock.locked():
            _LOGGER.debug(
                "Nmap scanning is taking longer than the scheduled interval: %s",
                TRACKER_SCAN_INTERVAL,
            )
            return

        async with self._scan_lock:
            try:
                dispatches = await self._hass.async_add_executor_job(
                    self._start_nmap_scan
                )
            except PortScannerError as ex:
                _LOGGER.error("Nmap scanning failed: %s", ex)
            else:
                for signal, ipv4 in dispatches:
                    async_dispatcher_send(self._hass, signal, ipv4)

<<<<<<< HEAD
=======
        self.devices.entries_finished_first_scan[self._entry.entry_id] = True
        if not self.devices.finished_first_scan and all(
            self.devices.entries_finished_first_scan.values()
        ):
            # After all config entries have finished their first
            # scan we mark devices that were not found as not_home
            # from unavailable
            self.devices.finished_first_scan = True
            async_dispatcher_send(self._hass, ALL_FINISHED_FIRST_SCAN)

>>>>>>> 4a4f5594
    def _run_nmap_scan(self):
        """Run nmap and return the result."""
        options = self._build_options()
        if not self._mac_vendor_lookup:
            self._mac_vendor_lookup = MacLookup()
        if not self._scanner:
            self._scanner = PortScanner()
        _LOGGER.debug("Scanning %s with args: %s", self._hosts, options)
        for attempt in range(MAX_SCAN_ATTEMPTS):
            try:
                result = self._scanner.scan(
                    hosts=" ".join(self._hosts),
                    arguments=options,
                    timeout=TRACKER_SCAN_INTERVAL * 10,
                )
                break
            except PortScannerError as ex:
                if attempt < (MAX_SCAN_ATTEMPTS - 1) and NMAP_TRANSIENT_FAILURE in str(
                    ex
                ):
                    _LOGGER.debug("Nmap saw transient error %s", NMAP_TRANSIENT_FAILURE)
                    continue
                raise
        _LOGGER.debug(
            "Finished scanning %s with args: %s",
            self._hosts,
            options,
        )
        return result

    def _increment_device_offline(self, ipv4, reason, dispatches):
        """Mark an IP offline."""
        if not (formatted_mac := self.devices.ipv4_last_mac.get(ipv4)):
            return
        if not (device := self.devices.tracked.get(formatted_mac)):
            # Device was unloaded
            return
        device.offline_scans += 1
        if device.offline_scans < OFFLINE_SCANS_TO_MARK_UNAVAILABLE:
            return
        device.reason = reason
        dispatches.append((signal_device_update(formatted_mac), False))
        del self.devices.ipv4_last_mac[ipv4]

    def _start_nmap_scan(self):
        """Scan the network for devices.

        Returns dispatches to callback if scanning successful.
        """
        result = self._run_nmap_scan()
        if self._stopping:
            return []

        dispatches = []
        devices = self.devices
        entry_id = self._entry_id
        now = dt_util.now()
        for ipv4, info in result["scan"].items():
            status = info["status"]
            reason = status["reason"]
            if status["state"] != "up":
                self._increment_device_offline(ipv4, reason, dispatches)
                continue
            # Mac address only returned if nmap ran as root
            mac = info["addresses"].get("mac") or get_mac_address(ip=ipv4)
            if mac is None:
                self._increment_device_offline(ipv4, "No MAC address found", dispatches)
                _LOGGER.info("No MAC address found for %s", ipv4)
                continue

            name = info["hostnames"][0]["name"] if info["hostnames"] else ipv4

            formatted_mac = format_mac(mac)
            if (
                devices.config_entry_owner.setdefault(formatted_mac, entry_id)
                != entry_id
            ):
                continue

            vendor = info.get("vendor", {}).get(mac) or self._get_vendor(
                self._mac_vendor_lookup.sanitise(mac)[:6]
            )
            device = NmapDevice(formatted_mac, name, ipv4, vendor, reason, now, 0)
            if formatted_mac not in devices.tracked:
                dispatches.append((self.signal_device_new, formatted_mac))
            dispatches.append((signal_device_update(formatted_mac), True))

            devices.tracked[formatted_mac] = device
            devices.ipv4_last_mac[ipv4] = formatted_mac
            self._last_results.append(device)

        return dispatches<|MERGE_RESOLUTION|>--- conflicted
+++ resolved
@@ -21,10 +21,7 @@
 import homeassistant.util.dt as dt_util
 
 from .const import (
-<<<<<<< HEAD
-=======
     ALL_FINISHED_FIRST_SCAN,
->>>>>>> 4a4f5594
     CONF_HOME_INTERVAL,
     CONF_OPTIONS,
     DOMAIN,
@@ -60,11 +57,8 @@
         self.tracked: dict = {}
         self.ipv4_last_mac: dict = {}
         self.config_entry_owner: dict = {}
-<<<<<<< HEAD
-=======
         self.entries_finished_first_scan: dict[str, bool] = {}
         self.finished_first_scan = False
->>>>>>> 4a4f5594
 
 
 _LOGGER = logging.getLogger(__name__)
@@ -74,10 +68,7 @@
     """Set up Nmap Tracker from a config entry."""
     domain_data = hass.data.setdefault(DOMAIN, {})
     devices = domain_data.setdefault(NMAP_TRACKED_DEVICES, NmapTrackedDevices())
-<<<<<<< HEAD
-=======
     devices.entries_finished_first_scan[entry.entry.id] = False
->>>>>>> 4a4f5594
     scanner = domain_data[entry.entry_id] = NmapDeviceScanner(hass, entry, devices)
     scanner.async_setup()
     entry.async_on_unload(entry.add_update_listener(_async_update_listener))
@@ -96,12 +87,9 @@
 
     if unload_ok:
         _async_untrack_devices(hass, entry)
-<<<<<<< HEAD
-=======
         del hass.data[DOMAIN][NMAP_TRACKED_DEVICES].entries_finished_first_scan[
             entry.entry_id
         ]
->>>>>>> 4a4f5594
         hass.data[DOMAIN].pop(entry.entry_id)
 
     return unload_ok
@@ -165,15 +153,10 @@
             self._async_start_scanner()
             return
 
-<<<<<<< HEAD
-        self._hass.bus.async_listen_once(
-            EVENT_HOMEASSISTANT_STARTED, self._async_start_scanner
-=======
         self._entry.async_on_remove(
             self._hass.bus.async_listen_once(
                 EVENT_HOMEASSISTANT_STARTED, self._async_start_scanner
             )
->>>>>>> 4a4f5594
         )
 
     @property
@@ -253,8 +236,6 @@
                 for signal, ipv4 in dispatches:
                     async_dispatcher_send(self._hass, signal, ipv4)
 
-<<<<<<< HEAD
-=======
         self.devices.entries_finished_first_scan[self._entry.entry_id] = True
         if not self.devices.finished_first_scan and all(
             self.devices.entries_finished_first_scan.values()
@@ -265,7 +246,6 @@
             self.devices.finished_first_scan = True
             async_dispatcher_send(self._hass, ALL_FINISHED_FIRST_SCAN)
 
->>>>>>> 4a4f5594
     def _run_nmap_scan(self):
         """Run nmap and return the result."""
         options = self._build_options()
