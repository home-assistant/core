--- conflicted
+++ resolved
@@ -6,7 +6,11 @@
 from pyflume import FlumeData
 import voluptuous as vol
 
-from homeassistant.components.sensor import PLATFORM_SCHEMA, SensorEntity
+from homeassistant.components.sensor import (
+    PLATFORM_SCHEMA,
+    SensorEntity,
+    SensorEntityDescription,
+)
 from homeassistant.config_entries import SOURCE_IMPORT
 from homeassistant.const import (
     CONF_CLIENT_ID,
@@ -94,16 +98,18 @@
 
         coordinator = _create_flume_device_coordinator(hass, flume_device)
 
-        for flume_query_sensor in FLUME_QUERIES_SENSOR.items():
-            flume_entity_list.append(
+        flume_entity_list.extend(
+            [
                 FlumeSensor(
                     coordinator,
                     flume_device,
-                    flume_query_sensor,
-                    f"{device_friendly_name} {flume_query_sensor[1]['friendly_name']}",
+                    device_friendly_name,
                     device_id,
+                    description,
                 )
-            )
+                for description in FLUME_QUERIES_SENSOR
+            ]
+        )
 
     if flume_entity_list:
         async_add_entities(flume_entity_list)
@@ -112,26 +118,19 @@
 class FlumeSensor(CoordinatorEntity, SensorEntity):
     """Representation of the Flume sensor."""
 
-    def __init__(self, coordinator, flume_device, flume_query_sensor, name, device_id):
+    def __init__(
+        self,
+        coordinator,
+        flume_device,
+        name,
+        device_id,
+        description: SensorEntityDescription,
+    ):
         """Initialize the Flume sensor."""
         super().__init__(coordinator)
+        self.entity_description = description
         self._flume_device = flume_device
-        self._flume_query_sensor = flume_query_sensor
-        self._name = name
-        self._device_id = device_id
-        self._state = None
 
-<<<<<<< HEAD
-    @property
-    def device_info(self):
-        """Device info for the flume sensor."""
-        return {
-            "name": self._name,
-            "identifiers": {(DOMAIN, self._device_id)},
-            "manufacturer": "Flume, Inc.",
-            "model": "Flume Smart Water Monitor",
-        }
-=======
         self._attr_name = f"{name} {description.name}"
         self._attr_unique_id = f"{description.key}_{device_id}"
         self._attr_device_info = DeviceInfo(
@@ -140,32 +139,15 @@
             model="Flume Smart Water Monitor",
             name=self.name,
         )
->>>>>>> a09b0ae6
-
-    @property
-    def name(self):
-        """Return the name of the sensor."""
-        return self._name
 
     @property
     def native_value(self):
         """Return the state of the sensor."""
-        sensor_key = self._flume_query_sensor[0]
+        sensor_key = self.entity_description.key
         if sensor_key not in self._flume_device.values:
             return None
 
         return _format_state_value(self._flume_device.values[sensor_key])
-
-    @property
-    def native_unit_of_measurement(self):
-        """Return the unit the value is expressed in."""
-        # This is in gallons per SCAN_INTERVAL
-        return self._flume_query_sensor[1]["unit_of_measurement"]
-
-    @property
-    def unique_id(self):
-        """Flume query and Device unique ID."""
-        return f"{self._flume_query_sensor[0]}_{self._device_id}"
 
     async def async_added_to_hass(self):
         """Request an update when added."""
