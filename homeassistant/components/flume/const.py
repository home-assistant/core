"""The Flume component."""
from __future__ import annotations

from datetime import timedelta
import logging

from homeassistant.const import Platform

DOMAIN = "flume"

<<<<<<< HEAD
PLATFORMS = [Platform.SENSOR, Platform.BINARY_SENSOR]
=======
PLATFORMS = [
    Platform.BINARY_SENSOR,
    Platform.SENSOR,
]
>>>>>>> b0aa7d21

DEFAULT_NAME = "Flume Sensor"

# Flume API limits individual endpoints to 120 queries per hour
NOTIFICATION_SCAN_INTERVAL = timedelta(minutes=1)
DEVICE_SCAN_INTERVAL = timedelta(minutes=1)
DEVICE_CONNECTION_SCAN_INTERVAL = timedelta(minutes=1)

_LOGGER = logging.getLogger(__package__)

FLUME_TYPE_BRIDGE = 1
FLUME_TYPE_SENSOR = 2
<<<<<<< HEAD
=======

>>>>>>> b0aa7d21

FLUME_AUTH = "flume_auth"
FLUME_HTTP_SESSION = "http_session"
FLUME_DEVICES = "devices"


CONF_TOKEN_FILE = "token_filename"
BASE_TOKEN_FILENAME = "FLUME_TOKEN_FILE"


KEY_DEVICE_TYPE = "type"
KEY_DEVICE_ID = "id"
KEY_DEVICE_LOCATION = "location"
KEY_DEVICE_LOCATION_NAME = "name"
KEY_DEVICE_LOCATION_TIMEZONE = "tz"


NOTIFICATION_HIGH_FLOW = "High Flow Alert"
NOTIFICATION_BRIDGE_DISCONNECT = "Bridge Disconnection"
BRIDGE_NOTIFICATION_KEY = "connected"
BRIDGE_NOTIFICATION_RULE = "Bridge Disconnection"
NOTIFICATION_LEAK_DETECTED = "Flume Smart Leak Alert"<|MERGE_RESOLUTION|>--- conflicted
+++ resolved
@@ -8,14 +8,10 @@
 
 DOMAIN = "flume"
 
-<<<<<<< HEAD
-PLATFORMS = [Platform.SENSOR, Platform.BINARY_SENSOR]
-=======
 PLATFORMS = [
     Platform.BINARY_SENSOR,
     Platform.SENSOR,
 ]
->>>>>>> b0aa7d21
 
 DEFAULT_NAME = "Flume Sensor"
 
@@ -28,10 +24,7 @@
 
 FLUME_TYPE_BRIDGE = 1
 FLUME_TYPE_SENSOR = 2
-<<<<<<< HEAD
-=======
 
->>>>>>> b0aa7d21
 
 FLUME_AUTH = "flume_auth"
 FLUME_HTTP_SESSION = "http_session"
