--- conflicted
+++ resolved
@@ -165,7 +165,6 @@
             return
 
         data = self._data.data
-<<<<<<< HEAD
         try:
             if "Duration" in self._type and data[self._type]:
                 self._state = data[self._type] // 60
@@ -176,14 +175,6 @@
         except KeyError:
             _LOGGER.info("Entity type %s not found in fetched data.", self._type)
             return
-=======
-        if "Duration" in self._type and data[self._type]:
-            self._state = data[self._type] // 60
-        elif "Seconds" in self._type and data[self._type]:
-            self._state = data[self._type] // 60
-        else:
-            self._state = data[self._type]
->>>>>>> f9e037a8
 
         _LOGGER.debug(
             "Entity %s set to state %s %s", self._type, self._state, self._unit
