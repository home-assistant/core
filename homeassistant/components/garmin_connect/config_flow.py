"""Config flow for Garmin Connect integration."""
import logging

from garminconnect_ha import (
    Garmin,
    GarminConnectAuthenticationError,
    GarminConnectConnectionError,
    GarminConnectTooManyRequestsError,
)
import voluptuous as vol

from homeassistant import config_entries
from homeassistant.const import CONF_ID, CONF_PASSWORD, CONF_USERNAME

from .const import DOMAIN

_LOGGER = logging.getLogger(__name__)


class GarminConnectConfigFlowHandler(config_entries.ConfigFlow, domain=DOMAIN):
    """Handle a config flow for Garmin Connect."""

    VERSION = 1

    async def _show_setup_form(self, errors=None):
        """Show the setup form to the user."""
        return self.async_show_form(
            step_id="user",
            data_schema=vol.Schema(
                {vol.Required(CONF_USERNAME): str, vol.Required(CONF_PASSWORD): str}
            ),
            errors=errors or {},
        )

    async def async_step_user(self, user_input=None):
        """Handle the initial step."""
        if user_input is None:
            return await self._show_setup_form()

<<<<<<< HEAD
        username = user_input[CONF_USERNAME]
        password = user_input[CONF_PASSWORD]

        api = Garmin(username, password)

        errors = {}
        try:
            await self.hass.async_add_executor_job(api.login)
=======
        websession = async_get_clientsession(self.hass)
        username = user_input[CONF_USERNAME]
        password = user_input[CONF_PASSWORD]

        garmin_client = Garmin(websession, username, password)

        errors = {}
        try:
            await garmin_client.login()
>>>>>>> 0404acdd
        except GarminConnectConnectionError:
            errors["base"] = "cannot_connect"
            return await self._show_setup_form(errors)
        except GarminConnectAuthenticationError:
            errors["base"] = "invalid_auth"
            return await self._show_setup_form(errors)
        except GarminConnectTooManyRequestsError:
            errors["base"] = "too_many_requests"
            return await self._show_setup_form(errors)
        except Exception:  # pylint: disable=broad-except
            _LOGGER.exception("Unexpected exception")
            errors["base"] = "unknown"
            return await self._show_setup_form(errors)

        await self.async_set_unique_id(username)
        self._abort_if_unique_id_configured()

        return self.async_create_entry(
            title=username,
            data={
                CONF_ID: username,
                CONF_USERNAME: username,
                CONF_PASSWORD: password,
            },
        )<|MERGE_RESOLUTION|>--- conflicted
+++ resolved
@@ -37,7 +37,6 @@
         if user_input is None:
             return await self._show_setup_form()
 
-<<<<<<< HEAD
         username = user_input[CONF_USERNAME]
         password = user_input[CONF_PASSWORD]
 
@@ -46,17 +45,7 @@
         errors = {}
         try:
             await self.hass.async_add_executor_job(api.login)
-=======
-        websession = async_get_clientsession(self.hass)
-        username = user_input[CONF_USERNAME]
-        password = user_input[CONF_PASSWORD]
 
-        garmin_client = Garmin(websession, username, password)
-
-        errors = {}
-        try:
-            await garmin_client.login()
->>>>>>> 0404acdd
         except GarminConnectConnectionError:
             errors["base"] = "cannot_connect"
             return await self._show_setup_form(errors)
