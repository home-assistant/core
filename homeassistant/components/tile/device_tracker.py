"""Support for Tile device trackers."""

from __future__ import annotations

import logging

from homeassistant.components.device_tracker import TrackerEntity
from homeassistant.config_entries import ConfigEntry
from homeassistant.const import CONF_USERNAME
from homeassistant.core import HomeAssistant, callback
from homeassistant.helpers.entity_platform import AddEntitiesCallback
<<<<<<< HEAD
from homeassistant.helpers.typing import ConfigType, DiscoveryInfoType
=======
from homeassistant.helpers.update_coordinator import CoordinatorEntity
>>>>>>> 9976c07f
from homeassistant.util.dt import as_utc

from . import TileCoordinator, TileData
from .const import DOMAIN
from .entity import TileEntity

_LOGGER = logging.getLogger(__name__)

ATTR_ALTITUDE = "altitude"
ATTR_CONNECTION_STATE = "connection_state"
ATTR_IS_DEAD = "is_dead"
ATTR_IS_LOST = "is_lost"
ATTR_LAST_LOST_TIMESTAMP = "last_lost_timestamp"
ATTR_LAST_TIMESTAMP = "last_timestamp"
ATTR_RING_STATE = "ring_state"
ATTR_TILE_NAME = "tile_name"
ATTR_VOIP_STATE = "voip_state"


async def async_setup_entry(
    hass: HomeAssistant, entry: ConfigEntry, async_add_entities: AddEntitiesCallback
) -> None:
    """Set up Tile device trackers."""
    data: TileData = hass.data[DOMAIN][entry.entry_id]

    async_add_entities(
        [
            TileDeviceTracker(entry, data.coordinators[tile_uuid])
            for tile_uuid, tile in data.tiles.items()
        ]
    )


<<<<<<< HEAD
async def async_setup_scanner(
    hass: HomeAssistant,
    config: ConfigType,
    async_see: AsyncSeeCallback,
    discovery_info: DiscoveryInfoType | None = None,
) -> bool:
    """Detect a legacy configuration and import it."""
    hass.async_create_task(
        hass.config_entries.flow.async_init(
            DOMAIN,
            context={"source": SOURCE_IMPORT},
            data={
                CONF_USERNAME: config[CONF_USERNAME],
                CONF_PASSWORD: config[CONF_PASSWORD],
            },
        )
    )

    _LOGGER.debug(
        "Your Tile configuration has been imported into the UI; "
        "please remove it from configuration.yaml"
    )

    return True


class TileDeviceTracker(TileEntity, TrackerEntity):
=======
class TileDeviceTracker(CoordinatorEntity[TileCoordinator], TrackerEntity):
>>>>>>> 9976c07f
    """Representation of a network infrastructure device."""

    _attr_name = None
    _attr_translation_key = "tile"

    def __init__(self, entry: ConfigEntry, coordinator: TileCoordinator) -> None:
        """Initialize."""
        super().__init__(coordinator)

        self._attr_extra_state_attributes = {}
        self._tile = coordinator.tile
        self._attr_unique_id = f"{entry.data[CONF_USERNAME]}_{self._tile.uuid}"
        self._entry = entry

    @callback
    def _handle_coordinator_update(self) -> None:
        """Respond to a DataUpdateCoordinator update."""
        self._update_from_latest_data()
        self.async_write_ha_state()

    @callback
    def _update_from_latest_data(self) -> None:
        """Update the entity from the latest data."""
        self._attr_longitude = (
            None if not self._tile.longitude else self._tile.longitude
        )
        self._attr_latitude = None if not self._tile.latitude else self._tile.latitude
        self._attr_location_accuracy = (
            0 if not self._tile.accuracy else int(self._tile.accuracy)
        )

        self._attr_extra_state_attributes = {
            ATTR_ALTITUDE: self._tile.altitude,
            ATTR_IS_LOST: self._tile.lost,
            ATTR_RING_STATE: self._tile.ring_state,
            ATTR_VOIP_STATE: self._tile.voip_state,
        }
        for timestamp_attr in (
            (ATTR_LAST_LOST_TIMESTAMP, self._tile.lost_timestamp),
            (ATTR_LAST_TIMESTAMP, self._tile.last_timestamp),
        ):
            if not timestamp_attr[1]:
                # If the API doesn't return a value for a particular timestamp
                # attribute, skip it:
                continue
            self._attr_extra_state_attributes[timestamp_attr[0]] = as_utc(
                timestamp_attr[1]
            )

    async def async_added_to_hass(self) -> None:
        """Handle entity which will be added."""
        await super().async_added_to_hass()
        self._update_from_latest_data()<|MERGE_RESOLUTION|>--- conflicted
+++ resolved
@@ -9,11 +9,6 @@
 from homeassistant.const import CONF_USERNAME
 from homeassistant.core import HomeAssistant, callback
 from homeassistant.helpers.entity_platform import AddEntitiesCallback
-<<<<<<< HEAD
-from homeassistant.helpers.typing import ConfigType, DiscoveryInfoType
-=======
-from homeassistant.helpers.update_coordinator import CoordinatorEntity
->>>>>>> 9976c07f
 from homeassistant.util.dt import as_utc
 
 from . import TileCoordinator, TileData
@@ -47,37 +42,7 @@
     )
 
 
-<<<<<<< HEAD
-async def async_setup_scanner(
-    hass: HomeAssistant,
-    config: ConfigType,
-    async_see: AsyncSeeCallback,
-    discovery_info: DiscoveryInfoType | None = None,
-) -> bool:
-    """Detect a legacy configuration and import it."""
-    hass.async_create_task(
-        hass.config_entries.flow.async_init(
-            DOMAIN,
-            context={"source": SOURCE_IMPORT},
-            data={
-                CONF_USERNAME: config[CONF_USERNAME],
-                CONF_PASSWORD: config[CONF_PASSWORD],
-            },
-        )
-    )
-
-    _LOGGER.debug(
-        "Your Tile configuration has been imported into the UI; "
-        "please remove it from configuration.yaml"
-    )
-
-    return True
-
-
 class TileDeviceTracker(TileEntity, TrackerEntity):
-=======
-class TileDeviceTracker(CoordinatorEntity[TileCoordinator], TrackerEntity):
->>>>>>> 9976c07f
     """Representation of a network infrastructure device."""
 
     _attr_name = None
