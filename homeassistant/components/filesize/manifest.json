--- conflicted
+++ resolved
@@ -2,13 +2,9 @@
   "domain": "filesize",
   "name": "File Size",
   "documentation": "https://www.home-assistant.io/integrations/filesize",
-<<<<<<< HEAD
   "codeowners": [
     "@spacegaier"
   ],
-  "config_flow": true
-=======
-  "codeowners": [],
+  "config_flow": true,
   "iot_class": "local_polling"
->>>>>>> 54910406
 }