"""Support for Yr.no weather service."""
import asyncio
import logging
from random import randrange
from xml.parsers.expat import ExpatError

import aiohttp
import async_timeout
import voluptuous as vol
import xmltodict

from homeassistant.components.sensor import PLATFORM_SCHEMA
from homeassistant.const import (
    ATTR_ATTRIBUTION,
    CONF_ELEVATION,
    CONF_LATITUDE,
    CONF_LONGITUDE,
    CONF_MONITORED_CONDITIONS,
    CONF_NAME,
    DEGREE,
    DEVICE_CLASS_HUMIDITY,
    DEVICE_CLASS_PRESSURE,
    DEVICE_CLASS_TEMPERATURE,
    HTTP_OK,
    PRESSURE_HPA,
    SPEED_METERS_PER_SECOND,
    TEMP_CELSIUS,
    UNIT_DEGREE,
    UNIT_PERCENTAGE,
)
from homeassistant.helpers.aiohttp_client import async_get_clientsession
import homeassistant.helpers.config_validation as cv
from homeassistant.helpers.entity import Entity
from homeassistant.helpers.event import async_call_later, async_track_utc_time_change
from homeassistant.util import dt as dt_util

_LOGGER = logging.getLogger(__name__)

ATTRIBUTION = (
    "Weather forecast from met.no, delivered by the Norwegian "
    "Meteorological Institute."
)
# https://api.met.no/license_data.html

SENSOR_TYPES = {
    "symbol": ["Symbol", None, None],
    "precipitation": ["Precipitation", "mm", None],
    "temperature": ["Temperature", TEMP_CELSIUS, DEVICE_CLASS_TEMPERATURE],
    "windSpeed": ["Wind speed", SPEED_METERS_PER_SECOND, None],
    "windGust": ["Wind gust", SPEED_METERS_PER_SECOND, None],
    "pressure": ["Pressure", PRESSURE_HPA, DEVICE_CLASS_PRESSURE],
<<<<<<< HEAD
    "windDirection": ["Wind direction", UNIT_DEGREE, None],
=======
    "windDirection": ["Wind direction", DEGREE, None],
>>>>>>> dbd1ca45
    "humidity": ["Humidity", UNIT_PERCENTAGE, DEVICE_CLASS_HUMIDITY],
    "fog": ["Fog", UNIT_PERCENTAGE, None],
    "cloudiness": ["Cloudiness", UNIT_PERCENTAGE, None],
    "lowClouds": ["Low clouds", UNIT_PERCENTAGE, None],
    "mediumClouds": ["Medium clouds", UNIT_PERCENTAGE, None],
    "highClouds": ["High clouds", UNIT_PERCENTAGE, None],
    "dewpointTemperature": [
        "Dewpoint temperature",
        TEMP_CELSIUS,
        DEVICE_CLASS_TEMPERATURE,
    ],
}

CONF_FORECAST = "forecast"

DEFAULT_FORECAST = 0
DEFAULT_NAME = "yr"

PLATFORM_SCHEMA = PLATFORM_SCHEMA.extend(
    {
        vol.Optional(CONF_ELEVATION): vol.Coerce(int),
        vol.Optional(CONF_FORECAST, default=DEFAULT_FORECAST): vol.Coerce(int),
        vol.Optional(CONF_LATITUDE): cv.latitude,
        vol.Optional(CONF_LONGITUDE): cv.longitude,
        vol.Optional(CONF_MONITORED_CONDITIONS, default=["symbol"]): vol.All(
            cv.ensure_list, vol.Length(min=1), [vol.In(SENSOR_TYPES)]
        ),
        vol.Optional(CONF_NAME, default=DEFAULT_NAME): cv.string,
    }
)


async def async_setup_platform(hass, config, async_add_entities, discovery_info=None):
    """Set up the Yr.no sensor."""
    elevation = config.get(CONF_ELEVATION, hass.config.elevation or 0)
    forecast = config.get(CONF_FORECAST)
    latitude = config.get(CONF_LATITUDE, hass.config.latitude)
    longitude = config.get(CONF_LONGITUDE, hass.config.longitude)
    name = config.get(CONF_NAME)

    if None in (latitude, longitude):
        _LOGGER.error("Latitude or longitude not set in Home Assistant config")
        return False

    coordinates = {"lat": str(latitude), "lon": str(longitude), "msl": str(elevation)}

    dev = []
    for sensor_type in config[CONF_MONITORED_CONDITIONS]:
        dev.append(YrSensor(name, sensor_type))

    weather = YrData(hass, coordinates, forecast, dev)
    async_track_utc_time_change(
        hass, weather.updating_devices, minute=randrange(60), second=0
    )
    await weather.fetching_data()
    async_add_entities(dev)


class YrSensor(Entity):
    """Representation of an Yr.no sensor."""

    def __init__(self, name, sensor_type):
        """Initialize the sensor."""
        self.client_name = name
        self._name = SENSOR_TYPES[sensor_type][0]
        self.type = sensor_type
        self._state = None
        self._unit_of_measurement = SENSOR_TYPES[self.type][1]
        self._device_class = SENSOR_TYPES[self.type][2]

    @property
    def name(self):
        """Return the name of the sensor."""
        return f"{self.client_name} {self._name}"

    @property
    def state(self):
        """Return the state of the device."""
        return self._state

    @property
    def should_poll(self):
        """No polling needed."""
        return False

    @property
    def entity_picture(self):
        """Weather symbol if type is symbol."""
        if self.type != "symbol":
            return None
        return (
            "https://api.met.no/weatherapi/weathericon/1.1/"
            f"?symbol={self._state};content_type=image/png"
        )

    @property
    def device_state_attributes(self):
        """Return the state attributes."""
        return {ATTR_ATTRIBUTION: ATTRIBUTION}

    @property
    def unit_of_measurement(self):
        """Return the unit of measurement of this entity, if any."""
        return self._unit_of_measurement

    @property
    def device_class(self):
        """Return the device class of this entity, if any."""
        return self._device_class


class YrData:
    """Get the latest data and updates the states."""

    def __init__(self, hass, coordinates, forecast, devices):
        """Initialize the data object."""
        self._url = (
            "https://aa015h6buqvih86i1.api.met.no/weatherapi/locationforecast/1.9/"
        )
        self._urlparams = coordinates
        self._forecast = forecast
        self.devices = devices
        self.data = {}
        self.hass = hass

    async def fetching_data(self, *_):
        """Get the latest data from yr.no."""

        def try_again(err: str):
            """Retry in 15 to 20 minutes."""
            minutes = 15 + randrange(6)
            _LOGGER.error("Retrying in %i minutes: %s", minutes, err)
            async_call_later(self.hass, minutes * 60, self.fetching_data)

        try:
            websession = async_get_clientsession(self.hass)
            with async_timeout.timeout(10):
                resp = await websession.get(self._url, params=self._urlparams)
            if resp.status != HTTP_OK:
                try_again(f"{resp.url} returned {resp.status}")
                return
            text = await resp.text()

        except (asyncio.TimeoutError, aiohttp.ClientError) as err:
            try_again(err)
            return

        try:
            self.data = xmltodict.parse(text)["weatherdata"]
        except (ExpatError, IndexError) as err:
            try_again(err)
            return

        await self.updating_devices()
        async_call_later(self.hass, 60 * 60, self.fetching_data)

    async def updating_devices(self, *_):
        """Find the current data from self.data."""
        if not self.data:
            return

        now = dt_util.utcnow()
        forecast_time = now + dt_util.dt.timedelta(hours=self._forecast)

        # Find the correct time entry. Since not all time entries contain all
        # types of data, we cannot just select one. Instead, we order  them by
        # distance from the desired forecast_time, and for every device iterate
        # them in order of increasing distance, taking the first time_point
        # that contains the desired data.

        ordered_entries = []

        for time_entry in self.data["product"]["time"]:
            valid_from = dt_util.parse_datetime(time_entry["@from"])
            valid_to = dt_util.parse_datetime(time_entry["@to"])

            if now >= valid_to:
                # Has already passed. Never select this.
                continue

            average_dist = abs((valid_to - forecast_time).total_seconds()) + abs(
                (valid_from - forecast_time).total_seconds()
            )

            ordered_entries.append((average_dist, time_entry))

        ordered_entries.sort(key=lambda item: item[0])

        # Update all devices
        if ordered_entries:
            for dev in self.devices:
                new_state = None

                for (_, selected_time_entry) in ordered_entries:
                    loc_data = selected_time_entry["location"]

                    if dev.type not in loc_data:
                        continue

                    if dev.type == "precipitation":
                        new_state = loc_data[dev.type]["@value"]
                    elif dev.type == "symbol":
                        new_state = loc_data[dev.type]["@number"]
                    elif dev.type in (
                        "temperature",
                        "pressure",
                        "humidity",
                        "dewpointTemperature",
                    ):
                        new_state = loc_data[dev.type]["@value"]
                    elif dev.type in ("windSpeed", "windGust"):
                        new_state = loc_data[dev.type]["@mps"]
                    elif dev.type == "windDirection":
                        new_state = float(loc_data[dev.type]["@deg"])
                    elif dev.type in (
                        "fog",
                        "cloudiness",
                        "lowClouds",
                        "mediumClouds",
                        "highClouds",
                    ):
                        new_state = loc_data[dev.type]["@percent"]

                    break

                # pylint: disable=protected-access
                if new_state != dev._state:
                    dev._state = new_state
                    if dev.hass:
                        dev.async_write_ha_state()<|MERGE_RESOLUTION|>--- conflicted
+++ resolved
@@ -25,7 +25,6 @@
     PRESSURE_HPA,
     SPEED_METERS_PER_SECOND,
     TEMP_CELSIUS,
-    UNIT_DEGREE,
     UNIT_PERCENTAGE,
 )
 from homeassistant.helpers.aiohttp_client import async_get_clientsession
@@ -49,11 +48,7 @@
     "windSpeed": ["Wind speed", SPEED_METERS_PER_SECOND, None],
     "windGust": ["Wind gust", SPEED_METERS_PER_SECOND, None],
     "pressure": ["Pressure", PRESSURE_HPA, DEVICE_CLASS_PRESSURE],
-<<<<<<< HEAD
-    "windDirection": ["Wind direction", UNIT_DEGREE, None],
-=======
     "windDirection": ["Wind direction", DEGREE, None],
->>>>>>> dbd1ca45
     "humidity": ["Humidity", UNIT_PERCENTAGE, DEVICE_CLASS_HUMIDITY],
     "fog": ["Fog", UNIT_PERCENTAGE, None],
     "cloudiness": ["Cloudiness", UNIT_PERCENTAGE, None],
