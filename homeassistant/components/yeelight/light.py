"""Light platform support for yeelight."""
from __future__ import annotations

import asyncio
import logging
import math

import voluptuous as vol
import yeelight
from yeelight import Flow, RGBTransition, SleepTransition, flows
from yeelight.aio import AsyncBulb
from yeelight.enums import BulbType, LightType, PowerMode, SceneClass
from yeelight.main import BulbException

from homeassistant.components.light import (
    ATTR_BRIGHTNESS,
    ATTR_COLOR_TEMP,
    ATTR_EFFECT,
    ATTR_FLASH,
    ATTR_HS_COLOR,
    ATTR_KELVIN,
    ATTR_RGB_COLOR,
    ATTR_TRANSITION,
    COLOR_MODE_BRIGHTNESS,
    COLOR_MODE_COLOR_TEMP,
    COLOR_MODE_HS,
    COLOR_MODE_ONOFF,
    COLOR_MODE_RGB,
    COLOR_MODE_UNKNOWN,
    FLASH_LONG,
    FLASH_SHORT,
    SUPPORT_EFFECT,
    SUPPORT_FLASH,
    SUPPORT_TRANSITION,
    LightEntity,
)
from homeassistant.config_entries import ConfigEntry
from homeassistant.const import ATTR_ENTITY_ID, ATTR_MODE, CONF_NAME
from homeassistant.core import HomeAssistant, callback
from homeassistant.exceptions import HomeAssistantError
from homeassistant.helpers import entity_platform
import homeassistant.helpers.config_validation as cv
from homeassistant.helpers.dispatcher import async_dispatcher_connect
from homeassistant.helpers.entity_platform import AddEntitiesCallback
from homeassistant.helpers.event import async_call_later
import homeassistant.util.color as color_util
from homeassistant.util.color import (
    color_temperature_kelvin_to_mired as kelvin_to_mired,
    color_temperature_mired_to_kelvin as mired_to_kelvin,
)

from . import YEELIGHT_FLOW_TRANSITION_SCHEMA
from .const import (
    ACTION_RECOVER,
    ATTR_ACTION,
    ATTR_COUNT,
    ATTR_MODE_MUSIC,
    ATTR_TRANSITIONS,
    CONF_FLOW_PARAMS,
    CONF_MODE_MUSIC,
    CONF_NIGHTLIGHT_SWITCH,
    CONF_SAVE_ON_CHANGE,
    CONF_TRANSITION,
    DATA_CONFIG_ENTRIES,
    DATA_CUSTOM_EFFECTS,
    DATA_DEVICE,
    DATA_UPDATED,
    DOMAIN,
    MODELS_WITH_DELAYED_ON_TRANSITION,
    POWER_STATE_CHANGE_TIME,
)
from .entity import YeelightEntity

_LOGGER = logging.getLogger(__name__)

SUPPORT_YEELIGHT = SUPPORT_TRANSITION | SUPPORT_FLASH | SUPPORT_EFFECT

ATTR_MINUTES = "minutes"

SERVICE_SET_MODE = "set_mode"
SERVICE_SET_MUSIC_MODE = "set_music_mode"
SERVICE_START_FLOW = "start_flow"
SERVICE_SET_COLOR_SCENE = "set_color_scene"
SERVICE_SET_HSV_SCENE = "set_hsv_scene"
SERVICE_SET_COLOR_TEMP_SCENE = "set_color_temp_scene"
SERVICE_SET_COLOR_FLOW_SCENE = "set_color_flow_scene"
SERVICE_SET_AUTO_DELAY_OFF_SCENE = "set_auto_delay_off_scene"

EFFECT_DISCO = "Disco"
EFFECT_TEMP = "Slow Temp"
EFFECT_STROBE = "Strobe epilepsy!"
EFFECT_STROBE_COLOR = "Strobe color"
EFFECT_ALARM = "Alarm"
EFFECT_POLICE = "Police"
EFFECT_POLICE2 = "Police2"
EFFECT_CHRISTMAS = "Christmas"
EFFECT_RGB = "RGB"
EFFECT_RANDOM_LOOP = "Random Loop"
EFFECT_FAST_RANDOM_LOOP = "Fast Random Loop"
EFFECT_LSD = "LSD"
EFFECT_SLOWDOWN = "Slowdown"
EFFECT_WHATSAPP = "WhatsApp"
EFFECT_FACEBOOK = "Facebook"
EFFECT_TWITTER = "Twitter"
EFFECT_STOP = "Stop"
EFFECT_HOME = "Home"
EFFECT_NIGHT_MODE = "Night Mode"
EFFECT_DATE_NIGHT = "Date Night"
EFFECT_MOVIE = "Movie"
EFFECT_SUNRISE = "Sunrise"
EFFECT_SUNSET = "Sunset"
EFFECT_ROMANCE = "Romance"
EFFECT_HAPPY_BIRTHDAY = "Happy Birthday"
EFFECT_CANDLE_FLICKER = "Candle Flicker"

YEELIGHT_TEMP_ONLY_EFFECT_LIST = [EFFECT_TEMP, EFFECT_STOP]

YEELIGHT_MONO_EFFECT_LIST = [
    EFFECT_DISCO,
    EFFECT_STROBE,
    EFFECT_ALARM,
    EFFECT_POLICE2,
    EFFECT_WHATSAPP,
    EFFECT_FACEBOOK,
    EFFECT_TWITTER,
    EFFECT_HOME,
    EFFECT_CANDLE_FLICKER,
    *YEELIGHT_TEMP_ONLY_EFFECT_LIST,
]

YEELIGHT_COLOR_EFFECT_LIST = [
    EFFECT_STROBE_COLOR,
    EFFECT_POLICE,
    EFFECT_CHRISTMAS,
    EFFECT_RGB,
    EFFECT_RANDOM_LOOP,
    EFFECT_FAST_RANDOM_LOOP,
    EFFECT_LSD,
    EFFECT_SLOWDOWN,
    EFFECT_NIGHT_MODE,
    EFFECT_DATE_NIGHT,
    EFFECT_MOVIE,
    EFFECT_SUNRISE,
    EFFECT_SUNSET,
    EFFECT_ROMANCE,
    EFFECT_HAPPY_BIRTHDAY,
    *YEELIGHT_MONO_EFFECT_LIST,
]

EFFECTS_MAP = {
    EFFECT_DISCO: flows.disco,
    EFFECT_TEMP: flows.temp,
    EFFECT_STROBE: flows.strobe,
    EFFECT_STROBE_COLOR: flows.strobe_color,
    EFFECT_ALARM: flows.alarm,
    EFFECT_POLICE: flows.police,
    EFFECT_POLICE2: flows.police2,
    EFFECT_CHRISTMAS: flows.christmas,
    EFFECT_RGB: flows.rgb,
    EFFECT_RANDOM_LOOP: flows.random_loop,
    EFFECT_LSD: flows.lsd,
    EFFECT_SLOWDOWN: flows.slowdown,
    EFFECT_HOME: flows.home,
    EFFECT_NIGHT_MODE: flows.night_mode,
    EFFECT_DATE_NIGHT: flows.date_night,
    EFFECT_MOVIE: flows.movie,
    EFFECT_SUNRISE: flows.sunrise,
    EFFECT_SUNSET: flows.sunset,
    EFFECT_ROMANCE: flows.romance,
    EFFECT_HAPPY_BIRTHDAY: flows.happy_birthday,
    EFFECT_CANDLE_FLICKER: flows.candle_flicker,
}

VALID_BRIGHTNESS = vol.All(vol.Coerce(int), vol.Range(min=1, max=100))

SERVICE_SCHEMA_SET_MODE = {
    vol.Required(ATTR_MODE): vol.In([mode.name.lower() for mode in PowerMode])
}

SERVICE_SCHEMA_SET_MUSIC_MODE = {vol.Required(ATTR_MODE_MUSIC): cv.boolean}

SERVICE_SCHEMA_START_FLOW = YEELIGHT_FLOW_TRANSITION_SCHEMA

SERVICE_SCHEMA_SET_COLOR_SCENE = {
    vol.Required(ATTR_RGB_COLOR): vol.All(
        vol.Coerce(tuple), vol.ExactSequence((cv.byte, cv.byte, cv.byte))
    ),
    vol.Required(ATTR_BRIGHTNESS): VALID_BRIGHTNESS,
}

SERVICE_SCHEMA_SET_HSV_SCENE = {
    vol.Required(ATTR_HS_COLOR): vol.All(
        vol.Coerce(tuple),
        vol.ExactSequence(
            (
                vol.All(vol.Coerce(float), vol.Range(min=0, max=359)),
                vol.All(vol.Coerce(float), vol.Range(min=0, max=100)),
            )
        ),
    ),
    vol.Required(ATTR_BRIGHTNESS): VALID_BRIGHTNESS,
}

SERVICE_SCHEMA_SET_COLOR_TEMP_SCENE = {
    vol.Required(ATTR_KELVIN): vol.All(vol.Coerce(int), vol.Range(min=1700, max=6500)),
    vol.Required(ATTR_BRIGHTNESS): VALID_BRIGHTNESS,
}

SERVICE_SCHEMA_SET_COLOR_FLOW_SCENE = YEELIGHT_FLOW_TRANSITION_SCHEMA

SERVICE_SCHEMA_SET_AUTO_DELAY_OFF_SCENE = {
    vol.Required(ATTR_MINUTES): vol.All(vol.Coerce(int), vol.Range(min=1, max=60)),
    vol.Required(ATTR_BRIGHTNESS): VALID_BRIGHTNESS,
}


@callback
def _transitions_config_parser(transitions):
    """Parse transitions config into initialized objects."""
    transition_objects = []
    for transition_config in transitions:
        transition, params = list(transition_config.items())[0]
        transition_objects.append(getattr(yeelight, transition)(*params))

    return transition_objects


@callback
def _parse_custom_effects(effects_config):
    effects = {}
    for config in effects_config:
        params = config[CONF_FLOW_PARAMS]
        action = Flow.actions[params[ATTR_ACTION]]
        transitions = _transitions_config_parser(params[ATTR_TRANSITIONS])

        effects[config[CONF_NAME]] = {
            ATTR_COUNT: params[ATTR_COUNT],
            ATTR_ACTION: action,
            ATTR_TRANSITIONS: transitions,
        }

    return effects


def _async_cmd(func):
    """Define a wrapper to catch exceptions from the bulb."""

    async def _async_wrap(self, *args, **kwargs):
        for attempts in range(2):
            try:
                _LOGGER.debug("Calling %s with %s %s", func, args, kwargs)
                return await func(self, *args, **kwargs)
            except asyncio.TimeoutError as ex:
                # The wifi likely dropped, so we want to retry once since
                # python-yeelight will auto reconnect
                exc_message = str(ex) or type(ex)
                if attempts == 0:
                    continue
                raise HomeAssistantError(
                    f"Timed out when calling {func.__name__} for bulb {self.device.name} at {self.device.host}: {exc_message}"
                ) from ex
            except OSError as ex:
                # A network error happened, the bulb is likely offline now
                self.device.async_mark_unavailable()
                self.async_state_changed()
                exc_message = str(ex) or type(ex)
                raise HomeAssistantError(
                    f"Error when calling {func.__name__} for bulb {self.device.name} at {self.device.host}: {exc_message}"
                ) from ex
            except BulbException as ex:
                # The bulb likely responded but had an error
                exc_message = str(ex) or type(ex)
                raise HomeAssistantError(
                    f"Error when calling {func.__name__} for bulb {self.device.name} at {self.device.host}: {exc_message}"
                ) from ex

    return _async_wrap


async def async_setup_entry(
    hass: HomeAssistant,
    config_entry: ConfigEntry,
    async_add_entities: AddEntitiesCallback,
) -> None:
    """Set up Yeelight from a config entry."""
    custom_effects = _parse_custom_effects(hass.data[DOMAIN][DATA_CUSTOM_EFFECTS])

    device = hass.data[DOMAIN][DATA_CONFIG_ENTRIES][config_entry.entry_id][DATA_DEVICE]
    _LOGGER.debug("Adding %s", device.name)

    nl_switch_light = device.config.get(CONF_NIGHTLIGHT_SWITCH)

    lights = []

    device_type = device.type

    def _lights_setup_helper(klass):
        lights.append(klass(device, config_entry, custom_effects=custom_effects))

    if device_type == BulbType.White:
        _lights_setup_helper(YeelightGenericLight)
    elif device_type == BulbType.Color:
        if nl_switch_light and device.is_nightlight_supported:
            _lights_setup_helper(YeelightColorLightWithNightlightSwitch)
            _lights_setup_helper(YeelightNightLightModeWithoutBrightnessControl)
        else:
            _lights_setup_helper(YeelightColorLightWithoutNightlightSwitch)
    elif device_type == BulbType.WhiteTemp:
        if nl_switch_light and device.is_nightlight_supported:
            _lights_setup_helper(YeelightWithNightLight)
            _lights_setup_helper(YeelightNightLightMode)
        else:
            _lights_setup_helper(YeelightWhiteTempWithoutNightlightSwitch)
    elif device_type == BulbType.WhiteTempMood:
        if nl_switch_light and device.is_nightlight_supported:
            _lights_setup_helper(YeelightNightLightModeWithAmbientSupport)
            _lights_setup_helper(YeelightWithAmbientAndNightlight)
        else:
            _lights_setup_helper(YeelightWithAmbientWithoutNightlight)
        _lights_setup_helper(YeelightAmbientLight)
    else:
        _lights_setup_helper(YeelightGenericLight)
        _LOGGER.warning(
            "Cannot determine device type for %s, %s. Falling back to white only",
            device.host,
            device.name,
        )

    async_add_entities(lights)
    _async_setup_services(hass)


@callback
def _async_setup_services(hass: HomeAssistant):
    """Set up custom services."""

    async def _async_start_flow(entity, service_call):
        params = {**service_call.data}
        params.pop(ATTR_ENTITY_ID)
        params[ATTR_TRANSITIONS] = _transitions_config_parser(params[ATTR_TRANSITIONS])
        await entity.async_start_flow(**params)

    async def _async_set_color_scene(entity, service_call):
        await entity.async_set_scene(
            SceneClass.COLOR,
            *service_call.data[ATTR_RGB_COLOR],
            service_call.data[ATTR_BRIGHTNESS],
        )

    async def _async_set_hsv_scene(entity, service_call):
        await entity.async_set_scene(
            SceneClass.HSV,
            *service_call.data[ATTR_HS_COLOR],
            service_call.data[ATTR_BRIGHTNESS],
        )

    async def _async_set_color_temp_scene(entity, service_call):
        await entity.async_set_scene(
            SceneClass.CT,
            service_call.data[ATTR_KELVIN],
            service_call.data[ATTR_BRIGHTNESS],
        )

    async def _async_set_color_flow_scene(entity, service_call):
        flow = Flow(
            count=service_call.data[ATTR_COUNT],
            action=Flow.actions[service_call.data[ATTR_ACTION]],
            transitions=_transitions_config_parser(service_call.data[ATTR_TRANSITIONS]),
        )
        await entity.async_set_scene(SceneClass.CF, flow)

    async def _async_set_auto_delay_off_scene(entity, service_call):
        await entity.async_set_scene(
            SceneClass.AUTO_DELAY_OFF,
            service_call.data[ATTR_BRIGHTNESS],
            service_call.data[ATTR_MINUTES],
        )

    platform = entity_platform.async_get_current_platform()

    platform.async_register_entity_service(
        SERVICE_SET_MODE, SERVICE_SCHEMA_SET_MODE, "async_set_mode"
    )
    platform.async_register_entity_service(
        SERVICE_START_FLOW, SERVICE_SCHEMA_START_FLOW, _async_start_flow
    )
    platform.async_register_entity_service(
        SERVICE_SET_COLOR_SCENE, SERVICE_SCHEMA_SET_COLOR_SCENE, _async_set_color_scene
    )
    platform.async_register_entity_service(
        SERVICE_SET_HSV_SCENE, SERVICE_SCHEMA_SET_HSV_SCENE, _async_set_hsv_scene
    )
    platform.async_register_entity_service(
        SERVICE_SET_COLOR_TEMP_SCENE,
        SERVICE_SCHEMA_SET_COLOR_TEMP_SCENE,
        _async_set_color_temp_scene,
    )
    platform.async_register_entity_service(
        SERVICE_SET_COLOR_FLOW_SCENE,
        SERVICE_SCHEMA_SET_COLOR_FLOW_SCENE,
        _async_set_color_flow_scene,
    )
    platform.async_register_entity_service(
        SERVICE_SET_AUTO_DELAY_OFF_SCENE,
        SERVICE_SCHEMA_SET_AUTO_DELAY_OFF_SCENE,
        _async_set_auto_delay_off_scene,
    )
    platform.async_register_entity_service(
        SERVICE_SET_MUSIC_MODE, SERVICE_SCHEMA_SET_MUSIC_MODE, "async_set_music_mode"
    )


class YeelightGenericLight(YeelightEntity, LightEntity):
    """Representation of a Yeelight generic light."""

    _attr_color_mode = COLOR_MODE_BRIGHTNESS
    _attr_supported_color_modes = {COLOR_MODE_BRIGHTNESS}
    _attr_should_poll = False

    def __init__(self, device, entry, custom_effects=None):
        """Initialize the Yeelight light."""
        super().__init__(device, entry)

        self.config = device.config

        self._color_temp = None
        self._effect = None

        model_specs = self._bulb.get_model_specs()
        self._min_mireds = kelvin_to_mired(model_specs["color_temp"]["max"])
        self._max_mireds = kelvin_to_mired(model_specs["color_temp"]["min"])

        self._light_type = LightType.Main

        if custom_effects:
            self._custom_effects = custom_effects
        else:
            self._custom_effects = {}

        self._unexpected_state_check = None

    @callback
    def async_state_changed(self):
        """Call when the device changes state."""
        if not self._device.available:
            self._async_cancel_pending_state_check()
        self.async_write_ha_state()

    async def async_added_to_hass(self):
        """Handle entity which will be added."""
        self.async_on_remove(
            async_dispatcher_connect(
                self.hass,
                DATA_UPDATED.format(self._device.host),
                self.async_state_changed,
            )
        )
        await super().async_added_to_hass()

    @property
    def supported_features(self) -> int:
        """Flag supported features."""
        return SUPPORT_YEELIGHT

    @property
    def effect_list(self):
        """Return the list of supported effects."""
        return self._predefined_effects + self.custom_effects_names

    @property
    def color_temp(self) -> int:
        """Return the color temperature."""
        if temp_in_k := self._get_property("ct"):
            self._color_temp = kelvin_to_mired(int(temp_in_k))
        return self._color_temp

    @property
    def name(self) -> str:
        """Return the name of the device if any."""
        return self.device.name

    @property
    def is_on(self) -> bool:
        """Return true if device is on."""
        return self._get_property(self._power_property) == "on"

    @property
    def brightness(self) -> int:
        """Return the brightness of this light between 1..255."""
        # Always use "bright" as property name in music mode
        # Since music mode states are only caches in upstream library
        # and the cache key is always "bright" for brightness
        brightness_property = (
            "bright" if self._bulb.music_mode else self._brightness_property
        )
        brightness = self._get_property(brightness_property) or 0
        return round(255 * (int(brightness) / 100))

    @property
    def min_mireds(self):
        """Return minimum supported color temperature."""
        return self._min_mireds

    @property
    def max_mireds(self):
        """Return maximum supported color temperature."""
        return self._max_mireds

    @property
    def custom_effects(self):
        """Return dict with custom effects."""
        return self._custom_effects

    @property
    def custom_effects_names(self):
        """Return list with custom effects names."""
        return list(self.custom_effects)

    @property
    def light_type(self):
        """Return light type."""
        return self._light_type

    @property
    def hs_color(self) -> tuple:
        """Return the color property."""
        hue = self._get_property("hue")
        sat = self._get_property("sat")
        if hue is None or sat is None:
            return None

        return (int(hue), int(sat))

    @property
    def rgb_color(self) -> tuple:
        """Return the color property."""
        if (rgb := self._get_property("rgb")) is None:
            return None

        rgb = int(rgb)
        blue = rgb & 0xFF
        green = (rgb >> 8) & 0xFF
        red = (rgb >> 16) & 0xFF

        return (red, green, blue)

    @property
    def effect(self):
        """Return the current effect."""
        return self._effect if self.device.is_color_flow_enabled else None

    @property
    def _bulb(self) -> AsyncBulb:
        return self.device.bulb

    @property
    def _properties(self) -> dict:
        return self._bulb.last_properties if self._bulb else {}

    def _get_property(self, prop, default=None):
        return self._properties.get(prop, default)

    @property
    def _brightness_property(self):
        return "bright"

    @property
    def _power_property(self):
        return "power"

    @property
    def _turn_on_power_mode(self):
        return PowerMode.LAST

    @property
    def _predefined_effects(self):
        return YEELIGHT_MONO_EFFECT_LIST

    @property
    def extra_state_attributes(self):
        """Return the device specific state attributes."""
        attributes = {
            "flowing": self.device.is_color_flow_enabled,
            "music_mode": self._bulb.music_mode,
        }

        if self.device.is_nightlight_supported:
            attributes["night_light"] = self.device.is_nightlight_enabled

        return attributes

    @property
    def device(self):
        """Return yeelight device."""
        return self._device

    async def async_update(self):
        """Update light properties."""
        await self.device.async_update(True)

    async def async_set_music_mode(self, music_mode) -> None:
        """Set the music mode on or off."""
        try:
            await self._async_set_music_mode(music_mode)
        except AssertionError as ex:
            _LOGGER.error("Unable to turn on music mode, consider disabling it: %s", ex)

    @_async_cmd
    async def _async_set_music_mode(self, music_mode) -> None:
        """Set the music mode on or off wrapped with _async_cmd."""
<<<<<<< HEAD
        if music_mode:
            await self._bulb.async_start_music()
        else:
            await self._bulb.async_stop_music()
=======
        bulb = self._bulb
        if music_mode:
            await bulb.async_start_music()
        else:
            await bulb.async_stop_music()
>>>>>>> 6ad7ac1c

    @_async_cmd
    async def async_set_brightness(self, brightness, duration) -> None:
        """Set bulb brightness."""
        if not brightness:
            return
        if (
            math.floor(self.brightness) == math.floor(brightness)
            and self._bulb.model not in MODELS_WITH_DELAYED_ON_TRANSITION
        ):
            _LOGGER.debug("brightness already set to: %s", brightness)
            # Already set, and since we get pushed updates
            # we avoid setting it again to ensure we do not
            # hit the rate limit
            return

        _LOGGER.debug("Setting brightness: %s", brightness)
        await self._bulb.async_set_brightness(
            brightness / 255 * 100, duration=duration, light_type=self.light_type
        )

    @_async_cmd
    async def async_set_hs(self, hs_color, duration) -> None:
        """Set bulb's color."""
        if not hs_color or COLOR_MODE_HS not in self.supported_color_modes:
            return
        if (
            not self.device.is_color_flow_enabled
            and self.color_mode == COLOR_MODE_HS
            and self.hs_color == hs_color
        ):
            _LOGGER.debug("HS already set to: %s", hs_color)
            # Already set, and since we get pushed updates
            # we avoid setting it again to ensure we do not
            # hit the rate limit
            return

        _LOGGER.debug("Setting HS: %s", hs_color)
        await self._bulb.async_set_hsv(
            hs_color[0], hs_color[1], duration=duration, light_type=self.light_type
        )

    @_async_cmd
    async def async_set_rgb(self, rgb, duration) -> None:
        """Set bulb's color."""
        if not rgb or COLOR_MODE_RGB not in self.supported_color_modes:
            return
        if (
            not self.device.is_color_flow_enabled
            and self.color_mode == COLOR_MODE_RGB
            and self.rgb_color == rgb
        ):
            _LOGGER.debug("RGB already set to: %s", rgb)
            # Already set, and since we get pushed updates
            # we avoid setting it again to ensure we do not
            # hit the rate limit
            return

        _LOGGER.debug("Setting RGB: %s", rgb)
        await self._bulb.async_set_rgb(
            *rgb, duration=duration, light_type=self.light_type
        )

    @_async_cmd
    async def async_set_colortemp(self, colortemp, duration) -> None:
        """Set bulb's color temperature."""
        if not colortemp or COLOR_MODE_COLOR_TEMP not in self.supported_color_modes:
            return
        temp_in_k = mired_to_kelvin(colortemp)

        if (
            not self.device.is_color_flow_enabled
            and self.color_mode == COLOR_MODE_COLOR_TEMP
            and self.color_temp == colortemp
        ):
            _LOGGER.debug("Color temp already set to: %s", temp_in_k)
            # Already set, and since we get pushed updates
            # we avoid setting it again to ensure we do not
            # hit the rate limit
            return

        await self._bulb.async_set_color_temp(
            temp_in_k, duration=duration, light_type=self.light_type
        )

    @_async_cmd
    async def async_set_default(self) -> None:
        """Set current options as default."""
        await self._bulb.async_set_default()

    @_async_cmd
    async def async_set_flash(self, flash) -> None:
        """Activate flash."""
        if not flash:
            return
        if int(self._bulb.last_properties["color_mode"]) != 1:
            _LOGGER.error("Flash supported currently only in RGB mode")
            return

        transition = int(self.config[CONF_TRANSITION])
        if flash == FLASH_LONG:
            count = 1
            duration = transition * 5
        if flash == FLASH_SHORT:
            count = 1
            duration = transition * 2

        red, green, blue = color_util.color_hs_to_RGB(*self.hs_color)

        transitions = []
        transitions.append(RGBTransition(255, 0, 0, brightness=10, duration=duration))
        transitions.append(SleepTransition(duration=transition))
        transitions.append(
            RGBTransition(
                red, green, blue, brightness=self.brightness, duration=duration
            )
        )

        flow = Flow(count=count, transitions=transitions)
        await self._bulb.async_start_flow(flow, light_type=self.light_type)

    @_async_cmd
    async def async_set_effect(self, effect) -> None:
        """Activate effect."""
        if not effect:
            return

        if effect == EFFECT_STOP:
            await self._bulb.async_stop_flow(light_type=self.light_type)
            return

        if effect in self.custom_effects_names:
            flow = Flow(**self.custom_effects[effect])
        elif effect in EFFECTS_MAP:
            flow = EFFECTS_MAP[effect]()
        elif effect == EFFECT_FAST_RANDOM_LOOP:
            flow = flows.random_loop(duration=250)
        elif effect == EFFECT_WHATSAPP:
            flow = flows.pulse(37, 211, 102, count=2)
        elif effect == EFFECT_FACEBOOK:
            flow = flows.pulse(59, 89, 152, count=2)
        elif effect == EFFECT_TWITTER:
            flow = flows.pulse(0, 172, 237, count=2)
        else:
            return

        await self._bulb.async_start_flow(flow, light_type=self.light_type)
        self._effect = effect

    @_async_cmd
    async def _async_turn_on(self, duration) -> None:
        """Turn on the bulb for with a transition duration wrapped with _async_cmd."""
        await self._bulb.async_turn_on(
            duration=duration,
            light_type=self.light_type,
            power_mode=self._turn_on_power_mode,
        )

    async def async_turn_on(self, **kwargs) -> None:
        """Turn the bulb on."""
        brightness = kwargs.get(ATTR_BRIGHTNESS)
        colortemp = kwargs.get(ATTR_COLOR_TEMP)
        hs_color = kwargs.get(ATTR_HS_COLOR)
        rgb = kwargs.get(ATTR_RGB_COLOR)
        flash = kwargs.get(ATTR_FLASH)
        effect = kwargs.get(ATTR_EFFECT)

        duration = int(self.config[CONF_TRANSITION])  # in ms
        if ATTR_TRANSITION in kwargs:  # passed kwarg overrides config
            duration = int(kwargs.get(ATTR_TRANSITION) * 1000)  # kwarg in s

        if not self.is_on:
            await self._async_turn_on(duration)

        if self.config[CONF_MODE_MUSIC] and not self._bulb.music_mode:
            await self.async_set_music_mode(True)

        await self.async_set_hs(hs_color, duration)
        await self.async_set_rgb(rgb, duration)
        await self.async_set_colortemp(colortemp, duration)
        await self.async_set_brightness(brightness, duration)
        await self.async_set_flash(flash)
        await self.async_set_effect(effect)

        # save the current state if we had a manual change.
        if self.config[CONF_SAVE_ON_CHANGE] and (brightness or colortemp or rgb):
            await self.async_set_default()

        self._async_schedule_state_check(True)

    @callback
    def _async_cancel_pending_state_check(self):
        """Cancel a pending state check."""
        if self._unexpected_state_check:
            self._unexpected_state_check()
            self._unexpected_state_check = None

    @callback
    def _async_schedule_state_check(self, expected_power_state):
        """Schedule a poll if the change failed to get pushed back to us.

        Some devices (mainly nightlights) will not send back the on state
        so we need to force a refresh.
        """
        self._async_cancel_pending_state_check()

        async def _async_update_if_state_unexpected(*_):
            self._unexpected_state_check = None
            if self.is_on != expected_power_state:
                await self.device.async_update(True)

        self._unexpected_state_check = async_call_later(
            self.hass, POWER_STATE_CHANGE_TIME, _async_update_if_state_unexpected
        )

    @_async_cmd
    async def _async_turn_off(self, duration) -> None:
        """Turn off with a given transition duration wrapped with _async_cmd."""
        await self._bulb.async_turn_off(duration=duration, light_type=self.light_type)

    async def async_turn_off(self, **kwargs) -> None:
        """Turn off."""
        if not self.is_on:
            return

        duration = int(self.config[CONF_TRANSITION])  # in ms
        if ATTR_TRANSITION in kwargs:  # passed kwarg overrides config
            duration = int(kwargs.get(ATTR_TRANSITION) * 1000)  # kwarg in s

        await self._async_turn_off(duration)
        self._async_schedule_state_check(False)

    @_async_cmd
    async def async_set_mode(self, mode: str):
        """Set a power mode."""
        await self._bulb.async_set_power_mode(PowerMode[mode.upper()])
        self._async_schedule_state_check(True)

    @_async_cmd
    async def async_start_flow(self, transitions, count=0, action=ACTION_RECOVER):
        """Start flow."""
        flow = Flow(count=count, action=Flow.actions[action], transitions=transitions)
        await self._bulb.async_start_flow(flow, light_type=self.light_type)

    @_async_cmd
    async def async_set_scene(self, scene_class, *args):
        """
        Set the light directly to the specified state.

        If the light is off, it will first be turned on.
        """
        await self._bulb.async_set_scene(scene_class, *args)


class YeelightColorLightSupport(YeelightGenericLight):
    """Representation of a Color Yeelight light support."""

    _attr_supported_color_modes = {COLOR_MODE_COLOR_TEMP, COLOR_MODE_HS, COLOR_MODE_RGB}

    @property
    def color_mode(self):
        """Return the color mode."""
        color_mode = int(self._get_property("color_mode"))
        if color_mode == 1:  # RGB
            return COLOR_MODE_RGB
        if color_mode == 2:  # color temperature
            return COLOR_MODE_COLOR_TEMP
        if color_mode == 3:  # hsv
            return COLOR_MODE_HS
        _LOGGER.debug("Light reported unknown color mode: %s", color_mode)
        return COLOR_MODE_UNKNOWN

    @property
    def _predefined_effects(self):
        return YEELIGHT_COLOR_EFFECT_LIST


class YeelightWhiteTempLightSupport:
    """Representation of a White temp Yeelight light."""

    _attr_color_mode = COLOR_MODE_COLOR_TEMP
    _attr_supported_color_modes = {COLOR_MODE_COLOR_TEMP}

    @property
    def _predefined_effects(self):
        return YEELIGHT_TEMP_ONLY_EFFECT_LIST


class YeelightNightLightSupport:
    """Representation of a Yeelight nightlight support."""

    @property
    def _turn_on_power_mode(self):
        return PowerMode.NORMAL


class YeelightWithoutNightlightSwitchMixIn:
    """A mix-in for yeelights without a nightlight switch."""

    @property
    def _brightness_property(self):
        # If the nightlight is not active, we do not
        # want to "current_brightness" since it will check
        # "bg_power" and main light could still be on
        if self.device.is_nightlight_enabled:
            return "nl_br"
        return super()._brightness_property

    @property
    def color_temp(self) -> int:
        """Return the color temperature."""
        if self.device.is_nightlight_enabled:
            # Enabling the nightlight locks the colortemp to max
            return self._max_mireds
        return super().color_temp


class YeelightColorLightWithoutNightlightSwitch(
    YeelightColorLightSupport,
    YeelightWithoutNightlightSwitchMixIn,
    YeelightGenericLight,
):
    """Representation of a Color Yeelight light."""


class YeelightColorLightWithNightlightSwitch(
    YeelightNightLightSupport, YeelightColorLightSupport, YeelightGenericLight
):
    """Representation of a Yeelight with rgb support and nightlight.

    It represents case when nightlight switch is set to light.
    """

    @property
    def is_on(self) -> bool:
        """Return true if device is on."""
        return super().is_on and not self.device.is_nightlight_enabled


class YeelightWhiteTempWithoutNightlightSwitch(
    YeelightWhiteTempLightSupport,
    YeelightWithoutNightlightSwitchMixIn,
    YeelightGenericLight,
):
    """White temp light, when nightlight switch is not set to light."""


class YeelightWithNightLight(
    YeelightNightLightSupport, YeelightWhiteTempLightSupport, YeelightGenericLight
):
    """Representation of a Yeelight with temp only support and nightlight.

    It represents case when nightlight switch is set to light.
    """

    @property
    def is_on(self) -> bool:
        """Return true if device is on."""
        return super().is_on and not self.device.is_nightlight_enabled


class YeelightNightLightMode(YeelightGenericLight):
    """Representation of a Yeelight when in nightlight mode."""

    _attr_color_mode = COLOR_MODE_BRIGHTNESS
    _attr_supported_color_modes = {COLOR_MODE_BRIGHTNESS}

    @property
    def unique_id(self) -> str:
        """Return a unique ID."""
        unique = super().unique_id
        return f"{unique}-nightlight"

    @property
    def name(self) -> str:
        """Return the name of the device if any."""
        return f"{self.device.name} Nightlight"

    @property
    def icon(self):
        """Return the icon to use in the frontend, if any."""
        return "mdi:weather-night"

    @property
    def is_on(self) -> bool:
        """Return true if device is on."""
        return super().is_on and self.device.is_nightlight_enabled

    @property
    def _brightness_property(self):
        return "nl_br"

    @property
    def _turn_on_power_mode(self):
        return PowerMode.MOONLIGHT

    @property
    def supported_features(self):
        """Flag no supported features."""
        return 0


class YeelightNightLightModeWithAmbientSupport(YeelightNightLightMode):
    """Representation of a Yeelight, with ambient support, when in nightlight mode."""

    @property
    def _power_property(self):
        return "main_power"


class YeelightNightLightModeWithoutBrightnessControl(YeelightNightLightMode):
    """Representation of a Yeelight, when in nightlight mode.

    It represents case when nightlight mode brightness control is not supported.
    """

    _attr_color_mode = COLOR_MODE_ONOFF
    _attr_supported_color_modes = {COLOR_MODE_ONOFF}


class YeelightWithAmbientWithoutNightlight(YeelightWhiteTempWithoutNightlightSwitch):
    """Representation of a Yeelight which has ambilight support.

    And nightlight switch type is none.
    """

    @property
    def _power_property(self):
        return "main_power"


class YeelightWithAmbientAndNightlight(YeelightWithNightLight):
    """Representation of a Yeelight which has ambilight support.

    And nightlight switch type is set to light.
    """

    @property
    def _power_property(self):
        return "main_power"


class YeelightAmbientLight(YeelightColorLightWithoutNightlightSwitch):
    """Representation of a Yeelight ambient light."""

    PROPERTIES_MAPPING = {"color_mode": "bg_lmode"}

    def __init__(self, *args, **kwargs):
        """Initialize the Yeelight Ambient light."""
        super().__init__(*args, **kwargs)
        self._min_mireds = kelvin_to_mired(6500)
        self._max_mireds = kelvin_to_mired(1700)

        self._light_type = LightType.Ambient

    @property
    def unique_id(self) -> str:
        """Return a unique ID."""
        unique = super().unique_id
        return f"{unique}-ambilight"

    @property
    def name(self) -> str:
        """Return the name of the device if any."""
        return f"{self.device.name} Ambilight"

    @property
    def _brightness_property(self):
        return "bright"

    def _get_property(self, prop, default=None):
        if not (bg_prop := self.PROPERTIES_MAPPING.get(prop)):
            bg_prop = f"bg_{prop}"

        return super()._get_property(bg_prop, default)<|MERGE_RESOLUTION|>--- conflicted
+++ resolved
@@ -608,18 +608,11 @@
     @_async_cmd
     async def _async_set_music_mode(self, music_mode) -> None:
         """Set the music mode on or off wrapped with _async_cmd."""
-<<<<<<< HEAD
-        if music_mode:
-            await self._bulb.async_start_music()
-        else:
-            await self._bulb.async_stop_music()
-=======
         bulb = self._bulb
         if music_mode:
             await bulb.async_start_music()
         else:
             await bulb.async_stop_music()
->>>>>>> 6ad7ac1c
 
     @_async_cmd
     async def async_set_brightness(self, brightness, duration) -> None:
