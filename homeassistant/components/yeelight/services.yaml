--- conflicted
+++ resolved
@@ -13,28 +13,18 @@
       selector:
         select:
           options:
-<<<<<<< HEAD
-            - label: 'Color Flow'
-              value: 'color_flow'
-            - label: 'HSV'
-              value: 'hsv'
-            - label: 'Last'
-              value: 'last'
-            - label: 'Moonlight'
-              value: 'moonlight'
-            - label: 'Normal'
-              value: 'normal'
-            - label: 'RGB'
-              value: 'rgb'
-=======
-            - "color_flow"
-            - "hsv"
-            - "last"
-            - "moonlight"
-            - "normal"
-            - "rgb"
-
->>>>>>> 8fb645e1
+            - label: "Color Flow"
+              value: "color_flow"
+            - label: "HSV"
+              value: "hsv"
+            - label: "Last"
+              value: "last"
+            - label: "Moonlight"
+              value: "moonlight"
+            - label: "Normal"
+              value: "normal"
+            - label: "RGB"
+              value: "rgb"
 set_color_scene:
   name: Set color scene
   description: Changes the light to the specified RGB color and brightness. If the light is off, it will be turned on.
@@ -127,18 +117,12 @@
       selector:
         select:
           options:
-<<<<<<< HEAD
-            - label: 'Off'
-              value: 'off'
-            - label: 'Recover'
-              value: 'recover'
-            - label: 'Stay'
-              value: 'stay'
-=======
-            - "off"
-            - "recover"
-            - "stay"
->>>>>>> 8fb645e1
+            - label: "Off"
+              value: "off"
+            - label: "Recover"
+              value: "recover"
+            - label: "Stay"
+              value: "stay"
     transitions:
       name: Transitions
       description: Array of transitions, for desired effect. Examples https://yeelight.readthedocs.io/en/stable/flow.html
@@ -192,18 +176,12 @@
       selector:
         select:
           options:
-<<<<<<< HEAD
-            - label: 'Off'
-              value: 'off'
-            - label: 'Recover'
-              value: 'recover'
-            - label: 'Stay'
-              value: 'stay'
-=======
-            - "off"
-            - "recover"
-            - "stay"
->>>>>>> 8fb645e1
+            - label: "Off"
+              value: "off"
+            - label: "Recover"
+              value: "recover"
+            - label: "Stay"
+              value: "stay"
     transitions:
       name: Transitions
       description: Array of transitions, for desired effect. Examples https://yeelight.readthedocs.io/en/stable/flow.html
