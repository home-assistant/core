"""Support for Xiaomi Yeelight WiFi color bulb."""
from __future__ import annotations

import asyncio
import contextlib
from datetime import timedelta
from ipaddress import IPv4Address, IPv6Address
import logging
from urllib.parse import urlparse

from async_upnp_client.search import SSDPListener
import voluptuous as vol
from yeelight import BulbException
from yeelight.aio import KEY_CONNECTED, AsyncBulb

from homeassistant import config_entries
<<<<<<< HEAD
=======
from homeassistant.components import network
>>>>>>> 2e94de83
from homeassistant.config_entries import SOURCE_IMPORT, ConfigEntry, ConfigEntryNotReady
from homeassistant.const import (
    CONF_DEVICES,
    CONF_HOST,
    CONF_ID,
    CONF_NAME,
    EVENT_HOMEASSISTANT_STOP,
)
from homeassistant.core import HomeAssistant, callback
import homeassistant.helpers.config_validation as cv
from homeassistant.helpers.dispatcher import (
    async_dispatcher_connect,
    async_dispatcher_send,
)
from homeassistant.helpers.entity import DeviceInfo, Entity
from homeassistant.helpers.event import async_call_later, async_track_time_interval
from homeassistant.helpers.typing import ConfigType

_LOGGER = logging.getLogger(__name__)

DOMAIN = "yeelight"
DATA_YEELIGHT = DOMAIN
DATA_UPDATED = "yeelight_{}_data_updated"
DEVICE_INITIALIZED = "yeelight_{}_device_initialized"

DEFAULT_NAME = "Yeelight"
DEFAULT_TRANSITION = 350
DEFAULT_MODE_MUSIC = False
DEFAULT_SAVE_ON_CHANGE = False
DEFAULT_NIGHTLIGHT_SWITCH = False

CONF_MODEL = "model"
CONF_TRANSITION = "transition"
CONF_SAVE_ON_CHANGE = "save_on_change"
CONF_MODE_MUSIC = "use_music_mode"
CONF_FLOW_PARAMS = "flow_params"
CONF_CUSTOM_EFFECTS = "custom_effects"
CONF_NIGHTLIGHT_SWITCH_TYPE = "nightlight_switch_type"
CONF_NIGHTLIGHT_SWITCH = "nightlight_switch"

DATA_CONFIG_ENTRIES = "config_entries"
DATA_CUSTOM_EFFECTS = "custom_effects"
DATA_DEVICE = "device"
DATA_REMOVE_INIT_DISPATCHER = "remove_init_dispatcher"
DATA_PLATFORMS_LOADED = "platforms_loaded"

ATTR_COUNT = "count"
ATTR_ACTION = "action"
ATTR_TRANSITIONS = "transitions"
ATTR_MODE_MUSIC = "music_mode"

ACTION_RECOVER = "recover"
ACTION_STAY = "stay"
ACTION_OFF = "off"

ACTIVE_MODE_NIGHTLIGHT = "1"
ACTIVE_COLOR_FLOWING = "1"

NIGHTLIGHT_SWITCH_TYPE_LIGHT = "light"

DISCOVERY_INTERVAL = timedelta(seconds=60)
SSDP_TARGET = ("239.255.255.250", 1982)
SSDP_ST = "wifi_bulb"
DISCOVERY_ATTEMPTS = 3
DISCOVERY_SEARCH_INTERVAL = timedelta(seconds=2)
DISCOVERY_TIMEOUT = 2


YEELIGHT_RGB_TRANSITION = "RGBTransition"
YEELIGHT_HSV_TRANSACTION = "HSVTransition"
YEELIGHT_TEMPERATURE_TRANSACTION = "TemperatureTransition"
YEELIGHT_SLEEP_TRANSACTION = "SleepTransition"

YEELIGHT_FLOW_TRANSITION_SCHEMA = {
    vol.Optional(ATTR_COUNT, default=0): cv.positive_int,
    vol.Optional(ATTR_ACTION, default=ACTION_RECOVER): vol.Any(
        ACTION_RECOVER, ACTION_OFF, ACTION_STAY
    ),
    vol.Required(ATTR_TRANSITIONS): [
        {
            vol.Exclusive(YEELIGHT_RGB_TRANSITION, CONF_TRANSITION): vol.All(
                cv.ensure_list, [cv.positive_int]
            ),
            vol.Exclusive(YEELIGHT_HSV_TRANSACTION, CONF_TRANSITION): vol.All(
                cv.ensure_list, [cv.positive_int]
            ),
            vol.Exclusive(YEELIGHT_TEMPERATURE_TRANSACTION, CONF_TRANSITION): vol.All(
                cv.ensure_list, [cv.positive_int]
            ),
            vol.Exclusive(YEELIGHT_SLEEP_TRANSACTION, CONF_TRANSITION): vol.All(
                cv.ensure_list, [cv.positive_int]
            ),
        }
    ],
}

DEVICE_SCHEMA = vol.Schema(
    {
        vol.Optional(CONF_NAME, default=DEFAULT_NAME): cv.string,
        vol.Optional(CONF_TRANSITION, default=DEFAULT_TRANSITION): cv.positive_int,
        vol.Optional(CONF_MODE_MUSIC, default=False): cv.boolean,
        vol.Optional(CONF_SAVE_ON_CHANGE, default=False): cv.boolean,
        vol.Optional(CONF_NIGHTLIGHT_SWITCH_TYPE): vol.Any(
            NIGHTLIGHT_SWITCH_TYPE_LIGHT
        ),
        vol.Optional(CONF_MODEL): cv.string,
    }
)

CONFIG_SCHEMA = vol.Schema(
    {
        DOMAIN: vol.Schema(
            {
                vol.Optional(CONF_DEVICES, default={}): {cv.string: DEVICE_SCHEMA},
                vol.Optional(CONF_CUSTOM_EFFECTS): [
                    {
                        vol.Required(CONF_NAME): cv.string,
                        vol.Required(CONF_FLOW_PARAMS): YEELIGHT_FLOW_TRANSITION_SCHEMA,
                    }
                ],
            }
        )
    },
    extra=vol.ALLOW_EXTRA,
)

UPDATE_REQUEST_PROPERTIES = [
    "power",
    "main_power",
    "bright",
    "ct",
    "rgb",
    "hue",
    "sat",
    "color_mode",
    "flowing",
    "bg_power",
    "bg_lmode",
    "bg_flowing",
    "bg_ct",
    "bg_bright",
    "bg_hue",
    "bg_sat",
    "bg_rgb",
    "nl_br",
    "active_mode",
]

PLATFORMS = ["binary_sensor", "light"]


async def async_setup(hass: HomeAssistant, config: ConfigType) -> bool:
    """Set up the Yeelight bulbs."""
    conf = config.get(DOMAIN, {})
    hass.data[DOMAIN] = {
        DATA_CUSTOM_EFFECTS: conf.get(CONF_CUSTOM_EFFECTS, {}),
        DATA_CONFIG_ENTRIES: {},
    }

    # Import manually configured devices
    for host, device_config in config.get(DOMAIN, {}).get(CONF_DEVICES, {}).items():
        _LOGGER.debug("Importing configured %s", host)
        entry_config = {CONF_HOST: host, **device_config}
        hass.async_create_task(
            hass.config_entries.flow.async_init(
                DOMAIN, context={"source": SOURCE_IMPORT}, data=entry_config
            )
        )

    return True


async def _async_initialize(
    hass: HomeAssistant,
    entry: ConfigEntry,
    host: str,
    device: YeelightDevice | None = None,
) -> None:
    entry_data = hass.data[DOMAIN][DATA_CONFIG_ENTRIES][entry.entry_id] = {
        DATA_PLATFORMS_LOADED: False
    }
    entry.async_on_unload(entry.add_update_listener(_async_update_listener))

    @callback
    def _async_load_platforms():
        if entry_data[DATA_PLATFORMS_LOADED]:
            return
        entry_data[DATA_PLATFORMS_LOADED] = True
        hass.config_entries.async_setup_platforms(entry, PLATFORMS)

    if not device:
        # get device and start listening for local pushes
        device = await _async_get_device(hass, host, entry)

    await device.async_setup()
    entry_data[DATA_DEVICE] = device

    entry.async_on_unload(
        async_dispatcher_connect(
            hass, DEVICE_INITIALIZED.format(host), _async_load_platforms
        )
    )

    # fetch initial state
    asyncio.create_task(device.async_update())


@callback
def _async_populate_entry_options(hass: HomeAssistant, entry: ConfigEntry) -> None:
    """Move options from data for imported entries.

    Initialize options with default values for other entries.
    """
    if entry.options:
        return

    hass.config_entries.async_update_entry(
        entry,
        data={CONF_HOST: entry.data.get(CONF_HOST), CONF_ID: entry.data.get(CONF_ID)},
        options={
            CONF_NAME: entry.data.get(CONF_NAME, ""),
            CONF_MODEL: entry.data.get(CONF_MODEL, ""),
            CONF_TRANSITION: entry.data.get(CONF_TRANSITION, DEFAULT_TRANSITION),
            CONF_MODE_MUSIC: entry.data.get(CONF_MODE_MUSIC, DEFAULT_MODE_MUSIC),
            CONF_SAVE_ON_CHANGE: entry.data.get(
                CONF_SAVE_ON_CHANGE, DEFAULT_SAVE_ON_CHANGE
            ),
            CONF_NIGHTLIGHT_SWITCH: entry.data.get(
                CONF_NIGHTLIGHT_SWITCH, DEFAULT_NIGHTLIGHT_SWITCH
            ),
        },
    )


async def async_setup_entry(hass: HomeAssistant, entry: ConfigEntry) -> bool:
    """Set up Yeelight from a config entry."""
    _async_populate_entry_options(hass, entry)

    if entry.data.get(CONF_HOST):
        try:
            device = await _async_get_device(hass, entry.data[CONF_HOST], entry)
        except BulbException as ex:
            # If CONF_ID is not valid we cannot fallback to discovery
            # so we must retry by raising ConfigEntryNotReady
            if not entry.data.get(CONF_ID):
                raise ConfigEntryNotReady from ex
            # Otherwise fall through to discovery
        else:
            # manually added device
            try:
                await _async_initialize(
                    hass, entry, entry.data[CONF_HOST], device=device
                )
            except BulbException as ex:
                raise ConfigEntryNotReady from ex
            return True

    async def _async_from_discovery(capabilities: dict[str, str]) -> None:
        host = urlparse(capabilities["location"]).hostname
        try:
            await _async_initialize(hass, entry, host)
        except BulbException:
            _LOGGER.exception("Failed to connect to bulb at %s", host)

    # discovery
    scanner = YeelightScanner.async_get(hass)
    await scanner.async_register_callback(entry.data[CONF_ID], _async_from_discovery)
    return True


async def async_unload_entry(hass: HomeAssistant, entry: ConfigEntry) -> bool:
    """Unload a config entry."""
    data_config_entries = hass.data[DOMAIN][DATA_CONFIG_ENTRIES]
    entry_data = data_config_entries[entry.entry_id]

    if entry_data[DATA_PLATFORMS_LOADED]:
        if not await hass.config_entries.async_unload_platforms(entry, PLATFORMS):
            return False

    if entry.data.get(CONF_ID):
        # discovery
        scanner = YeelightScanner.async_get(hass)
        scanner.async_unregister_callback(entry.data[CONF_ID])

    if DATA_DEVICE in entry_data:
        device = entry_data[DATA_DEVICE]
        _LOGGER.debug("Shutting down Yeelight Listener")
        await device.bulb.async_stop_listening()
        _LOGGER.debug("Yeelight Listener stopped")

    data_config_entries.pop(entry.entry_id)

    return True


@callback
def _async_unique_name(capabilities: dict) -> str:
    """Generate name from capabilities."""
    model = str(capabilities["model"]).replace("_", " ").title()
    short_id = hex(int(capabilities["id"], 16))
    return f"Yeelight {model} {short_id}"


async def _async_update_listener(hass: HomeAssistant, entry: ConfigEntry):
    """Handle options update."""
    await hass.config_entries.async_reload(entry.entry_id)


class YeelightScanner:
    """Scan for Yeelight devices."""

    _scanner = None

    @classmethod
    @callback
    def async_get(cls, hass: HomeAssistant):
        """Get scanner instance."""
        if cls._scanner is None:
            cls._scanner = cls(hass)
        return cls._scanner

    def __init__(self, hass: HomeAssistant) -> None:
        """Initialize class."""
        self._hass = hass
        self._callbacks = {}
        self._host_discovered_events = {}
        self._unique_id_capabilities = {}
        self._host_capabilities = {}
        self._track_interval = None
<<<<<<< HEAD
        self._listener = None
        self._connected_event = None

    async def async_setup(self):
        """Set up the scanner."""
        if self._connected_event:
            await self._connected_event.wait()
            return
        self._connected_event = asyncio.Event()

        async def _async_connected():
            self._listener.async_search()
            self._connected_event.set()

        self._listener = SSDPListener(
            async_callback=self._async_process_entry,
            service_type=SSDP_ST,
            target=SSDP_TARGET,
            async_connect_callback=_async_connected,
        )
        await self._listener.async_start()
        await self._connected_event.wait()
=======
        self._listeners = []
        self._connected_events = []

    async def async_setup(self):
        """Set up the scanner."""
        if self._connected_events:
            await asyncio.gather(*(event.wait() for event in self._connected_events))
            return

        for idx, source_ip in enumerate(await self._async_build_source_set()):
            self._connected_events.append(asyncio.Event())

            def _wrap_async_connected_idx(idx):
                """Create a function to capture the idx cell variable."""

                async def _async_connected():
                    self._connected_events[idx].set()

                return _async_connected

            self._listeners.append(
                SSDPListener(
                    async_callback=self._async_process_entry,
                    service_type=SSDP_ST,
                    target=SSDP_TARGET,
                    source_ip=source_ip,
                    async_connect_callback=_wrap_async_connected_idx(idx),
                )
            )

        results = await asyncio.gather(
            *(listener.async_start() for listener in self._listeners),
            return_exceptions=True,
        )
        failed_listeners = []
        for idx, result in enumerate(results):
            if not isinstance(result, Exception):
                continue
            _LOGGER.warning(
                "Failed to setup listener for %s: %s",
                self._listeners[idx].source_ip,
                result,
            )
            failed_listeners.append(self._listeners[idx])
            self._connected_events[idx].set()

        for listener in failed_listeners:
            self._listeners.remove(listener)

        await asyncio.gather(*(event.wait() for event in self._connected_events))
        self.async_scan()

    async def _async_build_source_set(self) -> set[IPv4Address]:
        """Build the list of ssdp sources."""
        adapters = await network.async_get_adapters(self._hass)
        sources: set[IPv4Address] = set()
        if network.async_only_default_interface_enabled(adapters):
            sources.add(IPv4Address("0.0.0.0"))
            return sources

        return {
            source_ip
            for source_ip in await network.async_get_enabled_source_ips(self._hass)
            if not source_ip.is_loopback and not isinstance(source_ip, IPv6Address)
        }
>>>>>>> 2e94de83

    async def async_discover(self):
        """Discover bulbs."""
        await self.async_setup()
        for _ in range(DISCOVERY_ATTEMPTS):
<<<<<<< HEAD
            self._listener.async_search()
=======
            self.async_scan()
>>>>>>> 2e94de83
            await asyncio.sleep(DISCOVERY_SEARCH_INTERVAL.total_seconds())
        return self._unique_id_capabilities.values()

    @callback
    def async_scan(self, *_):
        """Send discovery packets."""
        _LOGGER.debug("Yeelight scanning")
<<<<<<< HEAD
        self._listener.async_search()
=======
        for listener in self._listeners:
            listener.async_search()
>>>>>>> 2e94de83

    async def async_get_capabilities(self, host):
        """Get capabilities via SSDP."""
        if host in self._host_capabilities:
            return self._host_capabilities[host]

        host_event = asyncio.Event()
        self._host_discovered_events.setdefault(host, []).append(host_event)
        await self.async_setup()

<<<<<<< HEAD
        self._listener.async_search((host, SSDP_TARGET[1]))
=======
        for listener in self._listeners:
            listener.async_search((host, SSDP_TARGET[1]))
>>>>>>> 2e94de83

        with contextlib.suppress(asyncio.TimeoutError):
            await asyncio.wait_for(host_event.wait(), timeout=DISCOVERY_TIMEOUT)

        self._host_discovered_events[host].remove(host_event)
        return self._host_capabilities.get(host)

    def _async_discovered_by_ssdp(self, response):
        @callback
        def _async_start_flow(*_):
            asyncio.create_task(
                self._hass.config_entries.flow.async_init(
                    DOMAIN,
                    context={"source": config_entries.SOURCE_SSDP},
                    data=response,
                )
            )

        # Delay starting the flow in case the discovery is the result
        # of another discovery
        async_call_later(self._hass, 1, _async_start_flow)

    async def _async_process_entry(self, response):
        """Process a discovery."""
        _LOGGER.debug("Discovered via SSDP: %s", response)
        unique_id = response["id"]
        host = urlparse(response["location"]).hostname
        if unique_id not in self._unique_id_capabilities:
            _LOGGER.debug("Yeelight discovered with %s", response)
            self._async_discovered_by_ssdp(response)
        self._host_capabilities[host] = response
        self._unique_id_capabilities[unique_id] = response
        for event in self._host_discovered_events.get(host, []):
            event.set()
        if unique_id in self._callbacks:
            self._hass.async_create_task(self._callbacks[unique_id](response))
            self._callbacks.pop(unique_id)
        if not self._callbacks:
            self._async_stop_scan()

    async def _async_start_scan(self):
        """Start scanning for Yeelight devices."""
        _LOGGER.debug("Start scanning")
        await self.async_setup()
        if not self._track_interval:
            self._track_interval = async_track_time_interval(
                self._hass, self.async_scan, DISCOVERY_INTERVAL
            )
            self.async_scan()

    @callback
    def _async_stop_scan(self):
        """Stop scanning."""
        if self._track_interval is None:
            return
        _LOGGER.debug("Stop scanning interval")
        self._track_interval()
        self._track_interval = None

    async def async_register_callback(self, unique_id, callback_func):
        """Register callback function."""
        if capabilities := self._unique_id_capabilities.get(unique_id):
            self._hass.async_create_task(callback_func(capabilities))
            return
        self._callbacks[unique_id] = callback_func
        await self._async_start_scan()

    @callback
    def async_unregister_callback(self, unique_id):
        """Unregister callback function."""
        self._callbacks.pop(unique_id, None)
        if not self._callbacks:
            self._async_stop_scan()


class YeelightDevice:
    """Represents single Yeelight device."""

    def __init__(self, hass, host, config, bulb):
        """Initialize device."""
        self._hass = hass
        self._config = config
        self._host = host
        self._bulb_device = bulb
        self._capabilities = {}
        self._device_type = None
        self._available = False
        self._initialized = False
        self._name = None

    @property
    def bulb(self):
        """Return bulb device."""
        return self._bulb_device

    @property
    def name(self):
        """Return the name of the device if any."""
        return self._name

    @property
    def config(self):
        """Return device config."""
        return self._config

    @property
    def host(self):
        """Return hostname."""
        return self._host

    @property
    def available(self):
        """Return true is device is available."""
        return self._available

    @property
    def model(self):
        """Return configured/autodetected device model."""
        return self._bulb_device.model or self._capabilities.get("model")

    @property
    def fw_version(self):
        """Return the firmware version."""
        return self._capabilities.get("fw_ver")

    @property
    def is_nightlight_supported(self) -> bool:
        """
        Return true / false if nightlight is supported.

        Uses brightness as it appears to be supported in both ceiling and other lights.
        """
        return self._nightlight_brightness is not None

    @property
    def is_nightlight_enabled(self) -> bool:
        """Return true / false if nightlight is currently enabled."""
        if self.bulb is None:
            return False

        # Only ceiling lights have active_mode, from SDK docs:
        # active_mode 0: daylight mode / 1: moonlight mode (ceiling light only)
        if self._active_mode is not None:
            return self._active_mode == ACTIVE_MODE_NIGHTLIGHT

        if self._nightlight_brightness is not None:
            return int(self._nightlight_brightness) > 0

        return False

    @property
    def is_color_flow_enabled(self) -> bool:
        """Return true / false if color flow is currently running."""
        return self._color_flow == ACTIVE_COLOR_FLOWING

    @property
    def _active_mode(self):
        return self.bulb.last_properties.get("active_mode")

    @property
    def _color_flow(self):
        return self.bulb.last_properties.get("flowing")

    @property
    def _nightlight_brightness(self):
        return self.bulb.last_properties.get("nl_br")

    @property
    def type(self):
        """Return bulb type."""
        if not self._device_type:
            self._device_type = self.bulb.bulb_type

        return self._device_type

    async def async_turn_on(
        self, duration=DEFAULT_TRANSITION, light_type=None, power_mode=None
    ):
        """Turn on device."""
        try:
            await self.bulb.async_turn_on(
                duration=duration, light_type=light_type, power_mode=power_mode
            )
        except BulbException as ex:
            _LOGGER.error("Unable to turn the bulb on: %s", ex)

    async def async_turn_off(self, duration=DEFAULT_TRANSITION, light_type=None):
        """Turn off device."""
        try:
            await self.bulb.async_turn_off(duration=duration, light_type=light_type)
        except BulbException as ex:
            _LOGGER.error(
                "Unable to turn the bulb off: %s, %s: %s", self._host, self.name, ex
            )

    async def _async_update_properties(self):
        """Read new properties from the device."""
        if not self.bulb:
            return

        try:
            await self.bulb.async_get_properties(UPDATE_REQUEST_PROPERTIES)
            self._available = True
            if not self._initialized:
                self._initialized = True
                async_dispatcher_send(self._hass, DEVICE_INITIALIZED.format(self._host))
        except BulbException as ex:
            if self._available:  # just inform once
                _LOGGER.error(
                    "Unable to update device %s, %s: %s", self._host, self.name, ex
                )
            self._available = False

        return self._available

    async def async_setup(self):
        """Fetch capabilities and setup name if available."""
        scanner = YeelightScanner.async_get(self._hass)
        self._capabilities = await scanner.async_get_capabilities(self._host) or {}
        if name := self._config.get(CONF_NAME):
            # Override default name when name is set in config
            self._name = name
        elif self._capabilities:
            # Generate name from model and id when capabilities is available
            self._name = _async_unique_name(self._capabilities)
        else:
            self._name = self._host  # Default name is host

    async def async_update(self):
        """Update device properties and send data updated signal."""
        if self._initialized and self._available:
            # No need to poll, already connected
            return
        await self._async_update_properties()
        async_dispatcher_send(self._hass, DATA_UPDATED.format(self._host))

    @callback
    def async_update_callback(self, data):
        """Update push from device."""
        self._available = data.get(KEY_CONNECTED, True)
        async_dispatcher_send(self._hass, DATA_UPDATED.format(self._host))


class YeelightEntity(Entity):
    """Represents single Yeelight entity."""

    def __init__(self, device: YeelightDevice, entry: ConfigEntry) -> None:
        """Initialize the entity."""
        self._device = device
        self._unique_id = entry.entry_id
        if entry.unique_id is not None:
            # Use entry unique id (device id) whenever possible
            self._unique_id = entry.unique_id

    @property
    def unique_id(self) -> str:
        """Return the unique ID."""
        return self._unique_id

    @property
    def device_info(self) -> DeviceInfo:
        """Return the device info."""
        return {
            "identifiers": {(DOMAIN, self._unique_id)},
            "name": self._device.name,
            "manufacturer": "Yeelight",
            "model": self._device.model,
            "sw_version": self._device.fw_version,
        }

    @property
    def available(self) -> bool:
        """Return if bulb is available."""
        return self._device.available

    @property
    def should_poll(self) -> bool:
        """No polling needed."""
        return False

    async def async_update(self) -> None:
        """Update the entity."""
        await self._device.async_update()


async def _async_get_device(
    hass: HomeAssistant, host: str, entry: ConfigEntry
) -> YeelightDevice:
    # Get model from config and capabilities
    model = entry.options.get(CONF_MODEL)

    # Set up device
    bulb = AsyncBulb(host, model=model or None)

    device = YeelightDevice(hass, host, entry.options, bulb)
    # start listening for local pushes
    await device.bulb.async_listen(device.async_update_callback)

    # register stop callback to shutdown listening for local pushes
    async def async_stop_listen_task(event):
        """Stop listen thread."""
        _LOGGER.debug("Shutting down Yeelight Listener")
        await device.bulb.async_stop_listening()

    entry.async_on_unload(
        hass.bus.async_listen_once(EVENT_HOMEASSISTANT_STOP, async_stop_listen_task)
    )

    return device<|MERGE_RESOLUTION|>--- conflicted
+++ resolved
@@ -14,10 +14,7 @@
 from yeelight.aio import KEY_CONNECTED, AsyncBulb
 
 from homeassistant import config_entries
-<<<<<<< HEAD
-=======
 from homeassistant.components import network
->>>>>>> 2e94de83
 from homeassistant.config_entries import SOURCE_IMPORT, ConfigEntry, ConfigEntryNotReady
 from homeassistant.const import (
     CONF_DEVICES,
@@ -347,30 +344,6 @@
         self._unique_id_capabilities = {}
         self._host_capabilities = {}
         self._track_interval = None
-<<<<<<< HEAD
-        self._listener = None
-        self._connected_event = None
-
-    async def async_setup(self):
-        """Set up the scanner."""
-        if self._connected_event:
-            await self._connected_event.wait()
-            return
-        self._connected_event = asyncio.Event()
-
-        async def _async_connected():
-            self._listener.async_search()
-            self._connected_event.set()
-
-        self._listener = SSDPListener(
-            async_callback=self._async_process_entry,
-            service_type=SSDP_ST,
-            target=SSDP_TARGET,
-            async_connect_callback=_async_connected,
-        )
-        await self._listener.async_start()
-        await self._connected_event.wait()
-=======
         self._listeners = []
         self._connected_events = []
 
@@ -436,17 +409,12 @@
             for source_ip in await network.async_get_enabled_source_ips(self._hass)
             if not source_ip.is_loopback and not isinstance(source_ip, IPv6Address)
         }
->>>>>>> 2e94de83
 
     async def async_discover(self):
         """Discover bulbs."""
         await self.async_setup()
         for _ in range(DISCOVERY_ATTEMPTS):
-<<<<<<< HEAD
-            self._listener.async_search()
-=======
             self.async_scan()
->>>>>>> 2e94de83
             await asyncio.sleep(DISCOVERY_SEARCH_INTERVAL.total_seconds())
         return self._unique_id_capabilities.values()
 
@@ -454,12 +422,8 @@
     def async_scan(self, *_):
         """Send discovery packets."""
         _LOGGER.debug("Yeelight scanning")
-<<<<<<< HEAD
-        self._listener.async_search()
-=======
         for listener in self._listeners:
             listener.async_search()
->>>>>>> 2e94de83
 
     async def async_get_capabilities(self, host):
         """Get capabilities via SSDP."""
@@ -470,12 +434,8 @@
         self._host_discovered_events.setdefault(host, []).append(host_event)
         await self.async_setup()
 
-<<<<<<< HEAD
-        self._listener.async_search((host, SSDP_TARGET[1]))
-=======
         for listener in self._listeners:
             listener.async_search((host, SSDP_TARGET[1]))
->>>>>>> 2e94de83
 
         with contextlib.suppress(asyncio.TimeoutError):
             await asyncio.wait_for(host_event.wait(), timeout=DISCOVERY_TIMEOUT)
