"""Support for Xiaomi Yeelight WiFi color bulb."""

import logging
from datetime import timedelta

import voluptuous as vol
from homeassistant.components.discovery import SERVICE_YEELIGHT
from homeassistant.const import CONF_DEVICES, CONF_NAME, CONF_SCAN_INTERVAL, \
    CONF_HOST, ATTR_ENTITY_ID
from homeassistant.components.light import DOMAIN as LIGHT_DOMAIN
from homeassistant.components.binary_sensor import DOMAIN as \
    BINARY_SENSOR_DOMAIN
from homeassistant.helpers import discovery
from homeassistant.helpers.discovery import load_platform
import homeassistant.helpers.config_validation as cv
from homeassistant.helpers.dispatcher import dispatcher_send
from homeassistant.helpers.event import track_time_interval

REQUIREMENTS = ['yeelight==0.4.4']

_LOGGER = logging.getLogger(__name__)

DOMAIN = "yeelight"
DATA_YEELIGHT = DOMAIN
DATA_UPDATED = 'yeelight_{}_data_updated'

DEFAULT_NAME = 'Yeelight'
DEFAULT_TRANSITION = 350

CONF_MODEL = 'model'
CONF_TRANSITION = 'transition'
CONF_SAVE_ON_CHANGE = 'save_on_change'
CONF_MODE_MUSIC = 'use_music_mode'
CONF_FLOW_PARAMS = 'flow_params'
CONF_CUSTOM_EFFECTS = 'custom_effects'

ATTR_COUNT = 'count'
ATTR_ACTION = 'action'
ATTR_TRANSITIONS = 'transitions'

ACTION_RECOVER = 'recover'
ACTION_STAY = 'stay'
ACTION_OFF = 'off'

SCAN_INTERVAL = timedelta(seconds=30)

YEELIGHT_RGB_TRANSITION = 'RGBTransition'
YEELIGHT_HSV_TRANSACTION = 'HSVTransition'
YEELIGHT_TEMPERATURE_TRANSACTION = 'TemperatureTransition'
YEELIGHT_SLEEP_TRANSACTION = 'SleepTransition'

YEELIGHT_FLOW_TRANSITION_SCHEMA = {
    vol.Optional(ATTR_COUNT, default=0): cv.positive_int,
    vol.Optional(ATTR_ACTION, default=ACTION_RECOVER):
        vol.Any(ACTION_RECOVER, ACTION_OFF, ACTION_STAY),
    vol.Required(ATTR_TRANSITIONS): [{
        vol.Exclusive(YEELIGHT_RGB_TRANSITION, CONF_TRANSITION):
            vol.All(cv.ensure_list, [cv.positive_int]),
        vol.Exclusive(YEELIGHT_HSV_TRANSACTION, CONF_TRANSITION):
            vol.All(cv.ensure_list, [cv.positive_int]),
        vol.Exclusive(YEELIGHT_TEMPERATURE_TRANSACTION, CONF_TRANSITION):
            vol.All(cv.ensure_list, [cv.positive_int]),
        vol.Exclusive(YEELIGHT_SLEEP_TRANSACTION, CONF_TRANSITION):
            vol.All(cv.ensure_list, [cv.positive_int]),
    }]
}

DEVICE_SCHEMA = vol.Schema({
    vol.Optional(CONF_NAME, default=DEFAULT_NAME): cv.string,
    vol.Optional(CONF_TRANSITION, default=DEFAULT_TRANSITION): cv.positive_int,
    vol.Optional(CONF_MODE_MUSIC, default=False): cv.boolean,
    vol.Optional(CONF_SAVE_ON_CHANGE, default=False): cv.boolean,
    vol.Optional(CONF_MODEL): cv.string,
})

CONFIG_SCHEMA = vol.Schema({
    DOMAIN: vol.Schema({
        vol.Optional(CONF_DEVICES, default={}): {cv.string: DEVICE_SCHEMA},
        vol.Optional(CONF_SCAN_INTERVAL, default=SCAN_INTERVAL):
            cv.time_period,
        vol.Optional(CONF_CUSTOM_EFFECTS): [{
            vol.Required(CONF_NAME): cv.string,
            vol.Required(CONF_FLOW_PARAMS): YEELIGHT_FLOW_TRANSITION_SCHEMA
        }]
    }),
}, extra=vol.ALLOW_EXTRA)

YEELIGHT_SERVICE_SCHEMA = vol.Schema({
    vol.Required(ATTR_ENTITY_ID): cv.entity_ids,
})

UPDATE_REQUEST_PROPERTIES = [
    "power",
    "main_power",
    "bright",
    "ct",
    "rgb",
    "hue",
    "sat",
    "color_mode",
    "bg_power",
    "bg_lmode",
    "bg_flowing",
    "bg_ct",
    "bg_bright",
    "bg_hue",
    "bg_sat",
    "bg_rgb",
    "nl_br",
    "active_mode",
]


def setup(hass, config):
    """Set up the Yeelight bulbs."""
    conf = config.get(DOMAIN, {})
    yeelight_data = hass.data[DATA_YEELIGHT] = {}

    def device_discovered(service, info):
        _LOGGER.debug("Adding autodetected %s", info['hostname'])

        device_type = info['device_type']

        name = "yeelight_%s_%s" % (device_type,
                                   info['properties']['mac'])
        ipaddr = info[CONF_HOST]
        device_config = DEVICE_SCHEMA({
            CONF_NAME: name,
            CONF_MODEL: device_type
        })

        _setup_device(hass, config, ipaddr, device_config)

    discovery.listen(hass, SERVICE_YEELIGHT, device_discovered)

    def update(event):
        for device in yeelight_data.values():
            device.update()

    track_time_interval(
        hass, update, conf.get(CONF_SCAN_INTERVAL, SCAN_INTERVAL)
    )

    if DOMAIN in config:
        for ipaddr, device_config in conf[CONF_DEVICES].items():
            _LOGGER.debug("Adding configured %s", device_config[CONF_NAME])
            _setup_device(hass, config, ipaddr, device_config)

    return True


def _setup_device(hass, hass_config, ipaddr, device_config):
    devices = hass.data[DATA_YEELIGHT]

    if ipaddr in devices:
        return

    device = YeelightDevice(hass, ipaddr, device_config)

    devices[ipaddr] = device

    platform_config = device_config.copy()
    platform_config[CONF_HOST] = ipaddr
    platform_config[CONF_CUSTOM_EFFECTS] = \
        hass_config.get(DOMAIN, {}).get(CONF_CUSTOM_EFFECTS, {})

    load_platform(hass, LIGHT_DOMAIN, DOMAIN, platform_config, hass_config)
    load_platform(hass, BINARY_SENSOR_DOMAIN, DOMAIN, platform_config,
                  hass_config)


class YeelightDevice:
    """Represents single Yeelight device."""

    def __init__(self, hass, ipaddr, config):
        """Initialize device."""
        self._hass = hass
        self._config = config
        self._ipaddr = ipaddr
        self._name = config.get(CONF_NAME)
        self._model = config.get(CONF_MODEL)
        self._bulb_device = None
        self._available = False

    @property
    def bulb(self):
        """Return bulb device."""
        if self._bulb_device is None:
            import yeelight
            try:
                self._bulb_device = yeelight.Bulb(self._ipaddr,
                                                  model=self._model)
                # force init for type
                self.update()

                self._available = True
            except yeelight.BulbException as ex:
                self._available = False
                _LOGGER.error("Failed to connect to bulb %s, %s: %s",
                              self._ipaddr, self._name, ex)

        return self._bulb_device

    @property
    def name(self):
        """Return the name of the device if any."""
        return self._name

    @property
    def config(self):
        """Return device config."""
        return self._config

    @property
    def ipaddr(self):
        """Return ip address."""
        return self._ipaddr

    @property
    def available(self):
        """Return true is device is available."""
        return self._available

    @property
    def is_nightlight_enabled(self) -> bool:
        """Return true / false if nightlight is currently enabled."""
        if self.bulb is None:
            return False

        return self.bulb.last_properties.get('active_mode') == '1'

    @property
    def is_nightlight_supported(self) -> bool:
        """Return true / false if nightlight is supported."""
        return self.bulb.get_model_specs().get('night_light', False)

    @property
    def is_ambilight_supported(self) -> bool:
        """Return true / false if ambilight is supported."""
        return self.bulb.get_model_specs().get('background_light', False)

    def turn_on(self, duration=DEFAULT_TRANSITION, light_type=None):
        """Turn on device."""
        from yeelight import BulbException

        try:
            self.bulb.turn_on(duration=duration, light_type=light_type)
<<<<<<< HEAD
        except yeelight.BulbException as ex:
=======
        except BulbException as ex:
>>>>>>> 3fde1d3b
            _LOGGER.error("Unable to turn the bulb on: %s", ex)
            return

    def turn_off(self, duration=DEFAULT_TRANSITION, light_type=None):
        """Turn off device."""
        from yeelight import BulbException

        try:
            self.bulb.turn_off(duration=duration, light_type=light_type)
<<<<<<< HEAD
        except yeelight.BulbException as ex:
=======
        except BulbException as ex:
>>>>>>> 3fde1d3b
            _LOGGER.error("Unable to turn the bulb off: %s", ex)
            return

    def update(self):
        """Read new properties from the device."""
<<<<<<< HEAD
        import yeelight
=======
        from yeelight import BulbException
>>>>>>> 3fde1d3b

        if not self.bulb:
            return

        try:
            self.bulb.get_properties(UPDATE_REQUEST_PROPERTIES)
            self._available = True
<<<<<<< HEAD
        except yeelight.BulbException as ex:
=======
        except BulbException as ex:
>>>>>>> 3fde1d3b
            if self._available:  # just inform once
                _LOGGER.error("Unable to update bulb status: %s", ex)
            self._available = False

<<<<<<< HEAD
        dispatcher_send(self._hass, DATA_UPDATED, self._ipaddr)
=======
        dispatcher_send(self._hass, DATA_UPDATED.format(self._ipaddr))
>>>>>>> 3fde1d3b
<|MERGE_RESOLUTION|>--- conflicted
+++ resolved
@@ -245,11 +245,7 @@
 
         try:
             self.bulb.turn_on(duration=duration, light_type=light_type)
-<<<<<<< HEAD
-        except yeelight.BulbException as ex:
-=======
         except BulbException as ex:
->>>>>>> 3fde1d3b
             _LOGGER.error("Unable to turn the bulb on: %s", ex)
             return
 
@@ -259,21 +255,13 @@
 
         try:
             self.bulb.turn_off(duration=duration, light_type=light_type)
-<<<<<<< HEAD
-        except yeelight.BulbException as ex:
-=======
         except BulbException as ex:
->>>>>>> 3fde1d3b
             _LOGGER.error("Unable to turn the bulb off: %s", ex)
             return
 
     def update(self):
         """Read new properties from the device."""
-<<<<<<< HEAD
-        import yeelight
-=======
         from yeelight import BulbException
->>>>>>> 3fde1d3b
 
         if not self.bulb:
             return
@@ -281,17 +269,9 @@
         try:
             self.bulb.get_properties(UPDATE_REQUEST_PROPERTIES)
             self._available = True
-<<<<<<< HEAD
-        except yeelight.BulbException as ex:
-=======
         except BulbException as ex:
->>>>>>> 3fde1d3b
             if self._available:  # just inform once
                 _LOGGER.error("Unable to update bulb status: %s", ex)
             self._available = False
 
-<<<<<<< HEAD
-        dispatcher_send(self._hass, DATA_UPDATED, self._ipaddr)
-=======
-        dispatcher_send(self._hass, DATA_UPDATED.format(self._ipaddr))
->>>>>>> 3fde1d3b
+        dispatcher_send(self._hass, DATA_UPDATED.format(self._ipaddr))