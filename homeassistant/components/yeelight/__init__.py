"""Support for Xiaomi Yeelight WiFi color bulb."""
from __future__ import annotations

import asyncio
import contextlib
from datetime import timedelta
from ipaddress import IPv4Address, IPv6Address
import logging
from urllib.parse import urlparse

from async_upnp_client.search import SSDPListener
import voluptuous as vol
from yeelight import BulbException
from yeelight.aio import KEY_CONNECTED, AsyncBulb

from homeassistant import config_entries
from homeassistant.components import network
from homeassistant.config_entries import SOURCE_IMPORT, ConfigEntry, ConfigEntryNotReady
from homeassistant.const import (
    CONF_DEVICES,
    CONF_HOST,
    CONF_ID,
    CONF_NAME,
    EVENT_HOMEASSISTANT_STOP,
)
from homeassistant.core import HomeAssistant, callback
import homeassistant.helpers.config_validation as cv
from homeassistant.helpers.dispatcher import (
    async_dispatcher_connect,
    async_dispatcher_send,
)
from homeassistant.helpers.entity import DeviceInfo, Entity
from homeassistant.helpers.event import async_call_later, async_track_time_interval
from homeassistant.helpers.typing import ConfigType

_LOGGER = logging.getLogger(__name__)

DOMAIN = "yeelight"
DATA_YEELIGHT = DOMAIN
DATA_UPDATED = "yeelight_{}_data_updated"
DEVICE_INITIALIZED = "yeelight_{}_device_initialized"

DEFAULT_NAME = "Yeelight"
DEFAULT_TRANSITION = 350
DEFAULT_MODE_MUSIC = False
DEFAULT_SAVE_ON_CHANGE = False
DEFAULT_NIGHTLIGHT_SWITCH = False

CONF_MODEL = "model"
CONF_TRANSITION = "transition"
CONF_SAVE_ON_CHANGE = "save_on_change"
CONF_MODE_MUSIC = "use_music_mode"
CONF_FLOW_PARAMS = "flow_params"
CONF_CUSTOM_EFFECTS = "custom_effects"
CONF_NIGHTLIGHT_SWITCH_TYPE = "nightlight_switch_type"
CONF_NIGHTLIGHT_SWITCH = "nightlight_switch"

DATA_CONFIG_ENTRIES = "config_entries"
DATA_CUSTOM_EFFECTS = "custom_effects"
DATA_DEVICE = "device"
DATA_REMOVE_INIT_DISPATCHER = "remove_init_dispatcher"
DATA_PLATFORMS_LOADED = "platforms_loaded"

ATTR_COUNT = "count"
ATTR_ACTION = "action"
ATTR_TRANSITIONS = "transitions"
ATTR_MODE_MUSIC = "music_mode"

ACTION_RECOVER = "recover"
ACTION_STAY = "stay"
ACTION_OFF = "off"

ACTIVE_MODE_NIGHTLIGHT = "1"
ACTIVE_COLOR_FLOWING = "1"

NIGHTLIGHT_SWITCH_TYPE_LIGHT = "light"

DISCOVERY_INTERVAL = timedelta(seconds=60)
SSDP_TARGET = ("239.255.255.250", 1982)
SSDP_ST = "wifi_bulb"
DISCOVERY_ATTEMPTS = 3
DISCOVERY_SEARCH_INTERVAL = timedelta(seconds=2)
DISCOVERY_TIMEOUT = 2


YEELIGHT_RGB_TRANSITION = "RGBTransition"
YEELIGHT_HSV_TRANSACTION = "HSVTransition"
YEELIGHT_TEMPERATURE_TRANSACTION = "TemperatureTransition"
YEELIGHT_SLEEP_TRANSACTION = "SleepTransition"

YEELIGHT_FLOW_TRANSITION_SCHEMA = {
    vol.Optional(ATTR_COUNT, default=0): cv.positive_int,
    vol.Optional(ATTR_ACTION, default=ACTION_RECOVER): vol.Any(
        ACTION_RECOVER, ACTION_OFF, ACTION_STAY
    ),
    vol.Required(ATTR_TRANSITIONS): [
        {
            vol.Exclusive(YEELIGHT_RGB_TRANSITION, CONF_TRANSITION): vol.All(
                cv.ensure_list, [cv.positive_int]
            ),
            vol.Exclusive(YEELIGHT_HSV_TRANSACTION, CONF_TRANSITION): vol.All(
                cv.ensure_list, [cv.positive_int]
            ),
            vol.Exclusive(YEELIGHT_TEMPERATURE_TRANSACTION, CONF_TRANSITION): vol.All(
                cv.ensure_list, [cv.positive_int]
            ),
            vol.Exclusive(YEELIGHT_SLEEP_TRANSACTION, CONF_TRANSITION): vol.All(
                cv.ensure_list, [cv.positive_int]
            ),
        }
    ],
}

DEVICE_SCHEMA = vol.Schema(
    {
        vol.Optional(CONF_NAME, default=DEFAULT_NAME): cv.string,
        vol.Optional(CONF_TRANSITION, default=DEFAULT_TRANSITION): cv.positive_int,
        vol.Optional(CONF_MODE_MUSIC, default=False): cv.boolean,
        vol.Optional(CONF_SAVE_ON_CHANGE, default=False): cv.boolean,
        vol.Optional(CONF_NIGHTLIGHT_SWITCH_TYPE): vol.Any(
            NIGHTLIGHT_SWITCH_TYPE_LIGHT
        ),
        vol.Optional(CONF_MODEL): cv.string,
    }
)

CONFIG_SCHEMA = vol.Schema(
    {
        DOMAIN: vol.Schema(
            {
                vol.Optional(CONF_DEVICES, default={}): {cv.string: DEVICE_SCHEMA},
                vol.Optional(CONF_CUSTOM_EFFECTS): [
                    {
                        vol.Required(CONF_NAME): cv.string,
                        vol.Required(CONF_FLOW_PARAMS): YEELIGHT_FLOW_TRANSITION_SCHEMA,
                    }
                ],
            }
        )
    },
    extra=vol.ALLOW_EXTRA,
)

UPDATE_REQUEST_PROPERTIES = [
    "power",
    "main_power",
    "bright",
    "ct",
    "rgb",
    "hue",
    "sat",
    "color_mode",
    "flowing",
    "bg_power",
    "bg_lmode",
    "bg_flowing",
    "bg_ct",
    "bg_bright",
    "bg_hue",
    "bg_sat",
    "bg_rgb",
    "nl_br",
    "active_mode",
]

PLATFORMS = ["binary_sensor", "light"]


async def async_setup(hass: HomeAssistant, config: ConfigType) -> bool:
    """Set up the Yeelight bulbs."""
    conf = config.get(DOMAIN, {})
    hass.data[DOMAIN] = {
        DATA_CUSTOM_EFFECTS: conf.get(CONF_CUSTOM_EFFECTS, {}),
        DATA_CONFIG_ENTRIES: {},
    }

    # Import manually configured devices
    for host, device_config in config.get(DOMAIN, {}).get(CONF_DEVICES, {}).items():
        _LOGGER.debug("Importing configured %s", host)
        entry_config = {CONF_HOST: host, **device_config}
        hass.async_create_task(
            hass.config_entries.flow.async_init(
                DOMAIN, context={"source": SOURCE_IMPORT}, data=entry_config
            )
        )

    return True


async def _async_initialize(
    hass: HomeAssistant,
    entry: ConfigEntry,
    host: str,
    device: YeelightDevice | None = None,
) -> None:
    entry_data = hass.data[DOMAIN][DATA_CONFIG_ENTRIES][entry.entry_id] = {
        DATA_PLATFORMS_LOADED: False
    }
    entry.async_on_unload(entry.add_update_listener(_async_update_listener))

    @callback
    def _async_load_platforms():
        if entry_data[DATA_PLATFORMS_LOADED]:
            return
        entry_data[DATA_PLATFORMS_LOADED] = True
        hass.config_entries.async_setup_platforms(entry, PLATFORMS)

    if not device:
        # get device and start listening for local pushes
        device = await _async_get_device(hass, host, entry)

    await device.async_setup()
    entry_data[DATA_DEVICE] = device

    if device.capabilities and not entry.options.get(CONF_MODEL):
        hass.config_entries.async_update_entry(
            entry, options={**entry.options, CONF_MODEL: device.capabilities["model"]}
        )

    entry.async_on_unload(
        async_dispatcher_connect(
            hass, DEVICE_INITIALIZED.format(host), _async_load_platforms
        )
    )

    # fetch initial state
    asyncio.create_task(device.async_update())


@callback
def _async_normalize_config_entry(hass: HomeAssistant, entry: ConfigEntry) -> None:
    """Move options from data for imported entries.

    Initialize options with default values for other entries.

    Copy the unique id to CONF_ID if it is missing
    """
    if not entry.options:
        hass.config_entries.async_update_entry(
            entry,
            data={
                CONF_HOST: entry.data.get(CONF_HOST),
                CONF_ID: entry.data.get(CONF_ID, entry.unique_id),
            },
            options={
                CONF_NAME: entry.data.get(CONF_NAME, ""),
                CONF_MODEL: entry.data.get(CONF_MODEL, ""),
                CONF_TRANSITION: entry.data.get(CONF_TRANSITION, DEFAULT_TRANSITION),
                CONF_MODE_MUSIC: entry.data.get(CONF_MODE_MUSIC, DEFAULT_MODE_MUSIC),
                CONF_SAVE_ON_CHANGE: entry.data.get(
                    CONF_SAVE_ON_CHANGE, DEFAULT_SAVE_ON_CHANGE
                ),
                CONF_NIGHTLIGHT_SWITCH: entry.data.get(
                    CONF_NIGHTLIGHT_SWITCH, DEFAULT_NIGHTLIGHT_SWITCH
                ),
            },
        )
    elif entry.unique_id and not entry.data.get(CONF_ID):
        hass.config_entries.async_update_entry(
            entry,
            data={CONF_HOST: entry.data.get(CONF_HOST), CONF_ID: entry.unique_id},
        )


async def async_setup_entry(hass: HomeAssistant, entry: ConfigEntry) -> bool:
    """Set up Yeelight from a config entry."""
    _async_normalize_config_entry(hass, entry)

    if entry.data.get(CONF_HOST):
        try:
            device = await _async_get_device(hass, entry.data[CONF_HOST], entry)
        except BulbException as ex:
            # If CONF_ID is not valid we cannot fallback to discovery
            # so we must retry by raising ConfigEntryNotReady
            if not entry.data.get(CONF_ID):
                raise ConfigEntryNotReady from ex
            # Otherwise fall through to discovery
        else:
            # Since device is passed this cannot throw an exception anymore
            await _async_initialize(hass, entry, entry.data[CONF_HOST], device=device)
            return True

    async def _async_from_discovery(capabilities: dict[str, str]) -> None:
        host = urlparse(capabilities["location"]).hostname
        try:
            await _async_initialize(hass, entry, host)
        except BulbException:
            _LOGGER.exception("Failed to connect to bulb at %s", host)

    # discovery
    scanner = YeelightScanner.async_get(hass)
    await scanner.async_register_callback(entry.data[CONF_ID], _async_from_discovery)
    return True


async def async_unload_entry(hass: HomeAssistant, entry: ConfigEntry) -> bool:
    """Unload a config entry."""
    data_config_entries = hass.data[DOMAIN][DATA_CONFIG_ENTRIES]
    entry_data = data_config_entries[entry.entry_id]

    if entry_data[DATA_PLATFORMS_LOADED]:
        if not await hass.config_entries.async_unload_platforms(entry, PLATFORMS):
            return False

    if entry.data.get(CONF_ID):
        # discovery
        scanner = YeelightScanner.async_get(hass)
        scanner.async_unregister_callback(entry.data[CONF_ID])

    if DATA_DEVICE in entry_data:
        device = entry_data[DATA_DEVICE]
        _LOGGER.debug("Shutting down Yeelight Listener")
        await device.bulb.async_stop_listening()
        _LOGGER.debug("Yeelight Listener stopped")

    data_config_entries.pop(entry.entry_id)

    return True


@callback
def async_format_model(model: str) -> str:
    """Generate a more human readable model."""
    return model.replace("_", " ").title()


@callback
def async_format_id(id_: str) -> str:
    """Generate a more human readable id."""
    return hex(int(id_, 16)) if id_ else "None"


@callback
def async_format_model_id(model: str, id_: str) -> str:
    """Generate a more human readable name."""
    return f"{async_format_model(model)} {async_format_id(id_)}"


@callback
def _async_unique_name(capabilities: dict) -> str:
    """Generate name from capabilities."""
    model_id = async_format_model_id(capabilities["model"], capabilities["id"])
    return f"Yeelight {model_id}"


async def _async_update_listener(hass: HomeAssistant, entry: ConfigEntry):
    """Handle options update."""
    await hass.config_entries.async_reload(entry.entry_id)


class YeelightScanner:
    """Scan for Yeelight devices."""

    _scanner = None

    @classmethod
    @callback
    def async_get(cls, hass: HomeAssistant):
        """Get scanner instance."""
        if cls._scanner is None:
            cls._scanner = cls(hass)
        return cls._scanner

    def __init__(self, hass: HomeAssistant) -> None:
        """Initialize class."""
        self._hass = hass
        self._callbacks = {}
        self._host_discovered_events = {}
        self._unique_id_capabilities = {}
        self._host_capabilities = {}
        self._track_interval = None
        self._listeners = []
        self._connected_events = []

    async def async_setup(self):
        """Set up the scanner."""
        if self._connected_events:
            await asyncio.gather(*(event.wait() for event in self._connected_events))
            return

        for idx, source_ip in enumerate(await self._async_build_source_set()):
            self._connected_events.append(asyncio.Event())

            def _wrap_async_connected_idx(idx):
                """Create a function to capture the idx cell variable."""

                async def _async_connected():
                    self._connected_events[idx].set()

                return _async_connected

            self._listeners.append(
                SSDPListener(
                    async_callback=self._async_process_entry,
                    service_type=SSDP_ST,
                    target=SSDP_TARGET,
                    source_ip=source_ip,
                    async_connect_callback=_wrap_async_connected_idx(idx),
                )
            )

        results = await asyncio.gather(
            *(listener.async_start() for listener in self._listeners),
            return_exceptions=True,
        )
        failed_listeners = []
        for idx, result in enumerate(results):
            if not isinstance(result, Exception):
                continue
            _LOGGER.warning(
                "Failed to setup listener for %s: %s",
                self._listeners[idx].source_ip,
                result,
            )
            failed_listeners.append(self._listeners[idx])
            self._connected_events[idx].set()

        for listener in failed_listeners:
            self._listeners.remove(listener)

        await asyncio.gather(*(event.wait() for event in self._connected_events))
        self.async_scan()

    async def _async_build_source_set(self) -> set[IPv4Address]:
        """Build the list of ssdp sources."""
        adapters = await network.async_get_adapters(self._hass)
        sources: set[IPv4Address] = set()
        if network.async_only_default_interface_enabled(adapters):
            sources.add(IPv4Address("0.0.0.0"))
            return sources

        return {
            source_ip
            for source_ip in await network.async_get_enabled_source_ips(self._hass)
            if not source_ip.is_loopback and not isinstance(source_ip, IPv6Address)
        }

    async def async_discover(self):
        """Discover bulbs."""
        await self.async_setup()
        for _ in range(DISCOVERY_ATTEMPTS):
            self.async_scan()
            await asyncio.sleep(DISCOVERY_SEARCH_INTERVAL.total_seconds())
        return self._unique_id_capabilities.values()

    @callback
    def async_scan(self, *_):
        """Send discovery packets."""
        _LOGGER.debug("Yeelight scanning")
        for listener in self._listeners:
            listener.async_search()

    async def async_get_capabilities(self, host):
        """Get capabilities via SSDP."""
        if host in self._host_capabilities:
            return self._host_capabilities[host]

        host_event = asyncio.Event()
        self._host_discovered_events.setdefault(host, []).append(host_event)
        await self.async_setup()

        for listener in self._listeners:
            listener.async_search((host, SSDP_TARGET[1]))

        with contextlib.suppress(asyncio.TimeoutError):
            await asyncio.wait_for(host_event.wait(), timeout=DISCOVERY_TIMEOUT)

        self._host_discovered_events[host].remove(host_event)
        return self._host_capabilities.get(host)

    def _async_discovered_by_ssdp(self, response):
        @callback
        def _async_start_flow(*_):
            asyncio.create_task(
                self._hass.config_entries.flow.async_init(
                    DOMAIN,
                    context={"source": config_entries.SOURCE_SSDP},
                    data=response,
                )
            )

        # Delay starting the flow in case the discovery is the result
        # of another discovery
        async_call_later(self._hass, 1, _async_start_flow)

    async def _async_process_entry(self, response):
        """Process a discovery."""
        _LOGGER.debug("Discovered via SSDP: %s", response)
        unique_id = response["id"]
        host = urlparse(response["location"]).hostname
        if unique_id not in self._unique_id_capabilities:
            _LOGGER.debug("Yeelight discovered with %s", response)
            self._async_discovered_by_ssdp(response)
        self._host_capabilities[host] = response
        self._unique_id_capabilities[unique_id] = response
        for event in self._host_discovered_events.get(host, []):
            event.set()
        if unique_id in self._callbacks:
            self._hass.async_create_task(self._callbacks[unique_id](response))
            self._callbacks.pop(unique_id)
        if not self._callbacks:
            self._async_stop_scan()

    async def _async_start_scan(self):
        """Start scanning for Yeelight devices."""
        _LOGGER.debug("Start scanning")
        await self.async_setup()
        if not self._track_interval:
            self._track_interval = async_track_time_interval(
                self._hass, self.async_scan, DISCOVERY_INTERVAL
            )
            self.async_scan()

    @callback
    def _async_stop_scan(self):
        """Stop scanning."""
        if self._track_interval is None:
            return
        _LOGGER.debug("Stop scanning interval")
        self._track_interval()
        self._track_interval = None

    async def async_register_callback(self, unique_id, callback_func):
        """Register callback function."""
        if capabilities := self._unique_id_capabilities.get(unique_id):
            self._hass.async_create_task(callback_func(capabilities))
            return
        self._callbacks[unique_id] = callback_func
        await self._async_start_scan()

    @callback
    def async_unregister_callback(self, unique_id):
        """Unregister callback function."""
        self._callbacks.pop(unique_id, None)
        if not self._callbacks:
            self._async_stop_scan()


class YeelightDevice:
    """Represents single Yeelight device."""

    def __init__(self, hass, host, config, bulb):
        """Initialize device."""
        self._hass = hass
        self._config = config
        self._host = host
        self._bulb_device = bulb
        self.capabilities = {}
        self._device_type = None
        self._available = False
        self._initialized = False
        self._name = None

    @property
    def bulb(self):
        """Return bulb device."""
        return self._bulb_device

    @property
    def name(self):
        """Return the name of the device if any."""
        return self._name

    @property
    def config(self):
        """Return device config."""
        return self._config

    @property
    def host(self):
        """Return hostname."""
        return self._host

    @property
    def available(self):
        """Return true is device is available."""
        return self._available

    @property
    def model(self):
        """Return configured/autodetected device model."""
        return self._bulb_device.model or self.capabilities.get("model")

    @property
    def fw_version(self):
        """Return the firmware version."""
        return self.capabilities.get("fw_ver")

    @property
    def is_nightlight_supported(self) -> bool:
        """
        Return true / false if nightlight is supported.

        Uses brightness as it appears to be supported in both ceiling and other lights.
        """
        return self._nightlight_brightness is not None

    @property
    def is_nightlight_enabled(self) -> bool:
        """Return true / false if nightlight is currently enabled."""
        if self.bulb is None:
            return False

        # Only ceiling lights have active_mode, from SDK docs:
        # active_mode 0: daylight mode / 1: moonlight mode (ceiling light only)
        if self._active_mode is not None:
            return self._active_mode == ACTIVE_MODE_NIGHTLIGHT

        if self._nightlight_brightness is not None:
            return int(self._nightlight_brightness) > 0

        return False

    @property
    def is_color_flow_enabled(self) -> bool:
        """Return true / false if color flow is currently running."""
        return self._color_flow == ACTIVE_COLOR_FLOWING

    @property
    def _active_mode(self):
        return self.bulb.last_properties.get("active_mode")

    @property
    def _color_flow(self):
        return self.bulb.last_properties.get("flowing")

    @property
    def _nightlight_brightness(self):
        return self.bulb.last_properties.get("nl_br")

    @property
    def type(self):
        """Return bulb type."""
        if not self._device_type:
            self._device_type = self.bulb.bulb_type

        return self._device_type

    async def async_turn_on(
        self, duration=DEFAULT_TRANSITION, light_type=None, power_mode=None
    ):
        """Turn on device."""
        try:
            await self.bulb.async_turn_on(
                duration=duration, light_type=light_type, power_mode=power_mode
            )
        except BulbException as ex:
            _LOGGER.error("Unable to turn the bulb on: %s", ex)

    async def async_turn_off(self, duration=DEFAULT_TRANSITION, light_type=None):
        """Turn off device."""
        try:
            await self.bulb.async_turn_off(duration=duration, light_type=light_type)
        except BulbException as ex:
            _LOGGER.error(
                "Unable to turn the bulb off: %s, %s: %s", self._host, self.name, ex
            )

    async def _async_update_properties(self):
        """Read new properties from the device."""
        if not self.bulb:
            return

        try:
            await self.bulb.async_get_properties(UPDATE_REQUEST_PROPERTIES)
            self._available = True
            if not self._initialized:
                self._initialized = True
                async_dispatcher_send(self._hass, DEVICE_INITIALIZED.format(self._host))
        except BulbException as ex:
            if self._available:  # just inform once
                _LOGGER.error(
                    "Unable to update device %s, %s: %s", self._host, self.name, ex
                )
            self._available = False

        return self._available

    async def async_setup(self):
        """Fetch capabilities and setup name if available."""
        scanner = YeelightScanner.async_get(self._hass)
<<<<<<< HEAD
        self._capabilities = await scanner.async_get_capabilities(self._host) or {}
        if self._capabilities:
            self._bulb_device.set_capabilities(self._capabilities)
=======
        self.capabilities = await scanner.async_get_capabilities(self._host) or {}
>>>>>>> 99be042b
        if name := self._config.get(CONF_NAME):
            # Override default name when name is set in config
            self._name = name
        elif self.capabilities:
            # Generate name from model and id when capabilities is available
            self._name = _async_unique_name(self.capabilities)
        else:
            self._name = self._host  # Default name is host

    async def async_update(self, force=False):
        """Update device properties and send data updated signal."""
        if not force and self._initialized and self._available:
            # No need to poll unless force, already connected
            return
        await self._async_update_properties()
        async_dispatcher_send(self._hass, DATA_UPDATED.format(self._host))

    @callback
    def async_update_callback(self, data):
        """Update push from device."""
        self._available = data.get(KEY_CONNECTED, True)
        async_dispatcher_send(self._hass, DATA_UPDATED.format(self._host))


class YeelightEntity(Entity):
    """Represents single Yeelight entity."""

    def __init__(self, device: YeelightDevice, entry: ConfigEntry) -> None:
        """Initialize the entity."""
        self._device = device
        self._unique_id = entry.entry_id
        if entry.unique_id is not None:
            # Use entry unique id (device id) whenever possible
            self._unique_id = entry.unique_id

    @property
    def unique_id(self) -> str:
        """Return the unique ID."""
        return self._unique_id

    @property
    def device_info(self) -> DeviceInfo:
        """Return the device info."""
        return {
            "identifiers": {(DOMAIN, self._unique_id)},
            "name": self._device.name,
            "manufacturer": "Yeelight",
            "model": self._device.model,
            "sw_version": self._device.fw_version,
        }

    @property
    def available(self) -> bool:
        """Return if bulb is available."""
        return self._device.available

    @property
    def should_poll(self) -> bool:
        """No polling needed."""
        return False

    async def async_update(self) -> None:
        """Update the entity."""
        await self._device.async_update()


async def _async_get_device(
    hass: HomeAssistant, host: str, entry: ConfigEntry
) -> YeelightDevice:
    # Get model from config and capabilities
    model = entry.options.get(CONF_MODEL)

    # Set up device
    bulb = AsyncBulb(host, model=model or None)

    device = YeelightDevice(hass, host, entry.options, bulb)
    # start listening for local pushes
    await device.bulb.async_listen(device.async_update_callback)

    # register stop callback to shutdown listening for local pushes
    async def async_stop_listen_task(event):
        """Stop listen thread."""
        _LOGGER.debug("Shutting down Yeelight Listener")
        await device.bulb.async_stop_listening()

    entry.async_on_unload(
        hass.bus.async_listen_once(EVENT_HOMEASSISTANT_STOP, async_stop_listen_task)
    )

    return device<|MERGE_RESOLUTION|>--- conflicted
+++ resolved
@@ -679,13 +679,9 @@
     async def async_setup(self):
         """Fetch capabilities and setup name if available."""
         scanner = YeelightScanner.async_get(self._hass)
-<<<<<<< HEAD
-        self._capabilities = await scanner.async_get_capabilities(self._host) or {}
-        if self._capabilities:
-            self._bulb_device.set_capabilities(self._capabilities)
-=======
         self.capabilities = await scanner.async_get_capabilities(self._host) or {}
->>>>>>> 99be042b
+        if self.capabilities:
+            self._bulb_device.set_capabilities(self.capabilities)
         if name := self._config.get(CONF_NAME):
             # Override default name when name is set in config
             self._name = name
