--- conflicted
+++ resolved
@@ -27,11 +27,7 @@
 from homeassistant.core import HomeAssistant
 from homeassistant.helpers.entity_platform import AddConfigEntryEntitiesCallback
 
-<<<<<<< HEAD
-from .const import CONF_SENSOR_INDICES
-=======
 from .const import CONF_SENSOR_INDEX
->>>>>>> b42cc80c
 from .coordinator import PurpleAirConfigEntry
 from .entity import PurpleAirEntity
 
@@ -174,13 +170,6 @@
     async_add_entities: AddConfigEntryEntitiesCallback,
 ) -> None:
     """Set up PurpleAir sensors based on a config entry."""
-<<<<<<< HEAD
-    async_add_entities(
-        PurpleAirSensorEntity(entry, sensor_index, description)
-        for sensor_index in entry.options[CONF_SENSOR_INDICES]
-        for description in SENSOR_DESCRIPTIONS
-    )
-=======
     for subentry in entry.subentries.values():
         for description in SENSOR_DESCRIPTIONS:
             async_add_entities(
@@ -192,7 +181,6 @@
                 update_before_add=True,
                 config_subentry_id=subentry.subentry_id,
             )
->>>>>>> b42cc80c
 
 
 class PurpleAirSensorEntity(PurpleAirEntity, SensorEntity):
