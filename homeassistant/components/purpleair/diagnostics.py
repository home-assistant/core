"""Purpleair diagnostics."""

from __future__ import annotations

from typing import Any, Final

from homeassistant.components.diagnostics import async_redact_data
from homeassistant.const import (
    CONF_API_KEY,
    CONF_LATITUDE,
    CONF_LONGITUDE,
    CONF_UNIQUE_ID,
)
from homeassistant.core import HomeAssistant

from .coordinator import PurpleAirConfigEntry

CONF_DATA: Final[str] = "data"
CONF_ENTRY: Final[str] = "entry"


async def async_get_config_entry_diagnostics(
    hass: HomeAssistant, entry: PurpleAirConfigEntry
) -> dict[str, Any]:
<<<<<<< HEAD
    """Return diagnostics for a config entry."""
    return async_redact_data(
        {
            "entry": entry.as_dict(),
            "data": entry.runtime_data.data.model_dump(),
=======
    """Get diagnostics."""
    return async_redact_data(
        {
            CONF_ENTRY: entry.as_dict(),
            CONF_DATA: entry.runtime_data.data.model_dump(),
>>>>>>> b42cc80c
        },
        {CONF_API_KEY, CONF_LATITUDE, CONF_LONGITUDE, CONF_UNIQUE_ID},
    )<|MERGE_RESOLUTION|>--- conflicted
+++ resolved
@@ -22,19 +22,11 @@
 async def async_get_config_entry_diagnostics(
     hass: HomeAssistant, entry: PurpleAirConfigEntry
 ) -> dict[str, Any]:
-<<<<<<< HEAD
-    """Return diagnostics for a config entry."""
-    return async_redact_data(
-        {
-            "entry": entry.as_dict(),
-            "data": entry.runtime_data.data.model_dump(),
-=======
     """Get diagnostics."""
     return async_redact_data(
         {
             CONF_ENTRY: entry.as_dict(),
             CONF_DATA: entry.runtime_data.data.model_dump(),
->>>>>>> b42cc80c
         },
         {CONF_API_KEY, CONF_LATITUDE, CONF_LONGITUDE, CONF_UNIQUE_ID},
     )