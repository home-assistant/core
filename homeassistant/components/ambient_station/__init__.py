"""Support for Ambient Weather Station Service."""
import asyncio
import logging

from aioambient import Client
from aioambient.errors import WebsocketError
import voluptuous as vol

from homeassistant.config_entries import SOURCE_IMPORT
from homeassistant.const import (
    ATTR_LOCATION,
    ATTR_NAME,
    CONCENTRATION_PARTS_PER_MILLION,
    CONF_API_KEY,
    DEGREE,
    EVENT_HOMEASSISTANT_STOP,
    POWER_WATT,
    SPEED_MILES_PER_HOUR,
    TEMP_FAHRENHEIT,
<<<<<<< HEAD
    UNIT_DEGREE,
=======
>>>>>>> dbd1ca45
    UNIT_PERCENTAGE,
)
from homeassistant.core import callback
from homeassistant.exceptions import ConfigEntryNotReady
from homeassistant.helpers import aiohttp_client, config_validation as cv
from homeassistant.helpers.dispatcher import (
    async_dispatcher_connect,
    async_dispatcher_send,
)
from homeassistant.helpers.entity import Entity
from homeassistant.helpers.event import async_call_later

from .const import (
    ATTR_LAST_DATA,
    ATTR_MONITORED_CONDITIONS,
    CONF_APP_KEY,
    DATA_CLIENT,
    DOMAIN,
    TYPE_BINARY_SENSOR,
    TYPE_SENSOR,
)

_LOGGER = logging.getLogger(__name__)

DATA_CONFIG = "config"

DEFAULT_SOCKET_MIN_RETRY = 15

TYPE_24HOURRAININ = "24hourrainin"
TYPE_BAROMABSIN = "baromabsin"
TYPE_BAROMRELIN = "baromrelin"
TYPE_BATT1 = "batt1"
TYPE_BATT10 = "batt10"
TYPE_BATT2 = "batt2"
TYPE_BATT3 = "batt3"
TYPE_BATT4 = "batt4"
TYPE_BATT5 = "batt5"
TYPE_BATT6 = "batt6"
TYPE_BATT7 = "batt7"
TYPE_BATT8 = "batt8"
TYPE_BATT9 = "batt9"
TYPE_BATTOUT = "battout"
TYPE_CO2 = "co2"
TYPE_DAILYRAININ = "dailyrainin"
TYPE_DEWPOINT = "dewPoint"
TYPE_EVENTRAININ = "eventrainin"
TYPE_FEELSLIKE = "feelsLike"
TYPE_HOURLYRAININ = "hourlyrainin"
TYPE_HUMIDITY = "humidity"
TYPE_HUMIDITY1 = "humidity1"
TYPE_HUMIDITY10 = "humidity10"
TYPE_HUMIDITY2 = "humidity2"
TYPE_HUMIDITY3 = "humidity3"
TYPE_HUMIDITY4 = "humidity4"
TYPE_HUMIDITY5 = "humidity5"
TYPE_HUMIDITY6 = "humidity6"
TYPE_HUMIDITY7 = "humidity7"
TYPE_HUMIDITY8 = "humidity8"
TYPE_HUMIDITY9 = "humidity9"
TYPE_HUMIDITYIN = "humidityin"
TYPE_LASTRAIN = "lastRain"
TYPE_MAXDAILYGUST = "maxdailygust"
TYPE_MONTHLYRAININ = "monthlyrainin"
TYPE_RELAY1 = "relay1"
TYPE_RELAY10 = "relay10"
TYPE_RELAY2 = "relay2"
TYPE_RELAY3 = "relay3"
TYPE_RELAY4 = "relay4"
TYPE_RELAY5 = "relay5"
TYPE_RELAY6 = "relay6"
TYPE_RELAY7 = "relay7"
TYPE_RELAY8 = "relay8"
TYPE_RELAY9 = "relay9"
TYPE_SOILHUM1 = "soilhum1"
TYPE_SOILHUM10 = "soilhum10"
TYPE_SOILHUM2 = "soilhum2"
TYPE_SOILHUM3 = "soilhum3"
TYPE_SOILHUM4 = "soilhum4"
TYPE_SOILHUM5 = "soilhum5"
TYPE_SOILHUM6 = "soilhum6"
TYPE_SOILHUM7 = "soilhum7"
TYPE_SOILHUM8 = "soilhum8"
TYPE_SOILHUM9 = "soilhum9"
TYPE_SOILTEMP1F = "soiltemp1f"
TYPE_SOILTEMP10F = "soiltemp10f"
TYPE_SOILTEMP2F = "soiltemp2f"
TYPE_SOILTEMP3F = "soiltemp3f"
TYPE_SOILTEMP4F = "soiltemp4f"
TYPE_SOILTEMP5F = "soiltemp5f"
TYPE_SOILTEMP6F = "soiltemp6f"
TYPE_SOILTEMP7F = "soiltemp7f"
TYPE_SOILTEMP8F = "soiltemp8f"
TYPE_SOILTEMP9F = "soiltemp9f"
TYPE_SOLARRADIATION = "solarradiation"
TYPE_SOLARRADIATION_LX = "solarradiation_lx"
TYPE_TEMP10F = "temp10f"
TYPE_TEMP1F = "temp1f"
TYPE_TEMP2F = "temp2f"
TYPE_TEMP3F = "temp3f"
TYPE_TEMP4F = "temp4f"
TYPE_TEMP5F = "temp5f"
TYPE_TEMP6F = "temp6f"
TYPE_TEMP7F = "temp7f"
TYPE_TEMP8F = "temp8f"
TYPE_TEMP9F = "temp9f"
TYPE_TEMPF = "tempf"
TYPE_TEMPINF = "tempinf"
TYPE_TOTALRAININ = "totalrainin"
TYPE_UV = "uv"
TYPE_WEEKLYRAININ = "weeklyrainin"
TYPE_WINDDIR = "winddir"
TYPE_WINDDIR_AVG10M = "winddir_avg10m"
TYPE_WINDDIR_AVG2M = "winddir_avg2m"
TYPE_WINDGUSTDIR = "windgustdir"
TYPE_WINDGUSTMPH = "windgustmph"
TYPE_WINDSPDMPH_AVG10M = "windspdmph_avg10m"
TYPE_WINDSPDMPH_AVG2M = "windspdmph_avg2m"
TYPE_WINDSPEEDMPH = "windspeedmph"
TYPE_YEARLYRAININ = "yearlyrainin"
SENSOR_TYPES = {
    TYPE_24HOURRAININ: ("24 Hr Rain", "in", TYPE_SENSOR, None),
    TYPE_BAROMABSIN: ("Abs Pressure", "inHg", TYPE_SENSOR, "pressure"),
    TYPE_BAROMRELIN: ("Rel Pressure", "inHg", TYPE_SENSOR, "pressure"),
    TYPE_BATT10: ("Battery 10", None, TYPE_BINARY_SENSOR, "battery"),
    TYPE_BATT1: ("Battery 1", None, TYPE_BINARY_SENSOR, "battery"),
    TYPE_BATT2: ("Battery 2", None, TYPE_BINARY_SENSOR, "battery"),
    TYPE_BATT3: ("Battery 3", None, TYPE_BINARY_SENSOR, "battery"),
    TYPE_BATT4: ("Battery 4", None, TYPE_BINARY_SENSOR, "battery"),
    TYPE_BATT5: ("Battery 5", None, TYPE_BINARY_SENSOR, "battery"),
    TYPE_BATT6: ("Battery 6", None, TYPE_BINARY_SENSOR, "battery"),
    TYPE_BATT7: ("Battery 7", None, TYPE_BINARY_SENSOR, "battery"),
    TYPE_BATT8: ("Battery 8", None, TYPE_BINARY_SENSOR, "battery"),
    TYPE_BATT9: ("Battery 9", None, TYPE_BINARY_SENSOR, "battery"),
    TYPE_BATTOUT: ("Battery", None, TYPE_BINARY_SENSOR, "battery"),
    TYPE_CO2: ("co2", CONCENTRATION_PARTS_PER_MILLION, TYPE_SENSOR, None),
    TYPE_DAILYRAININ: ("Daily Rain", "in", TYPE_SENSOR, None),
    TYPE_DEWPOINT: ("Dew Point", TEMP_FAHRENHEIT, TYPE_SENSOR, "temperature"),
    TYPE_EVENTRAININ: ("Event Rain", "in", TYPE_SENSOR, None),
    TYPE_FEELSLIKE: ("Feels Like", TEMP_FAHRENHEIT, TYPE_SENSOR, "temperature"),
    TYPE_HOURLYRAININ: ("Hourly Rain Rate", "in/hr", TYPE_SENSOR, None),
    TYPE_HUMIDITY10: ("Humidity 10", UNIT_PERCENTAGE, TYPE_SENSOR, "humidity"),
    TYPE_HUMIDITY1: ("Humidity 1", UNIT_PERCENTAGE, TYPE_SENSOR, "humidity"),
    TYPE_HUMIDITY2: ("Humidity 2", UNIT_PERCENTAGE, TYPE_SENSOR, "humidity"),
    TYPE_HUMIDITY3: ("Humidity 3", UNIT_PERCENTAGE, TYPE_SENSOR, "humidity"),
    TYPE_HUMIDITY4: ("Humidity 4", UNIT_PERCENTAGE, TYPE_SENSOR, "humidity"),
    TYPE_HUMIDITY5: ("Humidity 5", UNIT_PERCENTAGE, TYPE_SENSOR, "humidity"),
    TYPE_HUMIDITY6: ("Humidity 6", UNIT_PERCENTAGE, TYPE_SENSOR, "humidity"),
    TYPE_HUMIDITY7: ("Humidity 7", UNIT_PERCENTAGE, TYPE_SENSOR, "humidity"),
    TYPE_HUMIDITY8: ("Humidity 8", UNIT_PERCENTAGE, TYPE_SENSOR, "humidity"),
    TYPE_HUMIDITY9: ("Humidity 9", UNIT_PERCENTAGE, TYPE_SENSOR, "humidity"),
    TYPE_HUMIDITY: ("Humidity", UNIT_PERCENTAGE, TYPE_SENSOR, "humidity"),
    TYPE_HUMIDITYIN: ("Humidity In", UNIT_PERCENTAGE, TYPE_SENSOR, "humidity"),
    TYPE_LASTRAIN: ("Last Rain", None, TYPE_SENSOR, "timestamp"),
    TYPE_MAXDAILYGUST: ("Max Gust", SPEED_MILES_PER_HOUR, TYPE_SENSOR, None),
    TYPE_MONTHLYRAININ: ("Monthly Rain", "in", TYPE_SENSOR, None),
    TYPE_RELAY10: ("Relay 10", None, TYPE_BINARY_SENSOR, "connectivity"),
    TYPE_RELAY1: ("Relay 1", None, TYPE_BINARY_SENSOR, "connectivity"),
    TYPE_RELAY2: ("Relay 2", None, TYPE_BINARY_SENSOR, "connectivity"),
    TYPE_RELAY3: ("Relay 3", None, TYPE_BINARY_SENSOR, "connectivity"),
    TYPE_RELAY4: ("Relay 4", None, TYPE_BINARY_SENSOR, "connectivity"),
    TYPE_RELAY5: ("Relay 5", None, TYPE_BINARY_SENSOR, "connectivity"),
    TYPE_RELAY6: ("Relay 6", None, TYPE_BINARY_SENSOR, "connectivity"),
    TYPE_RELAY7: ("Relay 7", None, TYPE_BINARY_SENSOR, "connectivity"),
    TYPE_RELAY8: ("Relay 8", None, TYPE_BINARY_SENSOR, "connectivity"),
    TYPE_RELAY9: ("Relay 9", None, TYPE_BINARY_SENSOR, "connectivity"),
    TYPE_SOILHUM10: ("Soil Humidity 10", UNIT_PERCENTAGE, TYPE_SENSOR, "humidity"),
    TYPE_SOILHUM1: ("Soil Humidity 1", UNIT_PERCENTAGE, TYPE_SENSOR, "humidity"),
    TYPE_SOILHUM2: ("Soil Humidity 2", UNIT_PERCENTAGE, TYPE_SENSOR, "humidity"),
    TYPE_SOILHUM3: ("Soil Humidity 3", UNIT_PERCENTAGE, TYPE_SENSOR, "humidity"),
    TYPE_SOILHUM4: ("Soil Humidity 4", UNIT_PERCENTAGE, TYPE_SENSOR, "humidity"),
    TYPE_SOILHUM5: ("Soil Humidity 5", UNIT_PERCENTAGE, TYPE_SENSOR, "humidity"),
    TYPE_SOILHUM6: ("Soil Humidity 6", UNIT_PERCENTAGE, TYPE_SENSOR, "humidity"),
    TYPE_SOILHUM7: ("Soil Humidity 7", UNIT_PERCENTAGE, TYPE_SENSOR, "humidity"),
    TYPE_SOILHUM8: ("Soil Humidity 8", UNIT_PERCENTAGE, TYPE_SENSOR, "humidity"),
    TYPE_SOILHUM9: ("Soil Humidity 9", UNIT_PERCENTAGE, TYPE_SENSOR, "humidity"),
    TYPE_SOILTEMP10F: ("Soil Temp 10", TEMP_FAHRENHEIT, TYPE_SENSOR, "temperature"),
    TYPE_SOILTEMP1F: ("Soil Temp 1", TEMP_FAHRENHEIT, TYPE_SENSOR, "temperature"),
    TYPE_SOILTEMP2F: ("Soil Temp 2", TEMP_FAHRENHEIT, TYPE_SENSOR, "temperature"),
    TYPE_SOILTEMP3F: ("Soil Temp 3", TEMP_FAHRENHEIT, TYPE_SENSOR, "temperature"),
    TYPE_SOILTEMP4F: ("Soil Temp 4", TEMP_FAHRENHEIT, TYPE_SENSOR, "temperature"),
    TYPE_SOILTEMP5F: ("Soil Temp 5", TEMP_FAHRENHEIT, TYPE_SENSOR, "temperature"),
    TYPE_SOILTEMP6F: ("Soil Temp 6", TEMP_FAHRENHEIT, TYPE_SENSOR, "temperature"),
    TYPE_SOILTEMP7F: ("Soil Temp 7", TEMP_FAHRENHEIT, TYPE_SENSOR, "temperature"),
    TYPE_SOILTEMP8F: ("Soil Temp 8", TEMP_FAHRENHEIT, TYPE_SENSOR, "temperature"),
    TYPE_SOILTEMP9F: ("Soil Temp 9", TEMP_FAHRENHEIT, TYPE_SENSOR, "temperature"),
    TYPE_SOLARRADIATION: ("Solar Rad", f"{POWER_WATT}/m^2", TYPE_SENSOR, None),
    TYPE_SOLARRADIATION_LX: ("Solar Rad (lx)", "lx", TYPE_SENSOR, "illuminance"),
    TYPE_TEMP10F: ("Temp 10", TEMP_FAHRENHEIT, TYPE_SENSOR, "temperature"),
    TYPE_TEMP1F: ("Temp 1", TEMP_FAHRENHEIT, TYPE_SENSOR, "temperature"),
    TYPE_TEMP2F: ("Temp 2", TEMP_FAHRENHEIT, TYPE_SENSOR, "temperature"),
    TYPE_TEMP3F: ("Temp 3", TEMP_FAHRENHEIT, TYPE_SENSOR, "temperature"),
    TYPE_TEMP4F: ("Temp 4", TEMP_FAHRENHEIT, TYPE_SENSOR, "temperature"),
    TYPE_TEMP5F: ("Temp 5", TEMP_FAHRENHEIT, TYPE_SENSOR, "temperature"),
    TYPE_TEMP6F: ("Temp 6", TEMP_FAHRENHEIT, TYPE_SENSOR, "temperature"),
    TYPE_TEMP7F: ("Temp 7", TEMP_FAHRENHEIT, TYPE_SENSOR, "temperature"),
    TYPE_TEMP8F: ("Temp 8", TEMP_FAHRENHEIT, TYPE_SENSOR, "temperature"),
    TYPE_TEMP9F: ("Temp 9", TEMP_FAHRENHEIT, TYPE_SENSOR, "temperature"),
    TYPE_TEMPF: ("Temp", TEMP_FAHRENHEIT, TYPE_SENSOR, "temperature"),
    TYPE_TEMPINF: ("Inside Temp", TEMP_FAHRENHEIT, TYPE_SENSOR, "temperature"),
    TYPE_TOTALRAININ: ("Lifetime Rain", "in", TYPE_SENSOR, None),
    TYPE_UV: ("uv", "Index", TYPE_SENSOR, None),
    TYPE_WEEKLYRAININ: ("Weekly Rain", "in", TYPE_SENSOR, None),
<<<<<<< HEAD
    TYPE_WINDDIR: ("Wind Dir", UNIT_DEGREE, TYPE_SENSOR, None),
    TYPE_WINDDIR_AVG10M: ("Wind Dir Avg 10m", UNIT_DEGREE, TYPE_SENSOR, None),
    TYPE_WINDDIR_AVG2M: ("Wind Dir Avg 2m", SPEED_MILES_PER_HOUR, TYPE_SENSOR, None),
    TYPE_WINDGUSTDIR: ("Gust Dir", UNIT_DEGREE, TYPE_SENSOR, None),
=======
    TYPE_WINDDIR: ("Wind Dir", DEGREE, TYPE_SENSOR, None),
    TYPE_WINDDIR_AVG10M: ("Wind Dir Avg 10m", DEGREE, TYPE_SENSOR, None),
    TYPE_WINDDIR_AVG2M: ("Wind Dir Avg 2m", SPEED_MILES_PER_HOUR, TYPE_SENSOR, None),
    TYPE_WINDGUSTDIR: ("Gust Dir", DEGREE, TYPE_SENSOR, None),
>>>>>>> dbd1ca45
    TYPE_WINDGUSTMPH: ("Wind Gust", SPEED_MILES_PER_HOUR, TYPE_SENSOR, None),
    TYPE_WINDSPDMPH_AVG10M: ("Wind Avg 10m", SPEED_MILES_PER_HOUR, TYPE_SENSOR, None),
    TYPE_WINDSPDMPH_AVG2M: ("Wind Avg 2m", SPEED_MILES_PER_HOUR, TYPE_SENSOR, None),
    TYPE_WINDSPEEDMPH: ("Wind Speed", SPEED_MILES_PER_HOUR, TYPE_SENSOR, None),
    TYPE_YEARLYRAININ: ("Yearly Rain", "in", TYPE_SENSOR, None),
}

CONFIG_SCHEMA = vol.Schema(
    {
        DOMAIN: vol.Schema(
            {
                vol.Required(CONF_APP_KEY): cv.string,
                vol.Required(CONF_API_KEY): cv.string,
            }
        )
    },
    extra=vol.ALLOW_EXTRA,
)


async def async_setup(hass, config):
    """Set up the Ambient PWS component."""
    hass.data[DOMAIN] = {}
    hass.data[DOMAIN][DATA_CLIENT] = {}

    if DOMAIN not in config:
        return True

    conf = config[DOMAIN]

    # Store config for use during entry setup:
    hass.data[DOMAIN][DATA_CONFIG] = conf

    hass.async_create_task(
        hass.config_entries.flow.async_init(
            DOMAIN,
            context={"source": SOURCE_IMPORT},
            data={CONF_API_KEY: conf[CONF_API_KEY], CONF_APP_KEY: conf[CONF_APP_KEY]},
        )
    )

    return True


async def async_setup_entry(hass, config_entry):
    """Set up the Ambient PWS as config entry."""
    if not config_entry.unique_id:
        hass.config_entries.async_update_entry(
            config_entry, unique_id=config_entry.data[CONF_APP_KEY]
        )

    session = aiohttp_client.async_get_clientsession(hass)

    try:
        ambient = AmbientStation(
            hass,
            config_entry,
            Client(
                config_entry.data[CONF_API_KEY],
                config_entry.data[CONF_APP_KEY],
                session,
            ),
        )
        hass.loop.create_task(ambient.ws_connect())
        hass.data[DOMAIN][DATA_CLIENT][config_entry.entry_id] = ambient
    except WebsocketError as err:
        _LOGGER.error("Config entry failed: %s", err)
        raise ConfigEntryNotReady

    hass.bus.async_listen_once(
        EVENT_HOMEASSISTANT_STOP, ambient.client.websocket.disconnect()
    )

    return True


async def async_unload_entry(hass, config_entry):
    """Unload an Ambient PWS config entry."""
    ambient = hass.data[DOMAIN][DATA_CLIENT].pop(config_entry.entry_id)
    hass.async_create_task(ambient.ws_disconnect())

    tasks = [
        hass.config_entries.async_forward_entry_unload(config_entry, component)
        for component in ("binary_sensor", "sensor")
    ]

    await asyncio.gather(*tasks)

    return True


async def async_migrate_entry(hass, config_entry):
    """Migrate old entry."""
    version = config_entry.version

    _LOGGER.debug("Migrating from version %s", version)

    # 1 -> 2: Unique ID format changed, so delete and re-import:
    if version == 1:
        dev_reg = await hass.helpers.device_registry.async_get_registry()
        dev_reg.async_clear_config_entry(config_entry)

        en_reg = await hass.helpers.entity_registry.async_get_registry()
        en_reg.async_clear_config_entry(config_entry)

        version = config_entry.version = 2
        hass.config_entries.async_update_entry(config_entry)

    _LOGGER.info("Migration to version %s successful", version)

    return True


class AmbientStation:
    """Define a class to handle the Ambient websocket."""

    def __init__(self, hass, config_entry, client):
        """Initialize."""
        self._config_entry = config_entry
        self._entry_setup_complete = False
        self._hass = hass
        self._ws_reconnect_delay = DEFAULT_SOCKET_MIN_RETRY
        self.client = client
        self.stations = {}

    async def _attempt_connect(self):
        """Attempt to connect to the socket (retrying later on fail)."""

        async def connect(timestamp=None):
            """Connect."""
            await self.client.websocket.connect()

        try:
            await connect()
        except WebsocketError as err:
            _LOGGER.error("Error with the websocket connection: %s", err)
            self._ws_reconnect_delay = min(2 * self._ws_reconnect_delay, 480)
            async_call_later(self._hass, self._ws_reconnect_delay, connect)

    async def ws_connect(self):
        """Register handlers and connect to the websocket."""

        def on_connect():
            """Define a handler to fire when the websocket is connected."""
            _LOGGER.info("Connected to websocket")

        def on_data(data):
            """Define a handler to fire when the data is received."""
            mac_address = data["macAddress"]
            if data != self.stations[mac_address][ATTR_LAST_DATA]:
                _LOGGER.debug("New data received: %s", data)
                self.stations[mac_address][ATTR_LAST_DATA] = data
                async_dispatcher_send(
                    self._hass, f"ambient_station_data_update_{mac_address}"
                )

        def on_disconnect():
            """Define a handler to fire when the websocket is disconnected."""
            _LOGGER.info("Disconnected from websocket")

        def on_subscribed(data):
            """Define a handler to fire when the subscription is set."""
            for station in data["devices"]:
                if station["macAddress"] in self.stations:
                    continue

                _LOGGER.debug("New station subscription: %s", data)

                # Only create entities based on the data coming through the socket.
                # If the user is monitoring brightness (in W/m^2), make sure we also
                # add a calculated sensor for the same data measured in lx:
                monitored_conditions = [
                    k for k in station["lastData"] if k in SENSOR_TYPES
                ]
                if TYPE_SOLARRADIATION in monitored_conditions:
                    monitored_conditions.append(TYPE_SOLARRADIATION_LX)

                self.stations[station["macAddress"]] = {
                    ATTR_LAST_DATA: station["lastData"],
                    ATTR_LOCATION: station.get("info", {}).get("location"),
                    ATTR_MONITORED_CONDITIONS: monitored_conditions,
                    ATTR_NAME: station.get("info", {}).get(
                        "name", station["macAddress"]
                    ),
                }

            # If the websocket disconnects and reconnects, the on_subscribed
            # handler will get called again; in that case, we don't want to
            # attempt forward setup of the config entry (because it will have
            # already been done):
            if not self._entry_setup_complete:
                for component in ("binary_sensor", "sensor"):
                    self._hass.async_create_task(
                        self._hass.config_entries.async_forward_entry_setup(
                            self._config_entry, component
                        )
                    )
                self._entry_setup_complete = True

            self._ws_reconnect_delay = DEFAULT_SOCKET_MIN_RETRY

        self.client.websocket.on_connect(on_connect)
        self.client.websocket.on_data(on_data)
        self.client.websocket.on_disconnect(on_disconnect)
        self.client.websocket.on_subscribed(on_subscribed)

        await self._attempt_connect()

    async def ws_disconnect(self):
        """Disconnect from the websocket."""
        await self.client.websocket.disconnect()


class AmbientWeatherEntity(Entity):
    """Define a base Ambient PWS entity."""

    def __init__(
        self, ambient, mac_address, station_name, sensor_type, sensor_name, device_class
    ):
        """Initialize the sensor."""
        self._ambient = ambient
        self._device_class = device_class
        self._mac_address = mac_address
        self._sensor_name = sensor_name
        self._sensor_type = sensor_type
        self._state = None
        self._station_name = station_name

    @property
    def available(self):
        """Return True if entity is available."""
        # Since the solarradiation_lx sensor is created only if the
        # user shows a solarradiation sensor, ensure that the
        # solarradiation_lx sensor shows as available if the solarradiation
        # sensor is available:
        if self._sensor_type == TYPE_SOLARRADIATION_LX:
            return (
                self._ambient.stations[self._mac_address][ATTR_LAST_DATA].get(
                    TYPE_SOLARRADIATION
                )
                is not None
            )
        return (
            self._ambient.stations[self._mac_address][ATTR_LAST_DATA].get(
                self._sensor_type
            )
            is not None
        )

    @property
    def device_class(self):
        """Return the device class."""
        return self._device_class

    @property
    def device_info(self):
        """Return device registry information for this entity."""
        return {
            "identifiers": {(DOMAIN, self._mac_address)},
            "name": self._station_name,
            "manufacturer": "Ambient Weather",
        }

    @property
    def name(self):
        """Return the name of the sensor."""
        return f"{self._station_name}_{self._sensor_name}"

    @property
    def should_poll(self):
        """Disable polling."""
        return False

    @property
    def unique_id(self):
        """Return a unique, unchanging string that represents this sensor."""
        return f"{self._mac_address}_{self._sensor_type}"

    async def async_added_to_hass(self):
        """Register callbacks."""

        @callback
        def update():
            """Update the state."""
            self.update_from_latest_data()
            self.async_write_ha_state()

        self.async_on_remove(
            async_dispatcher_connect(
                self.hass, f"ambient_station_data_update_{self._mac_address}", update
            )
        )

        self.update_from_latest_data()

    @callback
    def update_from_latest_data(self):
        """Update the entity from the latest data."""
        raise NotImplementedError<|MERGE_RESOLUTION|>--- conflicted
+++ resolved
@@ -17,10 +17,6 @@
     POWER_WATT,
     SPEED_MILES_PER_HOUR,
     TEMP_FAHRENHEIT,
-<<<<<<< HEAD
-    UNIT_DEGREE,
-=======
->>>>>>> dbd1ca45
     UNIT_PERCENTAGE,
 )
 from homeassistant.core import callback
@@ -223,17 +219,10 @@
     TYPE_TOTALRAININ: ("Lifetime Rain", "in", TYPE_SENSOR, None),
     TYPE_UV: ("uv", "Index", TYPE_SENSOR, None),
     TYPE_WEEKLYRAININ: ("Weekly Rain", "in", TYPE_SENSOR, None),
-<<<<<<< HEAD
-    TYPE_WINDDIR: ("Wind Dir", UNIT_DEGREE, TYPE_SENSOR, None),
-    TYPE_WINDDIR_AVG10M: ("Wind Dir Avg 10m", UNIT_DEGREE, TYPE_SENSOR, None),
-    TYPE_WINDDIR_AVG2M: ("Wind Dir Avg 2m", SPEED_MILES_PER_HOUR, TYPE_SENSOR, None),
-    TYPE_WINDGUSTDIR: ("Gust Dir", UNIT_DEGREE, TYPE_SENSOR, None),
-=======
     TYPE_WINDDIR: ("Wind Dir", DEGREE, TYPE_SENSOR, None),
     TYPE_WINDDIR_AVG10M: ("Wind Dir Avg 10m", DEGREE, TYPE_SENSOR, None),
     TYPE_WINDDIR_AVG2M: ("Wind Dir Avg 2m", SPEED_MILES_PER_HOUR, TYPE_SENSOR, None),
     TYPE_WINDGUSTDIR: ("Gust Dir", DEGREE, TYPE_SENSOR, None),
->>>>>>> dbd1ca45
     TYPE_WINDGUSTMPH: ("Wind Gust", SPEED_MILES_PER_HOUR, TYPE_SENSOR, None),
     TYPE_WINDSPDMPH_AVG10M: ("Wind Avg 10m", SPEED_MILES_PER_HOUR, TYPE_SENSOR, None),
     TYPE_WINDSPDMPH_AVG2M: ("Wind Avg 2m", SPEED_MILES_PER_HOUR, TYPE_SENSOR, None),
