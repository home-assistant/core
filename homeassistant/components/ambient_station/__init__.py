"""Support for Ambient Weather Station Service."""
import asyncio
import logging

from aioambient import Client
from aioambient.errors import WebsocketError
import voluptuous as vol

from homeassistant.config_entries import SOURCE_IMPORT
from homeassistant.const import (
    ATTR_LOCATION,
    ATTR_NAME,
    CONCENTRATION_PARTS_PER_MILLION,
    CONF_API_KEY,
    EVENT_HOMEASSISTANT_STOP,
<<<<<<< HEAD
    UNIT_PERCENTAGE,
=======
    SPEED_MILES_PER_HOUR,
>>>>>>> 54883892
)
from homeassistant.core import callback
from homeassistant.exceptions import ConfigEntryNotReady
from homeassistant.helpers import aiohttp_client, config_validation as cv
from homeassistant.helpers.dispatcher import (
    async_dispatcher_connect,
    async_dispatcher_send,
)
from homeassistant.helpers.entity import Entity
from homeassistant.helpers.event import async_call_later

from .const import (
    ATTR_LAST_DATA,
    ATTR_MONITORED_CONDITIONS,
    CONF_APP_KEY,
    DATA_CLIENT,
    DOMAIN,
    TYPE_BINARY_SENSOR,
    TYPE_SENSOR,
)

_LOGGER = logging.getLogger(__name__)

DATA_CONFIG = "config"

DEFAULT_SOCKET_MIN_RETRY = 15
DEFAULT_WATCHDOG_SECONDS = 5 * 60

TYPE_24HOURRAININ = "24hourrainin"
TYPE_BAROMABSIN = "baromabsin"
TYPE_BAROMRELIN = "baromrelin"
TYPE_BATT1 = "batt1"
TYPE_BATT10 = "batt10"
TYPE_BATT2 = "batt2"
TYPE_BATT3 = "batt3"
TYPE_BATT4 = "batt4"
TYPE_BATT5 = "batt5"
TYPE_BATT6 = "batt6"
TYPE_BATT7 = "batt7"
TYPE_BATT8 = "batt8"
TYPE_BATT9 = "batt9"
TYPE_BATTOUT = "battout"
TYPE_CO2 = "co2"
TYPE_DAILYRAININ = "dailyrainin"
TYPE_DEWPOINT = "dewPoint"
TYPE_EVENTRAININ = "eventrainin"
TYPE_FEELSLIKE = "feelsLike"
TYPE_HOURLYRAININ = "hourlyrainin"
TYPE_HUMIDITY = "humidity"
TYPE_HUMIDITY1 = "humidity1"
TYPE_HUMIDITY10 = "humidity10"
TYPE_HUMIDITY2 = "humidity2"
TYPE_HUMIDITY3 = "humidity3"
TYPE_HUMIDITY4 = "humidity4"
TYPE_HUMIDITY5 = "humidity5"
TYPE_HUMIDITY6 = "humidity6"
TYPE_HUMIDITY7 = "humidity7"
TYPE_HUMIDITY8 = "humidity8"
TYPE_HUMIDITY9 = "humidity9"
TYPE_HUMIDITYIN = "humidityin"
TYPE_LASTRAIN = "lastRain"
TYPE_MAXDAILYGUST = "maxdailygust"
TYPE_MONTHLYRAININ = "monthlyrainin"
TYPE_RELAY1 = "relay1"
TYPE_RELAY10 = "relay10"
TYPE_RELAY2 = "relay2"
TYPE_RELAY3 = "relay3"
TYPE_RELAY4 = "relay4"
TYPE_RELAY5 = "relay5"
TYPE_RELAY6 = "relay6"
TYPE_RELAY7 = "relay7"
TYPE_RELAY8 = "relay8"
TYPE_RELAY9 = "relay9"
TYPE_SOILHUM1 = "soilhum1"
TYPE_SOILHUM10 = "soilhum10"
TYPE_SOILHUM2 = "soilhum2"
TYPE_SOILHUM3 = "soilhum3"
TYPE_SOILHUM4 = "soilhum4"
TYPE_SOILHUM5 = "soilhum5"
TYPE_SOILHUM6 = "soilhum6"
TYPE_SOILHUM7 = "soilhum7"
TYPE_SOILHUM8 = "soilhum8"
TYPE_SOILHUM9 = "soilhum9"
TYPE_SOILTEMP1F = "soiltemp1f"
TYPE_SOILTEMP10F = "soiltemp10f"
TYPE_SOILTEMP2F = "soiltemp2f"
TYPE_SOILTEMP3F = "soiltemp3f"
TYPE_SOILTEMP4F = "soiltemp4f"
TYPE_SOILTEMP5F = "soiltemp5f"
TYPE_SOILTEMP6F = "soiltemp6f"
TYPE_SOILTEMP7F = "soiltemp7f"
TYPE_SOILTEMP8F = "soiltemp8f"
TYPE_SOILTEMP9F = "soiltemp9f"
TYPE_SOLARRADIATION = "solarradiation"
TYPE_SOLARRADIATION_LX = "solarradiation_lx"
TYPE_TEMP10F = "temp10f"
TYPE_TEMP1F = "temp1f"
TYPE_TEMP2F = "temp2f"
TYPE_TEMP3F = "temp3f"
TYPE_TEMP4F = "temp4f"
TYPE_TEMP5F = "temp5f"
TYPE_TEMP6F = "temp6f"
TYPE_TEMP7F = "temp7f"
TYPE_TEMP8F = "temp8f"
TYPE_TEMP9F = "temp9f"
TYPE_TEMPF = "tempf"
TYPE_TEMPINF = "tempinf"
TYPE_TOTALRAININ = "totalrainin"
TYPE_UV = "uv"
TYPE_WEEKLYRAININ = "weeklyrainin"
TYPE_WINDDIR = "winddir"
TYPE_WINDDIR_AVG10M = "winddir_avg10m"
TYPE_WINDDIR_AVG2M = "winddir_avg2m"
TYPE_WINDGUSTDIR = "windgustdir"
TYPE_WINDGUSTMPH = "windgustmph"
TYPE_WINDSPDMPH_AVG10M = "windspdmph_avg10m"
TYPE_WINDSPDMPH_AVG2M = "windspdmph_avg2m"
TYPE_WINDSPEEDMPH = "windspeedmph"
TYPE_YEARLYRAININ = "yearlyrainin"
SENSOR_TYPES = {
    TYPE_24HOURRAININ: ("24 Hr Rain", "in", TYPE_SENSOR, None),
    TYPE_BAROMABSIN: ("Abs Pressure", "inHg", TYPE_SENSOR, "pressure"),
    TYPE_BAROMRELIN: ("Rel Pressure", "inHg", TYPE_SENSOR, "pressure"),
    TYPE_BATT10: ("Battery 10", None, TYPE_BINARY_SENSOR, "battery"),
    TYPE_BATT1: ("Battery 1", None, TYPE_BINARY_SENSOR, "battery"),
    TYPE_BATT2: ("Battery 2", None, TYPE_BINARY_SENSOR, "battery"),
    TYPE_BATT3: ("Battery 3", None, TYPE_BINARY_SENSOR, "battery"),
    TYPE_BATT4: ("Battery 4", None, TYPE_BINARY_SENSOR, "battery"),
    TYPE_BATT5: ("Battery 5", None, TYPE_BINARY_SENSOR, "battery"),
    TYPE_BATT6: ("Battery 6", None, TYPE_BINARY_SENSOR, "battery"),
    TYPE_BATT7: ("Battery 7", None, TYPE_BINARY_SENSOR, "battery"),
    TYPE_BATT8: ("Battery 8", None, TYPE_BINARY_SENSOR, "battery"),
    TYPE_BATT9: ("Battery 9", None, TYPE_BINARY_SENSOR, "battery"),
    TYPE_BATTOUT: ("Battery", None, TYPE_BINARY_SENSOR, "battery"),
    TYPE_CO2: ("co2", CONCENTRATION_PARTS_PER_MILLION, TYPE_SENSOR, None),
    TYPE_DAILYRAININ: ("Daily Rain", "in", TYPE_SENSOR, None),
    TYPE_DEWPOINT: ("Dew Point", "°F", TYPE_SENSOR, "temperature"),
    TYPE_EVENTRAININ: ("Event Rain", "in", TYPE_SENSOR, None),
    TYPE_FEELSLIKE: ("Feels Like", "°F", TYPE_SENSOR, "temperature"),
    TYPE_HOURLYRAININ: ("Hourly Rain Rate", "in/hr", TYPE_SENSOR, None),
    TYPE_HUMIDITY10: ("Humidity 10", UNIT_PERCENTAGE, TYPE_SENSOR, "humidity"),
    TYPE_HUMIDITY1: ("Humidity 1", UNIT_PERCENTAGE, TYPE_SENSOR, "humidity"),
    TYPE_HUMIDITY2: ("Humidity 2", UNIT_PERCENTAGE, TYPE_SENSOR, "humidity"),
    TYPE_HUMIDITY3: ("Humidity 3", UNIT_PERCENTAGE, TYPE_SENSOR, "humidity"),
    TYPE_HUMIDITY4: ("Humidity 4", UNIT_PERCENTAGE, TYPE_SENSOR, "humidity"),
    TYPE_HUMIDITY5: ("Humidity 5", UNIT_PERCENTAGE, TYPE_SENSOR, "humidity"),
    TYPE_HUMIDITY6: ("Humidity 6", UNIT_PERCENTAGE, TYPE_SENSOR, "humidity"),
    TYPE_HUMIDITY7: ("Humidity 7", UNIT_PERCENTAGE, TYPE_SENSOR, "humidity"),
    TYPE_HUMIDITY8: ("Humidity 8", UNIT_PERCENTAGE, TYPE_SENSOR, "humidity"),
    TYPE_HUMIDITY9: ("Humidity 9", UNIT_PERCENTAGE, TYPE_SENSOR, "humidity"),
    TYPE_HUMIDITY: ("Humidity", UNIT_PERCENTAGE, TYPE_SENSOR, "humidity"),
    TYPE_HUMIDITYIN: ("Humidity In", UNIT_PERCENTAGE, TYPE_SENSOR, "humidity"),
    TYPE_LASTRAIN: ("Last Rain", None, TYPE_SENSOR, "timestamp"),
    TYPE_MAXDAILYGUST: ("Max Gust", SPEED_MILES_PER_HOUR, TYPE_SENSOR, None),
    TYPE_MONTHLYRAININ: ("Monthly Rain", "in", TYPE_SENSOR, None),
    TYPE_RELAY10: ("Relay 10", None, TYPE_BINARY_SENSOR, "connectivity"),
    TYPE_RELAY1: ("Relay 1", None, TYPE_BINARY_SENSOR, "connectivity"),
    TYPE_RELAY2: ("Relay 2", None, TYPE_BINARY_SENSOR, "connectivity"),
    TYPE_RELAY3: ("Relay 3", None, TYPE_BINARY_SENSOR, "connectivity"),
    TYPE_RELAY4: ("Relay 4", None, TYPE_BINARY_SENSOR, "connectivity"),
    TYPE_RELAY5: ("Relay 5", None, TYPE_BINARY_SENSOR, "connectivity"),
    TYPE_RELAY6: ("Relay 6", None, TYPE_BINARY_SENSOR, "connectivity"),
    TYPE_RELAY7: ("Relay 7", None, TYPE_BINARY_SENSOR, "connectivity"),
    TYPE_RELAY8: ("Relay 8", None, TYPE_BINARY_SENSOR, "connectivity"),
    TYPE_RELAY9: ("Relay 9", None, TYPE_BINARY_SENSOR, "connectivity"),
    TYPE_SOILHUM10: ("Soil Humidity 10", UNIT_PERCENTAGE, TYPE_SENSOR, "humidity"),
    TYPE_SOILHUM1: ("Soil Humidity 1", UNIT_PERCENTAGE, TYPE_SENSOR, "humidity"),
    TYPE_SOILHUM2: ("Soil Humidity 2", UNIT_PERCENTAGE, TYPE_SENSOR, "humidity"),
    TYPE_SOILHUM3: ("Soil Humidity 3", UNIT_PERCENTAGE, TYPE_SENSOR, "humidity"),
    TYPE_SOILHUM4: ("Soil Humidity 4", UNIT_PERCENTAGE, TYPE_SENSOR, "humidity"),
    TYPE_SOILHUM5: ("Soil Humidity 5", UNIT_PERCENTAGE, TYPE_SENSOR, "humidity"),
    TYPE_SOILHUM6: ("Soil Humidity 6", UNIT_PERCENTAGE, TYPE_SENSOR, "humidity"),
    TYPE_SOILHUM7: ("Soil Humidity 7", UNIT_PERCENTAGE, TYPE_SENSOR, "humidity"),
    TYPE_SOILHUM8: ("Soil Humidity 8", UNIT_PERCENTAGE, TYPE_SENSOR, "humidity"),
    TYPE_SOILHUM9: ("Soil Humidity 9", UNIT_PERCENTAGE, TYPE_SENSOR, "humidity"),
    TYPE_SOILTEMP10F: ("Soil Temp 10", "°F", TYPE_SENSOR, "temperature"),
    TYPE_SOILTEMP1F: ("Soil Temp 1", "°F", TYPE_SENSOR, "temperature"),
    TYPE_SOILTEMP2F: ("Soil Temp 2", "°F", TYPE_SENSOR, "temperature"),
    TYPE_SOILTEMP3F: ("Soil Temp 3", "°F", TYPE_SENSOR, "temperature"),
    TYPE_SOILTEMP4F: ("Soil Temp 4", "°F", TYPE_SENSOR, "temperature"),
    TYPE_SOILTEMP5F: ("Soil Temp 5", "°F", TYPE_SENSOR, "temperature"),
    TYPE_SOILTEMP6F: ("Soil Temp 6", "°F", TYPE_SENSOR, "temperature"),
    TYPE_SOILTEMP7F: ("Soil Temp 7", "°F", TYPE_SENSOR, "temperature"),
    TYPE_SOILTEMP8F: ("Soil Temp 8", "°F", TYPE_SENSOR, "temperature"),
    TYPE_SOILTEMP9F: ("Soil Temp 9", "°F", TYPE_SENSOR, "temperature"),
    TYPE_SOLARRADIATION: ("Solar Rad", "W/m^2", TYPE_SENSOR, None),
    TYPE_SOLARRADIATION_LX: ("Solar Rad (lx)", "lx", TYPE_SENSOR, "illuminance"),
    TYPE_TEMP10F: ("Temp 10", "°F", TYPE_SENSOR, "temperature"),
    TYPE_TEMP1F: ("Temp 1", "°F", TYPE_SENSOR, "temperature"),
    TYPE_TEMP2F: ("Temp 2", "°F", TYPE_SENSOR, "temperature"),
    TYPE_TEMP3F: ("Temp 3", "°F", TYPE_SENSOR, "temperature"),
    TYPE_TEMP4F: ("Temp 4", "°F", TYPE_SENSOR, "temperature"),
    TYPE_TEMP5F: ("Temp 5", "°F", TYPE_SENSOR, "temperature"),
    TYPE_TEMP6F: ("Temp 6", "°F", TYPE_SENSOR, "temperature"),
    TYPE_TEMP7F: ("Temp 7", "°F", TYPE_SENSOR, "temperature"),
    TYPE_TEMP8F: ("Temp 8", "°F", TYPE_SENSOR, "temperature"),
    TYPE_TEMP9F: ("Temp 9", "°F", TYPE_SENSOR, "temperature"),
    TYPE_TEMPF: ("Temp", "°F", TYPE_SENSOR, "temperature"),
    TYPE_TEMPINF: ("Inside Temp", "°F", TYPE_SENSOR, "temperature"),
    TYPE_TOTALRAININ: ("Lifetime Rain", "in", TYPE_SENSOR, None),
    TYPE_UV: ("uv", "Index", TYPE_SENSOR, None),
    TYPE_WEEKLYRAININ: ("Weekly Rain", "in", TYPE_SENSOR, None),
    TYPE_WINDDIR: ("Wind Dir", "°", TYPE_SENSOR, None),
    TYPE_WINDDIR_AVG10M: ("Wind Dir Avg 10m", "°", TYPE_SENSOR, None),
    TYPE_WINDDIR_AVG2M: ("Wind Dir Avg 2m", SPEED_MILES_PER_HOUR, TYPE_SENSOR, None),
    TYPE_WINDGUSTDIR: ("Gust Dir", "°", TYPE_SENSOR, None),
    TYPE_WINDGUSTMPH: ("Wind Gust", SPEED_MILES_PER_HOUR, TYPE_SENSOR, None),
    TYPE_WINDSPDMPH_AVG10M: ("Wind Avg 10m", SPEED_MILES_PER_HOUR, TYPE_SENSOR, None),
    TYPE_WINDSPDMPH_AVG2M: ("Wind Avg 2m", SPEED_MILES_PER_HOUR, TYPE_SENSOR, None),
    TYPE_WINDSPEEDMPH: ("Wind Speed", SPEED_MILES_PER_HOUR, TYPE_SENSOR, None),
    TYPE_YEARLYRAININ: ("Yearly Rain", "in", TYPE_SENSOR, None),
}

CONFIG_SCHEMA = vol.Schema(
    {
        DOMAIN: vol.Schema(
            {
                vol.Required(CONF_APP_KEY): cv.string,
                vol.Required(CONF_API_KEY): cv.string,
            }
        )
    },
    extra=vol.ALLOW_EXTRA,
)


async def async_setup(hass, config):
    """Set up the Ambient PWS component."""
    hass.data[DOMAIN] = {}
    hass.data[DOMAIN][DATA_CLIENT] = {}

    if DOMAIN not in config:
        return True

    conf = config[DOMAIN]

    # Store config for use during entry setup:
    hass.data[DOMAIN][DATA_CONFIG] = conf

    hass.async_create_task(
        hass.config_entries.flow.async_init(
            DOMAIN,
            context={"source": SOURCE_IMPORT},
            data={CONF_API_KEY: conf[CONF_API_KEY], CONF_APP_KEY: conf[CONF_APP_KEY]},
        )
    )

    return True


async def async_setup_entry(hass, config_entry):
    """Set up the Ambient PWS as config entry."""
    if not config_entry.unique_id:
        hass.config_entries.async_update_entry(
            config_entry, unique_id=config_entry.data[CONF_APP_KEY]
        )

    session = aiohttp_client.async_get_clientsession(hass)

    try:
        ambient = AmbientStation(
            hass,
            config_entry,
            Client(
                config_entry.data[CONF_API_KEY],
                config_entry.data[CONF_APP_KEY],
                session,
            ),
        )
        hass.loop.create_task(ambient.ws_connect())
        hass.data[DOMAIN][DATA_CLIENT][config_entry.entry_id] = ambient
    except WebsocketError as err:
        _LOGGER.error("Config entry failed: %s", err)
        raise ConfigEntryNotReady

    hass.bus.async_listen_once(
        EVENT_HOMEASSISTANT_STOP, ambient.client.websocket.disconnect()
    )

    return True


async def async_unload_entry(hass, config_entry):
    """Unload an Ambient PWS config entry."""
    ambient = hass.data[DOMAIN][DATA_CLIENT].pop(config_entry.entry_id)
    hass.async_create_task(ambient.ws_disconnect())

    tasks = [
        hass.config_entries.async_forward_entry_unload(config_entry, component)
        for component in ("binary_sensor", "sensor")
    ]

    await asyncio.gather(*tasks)

    return True


async def async_migrate_entry(hass, config_entry):
    """Migrate old entry."""
    version = config_entry.version

    _LOGGER.debug("Migrating from version %s", version)

    # 1 -> 2: Unique ID format changed, so delete and re-import:
    if version == 1:
        dev_reg = await hass.helpers.device_registry.async_get_registry()
        dev_reg.async_clear_config_entry(config_entry)

        en_reg = await hass.helpers.entity_registry.async_get_registry()
        en_reg.async_clear_config_entry(config_entry)

        version = config_entry.version = 2
        hass.config_entries.async_update_entry(config_entry)

    _LOGGER.info("Migration to version %s successful", version)

    return True


class AmbientStation:
    """Define a class to handle the Ambient websocket."""

    def __init__(self, hass, config_entry, client):
        """Initialize."""
        self._config_entry = config_entry
        self._entry_setup_complete = False
        self._hass = hass
        self._watchdog_listener = None
        self._ws_reconnect_delay = DEFAULT_SOCKET_MIN_RETRY
        self.client = client
        self.stations = {}

    async def _attempt_connect(self):
        """Attempt to connect to the socket (retrying later on fail)."""
        try:
            await self.client.websocket.connect()
        except WebsocketError as err:
            _LOGGER.error("Error with the websocket connection: %s", err)
            self._ws_reconnect_delay = min(2 * self._ws_reconnect_delay, 480)
            async_call_later(self._hass, self._ws_reconnect_delay, self.ws_connect)

    async def ws_connect(self):
        """Register handlers and connect to the websocket."""

        async def _ws_reconnect(event_time):
            """Forcibly disconnect from and reconnect to the websocket."""
            _LOGGER.debug("Watchdog expired; forcing socket reconnection")
            await self.client.websocket.disconnect()
            await self._attempt_connect()

        def on_connect():
            """Define a handler to fire when the websocket is connected."""
            _LOGGER.info("Connected to websocket")
            _LOGGER.debug("Watchdog starting")
            if self._watchdog_listener is not None:
                self._watchdog_listener()
            self._watchdog_listener = async_call_later(
                self._hass, DEFAULT_WATCHDOG_SECONDS, _ws_reconnect
            )

        def on_data(data):
            """Define a handler to fire when the data is received."""
            mac_address = data["macAddress"]
            if data != self.stations[mac_address][ATTR_LAST_DATA]:
                _LOGGER.debug("New data received: %s", data)
                self.stations[mac_address][ATTR_LAST_DATA] = data
                async_dispatcher_send(
                    self._hass, f"ambient_station_data_update_{mac_address}"
                )

            _LOGGER.debug("Resetting watchdog")
            self._watchdog_listener()
            self._watchdog_listener = async_call_later(
                self._hass, DEFAULT_WATCHDOG_SECONDS, _ws_reconnect
            )

        def on_disconnect():
            """Define a handler to fire when the websocket is disconnected."""
            _LOGGER.info("Disconnected from websocket")

        def on_subscribed(data):
            """Define a handler to fire when the subscription is set."""
            for station in data["devices"]:
                if station["macAddress"] in self.stations:
                    continue

                _LOGGER.debug("New station subscription: %s", data)

                # Only create entities based on the data coming through the socket.
                # If the user is monitoring brightness (in W/m^2), make sure we also
                # add a calculated sensor for the same data measured in lx:
                monitored_conditions = [
                    k for k in station["lastData"] if k in SENSOR_TYPES
                ]
                if TYPE_SOLARRADIATION in monitored_conditions:
                    monitored_conditions.append(TYPE_SOLARRADIATION_LX)

                self.stations[station["macAddress"]] = {
                    ATTR_LAST_DATA: station["lastData"],
                    ATTR_LOCATION: station.get("info", {}).get("location"),
                    ATTR_MONITORED_CONDITIONS: monitored_conditions,
                    ATTR_NAME: station.get("info", {}).get(
                        "name", station["macAddress"]
                    ),
                }

            # If the websocket disconnects and reconnects, the on_subscribed
            # handler will get called again; in that case, we don't want to
            # attempt forward setup of the config entry (because it will have
            # already been done):
            if not self._entry_setup_complete:
                for component in ("binary_sensor", "sensor"):
                    self._hass.async_create_task(
                        self._hass.config_entries.async_forward_entry_setup(
                            self._config_entry, component
                        )
                    )
                self._entry_setup_complete = True

            self._ws_reconnect_delay = DEFAULT_SOCKET_MIN_RETRY

        self.client.websocket.on_connect(on_connect)
        self.client.websocket.on_data(on_data)
        self.client.websocket.on_disconnect(on_disconnect)
        self.client.websocket.on_subscribed(on_subscribed)

        await self._attempt_connect()

    async def ws_disconnect(self):
        """Disconnect from the websocket."""
        await self.client.websocket.disconnect()


class AmbientWeatherEntity(Entity):
    """Define a base Ambient PWS entity."""

    def __init__(
        self, ambient, mac_address, station_name, sensor_type, sensor_name, device_class
    ):
        """Initialize the sensor."""
        self._ambient = ambient
        self._device_class = device_class
        self._async_unsub_dispatcher_connect = None
        self._mac_address = mac_address
        self._sensor_name = sensor_name
        self._sensor_type = sensor_type
        self._state = None
        self._station_name = station_name

    @property
    def available(self):
        """Return True if entity is available."""
        # Since the solarradiation_lx sensor is created only if the
        # user shows a solarradiation sensor, ensure that the
        # solarradiation_lx sensor shows as available if the solarradiation
        # sensor is available:
        if self._sensor_type == TYPE_SOLARRADIATION_LX:
            return (
                self._ambient.stations[self._mac_address][ATTR_LAST_DATA].get(
                    TYPE_SOLARRADIATION
                )
                is not None
            )
        return (
            self._ambient.stations[self._mac_address][ATTR_LAST_DATA].get(
                self._sensor_type
            )
            is not None
        )

    @property
    def device_class(self):
        """Return the device class."""
        return self._device_class

    @property
    def device_info(self):
        """Return device registry information for this entity."""
        return {
            "identifiers": {(DOMAIN, self._mac_address)},
            "name": self._station_name,
            "manufacturer": "Ambient Weather",
        }

    @property
    def name(self):
        """Return the name of the sensor."""
        return f"{self._station_name}_{self._sensor_name}"

    @property
    def should_poll(self):
        """Disable polling."""
        return False

    @property
    def unique_id(self):
        """Return a unique, unchanging string that represents this sensor."""
        return f"{self._mac_address}_{self._sensor_type}"

    async def async_added_to_hass(self):
        """Register callbacks."""

        @callback
        def update():
            """Update the state."""
            self.async_schedule_update_ha_state(True)

        self._async_unsub_dispatcher_connect = async_dispatcher_connect(
            self.hass, f"ambient_station_data_update_{self._mac_address}", update
        )

    async def async_will_remove_from_hass(self):
        """Disconnect dispatcher listener when removed."""
        if self._async_unsub_dispatcher_connect:
            self._async_unsub_dispatcher_connect()<|MERGE_RESOLUTION|>--- conflicted
+++ resolved
@@ -13,11 +13,8 @@
     CONCENTRATION_PARTS_PER_MILLION,
     CONF_API_KEY,
     EVENT_HOMEASSISTANT_STOP,
-<<<<<<< HEAD
+    SPEED_MILES_PER_HOUR,
     UNIT_PERCENTAGE,
-=======
-    SPEED_MILES_PER_HOUR,
->>>>>>> 54883892
 )
 from homeassistant.core import callback
 from homeassistant.exceptions import ConfigEntryNotReady
