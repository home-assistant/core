--- conflicted
+++ resolved
@@ -2,12 +2,7 @@
   "domain": "norway_air",
   "name": "Om Luftkvalitet i Norge (Norway Air)",
   "documentation": "https://www.home-assistant.io/integrations/norway_air",
-<<<<<<< HEAD
   "requirements": ["pyMetno==0.8.2"],
-  "codeowners": []
-=======
-  "requirements": ["pyMetno==0.8.1"],
   "codeowners": [],
   "iot_class": "cloud_polling"
->>>>>>> e9cf8db3
 }