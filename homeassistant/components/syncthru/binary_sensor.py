"""Support for Samsung Printers with SyncThru web interface."""

from __future__ import annotations

from collections.abc import Callable
from dataclasses import dataclass

from pysyncthru import SyncThru, SyncthruState

from homeassistant.components.binary_sensor import (
    BinarySensorDeviceClass,
    BinarySensorEntity,
    BinarySensorEntityDescription,
)
from homeassistant.core import HomeAssistant
from homeassistant.helpers.entity_platform import AddConfigEntryEntitiesCallback

from .coordinator import SyncThruConfigEntry
from .entity import SyncthruEntity

SYNCTHRU_STATE_PROBLEM = {
    SyncthruState.INVALID: True,
    SyncthruState.OFFLINE: None,
    SyncthruState.NORMAL: False,
    SyncthruState.UNKNOWN: True,
    SyncthruState.WARNING: True,
    SyncthruState.TESTING: False,
    SyncthruState.ERROR: True,
}


@dataclass(frozen=True, kw_only=True)
class SyncThruBinarySensorDescription(BinarySensorEntityDescription):
    """Describes Syncthru binary sensor entities."""

    value_fn: Callable[[SyncThru], bool | None]


BINARY_SENSORS: tuple[SyncThruBinarySensorDescription, ...] = (
    SyncThruBinarySensorDescription(
        key="online",
        device_class=BinarySensorDeviceClass.CONNECTIVITY,
        value_fn=lambda printer: printer.is_online(),
    ),
    SyncThruBinarySensorDescription(
        key="problem",
        device_class=BinarySensorDeviceClass.PROBLEM,
        value_fn=lambda printer: SYNCTHRU_STATE_PROBLEM[printer.device_status()],
    ),
)


async def async_setup_entry(
    hass: HomeAssistant,
    config_entry: SyncThruConfigEntry,
    async_add_entities: AddConfigEntryEntitiesCallback,
) -> None:
    """Set up from config entry."""

<<<<<<< HEAD
    coordinator: SyncthruCoordinator = hass.data[DOMAIN][config_entry.entry_id]

    name: str = config_entry.data.get(CONF_NAME, config_entry.title)
=======
    coordinator = config_entry.runtime_data
>>>>>>> 67c0af4c

    async_add_entities(
        SyncThruBinarySensor(coordinator, description) for description in BINARY_SENSORS
    )


class SyncThruBinarySensor(SyncthruEntity, BinarySensorEntity):
    """Implementation of an abstract Samsung Printer binary sensor platform."""

    entity_description: SyncThruBinarySensorDescription

    @property
    def is_on(self) -> bool | None:
        """Return true if the binary sensor is on."""
        return self.entity_description.value_fn(self.coordinator.data)<|MERGE_RESOLUTION|>--- conflicted
+++ resolved
@@ -57,13 +57,7 @@
 ) -> None:
     """Set up from config entry."""
 
-<<<<<<< HEAD
-    coordinator: SyncthruCoordinator = hass.data[DOMAIN][config_entry.entry_id]
-
-    name: str = config_entry.data.get(CONF_NAME, config_entry.title)
-=======
     coordinator = config_entry.runtime_data
->>>>>>> 67c0af4c
 
     async_add_entities(
         SyncThruBinarySensor(coordinator, description) for description in BINARY_SENSORS
