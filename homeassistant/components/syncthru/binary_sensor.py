"""Support for Samsung Printers with SyncThru web interface."""

from __future__ import annotations

from collections.abc import Callable
from dataclasses import dataclass

from pysyncthru import SyncThru, SyncthruState

from homeassistant.components.binary_sensor import (
    BinarySensorDeviceClass,
    BinarySensorEntity,
    BinarySensorEntityDescription,
)
from homeassistant.config_entries import ConfigEntry
from homeassistant.const import CONF_NAME
from homeassistant.core import HomeAssistant
from homeassistant.helpers.entity_platform import AddConfigEntryEntitiesCallback

from . import SyncthruCoordinator
from .const import DOMAIN
from .entity import SyncthruEntity

SYNCTHRU_STATE_PROBLEM = {
    SyncthruState.INVALID: True,
    SyncthruState.OFFLINE: None,
    SyncthruState.NORMAL: False,
    SyncthruState.UNKNOWN: True,
    SyncthruState.WARNING: True,
    SyncthruState.TESTING: False,
    SyncthruState.ERROR: True,
}


@dataclass(frozen=True, kw_only=True)
class SyncThruBinarySensorDescription(BinarySensorEntityDescription):
    """Describes Syncthru binary sensor entities."""

    value_fn: Callable[[SyncThru], bool | None]


BINARY_SENSORS: tuple[SyncThruBinarySensorDescription, ...] = (
    SyncThruBinarySensorDescription(
        key="online",
        device_class=BinarySensorDeviceClass.CONNECTIVITY,
        value_fn=lambda printer: printer.is_online(),
    ),
    SyncThruBinarySensorDescription(
        key="problem",
        device_class=BinarySensorDeviceClass.PROBLEM,
        value_fn=lambda printer: SYNCTHRU_STATE_PROBLEM[printer.device_status()],
    ),
)


async def async_setup_entry(
    hass: HomeAssistant,
    config_entry: ConfigEntry,
    async_add_entities: AddConfigEntryEntitiesCallback,
) -> None:
    """Set up from config entry."""

    coordinator: SyncthruCoordinator = hass.data[DOMAIN][config_entry.entry_id]

    name: str = config_entry.data[CONF_NAME]

    async_add_entities(
        SyncThruBinarySensor(coordinator, name, description)
        for description in BINARY_SENSORS
    )


class SyncThruBinarySensor(SyncthruEntity, BinarySensorEntity):
    """Implementation of an abstract Samsung Printer binary sensor platform."""

    entity_description: SyncThruBinarySensorDescription

    def __init__(
        self,
        coordinator: SyncthruCoordinator,
        name: str,
        entity_description: SyncThruBinarySensorDescription,
    ) -> None:
        """Initialize the sensor."""
        super().__init__(coordinator, entity_description.key)
        self.entity_description = entity_description
<<<<<<< HEAD
        self._attr_name = name
=======
        serial_number = coordinator.data.serial_number()
        assert serial_number is not None
        self._attr_unique_id = f"{serial_number}_{entity_description.key}"
>>>>>>> ebe71a1a

    @property
    def is_on(self) -> bool | None:
        """Return true if the binary sensor is on."""
        return self.entity_description.value_fn(self.coordinator.data)<|MERGE_RESOLUTION|>--- conflicted
+++ resolved
@@ -84,13 +84,6 @@
         """Initialize the sensor."""
         super().__init__(coordinator, entity_description.key)
         self.entity_description = entity_description
-<<<<<<< HEAD
-        self._attr_name = name
-=======
-        serial_number = coordinator.data.serial_number()
-        assert serial_number is not None
-        self._attr_unique_id = f"{serial_number}_{entity_description.key}"
->>>>>>> ebe71a1a
 
     @property
     def is_on(self) -> bool | None:
