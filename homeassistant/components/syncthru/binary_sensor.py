"""Support for Samsung Printers with SyncThru web interface."""

from __future__ import annotations

from collections.abc import Callable
from dataclasses import dataclass

from pysyncthru import SyncThru, SyncthruState

from homeassistant.components.binary_sensor import (
    BinarySensorDeviceClass,
    BinarySensorEntity,
    BinarySensorEntityDescription,
)
<<<<<<< HEAD
from homeassistant.const import CONF_NAME
=======
from homeassistant.config_entries import ConfigEntry
>>>>>>> b9570177
from homeassistant.core import HomeAssistant
from homeassistant.helpers.entity_platform import AddConfigEntryEntitiesCallback

from . import SyncthruCoordinator
from .coordinator import SyncThruConfigEntry
from .entity import SyncthruEntity

SYNCTHRU_STATE_PROBLEM = {
    SyncthruState.INVALID: True,
    SyncthruState.OFFLINE: None,
    SyncthruState.NORMAL: False,
    SyncthruState.UNKNOWN: True,
    SyncthruState.WARNING: True,
    SyncthruState.TESTING: False,
    SyncthruState.ERROR: True,
}


@dataclass(frozen=True, kw_only=True)
class SyncThruBinarySensorDescription(BinarySensorEntityDescription):
    """Describes Syncthru binary sensor entities."""

    value_fn: Callable[[SyncThru], bool | None]


BINARY_SENSORS: tuple[SyncThruBinarySensorDescription, ...] = (
    SyncThruBinarySensorDescription(
        key="online",
        device_class=BinarySensorDeviceClass.CONNECTIVITY,
        value_fn=lambda printer: printer.is_online(),
    ),
    SyncThruBinarySensorDescription(
        key="problem",
        device_class=BinarySensorDeviceClass.PROBLEM,
        value_fn=lambda printer: SYNCTHRU_STATE_PROBLEM[printer.device_status()],
    ),
)


async def async_setup_entry(
    hass: HomeAssistant,
    config_entry: SyncThruConfigEntry,
    async_add_entities: AddConfigEntryEntitiesCallback,
) -> None:
    """Set up from config entry."""

    coordinator = config_entry.runtime_data

    async_add_entities(
        SyncThruBinarySensor(coordinator, description) for description in BINARY_SENSORS
    )


class SyncThruBinarySensor(SyncthruEntity, BinarySensorEntity):
    """Implementation of an abstract Samsung Printer binary sensor platform."""

    entity_description: SyncThruBinarySensorDescription

    @property
    def is_on(self) -> bool | None:
        """Return true if the binary sensor is on."""
        return self.entity_description.value_fn(self.coordinator.data)<|MERGE_RESOLUTION|>--- conflicted
+++ resolved
@@ -12,15 +12,9 @@
     BinarySensorEntity,
     BinarySensorEntityDescription,
 )
-<<<<<<< HEAD
-from homeassistant.const import CONF_NAME
-=======
-from homeassistant.config_entries import ConfigEntry
->>>>>>> b9570177
 from homeassistant.core import HomeAssistant
 from homeassistant.helpers.entity_platform import AddConfigEntryEntitiesCallback
 
-from . import SyncthruCoordinator
 from .coordinator import SyncThruConfigEntry
 from .entity import SyncthruEntity
 
