"""Base class for Syncthru entities."""

from homeassistant.helpers import device_registry as dr
from homeassistant.helpers.device_registry import DeviceInfo
from homeassistant.helpers.update_coordinator import CoordinatorEntity

from . import DOMAIN, SyncthruCoordinator


class SyncthruEntity(CoordinatorEntity[SyncthruCoordinator]):
    """Base class for Syncthru entities."""

<<<<<<< HEAD
    def __init__(self, coordinator: SyncthruCoordinator, key: str) -> None:
=======
    _attr_has_entity_name = True

    def __init__(self, coordinator: SyncthruCoordinator) -> None:
>>>>>>> ebe71a1a
        """Initialize the Syncthru entity."""
        super().__init__(coordinator)
        serial_number = coordinator.syncthru.serial_number()
        assert serial_number is not None
        self._attr_unique_id = f"{serial_number}_{key}"
        connections = set()
        if mac := coordinator.syncthru.raw().get("identity", {}).get("mac_addr"):
            connections.add((dr.CONNECTION_NETWORK_MAC, mac))
        self._attr_device_info = DeviceInfo(
            identifiers={(DOMAIN, serial_number)},
            connections=connections,
            configuration_url=coordinator.syncthru.url,
            manufacturer="Samsung",
            model=coordinator.syncthru.model(),
            name=coordinator.syncthru.hostname(),
        )<|MERGE_RESOLUTION|>--- conflicted
+++ resolved
@@ -10,13 +10,9 @@
 class SyncthruEntity(CoordinatorEntity[SyncthruCoordinator]):
     """Base class for Syncthru entities."""
 
-<<<<<<< HEAD
-    def __init__(self, coordinator: SyncthruCoordinator, key: str) -> None:
-=======
     _attr_has_entity_name = True
 
-    def __init__(self, coordinator: SyncthruCoordinator) -> None:
->>>>>>> ebe71a1a
+    def __init__(self, coordinator: SyncthruCoordinator, key: str) -> None:
         """Initialize the Syncthru entity."""
         super().__init__(coordinator)
         serial_number = coordinator.syncthru.serial_number()
