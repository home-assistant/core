--- conflicted
+++ resolved
@@ -4,12 +4,7 @@
 
 from pysyncthru import ConnectionMode, SyncThru, SyncThruAPINotSupported
 
-<<<<<<< HEAD
-from homeassistant.config_entries import ConfigEntry
 from homeassistant.const import CONF_URL, Platform
-=======
-from homeassistant.const import Platform
->>>>>>> 67c0af4c
 from homeassistant.core import HomeAssistant
 from homeassistant.helpers.aiohttp_client import async_get_clientsession
 
@@ -35,17 +30,14 @@
 
 async def async_unload_entry(hass: HomeAssistant, entry: SyncThruConfigEntry) -> bool:
     """Unload the config entry."""
-<<<<<<< HEAD
-    unload_ok = await hass.config_entries.async_unload_platforms(entry, PLATFORMS)
-    hass.data[DOMAIN].pop(entry.entry_id, None)
-    return unload_ok
+    return await hass.config_entries.async_unload_platforms(entry, PLATFORMS)
 
 
-async def async_migrate_entry(hass: HomeAssistant, config_entry: ConfigEntry) -> bool:
+async def async_migrate_entry(hass: HomeAssistant, entry: SyncThruConfigEntry) -> bool:
     """Migrate old entry."""
-    if config_entry.minor_version == 1:
+    if entry.minor_version == 1:
         syncthru = SyncThru(
-            config_entry.data[CONF_URL],
+            entry.data[CONF_URL],
             async_get_clientsession(hass),
             connection_mode=ConnectionMode.API,
         )
@@ -53,10 +45,7 @@
         if syncthru.is_unknown_state():
             return False
         hass.config_entries.async_update_entry(
-            config_entry, minor_version=2, unique_id=syncthru.serial_number()
+            entry, minor_version=2, unique_id=syncthru.serial_number()
         )
 
-    return True
-=======
-    return await hass.config_entries.async_unload_platforms(entry, PLATFORMS)
->>>>>>> 67c0af4c
+    return True