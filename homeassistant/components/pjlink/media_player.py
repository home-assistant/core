--- conflicted
+++ resolved
@@ -20,14 +20,7 @@
 from homeassistant.helpers.entity_platform import AddEntitiesCallback
 from homeassistant.helpers.typing import ConfigType, DiscoveryInfoType
 
-from .const import (
-    _LOGGER,
-    CONF_ENCODING,
-    DEFAULT_ENCODING,
-    DEFAULT_PORT,
-    DEFAULT_TIMEOUT,
-    DOMAIN,
-)
+from .const import _LOGGER, CONF_ENCODING, DEFAULT_ENCODING, DEFAULT_PORT, DOMAIN
 
 ERR_PROJECTOR_UNAVAILABLE = "projector unavailable"
 
@@ -146,13 +139,7 @@
         self._port = port
         self._password = password
         self._encoding = encoding
-<<<<<<< HEAD
         self._unique_id = unique_id
-=======
-        self._source_name_mapping = {}
-
-        self._attr_name = name
->>>>>>> d4d77d93
         self._attr_is_volume_muted = False
         self._attr_state = MediaPlayerState.OFF
         self._attr_source = None
