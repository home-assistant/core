"""Support for Sonarr sensors."""

from __future__ import annotations

from collections.abc import Callable
from dataclasses import dataclass
from typing import Any, Generic

from aiopyarr import (
    Command,
    Diskspace,
    SonarrCalendar,
    SonarrQueue,
    SonarrSeries,
    SonarrWantedMissing,
)

from homeassistant.components.sensor import (
    SensorDeviceClass,
    SensorEntity,
    SensorEntityDescription,
)
from homeassistant.config_entries import ConfigEntry
from homeassistant.const import UnitOfInformation
from homeassistant.core import HomeAssistant
from homeassistant.helpers.entity_platform import AddEntitiesCallback
from homeassistant.helpers.typing import StateType
import homeassistant.util.dt as dt_util

from .const import DOMAIN
from .coordinator import SonarrDataT, SonarrDataUpdateCoordinator
from .entity import SonarrEntity


@dataclass(frozen=True)
class SonarrSensorEntityDescriptionMixIn(Generic[SonarrDataT]):
    """Mixin for Sonarr sensor."""

    attributes_fn: Callable[[SonarrDataT], dict[str, str]]
    value_fn: Callable[[SonarrDataT], StateType]


@dataclass(frozen=True)
class SonarrSensorEntityDescription(
    SensorEntityDescription, SonarrSensorEntityDescriptionMixIn[SonarrDataT]
):
    """Class to describe a Sonarr sensor."""


def get_disk_space_attr(disks: list[Diskspace]) -> dict[str, str]:
    """Create the attributes for disk space."""
    attrs: dict[str, str] = {}
    for disk in disks:
        free = disk.freeSpace / 1024**3
        total = disk.totalSpace / 1024**3
        usage = free / total * 100
        attrs[disk.path] = (
            f"{free:.2f}/{total:.2f}{UnitOfInformation.GIGABYTES} ({usage:.2f}%)"
        )
    return attrs


def get_queue_attr(queue: SonarrQueue) -> dict[str, str]:
    """Create the attributes for series queue."""
    attrs: dict[str, str] = {}
    for item in queue.records:
        remaining = 1 if item.size == 0 else item.sizeleft / item.size
        remaining_pct = 100 * (1 - remaining)
        identifier = (
            f"S{item.episode.seasonNumber:02d}E{item.episode.episodeNumber:02d}"
        )
        attrs[f"{item.series.title} {identifier}"] = f"{remaining_pct:.2f}%"
    return attrs


def get_wanted_attr(wanted: SonarrWantedMissing) -> dict[str, str]:
    """Create the attributes for missing series."""
    attrs: dict[str, str] = {}
    for item in wanted.records:
        identifier = f"S{item.seasonNumber:02d}E{item.episodeNumber:02d}"

        name = f"{item.series.title} {identifier}"
        attrs[name] = dt_util.as_local(
            item.airDateUtc.replace(tzinfo=dt_util.UTC)
        ).isoformat()
    return attrs


SENSOR_TYPES: dict[str, SonarrSensorEntityDescription[Any]] = {
    "commands": SonarrSensorEntityDescription[list[Command]](
        key="commands",
        translation_key="commands",
        native_unit_of_measurement="Commands",
        entity_registry_enabled_default=False,
        value_fn=len,
        attributes_fn=lambda data: {c.name: c.status for c in data},
    ),
    "diskspace": SonarrSensorEntityDescription[list[Diskspace]](
        key="diskspace",
        translation_key="diskspace",
        native_unit_of_measurement=UnitOfInformation.GIGABYTES,
        device_class=SensorDeviceClass.DATA_SIZE,
        entity_registry_enabled_default=False,
        value_fn=lambda data: f"{sum(disk.freeSpace for disk in data) / 1024**3:.2f}",
        attributes_fn=get_disk_space_attr,
    ),
    "queue": SonarrSensorEntityDescription[SonarrQueue](
        key="queue",
        translation_key="queue",
        native_unit_of_measurement="Episodes",
        entity_registry_enabled_default=False,
        value_fn=lambda data: data.totalRecords,
        attributes_fn=get_queue_attr,
    ),
    "series": SonarrSensorEntityDescription[list[SonarrSeries]](
        key="series",
        translation_key="series",
        native_unit_of_measurement="Series",
        entity_registry_enabled_default=False,
        value_fn=len,
        attributes_fn=lambda data: {
            i.title: (
<<<<<<< HEAD
                f"{getattr(i.statistics, 'episodeFileCount', 0)}/{getattr(i.statistics, 'episodeCount', 0)} Episodes"
=======
                f"{getattr(i.statistics, 'episodeFileCount', 0)}/"
                f"{getattr(i.statistics, 'episodeCount', 0)} Episodes"
>>>>>>> 475a2fb8
            )
            for i in data
        },
    ),
    "upcoming": SonarrSensorEntityDescription[list[SonarrCalendar]](
        key="upcoming",
        translation_key="upcoming",
        native_unit_of_measurement="Episodes",
        value_fn=len,
        attributes_fn=lambda data: {
            e.series.title: f"S{e.seasonNumber:02d}E{e.episodeNumber:02d}" for e in data
        },
    ),
    "wanted": SonarrSensorEntityDescription[SonarrWantedMissing](
        key="wanted",
        translation_key="wanted",
        native_unit_of_measurement="Episodes",
        entity_registry_enabled_default=False,
        value_fn=lambda data: data.totalRecords,
        attributes_fn=get_wanted_attr,
    ),
}


async def async_setup_entry(
    hass: HomeAssistant,
    entry: ConfigEntry,
    async_add_entities: AddEntitiesCallback,
) -> None:
    """Set up Sonarr sensors based on a config entry."""
    coordinators: dict[str, SonarrDataUpdateCoordinator[Any]] = hass.data[DOMAIN][
        entry.entry_id
    ]
    async_add_entities(
        SonarrSensor(coordinators[coordinator_type], description)
        for coordinator_type, description in SENSOR_TYPES.items()
    )


class SonarrSensor(SonarrEntity[SonarrDataT], SensorEntity):
    """Implementation of the Sonarr sensor."""

    coordinator: SonarrDataUpdateCoordinator[SonarrDataT]
    entity_description: SonarrSensorEntityDescription[SonarrDataT]

    @property
    def extra_state_attributes(self) -> dict[str, str]:
        """Return the state attributes of the entity."""
        return self.entity_description.attributes_fn(self.coordinator.data)

    @property
    def native_value(self) -> StateType:
        """Return the state of the sensor."""
        return self.entity_description.value_fn(self.coordinator.data)<|MERGE_RESOLUTION|>--- conflicted
+++ resolved
@@ -120,12 +120,8 @@
         value_fn=len,
         attributes_fn=lambda data: {
             i.title: (
-<<<<<<< HEAD
-                f"{getattr(i.statistics, 'episodeFileCount', 0)}/{getattr(i.statistics, 'episodeCount', 0)} Episodes"
-=======
                 f"{getattr(i.statistics, 'episodeFileCount', 0)}/"
                 f"{getattr(i.statistics, 'episodeCount', 0)} Episodes"
->>>>>>> 475a2fb8
             )
             for i in data
         },
