--- conflicted
+++ resolved
@@ -93,7 +93,6 @@
         errors = {}
 
         if user_input is not None:
-<<<<<<< HEAD
             # aiopyarr defaults to the service port if one isn't given
             # this is counter to standard practice where http = 80
             # and https = 443.
@@ -101,12 +100,8 @@
                 url = yarl.URL(user_input[CONF_URL])
                 user_input[CONF_URL] = f"{url.scheme}://{url.host}:{url.port}{url.path}"
 
-            if self.entry:
-                user_input = {**self.entry.data, **user_input}
-=======
             if self.source == SOURCE_REAUTH:
                 user_input = {**self._get_reauth_entry().data, **user_input}
->>>>>>> 980b0fa5
 
             if CONF_VERIFY_SSL not in user_input:
                 user_input[CONF_VERIFY_SSL] = DEFAULT_VERIFY_SSL
