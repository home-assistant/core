--- conflicted
+++ resolved
@@ -77,7 +77,6 @@
                 urls = data[ATTR_URLS]
                 for url in urls:
                     try:
-<<<<<<< HEAD
                         r = requests.get(url, verify=False, timeout=10,stream=True)
                         r.raise_for_status()
 
@@ -94,11 +93,6 @@
                             data.append(chunk)
 
                         attachments_as_bytes.append(data)
-=======
-                        attachments_as_bytes.append(
-                            (requests.get(url, verify=False, timeout=10)).content
-                        )
->>>>>>> 8bc8f240
                     except Exception as ex:
                         _LOGGER.error("%s", ex)
                         raise ex
