--- conflicted
+++ resolved
@@ -99,7 +99,6 @@
             data = await self.airthings.update_device(self.ble_device)
         except Exception as err:
             raise UpdateFailed(f"Unable to fetch data: {err}") from err
-<<<<<<< HEAD
 
         await self._check_connectivity_mode_issue(data)
         return data
@@ -131,7 +130,4 @@
                 hass=self.hass,
                 domain=DOMAIN,
                 issue_id=issue_id,
-            )
-=======
-        return data
->>>>>>> c9e76ae5
+            )