"""Config flow for Airthings BlE integration."""

from __future__ import annotations

import dataclasses
import logging
from typing import Any

from airthings_ble import (
    AirthingsBluetoothDeviceData,
    AirthingsDevice,
    UnsupportedDeviceError,
)
from bleak import BleakError
from habluetooth import BluetoothServiceInfoBleak
import voluptuous as vol

from homeassistant.components import bluetooth
from homeassistant.components.bluetooth import (
    BluetoothServiceInfo,
    async_discovered_service_info,
)
from homeassistant.config_entries import ConfigFlow, ConfigFlowResult
from homeassistant.const import CONF_ADDRESS

from .const import DOMAIN, MFCT_ID

_LOGGER = logging.getLogger(__name__)

SERVICE_UUIDS = [
    "b42e1f6e-ade7-11e4-89d3-123b93f75cba",
    "b42e4a8e-ade7-11e4-89d3-123b93f75cba",
    "b42e1c08-ade7-11e4-89d3-123b93f75cba",
    "b42e3882-ade7-11e4-89d3-123b93f75cba",
    "b42e90a2-ade7-11e4-89d3-123b93f75cba",
]


@dataclasses.dataclass
class Discovery:
    """A discovered bluetooth device."""

    name: str
    discovery_info: BluetoothServiceInfo
    device: AirthingsDevice
    data: AirthingsBluetoothDeviceData


def get_name(device: AirthingsDevice) -> str:
    """Generate name with model and identifier for device."""

    name = device.friendly_name()
    if identifier := device.identifier:
        name += f" ({device.model.value}{identifier})"
    return name


class AirthingsDeviceUpdateError(Exception):
    """Custom error class for device updates."""


class AirthingsConfigFlow(ConfigFlow, domain=DOMAIN):
    """Handle a config flow for Airthings BLE."""

    VERSION = 1

    def __init__(self) -> None:
        """Initialize the config flow."""
        self._discovered_device: Discovery | None = None
        self._discovered_devices: dict[str, Discovery] = {}

    async def _get_device(
        self, data: AirthingsBluetoothDeviceData, discovery_info: BluetoothServiceInfo
    ) -> AirthingsDevice:
        ble_device = bluetooth.async_ble_device_from_address(
            self.hass, discovery_info.address
        )
        if ble_device is None:
            _LOGGER.debug("no ble_device in _get_device_data")
            raise AirthingsDeviceUpdateError("No ble_device")

        try:
            device = await data.update_device(ble_device)
        except BleakError as err:
            _LOGGER.error(
                "Error connecting to and getting data from %s: %s",
                discovery_info.address,
                err,
            )
            raise AirthingsDeviceUpdateError("Failed getting device data") from err
        except UnsupportedDeviceError:
            _LOGGER.debug("Skipping unsupported device: %s", discovery_info.name)
            raise
        except Exception as err:
            _LOGGER.error(
                "Unknown error occurred from %s: %s", discovery_info.address, err
            )
            raise
        return device

    async def async_step_bluetooth(
        self, discovery_info: BluetoothServiceInfo
    ) -> ConfigFlowResult:
        """Handle the bluetooth discovery step."""
        _LOGGER.debug("Discovered BT device: %s", discovery_info)
        await self.async_set_unique_id(discovery_info.address)
        self._abort_if_unique_id_configured()

        data = AirthingsBluetoothDeviceData(logger=_LOGGER)

        try:
            device = await self._get_device(data=data, discovery_info=discovery_info)
        except AirthingsDeviceUpdateError:
            return self.async_abort(reason="cannot_connect")
        except UnsupportedDeviceError:
            return self.async_abort(reason="unsupported_device")
        except Exception:
            _LOGGER.exception("Unknown error occurred")
            return self.async_abort(reason="unknown")

        name = get_name(device)
        self.context["title_placeholders"] = {"name": name}
        self._discovered_device = Discovery(name, discovery_info, device, data=data)

        return await self.async_step_bluetooth_confirm()

    async def async_step_bluetooth_confirm(
        self, user_input: dict[str, Any] | None = None
    ) -> ConfigFlowResult:
        """Confirm discovery."""
        if user_input is not None:
            if (
                self._discovered_device is not None
                and self._discovered_device.device.firmware.need_firmware_upgrade
            ):
                return self.async_abort(reason="firmware_upgrade_required")

            return self.async_create_entry(
                title=self.context["title_placeholders"]["name"], data={}
            )

        return self.async_show_form(
            step_id="bluetooth_confirm",
            description_placeholders=self.context["title_placeholders"],
            last_step=True,
        )

    async def async_step_user(
        self, user_input: dict[str, Any] | None = None
    ) -> ConfigFlowResult:
        """Handle the user step to pick discovered device."""
        if user_input is not None:
            address = user_input[CONF_ADDRESS]
            await self.async_set_unique_id(address, raise_on_progress=False)
            self._abort_if_unique_id_configured()
            discovery = self._discovered_devices[address]

            if discovery.device.firmware.need_firmware_upgrade:
                return self.async_abort(reason="firmware_upgrade_required")

            self.context["title_placeholders"] = {
                "name": discovery.name,
            }

            self._discovered_device = discovery

            return self.async_create_entry(title=discovery.name, data={})

        current_addresses = self._async_current_ids(include_ignore=False)
        devices: list[BluetoothServiceInfoBleak] = []
        for discovery_info in async_discovered_service_info(self.hass):
            address = discovery_info.address
            if address in current_addresses or address in self._discovered_devices:
                continue
            if MFCT_ID not in discovery_info.manufacturer_data:
                continue
            if not any(uuid in SERVICE_UUIDS for uuid in discovery_info.service_uuids):
                _LOGGER.debug(
                    "Skipping unsupported device: %s (%s)", discovery_info.name, address
                )
                continue
            devices.append(discovery_info)

<<<<<<< HEAD
            data = AirthingsBluetoothDeviceData(logger=_LOGGER)

=======
        for discovery_info in devices:
            address = discovery_info.address
>>>>>>> fed8f137
            try:
                device = await self._get_device(data, discovery_info)
            except AirthingsDeviceUpdateError:
<<<<<<< HEAD
                return self.async_abort(reason="cannot_connect")
            except UnsupportedDeviceError:
=======
                _LOGGER.error(
                    "Error connecting to and getting data from %s",
                    discovery_info.address,
                )
>>>>>>> fed8f137
                continue
            except Exception:
                _LOGGER.exception("Unknown error occurred")
                return self.async_abort(reason="unknown")
            name = get_name(device)
            _LOGGER.debug("Discovered Airthings device: %s (%s)", name, address)
            self._discovered_devices[address] = Discovery(
                name, discovery_info, device, data
            )

        if not self._discovered_devices:
            return self.async_abort(reason="no_devices_found")

        titles = {
            address: get_name(discovery.device)
            for (address, discovery) in self._discovered_devices.items()
        }
        return self.async_show_form(
            step_id="user",
            data_schema=vol.Schema(
                {
                    vol.Required(CONF_ADDRESS): vol.In(titles),
                },
            ),
        )<|MERGE_RESOLUTION|>--- conflicted
+++ resolved
@@ -181,25 +181,18 @@
                 continue
             devices.append(discovery_info)
 
-<<<<<<< HEAD
-            data = AirthingsBluetoothDeviceData(logger=_LOGGER)
-
-=======
         for discovery_info in devices:
             address = discovery_info.address
->>>>>>> fed8f137
+            data = AirthingsBluetoothDeviceData(logger=_LOGGER)
             try:
                 device = await self._get_device(data, discovery_info)
             except AirthingsDeviceUpdateError:
-<<<<<<< HEAD
                 return self.async_abort(reason="cannot_connect")
             except UnsupportedDeviceError:
-=======
                 _LOGGER.error(
                     "Error connecting to and getting data from %s",
                     discovery_info.address,
                 )
->>>>>>> fed8f137
                 continue
             except Exception:
                 _LOGGER.exception("Unknown error occurred")
