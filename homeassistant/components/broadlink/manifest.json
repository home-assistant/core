--- conflicted
+++ resolved
@@ -2,10 +2,6 @@
   "domain": "broadlink",
   "name": "Broadlink",
   "documentation": "https://www.home-assistant.io/integrations/broadlink",
-<<<<<<< HEAD
-  "requirements": ["broadlink==0.13.2"],
-=======
   "requirements": ["broadlink==0.13.1"],
->>>>>>> 9b757e4c
   "codeowners": ["@danielhiversen", "@felipediel"]
 }