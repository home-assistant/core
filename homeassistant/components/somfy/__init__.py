--- conflicted
+++ resolved
@@ -89,16 +89,8 @@
 
     async def _update_all_devices():
         """Update all the devices."""
-<<<<<<< HEAD
-        try:
-            devices = await hass.async_add_executor_job(data[API].get_devices)
-            return {dev.id: dev for dev in devices}
-        except HTTPError as err:
-            _LOGGER.warning("Cannot update devices: %s", err.response.status_code)
-=======
         devices = await hass.async_add_executor_job(data[API].get_devices)
         return {dev.id: dev for dev in devices}
->>>>>>> 4d71f20d
 
     coordinator = DataUpdateCoordinator(
         hass,
