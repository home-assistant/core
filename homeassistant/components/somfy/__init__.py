--- conflicted
+++ resolved
@@ -182,13 +182,9 @@
     def has_capability(self, capability):
         """Test if device has a capability."""
         capabilities = self.device.capabilities
-<<<<<<< HEAD
-        return bool([c for c in capabilities if c.name == capability])
-=======
         return bool([c for c in capabilities if c.name == capability])
 
     @property
     def assumed_state(self):
         """Return if the device has an assumed state."""
-        return not bool(self.device.states)
->>>>>>> 5badfc5a
+        return not bool(self.device.states)