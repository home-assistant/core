--- conflicted
+++ resolved
@@ -1,8 +1,4 @@
 """Support for Somfy Covers."""
-<<<<<<< HEAD
-import logging
-=======
->>>>>>> c2102850
 
 from pymfy.api.devices.blind import Blind
 from pymfy.api.devices.category import Category
@@ -16,22 +12,9 @@
 )
 from homeassistant.const import STATE_CLOSED, STATE_OPEN
 from homeassistant.helpers.restore_state import RestoreEntity
-<<<<<<< HEAD
-=======
 
 from . import SomfyEntity
 from .const import API, CONF_OPTIMISTIC, COORDINATOR, DOMAIN
->>>>>>> c2102850
-
-BLIND_DEVICE_CATAGORIES = {Category.INTERIOR_BLIND.value, Category.EXTERIOR_BLIND.value}
-SHUTTER_DEVICE_CATAGORIES = {Category.EXTERIOR_BLIND.value}
-SUPPORTED_CATAGORIES = {
-    Category.ROLLER_SHUTTER.value,
-    Category.INTERIOR_BLIND.value,
-    Category.EXTERIOR_BLIND.value,
-}
-
-_LOGGER = logging.getLogger(__name__)
 
 BLIND_DEVICE_CATAGORIES = {Category.INTERIOR_BLIND.value, Category.EXTERIOR_BLIND.value}
 SHUTTER_DEVICE_CATAGORIES = {Category.EXTERIOR_BLIND.value}
@@ -47,16 +30,6 @@
 
     def get_covers():
         """Retrieve covers."""
-<<<<<<< HEAD
-        devices = hass.data[DOMAIN][DEVICES]
-
-        return [
-            SomfyCover(
-                cover, hass.data[DOMAIN][API], hass.data[DOMAIN][CONF_OPTIMISTIC]
-            )
-            for cover in devices
-            if SUPPORTED_CATAGORIES & set(cover.categories)
-=======
         domain_data = hass.data[DOMAIN]
         coordinator = domain_data[COORDINATOR]
         api = domain_data[API]
@@ -65,7 +38,6 @@
             SomfyCover(coordinator, device_id, api, domain_data[CONF_OPTIMISTIC])
             for device_id, device in coordinator.data.items()
             if SUPPORTED_CATAGORIES & set(device.categories)
->>>>>>> c2102850
         ]
 
     async_add_entities(await hass.async_add_executor_job(get_covers))
@@ -78,11 +50,7 @@
         """Initialize the Somfy device."""
         super().__init__(coordinator, device_id, api)
         self.cover = Blind(self.device, self.api)
-<<<<<<< HEAD
-        self.categories = set(device.categories)
-=======
         self.categories = set(self.device.categories)
->>>>>>> c2102850
         self.optimistic = optimistic
         self._closed = None
 
