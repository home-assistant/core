{
  "domain": "hue",
  "name": "Philips Hue",
  "config_flow": true,
  "documentation": "https://www.home-assistant.io/integrations/hue",
<<<<<<< HEAD
  "requirements": ["aiohue==2.3.1"],
=======
  "requirements": ["aiohue==2.5.0"],
>>>>>>> c8076bdd
  "ssdp": [
    {
      "manufacturer": "Royal Philips Electronics",
      "modelName": "Philips hue bridge 2012"
    },
    {
      "manufacturer": "Royal Philips Electronics",
      "modelName": "Philips hue bridge 2015"
    },
    {
      "manufacturer": "Signify",
      "modelName": "Philips hue bridge 2015"
    }
  ],
  "homekit": {
    "models": ["BSB002"]
  },
  "codeowners": ["@balloob", "@frenck"],
  "quality_scale": "platinum",
  "iot_class": "local_polling"
}<|MERGE_RESOLUTION|>--- conflicted
+++ resolved
@@ -3,11 +3,7 @@
   "name": "Philips Hue",
   "config_flow": true,
   "documentation": "https://www.home-assistant.io/integrations/hue",
-<<<<<<< HEAD
-  "requirements": ["aiohue==2.3.1"],
-=======
   "requirements": ["aiohue==2.5.0"],
->>>>>>> c8076bdd
   "ssdp": [
     {
       "manufacturer": "Royal Philips Electronics",
@@ -27,5 +23,5 @@
   },
   "codeowners": ["@balloob", "@frenck"],
   "quality_scale": "platinum",
-  "iot_class": "local_polling"
+  "iot_class": "local_push"
 }