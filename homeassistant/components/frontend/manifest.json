{
  "domain": "frontend",
<<<<<<< HEAD
  "name": "Ais dom Frontend",
  "documentation": "https://www.ai-speaker.com",
  "requirements": ["ais-dom-frontend==20210128.1"],
=======
  "name": "Home Assistant Frontend",
  "documentation": "https://www.home-assistant.io/integrations/frontend",
  "requirements": [
    "home-assistant-frontend==20210225.0"
  ],
>>>>>>> cdf7372f
  "dependencies": [
    "api",
    "auth",
    "config",
    "device_automation",
    "http",
    "lovelace",
    "onboarding",
    "search",
    "system_log",
    "websocket_api"
  ],
  "codeowners": [
    "@home-assistant/frontend"
  ],
  "quality_scale": "internal"
}<|MERGE_RESOLUTION|>--- conflicted
+++ resolved
@@ -1,16 +1,8 @@
 {
   "domain": "frontend",
-<<<<<<< HEAD
   "name": "Ais dom Frontend",
   "documentation": "https://www.ai-speaker.com",
-  "requirements": ["ais-dom-frontend==20210128.1"],
-=======
-  "name": "Home Assistant Frontend",
-  "documentation": "https://www.home-assistant.io/integrations/frontend",
-  "requirements": [
-    "home-assistant-frontend==20210225.0"
-  ],
->>>>>>> cdf7372f
+  "requirements": ["ais-dom-frontend==20210225.0"],
   "dependencies": [
     "api",
     "auth",
