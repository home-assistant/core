--- conflicted
+++ resolved
@@ -1,16 +1,8 @@
 {
   "domain": "frontend",
-<<<<<<< HEAD
   "name": "Ais dom Frontend",
   "documentation": "https://www.ai-speaker.com",
-  "requirements": ["ais-dom-frontend==20211206.1"],
-=======
-  "name": "Home Assistant Frontend",
-  "documentation": "https://www.home-assistant.io/integrations/frontend",
-  "requirements": [
-    "home-assistant-frontend==20211209.0"
-  ],
->>>>>>> 7208cb49
+  "requirements": ["ais-dom-frontend==20211209.0"],
   "dependencies": [
     "api",
     "auth",
