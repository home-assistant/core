--- conflicted
+++ resolved
@@ -1,14 +1,8 @@
 {
   "domain": "frontend",
-<<<<<<< HEAD
   "name": "Ais dom Frontend",
   "documentation": "https://www.ai-speaker.com",
-  "requirements": ["ais-dom-frontend==20201212.1"],
-=======
-  "name": "Home Assistant Frontend",
-  "documentation": "https://www.home-assistant.io/integrations/frontend",
-  "requirements": ["home-assistant-frontend==20201229.0"],
->>>>>>> 79aad3f0
+  "requirements": ["ais-dom-frontend==20201229.0"],
   "dependencies": [
     "api",
     "auth",
