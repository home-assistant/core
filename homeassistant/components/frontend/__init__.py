"""Handle the frontend for Home Assistant."""
import asyncio
import hashlib
import json
import logging
import os

from aiohttp import web
import voluptuous as vol
import homeassistant.helpers.config_validation as cv

from homeassistant.config import find_config_file, load_yaml_config_file
from homeassistant.const import CONF_NAME, EVENT_THEMES_UPDATED
from homeassistant.core import callback
from homeassistant.loader import bind_hass
from homeassistant.components import api
from homeassistant.components.http import HomeAssistantView
from homeassistant.components.http.auth import is_trusted_ip
from homeassistant.components.http.const import KEY_DEVELOPMENT
from .version import FINGERPRINTS

DOMAIN = 'frontend'
DEPENDENCIES = ['api', 'websocket_api']

URL_PANEL_COMPONENT = '/frontend/panels/{}.html'
URL_PANEL_COMPONENT_FP = '/frontend/panels/{}-{}.html'

STATIC_PATH = os.path.join(os.path.dirname(__file__), 'www_static/')

ATTR_THEMES = 'themes'
ATTR_EXTRA_HTML_URL = 'extra_html_url'
DEFAULT_THEME_COLOR = '#03A9F4'
MANIFEST_JSON = {
    'background_color': '#FFFFFF',
    'description': 'Open-source home automation platform running on Python 3.',
    'dir': 'ltr',
    'display': 'standalone',
    'icons': [],
    'lang': 'en-US',
    'name': 'Home Assistant',
    'short_name': 'Assistant',
    'start_url': '/',
    'theme_color': DEFAULT_THEME_COLOR
}

for size in (192, 384, 512, 1024):
    MANIFEST_JSON['icons'].append({
        'src': '/static/icons/favicon-{}x{}.png'.format(size, size),
        'sizes': '{}x{}'.format(size, size),
        'type': 'image/png'
    })

DATA_PANELS = 'frontend_panels'
DATA_EXTRA_HTML_URL = 'frontend_extra_html_url'
DATA_INDEX_VIEW = 'frontend_index_view'
DATA_THEMES = 'frontend_themes'
DATA_DEFAULT_THEME = 'frontend_default_theme'
DEFAULT_THEME = 'default'

PRIMARY_COLOR = 'primary-color'

# To keep track we don't register a component twice (gives a warning)
_REGISTERED_COMPONENTS = set()
_LOGGER = logging.getLogger(__name__)

CONFIG_SCHEMA = vol.Schema({
    DOMAIN: vol.Schema({
        vol.Optional(ATTR_THEMES): vol.Schema({
            cv.string: {cv.string: cv.string}
        }),
        vol.Optional(ATTR_EXTRA_HTML_URL):
            vol.All(cv.ensure_list, [cv.string]),
    }),
}, extra=vol.ALLOW_EXTRA)

SERVICE_SET_THEME = 'set_theme'
SERVICE_RELOAD_THEMES = 'reload_themes'
SERVICE_SET_THEME_SCHEMA = vol.Schema({
    vol.Required(CONF_NAME): cv.string,
})


@bind_hass
def register_built_in_panel(hass, component_name, sidebar_title=None,
                            sidebar_icon=None, url_path=None, config=None):
    """Register a built-in panel."""
    nondev_path = 'panels/ha-panel-{}.html'.format(component_name)

    if hass.http.development:
        url = ('/static/home-assistant-polymer/panels/'
               '{0}/ha-panel-{0}.html'.format(component_name))
        path = os.path.join(
            STATIC_PATH, 'home-assistant-polymer/panels/',
            '{0}/ha-panel-{0}.html'.format(component_name))
    else:
        url = None  # use default url generate mechanism
        path = os.path.join(STATIC_PATH, nondev_path)

    # Fingerprint doesn't exist when adding new built-in panel
    register_panel(hass, component_name, path,
                   FINGERPRINTS.get(nondev_path, 'dev'), sidebar_title,
                   sidebar_icon, url_path, url, config)


@bind_hass
def register_panel(hass, component_name, path, md5=None, sidebar_title=None,
                   sidebar_icon=None, url_path=None, url=None, config=None):
    """Register a panel for the frontend.

    component_name: name of the web component
    path: path to the HTML of the web component
          (required unless url is provided)
    md5: the md5 hash of the web component (for versioning, optional)
    sidebar_title: title to show in the sidebar (optional)
    sidebar_icon: icon to show next to title in sidebar (optional)
    url_path: name to use in the url (defaults to component_name)
    url: for the web component (optional)
    config: config to be passed into the web component
    """
    panels = hass.data.get(DATA_PANELS)
    if panels is None:
        panels = hass.data[DATA_PANELS] = {}

    if url_path is None:
        url_path = component_name

    if url_path in panels:
        _LOGGER.warning("Overwriting component %s", url_path)

    if url is None:
        if not os.path.isfile(path):
            _LOGGER.error(
                "Panel %s component does not exist: %s", component_name, path)
            return

        if md5 is None:
            with open(path) as fil:
                md5 = hashlib.md5(fil.read().encode('utf-8')).hexdigest()

    data = {
        'url_path': url_path,
        'component_name': component_name,
    }

    if sidebar_title:
        data['title'] = sidebar_title
    if sidebar_icon:
        data['icon'] = sidebar_icon
    if config is not None:
        data['config'] = config

    if url is not None:
        data['url'] = url
    else:
        url = URL_PANEL_COMPONENT.format(component_name)

        if url not in _REGISTERED_COMPONENTS:
            hass.http.register_static_path(url, path)
            _REGISTERED_COMPONENTS.add(url)

        fprinted_url = URL_PANEL_COMPONENT_FP.format(component_name, md5)
        data['url'] = fprinted_url

    panels[url_path] = data

    # Register index view for this route if IndexView already loaded
    # Otherwise it will be done during setup.
    index_view = hass.data.get(DATA_INDEX_VIEW)

    if index_view:
        hass.http.app.router.add_route(
            'get', '/{}'.format(url_path), index_view.get)
        hass.http.app.router.add_route(
            'get', '/{}/{{extra:.+}}'.format(url_path), index_view.get)


@bind_hass
def add_extra_html_url(hass, url):
    """Register extra html url to load."""
    url_set = hass.data.get(DATA_EXTRA_HTML_URL)
    if url_set is None:
        url_set = hass.data[DATA_EXTRA_HTML_URL] = set()
    url_set.add(url)


def add_manifest_json_key(key, val):
    """Add a keyval to the manifest.json."""
    MANIFEST_JSON[key] = val


def setup(hass, config):
    """Set up the serving of the frontend."""
    hass.http.register_view(BootstrapView)
    hass.http.register_view(ManifestJSONView)

    if hass.http.development:
        sw_path = "home-assistant-polymer/build/service_worker.js"
        trans_path = "home-assistant-polymer/build/translations"
    else:
        sw_path = "service_worker.js"
        trans_path = "translations"

    hass.http.register_static_path("/service_worker.js",
                                   os.path.join(STATIC_PATH, sw_path), False)
    hass.http.register_static_path("/robots.txt",
                                   os.path.join(STATIC_PATH, "robots.txt"))
    hass.http.register_static_path("/static/translations",
                                   os.path.join(STATIC_PATH, trans_path))
    hass.http.register_static_path("/static", STATIC_PATH)

    local = hass.config.path('www')
    if os.path.isdir(local):
        hass.http.register_static_path("/local", local)

    index_view = hass.data[DATA_INDEX_VIEW] = IndexView()
    hass.http.register_view(index_view)

    # Components have registered panels before frontend got setup.
    # Now register their urls.
    if DATA_PANELS in hass.data:
        for url_path in hass.data[DATA_PANELS]:
            hass.http.app.router.add_route(
                'get', '/{}'.format(url_path), index_view.get)
            hass.http.app.router.add_route(
                'get', '/{}/{{extra:.+}}'.format(url_path), index_view.get)
    else:
        hass.data[DATA_PANELS] = {}

<<<<<<< HEAD
    register_built_in_panel(hass, 'map', 'panel.map', 'mdi:account-location')
=======
    if DATA_EXTRA_HTML_URL not in hass.data:
        hass.data[DATA_EXTRA_HTML_URL] = set()

    register_built_in_panel(hass, 'map', 'Map', 'mdi:account-location')
>>>>>>> 160c7fc6

    for panel in ('dev-event', 'dev-info', 'dev-service', 'dev-state',
                  'dev-template', 'dev-mqtt', 'kiosk'):
        register_built_in_panel(hass, panel)

    themes = config.get(DOMAIN, {}).get(ATTR_THEMES)
    setup_themes(hass, themes)

    for url in config.get(DOMAIN, {}).get(ATTR_EXTRA_HTML_URL, []):
        add_extra_html_url(hass, url)

    return True


def setup_themes(hass, themes):
    """Set up themes data and services."""
    hass.http.register_view(ThemesView)
    hass.data[DATA_DEFAULT_THEME] = DEFAULT_THEME
    if themes is None:
        hass.data[DATA_THEMES] = {}
        return

    hass.data[DATA_THEMES] = themes

    @callback
    def update_theme_and_fire_event():
        """Update theme_color in manifest."""
        name = hass.data[DATA_DEFAULT_THEME]
        themes = hass.data[DATA_THEMES]
        if name != DEFAULT_THEME and PRIMARY_COLOR in themes[name]:
            MANIFEST_JSON['theme_color'] = themes[name][PRIMARY_COLOR]
        else:
            MANIFEST_JSON['theme_color'] = DEFAULT_THEME_COLOR
        hass.bus.async_fire(EVENT_THEMES_UPDATED, {
            'themes': themes,
            'default_theme': name,
        })

    @callback
    def set_theme(call):
        """Set backend-prefered theme."""
        data = call.data
        name = data[CONF_NAME]
        if name == DEFAULT_THEME or name in hass.data[DATA_THEMES]:
            _LOGGER.info("Theme %s set as default", name)
            hass.data[DATA_DEFAULT_THEME] = name
            update_theme_and_fire_event()
        else:
            _LOGGER.warning("Theme %s is not defined.", name)

    @callback
    def reload_themes(_):
        """Reload themes."""
        path = find_config_file(hass.config.config_dir)
        new_themes = load_yaml_config_file(path)[DOMAIN].get(ATTR_THEMES, {})
        hass.data[DATA_THEMES] = new_themes
        if hass.data[DATA_DEFAULT_THEME] not in new_themes:
            hass.data[DATA_DEFAULT_THEME] = DEFAULT_THEME
        update_theme_and_fire_event()

    descriptions = load_yaml_config_file(
        os.path.join(os.path.dirname(__file__), 'services.yaml'))
    hass.services.register(DOMAIN, SERVICE_SET_THEME,
                           set_theme,
                           descriptions[SERVICE_SET_THEME],
                           SERVICE_SET_THEME_SCHEMA)
    hass.services.register(DOMAIN, SERVICE_RELOAD_THEMES, reload_themes,
                           descriptions[SERVICE_RELOAD_THEMES])


class BootstrapView(HomeAssistantView):
    """View to bootstrap frontend with all needed data."""

    url = '/api/bootstrap'
    name = 'api:bootstrap'

    @callback
    def get(self, request):
        """Return all data needed to bootstrap Home Assistant."""
        hass = request.app['hass']

        return self.json({
            'config': hass.config.as_dict(),
            'states': hass.states.async_all(),
            'events': api.async_events_json(hass),
            'services': api.async_services_json(hass),
            'panels': hass.data[DATA_PANELS],
        })


class IndexView(HomeAssistantView):
    """Serve the frontend."""

    url = '/'
    name = 'frontend:index'
    requires_auth = False
    extra_urls = ['/states', '/states/{extra}']

    def __init__(self):
        """Initialize the frontend view."""
        from jinja2 import FileSystemLoader, Environment

        self.templates = Environment(
            loader=FileSystemLoader(
                os.path.join(os.path.dirname(__file__), 'templates/')
            )
        )

    @asyncio.coroutine
    def get(self, request, extra=None):
        """Serve the index view."""
        hass = request.app['hass']

        if request.app[KEY_DEVELOPMENT]:
            core_url = '/static/home-assistant-polymer/build/core.js'
            compatibility_url = \
                '/static/home-assistant-polymer/build/compatibility.js'
            ui_url = '/static/home-assistant-polymer/src/home-assistant.html'
        else:
            core_url = '/static/core-{}.js'.format(
                FINGERPRINTS['core.js'])
            compatibility_url = '/static/compatibility-{}.js'.format(
                FINGERPRINTS['compatibility.js'])
            ui_url = '/static/frontend-{}.html'.format(
                FINGERPRINTS['frontend.html'])

        if request.path == '/':
            panel = 'states'
        else:
            panel = request.path.split('/')[1]

        if panel == 'states':
            panel_url = ''
        else:
            panel_url = hass.data[DATA_PANELS][panel]['url']

        no_auth = 'true'
        if hass.config.api.api_password:
            # require password if set
            no_auth = 'false'
            if is_trusted_ip(request):
                # bypass for trusted networks
                no_auth = 'true'

        icons_url = '/static/mdi-{}.html'.format(FINGERPRINTS['mdi.html'])
        template = yield from hass.async_add_job(
            self.templates.get_template, 'index.html')

        # pylint is wrong
        # pylint: disable=no-member
        # This is a jinja2 template, not a HA template so we call 'render'.
        resp = template.render(
            core_url=core_url, ui_url=ui_url,
            compatibility_url=compatibility_url, no_auth=no_auth,
            icons_url=icons_url, icons=FINGERPRINTS['mdi.html'],
            panel_url=panel_url, panels=hass.data[DATA_PANELS],
            dev_mode=request.app[KEY_DEVELOPMENT],
            theme_color=MANIFEST_JSON['theme_color'],
            extra_urls=hass.data[DATA_EXTRA_HTML_URL])

        return web.Response(text=resp, content_type='text/html')


class ManifestJSONView(HomeAssistantView):
    """View to return a manifest.json."""

    requires_auth = False
    url = '/manifest.json'
    name = 'manifestjson'

    @asyncio.coroutine
    def get(self, request):    # pylint: disable=no-self-use
        """Return the manifest.json."""
        msg = json.dumps(MANIFEST_JSON, sort_keys=True).encode('UTF-8')
        return web.Response(body=msg, content_type="application/manifest+json")


class ThemesView(HomeAssistantView):
    """View to return defined themes."""

    requires_auth = False
    url = '/api/themes'
    name = 'api:themes'

    @callback
    def get(self, request):
        """Return themes."""
        hass = request.app['hass']

        return self.json({
            'themes': hass.data[DATA_THEMES],
            'default_theme': hass.data[DATA_DEFAULT_THEME],
        })<|MERGE_RESOLUTION|>--- conflicted
+++ resolved
@@ -226,14 +226,10 @@
     else:
         hass.data[DATA_PANELS] = {}
 
-<<<<<<< HEAD
-    register_built_in_panel(hass, 'map', 'panel.map', 'mdi:account-location')
-=======
     if DATA_EXTRA_HTML_URL not in hass.data:
         hass.data[DATA_EXTRA_HTML_URL] = set()
 
-    register_built_in_panel(hass, 'map', 'Map', 'mdi:account-location')
->>>>>>> 160c7fc6
+    register_built_in_panel(hass, 'map', 'panel.map', 'mdi:account-location')
 
     for panel in ('dev-event', 'dev-info', 'dev-service', 'dev-state',
                   'dev-template', 'dev-mqtt', 'kiosk'):
