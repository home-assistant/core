--- conflicted
+++ resolved
@@ -11,13 +11,11 @@
     <div class="{{moreInfoTypeClass}}">
       <state-card-content stateObj="{{stateObj}}" style='margin-bottom: 24px;'>
       </state-card-content>
-<<<<<<< HEAD
-      <state-timeline stateHistory="{{stateHistory}}" isLoadingData="{{isLoadingHistoryData}}" hidden?="{{!showHistory}}"></state-timeline>
-=======
+
       <template if="{{hasHistoryComponent}}">
-        <state-timeline stateHistory="{{stateHistory}}" isLoadingData="{{isLoadingHistoryData}}"></state-timeline>
+        <state-timeline stateHistory="{{stateHistory}}" isLoadingData="{{isLoadingHistoryData}}" hidden?="{{!showHistory}}"></state-timeline>
       </template>
->>>>>>> 4b0751b7
+
       <more-info-content
         stateObj="{{stateObj}}"
         dialogOpen="{{dialogOpen}}"></more-info-content>
