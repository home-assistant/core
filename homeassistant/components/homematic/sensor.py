--- conflicted
+++ resolved
@@ -8,11 +8,8 @@
     DEVICE_CLASS_TEMPERATURE,
     ENERGY_WATT_HOUR,
     POWER_WATT,
-<<<<<<< HEAD
+    TIME_HOURS,
     UNIT_PERCENTAGE,
-=======
-    TIME_HOURS,
->>>>>>> 693441e5
 )
 
 from .const import ATTR_DISCOVER_DEVICES
