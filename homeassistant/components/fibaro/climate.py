--- conflicted
+++ resolved
@@ -99,20 +99,7 @@
 }
 
 
-<<<<<<< HEAD
-# Ais dom
-async def async_setup_entry(hass, config_entry, async_add_entities):
-    """Perform the setup for Fibaro controller devices."""
-    async_add_entities(
-        [FibaroThermostat(device) for device in hass.data[FIBARO_DEVICES]["climate"]],
-        True,
-    )
-
-
-def setup_platform(
-=======
 async def async_setup_entry(
->>>>>>> e6dcaaad
     hass: HomeAssistant,
     entry: ConfigEntry,
     async_add_entities: AddEntitiesCallback,
