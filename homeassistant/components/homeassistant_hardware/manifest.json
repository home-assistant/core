--- conflicted
+++ resolved
@@ -7,12 +7,7 @@
   "documentation": "https://www.home-assistant.io/integrations/homeassistant_hardware",
   "integration_type": "system",
   "requirements": [
-<<<<<<< HEAD
     "universal-silabs-flasher==0.0.37",
-    "ha-silabs-firmware-client==0.2.0"
-=======
-    "universal-silabs-flasher==0.0.35",
     "ha-silabs-firmware-client==0.3.0"
->>>>>>> 09763012
   ]
 }