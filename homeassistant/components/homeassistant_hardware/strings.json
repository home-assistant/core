{
  "silabs_multiprotocol_hardware": {
    "options": {
      "step": {
        "addon_not_installed": {
          "title": "Enable multiprotocol support on the IEEE 802.15.4 radio",
          "description": "When multiprotocol support is enabled, the {hardware_name}'s IEEE 802.15.4 radio can be used for both Zigbee and Thread (used by Matter) at the same time. If the radio is already used by the ZHA Zigbee integration, ZHA will be reconfigured to use the multiprotocol firmware.\n\nNote: This is an experimental feature.",
          "data": {
            "enable_multi_pan": "Enable multiprotocol support"
          }
        },
        "addon_installed_other_device": {
          "title": "Multiprotocol support is already enabled for another device"
        },
        "addon_menu": {
          "menu_options": {
            "reconfigure_addon": "[%key:component::homeassistant_hardware::silabs_multiprotocol_hardware::options::step::reconfigure_addon::title%]",
            "uninstall_addon": "[%key:component::homeassistant_hardware::silabs_multiprotocol_hardware::options::step::uninstall_addon::title%]"
          }
        },
        "install_addon": {
          "title": "The Silicon Labs Multiprotocol add-on installation has started"
        },
<<<<<<< HEAD
        "firmware_revert": {
          "title": "Disable multiprotocol support and Re-install Zigbee firmware",
          "description": "The {hardware_name}'s original Zigbee firmware will be re-installed and your Zigbee network will be migrated. This will disable the Thread radio so make sure you have migrated to a second Thread border router if you have Thread devices!"
=======
        "notify_channel_change": {
          "title": "Channel change initiated",
          "description": "A Zigbee and Thread channel change has been initiated and will finish in {delay_minutes} minutes."
        },
        "reconfigure_addon": {
          "title": "Reconfigure IEEE 802.15.4 radio multiprotocol support",
          "data": {
            "channel": "Channel"
          }
        },
        "show_revert_guide": {
          "title": "Multiprotocol support is enabled for this device",
          "description": "If you want to change to Zigbee only firmware, please complete the following manual steps:\n\n  * Remove the Silicon Labs Multiprotocol addon\n\n  * Flash the Zigbee only firmware, follow the guide at https://github.com/NabuCasa/silabs-firmware/wiki/Flash-Silicon-Labs-radio-firmware-manually.\n\n  * Reconfigure ZHA to migrate settings to the reflashed radio"
>>>>>>> 6183a36f
        },
        "start_addon": {
          "title": "The Silicon Labs Multiprotocol add-on is starting."
        },
        "uninstall_addon": {
          "title": "Remove IEEE 802.15.4 radio multiprotocol support."
        }
      },
      "error": {
        "unknown": "[%key:common::config_flow::error::unknown%]"
      },
      "abort": {
        "addon_info_failed": "Failed to get {addon_name} add-on info.",
        "addon_install_failed": "Failed to install the {addon_name} add-on.",
        "addon_set_config_failed": "Failed to set {addon_name} configuration.",
        "addon_start_failed": "Failed to start the {addon_name} add-on.",
        "not_hassio": "The hardware options can only be configured on HassOS installations.",
        "zha_migration_failed": "The ZHA migration did not succeed."
      },
      "progress": {
        "install_addon": "Please wait while the {addon_name} add-on installation finishes. This can take several minutes.",
        "start_addon": "Please wait while the {addon_name} add-on start completes. This may take some seconds."
      }
    }
  }
}<|MERGE_RESOLUTION|>--- conflicted
+++ resolved
@@ -21,11 +21,6 @@
         "install_addon": {
           "title": "The Silicon Labs Multiprotocol add-on installation has started"
         },
-<<<<<<< HEAD
-        "firmware_revert": {
-          "title": "Disable multiprotocol support and Re-install Zigbee firmware",
-          "description": "The {hardware_name}'s original Zigbee firmware will be re-installed and your Zigbee network will be migrated. This will disable the Thread radio so make sure you have migrated to a second Thread border router if you have Thread devices!"
-=======
         "notify_channel_change": {
           "title": "Channel change initiated",
           "description": "A Zigbee and Thread channel change has been initiated and will finish in {delay_minutes} minutes."
@@ -39,7 +34,6 @@
         "show_revert_guide": {
           "title": "Multiprotocol support is enabled for this device",
           "description": "If you want to change to Zigbee only firmware, please complete the following manual steps:\n\n  * Remove the Silicon Labs Multiprotocol addon\n\n  * Flash the Zigbee only firmware, follow the guide at https://github.com/NabuCasa/silabs-firmware/wiki/Flash-Silicon-Labs-radio-firmware-manually.\n\n  * Reconfigure ZHA to migrate settings to the reflashed radio"
->>>>>>> 6183a36f
         },
         "start_addon": {
           "title": "The Silicon Labs Multiprotocol add-on is starting."
