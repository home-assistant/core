"""Config flow for the Home Assistant SkyConnect integration."""

from __future__ import annotations

from abc import ABC, abstractmethod
import asyncio
from enum import StrEnum
import logging
from typing import Any

from aiohttp import ClientError
from ha_silabs_firmware_client import FirmwareUpdateClient, ManifestMissing
from universal_silabs_flasher.common import Version
from universal_silabs_flasher.firmware import NabuCasaMetadata

from homeassistant.components.hassio import (
    AddonError,
    AddonInfo,
    AddonManager,
    AddonState,
)
from homeassistant.config_entries import (
    ConfigEntry,
    ConfigEntryBaseFlow,
    ConfigFlow,
    ConfigFlowResult,
    FlowType,
    OptionsFlow,
)
from homeassistant.core import callback
from homeassistant.data_entry_flow import AbortFlow, progress_step
from homeassistant.exceptions import HomeAssistantError
from homeassistant.helpers.aiohttp_client import async_get_clientsession
from homeassistant.helpers.hassio import is_hassio

from .const import OTBR_DOMAIN, ZHA_DOMAIN
from .util import (
    ApplicationType,
    FirmwareInfo,
    OwningAddon,
    OwningIntegration,
    async_flash_silabs_firmware,
    get_otbr_addon_manager,
    guess_firmware_info,
    guess_hardware_owners,
    probe_silabs_firmware_info,
)

_LOGGER = logging.getLogger(__name__)

STEP_PICK_FIRMWARE_THREAD = "pick_firmware_thread"
STEP_PICK_FIRMWARE_ZIGBEE = "pick_firmware_zigbee"
STEP_PICK_FIRMWARE_THREAD_MIGRATE = "pick_firmware_thread_migrate"
STEP_PICK_FIRMWARE_ZIGBEE_MIGRATE = "pick_firmware_zigbee_migrate"


class PickedFirmwareType(StrEnum):
    """Firmware types that can be picked."""

    THREAD = "thread"
    ZIGBEE = "zigbee"


class ZigbeeIntegration(StrEnum):
    """Zigbee integrations that can be picked."""

    OTHER = "other"
    ZHA = "zha"


class BaseFirmwareInstallFlow(ConfigEntryBaseFlow, ABC):
    """Base flow to install firmware."""

    ZIGBEE_BAUDRATE = 115200  # Default, subclasses may override
    _picked_firmware_type: PickedFirmwareType

    def __init__(self, *args: Any, **kwargs: Any) -> None:
        """Instantiate base flow."""
        super().__init__(*args, **kwargs)

        self._probed_firmware_info: FirmwareInfo | None = None
        self._device: str | None = None  # To be set in a subclass
        self._hardware_name: str = "unknown"  # To be set in a subclass
        self._zigbee_integration = ZigbeeIntegration.ZHA

        self.addon_uninstall_task: asyncio.Task | None = None
        self.firmware_install_task: asyncio.Task | None = None
        self.installing_firmware_name: str | None = None

    def _get_translation_placeholders(self) -> dict[str, str]:
        """Shared translation placeholders."""
        placeholders = {
            "firmware_type": (
                self._probed_firmware_info.firmware_type.value
                if self._probed_firmware_info is not None
                else "unknown"
            ),
            "model": self._hardware_name,
        }

        self.context["title_placeholders"] = placeholders

        return placeholders

    async def _async_get_addon_info(self, addon_manager: AddonManager) -> AddonInfo:
        """Return add-on info."""
        try:
            addon_info = await addon_manager.async_get_addon_info()
        except AddonError as err:
            _LOGGER.error(err)
            raise AbortFlow(
                "addon_info_failed",
                description_placeholders={
                    **self._get_translation_placeholders(),
                    "addon_name": addon_manager.addon_name,
                },
            ) from err

        return addon_info

    async def async_step_pick_firmware(
        self, user_input: dict[str, Any] | None = None
    ) -> ConfigFlowResult:
        """Pick Thread or Zigbee firmware."""
        # Determine if ZHA or Thread are already configured to present migrate options
        zha_entries = self.hass.config_entries.async_entries(ZHA_DOMAIN)
        otbr_entries = self.hass.config_entries.async_entries(OTBR_DOMAIN)

        return self.async_show_menu(
            step_id="pick_firmware",
            menu_options=[
                (
                    STEP_PICK_FIRMWARE_ZIGBEE_MIGRATE
                    if zha_entries
                    else STEP_PICK_FIRMWARE_ZIGBEE
                ),
                (
                    STEP_PICK_FIRMWARE_THREAD_MIGRATE
                    if otbr_entries
                    else STEP_PICK_FIRMWARE_THREAD
                ),
            ],
            description_placeholders=self._get_translation_placeholders(),
        )

    async def _probe_firmware_info(
        self,
        probe_methods: tuple[ApplicationType, ...] = (
            # We probe in order of frequency: Zigbee, Thread, then multi-PAN
            ApplicationType.GECKO_BOOTLOADER,
            ApplicationType.EZSP,
            ApplicationType.SPINEL,
            ApplicationType.CPC,
        ),
    ) -> bool:
        """Probe the firmware currently on the device."""
        assert self._device is not None

        self._probed_firmware_info = await probe_silabs_firmware_info(
            self._device,
            probe_methods=probe_methods,
        )

        return (
            self._probed_firmware_info is not None
            and self._probed_firmware_info.firmware_type
            in (
                ApplicationType.EZSP,
                ApplicationType.SPINEL,
                ApplicationType.CPC,
            )
        )

    async def _install_firmware_step(
        self,
        fw_update_url: str,
        fw_type: str,
        firmware_name: str,
        expected_installed_firmware_type: ApplicationType,
        step_id: str,
        next_step_id: str,
    ) -> ConfigFlowResult:
        assert self._device is not None

        if not self.firmware_install_task:
            # Keep track of the firmware we're working with, for error messages
            self.installing_firmware_name = firmware_name

            # Installing new firmware is only truly required if the wrong type is
            # installed: upgrading to the latest release of the current firmware type
            # isn't strictly necessary for functionality.
            firmware_install_required = self._probed_firmware_info is None or (
                self._probed_firmware_info.firmware_type
                != expected_installed_firmware_type
            )

            session = async_get_clientsession(self.hass)
            client = FirmwareUpdateClient(fw_update_url, session)

            try:
                manifest = await client.async_update_data()
                fw_manifest = next(
                    fw for fw in manifest.firmwares if fw.filename.startswith(fw_type)
                )
            except (StopIteration, TimeoutError, ClientError, ManifestMissing):
                _LOGGER.warning(
                    "Failed to fetch firmware update manifest", exc_info=True
                )

                # Not having internet access should not prevent setup
                if not firmware_install_required:
                    _LOGGER.debug(
                        "Skipping firmware upgrade due to index download failure"
                    )
                    return self.async_show_progress_done(next_step_id=next_step_id)

                return self.async_show_progress_done(
                    next_step_id="firmware_download_failed"
                )

            if not firmware_install_required:
                assert self._probed_firmware_info is not None

                # Make sure we do not downgrade the firmware
                fw_metadata = NabuCasaMetadata.from_json(fw_manifest.metadata)
                fw_version = fw_metadata.get_public_version()
                probed_fw_version = Version(self._probed_firmware_info.firmware_version)

                if probed_fw_version >= fw_version:
                    _LOGGER.debug(
                        "Not downgrading firmware, installed %s is newer than available %s",
                        probed_fw_version,
                        fw_version,
                    )
                    return self.async_show_progress_done(next_step_id=next_step_id)

            try:
                fw_data = await client.async_fetch_firmware(fw_manifest)
            except (TimeoutError, ClientError, ValueError):
                _LOGGER.warning("Failed to fetch firmware update", exc_info=True)

                # If we cannot download new firmware, we shouldn't block setup
                if not firmware_install_required:
                    _LOGGER.debug(
                        "Skipping firmware upgrade due to image download failure"
                    )
                    return self.async_show_progress_done(next_step_id=next_step_id)

                # Otherwise, fail
                return self.async_show_progress_done(
                    next_step_id="firmware_download_failed"
                )

            self.firmware_install_task = self.hass.async_create_task(
                async_flash_silabs_firmware(
                    hass=self.hass,
                    device=self._device,
                    fw_data=fw_data,
                    expected_installed_firmware_type=expected_installed_firmware_type,
                    bootloader_reset_type=None,
                    progress_callback=lambda offset, total: self.async_update_progress(
                        offset / total
                    ),
                ),
                f"Flash {firmware_name} firmware",
            )

        if not self.firmware_install_task.done():
            return self.async_show_progress(
                step_id=step_id,
                progress_action="install_firmware",
                description_placeholders={
                    **self._get_translation_placeholders(),
                    "firmware_name": firmware_name,
                },
                progress_task=self.firmware_install_task,
            )

        try:
            await self.firmware_install_task
        except HomeAssistantError:
            _LOGGER.exception("Failed to flash firmware")
            return self.async_show_progress_done(next_step_id="firmware_install_failed")

        return self.async_show_progress_done(next_step_id=next_step_id)

    async def _configure_and_start_otbr_addon(self) -> None:
        """Configure and start the OTBR addon."""

        # Before we start the addon, confirm that the correct firmware is running
        # and populate `self._probed_firmware_info` with the correct information
        if not await self._probe_firmware_info(probe_methods=(ApplicationType.SPINEL,)):
            raise AbortFlow(
                "unsupported_firmware",
                description_placeholders=self._get_translation_placeholders(),
            )

        otbr_manager = get_otbr_addon_manager(self.hass)
        addon_info = await self._async_get_addon_info(otbr_manager)

        assert self._device is not None
        new_addon_config = {
            **addon_info.options,
            "device": self._device,
            "baudrate": 460800,
            "flow_control": True,
            "autoflash_firmware": False,
        }

        _LOGGER.debug("Reconfiguring OTBR addon with %s", new_addon_config)

        try:
            await otbr_manager.async_set_addon_options(new_addon_config)
        except AddonError as err:
            _LOGGER.error(err)
            raise AbortFlow(
                "addon_set_config_failed",
                description_placeholders={
                    **self._get_translation_placeholders(),
                    "addon_name": otbr_manager.addon_name,
                },
            ) from err

        await otbr_manager.async_start_addon_waiting()

    async def async_step_firmware_download_failed(
        self, user_input: dict[str, Any] | None = None
    ) -> ConfigFlowResult:
        """Abort when firmware download failed."""
        assert self.installing_firmware_name is not None
        return self.async_abort(
            reason="fw_download_failed",
            description_placeholders={
                **self._get_translation_placeholders(),
                "firmware_name": self.installing_firmware_name,
            },
        )

    async def async_step_firmware_install_failed(
        self, user_input: dict[str, Any] | None = None
    ) -> ConfigFlowResult:
        """Abort when firmware install failed."""
        assert self.installing_firmware_name is not None
        return self.async_abort(
            reason="fw_install_failed",
            description_placeholders={
                **self._get_translation_placeholders(),
                "firmware_name": self.installing_firmware_name,
            },
        )

    async def async_step_zigbee_installation_type(
        self, user_input: dict[str, Any] | None = None
    ) -> ConfigFlowResult:
        """Handle the installation type step."""
        return self.async_show_menu(
            step_id="zigbee_installation_type",
            menu_options=[
                "zigbee_intent_recommended",
                "zigbee_intent_custom",
            ],
        )

    async def async_step_zigbee_intent_recommended(
        self, user_input: dict[str, Any] | None = None
    ) -> ConfigFlowResult:
        """Select recommended installation type."""
        self._zigbee_integration = ZigbeeIntegration.ZHA
        return await self._async_continue_picked_firmware()

    async def async_step_zigbee_intent_custom(
        self, user_input: dict[str, Any] | None = None
    ) -> ConfigFlowResult:
        """Select custom installation type."""
        return await self.async_step_zigbee_integration()

    async def async_step_zigbee_integration(
        self, user_input: dict[str, Any] | None = None
    ) -> ConfigFlowResult:
        """Select Zigbee integration."""
        return self.async_show_menu(
            step_id="zigbee_integration",
            menu_options=[
                "zigbee_integration_zha",
                "zigbee_integration_other",
            ],
        )

    async def async_step_zigbee_integration_zha(
        self, user_input: dict[str, Any] | None = None
    ) -> ConfigFlowResult:
        """Select ZHA integration."""
        self._zigbee_integration = ZigbeeIntegration.ZHA
        return await self._async_continue_picked_firmware()

    async def async_step_zigbee_integration_other(
        self, user_input: dict[str, Any] | None = None
    ) -> ConfigFlowResult:
        """Select other Zigbee integration."""
        self._zigbee_integration = ZigbeeIntegration.OTHER
        return await self._async_continue_picked_firmware()

    async def _async_continue_picked_firmware(self) -> ConfigFlowResult:
        """Continue to the picked firmware step."""
        if not await self._probe_firmware_info():
            return self.async_abort(
                reason="unsupported_firmware",
                description_placeholders=self._get_translation_placeholders(),
            )

        if self._picked_firmware_type == PickedFirmwareType.ZIGBEE:
            return await self.async_step_install_zigbee_firmware()

        return await self.async_step_prepare_thread_installation()

    async def async_step_prepare_thread_installation(
        self, user_input: dict[str, Any] | None = None
    ) -> ConfigFlowResult:
        """Prepare for Thread installation by stopping the OTBR addon if needed."""
        if not is_hassio(self.hass):
            return self.async_abort(
                reason="not_hassio_thread",
                description_placeholders=self._get_translation_placeholders(),
            )

        otbr_manager = get_otbr_addon_manager(self.hass)
        addon_info = await self._async_get_addon_info(otbr_manager)

        if addon_info.state == AddonState.RUNNING:
            # Stop the addon before continuing to flash firmware
            await otbr_manager.async_stop_addon()

        return await self.async_step_install_thread_firmware()

    async def async_step_finish_thread_installation(
        self, user_input: dict[str, Any] | None = None
    ) -> ConfigFlowResult:
        """Finish Thread installation by starting the OTBR addon."""
        otbr_manager = get_otbr_addon_manager(self.hass)
        addon_info = await self._async_get_addon_info(otbr_manager)

        if addon_info.state == AddonState.NOT_INSTALLED:
            return await self.async_step_install_otbr_addon()

        return await self.async_step_start_otbr_addon()

    async def async_step_pick_firmware_zigbee(
        self, user_input: dict[str, Any] | None = None
    ) -> ConfigFlowResult:
        """Pick Zigbee firmware."""
        self._picked_firmware_type = PickedFirmwareType.ZIGBEE
        return await self.async_step_zigbee_installation_type()

    async def async_step_pick_firmware_zigbee_migrate(
        self, user_input: dict[str, Any] | None = None
    ) -> ConfigFlowResult:
        """Pick Zigbee firmware. Migration is automatic."""
        return await self.async_step_pick_firmware_zigbee()

    async def async_step_install_zigbee_firmware(
        self, user_input: dict[str, Any] | None = None
    ) -> ConfigFlowResult:
        """Install Zigbee firmware."""
        raise NotImplementedError

    async def async_step_pre_confirm_zigbee(
        self, user_input: dict[str, Any] | None = None
    ) -> ConfigFlowResult:
        """Pre-confirm Zigbee setup."""

        # This step is necessary to prevent `user_input` from being passed through
        return await self.async_step_continue_zigbee()

    async def async_step_continue_zigbee(
        self, user_input: dict[str, Any] | None = None
    ) -> ConfigFlowResult:
        """Continue Zigbee setup."""
        assert self._device is not None
        assert self._hardware_name is not None

        if not await self._probe_firmware_info(probe_methods=(ApplicationType.EZSP,)):
            return self.async_abort(
                reason="unsupported_firmware",
                description_placeholders=self._get_translation_placeholders(),
            )

        if self._zigbee_integration == ZigbeeIntegration.OTHER:
            return self._async_flow_finished()

        result = await self.hass.config_entries.flow.async_init(
            ZHA_DOMAIN,
            context={"source": "hardware"},
            data={
                "name": self._hardware_name,
                "port": {
                    "path": self._device,
                    "baudrate": self.ZIGBEE_BAUDRATE,
                    "flow_control": "hardware",
                },
                "radio_type": "ezsp",
            },
        )
        return self._continue_zha_flow(result)

    @callback
    def _continue_zha_flow(self, zha_result: ConfigFlowResult) -> ConfigFlowResult:
        """Continue the ZHA flow."""
        raise NotImplementedError

    async def async_step_pick_firmware_thread(
        self, user_input: dict[str, Any] | None = None
    ) -> ConfigFlowResult:
        """Pick Thread firmware."""
        self._picked_firmware_type = PickedFirmwareType.THREAD
        return await self._async_continue_picked_firmware()

    async def async_step_pick_firmware_thread_migrate(
        self, user_input: dict[str, Any] | None = None
    ) -> ConfigFlowResult:
        """Pick Thread firmware. Migration is automatic."""
        return await self.async_step_pick_firmware_thread()

    async def async_step_install_thread_firmware(
        self, user_input: dict[str, Any] | None = None
    ) -> ConfigFlowResult:
        """Install Thread firmware."""
        raise NotImplementedError

    @progress_step(
        description_placeholders=lambda self: {
            **self._get_translation_placeholders(),
            "addon_name": get_otbr_addon_manager(self.hass).addon_name,
        }
    )
    async def async_step_install_otbr_addon(
        self, user_input: dict[str, Any] | None = None
    ) -> ConfigFlowResult:
        """Show progress dialog for installing the OTBR addon."""
        addon_manager = get_otbr_addon_manager(self.hass)
        addon_info = await self._async_get_addon_info(addon_manager)

        _LOGGER.debug("OTBR addon info: %s", addon_info)

        try:
            await addon_manager.async_install_addon_waiting()
        except AddonError as err:
            _LOGGER.error(err)
            raise AbortFlow(
                "addon_install_failed",
                description_placeholders={
                    **self._get_translation_placeholders(),
                    "addon_name": addon_manager.addon_name,
                },
            ) from err

<<<<<<< HEAD
        return await self.async_step_install_thread_firmware()
=======
        return self.async_show_progress_done(next_step_id="finish_thread_installation")
>>>>>>> 72e60891

    @progress_step(
        description_placeholders=lambda self: {
            **self._get_translation_placeholders(),
            "addon_name": get_otbr_addon_manager(self.hass).addon_name,
        }
    )
    async def async_step_start_otbr_addon(
        self, user_input: dict[str, Any] | None = None
    ) -> ConfigFlowResult:
        """Configure OTBR to point to the SkyConnect and run the addon."""
        try:
            await self._configure_and_start_otbr_addon()
        except AddonError as err:
            _LOGGER.error(err)
            raise AbortFlow(
                "addon_start_failed",
                description_placeholders={
                    **self._get_translation_placeholders(),
                    "addon_name": get_otbr_addon_manager(self.hass).addon_name,
                },
            ) from err

        return await self.async_step_pre_confirm_otbr()

    async def async_step_pre_confirm_otbr(
        self, user_input: dict[str, Any] | None = None
    ) -> ConfigFlowResult:
        """Pre-confirm OTBR setup."""

        # This step is necessary to prevent `user_input` from being passed through
        return await self.async_step_confirm_otbr()

    async def async_step_confirm_otbr(
        self, user_input: dict[str, Any] | None = None
    ) -> ConfigFlowResult:
        """Confirm OTBR setup."""
        assert self._device is not None

        if user_input is None:
            return self.async_show_form(
                step_id="confirm_otbr",
                description_placeholders=self._get_translation_placeholders(),
            )

        # OTBR discovery is done automatically via hassio
        return self._async_flow_finished()

    @abstractmethod
    def _async_flow_finished(self) -> ConfigFlowResult:
        """Finish the flow."""
        raise NotImplementedError


class BaseFirmwareConfigFlow(BaseFirmwareInstallFlow, ConfigFlow):
    """Base config flow for installing firmware."""

    @staticmethod
    @callback
    @abstractmethod
    def async_get_options_flow(
        config_entry: ConfigEntry,
    ) -> OptionsFlow:
        """Return the options flow."""
        raise NotImplementedError

    async def async_step_confirm(
        self, user_input: dict[str, Any] | None = None
    ) -> ConfigFlowResult:
        """Confirm a discovery."""
        assert self._device is not None
        fw_info = await guess_firmware_info(self.hass, self._device)

        # If our guess for the firmware type is actually running, we can save the user
        # an unnecessary confirmation and silently confirm the flow
        for owner in fw_info.owners:
            if await owner.is_running(self.hass):
                self._probed_firmware_info = fw_info
                return self._async_flow_finished()

        return await self.async_step_pick_firmware()

    @callback
    def _continue_zha_flow(self, zha_result: ConfigFlowResult) -> ConfigFlowResult:
        """Continue the ZHA flow."""
        next_flow_id = zha_result["flow_id"]

        result = self._async_flow_finished()
        return (
            self.async_create_entry(
                title=result["title"] or self._hardware_name,
                data=result["data"],
                next_flow=(FlowType.CONFIG_FLOW, next_flow_id),
            )
            | result  # update all items with the child result
        )


class BaseFirmwareOptionsFlow(BaseFirmwareInstallFlow, OptionsFlow):
    """Zigbee and Thread options flow handlers."""

    _probed_firmware_info: FirmwareInfo

    def __init__(self, config_entry: ConfigEntry, *args: Any, **kwargs: Any) -> None:
        """Instantiate options flow."""
        super().__init__(*args, **kwargs)

        self._config_entry = config_entry

        # Make `context` a regular dictionary
        self.context = {}

        # Subclasses are expected to override `_device` and `_hardware_name`

    async def async_step_init(
        self, user_input: dict[str, Any] | None = None
    ) -> ConfigFlowResult:
        """Manage the options flow."""
        return await self.async_step_pick_firmware()

    async def async_step_pick_firmware_zigbee(
        self, user_input: dict[str, Any] | None = None
    ) -> ConfigFlowResult:
        """Pick Zigbee firmware."""
        assert self._device is not None
        owners = await guess_hardware_owners(self.hass, self._device)

        for info in owners:
            for owner in info.owners:
                if info.source == OTBR_DOMAIN and isinstance(owner, OwningAddon):
                    raise AbortFlow(
                        "otbr_still_using_stick",
                        description_placeholders=self._get_translation_placeholders(),
                    )

        return await super().async_step_pick_firmware_zigbee(user_input)

    async def async_step_pick_firmware_thread(
        self, user_input: dict[str, Any] | None = None
    ) -> ConfigFlowResult:
        """Pick Thread firmware."""
        assert self._device is not None

        owners = await guess_hardware_owners(self.hass, self._device)

        for info in owners:
            for owner in info.owners:
                if info.source == ZHA_DOMAIN and isinstance(owner, OwningIntegration):
                    raise AbortFlow(
                        "zha_still_using_stick",
                        description_placeholders=self._get_translation_placeholders(),
                    )

        return await super().async_step_pick_firmware_thread(user_input)

    @callback
    def _continue_zha_flow(self, zha_result: ConfigFlowResult) -> ConfigFlowResult:
        """Continue the ZHA flow."""
        # The options flow cannot return a next_flow yet, so we just finish here.
        # The options flow should be changed to a reconfigure flow.
        return self._async_flow_finished()<|MERGE_RESOLUTION|>--- conflicted
+++ resolved
@@ -553,11 +553,7 @@
                 },
             ) from err
 
-<<<<<<< HEAD
-        return await self.async_step_install_thread_firmware()
-=======
-        return self.async_show_progress_done(next_step_id="finish_thread_installation")
->>>>>>> 72e60891
+        return await self.async_step_finish_thread_installation()
 
     @progress_step(
         description_placeholders=lambda self: {
