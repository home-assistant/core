--- conflicted
+++ resolved
@@ -365,7 +365,6 @@
     domain: str = DOMAIN,
 ) -> FirmwareInfo:
     """Flash firmware to the SiLabs device."""
-<<<<<<< HEAD
     async with async_firmware_update_context(hass, device, domain):
         firmware_info = await guess_firmware_info(hass, device)
         _LOGGER.debug("Identified firmware info: %s", firmware_info)
@@ -380,27 +379,10 @@
                 ApplicationType.SPINEL.as_flasher_application_type(),
                 ApplicationType.CPC.as_flasher_application_type(),
             ),
-            bootloader_reset=bootloader_reset_type,
-        )
-=======
-    firmware_info = await guess_firmware_info(hass, device)
-    _LOGGER.debug("Identified firmware info: %s", firmware_info)
-
-    fw_image = await hass.async_add_executor_job(parse_firmware_image, fw_data)
-
-    flasher = Flasher(
-        device=device,
-        probe_methods=(
-            ApplicationType.GECKO_BOOTLOADER.as_flasher_application_type(),
-            ApplicationType.EZSP.as_flasher_application_type(),
-            ApplicationType.SPINEL.as_flasher_application_type(),
-            ApplicationType.CPC.as_flasher_application_type(),
-        ),
-        bootloader_reset=tuple(
-            m.as_flasher_reset_target() for m in bootloader_reset_methods
-        ),
-    )
->>>>>>> 653b73c6
+            bootloader_reset=tuple(
+                m.as_flasher_reset_target() for m in bootloader_reset_methods
+            ),
+        )
 
         async with AsyncExitStack() as stack:
             for owner in firmware_info.owners:
