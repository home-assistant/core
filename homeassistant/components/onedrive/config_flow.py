"""Config flow for OneDrive."""

from __future__ import annotations

from collections.abc import Mapping
import logging
from typing import Any, cast

from onedrive_personal_sdk.clients.client import OneDriveClient
from onedrive_personal_sdk.exceptions import OneDriveException
<<<<<<< HEAD
from onedrive_personal_sdk.models.items import AppRoot, ItemUpdate
import voluptuous as vol

from homeassistant.config_entries import (
    SOURCE_REAUTH,
    SOURCE_RECONFIGURE,
    SOURCE_USER,
    ConfigFlowResult,
)
=======
import voluptuous as vol

from homeassistant.config_entries import SOURCE_REAUTH, ConfigFlowResult, OptionsFlow
>>>>>>> 9f7c4648
from homeassistant.const import CONF_ACCESS_TOKEN, CONF_TOKEN
from homeassistant.core import callback
from homeassistant.helpers.aiohttp_client import async_get_clientsession
from homeassistant.helpers.config_entry_oauth2_flow import AbstractOAuth2FlowHandler
from homeassistant.helpers.instance_id import async_get as async_get_instance_id

from .const import CONF_FOLDER_ID, CONF_FOLDER_NAME, DOMAIN, OAUTH_SCOPES

<<<<<<< HEAD
FOLDER_NAME_SCHEMA = vol.Schema({vol.Required(CONF_FOLDER_NAME): str})
=======
from .const import CONF_DELETE_PERMANENTLY, DOMAIN, OAUTH_SCOPES
from .coordinator import OneDriveConfigEntry
>>>>>>> 9f7c4648


class OneDriveConfigFlow(AbstractOAuth2FlowHandler, domain=DOMAIN):
    """Config flow to handle OneDrive OAuth2 authentication."""

    DOMAIN = DOMAIN
    MINOR_VERSION = 2

    step_data: dict[str, Any] = {}
    client: OneDriveClient
    approot: AppRoot

    @property
    def logger(self) -> logging.Logger:
        """Return logger."""
        return logging.getLogger(__name__)

    @property
    def extra_authorize_data(self) -> dict[str, Any]:
        """Extra data that needs to be appended to the authorize url."""
        return {"scope": " ".join(OAUTH_SCOPES)}

    @property
    def apps_folder(self) -> str:
        """Return the name of the Apps folder (translated)."""
        return (
            path.split("/")[-1]
            if (path := self.approot.parent_reference.path)
            else "Apps"
        )

    async def async_oauth_create_entry(
        self,
        data: dict[str, Any],
    ) -> ConfigFlowResult:
        """Handle the initial step."""

        async def get_access_token() -> str:
            return cast(str, data[CONF_TOKEN][CONF_ACCESS_TOKEN])

        self.client = OneDriveClient(
            get_access_token, async_get_clientsession(self.hass)
        )

        try:
            self.approot = await self.client.get_approot()
        except OneDriveException:
            self.logger.exception("Failed to connect to OneDrive")
            return self.async_abort(reason="connection_error")
        except Exception:
            self.logger.exception("Unknown error")
            return self.async_abort(reason="unknown")

        await self.async_set_unique_id(self.approot.parent_reference.drive_id)

        if self.source != SOURCE_USER:
            self._abort_if_unique_id_mismatch(
                reason="wrong_drive",
            )

        if self.source == SOURCE_REAUTH:
            reauth_entry = self._get_reauth_entry()
            return self.async_update_reload_and_abort(
                entry=reauth_entry,
                data=data,
            )

        if self.source != SOURCE_RECONFIGURE:
            self._abort_if_unique_id_configured()

        self.step_data = data

        if self.source == SOURCE_RECONFIGURE:
            return await self.async_step_reconfigure_folder()

        return await self.async_step_folder_name()

    async def async_step_folder_name(
        self, user_input: dict[str, Any] | None = None
    ) -> ConfigFlowResult:
        """Step to ask for the folder name."""
        errors: dict[str, str] = {}
        instance_id = await async_get_instance_id(self.hass)
        if user_input is not None:
            try:
                folder = await self.client.create_folder(
                    self.approot.id, user_input[CONF_FOLDER_NAME]
                )
            except OneDriveException:
                self.logger.debug("Failed to create folder", exc_info=True)
                errors["base"] = "folder_creation_error"
            else:
                if folder.description and folder.description != instance_id:
                    errors[CONF_FOLDER_NAME] = "folder_already_in_use"
            if not errors:
                title = (
                    f"{self.approot.created_by.user.display_name}'s OneDrive"
                    if self.approot.created_by.user
                    and self.approot.created_by.user.display_name
                    else "OneDrive"
                )
                return self.async_create_entry(
                    title=title,
                    data={
                        **self.step_data,
                        CONF_FOLDER_ID: folder.id,
                        CONF_FOLDER_NAME: user_input[CONF_FOLDER_NAME],
                    },
                )

        default_folder_name = (
            f"backups_{instance_id[:8]}"
            if user_input is None
            else user_input[CONF_FOLDER_NAME]
        )

        return self.async_show_form(
            step_id="folder_name",
            data_schema=self.add_suggested_values_to_schema(
                FOLDER_NAME_SCHEMA, {CONF_FOLDER_NAME: default_folder_name}
            ),
            description_placeholders={
                "apps_folder": self.apps_folder,
                "approot": self.approot.name,
            },
            errors=errors,
        )

    async def async_step_reconfigure_folder(
        self, user_input: dict[str, Any] | None = None
    ) -> ConfigFlowResult:
        """Reconfigure the folder name."""
        errors: dict[str, str] = {}
        reconfigure_entry = self._get_reconfigure_entry()

        if user_input is not None:
            if (
                new_folder_name := user_input[CONF_FOLDER_NAME]
            ) != reconfigure_entry.data[CONF_FOLDER_NAME]:
                try:
                    await self.client.update_drive_item(
                        reconfigure_entry.data[CONF_FOLDER_ID],
                        ItemUpdate(name=new_folder_name),
                    )
                except OneDriveException:
                    self.logger.debug("Failed to update folder", exc_info=True)
                    errors["base"] = "folder_rename_error"
            if not errors:
                return self.async_update_reload_and_abort(
                    reconfigure_entry,
                    data={**reconfigure_entry.data, CONF_FOLDER_NAME: new_folder_name},
                )

        return self.async_show_form(
            step_id="reconfigure_folder",
            data_schema=self.add_suggested_values_to_schema(
                FOLDER_NAME_SCHEMA,
                {CONF_FOLDER_NAME: reconfigure_entry.data[CONF_FOLDER_NAME]},
            ),
            description_placeholders={
                "apps_folder": self.apps_folder,
                "approot": self.approot.name,
            },
            errors=errors,
        )

    async def async_step_reauth(
        self, entry_data: Mapping[str, Any]
    ) -> ConfigFlowResult:
        """Perform reauth upon an API authentication error."""
        return await self.async_step_reauth_confirm()

    async def async_step_reauth_confirm(
        self, user_input: dict[str, Any] | None = None
    ) -> ConfigFlowResult:
        """Confirm reauth dialog."""
        if user_input is None:
            return self.async_show_form(step_id="reauth_confirm")
        return await self.async_step_user()

<<<<<<< HEAD
    async def async_step_reconfigure(
        self, user_input: dict[str, Any] | None = None
    ) -> ConfigFlowResult:
        """Reconfigure the entry."""
        return await self.async_step_user()
=======
    @staticmethod
    @callback
    def async_get_options_flow(
        config_entry: OneDriveConfigEntry,
    ) -> OneDriveOptionsFlowHandler:
        """Create the options flow."""
        return OneDriveOptionsFlowHandler()


class OneDriveOptionsFlowHandler(OptionsFlow):
    """Handles options flow for the component."""

    async def async_step_init(
        self, user_input: dict[str, Any] | None = None
    ) -> ConfigFlowResult:
        """Manage the options for OneDrive."""
        if user_input:
            return self.async_create_entry(title="", data=user_input)

        options_schema = vol.Schema(
            {
                vol.Optional(
                    CONF_DELETE_PERMANENTLY,
                    default=self.config_entry.options.get(
                        CONF_DELETE_PERMANENTLY, False
                    ),
                ): bool,
            }
        )

        return self.async_show_form(
            step_id="init",
            data_schema=options_schema,
        )
>>>>>>> 9f7c4648
<|MERGE_RESOLUTION|>--- conflicted
+++ resolved
@@ -8,7 +8,6 @@
 
 from onedrive_personal_sdk.clients.client import OneDriveClient
 from onedrive_personal_sdk.exceptions import OneDriveException
-<<<<<<< HEAD
 from onedrive_personal_sdk.models.items import AppRoot, ItemUpdate
 import voluptuous as vol
 
@@ -17,26 +16,19 @@
     SOURCE_RECONFIGURE,
     SOURCE_USER,
     ConfigFlowResult,
+    OptionsFlow,
 )
-=======
-import voluptuous as vol
-
-from homeassistant.config_entries import SOURCE_REAUTH, ConfigFlowResult, OptionsFlow
->>>>>>> 9f7c4648
 from homeassistant.const import CONF_ACCESS_TOKEN, CONF_TOKEN
 from homeassistant.core import callback
 from homeassistant.helpers.aiohttp_client import async_get_clientsession
 from homeassistant.helpers.config_entry_oauth2_flow import AbstractOAuth2FlowHandler
 from homeassistant.helpers.instance_id import async_get as async_get_instance_id
 
-from .const import CONF_FOLDER_ID, CONF_FOLDER_NAME, DOMAIN, OAUTH_SCOPES
-
-<<<<<<< HEAD
+from .const import CONF_DELETE_PERMANENTLY, CONF_FOLDER_ID, CONF_FOLDER_NAME, DOMAIN, OAUTH_SCOPES
+from .coordinator import OneDriveConfigEntry
+
 FOLDER_NAME_SCHEMA = vol.Schema({vol.Required(CONF_FOLDER_NAME): str})
-=======
-from .const import CONF_DELETE_PERMANENTLY, DOMAIN, OAUTH_SCOPES
-from .coordinator import OneDriveConfigEntry
->>>>>>> 9f7c4648
+
 
 
 class OneDriveConfigFlow(AbstractOAuth2FlowHandler, domain=DOMAIN):
@@ -217,13 +209,12 @@
             return self.async_show_form(step_id="reauth_confirm")
         return await self.async_step_user()
 
-<<<<<<< HEAD
     async def async_step_reconfigure(
         self, user_input: dict[str, Any] | None = None
     ) -> ConfigFlowResult:
         """Reconfigure the entry."""
         return await self.async_step_user()
-=======
+     
     @staticmethod
     @callback
     def async_get_options_flow(
@@ -257,5 +248,4 @@
         return self.async_show_form(
             step_id="init",
             data_schema=options_schema,
-        )
->>>>>>> 9f7c4648
+        )