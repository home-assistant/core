--- conflicted
+++ resolved
@@ -248,11 +248,7 @@
             try:
                 metadata_stream = await self._client.download_drive_item(item_id)
             except OneDriveException as err:
-<<<<<<< HEAD
-                _LOGGER.debug("Error downloading metadata for %s: %s", item_id, err)
-=======
                 _LOGGER.warning("Error downloading metadata for %s: %s", item_id, err)
->>>>>>> c654936a
                 return None
             metadata_json = loads(await metadata_stream.read())
             return AgentBackup.from_dict(metadata_json)
