--- conflicted
+++ resolved
@@ -2,10 +2,7 @@
 
 from __future__ import annotations
 
-<<<<<<< HEAD
 from collections.abc import Awaitable, Callable
-=======
->>>>>>> 03b3097c
 from html import unescape
 from json import dumps, loads
 import logging
@@ -29,11 +26,7 @@
 )
 from homeassistant.helpers.instance_id import async_get as async_get_instance_id
 
-<<<<<<< HEAD
 from .const import CONF_FOLDER_ID, CONF_FOLDER_NAME, DATA_BACKUP_AGENT_LISTENERS, DOMAIN
-=======
-from .const import DATA_BACKUP_AGENT_LISTENERS, DOMAIN
->>>>>>> 03b3097c
 from .coordinator import (
     OneDriveConfigEntry,
     OneDriveRuntimeData,
