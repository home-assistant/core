{
  "domain": "onedrive",
  "name": "OneDrive",
  "codeowners": ["@zweckj"],
  "config_flow": true,
  "dependencies": ["application_credentials"],
  "documentation": "https://www.home-assistant.io/integrations/onedrive",
  "integration_type": "service",
  "iot_class": "cloud_polling",
  "loggers": ["onedrive_personal_sdk"],
<<<<<<< HEAD
  "quality_scale": "platinum",
  "requirements": ["onedrive-personal-sdk==0.0.8"]
=======
  "quality_scale": "bronze",
  "requirements": ["onedrive-personal-sdk==0.0.9"]
>>>>>>> 1374fb23
}<|MERGE_RESOLUTION|>--- conflicted
+++ resolved
@@ -8,11 +8,6 @@
   "integration_type": "service",
   "iot_class": "cloud_polling",
   "loggers": ["onedrive_personal_sdk"],
-<<<<<<< HEAD
   "quality_scale": "platinum",
-  "requirements": ["onedrive-personal-sdk==0.0.8"]
-=======
-  "quality_scale": "bronze",
   "requirements": ["onedrive-personal-sdk==0.0.9"]
->>>>>>> 1374fb23
 }