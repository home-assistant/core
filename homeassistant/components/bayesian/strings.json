--- conflicted
+++ resolved
@@ -13,7 +13,6 @@
     "reload": {
       "name": "[%key:common::action::reload%]",
       "description": "Reloads Bayesian sensors from the YAML-configuration."
-<<<<<<< HEAD
     }
   },
   "options": {
@@ -264,8 +263,6 @@
         "vibration": "[%key:component::binary_sensor::entity_component::vibration::name%]",
         "window": "[%key:component::binary_sensor::entity_component::window::name%]"
       }
-=======
->>>>>>> 5d58cdd9
     }
   }
 }