--- conflicted
+++ resolved
@@ -3,13 +3,9 @@
 
 from datetime import datetime
 import logging
-<<<<<<< HEAD
-from typing import Any, Callable, Dict, List, Optional, Union
+from typing import Any, Callable, Optional, Union
 
 from pyclimacell.const import CURRENT, DAILY, FORECASTS, HOURLY, NOWCAST, WeatherCode
-=======
-from typing import Any, Callable
->>>>>>> d77a28b8
 
 from homeassistant.components.weather import (
     ATTR_FORECAST_CONDITION,
@@ -82,60 +78,6 @@
 _LOGGER = logging.getLogger(__name__)
 
 
-<<<<<<< HEAD
-=======
-def _translate_condition(condition: str | None, sun_is_up: bool = True) -> str | None:
-    """Translate ClimaCell condition into an HA condition."""
-    if not condition:
-        return None
-    if "clear" in condition.lower():
-        if sun_is_up:
-            return CLEAR_CONDITIONS["day"]
-        return CLEAR_CONDITIONS["night"]
-    return CONDITIONS[condition]
-
-
-def _forecast_dict(
-    hass: HomeAssistantType,
-    forecast_dt: datetime,
-    use_datetime: bool,
-    condition: str,
-    precipitation: float | None,
-    precipitation_probability: float | None,
-    temp: float | None,
-    temp_low: float | None,
-    wind_direction: float | None,
-    wind_speed: float | None,
-) -> dict[str, Any]:
-    """Return formatted Forecast dict from ClimaCell forecast data."""
-    if use_datetime:
-        translated_condition = _translate_condition(condition, is_up(hass, forecast_dt))
-    else:
-        translated_condition = _translate_condition(condition, True)
-
-    if hass.config.units.is_metric:
-        if precipitation:
-            precipitation = (
-                distance_convert(precipitation / 12, LENGTH_FEET, LENGTH_METERS) * 1000
-            )
-        if wind_speed:
-            wind_speed = distance_convert(wind_speed, LENGTH_MILES, LENGTH_KILOMETERS)
-
-    data = {
-        ATTR_FORECAST_TIME: forecast_dt.isoformat(),
-        ATTR_FORECAST_CONDITION: translated_condition,
-        ATTR_FORECAST_PRECIPITATION: precipitation,
-        ATTR_FORECAST_PRECIPITATION_PROBABILITY: precipitation_probability,
-        ATTR_FORECAST_TEMP: temp,
-        ATTR_FORECAST_TEMP_LOW: temp_low,
-        ATTR_FORECAST_WIND_BEARING: wind_direction,
-        ATTR_FORECAST_WIND_SPEED: wind_speed,
-    }
-
-    return {k: v for k, v in data.items() if v is not None}
-
-
->>>>>>> d77a28b8
 async def async_setup_entry(
     hass: HomeAssistantType,
     config_entry: ConfigEntry,
