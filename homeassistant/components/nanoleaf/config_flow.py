--- conflicted
+++ resolved
@@ -8,18 +8,11 @@
 from aionanoleaf import InvalidToken, Nanoleaf, Unauthorized, Unavailable
 import voluptuous as vol
 
-<<<<<<< HEAD
-from homeassistant.components import network
-from homeassistant.config_entries import ConfigEntry, ConfigFlow, OptionsFlow
-=======
 from homeassistant import config_entries
 from homeassistant.components import zeroconf
->>>>>>> 4f7e405a
 from homeassistant.const import CONF_HOST, CONF_TOKEN
-from homeassistant.core import callback
 from homeassistant.data_entry_flow import FlowResult
 from homeassistant.helpers.aiohttp_client import async_get_clientsession
-import homeassistant.helpers.config_validation as cv
 from homeassistant.helpers.typing import DiscoveryInfoType
 from homeassistant.util.json import load_json, save_json
 
@@ -37,10 +30,10 @@
 )
 
 
-class NanoleafConfigFlow(ConfigFlow, domain=DOMAIN):
+class ConfigFlow(config_entries.ConfigFlow, domain=DOMAIN):
     """Nanoleaf config flow."""
 
-    reauth_entry: ConfigEntry | None = None
+    reauth_entry: config_entries.ConfigEntry | None = None
 
     VERSION = 1
 
@@ -88,7 +81,7 @@
     async def async_step_reauth(self, data: dict[str, str]) -> FlowResult:
         """Handle Nanoleaf reauth flow if token is invalid."""
         self.reauth_entry = cast(
-            ConfigEntry,
+            config_entries.ConfigEntry,
             self.hass.config_entries.async_get_entry(self.context["entry_id"]),
         )
         self.nanoleaf = Nanoleaf(async_get_clientsession(self.hass), data[CONF_HOST])
@@ -247,73 +240,4 @@
                 CONF_HOST: self.nanoleaf.host,
                 CONF_TOKEN: self.nanoleaf.auth_token,
             },
-        )
-
-    @staticmethod
-    @callback
-    def async_get_options_flow(config_entry: ConfigEntry) -> OptionsFlow:
-        """Return the Nanoleaf options flow handler."""
-        return NanoleafOptionsFlowHandler(config_entry)
-
-
-class NanoleafOptionsFlowHandler(OptionsFlow):
-    """Nanoleaf options flow."""
-
-    def __init__(self, config_entry: ConfigEntry) -> None:
-        """Initialize options flow."""
-        self.config_entry = config_entry
-
-    async def async_step_init(
-        self, user_input: dict[str, Any] | None = None
-    ) -> FlowResult:
-        """Manage the options."""
-        if user_input is not None:
-            data: dict[str, Any] = {}
-            port: int | None = user_input.get("local_port")
-            if port is not None:
-                data["local_port"] = port
-            if (adapter_ip := user_input.get("adapter_ip")) is not None:
-                data["adapter_ip"] = tuple(adapter_ip.split(" "))
-            return self.async_create_entry(title="", data=data)
-
-        schema = {}
-
-        local_port: int | None = self.config_entry.options.get("local_port")
-        if local_port is None:
-            schema[
-                vol.Optional("local_port", description={"suggested_value": None})
-            ] = cv.port
-            schema[vol.Optional("empty")] = str
-        else:
-            schema[
-                vol.Optional("local_port", description={"suggested_value": local_port})
-            ] = cv.port
-            schema[vol.Optional("empty")] = str
-
-        adapters = await network.async_get_adapters(self.hass)
-        if not network.async_only_default_interface_enabled(adapters):
-            # Only show adapter/ip option for users with a manual network configuration
-            adapters_with_ip = []
-            for adapter in adapters:
-                if adapter["enabled"]:
-                    for ip in adapter["ipv4"]:
-                        adapters_with_ip.append(f'{adapter["name"]} {ip["address"]}')
-
-            if (
-                configured_adapter_ip := self.config_entry.options.get("adapter_ip")
-            ) is None:
-                for adapter in adapters:
-                    if adapter["enabled"] and adapter["default"]:
-                        default = f'{adapter["name"]} {adapter["ipv4"][0]["address"]}'
-                        break
-            else:
-                default = f"{configured_adapter_ip[0]} {configured_adapter_ip[1]}"
-
-            schema[vol.Required("adapter_ip", default=default)] = vol.In(
-                adapters_with_ip
-            )
-
-        return self.async_show_form(
-            step_id="init",
-            data_schema=vol.Schema(schema),
         )