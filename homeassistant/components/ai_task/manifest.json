--- conflicted
+++ resolved
@@ -5,12 +5,7 @@
   "codeowners": ["@home-assistant/core"],
   "dependencies": ["conversation", "media_source"],
   "documentation": "https://www.home-assistant.io/integrations/ai_task",
-<<<<<<< HEAD
-  "integration_type": "system",
+  "integration_type": "entity",
   "quality_scale": "internal",
   "requirements": ["Pillow==11.3.0"]
-=======
-  "integration_type": "entity",
-  "quality_scale": "internal"
->>>>>>> bc8e00d9
 }