--- conflicted
+++ resolved
@@ -18,11 +18,6 @@
 from homeassistant.exceptions import HomeAssistantError
 from homeassistant.helpers import llm
 from homeassistant.helpers.chat_session import ChatSession, async_get_chat_session
-<<<<<<< HEAD
-from homeassistant.helpers.network import get_url
-=======
-from homeassistant.helpers.event import async_call_later
->>>>>>> f1c55ee7
 from homeassistant.util import RE_SANITIZE_FILENAME, slugify
 
 from .const import (
@@ -230,14 +225,10 @@
         target_folder, image_file
     )
 
-<<<<<<< HEAD
     item = media_source.MediaSourceItem.from_uri(
         hass, service_result["media_source_id"], None
     )
-    service_result["url"] = get_url(hass) + async_sign_path(
-=======
     service_result["url"] = async_sign_path(
->>>>>>> f1c55ee7
         hass,
         (await source.async_resolve_media(item)).url,
         timedelta(seconds=IMAGE_EXPIRY_TIME),
