"""Utilities for the LinkPlay component."""

from typing import Final

from aiohttp import ClientSession
from linkplay.utils import async_create_unverified_client_session

from homeassistant.const import EVENT_HOMEASSISTANT_CLOSE
from homeassistant.core import Event, HomeAssistant, callback

from .const import DATA_SESSION, DOMAIN

MANUFACTURER_ARTSOUND: Final[str] = "ArtSound"
MANUFACTURER_ARYLIC: Final[str] = "Arylic"
MANUFACTURER_IEAST: Final[str] = "iEAST"
<<<<<<< HEAD
MANUFACTURER_GGMM: Final[str] = "GGMM"
MANUFACTURER_MEDION: Final[str] = "Medion"
=======
MANUFACTURER_WIIM: Final[str] = "WiiM"
>>>>>>> 44569058
MANUFACTURER_GENERIC: Final[str] = "Generic"
MODELS_ARTSOUND_SMART_ZONE4: Final[str] = "Smart Zone 4 AMP"
MODELS_ARTSOUND_SMART_HYDE: Final[str] = "Smart Hyde"
MODELS_ARYLIC_S50: Final[str] = "S50+"
MODELS_ARYLIC_S50_PRO: Final[str] = "S50 Pro"
MODELS_ARYLIC_A30: Final[str] = "A30"
MODELS_ARYLIC_A50: Final[str] = "A50"
MODELS_ARYLIC_A50S: Final[str] = "A50+"
MODELS_ARYLIC_UP2STREAM_AMP: Final[str] = "Up2Stream Amp 2.0"
MODELS_ARYLIC_UP2STREAM_AMP_V3: Final[str] = "Up2Stream Amp v3"
MODELS_ARYLIC_UP2STREAM_AMP_V4: Final[str] = "Up2Stream Amp v4"
MODELS_ARYLIC_UP2STREAM_PRO: Final[str] = "Up2Stream Pro v1"
MODELS_ARYLIC_UP2STREAM_PRO_V3: Final[str] = "Up2Stream Pro v3"
MODELS_ARYLIC_UP2STREAM_PLATE_AMP: Final[str] = "Up2Stream Plate Amp"
MODELS_IEAST_AUDIOCAST_M5: Final[str] = "AudioCast M5"
<<<<<<< HEAD
MODELS_GGMM_GGMM_E2: Final[str] = "GGMM E2"
MODELS_MEDION_MD_43970: Final[str] = "Life P66970 (MD 43970)"
=======
MODELS_WIIM_AMP: Final[str] = "WiiM Amp"
MODELS_WIIM_MINI: Final[str] = "WiiM Mini"
>>>>>>> 44569058
MODELS_GENERIC: Final[str] = "Generic"

PROJECTID_LOOKUP: Final[dict] = {
    "SMART_ZONE4_AMP": (MANUFACTURER_ARTSOUND, MODELS_ARTSOUND_SMART_ZONE4),
    "SMART_HYDE": (MANUFACTURER_ARTSOUND, MODELS_ARTSOUND_SMART_HYDE),
    "ARYLIC_S50": (MANUFACTURER_ARYLIC, MODELS_ARYLIC_S50),
    "RP0016_S50PRO_S": (MANUFACTURER_ARYLIC, MODELS_ARYLIC_S50_PRO),
    "RP0011_WB60_S": (MANUFACTURER_ARYLIC, MODELS_ARYLIC_A30),
    "X-50": (MANUFACTURER_ARYLIC, MODELS_ARYLIC_A50),
    "ARYLIC_A50S": (MANUFACTURER_ARYLIC, MODELS_ARYLIC_A50S),
    "RP0011_WB60": (MANUFACTURER_ARYLIC, MODELS_ARYLIC_UP2STREAM_AMP),
    "UP2STREAM_AMP_V3": (MANUFACTURER_ARYLIC, MODELS_ARYLIC_UP2STREAM_AMP_V3),
    "UP2STREAM_AMP_V4": (MANUFACTURER_ARYLIC, MODELS_ARYLIC_UP2STREAM_AMP_V4),
    "UP2STREAM_PRO_V3": (MANUFACTURER_ARYLIC, MODELS_ARYLIC_UP2STREAM_PRO_V3),
    "ARYLIC_V20": (MANUFACTURER_ARYLIC, MODELS_ARYLIC_UP2STREAM_PLATE_AMP),
    "UP2STREAM_MINI_V3": (MANUFACTURER_ARYLIC, MODELS_GENERIC),
    "UP2STREAM_AMP_2P1": (MANUFACTURER_ARYLIC, MODELS_GENERIC),
    "RP0014_A50C_S": (MANUFACTURER_ARYLIC, MODELS_GENERIC),
    "ARYLIC_A30": (MANUFACTURER_ARYLIC, MODELS_GENERIC),
    "ARYLIC_SUBWOOFER": (MANUFACTURER_ARYLIC, MODELS_GENERIC),
    "ARYLIC_S50A": (MANUFACTURER_ARYLIC, MODELS_GENERIC),
    "RP0010_D5_S": (MANUFACTURER_ARYLIC, MODELS_GENERIC),
    "RP0001": (MANUFACTURER_ARYLIC, MODELS_GENERIC),
    "RP0013_WA31S": (MANUFACTURER_ARYLIC, MODELS_GENERIC),
    "RP0010_D5": (MANUFACTURER_ARYLIC, MODELS_GENERIC),
    "RP0013_WA31S_S": (MANUFACTURER_ARYLIC, MODELS_GENERIC),
    "RP0014_A50D_S": (MANUFACTURER_ARYLIC, MODELS_GENERIC),
    "ARYLIC_A50TE": (MANUFACTURER_ARYLIC, MODELS_GENERIC),
    "ARYLIC_A50N": (MANUFACTURER_ARYLIC, MODELS_GENERIC),
    "iEAST-02": (MANUFACTURER_IEAST, MODELS_IEAST_AUDIOCAST_M5),
    "GGMM_E2A": (MANUFACTURER_GGMM, MODELS_GGMM_GGMM_E2),
    "A16": (MANUFACTURER_MEDION, MODELS_MEDION_MD_43970),
}


def get_info_from_project(project: str) -> tuple[str, str]:
    """Get manufacturer and model info based on given project."""
<<<<<<< HEAD
    if project in PROJECTID_LOOKUP:
        return tuple(PROJECTID_LOOKUP[project])
    return MANUFACTURER_GENERIC, MODELS_GENERIC
=======
    match project:
        case "SMART_ZONE4_AMP":
            return MANUFACTURER_ARTSOUND, MODELS_ARTSOUND_SMART_ZONE4
        case "SMART_HYDE":
            return MANUFACTURER_ARTSOUND, MODELS_ARTSOUND_SMART_HYDE
        case "ARYLIC_S50":
            return MANUFACTURER_ARYLIC, MODELS_ARYLIC_S50
        case "RP0016_S50PRO_S":
            return MANUFACTURER_ARYLIC, MODELS_ARYLIC_S50_PRO
        case "RP0011_WB60_S":
            return MANUFACTURER_ARYLIC, MODELS_ARYLIC_A30
        case "ARYLIC_A50S":
            return MANUFACTURER_ARYLIC, MODELS_ARYLIC_A50S
        case "UP2STREAM_AMP_V3":
            return MANUFACTURER_ARYLIC, MODELS_ARYLIC_UP2STREAM_AMP_V3
        case "UP2STREAM_AMP_V4":
            return MANUFACTURER_ARYLIC, MODELS_ARYLIC_UP2STREAM_AMP_V4
        case "UP2STREAM_PRO_V3":
            return MANUFACTURER_ARYLIC, MODELS_ARYLIC_UP2STREAM_PRO_V3
        case "iEAST-02":
            return MANUFACTURER_IEAST, MODELS_IEAST_AUDIOCAST_M5
        case "WiiM_Amp_4layer":
            return MANUFACTURER_WIIM, MODELS_WIIM_AMP
        case "Muzo_Mini":
            return MANUFACTURER_WIIM, MODELS_WIIM_MINI
        case _:
            return MANUFACTURER_GENERIC, MODELS_GENERIC
>>>>>>> 44569058


async def async_get_client_session(hass: HomeAssistant) -> ClientSession:
    """Get a ClientSession that can be used with LinkPlay devices."""
    hass.data.setdefault(DOMAIN, {})
    if DATA_SESSION not in hass.data[DOMAIN]:
        clientsession: ClientSession = await async_create_unverified_client_session()

        @callback
        def _async_close_websession(event: Event) -> None:
            """Close websession."""
            clientsession.detach()

        hass.bus.async_listen_once(EVENT_HOMEASSISTANT_CLOSE, _async_close_websession)
        hass.data[DOMAIN][DATA_SESSION] = clientsession
        return clientsession

    session: ClientSession = hass.data[DOMAIN][DATA_SESSION]
    return session<|MERGE_RESOLUTION|>--- conflicted
+++ resolved
@@ -13,12 +13,9 @@
 MANUFACTURER_ARTSOUND: Final[str] = "ArtSound"
 MANUFACTURER_ARYLIC: Final[str] = "Arylic"
 MANUFACTURER_IEAST: Final[str] = "iEAST"
-<<<<<<< HEAD
+MANUFACTURER_WIIM: Final[str] = "WiiM"
 MANUFACTURER_GGMM: Final[str] = "GGMM"
 MANUFACTURER_MEDION: Final[str] = "Medion"
-=======
-MANUFACTURER_WIIM: Final[str] = "WiiM"
->>>>>>> 44569058
 MANUFACTURER_GENERIC: Final[str] = "Generic"
 MODELS_ARTSOUND_SMART_ZONE4: Final[str] = "Smart Zone 4 AMP"
 MODELS_ARTSOUND_SMART_HYDE: Final[str] = "Smart Hyde"
@@ -34,13 +31,10 @@
 MODELS_ARYLIC_UP2STREAM_PRO_V3: Final[str] = "Up2Stream Pro v3"
 MODELS_ARYLIC_UP2STREAM_PLATE_AMP: Final[str] = "Up2Stream Plate Amp"
 MODELS_IEAST_AUDIOCAST_M5: Final[str] = "AudioCast M5"
-<<<<<<< HEAD
+MODELS_WIIM_AMP: Final[str] = "WiiM Amp"
+MODELS_WIIM_MINI: Final[str] = "WiiM Mini"
 MODELS_GGMM_GGMM_E2: Final[str] = "GGMM E2"
 MODELS_MEDION_MD_43970: Final[str] = "Life P66970 (MD 43970)"
-=======
-MODELS_WIIM_AMP: Final[str] = "WiiM Amp"
-MODELS_WIIM_MINI: Final[str] = "WiiM Mini"
->>>>>>> 44569058
 MODELS_GENERIC: Final[str] = "Generic"
 
 PROJECTID_LOOKUP: Final[dict] = {
@@ -71,6 +65,8 @@
     "ARYLIC_A50TE": (MANUFACTURER_ARYLIC, MODELS_GENERIC),
     "ARYLIC_A50N": (MANUFACTURER_ARYLIC, MODELS_GENERIC),
     "iEAST-02": (MANUFACTURER_IEAST, MODELS_IEAST_AUDIOCAST_M5),
+    "WiiM_Amp_4layer": (MANUFACTURER_WIIM, MODELS_WIIM_AMP),
+    "Muzo_Mini": (MANUFACTURER_WIIM, MODELS_WIIM_MINI),
     "GGMM_E2A": (MANUFACTURER_GGMM, MODELS_GGMM_GGMM_E2),
     "A16": (MANUFACTURER_MEDION, MODELS_MEDION_MD_43970),
 }
@@ -78,39 +74,9 @@
 
 def get_info_from_project(project: str) -> tuple[str, str]:
     """Get manufacturer and model info based on given project."""
-<<<<<<< HEAD
     if project in PROJECTID_LOOKUP:
         return tuple(PROJECTID_LOOKUP[project])
     return MANUFACTURER_GENERIC, MODELS_GENERIC
-=======
-    match project:
-        case "SMART_ZONE4_AMP":
-            return MANUFACTURER_ARTSOUND, MODELS_ARTSOUND_SMART_ZONE4
-        case "SMART_HYDE":
-            return MANUFACTURER_ARTSOUND, MODELS_ARTSOUND_SMART_HYDE
-        case "ARYLIC_S50":
-            return MANUFACTURER_ARYLIC, MODELS_ARYLIC_S50
-        case "RP0016_S50PRO_S":
-            return MANUFACTURER_ARYLIC, MODELS_ARYLIC_S50_PRO
-        case "RP0011_WB60_S":
-            return MANUFACTURER_ARYLIC, MODELS_ARYLIC_A30
-        case "ARYLIC_A50S":
-            return MANUFACTURER_ARYLIC, MODELS_ARYLIC_A50S
-        case "UP2STREAM_AMP_V3":
-            return MANUFACTURER_ARYLIC, MODELS_ARYLIC_UP2STREAM_AMP_V3
-        case "UP2STREAM_AMP_V4":
-            return MANUFACTURER_ARYLIC, MODELS_ARYLIC_UP2STREAM_AMP_V4
-        case "UP2STREAM_PRO_V3":
-            return MANUFACTURER_ARYLIC, MODELS_ARYLIC_UP2STREAM_PRO_V3
-        case "iEAST-02":
-            return MANUFACTURER_IEAST, MODELS_IEAST_AUDIOCAST_M5
-        case "WiiM_Amp_4layer":
-            return MANUFACTURER_WIIM, MODELS_WIIM_AMP
-        case "Muzo_Mini":
-            return MANUFACTURER_WIIM, MODELS_WIIM_MINI
-        case _:
-            return MANUFACTURER_GENERIC, MODELS_GENERIC
->>>>>>> 44569058
 
 
 async def async_get_client_session(hass: HomeAssistant) -> ClientSession:
