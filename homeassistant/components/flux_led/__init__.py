"""The Flux LED/MagicLight integration."""
from __future__ import annotations

from datetime import timedelta
import logging
from typing import Any, Final

from flux_led import DeviceType
from flux_led.aio import AIOWifiLedBulb
from flux_led.const import (
    ATTR_ID,
    ATTR_IPADDR,
    ATTR_REMOTE_ACCESS_ENABLED,
    ATTR_REMOTE_ACCESS_HOST,
    ATTR_REMOTE_ACCESS_PORT,
    ATTR_VERSION_NUM,
)
from flux_led.scanner import FluxLEDDiscovery

from homeassistant import config_entries
from homeassistant.config_entries import ConfigEntry
from homeassistant.const import (
    CONF_HOST,
    CONF_NAME,
    EVENT_HOMEASSISTANT_STARTED,
    Platform,
)
from homeassistant.core import HomeAssistant, callback
from homeassistant.exceptions import ConfigEntryNotReady
from homeassistant.helpers import device_registry as dr
from homeassistant.helpers.debounce import Debouncer
from homeassistant.helpers.dispatcher import async_dispatcher_send
from homeassistant.helpers.event import async_track_time_interval
from homeassistant.helpers.typing import ConfigType
from homeassistant.helpers.update_coordinator import DataUpdateCoordinator, UpdateFailed
from homeassistant.util.network import is_ip_address

from .const import (
    CONF_MINOR_VERSION,
    CONF_REMOTE_ACCESS_ENABLED,
    CONF_REMOTE_ACCESS_HOST,
    CONF_REMOTE_ACCESS_PORT,
    DISCOVER_SCAN_TIMEOUT,
    DOMAIN,
    FLUX_LED_DISCOVERY,
    FLUX_LED_EXCEPTIONS,
    SIGNAL_STATE_UPDATED,
    STARTUP_SCAN_TIMEOUT,
)
from .discovery import (
    async_discover_device,
    async_discover_devices,
    async_name_from_discovery,
    async_trigger_discovery,
)

CONF_TO_DISCOVERY: Final = {
    CONF_HOST: ATTR_IPADDR,
    CONF_REMOTE_ACCESS_ENABLED: ATTR_REMOTE_ACCESS_ENABLED,
    CONF_REMOTE_ACCESS_HOST: ATTR_REMOTE_ACCESS_HOST,
    CONF_REMOTE_ACCESS_PORT: ATTR_REMOTE_ACCESS_PORT,
    CONF_MINOR_VERSION: ATTR_VERSION_NUM,
}

_LOGGER = logging.getLogger(__name__)

PLATFORMS_BY_TYPE: Final = {
    DeviceType.Bulb: [Platform.LIGHT, Platform.NUMBER],
    DeviceType.Switch: [Platform.SWITCH],
}
DISCOVERY_INTERVAL: Final = timedelta(minutes=15)
REQUEST_REFRESH_DELAY: Final = 1.5


@callback
def async_wifi_bulb_for_host(host: str) -> AIOWifiLedBulb:
    """Create a AIOWifiLedBulb from a host."""
    return AIOWifiLedBulb(host)


<<<<<<< HEAD
async def async_update_entry_from_discovery(
=======
@callback
def async_name_from_discovery(device: FluxLEDDiscovery) -> str:
    """Convert a flux_led discovery to a human readable name."""
    mac_address = device[ATTR_ID]
    if mac_address is None:
        return device[ATTR_IPADDR]
    short_mac = mac_address[-6:]
    if device[ATTR_MODEL_DESCRIPTION]:
        return f"{device[ATTR_MODEL_DESCRIPTION]} {short_mac}"
    return f"{device[ATTR_MODEL]} {short_mac}"


@callback
def async_update_entry_from_discovery(
>>>>>>> 81af7ba5
    hass: HomeAssistant, entry: config_entries.ConfigEntry, device: FluxLEDDiscovery
) -> bool:
    """Update a config entry from a flux_led discovery."""
    data_updates = {}
    mac_address = device[ATTR_ID]
    assert mac_address is not None
    updates: dict[str, Any] = {}
    if not entry.unique_id:
        updates["unique_id"] = dr.format_mac(mac_address)
    for conf_key, discovery_key in CONF_TO_DISCOVERY.items():
        if (
            discovery_key in device
            and entry.data.get(conf_key) != device[discovery_key]  # type: ignore[misc]
        ):
            data_updates[conf_key] = device[discovery_key]  # type: ignore[misc]
    if not entry.data.get(CONF_NAME) or is_ip_address(entry.data[CONF_NAME]):
        updates["title"] = data_updates[CONF_NAME] = async_name_from_discovery(device)
    if data_updates:
        updates["data"] = {**entry.data, **data_updates}
    if updates:
        return hass.config_entries.async_update_entry(entry, **updates)
    return False


async def async_setup(hass: HomeAssistant, config: ConfigType) -> bool:
    """Set up the flux_led component."""
    domain_data = hass.data.setdefault(DOMAIN, {})
    domain_data[FLUX_LED_DISCOVERY] = await async_discover_devices(
        hass, STARTUP_SCAN_TIMEOUT
    )

    async def _async_discovery(*_: Any) -> None:
        async_trigger_discovery(
            hass, await async_discover_devices(hass, DISCOVER_SCAN_TIMEOUT)
        )

    async_trigger_discovery(hass, domain_data[FLUX_LED_DISCOVERY])
    hass.bus.async_listen_once(EVENT_HOMEASSISTANT_STARTED, _async_discovery)
    async_track_time_interval(hass, _async_discovery, DISCOVERY_INTERVAL)
    return True


@callback
def _async_device_was_discovered(hass: HomeAssistant, mac: str) -> bool:
    """Check if a device was already discovered via a broadcast discovery."""
    discoveries: list[FluxLEDDiscovery] = hass.data[DOMAIN][FLUX_LED_DISCOVERY]
    return any(discovery for discovery in discoveries if discovery[ATTR_ID] == mac)


async def async_setup_entry(hass: HomeAssistant, entry: ConfigEntry) -> bool:
    """Set up Flux LED/MagicLight from a config entry."""
    host = entry.data[CONF_HOST]
    if not entry.unique_id or not _async_device_was_discovered(hass, entry.unique_id):
        if discovery := await async_discover_device(hass, host):
            async_update_entry_from_discovery(hass, entry, discovery)

    device: AIOWifiLedBulb = async_wifi_bulb_for_host(host)
    signal = SIGNAL_STATE_UPDATED.format(device.ipaddr)

    @callback
    def _async_state_changed(*_: Any) -> None:
        _LOGGER.debug("%s: Device state updated: %s", device.ipaddr, device.raw_state)
        async_dispatcher_send(hass, signal)

    try:
        await device.async_setup(_async_state_changed)
    except FLUX_LED_EXCEPTIONS as ex:
        raise ConfigEntryNotReady(
            str(ex) or f"Timed out trying to connect to {device.ipaddr}"
        ) from ex

    coordinator = FluxLedUpdateCoordinator(hass, device, entry)
    hass.data[DOMAIN][entry.entry_id] = coordinator
    platforms = PLATFORMS_BY_TYPE[device.device_type]
    hass.config_entries.async_setup_platforms(entry, platforms)

    return True


async def async_unload_entry(hass: HomeAssistant, entry: ConfigEntry) -> bool:
    """Unload a config entry."""
    device: AIOWifiLedBulb = hass.data[DOMAIN][entry.entry_id].device
    platforms = PLATFORMS_BY_TYPE[device.device_type]
    if unload_ok := await hass.config_entries.async_unload_platforms(entry, platforms):
        del hass.data[DOMAIN][entry.entry_id]
        await device.async_stop()
    return unload_ok


class FluxLedUpdateCoordinator(DataUpdateCoordinator):
    """DataUpdateCoordinator to gather data for a specific flux_led device."""

    def __init__(
        self, hass: HomeAssistant, device: AIOWifiLedBulb, entry: ConfigEntry
    ) -> None:
        """Initialize DataUpdateCoordinator to gather data for specific device."""
        self.device = device
        self.entry = entry
        super().__init__(
            hass,
            _LOGGER,
            name=self.device.ipaddr,
            update_interval=timedelta(seconds=10),
            # We don't want an immediate refresh since the device
            # takes a moment to reflect the state change
            request_refresh_debouncer=Debouncer(
                hass, _LOGGER, cooldown=REQUEST_REFRESH_DELAY, immediate=False
            ),
        )

    async def _async_update_data(self) -> None:
        """Fetch all device and sensor data from api."""
        try:
            await self.device.async_update()
        except FLUX_LED_EXCEPTIONS as ex:
            raise UpdateFailed(ex) from ex<|MERGE_RESOLUTION|>--- conflicted
+++ resolved
@@ -78,24 +78,8 @@
     return AIOWifiLedBulb(host)
 
 
-<<<<<<< HEAD
-async def async_update_entry_from_discovery(
-=======
-@callback
-def async_name_from_discovery(device: FluxLEDDiscovery) -> str:
-    """Convert a flux_led discovery to a human readable name."""
-    mac_address = device[ATTR_ID]
-    if mac_address is None:
-        return device[ATTR_IPADDR]
-    short_mac = mac_address[-6:]
-    if device[ATTR_MODEL_DESCRIPTION]:
-        return f"{device[ATTR_MODEL_DESCRIPTION]} {short_mac}"
-    return f"{device[ATTR_MODEL]} {short_mac}"
-
-
 @callback
 def async_update_entry_from_discovery(
->>>>>>> 81af7ba5
     hass: HomeAssistant, entry: config_entries.ConfigEntry, device: FluxLEDDiscovery
 ) -> bool:
     """Update a config entry from a flux_led discovery."""
