"""Support for FluxLED/MagicHome lights."""
from __future__ import annotations

import ast
from functools import partial
import logging
import random
from typing import Any, Final, cast

from flux_led import WifiLedBulb
import voluptuous as vol

from homeassistant import config_entries
from homeassistant.components.light import (
    ATTR_BRIGHTNESS,
    ATTR_COLOR_TEMP,
    ATTR_EFFECT,
    ATTR_HS_COLOR,
    ATTR_WHITE_VALUE,
    EFFECT_COLORLOOP,
    EFFECT_RANDOM,
    PLATFORM_SCHEMA,
    SUPPORT_BRIGHTNESS,
    SUPPORT_COLOR,
    SUPPORT_COLOR_TEMP,
    SUPPORT_EFFECT,
    SUPPORT_WHITE_VALUE,
    LightEntity,
)
from homeassistant.const import (
    ATTR_MANUFACTURER,
    ATTR_MODE,
    ATTR_MODEL,
    ATTR_NAME,
    ATTR_SW_VERSION,
    CONF_DEVICES,
    CONF_HOST,
    CONF_MAC,
    CONF_MODE,
    CONF_NAME,
    CONF_PROTOCOL,
)
from homeassistant.core import HomeAssistant
from homeassistant.helpers import device_registry as dr, entity_platform
import homeassistant.helpers.config_validation as cv
from homeassistant.helpers.entity import DeviceInfo
from homeassistant.helpers.entity_platform import AddEntitiesCallback
from homeassistant.helpers.typing import ConfigType, DiscoveryInfoType
from homeassistant.helpers.update_coordinator import CoordinatorEntity
import homeassistant.util.color as color_util

from . import FluxLedUpdateCoordinator
from .const import (
    CONF_AUTOMATIC_ADD,
    CONF_COLORS,
    CONF_CUSTOM_EFFECT,
    CONF_CUSTOM_EFFECT_COLORS,
    CONF_CUSTOM_EFFECT_SPEED_PCT,
    CONF_CUSTOM_EFFECT_TRANSITION,
    CONF_SPEED_PCT,
    CONF_TRANSITION,
    DEFAULT_EFFECT_SPEED,
    DOMAIN,
    FLUX_HOST,
    FLUX_LED_DISCOVERY,
    FLUX_MAC,
    MODE_AUTO,
    MODE_RGB,
    MODE_RGBW,
    MODE_WHITE,
    TRANSITION_GRADUAL,
    TRANSITION_JUMP,
    TRANSITION_STROBE,
)

_LOGGER = logging.getLogger(__name__)

SUPPORT_FLUX_LED: Final = SUPPORT_BRIGHTNESS | SUPPORT_EFFECT | SUPPORT_COLOR


# Constant color temp values for 2 flux_led special modes
# Warm-white and Cool-white modes
COLOR_TEMP_WARM_VS_COLD_WHITE_CUT_OFF: Final = 285

# List of supported effects which aren't already declared in LIGHT
EFFECT_RED_FADE: Final = "red_fade"
EFFECT_GREEN_FADE: Final = "green_fade"
EFFECT_BLUE_FADE: Final = "blue_fade"
EFFECT_YELLOW_FADE: Final = "yellow_fade"
EFFECT_CYAN_FADE: Final = "cyan_fade"
EFFECT_PURPLE_FADE: Final = "purple_fade"
EFFECT_WHITE_FADE: Final = "white_fade"
EFFECT_RED_GREEN_CROSS_FADE: Final = "rg_cross_fade"
EFFECT_RED_BLUE_CROSS_FADE: Final = "rb_cross_fade"
EFFECT_GREEN_BLUE_CROSS_FADE: Final = "gb_cross_fade"
EFFECT_COLORSTROBE: Final = "colorstrobe"
EFFECT_RED_STROBE: Final = "red_strobe"
EFFECT_GREEN_STROBE: Final = "green_strobe"
EFFECT_BLUE_STROBE: Final = "blue_strobe"
EFFECT_YELLOW_STROBE: Final = "yellow_strobe"
EFFECT_CYAN_STROBE: Final = "cyan_strobe"
EFFECT_PURPLE_STROBE: Final = "purple_strobe"
EFFECT_WHITE_STROBE: Final = "white_strobe"
EFFECT_COLORJUMP: Final = "colorjump"
EFFECT_CUSTOM: Final = "custom"

EFFECT_MAP: Final = {
    EFFECT_COLORLOOP: 0x25,
    EFFECT_RED_FADE: 0x26,
    EFFECT_GREEN_FADE: 0x27,
    EFFECT_BLUE_FADE: 0x28,
    EFFECT_YELLOW_FADE: 0x29,
    EFFECT_CYAN_FADE: 0x2A,
    EFFECT_PURPLE_FADE: 0x2B,
    EFFECT_WHITE_FADE: 0x2C,
    EFFECT_RED_GREEN_CROSS_FADE: 0x2D,
    EFFECT_RED_BLUE_CROSS_FADE: 0x2E,
    EFFECT_GREEN_BLUE_CROSS_FADE: 0x2F,
    EFFECT_COLORSTROBE: 0x30,
    EFFECT_RED_STROBE: 0x31,
    EFFECT_GREEN_STROBE: 0x32,
    EFFECT_BLUE_STROBE: 0x33,
    EFFECT_YELLOW_STROBE: 0x34,
    EFFECT_CYAN_STROBE: 0x35,
    EFFECT_PURPLE_STROBE: 0x36,
    EFFECT_WHITE_STROBE: 0x37,
    EFFECT_COLORJUMP: 0x38,
}
EFFECT_ID_NAME: Final = {v: k for k, v in EFFECT_MAP.items()}
EFFECT_CUSTOM_CODE: Final = 0x60

WHITE_MODES: Final = {MODE_RGBW}

FLUX_EFFECT_LIST: Final = sorted(EFFECT_MAP) + [EFFECT_RANDOM]

SERVICE_CUSTOM_EFFECT: Final = "set_custom_effect"

CUSTOM_EFFECT_DICT: Final = {
    vol.Required(CONF_COLORS): vol.All(
        cv.ensure_list,
        vol.Length(min=1, max=16),
        [vol.All(vol.ExactSequence((cv.byte, cv.byte, cv.byte)), vol.Coerce(tuple))],
    ),
    vol.Optional(CONF_SPEED_PCT, default=50): vol.All(
        vol.Range(min=0, max=100), vol.Coerce(int)
    ),
    vol.Optional(CONF_TRANSITION, default=TRANSITION_GRADUAL): vol.All(
        cv.string, vol.In([TRANSITION_GRADUAL, TRANSITION_JUMP, TRANSITION_STROBE])
    ),
}

CUSTOM_EFFECT_SCHEMA: Final = vol.Schema(CUSTOM_EFFECT_DICT)

DEVICE_SCHEMA: Final = vol.Schema(
    {
        vol.Optional(CONF_NAME): cv.string,
        vol.Optional(ATTR_MODE, default=MODE_AUTO): vol.All(
            cv.string, vol.In([MODE_AUTO, MODE_RGBW, MODE_RGB, MODE_WHITE])
        ),
        vol.Optional(CONF_PROTOCOL): vol.All(cv.string, vol.In(["ledenet"])),
        vol.Optional(CONF_CUSTOM_EFFECT): CUSTOM_EFFECT_SCHEMA,
    }
)

PLATFORM_SCHEMA = PLATFORM_SCHEMA.extend(
    {
        vol.Optional(CONF_DEVICES, default={}): {cv.string: DEVICE_SCHEMA},
        vol.Optional(CONF_AUTOMATIC_ADD, default=False): cv.boolean,
    }
)


async def async_setup_platform(
    hass: HomeAssistant,
    config: ConfigType,
    async_add_entities: AddEntitiesCallback,
    discovery_info: DiscoveryInfoType | None = None,
) -> bool:
    """Set up the flux led platform."""
    domain_data = hass.data[DOMAIN]
    discovered_mac_by_host = {
        device[FLUX_HOST]: device[FLUX_MAC]
        for device in domain_data[FLUX_LED_DISCOVERY]
    }
    for host, device_config in config.get(CONF_DEVICES, {}).items():
        _LOGGER.warning(
            "Configuring flux_led via yaml is deprecated; the configuration for"
            " %s has been migrated to a config entry and can be safely removed",
            host,
        )
        custom_effects = device_config.get(CONF_CUSTOM_EFFECT, {})
        hass.async_create_task(
            hass.config_entries.flow.async_init(
                DOMAIN,
                context={"source": config_entries.SOURCE_IMPORT},
                data={
                    CONF_HOST: host,
                    CONF_MAC: discovered_mac_by_host.get(host),
                    CONF_NAME: device_config[CONF_NAME],
                    CONF_PROTOCOL: device_config.get(CONF_PROTOCOL),
                    CONF_MODE: device_config.get(ATTR_MODE, MODE_AUTO),
                    CONF_CUSTOM_EFFECT_COLORS: str(custom_effects.get(CONF_COLORS)),
                    CONF_CUSTOM_EFFECT_SPEED_PCT: custom_effects.get(
                        CONF_SPEED_PCT, DEFAULT_EFFECT_SPEED
                    ),
                    CONF_CUSTOM_EFFECT_TRANSITION: custom_effects.get(
                        CONF_TRANSITION, TRANSITION_GRADUAL
                    ),
                },
            )
        )
    return True


async def async_setup_entry(
    hass: HomeAssistant,
    entry: config_entries.ConfigEntry,
    async_add_entities: AddEntitiesCallback,
) -> None:
    """Set up the Flux lights."""
    coordinator: FluxLedUpdateCoordinator = hass.data[DOMAIN][entry.entry_id]

    platform = entity_platform.async_get_current_platform()
    platform.async_register_entity_service(
        SERVICE_CUSTOM_EFFECT,
        CUSTOM_EFFECT_DICT,
        "set_custom_effect",
    )
    options = entry.options

    try:
        custom_effect_colors = ast.literal_eval(
            options.get(CONF_CUSTOM_EFFECT_COLORS) or "[]"
        )
    except (ValueError, TypeError, SyntaxError, MemoryError) as ex:
        _LOGGER.warning(
            "Could not parse custom effect colors for %s: %s", entry.unique_id, ex
        )
        custom_effect_colors = []

    async_add_entities(
        [
            FluxLight(
                coordinator,
                entry.unique_id,
                entry.data[CONF_NAME],
                options.get(CONF_MODE) or MODE_AUTO,
                list(custom_effect_colors),
                options.get(CONF_CUSTOM_EFFECT_SPEED_PCT, DEFAULT_EFFECT_SPEED),
                options.get(CONF_CUSTOM_EFFECT_TRANSITION, TRANSITION_GRADUAL),
            )
        ]
    )


class FluxLight(CoordinatorEntity, LightEntity):
    """Representation of a Flux light."""

    coordinator: FluxLedUpdateCoordinator

    def __init__(
        self,
        coordinator: FluxLedUpdateCoordinator,
        unique_id: str | None,
        name: str,
        mode: str,
        custom_effect_colors: list[tuple[int, int, int]],
        custom_effect_speed_pct: int,
        custom_effect_transition: str,
    ) -> None:
        """Initialize the light."""
        super().__init__(coordinator)
        self._bulb: WifiLedBulb = coordinator.device
        self._attr_name = name
        self._attr_unique_id = unique_id
        self._ip_address = coordinator.host
        self._mode = mode
        self._custom_effect_colors = custom_effect_colors
        self._custom_effect_speed_pct = custom_effect_speed_pct
        self._custom_effect_transition = custom_effect_transition

    @property
    def is_on(self) -> bool:
        """Return true if device is on."""
        return cast(bool, self._bulb.is_on)

    @property
    def brightness(self) -> int:
        """Return the brightness of this light between 0..255."""
        if self._mode == MODE_WHITE:
            return self.white_value
        return cast(int, self._bulb.brightness)

    @property
    def hs_color(self) -> tuple[float, float] | None:
        """Return the color property."""
        return color_util.color_RGB_to_hs(*self._bulb.getRgb())

    @property
    def supported_features(self) -> int:
        """Flag supported features."""
        if self._mode == MODE_WHITE:
            return SUPPORT_BRIGHTNESS
        if self._mode in WHITE_MODES:
            return SUPPORT_FLUX_LED | SUPPORT_WHITE_VALUE | SUPPORT_COLOR_TEMP
        return SUPPORT_FLUX_LED

    @property
    def white_value(self) -> int:
        """Return the white value of this light between 0..255."""
        return cast(int, self._bulb.getRgbw()[3])

    @property
    def effect_list(self) -> list[str]:
        """Return the list of supported effects."""
        if self._custom_effect_colors:
            return FLUX_EFFECT_LIST + [EFFECT_CUSTOM]
        return FLUX_EFFECT_LIST

    @property
    def effect(self) -> str | None:
        """Return the current effect."""
        if (current_mode := self._bulb.raw_state[3]) == EFFECT_CUSTOM_CODE:
            return EFFECT_CUSTOM
        return EFFECT_ID_NAME.get(current_mode)

    @property
    def extra_state_attributes(self) -> dict[str, str]:
        """Return the attributes."""
        return {
            "ip_address": self._ip_address,
        }

    @property
    def device_info(self) -> DeviceInfo:
        """Return the device information."""
<<<<<<< HEAD
        assert self._unique_id is not None
        device_info: DeviceInfo = {
            ATTR_IDENTIFIERS: {(DOMAIN, self._unique_id)},
            ATTR_NAME: self._name,
=======
        assert self.unique_id is not None
        device_info: DeviceInfo = {
            "connections": {(dr.CONNECTION_NETWORK_MAC, self.unique_id)},
            ATTR_NAME: self.name,
>>>>>>> 81d9df25
            ATTR_MANUFACTURER: "FluxLED/Magic Home",
            ATTR_MODEL: "LED Lights",
        }
        if self._bulb.protocol != "LEDENET_ORIGINAL" and self._bulb.raw_state:
            device_info[ATTR_SW_VERSION] = str(self._bulb.raw_state[10])
        else:
            device_info[ATTR_SW_VERSION] = "1"
        return device_info

    async def async_turn_on(self, **kwargs: Any) -> None:
        """Turn the specified or all lights on."""
        await self.hass.async_add_executor_job(partial(self._turn_on, **kwargs))
        await self.coordinator.async_request_refresh()

    def _turn_on(self, **kwargs: Any) -> None:
        """Turn the specified or all lights on."""
        if not self.is_on:
            self._bulb.turnOn()

        if hs_color := kwargs.get(ATTR_HS_COLOR):
            rgb: tuple[int, int, int] | None = color_util.color_hs_to_RGB(*hs_color)
        else:
            rgb = None

        brightness = kwargs.get(ATTR_BRIGHTNESS)
        # handle special modes
        if (color_temp := kwargs.get(ATTR_COLOR_TEMP)) is not None:
            if brightness is None:
                brightness = self.brightness
            if color_temp > COLOR_TEMP_WARM_VS_COLD_WHITE_CUT_OFF:
                self._bulb.setRgbw(w=brightness)
            else:
                self._bulb.setRgbw(w2=brightness)
            return

        white = kwargs.get(ATTR_WHITE_VALUE)
        effect = kwargs.get(ATTR_EFFECT)
        # Show warning if effect set with rgb, brightness, or white level
        if effect and (brightness or white or rgb):
            _LOGGER.warning(
                "RGB, brightness and white level are ignored when"
                " an effect is specified for a flux bulb"
            )

        # Random color effect
        if effect == EFFECT_RANDOM:
            self._bulb.setRgb(
                random.randint(0, 255), random.randint(0, 255), random.randint(0, 255)
            )
            return

        # Custom effect
        if effect == EFFECT_CUSTOM:
            if self._custom_effect_colors:
                self._bulb.setCustomPattern(
                    self._custom_effect_colors,
                    self._custom_effect_speed_pct,
                    self._custom_effect_transition,
                )
            return

        # Effect selection
        if effect in EFFECT_MAP:
            self._bulb.setPresetPattern(EFFECT_MAP[effect], 50)
            return

        # Preserve current brightness on color/white level change
        if brightness is None:
            brightness = self.brightness

        # handle W only mode (use brightness instead of white value)
        if self._mode == MODE_WHITE:
            self._bulb.setRgbw(0, 0, 0, w=brightness)
            return

        if white is None and self._mode in WHITE_MODES:
            white = self.white_value

        # Preserve color on brightness/white level change
        if rgb is None:
            rgb = self._bulb.getRgb()

        # handle RGBW mode
        if self._mode == MODE_RGBW:
            self._bulb.setRgbw(*tuple(rgb), w=white, brightness=brightness)
            return

        # handle RGB mode
        self._bulb.setRgb(*tuple(rgb), brightness=brightness)

    def set_custom_effect(
        self, colors: list[tuple[int, int, int]], speed_pct: int, transition: str
    ) -> None:
        """Set a custom effect on the bulb."""
        self._bulb.setCustomPattern(
            colors,
            speed_pct,
            transition,
        )

    async def async_turn_off(self, **kwargs: Any) -> None:
        """Turn the specified or all lights off."""
        await self.hass.async_add_executor_job(self._bulb.turnOff)
        await self.coordinator.async_request_refresh()

    async def async_added_to_hass(self) -> None:
        """When entity is added to hass."""
        await super().async_added_to_hass()
        if self._mode and self._mode != MODE_AUTO:
            return

        if self._bulb.mode == "ww":
            self._mode = MODE_WHITE
        elif self._bulb.rgbwcapable:
            self._mode = MODE_RGBW
        else:
            self._mode = MODE_RGB
        _LOGGER.debug(
            "Detected mode for %s (%s) with raw_state=%s rgbwcapable=%s is %s",
            self.name,
            self.unique_id,
            self._bulb.raw_state,
            self._bulb.rgbwcapable,
            self._mode,
        )<|MERGE_RESOLUTION|>--- conflicted
+++ resolved
@@ -334,17 +334,10 @@
     @property
     def device_info(self) -> DeviceInfo:
         """Return the device information."""
-<<<<<<< HEAD
-        assert self._unique_id is not None
-        device_info: DeviceInfo = {
-            ATTR_IDENTIFIERS: {(DOMAIN, self._unique_id)},
-            ATTR_NAME: self._name,
-=======
         assert self.unique_id is not None
         device_info: DeviceInfo = {
             "connections": {(dr.CONNECTION_NETWORK_MAC, self.unique_id)},
             ATTR_NAME: self.name,
->>>>>>> 81d9df25
             ATTR_MANUFACTURER: "FluxLED/Magic Home",
             ATTR_MODEL: "LED Lights",
         }
