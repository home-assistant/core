"""Config flow for Flux LED/MagicLight."""
from __future__ import annotations

import logging
from typing import Any

from flux_led import WifiLedBulb
import voluptuous as vol

from homeassistant import config_entries
from homeassistant.components.dhcp import HOSTNAME, IP_ADDRESS, MAC_ADDRESS
from homeassistant.const import CONF_HOST, CONF_MAC, CONF_MODE, CONF_NAME, CONF_PROTOCOL
from homeassistant.core import callback
from homeassistant.data_entry_flow import FlowResult
from homeassistant.helpers import device_registry as dr
import homeassistant.helpers.config_validation as cv
from homeassistant.helpers.typing import DiscoveryInfoType

from . import async_discover_devices
from .const import (
    CONF_CUSTOM_EFFECT_COLORS,
    CONF_CUSTOM_EFFECT_SPEED_PCT,
    CONF_CUSTOM_EFFECT_TRANSITION,
    DEFAULT_EFFECT_SPEED,
    DISCOVER_SCAN_TIMEOUT,
    DOMAIN,
    FLUX_HOST,
    FLUX_LED_EXCEPTIONS,
    FLUX_MAC,
    FLUX_MODEL,
    MODE_AUTO,
    MODE_RGB,
    MODE_RGBCW,
    MODE_RGBW,
    MODE_RGBWW,
    MODE_WHITE,
    TRANSITION_GRADUAL,
    TRANSITION_JUMP,
    TRANSITION_STROBE,
)

CONF_DEVICE = "device"


_LOGGER = logging.getLogger(__name__)


class ConfigFlow(config_entries.ConfigFlow, domain=DOMAIN):
    """Handle a config flow for FluxLED/MagicHome Integration."""

    VERSION = 1

    def __init__(self) -> None:
        """Initialize the config flow."""
        self._discovered_devices: dict[str, dict[str, Any]] = {}
        self._discovered_device: dict[str, Any] = {}

    @staticmethod
    @callback
    def async_get_options_flow(config_entry: config_entries.ConfigEntry):
        """Get the options flow for the Flux LED component."""
        return OptionsFlow(config_entry)

    async def async_step_import(self, user_input: dict[str, Any]) -> FlowResult:
        """Handle configuration via YAML import."""
        _LOGGER.debug("Importing configuration from YAML for flux_led")
        host = user_input[CONF_HOST]
        self._async_abort_entries_match({CONF_HOST: host})
        if mac := user_input[CONF_MAC]:
            await self.async_set_unique_id(dr.format_mac(mac))
            self._abort_if_unique_id_configured(updates={CONF_HOST: host})
        return self.async_create_entry(
            title=user_input[CONF_NAME],
            data={
                CONF_HOST: host,
                CONF_NAME: user_input[CONF_NAME],
                CONF_PROTOCOL: user_input.get(CONF_PROTOCOL),
            },
            options={
                CONF_MODE: user_input[CONF_MODE],
                CONF_CUSTOM_EFFECT_COLORS: user_input[CONF_CUSTOM_EFFECT_COLORS],
                CONF_CUSTOM_EFFECT_SPEED_PCT: user_input[CONF_CUSTOM_EFFECT_SPEED_PCT],
                CONF_CUSTOM_EFFECT_TRANSITION: user_input[
                    CONF_CUSTOM_EFFECT_TRANSITION
                ],
            },
        )

    async def async_step_dhcp(self, discovery_info: DiscoveryInfoType) -> FlowResult:
        """Handle discovery via dhcp."""
        self._discovered_device = {
            FLUX_HOST: discovery_info[IP_ADDRESS],
            FLUX_MODEL: discovery_info[HOSTNAME],
            FLUX_MAC: discovery_info[MAC_ADDRESS],
        }
        return await self._async_handle_discovery()

    async def async_step_discovery(
        self, discovery_info: DiscoveryInfoType
    ) -> FlowResult:
        """Handle discovery."""
        self._discovered_device = discovery_info
        return await self._async_handle_discovery()

    async def _async_handle_discovery(self) -> FlowResult:
        """Handle any discovery."""
        device = self._discovered_device
        mac = dr.format_mac(device[FLUX_MAC])
        host = device[FLUX_HOST]
        await self.async_set_unique_id(mac)
        self._abort_if_unique_id_configured(updates={CONF_HOST: host})
        for entry in self._async_current_entries(include_ignore=False):
            if entry.data[CONF_HOST] == host and not entry.unique_id:
                name = f"{device[FLUX_MODEL]} {device[FLUX_MAC]}"
                self.hass.config_entries.async_update_entry(
                    entry,
                    data={**entry.data, CONF_NAME: name},
                    title=name,
                    unique_id=mac,
                )
                return self.async_abort(reason="already_configured")
        self.context[CONF_HOST] = host
        for progress in self._async_in_progress():
            if progress.get("context", {}).get(CONF_HOST) == host:
                return self.async_abort(reason="already_in_progress")
        return await self.async_step_discovery_confirm()

    async def async_step_discovery_confirm(
        self, user_input: dict[str, Any] | None = None
    ) -> FlowResult:
        """Confirm discovery."""
        if user_input is not None:
            return self._async_create_entry_from_device(self._discovered_device)

        self._set_confirm_only()
        placeholders = self._discovered_device
        self.context["title_placeholders"] = placeholders
        return self.async_show_form(
            step_id="discovery_confirm", description_placeholders=placeholders
        )

    @callback
    def _async_create_entry_from_device(self, device: dict[str, Any]) -> FlowResult:
        """Create a config entry from a device."""
        self._async_abort_entries_match({CONF_HOST: device[FLUX_HOST]})
        if device.get(FLUX_MAC):
            name = f"{device[FLUX_MODEL]} {device[FLUX_MAC]}"
        else:
            name = device[FLUX_HOST]
        return self.async_create_entry(
            title=name,
            data={
                CONF_HOST: device[FLUX_HOST],
                CONF_NAME: name,
            },
        )

    async def async_step_user(
        self, user_input: dict[str, Any] | None = None
    ) -> FlowResult:
        """Handle the initial step."""
        errors = {}
        if user_input is not None:
            host = user_input[CONF_HOST]
            if not host:
                return await self.async_step_pick_device()
            try:
                await self._async_try_connect(host)
            except FLUX_LED_EXCEPTIONS:
                errors["base"] = "cannot_connect"
            else:
                return self._async_create_entry_from_device(
                    {FLUX_MAC: None, FLUX_MODEL: None, FLUX_HOST: host}
                )

        return self.async_show_form(
            step_id="user",
            data_schema=vol.Schema({vol.Optional(CONF_HOST, default=""): str}),
            errors=errors,
        )

    async def async_step_pick_device(
        self, user_input: dict[str, Any] | None = None
    ) -> FlowResult:
        """Handle the step to pick discovered device."""
        if user_input is not None:
            mac = user_input[CONF_DEVICE]
            await self.async_set_unique_id(mac, raise_on_progress=False)
            return self._async_create_entry_from_device(self._discovered_devices[mac])

        current_unique_ids = self._async_current_ids()
        current_hosts = {
            entry.data[CONF_HOST]
            for entry in self._async_current_entries(include_ignore=False)
        }
        discovered_devices = await async_discover_devices(
            self.hass, DISCOVER_SCAN_TIMEOUT
        )
        self._discovered_devices = {
            dr.format_mac(device[FLUX_MAC]): device for device in discovered_devices
        }
        devices_name = {
            mac: f"{device[FLUX_MODEL]} {mac} ({device[FLUX_HOST]})"
            for mac, device in self._discovered_devices.items()
            if mac not in current_unique_ids and device[FLUX_HOST] not in current_hosts
        }
        # Check if there is at least one device
        if not devices_name:
            return self.async_abort(reason="no_devices_found")
        return self.async_show_form(
            step_id="pick_device",
            data_schema=vol.Schema({vol.Required(CONF_DEVICE): vol.In(devices_name)}),
        )

    async def _async_try_connect(self, host: str) -> WifiLedBulb:
        """Try to connect."""
        self._async_abort_entries_match({CONF_HOST: host})
        return await self.hass.async_add_executor_job(WifiLedBulb, host)


class OptionsFlow(config_entries.OptionsFlow):
    """Handle flux_led options."""

    def __init__(self, config_entry: config_entries.ConfigEntry) -> None:
        """Initialize the flux_led options flow."""
        self._config_entry = config_entry

    async def async_step_init(self, user_input=None):
<<<<<<< HEAD
        """Manage the options."""
        return await self.async_step_configure()

    async def async_step_configure(self, user_input=None):
=======
>>>>>>> 535e2e9e
        """Configure the options."""
        errors = {}
        if user_input is not None:
            return self.async_create_entry(title="", data=user_input)

        options = self._config_entry.options
        options_schema = vol.Schema(
            {
                vol.Required(CONF_MODE, default=MODE_AUTO): vol.All(
                    cv.string,
                    vol.In(
                        [
                            MODE_AUTO,
                            MODE_RGBW,
                            MODE_RGB,
                            MODE_RGBCW,
                            MODE_RGBWW,
                            MODE_WHITE,
                        ]
                    ),
                ),
                vol.Optional(
                    CONF_CUSTOM_EFFECT_COLORS,
                    default=options.get(CONF_CUSTOM_EFFECT_COLORS, ""),
                ): str,
                vol.Optional(
                    CONF_CUSTOM_EFFECT_SPEED_PCT,
                    default=options.get(
                        CONF_CUSTOM_EFFECT_SPEED_PCT, DEFAULT_EFFECT_SPEED
                    ),
                ): vol.All(vol.Coerce(int), vol.Range(min=1, max=100)),
                vol.Optional(
                    CONF_CUSTOM_EFFECT_TRANSITION, default=TRANSITION_GRADUAL
                ): vol.In([TRANSITION_GRADUAL, TRANSITION_JUMP, TRANSITION_STROBE]),
            }
        )

        return self.async_show_form(
<<<<<<< HEAD
            step_id="configure", data_schema=options_schema, errors=errors
=======
            step_id="init", data_schema=options_schema, errors=errors
>>>>>>> 535e2e9e
        )<|MERGE_RESOLUTION|>--- conflicted
+++ resolved
@@ -226,13 +226,6 @@
         self._config_entry = config_entry
 
     async def async_step_init(self, user_input=None):
-<<<<<<< HEAD
-        """Manage the options."""
-        return await self.async_step_configure()
-
-    async def async_step_configure(self, user_input=None):
-=======
->>>>>>> 535e2e9e
         """Configure the options."""
         errors = {}
         if user_input is not None:
@@ -271,9 +264,5 @@
         )
 
         return self.async_show_form(
-<<<<<<< HEAD
-            step_id="configure", data_schema=options_schema, errors=errors
-=======
             step_id="init", data_schema=options_schema, errors=errors
->>>>>>> 535e2e9e
         )