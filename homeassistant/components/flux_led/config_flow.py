"""Config flow for Flux LED/MagicLight."""
from __future__ import annotations

import logging
from typing import Any

from flux_led import WifiLedBulb
import voluptuous as vol

from homeassistant import config_entries
from homeassistant.components.dhcp import HOSTNAME, IP_ADDRESS, MAC_ADDRESS
from homeassistant.const import CONF_HOST, CONF_MAC, CONF_MODE, CONF_NAME, CONF_PROTOCOL
from homeassistant.core import callback
from homeassistant.data_entry_flow import FlowResult
from homeassistant.helpers import device_registry as dr
import homeassistant.helpers.config_validation as cv
from homeassistant.helpers.typing import DiscoveryInfoType

from . import async_discover_devices
from .const import (
    CONF_CUSTOM_EFFECT_COLORS,
    CONF_CUSTOM_EFFECT_SPEED_PCT,
    CONF_CUSTOM_EFFECT_TRANSITION,
    DEFAULT_EFFECT_SPEED,
    DISCOVER_SCAN_TIMEOUT,
    DOMAIN,
    FLUX_HOST,
    FLUX_LED_EXCEPTIONS,
    FLUX_MAC,
    FLUX_MODEL,
    MODE_AUTO,
    MODE_RGB,
    MODE_RGBCW,
    MODE_RGBW,
    MODE_RGBWW,
    MODE_WHITE,
    TRANSITION_GRADUAL,
    TRANSITION_JUMP,
    TRANSITION_STROBE,
)

CONF_DEVICE = "device"


_LOGGER = logging.getLogger(__name__)


class ConfigFlow(config_entries.ConfigFlow, domain=DOMAIN):
    """Handle a config flow for FluxLED/MagicHome Integration."""

    VERSION = 1

    def __init__(self) -> None:
        """Initialize the config flow."""
        self._discovered_devices: dict[str, dict[str, Any]] = {}
        self._discovered_device: dict[str, Any] = {}

    @staticmethod
    @callback
    def async_get_options_flow(config_entry: config_entries.ConfigEntry):
        """Get the options flow for the Flux LED component."""
        return OptionsFlow(config_entry)

    async def async_step_import(self, user_input: dict[str, Any]) -> FlowResult:
        """Handle configuration via YAML import."""
        _LOGGER.debug("Importing configuration from YAML for flux_led")
        host = user_input[CONF_HOST]
        self._async_abort_entries_match({CONF_HOST: host})
        if mac := user_input[CONF_MAC]:
            await self.async_set_unique_id(dr.format_mac(mac))
            self._abort_if_unique_id_configured(updates={CONF_HOST: host})
        return self.async_create_entry(
            title=user_input[CONF_NAME],
            data={
                CONF_HOST: host,
                CONF_NAME: user_input[CONF_NAME],
                CONF_PROTOCOL: user_input.get(CONF_PROTOCOL),
            },
            options={
                CONF_MODE: user_input[CONF_MODE],
                CONF_CUSTOM_EFFECT_COLORS: user_input[CONF_CUSTOM_EFFECT_COLORS],
                CONF_CUSTOM_EFFECT_SPEED_PCT: user_input[CONF_CUSTOM_EFFECT_SPEED_PCT],
                CONF_CUSTOM_EFFECT_TRANSITION: user_input[
                    CONF_CUSTOM_EFFECT_TRANSITION
                ],
            },
        )

    async def async_step_dhcp(self, discovery_info: DiscoveryInfoType) -> FlowResult:
        """Handle discovery via dhcp."""
        self._discovered_device = {
            FLUX_HOST: discovery_info[IP_ADDRESS],
            FLUX_MODEL: discovery_info[HOSTNAME],
            FLUX_MAC: discovery_info[MAC_ADDRESS],
        }
        return await self._async_handle_discovery()

    async def async_step_discovery(
        self, discovery_info: DiscoveryInfoType
    ) -> FlowResult:
        """Handle discovery."""
        self._discovered_device = discovery_info
        return await self._async_handle_discovery()

    async def _async_handle_discovery(self) -> FlowResult:
        """Handle any discovery."""
        device = self._discovered_device
        mac = dr.format_mac(device[FLUX_MAC])
        host = device[FLUX_HOST]
        await self.async_set_unique_id(mac)
        self._abort_if_unique_id_configured(updates={CONF_HOST: host})
        for entry in self._async_current_entries(include_ignore=False):
            if entry.data[CONF_HOST] == host and not entry.unique_id:
                name = f"{device[FLUX_MODEL]} {device[FLUX_MAC]}"
                self.hass.config_entries.async_update_entry(
                    entry,
                    data={**entry.data, CONF_NAME: name},
                    title=name,
                    unique_id=mac,
                )
                return self.async_abort(reason="already_configured")
        self.context[CONF_HOST] = host
        for progress in self._async_in_progress():
            if progress.get("context", {}).get(CONF_HOST) == host:
                return self.async_abort(reason="already_in_progress")
        return await self.async_step_discovery_confirm()

    async def async_step_discovery_confirm(
        self, user_input: dict[str, Any] | None = None
    ) -> FlowResult:
        """Confirm discovery."""
        if user_input is not None:
            return self._async_create_entry_from_device(self._discovered_device)

        self._set_confirm_only()
        placeholders = self._discovered_device
        self.context["title_placeholders"] = placeholders
        return self.async_show_form(
            step_id="discovery_confirm", description_placeholders=placeholders
        )

    @callback
    def _async_create_entry_from_device(self, device: dict[str, Any]) -> FlowResult:
        """Create a config entry from a device."""
<<<<<<< HEAD
=======
        self._async_abort_entries_match({CONF_HOST: device[FLUX_HOST]})
>>>>>>> ed1a6b2c
        if device.get(FLUX_MAC):
            name = f"{device[FLUX_MODEL]} {device[FLUX_MAC]}"
        else:
            name = device[FLUX_HOST]
        return self.async_create_entry(
            title=name,
            data={
                CONF_HOST: device[FLUX_HOST],
                CONF_NAME: name,
            },
        )

    async def async_step_user(
        self, user_input: dict[str, Any] | None = None
    ) -> FlowResult:
        """Handle the initial step."""
        errors = {}
        if user_input is not None:
            host = user_input[CONF_HOST]
            if not host:
                return await self.async_step_pick_device()
            try:
                await self._async_try_connect(host)
            except FLUX_LED_EXCEPTIONS:
                errors["base"] = "cannot_connect"
            else:
                return self._async_create_entry_from_device(
                    {FLUX_MAC: None, FLUX_MODEL: None, FLUX_HOST: host}
                )

        return self.async_show_form(
            step_id="user",
            data_schema=vol.Schema({vol.Optional(CONF_HOST, default=""): str}),
            errors=errors,
        )

    async def async_step_pick_device(
        self, user_input: dict[str, Any] | None = None
    ) -> FlowResult:
        """Handle the step to pick discovered device."""
        if user_input is not None:
            mac = user_input[CONF_DEVICE]
            await self.async_set_unique_id(mac, raise_on_progress=False)
            return self._async_create_entry_from_device(self._discovered_devices[mac])

        current_unique_ids = self._async_current_ids()
        current_hosts = {
            entry.data[CONF_HOST]
            for entry in self._async_current_entries(include_ignore=False)
        }
        discovered_devices = await async_discover_devices(
            self.hass, DISCOVER_SCAN_TIMEOUT
        )
        self._discovered_devices = {
            dr.format_mac(device[FLUX_MAC]): device for device in discovered_devices
        }
        devices_name = {
            mac: f"{device[FLUX_MODEL]} {mac} ({device[FLUX_HOST]})"
            for mac, device in self._discovered_devices.items()
            if mac not in current_unique_ids and device[FLUX_HOST] not in current_hosts
        }
        # Check if there is at least one device
        if not devices_name:
            return self.async_abort(reason="no_devices_found")
        return self.async_show_form(
            step_id="pick_device",
            data_schema=vol.Schema({vol.Required(CONF_DEVICE): vol.In(devices_name)}),
        )

    async def _async_try_connect(self, host: str) -> WifiLedBulb:
        """Try to connect."""
        self._async_abort_entries_match({CONF_HOST: host})
        return await self.hass.async_add_executor_job(WifiLedBulb, host)


class OptionsFlow(config_entries.OptionsFlow):
    """Handle flux_led options."""

    def __init__(self, config_entry: config_entries.ConfigEntry) -> None:
        """Initialize the flux_led options flow."""

        self._config_entry = config_entry
        self._global_options = None
        self._configure_device = None

    async def async_step_init(self, user_input=None):
        """Manage the options."""
        return await self.async_step_configure()

    async def async_step_configure(self, user_input=None):
        """Configure the options."""
        errors = {}
        if user_input is not None:
            return self.async_create_entry(title="", data=user_input)

        options = self._config_entry.options
        options_schema = vol.Schema(
            {
                vol.Required(CONF_MODE, default=MODE_AUTO): vol.All(
                    cv.string,
                    vol.In(
                        [
                            MODE_AUTO,
                            MODE_RGBW,
                            MODE_RGB,
                            MODE_RGBCW,
                            MODE_RGBWW,
                            MODE_WHITE,
                        ]
                    ),
                ),
                vol.Optional(
                    CONF_CUSTOM_EFFECT_COLORS,
                    default=options.get(CONF_CUSTOM_EFFECT_COLORS, ""),
                ): str,
                vol.Optional(
                    CONF_CUSTOM_EFFECT_SPEED_PCT,
                    default=options.get(
                        CONF_CUSTOM_EFFECT_SPEED_PCT, DEFAULT_EFFECT_SPEED
                    ),
                ): vol.All(vol.Coerce(int), vol.Range(min=1, max=100)),
                vol.Optional(
                    CONF_CUSTOM_EFFECT_TRANSITION, default=TRANSITION_GRADUAL
                ): vol.In([TRANSITION_GRADUAL, TRANSITION_JUMP, TRANSITION_STROBE]),
            }
        )

        return self.async_show_form(
            step_id="configure", data_schema=options_schema, errors=errors
        )<|MERGE_RESOLUTION|>--- conflicted
+++ resolved
@@ -142,10 +142,7 @@
     @callback
     def _async_create_entry_from_device(self, device: dict[str, Any]) -> FlowResult:
         """Create a config entry from a device."""
-<<<<<<< HEAD
-=======
         self._async_abort_entries_match({CONF_HOST: device[FLUX_HOST]})
->>>>>>> ed1a6b2c
         if device.get(FLUX_MAC):
             name = f"{device[FLUX_MODEL]} {device[FLUX_MAC]}"
         else:
