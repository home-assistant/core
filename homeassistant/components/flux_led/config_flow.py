--- conflicted
+++ resolved
@@ -1,10 +1,6 @@
 """Config flow for Flux LED/MagicLight."""
 from __future__ import annotations
 
-<<<<<<< HEAD
-import copy
-=======
->>>>>>> 1f151d43
 import logging
 from typing import Any
 
@@ -17,36 +13,19 @@
 from homeassistant.core import callback
 from homeassistant.data_entry_flow import FlowResult
 from homeassistant.helpers import device_registry as dr
-<<<<<<< HEAD
-from homeassistant.helpers.dispatcher import async_dispatcher_send
-=======
 import homeassistant.helpers.config_validation as cv
->>>>>>> 1f151d43
 from homeassistant.helpers.typing import DiscoveryInfoType
 
 from . import async_discover_devices
 from .const import (
-<<<<<<< HEAD
-    CONF_AUTOMATIC_ADD,
-    CONF_CONFIGURE_DEVICE,
-    CONF_CUSTOM_EFFECT,
-    CONF_DEVICES,
-    CONF_EFFECT_SPEED,
-    CONF_REMOVE_DEVICE,
-=======
     CONF_CUSTOM_EFFECT_COLORS,
     CONF_CUSTOM_EFFECT_SPEED_PCT,
     CONF_CUSTOM_EFFECT_TRANSITION,
->>>>>>> 1f151d43
     DEFAULT_EFFECT_SPEED,
     DOMAIN,
     FLUX_HOST,
     FLUX_MAC,
     FLUX_MODEL,
-<<<<<<< HEAD
-    SIGNAL_ADD_DEVICE,
-    SIGNAL_REMOVE_DEVICE,
-=======
     MODE_AUTO,
     MODE_RGB,
     MODE_RGBCW,
@@ -56,7 +35,6 @@
     TRANSITION_GRADUAL,
     TRANSITION_JUMP,
     TRANSITION_STROBE,
->>>>>>> 1f151d43
 )
 
 CONF_DEVICE = "device"
@@ -96,17 +74,12 @@
                 CONF_PROTOCOL: user_input.get(CONF_PROTOCOL),
             },
             options={
-<<<<<<< HEAD
-                CONF_CUSTOM_EFFECT: user_input[CONF_CUSTOM_EFFECT],
-                CONF_MODE: user_input[CONF_MODE],
-=======
                 CONF_MODE: user_input[CONF_MODE],
                 CONF_CUSTOM_EFFECT_COLORS: user_input[CONF_CUSTOM_EFFECT_COLORS],
                 CONF_CUSTOM_EFFECT_SPEED_PCT: user_input[CONF_CUSTOM_EFFECT_SPEED_PCT],
                 CONF_CUSTOM_EFFECT_TRANSITION: user_input[
                     CONF_CUSTOM_EFFECT_TRANSITION
                 ],
->>>>>>> 1f151d43
             },
         )
 
