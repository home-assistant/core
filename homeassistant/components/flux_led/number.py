--- conflicted
+++ resolved
@@ -162,11 +162,7 @@
         """Call on debounce to set the value."""
 
     def _pixels_and_segments_fit_in_music_mode(self) -> bool:
-<<<<<<< HEAD
-        """Check if the base pixel and segment settings will fix for music mode.
-=======
         """Check if the base pixel and segment settings will fit for music mode.
->>>>>>> e222e1b6
 
         If they fit, they do not need to be configured.
         """
