"""Config flow for Husqvarna Bluetooth integration."""

from __future__ import annotations

from collections.abc import Mapping
import random
from typing import Any

from automower_ble.mower import Mower
from automower_ble.protocol import ResponseResult
from bleak import BleakError
from bleak_retry_connector import get_device
import voluptuous as vol

from homeassistant.components import bluetooth
from homeassistant.components.bluetooth import BluetoothServiceInfo
<<<<<<< HEAD
from homeassistant.config_entries import ConfigFlow, ConfigFlowResult
from homeassistant.const import CONF_ADDRESS, CONF_CLIENT_ID
from homeassistant.helpers.device_registry import format_mac
=======
from homeassistant.config_entries import SOURCE_BLUETOOTH, ConfigFlow, ConfigFlowResult
from homeassistant.const import CONF_ADDRESS, CONF_CLIENT_ID, CONF_PIN
>>>>>>> adfdeff8

from .const import DOMAIN, LOGGER


def _is_supported(discovery_info: BluetoothServiceInfo):
    """Check if device is supported."""

    LOGGER.debug(
        "%s manufacturer data: %s",
        discovery_info.address,
        discovery_info.manufacturer_data,
    )

    manufacturer = any(key == 1062 for key in discovery_info.manufacturer_data)
    service_husqvarna = any(
        service == "98bd0001-0b0e-421a-84e5-ddbf75dc6de4"
        for service in discovery_info.service_uuids
    )

    return manufacturer and service_husqvarna


def _pin_valid(pin: str) -> bool:
    """Check if the pin is valid."""
    try:
        int(pin)
    except (TypeError, ValueError):
        return False
    return True


USER_SCHEMA = vol.Schema(
    {
        vol.Required(CONF_ADDRESS): str,
    }
)


class HusqvarnaAutomowerBleConfigFlow(ConfigFlow, domain=DOMAIN):
    """Handle a config flow for Husqvarna Bluetooth."""

    VERSION = 1

<<<<<<< HEAD
    def __init__(self) -> None:
        """Initialize the config flow."""
        self.address: str | None = None
=======
    address: str | None = None
    mower_name: str = ""
    pin: str | None = None
>>>>>>> adfdeff8

    async def async_step_bluetooth(
        self, discovery_info: BluetoothServiceInfo
    ) -> ConfigFlowResult:
        """Handle the bluetooth discovery step."""

        LOGGER.debug("Discovered device: %s", discovery_info)
        if not _is_supported(discovery_info):
            return self.async_abort(reason="no_devices_found")

        self.address = discovery_info.address
        await self.async_set_unique_id(self.address)
        self._abort_if_unique_id_configured()
        return await self.async_step_bluetooth_confirm()

    async def async_step_bluetooth_confirm(
        self, user_input: dict[str, Any] | None = None
    ) -> ConfigFlowResult:
        """Confirm Bluetooth discovery."""
        assert self.address
        errors: dict[str, str] = {}

        if user_input is not None:
            if not _pin_valid(user_input[CONF_PIN]):
                errors["base"] = "invalid_pin"
            else:
                self.pin = user_input[CONF_PIN]
                return await self.check_mower(user_input)

        return self.async_show_form(
            step_id="bluetooth_confirm",
            data_schema=self.add_suggested_values_to_schema(
                vol.Schema(
                    {
                        vol.Required(CONF_PIN): str,
                    },
                ),
                user_input,
            ),
            description_placeholders={"name": self.mower_name or self.address},
            errors=errors,
        )

    async def async_step_user(
        self, user_input: dict[str, Any] | None = None
    ) -> ConfigFlowResult:
        """Handle the initial manual step."""
        errors: dict[str, str] = {}

        if user_input is not None:
            if not _pin_valid(user_input[CONF_PIN]):
                errors["base"] = "invalid_pin"
            else:
                self.address = user_input[CONF_ADDRESS]
                self.pin = user_input[CONF_PIN]
                await self.async_set_unique_id(self.address, raise_on_progress=False)
                self._abort_if_unique_id_configured()
                return await self.check_mower(user_input)

        return self.async_show_form(
            step_id="user",
            data_schema=self.add_suggested_values_to_schema(
                vol.Schema(
                    {
                        vol.Required(CONF_ADDRESS): str,
                        vol.Required(CONF_PIN): str,
                    },
                ),
                user_input,
            ),
            errors=errors,
        )

    async def probe_mower(self, device) -> str | None:
        """Probe the mower to see if it exists."""
        channel_id = random.randint(1, 0xFFFFFFFF)

        assert self.address

        try:
            (manufacturer, device_type, model) = await Mower(
                channel_id, self.address
            ).probe_gatts(device)
        except (BleakError, TimeoutError) as exception:
<<<<<<< HEAD
            LOGGER.exception("Failed to connect to device: %s", exception)
            return self.async_show_form(
                step_id="user",
                data_schema=self.add_suggested_values_to_schema(
                    USER_SCHEMA, {CONF_ADDRESS: self.address}
                ),
                errors={"base": "cannot_connect"},
            )
=======
            LOGGER.exception("Failed to probe device (%s): %s", self.address, exception)
            return None
>>>>>>> adfdeff8

        title = manufacturer + " " + device_type

        LOGGER.debug("Found device: %s", title)

        return title

    async def connect_mower(self, device) -> tuple[int, Mower]:
        """Connect to the Mower."""
        assert self.address
        assert self.pin is not None

        channel_id = random.randint(1, 0xFFFFFFFF)
        mower = Mower(channel_id, self.address, int(self.pin))

        return (channel_id, mower)

    async def check_mower(
        self,
        user_input: dict[str, Any] | None = None,
    ) -> ConfigFlowResult:
        """Check that the mower exists and is setup."""
        assert self.address

        device = bluetooth.async_ble_device_from_address(
            self.hass, self.address, connectable=True
        )

        title = await self.probe_mower(device)
        if title is None:
            return self.async_abort(reason="cannot_connect")
        self.mower_name = title

        try:
            errors: dict[str, str] = {}

            (channel_id, mower) = await self.connect_mower(device)

            response_result = await mower.connect(device)
            await mower.disconnect()

            if response_result is not ResponseResult.OK:
                LOGGER.debug("cannot connect, response: %s", response_result)

                if (
                    response_result is ResponseResult.INVALID_PIN
                    or response_result is ResponseResult.NOT_ALLOWED
                ):
                    errors["base"] = "invalid_auth"
                else:
                    errors["base"] = "cannot_connect"

                if self.source == SOURCE_BLUETOOTH:
                    return self.async_show_form(
                        step_id="bluetooth_confirm",
                        data_schema=vol.Schema(
                            {
                                vol.Required(CONF_PIN): str,
                            },
                        ),
                        description_placeholders={
                            "name": self.mower_name or self.address
                        },
                        errors=errors,
                    )

                suggested_values = {}

                if self.address:
                    suggested_values[CONF_ADDRESS] = self.address
                if self.pin:
                    suggested_values[CONF_PIN] = self.pin

                return self.async_show_form(
                    step_id="user",
                    data_schema=self.add_suggested_values_to_schema(
                        vol.Schema(
                            {
                                vol.Required(CONF_ADDRESS): str,
                                vol.Required(CONF_PIN): str,
                            },
                        ),
                        suggested_values,
                    ),
                    errors=errors,
                )
        except (TimeoutError, BleakError):
            return self.async_abort(reason="cannot_connect")

        return self.async_create_entry(
            title=title,
            data={
                CONF_ADDRESS: self.address,
                CONF_CLIENT_ID: channel_id,
                CONF_PIN: self.pin,
            },
        )

    async def async_step_reauth(
        self, entry_data: Mapping[str, Any]
    ) -> ConfigFlowResult:
        """Perform reauthentication upon an API authentication error."""
        reauth_entry = self._get_reauth_entry()
        self.address = reauth_entry.data[CONF_ADDRESS]
        self.mower_name = reauth_entry.title
        self.pin = reauth_entry.data.get(CONF_PIN, "")

        self.context["title_placeholders"] = {
            "name": self.mower_name,
            "address": self.address,
        }
        return await self.async_step_reauth_confirm()

    async def async_step_reauth_confirm(
        self, user_input: dict[str, Any] | None = None
    ) -> ConfigFlowResult:
<<<<<<< HEAD
        """Handle the initial step."""
        if user_input is not None:
            self.address = format_mac(user_input[CONF_ADDRESS]).upper()
            await self.async_set_unique_id(self.address, raise_on_progress=False)
            self._abort_if_unique_id_configured()
            return await self.async_step_confirm()

        return self.async_show_form(
            step_id="user",
            data_schema=USER_SCHEMA,
=======
        """Confirm reauthentication dialog."""
        errors: dict[str, str] = {}

        if user_input is not None and not _pin_valid(user_input[CONF_PIN]):
            errors["base"] = "invalid_pin"
        elif user_input is not None:
            reauth_entry = self._get_reauth_entry()
            self.pin = user_input[CONF_PIN]

            try:
                assert self.address
                device = bluetooth.async_ble_device_from_address(
                    self.hass, self.address, connectable=True
                ) or await get_device(self.address)

                mower = Mower(
                    reauth_entry.data[CONF_CLIENT_ID], self.address, int(self.pin)
                )

                response_result = await mower.connect(device)
                await mower.disconnect()
                if (
                    response_result is ResponseResult.INVALID_PIN
                    or response_result is ResponseResult.NOT_ALLOWED
                ):
                    errors["base"] = "invalid_auth"
                elif response_result is not ResponseResult.OK:
                    errors["base"] = "cannot_connect"
                else:
                    return self.async_update_reload_and_abort(
                        self._get_reauth_entry(),
                        data=reauth_entry.data | {CONF_PIN: self.pin},
                    )

            except (TimeoutError, BleakError):
                # We don't want to abort a reauth flow when we can't connect, so
                # we just show the form again with an error.
                errors["base"] = "cannot_connect"

        return self.async_show_form(
            step_id="reauth_confirm",
            data_schema=self.add_suggested_values_to_schema(
                vol.Schema(
                    {
                        vol.Required(CONF_PIN): str,
                    },
                ),
                {CONF_PIN: self.pin},
            ),
            description_placeholders={"name": self.mower_name},
            errors=errors,
>>>>>>> adfdeff8
        )<|MERGE_RESOLUTION|>--- conflicted
+++ resolved
@@ -14,16 +14,26 @@
 
 from homeassistant.components import bluetooth
 from homeassistant.components.bluetooth import BluetoothServiceInfo
-<<<<<<< HEAD
-from homeassistant.config_entries import ConfigFlow, ConfigFlowResult
-from homeassistant.const import CONF_ADDRESS, CONF_CLIENT_ID
-from homeassistant.helpers.device_registry import format_mac
-=======
 from homeassistant.config_entries import SOURCE_BLUETOOTH, ConfigFlow, ConfigFlowResult
 from homeassistant.const import CONF_ADDRESS, CONF_CLIENT_ID, CONF_PIN
->>>>>>> adfdeff8
+from homeassistant.helpers.device_registry import format_mac
 
 from .const import DOMAIN, LOGGER
+
+
+BLUETOOTH_SCHEMA = vol.Schema(
+    {
+        vol.Required(CONF_PIN): str,
+    }
+)
+
+USER_SCHEMA = BLUETOOTH_SCHEMA.extend(
+    {
+        vol.Required(CONF_ADDRESS): str,
+    }
+)
+
+REAUTH_SCHEMA = BLUETOOTH_SCHEMA
 
 
 def _is_supported(discovery_info: BluetoothServiceInfo):
@@ -53,27 +63,14 @@
     return True
 
 
-USER_SCHEMA = vol.Schema(
-    {
-        vol.Required(CONF_ADDRESS): str,
-    }
-)
-
-
 class HusqvarnaAutomowerBleConfigFlow(ConfigFlow, domain=DOMAIN):
     """Handle a config flow for Husqvarna Bluetooth."""
 
     VERSION = 1
 
-<<<<<<< HEAD
-    def __init__(self) -> None:
-        """Initialize the config flow."""
-        self.address: str | None = None
-=======
     address: str | None = None
     mower_name: str = ""
     pin: str | None = None
->>>>>>> adfdeff8
 
     async def async_step_bluetooth(
         self, discovery_info: BluetoothServiceInfo
@@ -105,14 +102,7 @@
 
         return self.async_show_form(
             step_id="bluetooth_confirm",
-            data_schema=self.add_suggested_values_to_schema(
-                vol.Schema(
-                    {
-                        vol.Required(CONF_PIN): str,
-                    },
-                ),
-                user_input,
-            ),
+            data_schema=self.add_suggested_values_to_schema(BLUETOOTH_SCHEMA, user_input),
             description_placeholders={"name": self.mower_name or self.address},
             errors=errors,
         )
@@ -127,7 +117,7 @@
             if not _pin_valid(user_input[CONF_PIN]):
                 errors["base"] = "invalid_pin"
             else:
-                self.address = user_input[CONF_ADDRESS]
+                self.address = format_mac(user_input[CONF_ADDRESS]).upper()
                 self.pin = user_input[CONF_PIN]
                 await self.async_set_unique_id(self.address, raise_on_progress=False)
                 self._abort_if_unique_id_configured()
@@ -135,15 +125,7 @@
 
         return self.async_show_form(
             step_id="user",
-            data_schema=self.add_suggested_values_to_schema(
-                vol.Schema(
-                    {
-                        vol.Required(CONF_ADDRESS): str,
-                        vol.Required(CONF_PIN): str,
-                    },
-                ),
-                user_input,
-            ),
+            data_schema=self.add_suggested_values_to_schema(USER_SCHEMA, user_input),
             errors=errors,
         )
 
@@ -158,19 +140,8 @@
                 channel_id, self.address
             ).probe_gatts(device)
         except (BleakError, TimeoutError) as exception:
-<<<<<<< HEAD
-            LOGGER.exception("Failed to connect to device: %s", exception)
-            return self.async_show_form(
-                step_id="user",
-                data_schema=self.add_suggested_values_to_schema(
-                    USER_SCHEMA, {CONF_ADDRESS: self.address}
-                ),
-                errors={"base": "cannot_connect"},
-            )
-=======
             LOGGER.exception("Failed to probe device (%s): %s", self.address, exception)
             return None
->>>>>>> adfdeff8
 
         title = manufacturer + " " + device_type
 
@@ -201,7 +172,21 @@
 
         title = await self.probe_mower(device)
         if title is None:
-            return self.async_abort(reason="cannot_connect")
+            if self.source == SOURCE_BLUETOOTH:
+                return self.async_show_form(
+                    step_id="bluetooth_confirm",
+                    data_schema=BLUETOOTH_SCHEMA,
+                    description_placeholders={
+                        "name": self.address
+                    },
+                    errors={"base": "cannot_connect"},
+                )
+            else:
+                return self.async_show_form(
+                    step_id="user",
+                    data_schema=self.add_suggested_values_to_schema(USER_SCHEMA, {CONF_ADDRESS: self.address}),
+                    errors={"base": "cannot_connect"},
+                )
         self.mower_name = title
 
         try:
@@ -226,11 +211,7 @@
                 if self.source == SOURCE_BLUETOOTH:
                     return self.async_show_form(
                         step_id="bluetooth_confirm",
-                        data_schema=vol.Schema(
-                            {
-                                vol.Required(CONF_PIN): str,
-                            },
-                        ),
+                        data_schema=BLUETOOTH_SCHEMA,
                         description_placeholders={
                             "name": self.mower_name or self.address
                         },
@@ -246,15 +227,7 @@
 
                 return self.async_show_form(
                     step_id="user",
-                    data_schema=self.add_suggested_values_to_schema(
-                        vol.Schema(
-                            {
-                                vol.Required(CONF_ADDRESS): str,
-                                vol.Required(CONF_PIN): str,
-                            },
-                        ),
-                        suggested_values,
-                    ),
+                    data_schema=self.add_suggested_values_to_schema(USER_SCHEMA, suggested_values),
                     errors=errors,
                 )
         except (TimeoutError, BleakError):
@@ -287,18 +260,6 @@
     async def async_step_reauth_confirm(
         self, user_input: dict[str, Any] | None = None
     ) -> ConfigFlowResult:
-<<<<<<< HEAD
-        """Handle the initial step."""
-        if user_input is not None:
-            self.address = format_mac(user_input[CONF_ADDRESS]).upper()
-            await self.async_set_unique_id(self.address, raise_on_progress=False)
-            self._abort_if_unique_id_configured()
-            return await self.async_step_confirm()
-
-        return self.async_show_form(
-            step_id="user",
-            data_schema=USER_SCHEMA,
-=======
         """Confirm reauthentication dialog."""
         errors: dict[str, str] = {}
 
@@ -340,15 +301,7 @@
 
         return self.async_show_form(
             step_id="reauth_confirm",
-            data_schema=self.add_suggested_values_to_schema(
-                vol.Schema(
-                    {
-                        vol.Required(CONF_PIN): str,
-                    },
-                ),
-                {CONF_PIN: self.pin},
-            ),
+            data_schema=self.add_suggested_values_to_schema(REAUTH_SCHEMA, {CONF_PIN: self.pin}),
             description_placeholders={"name": self.mower_name},
             errors=errors,
->>>>>>> adfdeff8
         )