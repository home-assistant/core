--- conflicted
+++ resolved
@@ -33,12 +33,6 @@
     "abort": {
       "already_configured": "[%key:common::config_flow::abort::already_configured_device%]",
       "no_devices_found": "Ensure the mower is in pairing mode and try again. It can take a few attempts.",
-<<<<<<< HEAD
-      "unknown": "[%key:common::config_flow::error::unknown%]"
-    },
-    "error": {
-      "cannot_connect": "[%key:common::config_flow::error::cannot_connect%]"
-=======
       "cannot_connect": "[%key:common::config_flow::error::cannot_connect%]",
       "reauth_successful": "[%key:common::config_flow::abort::reauth_successful%]",
       "not_allowed": "Unable to read data from the mower, this usually means it is not paired",
@@ -53,7 +47,6 @@
   "exceptions": {
     "pin_required": {
       "message": "PIN is required for {domain_name}"
->>>>>>> adfdeff8
     }
   }
 }