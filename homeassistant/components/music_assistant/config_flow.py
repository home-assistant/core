--- conflicted
+++ resolved
@@ -64,8 +64,6 @@
                 self.server_info = await get_server_info(
                     self.hass, user_input[CONF_URL]
                 )
-<<<<<<< HEAD
-=======
                 await self.async_set_unique_id(
                     self.server_info.server_id, raise_on_progress=False
                 )
@@ -73,7 +71,6 @@
                     updates={CONF_URL: user_input[CONF_URL]},
                     reload_on_update=True,
                 )
->>>>>>> 4c9810a1
             except CannotConnect:
                 errors["base"] = "cannot_connect"
             except InvalidServerVersion:
