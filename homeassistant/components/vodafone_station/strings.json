{
  "config": {
    "flow_title": "{host}",
    "step": {
      "reauth_confirm": {
        "data": {
          "password": "[%key:common::config_flow::data::password%]"
        },
        "data_description": {
          "password": "Please enter the correct password for host: {host}"
        }
      },
      "user": {
        "data": {
          "host": "[%key:common::config_flow::data::host%]",
          "username": "[%key:common::config_flow::data::username%]",
          "password": "[%key:common::config_flow::data::password%]"
        },
        "data_description": {
          "host": "The hostname or IP address of your Vodafone Station.",
          "username": "The username for your Vodafone Station.",
          "password": "The password for your Vodafone Station."
        }
      }
    },
    "abort": {
      "already_configured": "[%key:common::config_flow::abort::already_configured_service%]",
      "already_logged": "User already logged-in, please try again later.",
      "reauth_successful": "[%key:common::config_flow::abort::reauth_successful%]",
      "cannot_connect": "[%key:common::config_flow::error::cannot_connect%]",
      "invalid_auth": "[%key:common::config_flow::error::invalid_auth%]",
      "model_not_supported": "The device model is currently unsupported.",
      "unknown": "[%key:common::config_flow::error::unknown%]"
    },
    "error": {
      "already_logged": "User already logged-in, please try again later.",
      "cannot_connect": "[%key:common::config_flow::error::cannot_connect%]",
      "invalid_auth": "[%key:common::config_flow::error::invalid_auth%]",
      "model_not_supported": "The device model is currently unsupported.",
      "unknown": "[%key:common::config_flow::error::unknown%]"
    }
  },
  "options": {
    "step": {
      "init": {
        "data": {
          "consider_home": "Seconds to consider a device at 'home'"
        },
        "data_description": {
          "consider_home": "The number of seconds to wait until marking a device as not home after it disconnects from the network."
        }
      }
    }
  },
  "entity": {
    "button": {
      "dsl_reconnect": {
        "name": "DSL reconnect"
      },
      "fiber_reconnect": {
        "name": "Fiber reconnect"
      },
      "internet_key_reconnect": {
        "name": "Internet key reconnect"
      }
    },
    "sensor": {
      "external_ipv4": {
        "name": "WAN IPv4 address"
      },
      "external_ipv6": {
        "name": "WAN IPv6 address"
      },
      "external_ip_key": {
        "name": "WAN internet key address"
      },
      "active_connection": {
        "name": "Active connection",
        "state": {
          "unknown": "Unknown",
          "dsl": "xDSL",
          "fiber": "Fiber",
          "internet_key": "Internet key"
        }
      },
      "down_stream": {
        "name": "WAN download rate"
      },
      "up_stream": {
        "name": "WAN upload rate"
      },
      "fw_version": {
        "name": "Firmware version"
      },
      "phone_num1": {
        "name": "Phone number (1)"
      },
      "phone_num2": {
        "name": "Phone number (2)"
      },
      "sys_uptime": {
        "name": "Uptime"
      },
      "sys_cpu_usage": {
        "name": "CPU usage"
      },
      "sys_memory_usage": {
        "name": "Memory usage"
      },
      "sys_reboot_cause": {
        "name": "Reboot cause"
      }
    }
  },
  "exceptions": {
    "update_failed": {
      "message": "Error fetching data: {error}"
    },
<<<<<<< HEAD
    "cannot_execute_action": {
      "message": "Cannot execute requested action: {error}"
=======
    "cannot_authenticate": {
      "message": "Error authenticating: {error}"
>>>>>>> 4ed26896
    }
  }
}<|MERGE_RESOLUTION|>--- conflicted
+++ resolved
@@ -116,13 +116,11 @@
     "update_failed": {
       "message": "Error fetching data: {error}"
     },
-<<<<<<< HEAD
     "cannot_execute_action": {
       "message": "Cannot execute requested action: {error}"
-=======
+    },
     "cannot_authenticate": {
       "message": "Error authenticating: {error}"
->>>>>>> 4ed26896
     }
   }
 }