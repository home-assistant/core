"""Support for HERE travel time sensors."""

from __future__ import annotations

from collections.abc import Mapping
from datetime import timedelta
from typing import Any

from homeassistant.components.sensor import (
    RestoreSensor,
    SensorDeviceClass,
    SensorEntityDescription,
    SensorStateClass,
)
from homeassistant.const import (
    ATTR_ATTRIBUTION,
    ATTR_LATITUDE,
    ATTR_LONGITUDE,
    CONF_MODE,
    CONF_NAME,
    UnitOfLength,
    UnitOfTime,
)
from homeassistant.core import HomeAssistant, callback
from homeassistant.helpers.device_registry import DeviceEntryType, DeviceInfo
from homeassistant.helpers.entity_platform import AddConfigEntryEntitiesCallback
from homeassistant.helpers.update_coordinator import CoordinatorEntity

from .const import (
    ATTR_DESTINATION,
    ATTR_DESTINATION_NAME,
    ATTR_DISTANCE,
    ATTR_DURATION,
    ATTR_DURATION_IN_TRAFFIC,
    ATTR_ORIGIN,
    ATTR_ORIGIN_NAME,
    DOMAIN,
    ICON_CAR,
    ICONS,
)
from .coordinator import (
    HereConfigEntry,
    HERERoutingDataUpdateCoordinator,
    HERETransitDataUpdateCoordinator,
)

SCAN_INTERVAL = timedelta(minutes=5)


def sensor_descriptions(travel_mode: str) -> tuple[SensorEntityDescription, ...]:
    """Construct SensorEntityDescriptions."""
    return (
        SensorEntityDescription(
            translation_key="duration",
            icon=ICONS.get(travel_mode, ICON_CAR),
            key=ATTR_DURATION,
            state_class=SensorStateClass.MEASUREMENT,
<<<<<<< HEAD
            native_unit_of_measurement=UnitOfTime.SECONDS,
            suggested_unit_of_measurement=UnitOfTime.MINUTES,
=======
            device_class=SensorDeviceClass.DURATION,
            native_unit_of_measurement=UnitOfTime.MINUTES,
>>>>>>> 6e922477
        ),
        SensorEntityDescription(
            translation_key="duration_in_traffic",
            icon=ICONS.get(travel_mode, ICON_CAR),
            key=ATTR_DURATION_IN_TRAFFIC,
            state_class=SensorStateClass.MEASUREMENT,
<<<<<<< HEAD
            native_unit_of_measurement=UnitOfTime.SECONDS,
            suggested_unit_of_measurement=UnitOfTime.MINUTES,
=======
            device_class=SensorDeviceClass.DURATION,
            native_unit_of_measurement=UnitOfTime.MINUTES,
>>>>>>> 6e922477
        ),
        SensorEntityDescription(
            translation_key="distance",
            icon=ICONS.get(travel_mode, ICON_CAR),
            key=ATTR_DISTANCE,
            state_class=SensorStateClass.MEASUREMENT,
            device_class=SensorDeviceClass.DISTANCE,
            native_unit_of_measurement=UnitOfLength.KILOMETERS,
        ),
    )


async def async_setup_entry(
    hass: HomeAssistant,
    config_entry: HereConfigEntry,
    async_add_entities: AddConfigEntryEntitiesCallback,
) -> None:
    """Add HERE travel time entities from a config_entry."""

    entry_id = config_entry.entry_id
    name = config_entry.data[CONF_NAME]
    coordinator = config_entry.runtime_data

    sensors: list[HERETravelTimeSensor] = [
        HERETravelTimeSensor(
            entry_id,
            name,
            sensor_description,
            coordinator,
        )
        for sensor_description in sensor_descriptions(config_entry.data[CONF_MODE])
    ]
    sensors.append(OriginSensor(entry_id, name, coordinator))
    sensors.append(DestinationSensor(entry_id, name, coordinator))
    async_add_entities(sensors)


class HERETravelTimeSensor(
    CoordinatorEntity[
        HERERoutingDataUpdateCoordinator | HERETransitDataUpdateCoordinator
    ],
    RestoreSensor,
):
    """Representation of a HERE travel time sensor."""

    _attr_has_entity_name = True

    def __init__(
        self,
        unique_id_prefix: str,
        name: str,
        sensor_description: SensorEntityDescription,
        coordinator: HERERoutingDataUpdateCoordinator
        | HERETransitDataUpdateCoordinator,
    ) -> None:
        """Initialize the sensor."""
        super().__init__(coordinator)
        self.entity_description = sensor_description
        self._attr_unique_id = f"{unique_id_prefix}_{sensor_description.key}"
        self._attr_device_info = DeviceInfo(
            identifiers={(DOMAIN, unique_id_prefix)},
            entry_type=DeviceEntryType.SERVICE,
            name=name,
            manufacturer="HERE Technologies",
        )

    async def _async_restore_state(self) -> None:
        """Restore state."""
        if restored_data := await self.async_get_last_sensor_data():
            self._attr_native_value = restored_data.native_value

    async def async_added_to_hass(self) -> None:
        """Wait for start so origin and destination entities can be resolved."""
        await self._async_restore_state()
        await super().async_added_to_hass()

    @callback
    def _handle_coordinator_update(self) -> None:
        """Handle updated data from the coordinator."""
        if self.coordinator.data is not None:
            self._attr_native_value = self.coordinator.data.get(  # type: ignore[assignment]
                self.entity_description.key
            )
            self.async_write_ha_state()

    @property
    def attribution(self) -> str | None:
        """Return the attribution."""
        if self.coordinator.data is not None:
            if (attribution := self.coordinator.data.get(ATTR_ATTRIBUTION)) is not None:
                return str(attribution)
        return None


class OriginSensor(HERETravelTimeSensor):
    """Sensor holding information about the route origin."""

    def __init__(
        self,
        unique_id_prefix: str,
        name: str,
        coordinator: HERERoutingDataUpdateCoordinator
        | HERETransitDataUpdateCoordinator,
    ) -> None:
        """Initialize the sensor."""
        sensor_description = SensorEntityDescription(
            translation_key="origin",
            icon="mdi:store-marker",
            key=ATTR_ORIGIN_NAME,
        )
        super().__init__(unique_id_prefix, name, sensor_description, coordinator)

    @property
    def extra_state_attributes(self) -> Mapping[str, Any] | None:
        """GPS coordinates."""
        if self.coordinator.data is not None:
            return {
                ATTR_LATITUDE: self.coordinator.data[ATTR_ORIGIN].split(",")[0],
                ATTR_LONGITUDE: self.coordinator.data[ATTR_ORIGIN].split(",")[1],
            }
        return None


class DestinationSensor(HERETravelTimeSensor):
    """Sensor holding information about the route destination."""

    def __init__(
        self,
        unique_id_prefix: str,
        name: str,
        coordinator: HERERoutingDataUpdateCoordinator
        | HERETransitDataUpdateCoordinator,
    ) -> None:
        """Initialize the sensor."""
        sensor_description = SensorEntityDescription(
            translation_key="destination",
            icon="mdi:store-marker",
            key=ATTR_DESTINATION_NAME,
        )
        super().__init__(unique_id_prefix, name, sensor_description, coordinator)

    @property
    def extra_state_attributes(self) -> Mapping[str, Any] | None:
        """GPS coordinates."""
        if self.coordinator.data is not None:
            return {
                ATTR_LATITUDE: self.coordinator.data[ATTR_DESTINATION].split(",")[0],
                ATTR_LONGITUDE: self.coordinator.data[ATTR_DESTINATION].split(",")[1],
            }
        return None<|MERGE_RESOLUTION|>--- conflicted
+++ resolved
@@ -55,26 +55,18 @@
             icon=ICONS.get(travel_mode, ICON_CAR),
             key=ATTR_DURATION,
             state_class=SensorStateClass.MEASUREMENT,
-<<<<<<< HEAD
+            device_class=SensorDeviceClass.DURATION,
             native_unit_of_measurement=UnitOfTime.SECONDS,
             suggested_unit_of_measurement=UnitOfTime.MINUTES,
-=======
-            device_class=SensorDeviceClass.DURATION,
-            native_unit_of_measurement=UnitOfTime.MINUTES,
->>>>>>> 6e922477
         ),
         SensorEntityDescription(
             translation_key="duration_in_traffic",
             icon=ICONS.get(travel_mode, ICON_CAR),
             key=ATTR_DURATION_IN_TRAFFIC,
             state_class=SensorStateClass.MEASUREMENT,
-<<<<<<< HEAD
+            device_class=SensorDeviceClass.DURATION,
             native_unit_of_measurement=UnitOfTime.SECONDS,
             suggested_unit_of_measurement=UnitOfTime.MINUTES,
-=======
-            device_class=SensorDeviceClass.DURATION,
-            native_unit_of_measurement=UnitOfTime.MINUTES,
->>>>>>> 6e922477
         ),
         SensorEntityDescription(
             translation_key="distance",
