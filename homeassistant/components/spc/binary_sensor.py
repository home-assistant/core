--- conflicted
+++ resolved
@@ -4,11 +4,8 @@
 from pyspcwebgw.const import ZoneInput, ZoneType
 
 from homeassistant.components.binary_sensor import (
-<<<<<<< HEAD
     DEVICE_CLASS_OPENING,
-=======
     DEVICE_CLASS_SMOKE,
->>>>>>> 6b966e2c
     BinarySensorEntity,
 )
 from homeassistant.core import callback
@@ -22,13 +19,8 @@
 def _get_device_class(zone_type):
     return {
         ZoneType.ALARM: "motion",
-<<<<<<< HEAD
         ZoneType.ENTRY_EXIT: DEVICE_CLASS_OPENING,
-        ZoneType.FIRE: "smoke",
-=======
-        ZoneType.ENTRY_EXIT: "opening",
         ZoneType.FIRE: DEVICE_CLASS_SMOKE,
->>>>>>> 6b966e2c
         ZoneType.TECHNICAL: "power",
     }.get(zone_type)
 
