"""Support for the Google Cloud TTS service."""

from __future__ import annotations

import logging
<<<<<<< HEAD
from pathlib import Path
from typing import Any
=======
import os
from typing import Any, cast
>>>>>>> f4a16c8d

from google.api_core.exceptions import GoogleAPIError, Unauthenticated
from google.cloud import texttospeech
import voluptuous as vol

from homeassistant.components.tts import (
    CONF_LANG,
    PLATFORM_SCHEMA as TTS_PLATFORM_SCHEMA,
    Provider,
<<<<<<< HEAD
    TextToSpeechEntity,
=======
>>>>>>> f4a16c8d
    TtsAudioType,
    Voice,
)
from homeassistant.config_entries import SOURCE_IMPORT, ConfigEntry
from homeassistant.core import HomeAssistant, callback
<<<<<<< HEAD
from homeassistant.helpers import device_registry as dr
from homeassistant.helpers.entity_platform import AddEntitiesCallback
=======
from homeassistant.helpers.typing import ConfigType, DiscoveryInfoType
>>>>>>> f4a16c8d

from .const import (
    CONF_ENCODING,
    CONF_GAIN,
    CONF_GENDER,
    CONF_KEY_FILE,
    CONF_PITCH,
    CONF_PROFILES,
    CONF_SERVICE_ACCOUNT_INFO,
    CONF_SPEED,
    CONF_TEXT_TYPE,
    CONF_VOICE,
    DEFAULT_LANG,
    DOMAIN,
)
from .helpers import async_tts_voices, tts_options_schema, tts_platform_schema

_LOGGER = logging.getLogger(__name__)

PLATFORM_SCHEMA = TTS_PLATFORM_SCHEMA.extend(tts_platform_schema().schema)


async def async_get_engine(
    hass: HomeAssistant,
    config: ConfigType,
    discovery_info: DiscoveryInfoType | None = None,
) -> Provider | None:
    """Set up Google Cloud TTS component."""
    if key_file := config.get(CONF_KEY_FILE):
        key_file = hass.config.path(key_file)
        if not Path(key_file).is_file():
            _LOGGER.error("File %s doesn't exist", key_file)
            return None
    if key_file:
        client = texttospeech.TextToSpeechAsyncClient.from_service_account_file(
            key_file
        )
        if not hass.config_entries.async_entries(DOMAIN):
            _LOGGER.debug("Creating config entry by importing: %s", config)
            hass.async_create_task(
                hass.config_entries.flow.async_init(
                    DOMAIN, context={"source": SOURCE_IMPORT}, data=config
                )
            )
    else:
        client = texttospeech.TextToSpeechAsyncClient()
    try:
        voices = await async_tts_voices(client)
    except GoogleAPIError as err:
        _LOGGER.error("Error from calling list_voices: %s", err)
        return None
    return GoogleCloudTTSProvider(
        client,
        voices,
        config.get(CONF_LANG, DEFAULT_LANG),
        tts_options_schema(config, voices),
    )


async def async_setup_entry(
    hass: HomeAssistant,
    config_entry: ConfigEntry,
    async_add_entities: AddEntitiesCallback,
) -> None:
    """Set up Google Cloud text-to-speech."""
    service_account_info = config_entry.data[CONF_SERVICE_ACCOUNT_INFO]
    client: texttospeech.TextToSpeechAsyncClient = (
        texttospeech.TextToSpeechAsyncClient.from_service_account_info(
            service_account_info
        )
    )
    try:
        voices = await async_tts_voices(client)
    except GoogleAPIError as err:
        _LOGGER.error("Error from calling list_voices: %s", err)
        if isinstance(err, Unauthenticated):
            config_entry.async_start_reauth(hass)
        return
    options_schema = tts_options_schema(dict(config_entry.options), voices)
    language = config_entry.options.get(CONF_LANG, DEFAULT_LANG)
    async_add_entities(
        [
            GoogleCloudTTSEntity(
                config_entry,
                client,
                voices,
                language,
                options_schema,
            )
        ]
    )


class BaseGoogleCloudProvider:
    """The Google Cloud TTS base provider."""

    def __init__(
        self,
        client: texttospeech.TextToSpeechAsyncClient,
        voices: dict[str, list[str]],
        language: str,
        options_schema: vol.Schema,
    ) -> None:
        """Init Google Cloud TTS base provider."""
        self._client = client
        self._voices = voices
        self._language = language
        self._options_schema = options_schema

    @property
    def supported_languages(self) -> list[str]:
        """Return a list of supported languages."""
        return list(self._voices)

    @property
    def default_language(self) -> str:
        """Return the default language."""
        return self._language

    @property
    def supported_options(self) -> list[str]:
        """Return a list of supported options."""
        return [option.schema for option in self._options_schema.schema]

    @property
    def default_options(self) -> dict[str, Any]:
        """Return a dict including default options."""
        return cast(dict[str, Any], self._options_schema({}))

    @callback
    def async_get_supported_voices(self, language: str) -> list[Voice] | None:
        """Return a list of supported voices for a language."""
        if not (voices := self._voices.get(language)):
            return None
        return [Voice(voice, voice) for voice in voices]

<<<<<<< HEAD
    async def _async_get_tts_audio(self, message, language, options):
        """Load TTS from google."""
=======
    async def async_get_tts_audio(
        self,
        message: str,
        language: str,
        options: dict[str, Any],
    ) -> TtsAudioType:
        """Load TTS from Google Cloud."""
>>>>>>> f4a16c8d
        try:
            options = self._options_schema(options)
        except vol.Invalid as err:
            _LOGGER.error("Error: %s when validating options: %s", err, options)
            return None, None

        encoding: texttospeech.AudioEncoding = texttospeech.AudioEncoding[
            options[CONF_ENCODING]
        ]  # type: ignore[misc]
        gender: texttospeech.SsmlVoiceGender | None = texttospeech.SsmlVoiceGender[
            options[CONF_GENDER]
        ]  # type: ignore[misc]
        voice = options[CONF_VOICE]
        if voice:
            gender = None
            if not voice.startswith(language):
                language = voice[:5]

        request = texttospeech.SynthesizeSpeechRequest(
            input=texttospeech.SynthesisInput(**{options[CONF_TEXT_TYPE]: message}),
            voice=texttospeech.VoiceSelectionParams(
                language_code=language,
                ssml_gender=gender,
                name=voice,
            ),
            audio_config=texttospeech.AudioConfig(
                audio_encoding=encoding,
                speaking_rate=options[CONF_SPEED],
                pitch=options[CONF_PITCH],
                volume_gain_db=options[CONF_GAIN],
                effects_profile_id=options[CONF_PROFILES],
            ),
        )

        response = await self._client.synthesize_speech(request, timeout=10)

        if encoding == texttospeech.AudioEncoding.MP3:
            extension = "mp3"
        elif encoding == texttospeech.AudioEncoding.OGG_OPUS:
            extension = "ogg"
        else:
            extension = "wav"

        return extension, response.audio_content


class GoogleCloudTTSEntity(BaseGoogleCloudProvider, TextToSpeechEntity):
    """The Google Cloud TTS entity."""

    def __init__(
        self,
        entry: ConfigEntry,
        client: texttospeech.TextToSpeechAsyncClient,
        voices: dict[str, list[str]],
        language: str,
        options_schema: vol.Schema,
    ) -> None:
        """Init Google Cloud TTS entity."""
        super().__init__(client, voices, language, options_schema)
        self._attr_unique_id = f"{entry.entry_id}-tts"
        self._attr_name = entry.title
        self._attr_device_info = dr.DeviceInfo(
            identifiers={(DOMAIN, entry.entry_id)},
            manufacturer="Google",
            model="Cloud",
            entry_type=dr.DeviceEntryType.SERVICE,
        )
        self._entry = entry

    async def async_get_tts_audio(
        self, message: str, language: str, options: dict[str, Any]
    ) -> TtsAudioType:
        """Load TTS from Google Cloud."""
        try:
            return await self._async_get_tts_audio(message, language, options)
        except GoogleAPIError as err:
            _LOGGER.error("Error occurred during Google Cloud TTS call: %s", err)
            if isinstance(err, Unauthenticated):
                self._entry.async_start_reauth(self.hass)
            return None, None


class GoogleCloudTTSProvider(BaseGoogleCloudProvider, Provider):
    """The Google Cloud TTS API provider."""

    def __init__(
        self,
        client: texttospeech.TextToSpeechAsyncClient,
        voices: dict[str, list[str]],
        language: str,
        options_schema: vol.Schema,
    ) -> None:
        """Init Google Cloud TTS service."""
        super().__init__(client, voices, language, options_schema)
        self.name = "Google Cloud TTS"

    async def async_get_tts_audio(
        self, message: str, language: str, options: dict[str, Any]
    ) -> TtsAudioType:
        """Load TTS from Google Cloud."""
        try:
            return await self._async_get_tts_audio(message, language, options)
        except GoogleAPIError as err:
            _LOGGER.error("Error occurred during Google Cloud TTS call: %s", err)
            return None, None<|MERGE_RESOLUTION|>--- conflicted
+++ resolved
@@ -3,13 +3,8 @@
 from __future__ import annotations
 
 import logging
-<<<<<<< HEAD
 from pathlib import Path
-from typing import Any
-=======
-import os
 from typing import Any, cast
->>>>>>> f4a16c8d
 
 from google.api_core.exceptions import GoogleAPIError, Unauthenticated
 from google.cloud import texttospeech
@@ -19,21 +14,15 @@
     CONF_LANG,
     PLATFORM_SCHEMA as TTS_PLATFORM_SCHEMA,
     Provider,
-<<<<<<< HEAD
     TextToSpeechEntity,
-=======
->>>>>>> f4a16c8d
     TtsAudioType,
     Voice,
 )
 from homeassistant.config_entries import SOURCE_IMPORT, ConfigEntry
 from homeassistant.core import HomeAssistant, callback
-<<<<<<< HEAD
 from homeassistant.helpers import device_registry as dr
 from homeassistant.helpers.entity_platform import AddEntitiesCallback
-=======
 from homeassistant.helpers.typing import ConfigType, DiscoveryInfoType
->>>>>>> f4a16c8d
 
 from .const import (
     CONF_ENCODING,
@@ -170,18 +159,13 @@
             return None
         return [Voice(voice, voice) for voice in voices]
 
-<<<<<<< HEAD
-    async def _async_get_tts_audio(self, message, language, options):
-        """Load TTS from google."""
-=======
-    async def async_get_tts_audio(
+    async def _async_get_tts_audio(
         self,
         message: str,
         language: str,
         options: dict[str, Any],
     ) -> TtsAudioType:
         """Load TTS from Google Cloud."""
->>>>>>> f4a16c8d
         try:
             options = self._options_schema(options)
         except vol.Invalid as err:
