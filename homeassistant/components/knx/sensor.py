"""Support for KNX/IP sensors."""
from __future__ import annotations

from typing import Any

from xknx import XKNX
from xknx.devices import Sensor as XknxSensor

from homeassistant import config_entries
from homeassistant.components.sensor import (
    CONF_STATE_CLASS,
    DEVICE_CLASSES,
    SensorEntity,
)
from homeassistant.const import CONF_ENTITY_CATEGORY, CONF_NAME, CONF_TYPE
from homeassistant.core import HomeAssistant
from homeassistant.helpers.entity_platform import AddEntitiesCallback
<<<<<<< HEAD
from homeassistant.helpers.typing import ConfigType, StateType
from homeassistant.util import dt

from .const import (
    ATTR_LAST_KNX_UPDATE,
    ATTR_SOURCE,
    DATA_KNX_CONFIG,
    DOMAIN,
    SupportedPlatforms,
)
=======
from homeassistant.helpers.typing import ConfigType, DiscoveryInfoType, StateType

from .const import ATTR_SOURCE, DOMAIN
>>>>>>> 81845bb0
from .knx_entity import KnxEntity
from .schema import SensorSchema


async def async_setup_entry(
    hass: HomeAssistant,
    config_entry: config_entries.ConfigEntry,
    async_add_entities: AddEntitiesCallback,
) -> None:
    """Set up sensor(s) for KNX platform."""
    xknx: XKNX = hass.data[DOMAIN].xknx
    config: list[ConfigType] = hass.data[DATA_KNX_CONFIG][
        SupportedPlatforms.SENSOR.value
    ]

    async_add_entities(KNXSensor(xknx, entity_config) for entity_config in config)


def _create_sensor(xknx: XKNX, config: ConfigType) -> XknxSensor:
    """Return a KNX sensor to be used within XKNX."""
    return XknxSensor(
        xknx,
        name=config[CONF_NAME],
        group_address_state=config[SensorSchema.CONF_STATE_ADDRESS],
        sync_state=config[SensorSchema.CONF_SYNC_STATE],
        always_callback=config[SensorSchema.CONF_ALWAYS_CALLBACK],
        value_type=config[CONF_TYPE],
    )


class KNXSensor(KnxEntity, SensorEntity):
    """Representation of a KNX sensor."""

    _device: XknxSensor

    def __init__(self, xknx: XKNX, config: ConfigType) -> None:
        """Initialize of a KNX sensor."""
        super().__init__(_create_sensor(xknx, config))
        self._attr_device_class = (
            self._device.ha_device_class()
            if self._device.ha_device_class() in DEVICE_CLASSES
            else None
        )
        self._attr_force_update = self._device.always_callback
        self._attr_entity_category = config.get(CONF_ENTITY_CATEGORY)
        self._attr_unique_id = str(self._device.sensor_value.group_address_state)
        self._attr_native_unit_of_measurement = self._device.unit_of_measurement()
        self._attr_state_class = config.get(CONF_STATE_CLASS)

    @property
    def native_value(self) -> StateType:
        """Return the state of the sensor."""
        return self._device.resolve_state()

    @property
    def extra_state_attributes(self) -> dict[str, Any] | None:
        """Return device specific state attributes."""
        attr: dict[str, Any] = {}

        if self._device.last_telegram is not None:
            attr[ATTR_SOURCE] = str(self._device.last_telegram.source_address)
        return attr<|MERGE_RESOLUTION|>--- conflicted
+++ resolved
@@ -15,22 +15,9 @@
 from homeassistant.const import CONF_ENTITY_CATEGORY, CONF_NAME, CONF_TYPE
 from homeassistant.core import HomeAssistant
 from homeassistant.helpers.entity_platform import AddEntitiesCallback
-<<<<<<< HEAD
 from homeassistant.helpers.typing import ConfigType, StateType
-from homeassistant.util import dt
 
-from .const import (
-    ATTR_LAST_KNX_UPDATE,
-    ATTR_SOURCE,
-    DATA_KNX_CONFIG,
-    DOMAIN,
-    SupportedPlatforms,
-)
-=======
-from homeassistant.helpers.typing import ConfigType, DiscoveryInfoType, StateType
-
-from .const import ATTR_SOURCE, DOMAIN
->>>>>>> 81845bb0
+from .const import ATTR_SOURCE, DATA_KNX_CONFIG, DOMAIN, SupportedPlatforms
 from .knx_entity import KnxEntity
 from .schema import SensorSchema
 
