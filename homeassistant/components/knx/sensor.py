--- conflicted
+++ resolved
@@ -1,16 +1,12 @@
 """Support for KNX/IP sensors."""
-<<<<<<< HEAD
-import logging
-=======
 from __future__ import annotations
 
+import logging
 from typing import Callable, Iterable
->>>>>>> bc0eb9bf
 
 from xknx.devices import Sensor as XknxSensor
 
 from homeassistant.components.sensor import DEVICE_CLASSES
-from homeassistant.core import HomeAssistant
 from homeassistant.exceptions import TemplateError
 from homeassistant.helpers.entity import Entity
 from homeassistant.helpers.typing import (
@@ -43,16 +39,11 @@
 class KNXSensor(KnxEntity, Entity):
     """Representation of a KNX sensor."""
 
-<<<<<<< HEAD
-    def __init__(self, hass: HomeAssistant, device: XknxSensor):
-        """Initialize of a KNX sensor."""
+    def __init__(self, hass: HomeAssistantType, device: XknxSensor):
+        """Initialize a KNX sensor."""
+        self._device: XknxSensor
         if device.ha_value_template is not None:
             device.ha_value_template.hass = hass
-=======
-    def __init__(self, device: XknxSensor) -> None:
-        """Initialize of a KNX sensor."""
-        self._device: XknxSensor
->>>>>>> bc0eb9bf
         super().__init__(device)
 
     @property
