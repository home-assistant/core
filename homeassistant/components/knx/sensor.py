--- conflicted
+++ resolved
@@ -66,13 +66,8 @@
         )
         self._attr_force_update = self._device.always_callback
         self._attr_unique_id = str(self._device.sensor_value.group_address_state)
-<<<<<<< HEAD
-        self._attr_unit_of_measurement = self._device.unit_of_measurement()
+        self._attr_native_unit_of_measurement = self._device.unit_of_measurement()
         self._attr_state_class = config.get(CONF_STATE_CLASS)
-=======
-        self._attr_native_unit_of_measurement = self._device.unit_of_measurement()
-        self._attr_state_class = config.get(SensorSchema.CONF_STATE_CLASS)
->>>>>>> 32a2c5d5
 
     @property
     def native_value(self) -> StateType:
