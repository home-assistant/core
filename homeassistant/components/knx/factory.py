--- conflicted
+++ resolved
@@ -3,12 +3,6 @@
 
 from xknx import XKNX
 from xknx.devices import (
-<<<<<<< HEAD
-    BinarySensor as XknxBinarySensor,
-=======
-    Climate as XknxClimate,
-    ClimateMode as XknxClimateMode,
->>>>>>> ac6d99d4
     Device as XknxDevice,
     Sensor as XknxSensor,
     Weather as XknxWeather,
@@ -18,11 +12,7 @@
 from homeassistant.helpers.typing import ConfigType
 
 from .const import SupportedPlatforms
-<<<<<<< HEAD
-from .schema import BinarySensorSchema, SensorSchema, WeatherSchema
-=======
-from .schema import ClimateSchema, SensorSchema, WeatherSchema
->>>>>>> ac6d99d4
+from .schema import SensorSchema, WeatherSchema
 
 
 def create_knx_device(
