--- conflicted
+++ resolved
@@ -8,13 +8,6 @@
     ClimateMode as XknxClimateMode,
     Cover as XknxCover,
     Device as XknxDevice,
-<<<<<<< HEAD
-    Fan as XknxFan,
-    Notification as XknxNotification,
-    Scene as XknxScene,
-=======
-    Light as XknxLight,
->>>>>>> 3200b015
     Sensor as XknxSensor,
     Weather as XknxWeather,
 )
@@ -22,17 +15,11 @@
 from homeassistant.const import CONF_DEVICE_CLASS, CONF_NAME, CONF_TYPE
 from homeassistant.helpers.typing import ConfigType
 
-from .const import KNX_ADDRESS, SupportedPlatforms
+from .const import SupportedPlatforms
 from .schema import (
     BinarySensorSchema,
     ClimateSchema,
     CoverSchema,
-<<<<<<< HEAD
-    FanSchema,
-    SceneSchema,
-=======
-    LightSchema,
->>>>>>> 3200b015
     SensorSchema,
     WeatherSchema,
 )
