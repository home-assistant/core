"""Support for KNX scenes."""
from __future__ import annotations

from collections.abc import Iterable
from typing import Any, Callable

from xknx import XKNX
from xknx.devices import Scene as XknxScene

from homeassistant.components.scene import Scene
from homeassistant.const import CONF_NAME
from homeassistant.core import HomeAssistant
from homeassistant.helpers.entity import Entity
from homeassistant.helpers.typing import ConfigType, DiscoveryInfoType

from .const import DOMAIN, KNX_ADDRESS
from .knx_entity import KnxEntity
from .schema import SceneSchema


async def async_setup_platform(
    hass: HomeAssistant,
    config: ConfigType,
    async_add_entities: Callable[[Iterable[Entity]], None],
    discovery_info: DiscoveryInfoType | None = None,
) -> None:
    """Set up the scenes for KNX platform."""
    if not discovery_info or not discovery_info["platform_config"]:
        return

    platform_config = discovery_info["platform_config"]
    xknx: XKNX = hass.data[DOMAIN].xknx

    entities = []
    for entity_config in platform_config:
        entities.append(KNXScene(xknx, entity_config))

    async_add_entities(entities)


class KNXScene(KnxEntity, Scene):
    """Representation of a KNX scene."""

    def __init__(self, xknx: XKNX, config: ConfigType) -> None:
        """Init KNX scene."""
        self._device: XknxScene
<<<<<<< HEAD
        super().__init__(
            device=XknxScene(
                xknx,
                name=config[CONF_NAME],
                group_address=config[KNX_ADDRESS],
                scene_number=config[SceneSchema.CONF_SCENE_NUMBER],
            )
=======
        super().__init__(device)
        self._unique_id = (
            f"{self._device.scene_value.group_address}_{self._device.scene_number}"
>>>>>>> 74f95ac3
        )

    async def async_activate(self, **kwargs: Any) -> None:
        """Activate the scene."""
        await self._device.run()<|MERGE_RESOLUTION|>--- conflicted
+++ resolved
@@ -44,7 +44,6 @@
     def __init__(self, xknx: XKNX, config: ConfigType) -> None:
         """Init KNX scene."""
         self._device: XknxScene
-<<<<<<< HEAD
         super().__init__(
             device=XknxScene(
                 xknx,
@@ -52,11 +51,9 @@
                 group_address=config[KNX_ADDRESS],
                 scene_number=config[SceneSchema.CONF_SCENE_NUMBER],
             )
-=======
-        super().__init__(device)
+        )
         self._unique_id = (
             f"{self._device.scene_value.group_address}_{self._device.scene_number}"
->>>>>>> 74f95ac3
         )
 
     async def async_activate(self, **kwargs: Any) -> None:
