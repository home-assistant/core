--- conflicted
+++ resolved
@@ -148,11 +148,7 @@
 SERVICE_KNX_SEND_SCHEMA = vol.Any(
     vol.Schema(
         {
-<<<<<<< HEAD
-            vol.Required(SERVICE_KNX_ATTR_ADDRESS): ga_validator,
-=======
-            vol.Required(CONF_ADDRESS): cv.string,
->>>>>>> 425d56d0
+            vol.Required(CONF_ADDRESS): ga_validator,
             vol.Required(SERVICE_KNX_ATTR_PAYLOAD): cv.match_all,
             vol.Required(SERVICE_KNX_ATTR_TYPE): vol.Any(int, float, str),
         }
@@ -160,11 +156,7 @@
     vol.Schema(
         # without type given payload is treated as raw bytes
         {
-<<<<<<< HEAD
-            vol.Required(SERVICE_KNX_ATTR_ADDRESS): ga_validator,
-=======
-            vol.Required(CONF_ADDRESS): cv.string,
->>>>>>> 425d56d0
+            vol.Required(CONF_ADDRESS): ga_validator,
             vol.Required(SERVICE_KNX_ATTR_PAYLOAD): vol.Any(
                 cv.positive_int, [cv.positive_int]
             ),
@@ -183,11 +175,7 @@
 
 SERVICE_KNX_EVENT_REGISTER_SCHEMA = vol.Schema(
     {
-<<<<<<< HEAD
-        vol.Required(SERVICE_KNX_ATTR_ADDRESS): ga_validator,
-=======
-        vol.Required(CONF_ADDRESS): cv.string,
->>>>>>> 425d56d0
+        vol.Required(CONF_ADDRESS): ga_validator,
         vol.Optional(SERVICE_KNX_ATTR_REMOVE, default=False): cv.boolean,
     }
 )
@@ -201,11 +189,7 @@
     vol.Schema(
         # for removing only `address` is required
         {
-<<<<<<< HEAD
-            vol.Required(SERVICE_KNX_ATTR_ADDRESS): ga_validator,
-=======
-            vol.Required(CONF_ADDRESS): cv.string,
->>>>>>> 425d56d0
+            vol.Required(CONF_ADDRESS): ga_validator,
             vol.Required(SERVICE_KNX_ATTR_REMOVE): vol.All(cv.boolean, True),
         },
         extra=vol.ALLOW_EXTRA,
