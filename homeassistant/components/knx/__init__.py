--- conflicted
+++ resolved
@@ -21,20 +21,15 @@
 )
 from xknx.telegram.apci import GroupValueRead, GroupValueResponse, GroupValueWrite
 
-<<<<<<< HEAD
 from homeassistant import config_entries
 from homeassistant.config_entries import ConfigEntry
-from homeassistant.const import CONF_HOST, CONF_PORT, EVENT_HOMEASSISTANT_STOP
-=======
 from homeassistant.const import (
     CONF_EVENT,
     CONF_HOST,
     CONF_PORT,
     CONF_TYPE,
     EVENT_HOMEASSISTANT_STOP,
-    SERVICE_RELOAD,
-)
->>>>>>> c5b5c8c3
+)
 from homeassistant.core import Event, HomeAssistant, ServiceCall
 from homeassistant.exceptions import ConfigEntryNotReady, HomeAssistantError
 from homeassistant.helpers import discovery
@@ -93,15 +88,12 @@
     {
         DOMAIN: vol.All(
             # deprecated since 2021.12
-<<<<<<< HEAD
             cv.deprecated(CONF_KNX_ROUTING),
             cv.deprecated(CONF_KNX_TUNNELING),
             cv.deprecated(CONF_KNX_INDIVIDUAL_ADDRESS),
             cv.deprecated(ConnectionSchema.CONF_KNX_MCAST_GRP),
             cv.deprecated(ConnectionSchema.CONF_KNX_MCAST_PORT),
-=======
             cv.deprecated(CONF_KNX_EVENT_FILTER),
->>>>>>> c5b5c8c3
             # deprecated since 2021.4
             cv.deprecated("config_file"),
             # deprecated since 2021.2
@@ -349,15 +341,14 @@
             self.connection_state_changed_cb
         )
 
-<<<<<<< HEAD
-        self.entry.async_on_unload(
-            self.hass.bus.async_listen_once(EVENT_HOMEASSISTANT_STOP, self.stop)
-=======
         self._address_filter_transcoder: dict[AddressFilter, type[DPTBase]] = {}
         self._group_address_transcoder: dict[DeviceGroupAddress, type[DPTBase]] = {}
         self._knx_event_callback: TelegramQueue.Callback = (
             self.register_event_callback()
->>>>>>> c5b5c8c3
+        )
+
+        self.entry.async_on_unload(
+            self.hass.bus.async_listen_once(EVENT_HOMEASSISTANT_STOP, self.stop)
         )
 
     def init_xknx(self) -> None:
@@ -452,19 +443,6 @@
             },
         )
 
-<<<<<<< HEAD
-    async def connection_state_changed_cb(self, state: XknxConnectionState) -> None:
-        """Call invoked after a KNX connection state change was received."""
-        self.connected = state == XknxConnectionState.CONNECTED
-        if tasks := [device.after_update() for device in self.xknx.devices]:
-            await asyncio.gather(*tasks)
-
-    def register_callback(self) -> TelegramQueue.Callback:
-        """Register callback within XKNX TelegramQueue."""
-        address_filters = [
-            AddressFilter(filter) for filter in self.config[CONF_KNX_EVENT_FILTER]
-        ]
-=======
     def register_event_callback(self) -> TelegramQueue.Callback:
         """Register callback for knx_event within XKNX TelegramQueue."""
         # backwards compatibility for deprecated CONF_KNX_EVENT_FILTER
@@ -482,7 +460,6 @@
                     {_filter: transcoder for _filter in _filters}  # type: ignore[misc]
                 )
 
->>>>>>> c5b5c8c3
         return self.xknx.telegram_queue.register_telegram_received_cb(
             self.telegram_received_cb,
             address_filters=address_filters,
