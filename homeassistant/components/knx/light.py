"""Support for KNX/IP lights."""
from __future__ import annotations

from collections.abc import Iterable
from typing import Any, Callable

from xknx import XKNX
from xknx.devices import Light as XknxLight
from xknx.telegram.address import parse_device_group_address

from homeassistant.components.light import (
    ATTR_BRIGHTNESS,
    ATTR_COLOR_TEMP,
    ATTR_HS_COLOR,
    ATTR_WHITE_VALUE,
    SUPPORT_BRIGHTNESS,
    SUPPORT_COLOR,
    SUPPORT_COLOR_TEMP,
    SUPPORT_WHITE_VALUE,
    LightEntity,
)
<<<<<<< HEAD
from homeassistant.const import CONF_NAME
from homeassistant.core import HomeAssistant
=======
from homeassistant.core import HomeAssistant, callback
from homeassistant.helpers import entity_registry as er
>>>>>>> 0a6f981b
from homeassistant.helpers.entity import Entity
from homeassistant.helpers.typing import ConfigType, DiscoveryInfoType
import homeassistant.util.color as color_util

<<<<<<< HEAD
from .const import DOMAIN, KNX_ADDRESS, ColorTempModes
=======
from .const import DOMAIN, KNX_ADDRESS
>>>>>>> 0a6f981b
from .knx_entity import KnxEntity
from .schema import LightSchema

DEFAULT_COLOR = (0.0, 0.0)
DEFAULT_BRIGHTNESS = 255
DEFAULT_WHITE_VALUE = 255


async def async_setup_platform(
    hass: HomeAssistant,
    config: ConfigType,
    async_add_entities: Callable[[Iterable[Entity]], None],
    discovery_info: DiscoveryInfoType | None = None,
) -> None:
    """Set up lights for KNX platform."""
<<<<<<< HEAD
    if not discovery_info or not discovery_info["platform_config"]:
        return

    platform_config = discovery_info["platform_config"]
    xknx: XKNX = hass.data[DOMAIN].xknx

=======
    _async_migrate_unique_id(hass, discovery_info)
>>>>>>> 0a6f981b
    entities = []
    for entity_config in platform_config:
        entities.append(KNXLight(xknx, entity_config))

    async_add_entities(entities)


@callback
def _async_migrate_unique_id(
    hass: HomeAssistant, discovery_info: DiscoveryInfoType | None
) -> None:
    """Change unique_ids used in 2021.4 to exchange individual color switch address for brightness address."""
    entity_registry = er.async_get(hass)
    if not discovery_info or not discovery_info["platform_config"]:
        return

    platform_config = discovery_info["platform_config"]
    for entity_config in platform_config:
        individual_colors_config = entity_config.get(LightSchema.CONF_INDIVIDUAL_COLORS)
        if individual_colors_config is None:
            continue
        try:
            ga_red_switch = individual_colors_config[LightSchema.CONF_RED][KNX_ADDRESS][
                0
            ]
            ga_green_switch = individual_colors_config[LightSchema.CONF_GREEN][
                KNX_ADDRESS
            ][0]
            ga_blue_switch = individual_colors_config[LightSchema.CONF_BLUE][
                KNX_ADDRESS
            ][0]
        except KeyError:
            continue
        # normalize group address strings
        ga_red_switch = parse_device_group_address(ga_red_switch)
        ga_green_switch = parse_device_group_address(ga_green_switch)
        ga_blue_switch = parse_device_group_address(ga_blue_switch)
        # white config is optional so it has to be checked for `None` extra
        white_config = individual_colors_config.get(LightSchema.CONF_WHITE)
        white_switch = (
            white_config.get(KNX_ADDRESS) if white_config is not None else None
        )
        ga_white_switch = (
            parse_device_group_address(white_switch[0])
            if white_switch is not None
            else None
        )

        old_uid = (
            f"{ga_red_switch}_"
            f"{ga_green_switch}_"
            f"{ga_blue_switch}_"
            f"{ga_white_switch}"
        )
        entity_id = entity_registry.async_get_entity_id("light", DOMAIN, old_uid)
        if entity_id is None:
            continue

        ga_red_brightness = parse_device_group_address(
            individual_colors_config[LightSchema.CONF_RED][
                LightSchema.CONF_BRIGHTNESS_ADDRESS
            ][0]
        )
        ga_green_brightness = parse_device_group_address(
            individual_colors_config[LightSchema.CONF_GREEN][
                LightSchema.CONF_BRIGHTNESS_ADDRESS
            ][0]
        )
        ga_blue_brightness = parse_device_group_address(
            individual_colors_config[LightSchema.CONF_BLUE][
                LightSchema.CONF_BRIGHTNESS_ADDRESS
            ][0]
        )

        new_uid = f"{ga_red_brightness}_{ga_green_brightness}_{ga_blue_brightness}"
        entity_registry.async_update_entity(entity_id, new_unique_id=new_uid)


class KNXLight(KnxEntity, LightEntity):
    """Representation of a KNX light."""

    def __init__(self, xknx: XKNX, config: ConfigType) -> None:
        """Initialize of KNX light."""
        self._device: XknxLight
        super().__init__(self._create_light(xknx, config))
        self._unique_id = self._device_unique_id()
        self._min_kelvin: int = config[LightSchema.CONF_MIN_KELVIN]
        self._max_kelvin: int = config[LightSchema.CONF_MAX_KELVIN]
        self._min_mireds = color_util.color_temperature_kelvin_to_mired(
            self._max_kelvin
        )
        self._max_mireds = color_util.color_temperature_kelvin_to_mired(
            self._min_kelvin
        )

    def _device_unique_id(self) -> str:
        """Return unique id for this device."""
        if self._device.switch.group_address is not None:
            return f"{self._device.switch.group_address}"
        return (
            f"{self._device.red.brightness.group_address}_"
            f"{self._device.green.brightness.group_address}_"
            f"{self._device.blue.brightness.group_address}"
        )

    @staticmethod
    def _create_light(xknx: XKNX, config: ConfigType) -> XknxLight:
        """Return a KNX Light device to be used within XKNX."""

        def create_light_color(
            color: str, config: ConfigType
        ) -> tuple[str | None, str | None, str | None, str | None]:
            """Load color configuration from configuration structure."""
            if "individual_colors" in config and color in config["individual_colors"]:
                sub_config = config["individual_colors"][color]
                group_address_switch = sub_config.get(KNX_ADDRESS)
                group_address_switch_state = sub_config.get(
                    LightSchema.CONF_STATE_ADDRESS
                )
                group_address_brightness = sub_config.get(
                    LightSchema.CONF_BRIGHTNESS_ADDRESS
                )
                group_address_brightness_state = sub_config.get(
                    LightSchema.CONF_BRIGHTNESS_STATE_ADDRESS
                )
                return (
                    group_address_switch,
                    group_address_switch_state,
                    group_address_brightness,
                    group_address_brightness_state,
                )
            return None, None, None, None

        group_address_tunable_white = None
        group_address_tunable_white_state = None
        group_address_color_temp = None
        group_address_color_temp_state = None
        if config[LightSchema.CONF_COLOR_TEMP_MODE] == ColorTempModes.ABSOLUTE:
            group_address_color_temp = config.get(LightSchema.CONF_COLOR_TEMP_ADDRESS)
            group_address_color_temp_state = config.get(
                LightSchema.CONF_COLOR_TEMP_STATE_ADDRESS
            )
        elif config[LightSchema.CONF_COLOR_TEMP_MODE] == ColorTempModes.RELATIVE:
            group_address_tunable_white = config.get(
                LightSchema.CONF_COLOR_TEMP_ADDRESS
            )
            group_address_tunable_white_state = config.get(
                LightSchema.CONF_COLOR_TEMP_STATE_ADDRESS
            )

        (
            red_switch,
            red_switch_state,
            red_brightness,
            red_brightness_state,
        ) = create_light_color(LightSchema.CONF_RED, config)
        (
            green_switch,
            green_switch_state,
            green_brightness,
            green_brightness_state,
        ) = create_light_color(LightSchema.CONF_GREEN, config)
        (
            blue_switch,
            blue_switch_state,
            blue_brightness,
            blue_brightness_state,
        ) = create_light_color(LightSchema.CONF_BLUE, config)
        (
            white_switch,
            white_switch_state,
            white_brightness,
            white_brightness_state,
        ) = create_light_color(LightSchema.CONF_WHITE, config)

        return XknxLight(
            xknx,
            name=config[CONF_NAME],
            group_address_switch=config.get(KNX_ADDRESS),
            group_address_switch_state=config.get(LightSchema.CONF_STATE_ADDRESS),
            group_address_brightness=config.get(LightSchema.CONF_BRIGHTNESS_ADDRESS),
            group_address_brightness_state=config.get(
                LightSchema.CONF_BRIGHTNESS_STATE_ADDRESS
            ),
            group_address_color=config.get(LightSchema.CONF_COLOR_ADDRESS),
            group_address_color_state=config.get(LightSchema.CONF_COLOR_STATE_ADDRESS),
            group_address_rgbw=config.get(LightSchema.CONF_RGBW_ADDRESS),
            group_address_rgbw_state=config.get(LightSchema.CONF_RGBW_STATE_ADDRESS),
            group_address_tunable_white=group_address_tunable_white,
            group_address_tunable_white_state=group_address_tunable_white_state,
            group_address_color_temperature=group_address_color_temp,
            group_address_color_temperature_state=group_address_color_temp_state,
            group_address_switch_red=red_switch,
            group_address_switch_red_state=red_switch_state,
            group_address_brightness_red=red_brightness,
            group_address_brightness_red_state=red_brightness_state,
            group_address_switch_green=green_switch,
            group_address_switch_green_state=green_switch_state,
            group_address_brightness_green=green_brightness,
            group_address_brightness_green_state=green_brightness_state,
            group_address_switch_blue=blue_switch,
            group_address_switch_blue_state=blue_switch_state,
            group_address_brightness_blue=blue_brightness,
            group_address_brightness_blue_state=blue_brightness_state,
            group_address_switch_white=white_switch,
            group_address_switch_white_state=white_switch_state,
            group_address_brightness_white=white_brightness,
            group_address_brightness_white_state=white_brightness_state,
            min_kelvin=config[LightSchema.CONF_MIN_KELVIN],
            max_kelvin=config[LightSchema.CONF_MAX_KELVIN],
        )

    @property
    def brightness(self) -> int | None:
        """Return the brightness of this light between 0..255."""
        if self._device.supports_brightness:
            return self._device.current_brightness
        hsv_color = self._hsv_color
        if self._device.supports_color and hsv_color:
            return round(hsv_color[-1] / 100 * 255)
        return None

    @property
    def hs_color(self) -> tuple[float, float] | None:
        """Return the HS color value."""
        rgb: tuple[int, int, int] | None = None
        if self._device.supports_rgbw or self._device.supports_color:
            rgb, _ = self._device.current_color
        return color_util.color_RGB_to_hs(*rgb) if rgb else None

    @property
    def _hsv_color(self) -> tuple[float, float, float] | None:
        """Return the HSV color value."""
        rgb: tuple[int, int, int] | None = None
        if self._device.supports_rgbw or self._device.supports_color:
            rgb, _ = self._device.current_color
        return color_util.color_RGB_to_hsv(*rgb) if rgb else None

    @property
    def white_value(self) -> int | None:
        """Return the white value."""
        white: int | None = None
        if self._device.supports_rgbw:
            _, white = self._device.current_color
        return white

    @property
    def color_temp(self) -> int | None:
        """Return the color temperature in mireds."""
        if self._device.supports_color_temperature:
            kelvin = self._device.current_color_temperature
            # Avoid division by zero if actuator reported 0 Kelvin (e.g., uninitialized DALI-Gateway)
            if kelvin is not None and kelvin > 0:
                return color_util.color_temperature_kelvin_to_mired(kelvin)
        if self._device.supports_tunable_white:
            relative_ct = self._device.current_tunable_white
            if relative_ct is not None:
                # as KNX devices typically use Kelvin we use it as base for
                # calculating ct from percent
                return color_util.color_temperature_kelvin_to_mired(
                    self._min_kelvin
                    + ((relative_ct / 255) * (self._max_kelvin - self._min_kelvin))
                )
        return None

    @property
    def min_mireds(self) -> int:
        """Return the coldest color temp this light supports in mireds."""
        return self._min_mireds

    @property
    def max_mireds(self) -> int:
        """Return the warmest color temp this light supports in mireds."""
        return self._max_mireds

    @property
    def effect_list(self) -> list[str] | None:
        """Return the list of supported effects."""
        return None

    @property
    def effect(self) -> str | None:
        """Return the current effect."""
        return None

    @property
    def is_on(self) -> bool:
        """Return true if light is on."""
        return bool(self._device.state)

    @property
    def supported_features(self) -> int:
        """Flag supported features."""
        flags = 0
        if self._device.supports_brightness:
            flags |= SUPPORT_BRIGHTNESS
        if self._device.supports_color:
            flags |= SUPPORT_COLOR | SUPPORT_BRIGHTNESS
        if self._device.supports_rgbw:
            flags |= SUPPORT_COLOR | SUPPORT_WHITE_VALUE
        if (
            self._device.supports_color_temperature
            or self._device.supports_tunable_white
        ):
            flags |= SUPPORT_COLOR_TEMP
        return flags

    async def async_turn_on(self, **kwargs: Any) -> None:
        """Turn the light on."""
        brightness = kwargs.get(ATTR_BRIGHTNESS, self.brightness)
        hs_color = kwargs.get(ATTR_HS_COLOR, self.hs_color)
        white_value = kwargs.get(ATTR_WHITE_VALUE, self.white_value)
        mireds = kwargs.get(ATTR_COLOR_TEMP, self.color_temp)

        update_brightness = ATTR_BRIGHTNESS in kwargs
        update_color = ATTR_HS_COLOR in kwargs
        update_white_value = ATTR_WHITE_VALUE in kwargs
        update_color_temp = ATTR_COLOR_TEMP in kwargs

        # avoid conflicting changes and weird effects
        if not (
            self.is_on
            or update_brightness
            or update_color
            or update_white_value
            or update_color_temp
        ):
            await self._device.set_on()

        if self._device.supports_brightness and (
            update_brightness and not update_color
        ):
            # if we don't need to update the color, try updating brightness
            # directly if supported; don't do it if color also has to be
            # changed, as RGB color implicitly sets the brightness as well
            await self._device.set_brightness(brightness)
        elif (self._device.supports_rgbw or self._device.supports_color) and (
            update_brightness or update_color or update_white_value
        ):
            # change RGB color, white value (if supported), and brightness
            # if brightness or hs_color was not yet set use the default value
            # to calculate RGB from as a fallback
            if brightness is None:
                brightness = DEFAULT_BRIGHTNESS
            if hs_color is None:
                hs_color = DEFAULT_COLOR
            if white_value is None and self._device.supports_rgbw:
                white_value = DEFAULT_WHITE_VALUE
            hsv_color = hs_color + (brightness * 100 / 255,)
            rgb = color_util.color_hsv_to_RGB(*hsv_color)
            await self._device.set_color(rgb, white_value)

        if update_color_temp:
            kelvin = int(color_util.color_temperature_mired_to_kelvin(mireds))
            kelvin = min(self._max_kelvin, max(self._min_kelvin, kelvin))

            if self._device.supports_color_temperature:
                await self._device.set_color_temperature(kelvin)
            elif self._device.supports_tunable_white:
                relative_ct = int(
                    255
                    * (kelvin - self._min_kelvin)
                    / (self._max_kelvin - self._min_kelvin)
                )
                await self._device.set_tunable_white(relative_ct)

    async def async_turn_off(self, **kwargs: Any) -> None:
        """Turn the light off."""
        await self._device.set_off()<|MERGE_RESOLUTION|>--- conflicted
+++ resolved
@@ -19,22 +19,14 @@
     SUPPORT_WHITE_VALUE,
     LightEntity,
 )
-<<<<<<< HEAD
 from homeassistant.const import CONF_NAME
-from homeassistant.core import HomeAssistant
-=======
 from homeassistant.core import HomeAssistant, callback
 from homeassistant.helpers import entity_registry as er
->>>>>>> 0a6f981b
 from homeassistant.helpers.entity import Entity
 from homeassistant.helpers.typing import ConfigType, DiscoveryInfoType
 import homeassistant.util.color as color_util
 
-<<<<<<< HEAD
 from .const import DOMAIN, KNX_ADDRESS, ColorTempModes
-=======
-from .const import DOMAIN, KNX_ADDRESS
->>>>>>> 0a6f981b
 from .knx_entity import KnxEntity
 from .schema import LightSchema
 
@@ -50,16 +42,12 @@
     discovery_info: DiscoveryInfoType | None = None,
 ) -> None:
     """Set up lights for KNX platform."""
-<<<<<<< HEAD
     if not discovery_info or not discovery_info["platform_config"]:
         return
-
     platform_config = discovery_info["platform_config"]
+    _async_migrate_unique_id(hass, platform_config)
+
     xknx: XKNX = hass.data[DOMAIN].xknx
-
-=======
-    _async_migrate_unique_id(hass, discovery_info)
->>>>>>> 0a6f981b
     entities = []
     for entity_config in platform_config:
         entities.append(KNXLight(xknx, entity_config))
@@ -69,14 +57,10 @@
 
 @callback
 def _async_migrate_unique_id(
-    hass: HomeAssistant, discovery_info: DiscoveryInfoType | None
+    hass: HomeAssistant, platform_config: list[ConfigType]
 ) -> None:
     """Change unique_ids used in 2021.4 to exchange individual color switch address for brightness address."""
     entity_registry = er.async_get(hass)
-    if not discovery_info or not discovery_info["platform_config"]:
-        return
-
-    platform_config = discovery_info["platform_config"]
     for entity_config in platform_config:
         individual_colors_config = entity_config.get(LightSchema.CONF_INDIVIDUAL_COLORS)
         if individual_colors_config is None:
