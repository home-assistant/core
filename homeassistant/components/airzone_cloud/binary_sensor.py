"""Support for the Airzone Cloud binary sensors."""
from __future__ import annotations

from dataclasses import dataclass
from typing import Any, Final

<<<<<<< HEAD
from aioairzone_cloud.const import (
    AZD_ACTIVE,
    AZD_AIDOOS,
    AZD_ERRORS,
    AZD_PROBLEMS,
    AZD_WARNINGS,
    AZD_ZONES,
)
=======
from aioairzone_cloud.const import AZD_ACTIVE, AZD_PROBLEMS, AZD_WARNINGS, AZD_ZONES
>>>>>>> 60e2ee86

from homeassistant.components.binary_sensor import (
    BinarySensorDeviceClass,
    BinarySensorEntity,
    BinarySensorEntityDescription,
)
from homeassistant.config_entries import ConfigEntry
from homeassistant.const import EntityCategory
from homeassistant.core import HomeAssistant, callback
from homeassistant.helpers.entity_platform import AddEntitiesCallback

from .const import DOMAIN
from .coordinator import AirzoneUpdateCoordinator
from .entity import AirzoneAidooEntity, AirzoneEntity, AirzoneZoneEntity


@dataclass
class AirzoneBinarySensorEntityDescription(BinarySensorEntityDescription):
    """A class that describes Airzone Cloud binary sensor entities."""

    attributes: dict[str, str] | None = None


AIDOO_BINARY_SENSOR_TYPES: Final[tuple[AirzoneBinarySensorEntityDescription, ...]] = (
    AirzoneBinarySensorEntityDescription(
        device_class=BinarySensorDeviceClass.RUNNING,
        key=AZD_ACTIVE,
    ),
    AirzoneBinarySensorEntityDescription(
        attributes={
            "errors": AZD_ERRORS,
            "warnings": AZD_WARNINGS,
        },
        device_class=BinarySensorDeviceClass.PROBLEM,
        entity_category=EntityCategory.DIAGNOSTIC,
        key=AZD_PROBLEMS,
    ),
)

ZONE_BINARY_SENSOR_TYPES: Final[tuple[AirzoneBinarySensorEntityDescription, ...]] = (
    AirzoneBinarySensorEntityDescription(
        device_class=BinarySensorDeviceClass.RUNNING,
        key=AZD_ACTIVE,
    ),
    AirzoneBinarySensorEntityDescription(
        attributes={
            "warnings": AZD_WARNINGS,
        },
        device_class=BinarySensorDeviceClass.PROBLEM,
        entity_category=EntityCategory.DIAGNOSTIC,
        key=AZD_PROBLEMS,
    ),
)


async def async_setup_entry(
    hass: HomeAssistant, entry: ConfigEntry, async_add_entities: AddEntitiesCallback
) -> None:
    """Add Airzone Cloud binary sensors from a config_entry."""
    coordinator: AirzoneUpdateCoordinator = hass.data[DOMAIN][entry.entry_id]

    binary_sensors: list[AirzoneBinarySensor] = []

    for aidoo_id, aidoo_data in coordinator.data.get(AZD_AIDOOS, {}).items():
        for description in AIDOO_BINARY_SENSOR_TYPES:
            if description.key in aidoo_data:
                binary_sensors.append(
                    AirzoneAidooBinarySensor(
                        coordinator,
                        description,
                        aidoo_id,
                        aidoo_data,
                    )
                )

    for zone_id, zone_data in coordinator.data.get(AZD_ZONES, {}).items():
        for description in ZONE_BINARY_SENSOR_TYPES:
            if description.key in zone_data:
                binary_sensors.append(
                    AirzoneZoneBinarySensor(
                        coordinator,
                        description,
                        zone_id,
                        zone_data,
                    )
                )

    async_add_entities(binary_sensors)


class AirzoneBinarySensor(AirzoneEntity, BinarySensorEntity):
    """Define an Airzone Cloud binary sensor."""

    entity_description: AirzoneBinarySensorEntityDescription

    @callback
    def _handle_coordinator_update(self) -> None:
        """Update attributes when the coordinator updates."""
        self._async_update_attrs()
        super()._handle_coordinator_update()

    @callback
    def _async_update_attrs(self) -> None:
        """Update binary sensor attributes."""
        self._attr_is_on = self.get_airzone_value(self.entity_description.key)
        if self.entity_description.attributes:
            self._attr_extra_state_attributes = {
                key: self.get_airzone_value(val)
                for key, val in self.entity_description.attributes.items()
            }


class AirzoneAidooBinarySensor(AirzoneAidooEntity, AirzoneBinarySensor):
    """Define an Airzone Cloud Aidoo binary sensor."""

    _attr_has_entity_name = True

    def __init__(
        self,
        coordinator: AirzoneUpdateCoordinator,
        description: AirzoneBinarySensorEntityDescription,
        aidoo_id: str,
        aidoo_data: dict[str, Any],
    ) -> None:
        """Initialize."""
        super().__init__(coordinator, aidoo_id, aidoo_data)

        self._attr_unique_id = f"{aidoo_id}_{description.key}"
        self.entity_description = description

        self._async_update_attrs()


class AirzoneZoneBinarySensor(AirzoneZoneEntity, AirzoneBinarySensor):
    """Define an Airzone Cloud Zone binary sensor."""

    _attr_has_entity_name = True

    def __init__(
        self,
        coordinator: AirzoneUpdateCoordinator,
        description: AirzoneBinarySensorEntityDescription,
        zone_id: str,
        zone_data: dict[str, Any],
    ) -> None:
        """Initialize."""
        super().__init__(coordinator, zone_id, zone_data)

        self._attr_unique_id = f"{zone_id}_{description.key}"
        self.entity_description = description

        self._async_update_attrs()<|MERGE_RESOLUTION|>--- conflicted
+++ resolved
@@ -4,7 +4,6 @@
 from dataclasses import dataclass
 from typing import Any, Final
 
-<<<<<<< HEAD
 from aioairzone_cloud.const import (
     AZD_ACTIVE,
     AZD_AIDOOS,
@@ -13,9 +12,6 @@
     AZD_WARNINGS,
     AZD_ZONES,
 )
-=======
-from aioairzone_cloud.const import AZD_ACTIVE, AZD_PROBLEMS, AZD_WARNINGS, AZD_ZONES
->>>>>>> 60e2ee86
 
 from homeassistant.components.binary_sensor import (
     BinarySensorDeviceClass,
