"""Helpers for the cloud component."""

from __future__ import annotations

import base64
from collections import deque
from collections.abc import Callable
import io
import logging
from typing import Any, cast

<<<<<<< HEAD
from hass_nabucasa.ai import AIImageAttachment
=======
from hass_nabucasa.llm import LLMImageAttachment
>>>>>>> 7de41d18
from openai.types.responses import FunctionToolParam, ToolParam, WebSearchToolParam
from PIL import Image
from voluptuous_openapi import convert

from homeassistant.components import conversation
from homeassistant.core import HomeAssistant
from homeassistant.exceptions import HomeAssistantError
from homeassistant.helpers import llm


class FixedSizeQueueLogHandler(logging.Handler):
    """Log handler to store messages, with auto rotation."""

    MAX_RECORDS = 500

    def __init__(self) -> None:
        """Initialize a new LogHandler."""
        super().__init__()
        self._records: deque[logging.LogRecord] = deque(maxlen=self.MAX_RECORDS)

    def emit(self, record: logging.LogRecord) -> None:
        """Store log message."""
        self._records.append(record)

    async def get_logs(self, hass: HomeAssistant) -> list[str]:
        """Get stored logs."""

        def _get_logs() -> list[str]:
            # copy the queue since it can mutate while iterating
            records = self._records.copy()
            return [self.format(record) for record in records]

        return await hass.async_add_executor_job(_get_logs)


<<<<<<< HEAD
class AIChatHelper:
    """Helper methods for AI chat handling."""
=======
class LLMChatHelper:
    """Helper methods for LLM chat handling."""
>>>>>>> 7de41d18

    @staticmethod
    async def prepare_chat_for_generation(
        hass: HomeAssistant,
        chat_log: conversation.ChatLog,
        response_format: dict[str, Any] | None = None,
    ) -> dict[str, Any]:
        """Prepare kwargs for Cloud LLM from the chat log."""

        messages = [
            message
            for content in chat_log.content
<<<<<<< HEAD
            if (message := AIChatHelper._convert_content_to_chat_message(content))
=======
            if (message := LLMChatHelper._convert_content_to_chat_message(content))
>>>>>>> 7de41d18
        ]

        if not messages or messages[-1]["role"] != "user":
            raise HomeAssistantError("No user prompt found")

        last_content = chat_log.content[-1]
        if last_content.role == "user" and last_content.attachments:
<<<<<<< HEAD
            files = await AIChatHelper.async_prepare_files_for_prompt(
=======
            files = await LLMChatHelper.async_prepare_files_for_prompt(
>>>>>>> 7de41d18
                hass, last_content.attachments
            )
            user_message = messages[-1]
            current_content = user_message.get("content", [])
            user_message["content"] = [*(current_content or []), *files]

        tools: list[ToolParam] = []
        tool_choice: str | None = None

        if chat_log.llm_api:
            ha_tools: list[ToolParam] = [
<<<<<<< HEAD
                AIChatHelper._format_tool(tool, chat_log.llm_api.custom_serializer)
=======
                LLMChatHelper._format_tool(tool, chat_log.llm_api.custom_serializer)
>>>>>>> 7de41d18
                for tool in chat_log.llm_api.tools
            ]

            if ha_tools:
                if not chat_log.unresponded_tool_results:
                    tools = ha_tools
                    tool_choice = "auto"
                else:
                    tools = []
                    tool_choice = "none"

        web_search = WebSearchToolParam(
            type="web_search",
            search_context_size="medium",
        )
        tools.append(web_search)

        response_kwargs: dict[str, Any] = {
            "messages": messages,
            "conversation_id": chat_log.conversation_id,
        }

        if response_format is not None:
            response_kwargs["response_format"] = response_format
        if tools is not None:
            response_kwargs["tools"] = tools
        if tool_choice is not None:
            response_kwargs["tool_choice"] = tool_choice

        return response_kwargs

    @staticmethod
    def _convert_content_to_chat_message(
        content: conversation.Content,
    ) -> dict[str, Any] | None:
        """Convert ChatLog content to a responses message."""
        if content.role not in ("user", "system", "developer", "assistant"):
            return None

        text_content = cast(
            conversation.SystemContent
            | conversation.UserContent
            | conversation.AssistantContent,
            content,
        )

        if not text_content.content:
            return None

        content_type = (
            "output_text" if text_content.role == "assistant" else "input_text"
        )

        return {
            "role": text_content.role,
            "content": [
                {
                    "type": content_type,
                    "text": text_content.content,
                }
            ],
        }

    @staticmethod
    async def async_prepare_files_for_prompt(
        hass: HomeAssistant, attachments: list[conversation.Attachment]
    ) -> list[dict[str, Any]]:
        """Prepare files for multimodal prompts."""

        def prepare() -> list[dict[str, Any]]:
            content: list[dict[str, Any]] = []
            for attachment in attachments:
                mime_type = attachment.mime_type
                path = attachment.path
                if not path.exists():
                    raise HomeAssistantError(f"`{path}` does not exist")

                data = base64.b64encode(path.read_bytes()).decode("utf-8")
                if mime_type and mime_type.startswith("image/"):
                    content.append(
                        {
                            "type": "input_image",
                            "image_url": f"data:{mime_type};base64,{data}",
                        }
                    )
                elif mime_type and mime_type.startswith("application/pdf"):
                    content.append(
                        {
                            "type": "input_text",
                            "text": f"[File: {path.name}]\nContent: {data}",
                        }
                    )
                else:
                    raise HomeAssistantError(
                        "Only images and PDF are currently supported as attachments"
                    )

            return content

        return await hass.async_add_executor_job(prepare)

    @staticmethod
    def _format_tool(
        tool: llm.Tool,
        custom_serializer: Callable[[Any], Any] | None,
    ) -> ToolParam:
        """Format a Home Assistant tool for the OpenAI Responses API."""
        parameters = convert(tool.parameters, custom_serializer=custom_serializer)

        spec: FunctionToolParam = {
            "type": "function",
            "name": tool.name,
            "strict": False,
            "description": tool.description,
            "parameters": parameters,
        }

        return spec


<<<<<<< HEAD
class AIFileHelper:
    """Helper methods for AI file handling."""
=======
class LLMFileHelper:
    """Helper methods for LLM file handling."""
>>>>>>> 7de41d18

    @staticmethod
    def _convert_image_for_editing(data: bytes) -> tuple[bytes, str]:
        """Ensure the image data is in a format accepted by OpenAI image edits."""
        stream = io.BytesIO(data)
        with Image.open(stream) as img:
            mode = img.mode
            if mode not in ("RGBA", "LA", "L"):
                if mode == "RGB":
                    img = img.convert("RGBA")
                else:
                    img = img.convert("RGBA")

            output = io.BytesIO()
            if img.mode in ("RGBA", "LA"):
                img.save(output, format="PNG")
                return output.getvalue(), "image/png"
            if img.mode == "L":
                img.save(output, format="PNG")
                return output.getvalue(), "image/png"

            img.save(output, format=img.format or "PNG")
            return output.getvalue(), f"image/{(img.format or 'png').lower()}"

    @staticmethod
    async def async_prepare_image_generation_attachments(
        hass: HomeAssistant, attachments: list[conversation.Attachment]
<<<<<<< HEAD
    ) -> list[AIImageAttachment]:
        """Load attachment data for image generation."""

        def prepare() -> list[AIImageAttachment]:
            items: list[AIImageAttachment] = []
=======
    ) -> list[LLMImageAttachment]:
        """Load attachment data for image generation."""

        def prepare() -> list[LLMImageAttachment]:
            items: list[LLMImageAttachment] = []
>>>>>>> 7de41d18
            for attachment in attachments:
                if not attachment.mime_type or not attachment.mime_type.startswith(
                    "image/"
                ):
                    raise HomeAssistantError(
                        "Only image attachments are supported for image generation"
                    )
                path = attachment.path
                if not path.exists():
                    raise HomeAssistantError(f"`{path}` does not exist")

                data = path.read_bytes()
                mime_type = attachment.mime_type

                try:
<<<<<<< HEAD
                    data, mime_type = AIFileHelper._convert_image_for_editing(data)
=======
                    data, mime_type = LLMFileHelper._convert_image_for_editing(data)
>>>>>>> 7de41d18
                except HomeAssistantError:
                    raise
                except Exception as err:
                    raise HomeAssistantError(
                        "Failed to process image attachment"
                    ) from err

                items.append(
<<<<<<< HEAD
                    AIImageAttachment(
=======
                    LLMImageAttachment(
>>>>>>> 7de41d18
                        filename=path.name,
                        mime_type=mime_type,
                        data=data,
                    )
                )

            if attachments and len(items) == 1:
                path = attachments[0].path
                items.append(
<<<<<<< HEAD
                    AIImageAttachment(
=======
                    LLMImageAttachment(
>>>>>>> 7de41d18
                        filename=f"{path.stem}_mask.png",
                        mime_type="image/png",
                        data=items[0]["data"],
                    )
                )
            return items

        return await hass.async_add_executor_job(prepare)<|MERGE_RESOLUTION|>--- conflicted
+++ resolved
@@ -9,11 +9,7 @@
 import logging
 from typing import Any, cast
 
-<<<<<<< HEAD
-from hass_nabucasa.ai import AIImageAttachment
-=======
 from hass_nabucasa.llm import LLMImageAttachment
->>>>>>> 7de41d18
 from openai.types.responses import FunctionToolParam, ToolParam, WebSearchToolParam
 from PIL import Image
 from voluptuous_openapi import convert
@@ -49,13 +45,8 @@
         return await hass.async_add_executor_job(_get_logs)
 
 
-<<<<<<< HEAD
-class AIChatHelper:
-    """Helper methods for AI chat handling."""
-=======
 class LLMChatHelper:
     """Helper methods for LLM chat handling."""
->>>>>>> 7de41d18
 
     @staticmethod
     async def prepare_chat_for_generation(
@@ -68,11 +59,7 @@
         messages = [
             message
             for content in chat_log.content
-<<<<<<< HEAD
-            if (message := AIChatHelper._convert_content_to_chat_message(content))
-=======
             if (message := LLMChatHelper._convert_content_to_chat_message(content))
->>>>>>> 7de41d18
         ]
 
         if not messages or messages[-1]["role"] != "user":
@@ -80,11 +67,7 @@
 
         last_content = chat_log.content[-1]
         if last_content.role == "user" and last_content.attachments:
-<<<<<<< HEAD
-            files = await AIChatHelper.async_prepare_files_for_prompt(
-=======
             files = await LLMChatHelper.async_prepare_files_for_prompt(
->>>>>>> 7de41d18
                 hass, last_content.attachments
             )
             user_message = messages[-1]
@@ -96,11 +79,7 @@
 
         if chat_log.llm_api:
             ha_tools: list[ToolParam] = [
-<<<<<<< HEAD
-                AIChatHelper._format_tool(tool, chat_log.llm_api.custom_serializer)
-=======
                 LLMChatHelper._format_tool(tool, chat_log.llm_api.custom_serializer)
->>>>>>> 7de41d18
                 for tool in chat_log.llm_api.tools
             ]
 
@@ -221,13 +200,8 @@
         return spec
 
 
-<<<<<<< HEAD
-class AIFileHelper:
-    """Helper methods for AI file handling."""
-=======
 class LLMFileHelper:
     """Helper methods for LLM file handling."""
->>>>>>> 7de41d18
 
     @staticmethod
     def _convert_image_for_editing(data: bytes) -> tuple[bytes, str]:
@@ -255,19 +229,11 @@
     @staticmethod
     async def async_prepare_image_generation_attachments(
         hass: HomeAssistant, attachments: list[conversation.Attachment]
-<<<<<<< HEAD
-    ) -> list[AIImageAttachment]:
-        """Load attachment data for image generation."""
-
-        def prepare() -> list[AIImageAttachment]:
-            items: list[AIImageAttachment] = []
-=======
     ) -> list[LLMImageAttachment]:
         """Load attachment data for image generation."""
 
         def prepare() -> list[LLMImageAttachment]:
             items: list[LLMImageAttachment] = []
->>>>>>> 7de41d18
             for attachment in attachments:
                 if not attachment.mime_type or not attachment.mime_type.startswith(
                     "image/"
@@ -283,11 +249,7 @@
                 mime_type = attachment.mime_type
 
                 try:
-<<<<<<< HEAD
-                    data, mime_type = AIFileHelper._convert_image_for_editing(data)
-=======
                     data, mime_type = LLMFileHelper._convert_image_for_editing(data)
->>>>>>> 7de41d18
                 except HomeAssistantError:
                     raise
                 except Exception as err:
@@ -296,11 +258,7 @@
                     ) from err
 
                 items.append(
-<<<<<<< HEAD
-                    AIImageAttachment(
-=======
                     LLMImageAttachment(
->>>>>>> 7de41d18
                         filename=path.name,
                         mime_type=mime_type,
                         data=data,
@@ -310,11 +268,7 @@
             if attachments and len(items) == 1:
                 path = attachments[0].path
                 items.append(
-<<<<<<< HEAD
-                    AIImageAttachment(
-=======
                     LLMImageAttachment(
->>>>>>> 7de41d18
                         filename=f"{path.stem}_mask.png",
                         mime_type="image/png",
                         data=items[0]["data"],
