{
  "domain": "cloud",
  "name": "Home Assistant Cloud",
  "after_dependencies": [
    "alexa",
    "assist_pipeline",
    "backup",
    "google_assistant"
  ],
  "codeowners": ["@home-assistant/cloud"],
  "dependencies": ["auth", "http", "repairs", "webhook"],
  "documentation": "https://www.home-assistant.io/integrations/cloud",
  "integration_type": "system",
  "iot_class": "cloud_push",
<<<<<<< HEAD
  "loggers": ["hass_nabucasa"],
  "requirements": ["hass-nabucasa==0.90.0"],
=======
  "loggers": ["acme", "hass_nabucasa", "snitun"],
  "requirements": ["hass-nabucasa==0.89.0"],
>>>>>>> 4807682f
  "single_config_entry": true
}<|MERGE_RESOLUTION|>--- conflicted
+++ resolved
@@ -12,12 +12,7 @@
   "documentation": "https://www.home-assistant.io/integrations/cloud",
   "integration_type": "system",
   "iot_class": "cloud_push",
-<<<<<<< HEAD
-  "loggers": ["hass_nabucasa"],
+  "loggers": ["acme", "hass_nabucasa", "snitun"],
   "requirements": ["hass-nabucasa==0.90.0"],
-=======
-  "loggers": ["acme", "hass_nabucasa", "snitun"],
-  "requirements": ["hass-nabucasa==0.89.0"],
->>>>>>> 4807682f
   "single_config_entry": true
 }