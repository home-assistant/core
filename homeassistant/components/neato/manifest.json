--- conflicted
+++ resolved
@@ -1,12 +1,8 @@
 {
   "domain": "neato",
   "name": "Neato",
-<<<<<<< HEAD
   "config_flow": true,
-  "documentation": "https://www.home-assistant.io/components/neato",
-=======
   "documentation": "https://www.home-assistant.io/integrations/neato",
->>>>>>> 9c49b8df
   "requirements": [
     "pybotvac==0.0.15"
   ],
