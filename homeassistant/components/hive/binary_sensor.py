--- conflicted
+++ resolved
@@ -1,17 +1,13 @@
 """Support for the Hive binary sensors."""
 from datetime import timedelta
 
-<<<<<<< HEAD
 from homeassistant.components.binary_sensor import (
-                                                    BinarySensorDeviceClass,
-                                                    BinarySensorEntity,
-                                                    )
-=======
->>>>>>> 97e03021
+    BinarySensorDeviceClass,
+    BinarySensorEntity,
+)
 from homeassistant.config_entries import ConfigEntry
 from homeassistant.core import HomeAssistant
 from homeassistant.helpers.entity_platform import AddEntitiesCallback
-from homeassistant.components.binary_sensor import BinarySensorEntity
 
 from . import HiveEntity
 from .const import DOMAIN
