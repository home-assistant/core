--- conflicted
+++ resolved
@@ -1,24 +1,11 @@
-<<<<<<< HEAD
-"""
-Support for the Hive devices.
-
-For more details about this platform, please refer to the documentation at
-https://home-assistant.io/components/climate.hive/
-"""
+"""Support for the Hive climate devices."""
 from homeassistant.components.climate import ClimateDevice
 from homeassistant.components.climate.const import (
     STATE_AUTO, STATE_HEAT,
     SUPPORT_AUX_HEAT, SUPPORT_TARGET_TEMPERATURE, SUPPORT_OPERATION_MODE)
+from homeassistant.components.hive import DATA_HIVE, DOMAIN
 from homeassistant.const import (
     ATTR_TEMPERATURE, STATE_OFF, STATE_ON, TEMP_CELSIUS)
-=======
-"""Support for the Hive climate devices."""
-from homeassistant.components.climate import (
-    STATE_AUTO, STATE_HEAT, STATE_OFF, STATE_ON, SUPPORT_AUX_HEAT,
-    SUPPORT_OPERATION_MODE, SUPPORT_TARGET_TEMPERATURE, ClimateDevice)
->>>>>>> 3736120c
-from homeassistant.components.hive import DATA_HIVE, DOMAIN
-from homeassistant.const import ATTR_TEMPERATURE, TEMP_CELSIUS
 
 DEPENDENCIES = ['hive']
 
