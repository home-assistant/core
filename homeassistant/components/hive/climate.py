--- conflicted
+++ resolved
@@ -103,16 +103,10 @@
 class HiveClimateEntity(HiveEntity, ClimateEntity):
     """Hive Climate Device."""
 
-<<<<<<< HEAD
     _attr_hvac_modes = [HVACMode.AUTO, HVACMode.HEAT, HVACMode.OFF]
     _attr_supported_features = (
         ClimateEntityFeature.TARGET_TEMPERATURE | ClimateEntityFeature.PRESET_MODE
     )
-=======
-    _attr_supported_features = SUPPORT_FLAGS
-    _attr_hvac_modes = SUPPORT_HVAC
-    _attr_preset_modes = SUPPORT_PRESET
->>>>>>> 97e03021
 
     def __init__(self, hive_session, hive_device):
         """Initialize the Climate device."""
