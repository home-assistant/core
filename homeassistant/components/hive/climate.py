"""Support for the Hive climate devices."""
from homeassistant.components.climate import ClimateDevice
from homeassistant.components.climate.const import (
    HVAC_MODE_AUTO,
    HVAC_MODE_HEAT,
    HVAC_MODE_OFF,
    PRESET_BOOST,
    PRESET_NONE,
    SUPPORT_PRESET_MODE,
    SUPPORT_TARGET_TEMPERATURE,
<<<<<<< HEAD
    PRESET_NONE,
    CURRENT_HVAC_IDLE,
    CURRENT_HVAC_OFF,
    CURRENT_HVAC_HEAT
=======
>>>>>>> 11c9bab0
)

from homeassistant.const import ATTR_TEMPERATURE, TEMP_CELSIUS


from . import DOMAIN, DATA_HIVE, HiveEntity, refresh_system

HIVE_TO_HASS_STATE = {
    "SCHEDULE": HVAC_MODE_AUTO,
    "MANUAL": HVAC_MODE_HEAT,
    "OFF": HVAC_MODE_OFF,
}

HASS_TO_HIVE_STATE = {
    HVAC_MODE_AUTO: "SCHEDULE",
    HVAC_MODE_HEAT: "MANUAL",
    HVAC_MODE_OFF: "OFF",
}

HIVE_TO_HASS_HVAC_ACTION = {
    'UNKNOWN': CURRENT_HVAC_OFF,
    False: CURRENT_HVAC_IDLE,
    True: CURRENT_HVAC_HEAT
}

SUPPORT_FLAGS = SUPPORT_TARGET_TEMPERATURE | SUPPORT_PRESET_MODE
SUPPORT_HVAC = [HVAC_MODE_AUTO, HVAC_MODE_HEAT, HVAC_MODE_OFF]
SUPPORT_PRESET = [PRESET_NONE, PRESET_BOOST]


def setup_platform(hass, config, add_entities, discovery_info=None):
    """Set up Hive climate devices."""
    if discovery_info is None:
        return
<<<<<<< HEAD
    """if discovery_info["HA_DeviceType"] != "Heating":
        return"""
=======
>>>>>>> 11c9bab0

    session = hass.data.get(DATA_HIVE)
    devs = []
    for dev in discovery_info:
        devs.append(HiveClimateEntity(session, dev))
    add_entities(devs)


class HiveClimateEntity(HiveEntity, ClimateDevice):
    """Hive Climate Device."""

    def __init__(self, hive_session, hive_device):
        """Initialize the Climate device."""
<<<<<<< HEAD
        self.node_id = hivedevice["Hive_NodeID"]
        self.node_name = hivedevice["Hive_NodeName"]
        self.device_type = hivedevice["HA_DeviceType"]
        if self.device_type == "Heating":
            self.thermostat_node_id = hivedevice["Thermostat_NodeID"]
        if self.device_type == "TRV":
            self.thermostat_node_id = hivedevice["Hive_NodeID"]
        self.session = hivesession
        self.attributes = {}
        self.data_updatesource = "{}.{}".format(self.device_type, self.node_id)
        self._unique_id = "{}-{}".format(self.node_id, self.device_type)
=======
        super().__init__(hive_session, hive_device)
        self.thermostat_node_id = hive_device["Thermostat_NodeID"]
>>>>>>> 11c9bab0

    @property
    def unique_id(self):
        """Return unique ID of entity."""
        return self._unique_id

    @property
    def device_info(self):
        """Return device information."""
        return {"identifiers": {(DOMAIN, self.unique_id)}, "name": self.name}

    @property
    def supported_features(self):
        """Return the list of supported features."""
        return SUPPORT_FLAGS

    @property
    def name(self):
        """Return the name of the Climate device."""
<<<<<<< HEAD
        if self.device_type == "Heating":
            friendly_name = "Heating"
            if self.node_name is not None:
                friendly_name = '{} {}'.format(self.node_name, friendly_name)
        elif self.device_type == "TRV":
            friendly_name = self.node_name

=======
        friendly_name = "Heating"
        if self.node_name is not None:
            friendly_name = f"{self.node_name} {friendly_name}"
>>>>>>> 11c9bab0
        return friendly_name

    @property
    def device_state_attributes(self):
        """Show Device Attributes."""
        return self.attributes

    @property
    def hvac_modes(self):
        """Return the list of available hvac operation modes.

        Need to be a subset of HVAC_MODES.
        """
        return SUPPORT_HVAC

    @property
    def hvac_mode(self):
        """Return hvac operation ie. heat, cool mode.

        Need to be one of HVAC_MODE_*.
        """
        return HIVE_TO_HASS_STATE[self.session.heating.get_mode(self.node_id)]

    @property
    def hvac_action(self):
        """Return current HVAC action."""

        return HIVE_TO_HASS_HVAC_ACTION[self.session.heating.operational_status(self.node_id,self.device_type)]

    @property
    def temperature_unit(self):
        """Return the unit of measurement."""
        return TEMP_CELSIUS

    @property
    def current_temperature(self):
        """Return the current temperature."""
        return self.session.heating.current_temperature(self.node_id)

    @property
    def target_temperature(self):
        """Return the target temperature."""
        return self.session.heating.get_target_temperature(self.node_id)

    @property
    def min_temp(self):
        """Return minimum temperature."""
        return self.session.heating.min_temperature(self.node_id)

    @property
    def max_temp(self):
        """Return the maximum temperature."""
        return self.session.heating.max_temperature(self.node_id)

    @property
    def preset_mode(self):
        """Return the current preset mode, e.g., home, away, temp."""
        if self.device_type == "Heating":
            if self.session.heating.get_boost(self.node_id) == "ON":
                return PRESET_BOOST
        return None

    @property
    def preset_modes(self):
        """Return a list of available preset modes."""
        return SUPPORT_PRESET

    @refresh_system
    def set_hvac_mode(self, hvac_mode):
        """Set new target hvac mode."""
        new_mode = HASS_TO_HIVE_STATE[hvac_mode]
        self.session.heating.set_mode(self.node_id, new_mode)

    @refresh_system
    def set_temperature(self, **kwargs):
        """Set new target temperature."""
        new_temperature = kwargs.get(ATTR_TEMPERATURE)
        if new_temperature is not None:
            self.session.heating.set_target_temperature(self.node_id, new_temperature)

    @refresh_system
    def set_preset_mode(self, preset_mode):
        """Set new preset mode."""
        if preset_mode == PRESET_NONE and self.preset_mode == PRESET_BOOST:
            self.session.heating.turn_boost_off(self.node_id)
        elif preset_mode == PRESET_BOOST:
            curtemp = round(self.current_temperature * 2) / 2
            temperature = curtemp + 0.5
            self.session.heating.turn_boost_on(self.node_id, 30, temperature)

    def update(self):
        """Update all Node data from Hive."""
        self.session.core.update_data(self.node_id)
        self.attributes = self.session.attributes.state_attributes(
            self.thermostat_node_id
        )<|MERGE_RESOLUTION|>--- conflicted
+++ resolved
@@ -8,13 +8,10 @@
     PRESET_NONE,
     SUPPORT_PRESET_MODE,
     SUPPORT_TARGET_TEMPERATURE,
-<<<<<<< HEAD
     PRESET_NONE,
     CURRENT_HVAC_IDLE,
     CURRENT_HVAC_OFF,
     CURRENT_HVAC_HEAT
-=======
->>>>>>> 11c9bab0
 )
 
 from homeassistant.const import ATTR_TEMPERATURE, TEMP_CELSIUS
@@ -49,11 +46,6 @@
     """Set up Hive climate devices."""
     if discovery_info is None:
         return
-<<<<<<< HEAD
-    """if discovery_info["HA_DeviceType"] != "Heating":
-        return"""
-=======
->>>>>>> 11c9bab0
 
     session = hass.data.get(DATA_HIVE)
     devs = []
@@ -67,22 +59,9 @@
 
     def __init__(self, hive_session, hive_device):
         """Initialize the Climate device."""
-<<<<<<< HEAD
-        self.node_id = hivedevice["Hive_NodeID"]
-        self.node_name = hivedevice["Hive_NodeName"]
-        self.device_type = hivedevice["HA_DeviceType"]
+        super().__init__(hive_session, hive_device)
         if self.device_type == "Heating":
             self.thermostat_node_id = hivedevice["Thermostat_NodeID"]
-        if self.device_type == "TRV":
-            self.thermostat_node_id = hivedevice["Hive_NodeID"]
-        self.session = hivesession
-        self.attributes = {}
-        self.data_updatesource = "{}.{}".format(self.device_type, self.node_id)
-        self._unique_id = "{}-{}".format(self.node_id, self.device_type)
-=======
-        super().__init__(hive_session, hive_device)
-        self.thermostat_node_id = hive_device["Thermostat_NodeID"]
->>>>>>> 11c9bab0
 
     @property
     def unique_id(self):
@@ -102,7 +81,6 @@
     @property
     def name(self):
         """Return the name of the Climate device."""
-<<<<<<< HEAD
         if self.device_type == "Heating":
             friendly_name = "Heating"
             if self.node_name is not None:
@@ -110,11 +88,6 @@
         elif self.device_type == "TRV":
             friendly_name = self.node_name
 
-=======
-        friendly_name = "Heating"
-        if self.node_name is not None:
-            friendly_name = f"{self.node_name} {friendly_name}"
->>>>>>> 11c9bab0
         return friendly_name
 
     @property
