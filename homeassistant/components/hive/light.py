--- conflicted
+++ resolved
@@ -10,13 +10,9 @@
     SUPPORT_COLOR_TEMP,
     LightEntity,
 )
-<<<<<<< HEAD
 from homeassistant.config_entries import ConfigEntry
 from homeassistant.core import HomeAssistant
-from homeassistant.helpers.entity import DeviceInfo
 from homeassistant.helpers.entity_platform import AddEntitiesCallback
-=======
->>>>>>> 2ce6e8ba
 import homeassistant.util.color as color_util
 
 from . import HiveEntity, refresh_system
