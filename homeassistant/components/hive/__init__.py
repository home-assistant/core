"""Support for the Hive devices and services."""
from __future__ import annotations

from collections.abc import Awaitable, Callable, Coroutine
from functools import wraps
import logging
from typing import Any, TypeVar

from aiohttp.web_exceptions import HTTPException
from apyhiveapi import Hive
from apyhiveapi.helper.hive_exceptions import HiveReauthRequired
from typing_extensions import Concatenate, ParamSpec
import voluptuous as vol

from homeassistant import config_entries
from homeassistant.components.binary_sensor import BinarySensorDeviceClass
from homeassistant.components.sensor import SensorDeviceClass, SensorStateClass
from homeassistant.config_entries import ConfigEntry
from homeassistant.const import (
    CONF_PASSWORD,
    CONF_SCAN_INTERVAL,
    CONF_USERNAME,
    POWER_WATT,
    TEMP_CELSIUS,
)
from homeassistant.core import HomeAssistant
from homeassistant.exceptions import ConfigEntryAuthFailed, ConfigEntryNotReady
from homeassistant.helpers import aiohttp_client, config_validation as cv
from homeassistant.helpers.dispatcher import (
    async_dispatcher_connect,
    async_dispatcher_send,
)
from homeassistant.helpers.entity import DeviceInfo, Entity
from homeassistant.helpers.typing import ConfigType

from .const import DOMAIN, PLATFORM_LOOKUP, PLATFORMS

<<<<<<< HEAD
_HiveEntityT = TypeVar("_HiveEntityT", bound="HiveEntity")
_P = ParamSpec("_P")
=======
DEVICETYPE = {
    "contactsensor": {"device_class": BinarySensorDeviceClass.OPENING},
    "motionsensor": {"device_class": BinarySensorDeviceClass.MOTION},
    "Connectivity": {"device_class": BinarySensorDeviceClass.CONNECTIVITY},
    "SMOKE_CO": {"device_class": BinarySensorDeviceClass.SMOKE},
    "DOG_BARK": {"device_class": BinarySensorDeviceClass.SOUND},
    "GLASS_BREAK": {"device_class": BinarySensorDeviceClass.SOUND},
    "Heating_Current_Temperature": {
        "device_class": SensorDeviceClass.TEMPERATURE,
        "state_class": SensorStateClass.MEASUREMENT,
        "unit": TEMP_CELSIUS,
    },
    "Heating_Target_Temperature": {
        "device_class": SensorDeviceClass.TEMPERATURE,
        "state_class": SensorStateClass.MEASUREMENT,
        "unit": TEMP_CELSIUS,
    },
    "Heating_State": {"icon": "mdi:radiator"},
    "Heating_Mode": {"icon": "mdi:radiator"},
    "Heating_Boost": {"icon": "mdi:radiator"},
    "Hotwater_State": {"icon": "mdi:water-pump"},
    "Hotwater_Mode": {"icon": "mdi:water-pump"},
    "Hotwater_Boost": {"icon": "mdi:water-pump"},
    "Heating_Heat_On_Demand": {},
    "Mode": {
        "icon": "mdi:eye",
    },
    "Availability": {"icon": "mdi:check-circle"},
    "warmwhitelight": {},
    "tuneablelight": {},
    "colourtunablelight": {},
    "activeplug": {},
    "trvcontrol": {},
    "heating": {},
    "siren": {},
    "Battery": {
        "device_class": SensorDeviceClass.BATTERY,
        "state_class": SensorStateClass.MEASUREMENT,
    },
    "Power": {
        "device_class": SensorDeviceClass.ENERGY,
        "state_class": SensorStateClass.MEASUREMENT,
        "unit": POWER_WATT,
    },
}
>>>>>>> 97e03021

_LOGGER = logging.getLogger(__name__)

CONFIG_SCHEMA = vol.Schema(
    vol.All(
        cv.deprecated(DOMAIN),
        {
            DOMAIN: vol.Schema(
                {
                    vol.Required(CONF_PASSWORD): cv.string,
                    vol.Required(CONF_USERNAME): cv.string,
                    vol.Optional(CONF_SCAN_INTERVAL, default=2): cv.positive_int,
                },
            )
        },
    ),
    extra=vol.ALLOW_EXTRA,
)


async def async_setup(hass: HomeAssistant, config: ConfigType) -> bool:
    """Hive configuration setup."""
    hass.data[DOMAIN] = {}

    if DOMAIN not in config:
        return True

    conf = config[DOMAIN]

    if not hass.config_entries.async_entries(DOMAIN):
        hass.async_create_task(
            hass.config_entries.flow.async_init(
                DOMAIN,
                context={"source": config_entries.SOURCE_IMPORT},
                data={
                    CONF_USERNAME: conf[CONF_USERNAME],
                    CONF_PASSWORD: conf[CONF_PASSWORD],
                },
            )
        )
    return True


async def async_setup_entry(hass: HomeAssistant, entry: ConfigEntry) -> bool:
    """Set up Hive from a config entry."""

    websession = aiohttp_client.async_get_clientsession(hass)
    hive = Hive(websession)
    hive_config = dict(entry.data)

    hive_config["options"] = {}
    hive_config["options"].update(
        {CONF_SCAN_INTERVAL: dict(entry.options).get(CONF_SCAN_INTERVAL, 120)}
    )
    hass.data[DOMAIN][entry.entry_id] = hive

    try:
        devices = await hive.session.startSession(hive_config)
    except HTTPException as error:
        _LOGGER.error("Could not connect to the internet: %s", error)
        raise ConfigEntryNotReady() from error
    except HiveReauthRequired as err:
        raise ConfigEntryAuthFailed from err

    for ha_type, hive_type in PLATFORM_LOOKUP.items():
        device_list = devices.get(hive_type)
        if device_list:
            hass.async_create_task(
                hass.config_entries.async_forward_entry_setup(entry, ha_type)
            )

    return True


async def async_unload_entry(hass: HomeAssistant, entry: ConfigEntry) -> bool:
    """Unload a config entry."""
    unload_ok = await hass.config_entries.async_unload_platforms(entry, PLATFORMS)
    if unload_ok:
        hass.data[DOMAIN].pop(entry.entry_id)

    return unload_ok


def refresh_system(
    func: Callable[Concatenate[_HiveEntityT, _P], Awaitable[Any]]
) -> Callable[Concatenate[_HiveEntityT, _P], Coroutine[Any, Any, None]]:
    """Force update all entities after state change."""

    @wraps(func)
    async def wrapper(self: _HiveEntityT, *args: _P.args, **kwargs: _P.kwargs) -> None:
        await func(self, *args, **kwargs)
        async_dispatcher_send(self.hass, DOMAIN)

    return wrapper


class HiveEntity(Entity):
    """Initiate Hive Base Class."""

    def __init__(self, hive, hive_device):
        """Initialize the instance."""
        self.hive = hive
        self.device = hive_device
        self._attr_name = self.device["haName"]
        self._attr_unique_id = f'{self.device["hiveID"]}-{self.device["hiveType"]}'
        self._attr_entity_category = self.device.get("category")
        self._attr_device_class = DEVICETYPE.get(self.device["hiveType"])
        self._attr_state_class = DEVICETYPE[self.device.get("hiveType")].get(
            "state_class"
        )
        self._attr_native_unit_of_measurement = DEVICETYPE[
            self.device.get("hiveType")
        ].get("unit")
        self._attr_device_info = DeviceInfo(
            identifiers={(DOMAIN, self.device["device_id"])},
            model=self.device["deviceData"]["model"],
            manufacturer=self.device["deviceData"]["manufacturer"],
            name=self.device["device_name"],
            sw_version=self.device["deviceData"]["version"],
            via_device=(DOMAIN, self.device["parentDevice"]),
        )
        self.attributes = {}

    async def async_added_to_hass(self):
        """When entity is added to Home Assistant."""
        self.async_on_remove(
            async_dispatcher_connect(self.hass, DOMAIN, self.async_write_ha_state)
        )<|MERGE_RESOLUTION|>--- conflicted
+++ resolved
@@ -35,56 +35,8 @@
 
 from .const import DOMAIN, PLATFORM_LOOKUP, PLATFORMS
 
-<<<<<<< HEAD
 _HiveEntityT = TypeVar("_HiveEntityT", bound="HiveEntity")
 _P = ParamSpec("_P")
-=======
-DEVICETYPE = {
-    "contactsensor": {"device_class": BinarySensorDeviceClass.OPENING},
-    "motionsensor": {"device_class": BinarySensorDeviceClass.MOTION},
-    "Connectivity": {"device_class": BinarySensorDeviceClass.CONNECTIVITY},
-    "SMOKE_CO": {"device_class": BinarySensorDeviceClass.SMOKE},
-    "DOG_BARK": {"device_class": BinarySensorDeviceClass.SOUND},
-    "GLASS_BREAK": {"device_class": BinarySensorDeviceClass.SOUND},
-    "Heating_Current_Temperature": {
-        "device_class": SensorDeviceClass.TEMPERATURE,
-        "state_class": SensorStateClass.MEASUREMENT,
-        "unit": TEMP_CELSIUS,
-    },
-    "Heating_Target_Temperature": {
-        "device_class": SensorDeviceClass.TEMPERATURE,
-        "state_class": SensorStateClass.MEASUREMENT,
-        "unit": TEMP_CELSIUS,
-    },
-    "Heating_State": {"icon": "mdi:radiator"},
-    "Heating_Mode": {"icon": "mdi:radiator"},
-    "Heating_Boost": {"icon": "mdi:radiator"},
-    "Hotwater_State": {"icon": "mdi:water-pump"},
-    "Hotwater_Mode": {"icon": "mdi:water-pump"},
-    "Hotwater_Boost": {"icon": "mdi:water-pump"},
-    "Heating_Heat_On_Demand": {},
-    "Mode": {
-        "icon": "mdi:eye",
-    },
-    "Availability": {"icon": "mdi:check-circle"},
-    "warmwhitelight": {},
-    "tuneablelight": {},
-    "colourtunablelight": {},
-    "activeplug": {},
-    "trvcontrol": {},
-    "heating": {},
-    "siren": {},
-    "Battery": {
-        "device_class": SensorDeviceClass.BATTERY,
-        "state_class": SensorStateClass.MEASUREMENT,
-    },
-    "Power": {
-        "device_class": SensorDeviceClass.ENERGY,
-        "state_class": SensorStateClass.MEASUREMENT,
-        "unit": POWER_WATT,
-    },
-}
->>>>>>> 97e03021
 
 _LOGGER = logging.getLogger(__name__)
 
