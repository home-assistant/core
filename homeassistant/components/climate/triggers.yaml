--- conflicted
+++ resolved
@@ -52,13 +52,10 @@
           hide_states:
             - unavailable
             - unknown
-<<<<<<< HEAD
+          multiple: true
 
 target_temperature_changed:
   target: *trigger_climate_target
   fields:
     above: *number_or_entity
-    below: *number_or_entity
-=======
-          multiple: true
->>>>>>> 8da323d4
+    below: *number_or_entity