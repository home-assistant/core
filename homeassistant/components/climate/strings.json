--- conflicted
+++ resolved
@@ -1,15 +1,13 @@
 {
   "device_automation": {
-<<<<<<< HEAD
     "condtion_type": {
       "is_hvac_mode": "{entity_name} is set to a specific HVAC mode",
       "is_preset_mode": "{entity_name} is set to a specific preset mode"
-=======
+    },
     "trigger_type": {
       "current_temperature_changed": "{entity_name} measured temperature changed",
       "current_humidity_changed": "{entity_name} measured humidity changed",
       "hvac_mode_changed": "{entity_name} HVAC mode changed"
->>>>>>> 899306c8
     },
     "action_type": {
       "set_hvac_mode": "Change HVAC mode on {entity_name}",
