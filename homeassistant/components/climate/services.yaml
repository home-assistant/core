# Describes the format for available climate services

set_aux_heat:
  description: Turn auxiliary heater on/off for climate device.
  fields:
    entity_id:
      description: Name(s) of entities to change.
      example: 'climate.kitchen'
    aux_heat:
      description: New value of axillary heater.
      example: true
set_away_mode:
  description: Turn away mode on/off for climate device.
  fields:
    entity_id:
      description: Name(s) of entities to change.
      example: 'climate.kitchen'
    away_mode:
      description: New value of away mode.
      example: true
set_hold_mode:
  description: Turn hold mode for climate device.
  fields:
    entity_id:
      description: Name(s) of entities to change.
      example: 'climate.kitchen'
    hold_mode:
      description: New value of hold mode
      example: 'away'
set_temperature:
  description: Set target temperature of climate device.
  fields:
    entity_id:
      description: Name(s) of entities to change.
      example: 'climate.kitchen'
    temperature:
      description: New target temperature for HVAC.
      example: 25
    target_temp_high:
      description: New target high tempereature for HVAC.
      example: 26
    target_temp_low:
      description: New target low temperature for HVAC.
      example: 20
    operation_mode:
      description: Operation mode to set temperature to. This defaults to current_operation mode if not set, or set incorrectly.
      example: 'Heat'
set_humidity:
  description: Set target humidity of climate device.
  fields:
    entity_id:
      description: Name(s) of entities to change.
      example: 'climate.kitchen'
    humidity:
      description: New target humidity for climate device.
      example: 60
set_fan_mode:
  description: Set fan operation for climate device.
  fields:
    entity_id:
      description: Name(s) of entities to change.
      example: 'climate.nest'
    fan_mode:
      description: New value of fan mode.
      example: On Low
set_operation_mode:
  description: Set operation mode for climate device.
  fields:
    entity_id:
      description: Name(s) of entities to change.
      example: 'climate.nest'
    operation_mode:
      description: New value of operation mode.
      example: Heat
set_swing_mode:
  description: Set swing operation for climate device.
  fields:
    entity_id:
      description: Name(s) of entities to change.
      example: 'climate.nest'
    swing_mode:
      description: New value of swing mode.
      example: 1
ecobee_set_fan_min_on_time:
  description: Set the minimum fan on time.
  fields:
    entity_id:
      description: Name(s) of entities to change.
      example: 'climate.kitchen'
    fan_min_on_time:
      description: New value of fan min on time.
      example: 5

ecobee_resume_program:
  description: Resume the programmed schedule.
  fields:
    entity_id:
      description: Name(s) of entities to change.
      example: 'climate.kitchen'
    resume_all:
      description: Resume all events and return to the scheduled program. This default to false which removes only the top event.
      example: true
<<<<<<< HEAD
turn_on:
  description: Turn climate device on.
=======

nuheat_resume_program:
  description: Resume the programmed schedule.
>>>>>>> 7759ab69
  fields:
    entity_id:
      description: Name(s) of entities to change.
      example: 'climate.kitchen'
<<<<<<< HEAD
turn_off:
  description: Turn climate device off.
  fields:
    entity_id:
      description: Name(s) of entities to change.
      example: 'climate.kitchen'
sensibo_assume_on:
  description: Make climate device assume it is on.
  fields:
    entity_id:
      description: Name(s) of entities to change.
      example: 'climate.kitchen'
sensibo_assume_off:
  description: Make climate device assume it is off.
  fields:
    entity_id:
      description: Name(s) of entities to change.
      example: 'climate.kitchen'
=======

econet_add_vacation:
  description: Add a vacation to your water heater.
  fields:
    entity_id:
      description: Name(s) of entities to change.
      example: 'climate.water_heater'
    start_date:
      description: The timestamp of when the vacation should start. (Optional, defaults to now)
      example: 1513186320
    end_date:
      description: The timestamp of when the vacation should end.
      example: 1513445520

econet_delete_vacation:
  description: Delete your existing vacation from your water heater.
  fields:
    entity_id:
      description: Name(s) of entities to change.
      example: 'climate.water_heater'
>>>>>>> 7759ab69
<|MERGE_RESOLUTION|>--- conflicted
+++ resolved
@@ -81,6 +81,22 @@
     swing_mode:
       description: New value of swing mode.
       example: 1
+
+turn_on:
+  description: Turn climate device on.
+  fields:
+    entity_id:
+      description: Name(s) of entities to change.
+      example: 'climate.kitchen'
+
+turn_off:
+  description: Turn climate device off.
+  fields:
+    entity_id:
+      description: Name(s) of entities to change.
+      example: 'climate.kitchen'
+
+
 ecobee_set_fan_min_on_time:
   description: Set the minimum fan on time.
   fields:
@@ -100,38 +116,27 @@
     resume_all:
       description: Resume all events and return to the scheduled program. This default to false which removes only the top event.
       example: true
-<<<<<<< HEAD
-turn_on:
-  description: Turn climate device on.
-=======
 
 nuheat_resume_program:
   description: Resume the programmed schedule.
->>>>>>> 7759ab69
   fields:
     entity_id:
       description: Name(s) of entities to change.
       example: 'climate.kitchen'
-<<<<<<< HEAD
-turn_off:
-  description: Turn climate device off.
-  fields:
-    entity_id:
-      description: Name(s) of entities to change.
-      example: 'climate.kitchen'
+
 sensibo_assume_on:
   description: Make climate device assume it is on.
   fields:
     entity_id:
       description: Name(s) of entities to change.
       example: 'climate.kitchen'
+
 sensibo_assume_off:
   description: Make climate device assume it is off.
   fields:
     entity_id:
       description: Name(s) of entities to change.
       example: 'climate.kitchen'
-=======
 
 econet_add_vacation:
   description: Add a vacation to your water heater.
@@ -151,5 +156,4 @@
   fields:
     entity_id:
       description: Name(s) of entities to change.
-      example: 'climate.water_heater'
->>>>>>> 7759ab69
+      example: 'climate.water_heater'