# Describes the format for available climate services

set_aux_heat:
  description: Turn auxiliary heater on/off for climate device.
  fields:
    entity_id:
      description: Name(s) of entities to change.
      example: 'climate.kitchen'
    aux_heat:
      description: New value of axillary heater.
      example: true
set_preset_mode:
  description: Set preset mode for climate device.
  fields:
    entity_id:
      description: Name(s) of entities to change.
      example: 'climate.kitchen'
    preset_mode:
      description: New value of preset mode
      example: 'away'
set_temperature:
  description: Set target temperature of climate device.
  fields:
    entity_id:
      description: Name(s) of entities to change.
      example: 'climate.kitchen'
    temperature:
      description: New target temperature for HVAC.
      example: 25
    target_temp_high:
      description: New target high tempereature for HVAC.
      example: 26
    target_temp_low:
      description: New target low temperature for HVAC.
      example: 20
    hvac_mode:
      description: HVAC operation mode to set temperature to.
      example: 'heat'
set_humidity:
  description: Set target humidity of climate device.
  fields:
    entity_id:
      description: Name(s) of entities to change.
      example: 'climate.kitchen'
    humidity:
      description: New target humidity for climate device.
      example: 60
set_fan_mode:
  description: Set fan operation for climate device.
  fields:
    entity_id:
      description: Name(s) of entities to change.
      example: 'climate.nest'
    fan_mode:
      description: New value of fan mode.
      example: On Low
set_hvac_mode:
  description: Set HVAC operation mode for climate device.
  fields:
    entity_id:
      description: Name(s) of entities to change.
      example: 'climate.nest'
    hvac_mode:
      description: New value of operation mode.
      example: heat
set_swing_mode:
  description: Set swing operation for climate device.
  fields:
    entity_id:
      description: Name(s) of entities to change.
      example: 'climate.nest'
    swing_mode:
      description: New value of swing mode.

<<<<<<< HEAD
mill_set_room_temperature:
  description: Set Mill room temperatures.
  fields:
    room_name:
      description: Name of room to change.
      example: 'kitchen'
    away_temp:
      description: Away temp.
      example: 12
    comfort_temp:
      description: Comfort temp.
      example: 22
    sleep_temp:
      description: Sleep temp.
      example: 17
=======
nuheat_resume_program:
  description: Resume the programmed schedule.
  fields:
    entity_id:
      description: Name(s) of entities to change.
      example: 'climate.kitchen'
>>>>>>> fdf0793f

turn_on:
  description: Turn climate device on.
  fields:
    entity_id:
      description: Name(s) of entities to change.
      example: 'climate.kitchen'

turn_off:
  description: Turn climate device off.
  fields:
    entity_id:
      description: Name(s) of entities to change.
      example: 'climate.kitchen'<|MERGE_RESOLUTION|>--- conflicted
+++ resolved
@@ -9,6 +9,7 @@
     aux_heat:
       description: New value of axillary heater.
       example: true
+
 set_preset_mode:
   description: Set preset mode for climate device.
   fields:
@@ -18,6 +19,7 @@
     preset_mode:
       description: New value of preset mode
       example: 'away'
+
 set_temperature:
   description: Set target temperature of climate device.
   fields:
@@ -36,6 +38,7 @@
     hvac_mode:
       description: HVAC operation mode to set temperature to.
       example: 'heat'
+
 set_humidity:
   description: Set target humidity of climate device.
   fields:
@@ -45,6 +48,7 @@
     humidity:
       description: New target humidity for climate device.
       example: 60
+
 set_fan_mode:
   description: Set fan operation for climate device.
   fields:
@@ -54,6 +58,7 @@
     fan_mode:
       description: New value of fan mode.
       example: On Low
+
 set_hvac_mode:
   description: Set HVAC operation mode for climate device.
   fields:
@@ -63,6 +68,7 @@
     hvac_mode:
       description: New value of operation mode.
       example: heat
+
 set_swing_mode:
   description: Set swing operation for climate device.
   fields:
@@ -71,31 +77,6 @@
       example: 'climate.nest'
     swing_mode:
       description: New value of swing mode.
-
-<<<<<<< HEAD
-mill_set_room_temperature:
-  description: Set Mill room temperatures.
-  fields:
-    room_name:
-      description: Name of room to change.
-      example: 'kitchen'
-    away_temp:
-      description: Away temp.
-      example: 12
-    comfort_temp:
-      description: Comfort temp.
-      example: 22
-    sleep_temp:
-      description: Sleep temp.
-      example: 17
-=======
-nuheat_resume_program:
-  description: Resume the programmed schedule.
-  fields:
-    entity_id:
-      description: Name(s) of entities to change.
-      example: 'climate.kitchen'
->>>>>>> fdf0793f
 
 turn_on:
   description: Turn climate device on.
