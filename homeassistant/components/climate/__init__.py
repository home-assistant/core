"""Provides functionality to interact with climate devices."""

from __future__ import annotations

import asyncio
from datetime import timedelta
import functools as ft
from functools import cached_property
import logging
from typing import Any, Literal, final

import voluptuous as vol

from homeassistant.config_entries import ConfigEntry
from homeassistant.const import (
    ATTR_TEMPERATURE,
    PRECISION_TENTHS,
    PRECISION_WHOLE,
    SERVICE_TOGGLE,
    SERVICE_TURN_OFF,
    SERVICE_TURN_ON,
    STATE_OFF,
    STATE_ON,
    UnitOfTemperature,
)
from homeassistant.core import HomeAssistant, ServiceCall, callback
from homeassistant.exceptions import ServiceValidationError
from homeassistant.helpers import config_validation as cv, issue_registry as ir
from homeassistant.helpers.deprecation import (
    all_with_deprecated_constants,
    check_if_deprecated_constant,
    dir_with_deprecated_constants,
)
from homeassistant.helpers.entity import Entity, EntityDescription
from homeassistant.helpers.entity_component import EntityComponent
from homeassistant.helpers.entity_platform import EntityPlatform
from homeassistant.helpers.temperature import display_temp as show_temp
from homeassistant.helpers.typing import ConfigType
from homeassistant.loader import async_get_issue_tracker, async_suggest_report_issue
from homeassistant.util.unit_conversion import TemperatureConverter

from .const import (  # noqa: F401
    _DEPRECATED_HVAC_MODE_AUTO,
    _DEPRECATED_HVAC_MODE_COOL,
    _DEPRECATED_HVAC_MODE_DRY,
    _DEPRECATED_HVAC_MODE_FAN_ONLY,
    _DEPRECATED_HVAC_MODE_HEAT,
    _DEPRECATED_HVAC_MODE_HEAT_COOL,
    _DEPRECATED_HVAC_MODE_OFF,
    _DEPRECATED_SUPPORT_AUX_HEAT,
    _DEPRECATED_SUPPORT_FAN_MODE,
    _DEPRECATED_SUPPORT_PRESET_MODE,
    _DEPRECATED_SUPPORT_SWING_MODE,
    _DEPRECATED_SUPPORT_TARGET_HUMIDITY,
    _DEPRECATED_SUPPORT_TARGET_TEMPERATURE,
    _DEPRECATED_SUPPORT_TARGET_TEMPERATURE_RANGE,
    ATTR_AUX_HEAT,
    ATTR_CURRENT_HUMIDITY,
    ATTR_CURRENT_TEMPERATURE,
    ATTR_FAN_MODE,
    ATTR_FAN_MODES,
    ATTR_HUMIDITY,
    ATTR_HVAC_ACTION,
    ATTR_HVAC_MODE,
    ATTR_HVAC_MODES,
    ATTR_MAX_HUMIDITY,
    ATTR_MAX_TEMP,
    ATTR_MIN_HUMIDITY,
    ATTR_MIN_TEMP,
    ATTR_PRESET_MODE,
    ATTR_PRESET_MODES,
    ATTR_SWING_MODE,
    ATTR_SWING_MODES,
    ATTR_TARGET_TEMP_HIGH,
    ATTR_TARGET_TEMP_LOW,
    ATTR_TARGET_TEMP_STEP,
    DOMAIN,
    FAN_AUTO,
    FAN_DIFFUSE,
    FAN_FOCUS,
    FAN_HIGH,
    FAN_LOW,
    FAN_MEDIUM,
    FAN_MIDDLE,
    FAN_OFF,
    FAN_ON,
    FAN_TOP,
    HVAC_MODES,
    INTENT_GET_TEMPERATURE,
    PRESET_ACTIVITY,
    PRESET_AWAY,
    PRESET_BOOST,
    PRESET_COMFORT,
    PRESET_ECO,
    PRESET_HOME,
    PRESET_NONE,
    PRESET_SLEEP,
    SERVICE_SET_AUX_HEAT,
    SERVICE_SET_FAN_MODE,
    SERVICE_SET_HUMIDITY,
    SERVICE_SET_HVAC_MODE,
    SERVICE_SET_PRESET_MODE,
    SERVICE_SET_SWING_MODE,
    SERVICE_SET_TEMPERATURE,
    SWING_BOTH,
    SWING_HORIZONTAL,
    SWING_OFF,
    SWING_ON,
    SWING_VERTICAL,
    ClimateEntityFeature,
    HVACAction,
    HVACMode,
)

_LOGGER = logging.getLogger(__name__)

ENTITY_ID_FORMAT = DOMAIN + ".{}"
PLATFORM_SCHEMA = cv.PLATFORM_SCHEMA
PLATFORM_SCHEMA_BASE = cv.PLATFORM_SCHEMA_BASE
SCAN_INTERVAL = timedelta(seconds=60)

DEFAULT_MIN_TEMP = 7
DEFAULT_MAX_TEMP = 35
DEFAULT_MIN_HUMIDITY = 30
DEFAULT_MAX_HUMIDITY = 99

CONVERTIBLE_ATTRIBUTE = [ATTR_TEMPERATURE, ATTR_TARGET_TEMP_LOW, ATTR_TARGET_TEMP_HIGH]

# Can be removed in 2025.1 after deprecation period of the new feature flags
CHECK_TURN_ON_OFF_FEATURE_FLAG = (
    ClimateEntityFeature.TURN_ON | ClimateEntityFeature.TURN_OFF
)

SET_TEMPERATURE_SCHEMA = vol.All(
    cv.has_at_least_one_key(
        ATTR_TEMPERATURE, ATTR_TARGET_TEMP_HIGH, ATTR_TARGET_TEMP_LOW
    ),
    cv.make_entity_service_schema(
        {
            vol.Exclusive(ATTR_TEMPERATURE, "temperature"): vol.Coerce(float),
            vol.Inclusive(ATTR_TARGET_TEMP_HIGH, "temperature"): vol.Coerce(float),
            vol.Inclusive(ATTR_TARGET_TEMP_LOW, "temperature"): vol.Coerce(float),
            vol.Optional(ATTR_HVAC_MODE): vol.Coerce(HVACMode),
        }
    ),
)

# mypy: disallow-any-generics


async def async_setup(hass: HomeAssistant, config: ConfigType) -> bool:
    """Set up climate entities."""
    component = hass.data[DOMAIN] = EntityComponent[ClimateEntity](
        _LOGGER, DOMAIN, hass, SCAN_INTERVAL
    )
    await component.async_setup(config)

    component.async_register_entity_service(
        SERVICE_TURN_ON,
        None,
        "async_turn_on",
        [ClimateEntityFeature.TURN_ON],
    )
    component.async_register_entity_service(
        SERVICE_TURN_OFF,
        None,
        "async_turn_off",
        [ClimateEntityFeature.TURN_OFF],
    )
    component.async_register_entity_service(
        SERVICE_TOGGLE,
        None,
        "async_toggle",
        [ClimateEntityFeature.TURN_OFF, ClimateEntityFeature.TURN_ON],
    )
    component.async_register_entity_service(
        SERVICE_SET_HVAC_MODE,
        {vol.Required(ATTR_HVAC_MODE): vol.Coerce(HVACMode)},
        "async_handle_set_hvac_mode_service",
    )
    component.async_register_entity_service(
        SERVICE_SET_PRESET_MODE,
        {vol.Required(ATTR_PRESET_MODE): cv.string},
        "async_handle_set_preset_mode_service",
        [ClimateEntityFeature.PRESET_MODE],
    )
    component.async_register_entity_service(
        SERVICE_SET_AUX_HEAT,
        {vol.Required(ATTR_AUX_HEAT): cv.boolean},
        async_service_aux_heat,
        [ClimateEntityFeature.AUX_HEAT],
    )
    component.async_register_entity_service(
        SERVICE_SET_TEMPERATURE,
        SET_TEMPERATURE_SCHEMA,
        async_service_temperature_set,
        [
            ClimateEntityFeature.TARGET_TEMPERATURE,
            ClimateEntityFeature.TARGET_TEMPERATURE_RANGE,
        ],
    )
    component.async_register_entity_service(
        SERVICE_SET_HUMIDITY,
        {vol.Required(ATTR_HUMIDITY): vol.Coerce(int)},
        async_service_humidity_set,
        [ClimateEntityFeature.TARGET_HUMIDITY],
    )
    component.async_register_entity_service(
        SERVICE_SET_FAN_MODE,
        {vol.Required(ATTR_FAN_MODE): cv.string},
        "async_handle_set_fan_mode_service",
        [ClimateEntityFeature.FAN_MODE],
    )
    component.async_register_entity_service(
        SERVICE_SET_SWING_MODE,
        {vol.Required(ATTR_SWING_MODE): cv.string},
        "async_handle_set_swing_mode_service",
        [ClimateEntityFeature.SWING_MODE],
    )

    return True


async def async_setup_entry(hass: HomeAssistant, entry: ConfigEntry) -> bool:
    """Set up a config entry."""
    component: EntityComponent[ClimateEntity] = hass.data[DOMAIN]
    return await component.async_setup_entry(entry)


async def async_unload_entry(hass: HomeAssistant, entry: ConfigEntry) -> bool:
    """Unload a config entry."""
    component: EntityComponent[ClimateEntity] = hass.data[DOMAIN]
    return await component.async_unload_entry(entry)


class ClimateEntityDescription(EntityDescription, frozen_or_thawed=True):
    """A class that describes climate entities."""


CACHED_PROPERTIES_WITH_ATTR_ = {
    "temperature_unit",
    "current_humidity",
    "target_humidity",
    "hvac_mode",
    "hvac_modes",
    "hvac_action",
    "current_temperature",
    "target_temperature",
    "target_temperature_step",
    "target_temperature_high",
    "target_temperature_low",
    "preset_mode",
    "preset_modes",
    "is_aux_heat",
    "fan_mode",
    "fan_modes",
    "swing_mode",
    "swing_modes",
    "supported_features",
    "min_temp",
    "max_temp",
    "min_humidity",
    "max_humidity",
}


class ClimateEntity(Entity, cached_properties=CACHED_PROPERTIES_WITH_ATTR_):
    """Base class for climate entities."""

    _entity_component_unrecorded_attributes = frozenset(
        {
            ATTR_HVAC_MODES,
            ATTR_FAN_MODES,
            ATTR_SWING_MODES,
            ATTR_MIN_TEMP,
            ATTR_MAX_TEMP,
            ATTR_MIN_HUMIDITY,
            ATTR_MAX_HUMIDITY,
            ATTR_TARGET_TEMP_STEP,
            ATTR_PRESET_MODES,
        }
    )

    entity_description: ClimateEntityDescription
    _attr_current_humidity: int | None = None
    _attr_current_temperature: float | None = None
    _attr_fan_mode: str | None
    _attr_fan_modes: list[str] | None
    _attr_hvac_action: HVACAction | None = None
    _attr_hvac_mode: HVACMode | None
    _attr_hvac_modes: list[HVACMode]
    _attr_is_aux_heat: bool | None
    _attr_max_humidity: float = DEFAULT_MAX_HUMIDITY
    _attr_max_temp: float
    _attr_min_humidity: float = DEFAULT_MIN_HUMIDITY
    _attr_min_temp: float
    _attr_precision: float
    _attr_preset_mode: str | None
    _attr_preset_modes: list[str] | None
    _attr_supported_features: ClimateEntityFeature = ClimateEntityFeature(0)
    _attr_swing_mode: str | None
    _attr_swing_modes: list[str] | None
    _attr_target_humidity: float | None = None
    _attr_target_temperature_high: float | None
    _attr_target_temperature_low: float | None
    _attr_target_temperature_step: float | None = None
    _attr_target_temperature: float | None = None
    _attr_temperature_unit: str

    __climate_reported_legacy_aux = False

    __mod_supported_features: ClimateEntityFeature = ClimateEntityFeature(0)
    # Integrations should set `_enable_turn_on_off_backwards_compatibility` to False
    # once migrated and set the feature flags TURN_ON/TURN_OFF as needed.
    _enable_turn_on_off_backwards_compatibility: bool = True

    def __getattribute__(self, __name: str) -> Any:
        """Get attribute.

        Modify return of `supported_features` to
        include `_mod_supported_features` if attribute is set.
        """
        if __name != "supported_features":
            return super().__getattribute__(__name)

        # Convert the supported features to ClimateEntityFeature.
        # Remove this compatibility shim in 2025.1 or later.
        _supported_features: ClimateEntityFeature = super().__getattribute__(
            "supported_features"
        )
        _mod_supported_features: ClimateEntityFeature = super().__getattribute__(
            "_ClimateEntity__mod_supported_features"
        )
        if type(_supported_features) is int:  # noqa: E721
            _features = ClimateEntityFeature(_supported_features)
            self._report_deprecated_supported_features_values(_features)
        else:
            _features = _supported_features

        if not _mod_supported_features:
            return _features

        # Add automatically calculated ClimateEntityFeature.TURN_OFF/TURN_ON to
        # supported features and return it
        return _features | _mod_supported_features

    @callback
    def add_to_platform_start(
        self,
        hass: HomeAssistant,
        platform: EntityPlatform,
        parallel_updates: asyncio.Semaphore | None,
    ) -> None:
        """Start adding an entity to a platform."""
        super().add_to_platform_start(hass, platform, parallel_updates)

        def _report_turn_on_off(feature: str, method: str) -> None:
            """Log warning not implemented turn on/off feature."""
            report_issue = self._suggest_report_issue()
            if feature.startswith("TURN"):
                message = (
                    "Entity %s (%s) does not set ClimateEntityFeature.%s"
                    " but implements the %s method. Please %s"
                )
            else:
                message = (
                    "Entity %s (%s) implements HVACMode(s): %s and therefore implicitly"
                    " supports the %s methods without setting the proper"
                    " ClimateEntityFeature. Please %s"
                )
            _LOGGER.warning(
                message,
                self.entity_id,
                type(self),
                feature,
                method,
                report_issue,
            )

        # Adds ClimateEntityFeature.TURN_OFF/TURN_ON depending on service calls implemented
        # This should be removed in 2025.1.
        if self._enable_turn_on_off_backwards_compatibility is False:
            # Return if integration has migrated already
            return

        supported_features = self.supported_features
        if supported_features & CHECK_TURN_ON_OFF_FEATURE_FLAG:
            # The entity supports both turn_on and turn_off, the backwards compatibility
            # checks are not needed
            return

        if not supported_features & ClimateEntityFeature.TURN_OFF and (
            type(self).async_turn_off is not ClimateEntity.async_turn_off
            or type(self).turn_off is not ClimateEntity.turn_off
        ):
            # turn_off implicitly supported by implementing turn_off method
            _report_turn_on_off("TURN_OFF", "turn_off")
            self.__mod_supported_features |= (  # pylint: disable=unused-private-member
                ClimateEntityFeature.TURN_OFF
            )

        if not supported_features & ClimateEntityFeature.TURN_ON and (
            type(self).async_turn_on is not ClimateEntity.async_turn_on
            or type(self).turn_on is not ClimateEntity.turn_on
        ):
            # turn_on implicitly supported by implementing turn_on method
            _report_turn_on_off("TURN_ON", "turn_on")
            self.__mod_supported_features |= (  # pylint: disable=unused-private-member
                ClimateEntityFeature.TURN_ON
            )

        if (modes := self.hvac_modes) and len(modes) >= 2 and HVACMode.OFF in modes:
            # turn_on/off implicitly supported by including more modes than 1 and one of these
            # are HVACMode.OFF
            _modes = [_mode for _mode in modes if _mode is not None]
            _report_turn_on_off(", ".join(_modes or []), "turn_on/turn_off")
            self.__mod_supported_features |= (  # pylint: disable=unused-private-member
                ClimateEntityFeature.TURN_ON | ClimateEntityFeature.TURN_OFF
            )

    def _report_legacy_aux(self) -> None:
        """Log warning and create an issue if the entity implements legacy auxiliary heater."""

        report_issue = async_suggest_report_issue(
            self.hass,
            integration_domain=self.platform.platform_name,
            module=type(self).__module__,
        )
        _LOGGER.warning(
            (
                "%s::%s implements the `is_aux_heat` property or uses the auxiliary  "
                "heater methods in a subclass of ClimateEntity which is "
                "deprecated and will be unsupported from Home Assistant 2025.4."
                " Please %s"
            ),
            self.platform.platform_name,
            self.__class__.__name__,
            report_issue,
        )

        translation_placeholders = {"platform": self.platform.platform_name}
        translation_key = "deprecated_climate_aux_no_url"
        issue_tracker = async_get_issue_tracker(
            self.hass,
            integration_domain=self.platform.platform_name,
            module=type(self).__module__,
        )
        if issue_tracker:
            translation_placeholders["issue_tracker"] = issue_tracker
            translation_key = "deprecated_climate_aux_url_custom"
        ir.async_create_issue(
            self.hass,
            DOMAIN,
            f"deprecated_climate_aux_{self.platform.platform_name}",
            breaks_in_ha_version="2025.4.0",
            is_fixable=False,
            is_persistent=False,
            issue_domain=self.platform.platform_name,
            severity=ir.IssueSeverity.WARNING,
            translation_key=translation_key,
            translation_placeholders=translation_placeholders,
        )
        self.__climate_reported_legacy_aux = True

    @final
    @property
    def state(self) -> str | None:
        """Return the current state."""
        hvac_mode = self.hvac_mode
        if hvac_mode is None:
            return None
        # Support hvac_mode as string for custom integration backwards compatibility
        if not isinstance(hvac_mode, HVACMode):
            return HVACMode(hvac_mode).value  # type: ignore[unreachable]
        return hvac_mode.value

    @property
    def precision(self) -> float:
        """Return the precision of the system."""
        if hasattr(self, "_attr_precision"):
            return self._attr_precision
        if self.hass.config.units.temperature_unit == UnitOfTemperature.CELSIUS:
            return PRECISION_TENTHS
        return PRECISION_WHOLE

    @property
    def capability_attributes(self) -> dict[str, Any] | None:
        """Return the capability attributes."""
        supported_features = self.supported_features
        temperature_unit = self.temperature_unit
        precision = self.precision
        hass = self.hass

        data: dict[str, Any] = {
            ATTR_HVAC_MODES: self.hvac_modes,
            ATTR_MIN_TEMP: show_temp(hass, self.min_temp, temperature_unit, precision),
            ATTR_MAX_TEMP: show_temp(hass, self.max_temp, temperature_unit, precision),
        }

        if target_temperature_step := self.target_temperature_step:
            data[ATTR_TARGET_TEMP_STEP] = target_temperature_step

        if ClimateEntityFeature.TARGET_HUMIDITY in supported_features:
            data[ATTR_MIN_HUMIDITY] = self.min_humidity
            data[ATTR_MAX_HUMIDITY] = self.max_humidity

        if ClimateEntityFeature.FAN_MODE in supported_features:
            data[ATTR_FAN_MODES] = self.fan_modes

        if ClimateEntityFeature.PRESET_MODE in supported_features:
            data[ATTR_PRESET_MODES] = self.preset_modes

        if ClimateEntityFeature.SWING_MODE in supported_features:
            data[ATTR_SWING_MODES] = self.swing_modes

        return data

    @final
    @property
    def state_attributes(self) -> dict[str, Any]:
        """Return the optional state attributes."""
        supported_features = self.supported_features
        temperature_unit = self.temperature_unit
        precision = self.precision
        hass = self.hass

        data: dict[str, str | float | None] = {
            ATTR_CURRENT_TEMPERATURE: show_temp(
                hass, self.current_temperature, temperature_unit, precision
            ),
        }

        if ClimateEntityFeature.TARGET_TEMPERATURE in supported_features:
            data[ATTR_TEMPERATURE] = show_temp(
                hass,
                self.target_temperature,
                temperature_unit,
                precision,
            )

        if ClimateEntityFeature.TARGET_TEMPERATURE_RANGE in supported_features:
            data[ATTR_TARGET_TEMP_HIGH] = show_temp(
                hass, self.target_temperature_high, temperature_unit, precision
            )
            data[ATTR_TARGET_TEMP_LOW] = show_temp(
                hass, self.target_temperature_low, temperature_unit, precision
            )

        if (current_humidity := self.current_humidity) is not None:
            data[ATTR_CURRENT_HUMIDITY] = current_humidity

        if ClimateEntityFeature.TARGET_HUMIDITY in supported_features:
            data[ATTR_HUMIDITY] = self.target_humidity

        if ClimateEntityFeature.FAN_MODE in supported_features:
            data[ATTR_FAN_MODE] = self.fan_mode

        if hvac_action := self.hvac_action:
            data[ATTR_HVAC_ACTION] = hvac_action

        if ClimateEntityFeature.PRESET_MODE in supported_features:
            data[ATTR_PRESET_MODE] = self.preset_mode

        if ClimateEntityFeature.SWING_MODE in supported_features:
            data[ATTR_SWING_MODE] = self.swing_mode

        if ClimateEntityFeature.AUX_HEAT in supported_features:
            data[ATTR_AUX_HEAT] = STATE_ON if self.is_aux_heat else STATE_OFF
            if (
                self.__climate_reported_legacy_aux is False
                and "custom_components" in type(self).__module__
            ):
                self._report_legacy_aux()

        return data

    @cached_property
    def temperature_unit(self) -> str:
        """Return the unit of measurement used by the platform."""
        return self._attr_temperature_unit

    @cached_property
    def current_humidity(self) -> float | None:
        """Return the current humidity."""
        return self._attr_current_humidity

    @cached_property
    def target_humidity(self) -> float | None:
        """Return the humidity we try to reach."""
        return self._attr_target_humidity

    @cached_property
    def hvac_mode(self) -> HVACMode | None:
        """Return hvac operation ie. heat, cool mode."""
        return self._attr_hvac_mode

    @cached_property
    def hvac_modes(self) -> list[HVACMode]:
        """Return the list of available hvac operation modes."""
        return self._attr_hvac_modes

    @cached_property
    def hvac_action(self) -> HVACAction | None:
        """Return the current running hvac operation if supported."""
        return self._attr_hvac_action

    @cached_property
    def current_temperature(self) -> float | None:
        """Return the current temperature."""
        return self._attr_current_temperature

    @cached_property
    def target_temperature(self) -> float | None:
        """Return the temperature we try to reach."""
        return self._attr_target_temperature

    @cached_property
    def target_temperature_step(self) -> float | None:
        """Return the supported step of target temperature."""
        return self._attr_target_temperature_step

    @cached_property
    def target_temperature_high(self) -> float | None:
        """Return the highbound target temperature we try to reach.

        Requires ClimateEntityFeature.TARGET_TEMPERATURE_RANGE.
        """
        return self._attr_target_temperature_high

    @cached_property
    def target_temperature_low(self) -> float | None:
        """Return the lowbound target temperature we try to reach.

        Requires ClimateEntityFeature.TARGET_TEMPERATURE_RANGE.
        """
        return self._attr_target_temperature_low

    @cached_property
    def preset_mode(self) -> str | None:
        """Return the current preset mode, e.g., home, away, temp.

        Requires ClimateEntityFeature.PRESET_MODE.
        """
        return self._attr_preset_mode

    @cached_property
    def preset_modes(self) -> list[str] | None:
        """Return a list of available preset modes.

        Requires ClimateEntityFeature.PRESET_MODE.
        """
        return self._attr_preset_modes

    @cached_property
    def is_aux_heat(self) -> bool | None:
        """Return true if aux heater.

        Requires ClimateEntityFeature.AUX_HEAT.
        """
        return self._attr_is_aux_heat

    @cached_property
    def fan_mode(self) -> str | None:
        """Return the fan setting.

        Requires ClimateEntityFeature.FAN_MODE.
        """
        return self._attr_fan_mode

    @cached_property
    def fan_modes(self) -> list[str] | None:
        """Return the list of available fan modes.

        Requires ClimateEntityFeature.FAN_MODE.
        """
        return self._attr_fan_modes

    @cached_property
    def swing_mode(self) -> str | None:
        """Return the swing setting.

        Requires ClimateEntityFeature.SWING_MODE.
        """
        return self._attr_swing_mode

    @cached_property
    def swing_modes(self) -> list[str] | None:
        """Return the list of available swing modes.

        Requires ClimateEntityFeature.SWING_MODE.
        """
        return self._attr_swing_modes

    @final
    @callback
    def _valid_mode_or_raise(
        self,
        mode_type: Literal["preset", "swing", "fan", "hvac"],
        mode: str | HVACMode,
        modes: list[str] | list[HVACMode] | None,
    ) -> None:
        """Raise ServiceValidationError on invalid modes."""
        if modes and mode in modes:
            return
        modes_str: str = ", ".join(modes) if modes else ""
        translation_key = f"not_valid_{mode_type}_mode"
        if mode_type == "hvac":
            report_issue = async_suggest_report_issue(
                self.hass,
                integration_domain=self.platform.platform_name,
                module=type(self).__module__,
            )
            _LOGGER.warning(
                (
                    "%s::%s sets the hvac_mode %s which is not "
                    "valid for this entity with modes: %s. "
<<<<<<< HEAD
                    "This will stop working in 2025.3 and raise an error instead. "
=======
                    "This will stop working in 2025.4 and raise an error instead. "
>>>>>>> 8c34d8da
                    "Please %s"
                ),
                self.platform.platform_name,
                self.__class__.__name__,
                mode,
                modes_str,
                report_issue,
            )
            return
        raise ServiceValidationError(
            translation_domain=DOMAIN,
            translation_key=translation_key,
            translation_placeholders={
                "mode": mode,
                "modes": modes_str,
            },
        )

    def set_temperature(self, **kwargs: Any) -> None:
        """Set new target temperature."""
        raise NotImplementedError

    async def async_set_temperature(self, **kwargs: Any) -> None:
        """Set new target temperature."""
        await self.hass.async_add_executor_job(
            ft.partial(self.set_temperature, **kwargs)
        )

    def set_humidity(self, humidity: int) -> None:
        """Set new target humidity."""
        raise NotImplementedError

    async def async_set_humidity(self, humidity: int) -> None:
        """Set new target humidity."""
        await self.hass.async_add_executor_job(self.set_humidity, humidity)

    @final
    async def async_handle_set_fan_mode_service(self, fan_mode: str) -> None:
        """Validate and set new preset mode."""
        self._valid_mode_or_raise("fan", fan_mode, self.fan_modes)
        await self.async_set_fan_mode(fan_mode)

    def set_fan_mode(self, fan_mode: str) -> None:
        """Set new target fan mode."""
        raise NotImplementedError

    async def async_set_fan_mode(self, fan_mode: str) -> None:
        """Set new target fan mode."""
        await self.hass.async_add_executor_job(self.set_fan_mode, fan_mode)

    @final
    async def async_handle_set_hvac_mode_service(self, hvac_mode: HVACMode) -> None:
        """Validate and set new preset mode."""
        self._valid_mode_or_raise("hvac", hvac_mode, self.hvac_modes)
        await self.async_set_hvac_mode(hvac_mode)

    def set_hvac_mode(self, hvac_mode: HVACMode) -> None:
        """Set new target hvac mode."""
        raise NotImplementedError

    async def async_set_hvac_mode(self, hvac_mode: HVACMode) -> None:
        """Set new target hvac mode."""
        await self.hass.async_add_executor_job(self.set_hvac_mode, hvac_mode)

    @final
    async def async_handle_set_swing_mode_service(self, swing_mode: str) -> None:
        """Validate and set new preset mode."""
        self._valid_mode_or_raise("swing", swing_mode, self.swing_modes)
        await self.async_set_swing_mode(swing_mode)

    def set_swing_mode(self, swing_mode: str) -> None:
        """Set new target swing operation."""
        raise NotImplementedError

    async def async_set_swing_mode(self, swing_mode: str) -> None:
        """Set new target swing operation."""
        await self.hass.async_add_executor_job(self.set_swing_mode, swing_mode)

    @final
    async def async_handle_set_preset_mode_service(self, preset_mode: str) -> None:
        """Validate and set new preset mode."""
        self._valid_mode_or_raise("preset", preset_mode, self.preset_modes)
        await self.async_set_preset_mode(preset_mode)

    def set_preset_mode(self, preset_mode: str) -> None:
        """Set new preset mode."""
        raise NotImplementedError

    async def async_set_preset_mode(self, preset_mode: str) -> None:
        """Set new preset mode."""
        await self.hass.async_add_executor_job(self.set_preset_mode, preset_mode)

    def turn_aux_heat_on(self) -> None:
        """Turn auxiliary heater on."""
        raise NotImplementedError

    async def async_turn_aux_heat_on(self) -> None:
        """Turn auxiliary heater on."""
        await self.hass.async_add_executor_job(self.turn_aux_heat_on)

    def turn_aux_heat_off(self) -> None:
        """Turn auxiliary heater off."""
        raise NotImplementedError

    async def async_turn_aux_heat_off(self) -> None:
        """Turn auxiliary heater off."""
        await self.hass.async_add_executor_job(self.turn_aux_heat_off)

    def turn_on(self) -> None:
        """Turn the entity on."""
        raise NotImplementedError

    async def async_turn_on(self) -> None:
        """Turn the entity on."""
        # Forward to self.turn_on if it's been overridden.
        if type(self).turn_on is not ClimateEntity.turn_on:
            await self.hass.async_add_executor_job(self.turn_on)
            return

        # If there are only two HVAC modes, and one of those modes is OFF,
        # then we can just turn on the other mode.
        if len(self.hvac_modes) == 2 and HVACMode.OFF in self.hvac_modes:
            for mode in self.hvac_modes:
                if mode != HVACMode.OFF:
                    await self.async_set_hvac_mode(mode)
                    return

        # Fake turn on
        for mode in (HVACMode.HEAT_COOL, HVACMode.HEAT, HVACMode.COOL):
            if mode not in self.hvac_modes:
                continue
            await self.async_set_hvac_mode(mode)
            return

        raise NotImplementedError

    def turn_off(self) -> None:
        """Turn the entity off."""
        raise NotImplementedError

    async def async_turn_off(self) -> None:
        """Turn the entity off."""
        # Forward to self.turn_on if it's been overridden.
        if type(self).turn_off is not ClimateEntity.turn_off:
            await self.hass.async_add_executor_job(self.turn_off)
            return

        # Fake turn off
        if HVACMode.OFF in self.hvac_modes:
            await self.async_set_hvac_mode(HVACMode.OFF)
            return

        raise NotImplementedError

    def toggle(self) -> None:
        """Toggle the entity."""
        raise NotImplementedError

    async def async_toggle(self) -> None:
        """Toggle the entity."""
        # Forward to self.toggle if it's been overridden.
        if type(self).toggle is not ClimateEntity.toggle:
            await self.hass.async_add_executor_job(self.toggle)
            return

        # We assume that since turn_off is supported, HVACMode.OFF is as well.
        if self.hvac_mode == HVACMode.OFF:
            await self.async_turn_on()
        else:
            await self.async_turn_off()

    @cached_property
    def supported_features(self) -> ClimateEntityFeature:
        """Return the list of supported features."""
        return self._attr_supported_features

    @cached_property
    def min_temp(self) -> float:
        """Return the minimum temperature."""
        if not hasattr(self, "_attr_min_temp"):
            return TemperatureConverter.convert(
                DEFAULT_MIN_TEMP, UnitOfTemperature.CELSIUS, self.temperature_unit
            )
        return self._attr_min_temp

    @cached_property
    def max_temp(self) -> float:
        """Return the maximum temperature."""
        if not hasattr(self, "_attr_max_temp"):
            return TemperatureConverter.convert(
                DEFAULT_MAX_TEMP, UnitOfTemperature.CELSIUS, self.temperature_unit
            )
        return self._attr_max_temp

    @cached_property
    def min_humidity(self) -> float:
        """Return the minimum humidity."""
        return self._attr_min_humidity

    @cached_property
    def max_humidity(self) -> float:
        """Return the maximum humidity."""
        return self._attr_max_humidity


async def async_service_aux_heat(
    entity: ClimateEntity, service_call: ServiceCall
) -> None:
    """Handle aux heat service."""
    if service_call.data[ATTR_AUX_HEAT]:
        await entity.async_turn_aux_heat_on()
    else:
        await entity.async_turn_aux_heat_off()


async def async_service_humidity_set(
    entity: ClimateEntity, service_call: ServiceCall
) -> None:
    """Handle set humidity service."""
    humidity = service_call.data[ATTR_HUMIDITY]
    min_humidity = entity.min_humidity
    max_humidity = entity.max_humidity
    _LOGGER.debug(
        "Check valid humidity %d in range %d - %d",
        humidity,
        min_humidity,
        max_humidity,
    )
    if humidity < min_humidity or humidity > max_humidity:
        raise ServiceValidationError(
            translation_domain=DOMAIN,
            translation_key="humidity_out_of_range",
            translation_placeholders={
                "humidity": str(humidity),
                "min_humidity": str(min_humidity),
                "max_humidity": str(max_humidity),
            },
        )

    await entity.async_set_humidity(humidity)


async def async_service_temperature_set(
    entity: ClimateEntity, service_call: ServiceCall
) -> None:
    """Handle set temperature service."""
    if (
        ATTR_TEMPERATURE in service_call.data
        and not entity.supported_features & ClimateEntityFeature.TARGET_TEMPERATURE
    ):
        # Warning implemented in 2024.10 and will be changed to raising
        # a ServiceValidationError in 2025.4
        report_issue = async_suggest_report_issue(
            entity.hass,
            integration_domain=entity.platform.platform_name,
            module=type(entity).__module__,
        )
        _LOGGER.warning(
            (
                "%s::%s set_temperature action was used with temperature but the entity does not "
                "implement the ClimateEntityFeature.TARGET_TEMPERATURE feature. "
                "This will stop working in 2025.4 and raise an error instead. "
                "Please %s"
            ),
            entity.platform.platform_name,
            entity.__class__.__name__,
            report_issue,
        )
    if (
        ATTR_TARGET_TEMP_LOW in service_call.data
        and not entity.supported_features
        & ClimateEntityFeature.TARGET_TEMPERATURE_RANGE
    ):
        # Warning implemented in 2024.10 and will be changed to raising
        # a ServiceValidationError in 2025.4
        report_issue = async_suggest_report_issue(
            entity.hass,
            integration_domain=entity.platform.platform_name,
            module=type(entity).__module__,
        )
        _LOGGER.warning(
            (
                "%s::%s set_temperature action was used with target_temp_low but the entity does not "
                "implement the ClimateEntityFeature.TARGET_TEMPERATURE_RANGE feature. "
                "This will stop working in 2025.4 and raise an error instead. "
                "Please %s"
            ),
            entity.platform.platform_name,
            entity.__class__.__name__,
            report_issue,
        )

    hass = entity.hass
    kwargs = {}
    min_temp = entity.min_temp
    max_temp = entity.max_temp
    temp_unit = entity.temperature_unit

    for value, temp in service_call.data.items():
        if value in CONVERTIBLE_ATTRIBUTE:
            kwargs[value] = check_temp = TemperatureConverter.convert(
                temp, hass.config.units.temperature_unit, temp_unit
            )

            _LOGGER.debug(
                "Check valid temperature %d %s (%d %s) in range %d %s - %d %s",
                check_temp,
                entity.temperature_unit,
                temp,
                hass.config.units.temperature_unit,
                min_temp,
                temp_unit,
                max_temp,
                temp_unit,
            )
            if check_temp < min_temp or check_temp > max_temp:
                raise ServiceValidationError(
                    translation_domain=DOMAIN,
                    translation_key="temp_out_of_range",
                    translation_placeholders={
                        "check_temp": str(check_temp),
                        "min_temp": str(min_temp),
                        "max_temp": str(max_temp),
                    },
                )
        else:
            kwargs[value] = temp

    await entity.async_set_temperature(**kwargs)


# As we import deprecated constants from the const module, we need to add these two functions
# otherwise this module will be logged for using deprecated constants and not the custom component
# These can be removed if no deprecated constant are in this module anymore
__getattr__ = ft.partial(check_if_deprecated_constant, module_globals=globals())
__dir__ = ft.partial(
    dir_with_deprecated_constants, module_globals_keys=[*globals().keys()]
)
__all__ = all_with_deprecated_constants(globals())<|MERGE_RESOLUTION|>--- conflicted
+++ resolved
@@ -714,11 +714,7 @@
                 (
                     "%s::%s sets the hvac_mode %s which is not "
                     "valid for this entity with modes: %s. "
-<<<<<<< HEAD
-                    "This will stop working in 2025.3 and raise an error instead. "
-=======
                     "This will stop working in 2025.4 and raise an error instead. "
->>>>>>> 8c34d8da
                     "Please %s"
                 ),
                 self.platform.platform_name,
