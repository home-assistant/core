--- conflicted
+++ resolved
@@ -12,12 +12,8 @@
 from homeassistant.helpers.entity_platform import AddEntitiesCallback
 
 from . import DOMAIN as CASETA_DOMAIN, LutronCasetaDevice, _area_and_name_from_name
-<<<<<<< HEAD
-from .const import BRIDGE_DEVICE, BRIDGE_LEAP, CONFIG_URL, MANUFACTURER
-=======
-from .const import CONFIG_URL, MANUFACTURER, UNASSIGNED_AREA
+from .const import CONFIG_URL, MANUFACTURER
 from .models import LutronCasetaData
->>>>>>> 7eee53cd
 
 
 async def async_setup_entry(
