{
<<<<<<< HEAD
  "config": {
    "flow_title": "Lutron Caséta {name} ({host})",
    "step": {
      "import_failed": {
        "title": "Failed to import Caséta bridge configuration.",
        "description": "Couldn’t setup bridge (host: {host}) imported from configuration.yaml."
      },
      "user": {
        "title": "Automaticlly connect to the bridge",
        "description": "Enter the ip address of the device.",
        "data": {
          "host": "[%key:common::config_flow::data::host%]"
        }
      },
      "link": {
        "title": "Pair with the bridge",
        "description": "To pair with {name} ({host}), after submitting this form, press the black button on the back of the bridge."
      }
    },
    "error": {
      "cannot_connect": "[%key:common::config_flow::error::cannot_connect%]"
    },
    "abort": {
      "not_lutron_device": "Discovered device is not a Lutron device",
      "already_configured": "[%key:common::config_flow::abort::already_configured_device%]",
      "cannot_connect": "[%key:common::config_flow::error::cannot_connect%]"
=======
    "config": {
        "abort": {
            "already_configured": "Device is already configured",
            "cannot_connect": "Failed to connect",
            "not_lutron_device": "Discovered device is not a Lutron device"
        },
        "error": {
            "cannot_connect": "Failed to connect"
        },
        "flow_title": "Lutron Cas\u00e9ta {name} ({host})",
        "step": {
            "import_failed": {
                "description": "Couldn\u2019t setup bridge (host: {host}) imported from configuration.yaml.",
                "title": "Failed to import Cas\u00e9ta bridge configuration."
            },
            "link": {
                "description": "To pair with {name} ({host}), after submitting this form, press the black button on the back of the bridge.",
                "title": "Pair with the bridge"
            },
            "user": {
                "data": {
                    "host": "Host"
                },
                "description": "Enter the ip address of the device.",
                "title": "Automaticlly connect to the bridge"
            }
        }
    },
    "device_automation": {
        "trigger_subtype": {
            "button_1": "First button",
            "button_2": "Second button",
            "button_3": "Third button",
            "button_4": "Fourth button",
            "close_1": "Close 1",
            "close_2": "Close 2",
            "close_3": "Close 3",
            "close_4": "Close 4",
            "close_all": "Close all",
            "group_1_button_1": "First Group first button",
            "group_1_button_2": "First Group second button",
            "group_2_button_1": "Second Group first button",
            "group_2_button_2": "Second Group second button",
            "lower": "Lower button",
            "lower_1": "Lower 1",
            "lower_2": "Lower 2",
            "lower_3": "Lower 3",
            "lower_4": "Lower 4",
            "lower_all": "Lower all",
            "off": "Off button",
            "on": "On button",
            "open_1": "Open 1",
            "open_2": "Open 2",
            "open_3": "Open 3",
            "open_4": "Open 4",
            "open_all": "Open all",
            "raise": "Raise button",
            "raise_1": "Raise 1",
            "raise_2": "Raise 2",
            "raise_3": "Raise 3",
            "raise_4": "Raise 4",
            "raise_all": "Raise all",
            "stop": "Stop (favorite) button",
            "stop_1": "Stop 1",
            "stop_2": "Stop 2",
            "stop_3": "Stop 3",
            "stop_4": "Stop 4",
            "stop_all": "Stop all"
        },
        "trigger_type": {
            "press": "\"{subtype}\" pressed",
            "release": "\"{subtype}\" released"
        }
>>>>>>> 62078403
    }
  },
  "device_automation": {
    "trigger_subtype": {
      "button_1": "First button",
      "button_2": "Second button",
      "button_3": "Third button",
      "button_4": "Fourth button",
      "group_1_button_1": "First Group first button",
      "group_1_button_2": "First Group second button",
      "group_2_button_1": "Second Group first button",
      "group_2_button_2": "Second Group second button",
      "on": "On button",
      "stop": "Stop (favorite) button",
      "off": "Off button",
      "raise": "Raise button",
      "lower": "Lower button",
      "open_all": "Open all",
      "stop_all": "Stop all",
      "close_all": "Close all",
      "raise_all": "Raise all",
      "lower_all": "Lower all",
      "open_1": "Open 1",
      "stop_1": "Stop 1",
      "close_1": "Close 1",
      "raise_1": "Raise 1",
      "lower_1": "Lower 1",
      "open_2": "Open 2",
      "stop_2": "Stop 2",
      "close_2": "Close 2",
      "raise_2": "Raise 2",
      "lower_2": "Lower 2",
      "open_3": "Open 3",
      "stop_3": "Stop 3",
      "close_3": "Close 3",
      "raise_3": "Raise 3",
      "lower_3": "Lower 3",
      "open_4": "Open 4",
      "stop_4": "Stop 4",
      "close_4": "Close 4",
      "raise_4": "Raise 4",
      "lower_4": "Lower 4"
    },
    "trigger_type": {
      "press": "\"{subtype}\" pressed",
      "release": "\"{subtype}\" released"
    }
  }
}<|MERGE_RESOLUTION|>--- conflicted
+++ resolved
@@ -1,32 +1,4 @@
 {
-<<<<<<< HEAD
-  "config": {
-    "flow_title": "Lutron Caséta {name} ({host})",
-    "step": {
-      "import_failed": {
-        "title": "Failed to import Caséta bridge configuration.",
-        "description": "Couldn’t setup bridge (host: {host}) imported from configuration.yaml."
-      },
-      "user": {
-        "title": "Automaticlly connect to the bridge",
-        "description": "Enter the ip address of the device.",
-        "data": {
-          "host": "[%key:common::config_flow::data::host%]"
-        }
-      },
-      "link": {
-        "title": "Pair with the bridge",
-        "description": "To pair with {name} ({host}), after submitting this form, press the black button on the back of the bridge."
-      }
-    },
-    "error": {
-      "cannot_connect": "[%key:common::config_flow::error::cannot_connect%]"
-    },
-    "abort": {
-      "not_lutron_device": "Discovered device is not a Lutron device",
-      "already_configured": "[%key:common::config_flow::abort::already_configured_device%]",
-      "cannot_connect": "[%key:common::config_flow::error::cannot_connect%]"
-=======
     "config": {
         "abort": {
             "already_configured": "Device is already configured",
@@ -100,53 +72,5 @@
             "press": "\"{subtype}\" pressed",
             "release": "\"{subtype}\" released"
         }
->>>>>>> 62078403
     }
-  },
-  "device_automation": {
-    "trigger_subtype": {
-      "button_1": "First button",
-      "button_2": "Second button",
-      "button_3": "Third button",
-      "button_4": "Fourth button",
-      "group_1_button_1": "First Group first button",
-      "group_1_button_2": "First Group second button",
-      "group_2_button_1": "Second Group first button",
-      "group_2_button_2": "Second Group second button",
-      "on": "On button",
-      "stop": "Stop (favorite) button",
-      "off": "Off button",
-      "raise": "Raise button",
-      "lower": "Lower button",
-      "open_all": "Open all",
-      "stop_all": "Stop all",
-      "close_all": "Close all",
-      "raise_all": "Raise all",
-      "lower_all": "Lower all",
-      "open_1": "Open 1",
-      "stop_1": "Stop 1",
-      "close_1": "Close 1",
-      "raise_1": "Raise 1",
-      "lower_1": "Lower 1",
-      "open_2": "Open 2",
-      "stop_2": "Stop 2",
-      "close_2": "Close 2",
-      "raise_2": "Raise 2",
-      "lower_2": "Lower 2",
-      "open_3": "Open 3",
-      "stop_3": "Stop 3",
-      "close_3": "Close 3",
-      "raise_3": "Raise 3",
-      "lower_3": "Lower 3",
-      "open_4": "Open 4",
-      "stop_4": "Stop 4",
-      "close_4": "Close 4",
-      "raise_4": "Raise 4",
-      "lower_4": "Lower 4"
-    },
-    "trigger_type": {
-      "press": "\"{subtype}\" pressed",
-      "release": "\"{subtype}\" released"
-    }
-  }
 }