--- conflicted
+++ resolved
@@ -3,11 +3,7 @@
   "name": "Lutron Caséta",
   "documentation": "https://www.home-assistant.io/integrations/lutron_caseta",
   "requirements": [
-<<<<<<< HEAD
-    "pylutron-caseta==0.9.0", "aiolip==1.1.1"
-=======
     "pylutron-caseta==0.9.0", "aiolip==1.1.2"
->>>>>>> 0f18fe83
   ],
   "config_flow": true,
   "zeroconf": ["_leap._tcp.local."],
