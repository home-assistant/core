--- conflicted
+++ resolved
@@ -12,7 +12,7 @@
 
 from .const import CONF_STATION_NUMBER, LOGGER
 
-type WAQIConfigEntry = ConfigEntry[WAQIDataUpdateCoordinator]
+type WAQIConfigEntry = ConfigEntry[dict[str, WAQIDataUpdateCoordinator]]
 
 
 class WAQIDataUpdateCoordinator(DataUpdateCoordinator[WAQIAirQuality]):
@@ -21,15 +21,11 @@
     config_entry: WAQIConfigEntry
 
     def __init__(
-<<<<<<< HEAD
         self,
         hass: HomeAssistant,
-        config_entry: ConfigEntry,
+        config_entry: WAQIConfigEntry,
         subentry: ConfigSubentry,
         client: WAQIClient,
-=======
-        self, hass: HomeAssistant, config_entry: WAQIConfigEntry, client: WAQIClient
->>>>>>> 37a154b1
     ) -> None:
         """Initialize the WAQI data coordinator."""
         super().__init__(
