"""The World Air Quality Index (WAQI) integration."""

from __future__ import annotations

from types import MappingProxyType

from aiowaqi import WAQIClient

<<<<<<< HEAD
from homeassistant.config_entries import ConfigEntry, ConfigSubentry
=======
>>>>>>> 37a154b1
from homeassistant.const import CONF_API_KEY, Platform
from homeassistant.core import HomeAssistant
from homeassistant.helpers import (
    config_validation as cv,
    device_registry as dr,
    entity_registry as er,
)
from homeassistant.helpers.aiohttp_client import async_get_clientsession
from homeassistant.helpers.typing import ConfigType

<<<<<<< HEAD
from .const import CONF_STATION_NUMBER, DOMAIN
from .coordinator import WAQIDataUpdateCoordinator
=======
from .coordinator import WAQIConfigEntry, WAQIDataUpdateCoordinator
>>>>>>> 37a154b1

CONFIG_SCHEMA = cv.config_entry_only_config_schema(DOMAIN)
PLATFORMS: list[Platform] = [Platform.SENSOR]


<<<<<<< HEAD
async def async_setup(hass: HomeAssistant, config: ConfigType) -> bool:
    """Set up WAQI."""

    await async_migrate_integration(hass)
    return True


async def async_setup_entry(hass: HomeAssistant, entry: ConfigEntry) -> bool:
=======
async def async_setup_entry(hass: HomeAssistant, entry: WAQIConfigEntry) -> bool:
>>>>>>> 37a154b1
    """Set up World Air Quality Index (WAQI) from a config entry."""

    client = WAQIClient(session=async_get_clientsession(hass))
    client.authenticate(entry.data[CONF_API_KEY])

<<<<<<< HEAD
    hass.data.setdefault(DOMAIN, {})[entry.entry_id] = {}

    for subentry in entry.subentries.values():
        if subentry.subentry_type != "station":
            continue

        # Create a coordinator for each station subentry
        coordinator = WAQIDataUpdateCoordinator(hass, entry, subentry, client)
        await coordinator.async_config_entry_first_refresh()
        hass.data[DOMAIN][entry.entry_id][subentry.subentry_id] = coordinator

    entry.async_on_unload(entry.add_update_listener(async_update_options))
=======
    waqi_coordinator = WAQIDataUpdateCoordinator(hass, entry, client)
    await waqi_coordinator.async_config_entry_first_refresh()
    entry.runtime_data = waqi_coordinator
>>>>>>> 37a154b1

    await hass.config_entries.async_forward_entry_setups(entry, PLATFORMS)

    return True


<<<<<<< HEAD
async def async_update_options(hass: HomeAssistant, entry: ConfigEntry) -> None:
    """Update options."""
    await hass.config_entries.async_reload(entry.entry_id)


async def async_unload_entry(hass: HomeAssistant, entry: ConfigEntry) -> bool:
    """Unload a config entry."""
    if unload_ok := await hass.config_entries.async_unload_platforms(entry, PLATFORMS):
        hass.data[DOMAIN].pop(entry.entry_id)

    return unload_ok


async def async_migrate_integration(hass: HomeAssistant) -> None:
    """Migrate integration entry structure."""

    # Make sure we get enabled config entries first
    entries = sorted(
        hass.config_entries.async_entries(DOMAIN),
        key=lambda e: e.disabled_by is not None,
    )
    if not any(entry.version == 1 for entry in entries):
        return

    api_keys_entries: dict[str, tuple[ConfigEntry, bool]] = {}
    entity_registry = er.async_get(hass)
    device_registry = dr.async_get(hass)

    for entry in entries:
        use_existing = False
        subentry = ConfigSubentry(
            data=MappingProxyType(
                {CONF_STATION_NUMBER: entry.data[CONF_STATION_NUMBER]}
            ),
            subentry_type="station",
            title=entry.title,
            unique_id=entry.unique_id,
        )
        if entry.data[CONF_API_KEY] not in api_keys_entries:
            use_existing = True
            all_disabled = all(
                e.disabled_by is not None
                for e in entries
                if e.data[CONF_API_KEY] == entry.data[CONF_API_KEY]
            )
            api_keys_entries[entry.data[CONF_API_KEY]] = (entry, all_disabled)

        parent_entry, all_disabled = api_keys_entries[entry.data[CONF_API_KEY]]

        hass.config_entries.async_add_subentry(parent_entry, subentry)

        entities = er.async_entries_for_config_entry(entity_registry, entry.entry_id)
        assert entry.unique_id is not None
        device = device_registry.async_get_device(
            identifiers={(DOMAIN, entry.unique_id)}
        )

        for entity_entry in entities:
            entity_disabled_by = entity_entry.disabled_by
            if (
                entity_disabled_by is er.RegistryEntryDisabler.CONFIG_ENTRY
                and not all_disabled
            ):
                # Device and entity registries don't update the disabled_by flag
                # when moving a device or entity from one config entry to another,
                # so we need to do it manually.
                entity_disabled_by = (
                    er.RegistryEntryDisabler.DEVICE
                    if device
                    else er.RegistryEntryDisabler.USER
                )
            entity_registry.async_update_entity(
                entity_entry.entity_id,
                config_entry_id=parent_entry.entry_id,
                config_subentry_id=subentry.subentry_id,
                disabled_by=entity_disabled_by,
            )

        if device is not None:
            # Device and entity registries don't update the disabled_by flag when
            # moving a device or entity from one config entry to another, so we
            # need to do it manually.
            device_disabled_by = device.disabled_by
            if (
                device.disabled_by is dr.DeviceEntryDisabler.CONFIG_ENTRY
                and not all_disabled
            ):
                device_disabled_by = dr.DeviceEntryDisabler.USER
            device_registry.async_update_device(
                device.id,
                disabled_by=device_disabled_by,
                add_config_subentry_id=subentry.subentry_id,
                add_config_entry_id=parent_entry.entry_id,
            )
            if parent_entry.entry_id != entry.entry_id:
                device_registry.async_update_device(
                    device.id,
                    remove_config_entry_id=entry.entry_id,
                )
            else:
                device_registry.async_update_device(
                    device.id,
                    remove_config_entry_id=entry.entry_id,
                    remove_config_subentry_id=None,
                )

        if not use_existing:
            await hass.config_entries.async_remove(entry.entry_id)
        else:
            hass.config_entries.async_update_entry(
                entry,
                title="WAQI",
                version=2,
                data={CONF_API_KEY: entry.data[CONF_API_KEY]},
                unique_id=None,
            )
=======
async def async_unload_entry(hass: HomeAssistant, entry: WAQIConfigEntry) -> bool:
    """Unload a config entry."""
    return await hass.config_entries.async_unload_platforms(entry, PLATFORMS)
>>>>>>> 37a154b1
<|MERGE_RESOLUTION|>--- conflicted
+++ resolved
@@ -6,10 +6,7 @@
 
 from aiowaqi import WAQIClient
 
-<<<<<<< HEAD
 from homeassistant.config_entries import ConfigEntry, ConfigSubentry
-=======
->>>>>>> 37a154b1
 from homeassistant.const import CONF_API_KEY, Platform
 from homeassistant.core import HomeAssistant
 from homeassistant.helpers import (
@@ -20,18 +17,13 @@
 from homeassistant.helpers.aiohttp_client import async_get_clientsession
 from homeassistant.helpers.typing import ConfigType
 
-<<<<<<< HEAD
 from .const import CONF_STATION_NUMBER, DOMAIN
-from .coordinator import WAQIDataUpdateCoordinator
-=======
 from .coordinator import WAQIConfigEntry, WAQIDataUpdateCoordinator
->>>>>>> 37a154b1
 
 CONFIG_SCHEMA = cv.config_entry_only_config_schema(DOMAIN)
 PLATFORMS: list[Platform] = [Platform.SENSOR]
 
 
-<<<<<<< HEAD
 async def async_setup(hass: HomeAssistant, config: ConfigType) -> bool:
     """Set up WAQI."""
 
@@ -39,17 +31,13 @@
     return True
 
 
-async def async_setup_entry(hass: HomeAssistant, entry: ConfigEntry) -> bool:
-=======
 async def async_setup_entry(hass: HomeAssistant, entry: WAQIConfigEntry) -> bool:
->>>>>>> 37a154b1
     """Set up World Air Quality Index (WAQI) from a config entry."""
 
     client = WAQIClient(session=async_get_clientsession(hass))
     client.authenticate(entry.data[CONF_API_KEY])
 
-<<<<<<< HEAD
-    hass.data.setdefault(DOMAIN, {})[entry.entry_id] = {}
+    entry.runtime_data = {}
 
     for subentry in entry.subentries.values():
         if subentry.subentry_type != "station":
@@ -58,32 +46,23 @@
         # Create a coordinator for each station subentry
         coordinator = WAQIDataUpdateCoordinator(hass, entry, subentry, client)
         await coordinator.async_config_entry_first_refresh()
-        hass.data[DOMAIN][entry.entry_id][subentry.subentry_id] = coordinator
+        entry.runtime_data[subentry.subentry_id] = coordinator
 
     entry.async_on_unload(entry.add_update_listener(async_update_options))
-=======
-    waqi_coordinator = WAQIDataUpdateCoordinator(hass, entry, client)
-    await waqi_coordinator.async_config_entry_first_refresh()
-    entry.runtime_data = waqi_coordinator
->>>>>>> 37a154b1
 
     await hass.config_entries.async_forward_entry_setups(entry, PLATFORMS)
 
     return True
 
 
-<<<<<<< HEAD
 async def async_update_options(hass: HomeAssistant, entry: ConfigEntry) -> None:
     """Update options."""
     await hass.config_entries.async_reload(entry.entry_id)
 
 
-async def async_unload_entry(hass: HomeAssistant, entry: ConfigEntry) -> bool:
+async def async_unload_entry(hass: HomeAssistant, entry: WAQIConfigEntry) -> bool:
     """Unload a config entry."""
-    if unload_ok := await hass.config_entries.async_unload_platforms(entry, PLATFORMS):
-        hass.data[DOMAIN].pop(entry.entry_id)
-
-    return unload_ok
+    return await hass.config_entries.async_unload_platforms(entry, PLATFORMS)
 
 
 async def async_migrate_integration(hass: HomeAssistant) -> None:
@@ -188,9 +167,4 @@
                 version=2,
                 data={CONF_API_KEY: entry.data[CONF_API_KEY]},
                 unique_id=None,
-            )
-=======
-async def async_unload_entry(hass: HomeAssistant, entry: WAQIConfigEntry) -> bool:
-    """Unload a config entry."""
-    return await hass.config_entries.async_unload_platforms(entry, PLATFORMS)
->>>>>>> 37a154b1
+            )