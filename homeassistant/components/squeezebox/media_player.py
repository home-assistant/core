"""Support for interfacing to the SqueezeBox API."""

from __future__ import annotations

from collections.abc import Callable
from datetime import datetime
import json
import logging
from typing import TYPE_CHECKING, Any

from pysqueezebox import Server, async_discover
import voluptuous as vol

from homeassistant.components import media_source
from homeassistant.components.media_player import (
    ATTR_MEDIA_ENQUEUE,
    ATTR_MEDIA_EXTRA,
    BrowseError,
    BrowseMedia,
    MediaPlayerEnqueue,
    MediaPlayerEntity,
    MediaPlayerEntityFeature,
    MediaPlayerState,
    MediaType,
    RepeatMode,
    async_process_play_media_url,
)
from homeassistant.config_entries import SOURCE_INTEGRATION_DISCOVERY
from homeassistant.const import ATTR_COMMAND, CONF_HOST, CONF_PORT, Platform
from homeassistant.core import HomeAssistant, callback
from homeassistant.exceptions import ServiceValidationError
from homeassistant.helpers import (
    config_validation as cv,
    device_registry as dr,
    discovery_flow,
    entity_platform,
    entity_registry as er,
)
from homeassistant.helpers.device_registry import format_mac
from homeassistant.helpers.dispatcher import async_dispatcher_connect
from homeassistant.helpers.entity_platform import AddConfigEntryEntitiesCallback
from homeassistant.helpers.start import async_at_start
from homeassistant.util.dt import utcnow

from .browse_media import (
    BrowseData,
    build_item_response,
    generate_playlist,
    library_payload,
    media_source_content_filter,
)
from .const import (
    ATTR_ANNOUNCE_TIMEOUT,
    ATTR_ANNOUNCE_VOLUME,
    CONF_BROWSE_LIMIT,
    CONF_VOLUME_STEP,
    DEFAULT_BROWSE_LIMIT,
    DEFAULT_VOLUME_STEP,
    DISCOVERY_TASK,
    DOMAIN,
    KNOWN_PLAYERS,
    KNOWN_SERVERS,
    SIGNAL_PLAYER_DISCOVERED,
    SQUEEZEBOX_SOURCE_STRINGS,
)
from .coordinator import SqueezeBoxPlayerUpdateCoordinator
from .entity import SqueezeboxEntity

if TYPE_CHECKING:
    from . import SqueezeboxConfigEntry

SERVICE_CALL_METHOD = "call_method"
SERVICE_CALL_QUERY = "call_query"

ATTR_QUERY_RESULT = "query_result"

_LOGGER = logging.getLogger(__name__)

PARALLEL_UPDATES = 1

ATTR_PARAMETERS = "parameters"
ATTR_OTHER_PLAYER = "other_player"

ATTR_TO_PROPERTY = [
    ATTR_QUERY_RESULT,
]

SQUEEZEBOX_MODE = {
    "pause": MediaPlayerState.PAUSED,
    "play": MediaPlayerState.PLAYING,
    "stop": MediaPlayerState.IDLE,
}


async def start_server_discovery(hass: HomeAssistant) -> None:
    """Start a server discovery task."""

    def _discovered_server(server: Server) -> None:
        discovery_flow.async_create_flow(
            hass,
            DOMAIN,
            context={"source": SOURCE_INTEGRATION_DISCOVERY},
            data={
                CONF_HOST: server.host,
                CONF_PORT: int(server.port),
                "uuid": server.uuid,
            },
        )

    hass.data.setdefault(DOMAIN, {})
    if DISCOVERY_TASK not in hass.data[DOMAIN]:
        _LOGGER.debug("Adding server discovery task for squeezebox")
        hass.data[DOMAIN][DISCOVERY_TASK] = hass.async_create_background_task(
            async_discover(_discovered_server),
            name="squeezebox server discovery",
        )


async def async_setup_entry(
    hass: HomeAssistant,
    entry: SqueezeboxConfigEntry,
    async_add_entities: AddConfigEntryEntitiesCallback,
) -> None:
    """Set up the Squeezebox media_player platform from a server config entry."""

    # Add media player entities when discovered
    async def _player_discovered(
        coordinator: SqueezeBoxPlayerUpdateCoordinator,
    ) -> None:
        player = coordinator.player
        _LOGGER.debug("Setting up media_player device and entity for player %s", player)
        device_registry = dr.async_get(hass)
        device = device_registry.async_get_device(
            identifiers={(DOMAIN, player.player_id)},
            connections={(CONNECTION_NETWORK_MAC, player.player_id)},
        )
        # Why? so we nicely merge with a server and a player linked by a MAC server information wins
        if device and device.name:
            device = device_registry.async_get_or_create(
                config_entry_id=entry.entry_id,
                connections={(CONNECTION_NETWORK_MAC, player.player_id)},
                default_name=player.name,
                default_model=player.model,
                default_manufacturer=player.creator,
                via_device=(DOMAIN, coordinator.server_uuid),
            )
        else:
            device = device_registry.async_get_or_create(
                config_entry_id=entry.entry_id,
                identifiers={(DOMAIN, player.player_id)},
                connections={(CONNECTION_NETWORK_MAC, player.player_id)},
                name=player.name,
                model=player.model,
                manufacturer=player.creator,
                model_id=player.model_type,
                sw_version=player.firmware,
                via_device=(DOMAIN, coordinator.server_uuid),
            )
        async_add_entities([SqueezeBoxMediaPlayerEntity(coordinator)])

    entry.async_on_unload(
        async_dispatcher_connect(hass, SIGNAL_PLAYER_DISCOVERED, _player_discovered)
    )

    # Register entity services
    platform = entity_platform.async_get_current_platform()
    platform.async_register_entity_service(
        SERVICE_CALL_METHOD,
        {
            vol.Required(ATTR_COMMAND): cv.string,
            vol.Optional(ATTR_PARAMETERS): vol.All(
                cv.ensure_list, vol.Length(min=1), [cv.string]
            ),
        },
        "async_call_method",
    )
    platform.async_register_entity_service(
        SERVICE_CALL_QUERY,
        {
            vol.Required(ATTR_COMMAND): cv.string,
            vol.Optional(ATTR_PARAMETERS): vol.All(
                cv.ensure_list, vol.Length(min=1), [cv.string]
            ),
        },
        "async_call_query",
    )

    # Start server discovery task if not already running
    entry.async_on_unload(async_at_start(hass, start_server_discovery))


def get_announce_volume(extra: dict) -> float | None:
    """Get announce volume from extra service data."""
    if ATTR_ANNOUNCE_VOLUME not in extra:
        return None
    announce_volume = float(extra[ATTR_ANNOUNCE_VOLUME])
    if not (0 < announce_volume <= 1):
        raise ValueError
    return announce_volume * 100


def get_announce_timeout(extra: dict) -> int | None:
    """Get announce volume from extra service data."""
    if ATTR_ANNOUNCE_TIMEOUT not in extra:
        return None
    announce_timeout = int(extra[ATTR_ANNOUNCE_TIMEOUT])
    if announce_timeout < 1:
        raise ValueError
    return announce_timeout


class SqueezeBoxMediaPlayerEntity(SqueezeboxEntity, MediaPlayerEntity):
    """Representation of the media player features of a SqueezeBox device.

    Wraps a pysqueezebox.Player() object.
    """

    _attr_supported_features = (
        MediaPlayerEntityFeature.BROWSE_MEDIA
        | MediaPlayerEntityFeature.PAUSE
        | MediaPlayerEntityFeature.VOLUME_SET
        | MediaPlayerEntityFeature.VOLUME_MUTE
        | MediaPlayerEntityFeature.VOLUME_STEP
        | MediaPlayerEntityFeature.PREVIOUS_TRACK
        | MediaPlayerEntityFeature.NEXT_TRACK
        | MediaPlayerEntityFeature.SEEK
        | MediaPlayerEntityFeature.TURN_ON
        | MediaPlayerEntityFeature.TURN_OFF
        | MediaPlayerEntityFeature.PLAY_MEDIA
        | MediaPlayerEntityFeature.PLAY
        | MediaPlayerEntityFeature.REPEAT_SET
        | MediaPlayerEntityFeature.SHUFFLE_SET
        | MediaPlayerEntityFeature.CLEAR_PLAYLIST
        | MediaPlayerEntityFeature.STOP
        | MediaPlayerEntityFeature.GROUPING
        | MediaPlayerEntityFeature.MEDIA_ENQUEUE
        | MediaPlayerEntityFeature.MEDIA_ANNOUNCE
    )
    _attr_has_entity_name = True
    _attr_name = None
    _last_update: datetime | None = None

    def __init__(self, coordinator: SqueezeBoxPlayerUpdateCoordinator) -> None:
        """Initialize the SqueezeBox device."""
        super().__init__(coordinator)
        self._query_result: bool | dict = {}
        self._remove_dispatcher: Callable | None = None
        self._previous_media_position = 0
<<<<<<< HEAD
        self._attr_unique_id = format_mac(player.player_id)
        self._attr_device_info = DeviceInfo(
            identifiers={(DOMAIN, self._attr_unique_id)},
            connections={(CONNECTION_NETWORK_MAC, self._attr_unique_id)},
        )
=======
        self._attr_unique_id = format_mac(self._player.player_id)
>>>>>>> d195726e
        self._browse_data = BrowseData()

    @callback
    def _handle_coordinator_update(self) -> None:
        """Handle updated data from the coordinator."""
        if self._previous_media_position != self.media_position:
            self._previous_media_position = self.media_position
            self._last_update = utcnow()
        self.async_write_ha_state()

    @property
    def volume_step(self) -> float:
        """Return the step to be used for volume up down."""
        return float(
            self.coordinator.config_entry.options.get(
                CONF_VOLUME_STEP, DEFAULT_VOLUME_STEP
            )
            / 100
        )

    @property
    def browse_limit(self) -> int:
        """Return the step to be used for volume up down."""
        return self.coordinator.config_entry.options.get(
            CONF_BROWSE_LIMIT, DEFAULT_BROWSE_LIMIT
        )

    @property
    def available(self) -> bool:
        """Return True if entity is available."""
        return self.coordinator.available and super().available

    @property
    def extra_state_attributes(self) -> dict[str, Any]:
        """Return device-specific attributes."""
        return {
            attr: getattr(self, attr)
            for attr in ATTR_TO_PROPERTY
            if getattr(self, attr) is not None
        }

    @property
    def state(self) -> MediaPlayerState | None:
        """Return the state of the device."""
        if not self._player.power:
            return MediaPlayerState.OFF
        if self._player.mode and self._player.mode in SQUEEZEBOX_MODE:
            return SQUEEZEBOX_MODE[self._player.mode]
        _LOGGER.error(
            "Received unknown mode %s from player %s", self._player.mode, self.name
        )
        return None

    async def async_will_remove_from_hass(self) -> None:
        """Remove from list of known players when removed from hass."""
        known_servers = self.hass.data[DOMAIN][KNOWN_SERVERS]
        known_players = known_servers[self.coordinator.server_uuid][KNOWN_PLAYERS]
        known_players.remove(self.coordinator.player.player_id)

    @property
    def volume_level(self) -> float | None:
        """Volume level of the media player (0..1)."""
        if self._player.volume:
            return int(float(self._player.volume)) / 100.0

        return None

    @property
    def is_volume_muted(self) -> bool:
        """Return true if volume is muted."""
        return bool(self._player.muting)

    @property
    def media_content_id(self) -> str | None:
        """Content ID of current playing media."""
        if not self._player.playlist:
            return None
        if len(self._player.playlist) > 1:
            urls = [{"url": track["url"]} for track in self._player.playlist]
            return json.dumps({"index": self._player.current_index, "urls": urls})
        return str(self._player.url)

    @property
    def media_content_type(self) -> MediaType | None:
        """Content type of current playing media."""
        if not self._player.playlist:
            return None
        if len(self._player.playlist) > 1:
            return MediaType.PLAYLIST
        return MediaType.MUSIC

    @property
    def media_duration(self) -> int:
        """Duration of current playing media in seconds."""
        return int(self._player.duration) if self._player.duration else 0

    @property
    def media_position(self) -> int:
        """Position of current playing media in seconds."""
        return int(self._player.time) if self._player.time else 0

    @property
    def media_position_updated_at(self) -> datetime | None:
        """Last time status was updated."""
        return self._last_update

    @property
    def media_image_url(self) -> str | None:
        """Image url of current playing media."""
        return str(self._player.image_url) if self._player.image_url else None

    @property
    def media_title(self) -> str | None:
        """Title of current playing media."""
        return str(self._player.title)

    @property
    def media_channel(self) -> str | None:
        """Channel (e.g. webradio name) of current playing media."""
        return str(self._player.remote_title)

    @property
    def media_artist(self) -> str | None:
        """Artist of current playing media."""
        return str(self._player.artist)

    @property
    def media_album_name(self) -> str | None:
        """Album of current playing media."""
        return str(self._player.album)

    @property
    def repeat(self) -> RepeatMode:
        """Repeat setting."""
        if self._player.repeat == "song":
            return RepeatMode.ONE
        if self._player.repeat == "playlist":
            return RepeatMode.ALL
        return RepeatMode.OFF

    @property
    def shuffle(self) -> bool:
        """Boolean if shuffle is enabled."""
        # Squeezebox has a third shuffle mode (album) not recognized by Home Assistant
        return bool(self._player.shuffle == "song")

    @property
    def group_members(self) -> list[str]:
        """List players we are synced with."""
        ent_reg = er.async_get(self.hass)
        return [
            entity_id
            for player in self._player.sync_group
            if (
                entity_id := ent_reg.async_get_entity_id(
                    Platform.MEDIA_PLAYER, DOMAIN, player
                )
            )
        ]

    @property
    def query_result(self) -> dict | bool:
        """Return the result from the call_query service."""
        return self._query_result

    async def async_turn_off(self) -> None:
        """Turn off media player."""
        await self._player.async_set_power(False)
        await self.coordinator.async_refresh()

    async def async_set_volume_level(self, volume: float) -> None:
        """Set volume level, range 0..1."""
        volume_percent = str(int(volume * 100))
        await self._player.async_set_volume(volume_percent)
        await self.coordinator.async_refresh()

    async def async_mute_volume(self, mute: bool) -> None:
        """Mute (true) or unmute (false) media player."""
        await self._player.async_set_muting(mute)
        await self.coordinator.async_refresh()

    async def async_media_stop(self) -> None:
        """Send stop command to media player."""
        await self._player.async_stop()
        await self.coordinator.async_refresh()

    async def async_media_play_pause(self) -> None:
        """Send pause command to media player."""
        await self._player.async_toggle_pause()
        await self.coordinator.async_refresh()

    async def async_media_play(self) -> None:
        """Send play command to media player."""
        await self._player.async_play()
        await self.coordinator.async_refresh()

    async def async_media_pause(self) -> None:
        """Send pause command to media player."""
        await self._player.async_pause()
        await self.coordinator.async_refresh()

    async def async_media_next_track(self) -> None:
        """Send next track command."""
        await self._player.async_index("+1")
        await self.coordinator.async_refresh()

    async def async_media_previous_track(self) -> None:
        """Send next track command."""
        await self._player.async_index("-1")
        await self.coordinator.async_refresh()

    async def async_media_seek(self, position: float) -> None:
        """Send seek command."""
        await self._player.async_time(position)
        await self.coordinator.async_refresh()

    async def async_turn_on(self) -> None:
        """Turn the media player on."""
        await self._player.async_set_power(True)
        await self.coordinator.async_refresh()

    async def async_play_media(
        self,
        media_type: MediaType | str,
        media_id: str,
        announce: bool | None = None,
        **kwargs: Any,
    ) -> None:
        """Send the play_media command to the media player."""
        index = None

        if media_type:
            media_type = media_type.lower()

        enqueue: MediaPlayerEnqueue | None = kwargs.get(ATTR_MEDIA_ENQUEUE)

        if enqueue == MediaPlayerEnqueue.ADD:
            cmd = "add"
        elif enqueue == MediaPlayerEnqueue.NEXT:
            cmd = "insert"
        elif enqueue == MediaPlayerEnqueue.PLAY:
            cmd = "play_now"
        else:
            cmd = "play"

        if media_source.is_media_source_id(media_id):
            media_type = MediaType.MUSIC
            play_item = await media_source.async_resolve_media(
                self.hass, media_id, self.entity_id
            )
            media_id = play_item.url

        if announce:
            if media_type not in MediaType.MUSIC:
                raise ServiceValidationError(
                    translation_domain=DOMAIN,
                    translation_key="invalid_announce_media_type",
                    translation_placeholders={
                        "media_type": str(media_type),
                    },
                )

            extra = kwargs.get(ATTR_MEDIA_EXTRA, {})
            cmd = "announce"
            try:
                announce_volume = get_announce_volume(extra)
            except ValueError:
                raise ServiceValidationError(
                    translation_domain=DOMAIN,
                    translation_key="invalid_announce_volume",
                    translation_placeholders={
                        "announce_volume": ATTR_ANNOUNCE_VOLUME,
                    },
                ) from None
            else:
                self._player.set_announce_volume(announce_volume)

            try:
                announce_timeout = get_announce_timeout(extra)
            except ValueError:
                raise ServiceValidationError(
                    translation_domain=DOMAIN,
                    translation_key="invalid_announce_timeout",
                    translation_placeholders={
                        "announce_timeout": ATTR_ANNOUNCE_TIMEOUT,
                    },
                ) from None
            else:
                self._player.set_announce_timeout(announce_timeout)

        if media_type in MediaType.MUSIC:
            if not media_id.startswith(SQUEEZEBOX_SOURCE_STRINGS):
                # do not process special squeezebox "source" media ids
                media_id = async_process_play_media_url(self.hass, media_id)

            await self._player.async_load_url(media_id, cmd)
            return

        if media_type == MediaType.PLAYLIST:
            try:
                # a saved playlist by number
                payload = {
                    "search_id": media_id,
                    "search_type": MediaType.PLAYLIST,
                }
                playlist = await generate_playlist(
                    self._player, payload, self.browse_limit, self._browse_data
                )
            except BrowseError:
                # a list of urls
                content = json.loads(media_id)
                playlist = content["urls"]
                index = content["index"]
        else:
            payload = {
                "search_id": media_id,
                "search_type": media_type,
            }
            playlist = await generate_playlist(
                self._player, payload, self.browse_limit, self._browse_data
            )

            _LOGGER.debug("Generated playlist: %s", playlist)

        await self._player.async_load_playlist(playlist, cmd)
        if index is not None:
            await self._player.async_index(index)
        await self.coordinator.async_refresh()

    async def async_set_repeat(self, repeat: RepeatMode) -> None:
        """Set the repeat mode."""
        if repeat == RepeatMode.ALL:
            repeat_mode = "playlist"
        elif repeat == RepeatMode.ONE:
            repeat_mode = "song"
        else:
            repeat_mode = "none"

        await self._player.async_set_repeat(repeat_mode)
        await self.coordinator.async_refresh()

    async def async_set_shuffle(self, shuffle: bool) -> None:
        """Enable/disable shuffle mode."""
        shuffle_mode = "song" if shuffle else "none"
        await self._player.async_set_shuffle(shuffle_mode)
        await self.coordinator.async_refresh()

    async def async_clear_playlist(self) -> None:
        """Send the media player the command for clear playlist."""
        await self._player.async_clear_playlist()
        await self.coordinator.async_refresh()

    async def async_call_method(
        self, command: str, parameters: list[str] | None = None
    ) -> None:
        """Call Squeezebox JSON/RPC method.

        Additional parameters are added to the command to form the list of
        positional parameters (p0, p1...,  pN) passed to JSON/RPC server.
        """
        all_params = [command]
        if parameters:
            all_params.extend(parameters)
        await self._player.async_query(*all_params)

    async def async_call_query(
        self, command: str, parameters: list[str] | None = None
    ) -> None:
        """Call Squeezebox JSON/RPC method where we care about the result.

        Additional parameters are added to the command to form the list of
        positional parameters (p0, p1...,  pN) passed to JSON/RPC server.
        """
        all_params = [command]
        if parameters:
            all_params.extend(parameters)
        self._query_result = await self._player.async_query(*all_params)
        _LOGGER.debug("call_query got result %s", self._query_result)
        self.async_write_ha_state()

    async def async_join_players(self, group_members: list[str]) -> None:
        """Add other Squeezebox players to this player's sync group.

        If the other player is a member of a sync group, it will leave the current sync group
        without asking.
        """
        ent_reg = er.async_get(self.hass)
        for other_player_entity_id in group_members:
            other_player = ent_reg.async_get(other_player_entity_id)
            if other_player is None:
                raise ServiceValidationError(
                    translation_domain=DOMAIN,
                    translation_key="join_cannot_find_other_player",
                    translation_placeholders={
                        "other_player_entity_id": str(other_player_entity_id)
                    },
                )
            if other_player_id := other_player.unique_id:
                await self._player.async_sync(other_player_id)
            else:
                raise ServiceValidationError(
                    translation_domain=DOMAIN,
                    translation_key="join_cannot_join_unknown_player",
                    translation_placeholders={
                        "other_player_entity_id": str(other_player_entity_id)
                    },
                )

    async def async_unjoin_player(self) -> None:
        """Unsync this Squeezebox player."""
        await self._player.async_unsync()
        await self.coordinator.async_refresh()

    async def async_browse_media(
        self,
        media_content_type: MediaType | str | None = None,
        media_content_id: str | None = None,
    ) -> BrowseMedia:
        """Implement the websocket media browsing helper."""
        _LOGGER.debug(
            "Reached async_browse_media with content_type %s and content_id %s",
            media_content_type,
            media_content_id,
        )

        if media_content_type:
            media_content_type = media_content_type.lower()

        if media_content_type in [None, "library"]:
            return await library_payload(self.hass, self._player, self._browse_data)

        if media_content_id and media_source.is_media_source_id(media_content_id):
            return await media_source.async_browse_media(
                self.hass, media_content_id, content_filter=media_source_content_filter
            )

        payload = {
            "search_type": media_content_type,
            "search_id": media_content_id,
        }

        return await build_item_response(
            self,
            self._player,
            payload,
            self.browse_limit,
            self._browse_data,
        )

    async def async_get_browse_image(
        self,
        media_content_type: MediaType | str,
        media_content_id: str,
        media_image_id: str | None = None,
    ) -> tuple[bytes | None, str | None]:
        """Get album art from Squeezebox server."""
        if media_image_id:
            image_url = self._player.generate_image_url_from_track_id(media_image_id)
            result = await self._async_fetch_image(image_url)
            if result == (None, None):
                _LOGGER.debug("Error retrieving proxied album art from %s", image_url)
            return result

        return (None, None)<|MERGE_RESOLUTION|>--- conflicted
+++ resolved
@@ -246,15 +246,11 @@
         self._query_result: bool | dict = {}
         self._remove_dispatcher: Callable | None = None
         self._previous_media_position = 0
-<<<<<<< HEAD
-        self._attr_unique_id = format_mac(player.player_id)
+        self._attr_unique_id = format_mac(self._player.player_id)
         self._attr_device_info = DeviceInfo(
             identifiers={(DOMAIN, self._attr_unique_id)},
             connections={(CONNECTION_NETWORK_MAC, self._attr_unique_id)},
         )
-=======
-        self._attr_unique_id = format_mac(self._player.player_id)
->>>>>>> d195726e
         self._browse_data = BrowseData()
 
     @callback
