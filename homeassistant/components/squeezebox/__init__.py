--- conflicted
+++ resolved
@@ -37,13 +37,7 @@
     DISCOVERY_INTERVAL,
     DISCOVERY_TASK,
     DOMAIN,
-<<<<<<< HEAD
-    MANUFACTURER,
-=======
-    KNOWN_PLAYERS,
-    KNOWN_SERVERS,
     SERVER_MANUFACTURER,
->>>>>>> f3ad6bd9
     SERVER_MODEL,
     SERVER_MODEL_ID,
     SIGNAL_PLAYER_DISCOVERED,
