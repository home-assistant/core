--- conflicted
+++ resolved
@@ -56,12 +56,8 @@
     Platform.BUTTON,
     Platform.MEDIA_PLAYER,
     Platform.SENSOR,
-<<<<<<< HEAD
     Platform.SWITCH,
-=======
     Platform.UPDATE,
->>>>>>> 4c40ec49
-]
 
 
 @dataclass
