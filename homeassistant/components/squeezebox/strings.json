{
  "config": {
<<<<<<< HEAD
    "progress": {
      "title": "Lyrion Music Server",
      "start_discovery": "Attempting to discover new LMS servers\n\nThis will take about 5 seconds"
    },
    "flow_title": "{host}",
    "step": {
      "user": {
        "title": "Lyrion Music Server Configuration",
        "menu_options": {
          "start_discovery": "Discover new Lyrion Music Servers",
          "edit": "Enter configuration manually"
        }
      },
      "discovery_failed": {
        "title": "Discovery failed",
        "description": "No LMS were discovered on the network.",
        "menu_options": {
          "edit": "Enter configuration manually"
        }
      },
      "choose_server": {
        "title": "Discovered Servers",
        "data": {
          "server_list": "Choose discovered server to configure"
        }
      },
=======
    "abort": {
      "already_configured": "[%key:common::config_flow::abort::already_configured_device%]",
      "no_server_found": "No LMS found."
    },
    "error": {
      "cannot_connect": "[%key:common::config_flow::error::cannot_connect%]",
      "invalid_auth": "[%key:common::config_flow::error::invalid_auth%]",
      "no_server_found": "Could not automatically discover server.",
      "unknown": "[%key:common::config_flow::error::unknown%]"
    },
    "flow_title": "{host}",
    "step": {
>>>>>>> 68036099
      "edit": {
        "data": {
          "host": "[%key:common::config_flow::data::host%]",
          "https": "Connect over HTTPS (requires reverse proxy)",
          "password": "[%key:common::config_flow::data::password%]",
          "port": "[%key:common::config_flow::data::port%]",
          "username": "[%key:common::config_flow::data::username%]"
        },
        "data_description": {
<<<<<<< HEAD
          "host": "The IP address or hostname of the LMS.",
          "port": "The web interface port on the LMS. The default is 9000.",
          "username": "The username from LMS Advanced Security (if defined).",
          "password": "The password from LMS Advanced Security (if defined).",
          "https": "Connect to the LMS over HTTPS (requires reverse proxy)."
        }
      },
      "edit_discovered": {
        "title": "Edit additional connection information",
        "description": "LMS Host: {host}, Port {port}",
        "data": {
          "username": "[%key:common::config_flow::data::username%]",
          "password": "[%key:common::config_flow::data::password%]",
          "https": "Connect over HTTPS (requires reverse proxy)"
        },
        "data_description": {
          "username": "The username from LMS Advanced Security (if defined).",
          "password": "The password from LMS Advanced Security (if defined).",
          "https": "Connect to the LMS over HTTPS (requires reverse proxy)."
        }
      },
      "edit_integration_discovered": {
        "title": "Edit additional connection information",
        "description": "{desc}",
        "data": {
          "username": "[%key:common::config_flow::data::username%]",
          "password": "[%key:common::config_flow::data::password%]",
          "https": "Connect over HTTPS (requires reverse proxy)"
        },
        "data_description": {
          "username": "The username from LMS Advanced Security (if defined).",
          "password": "The password from LMS Advanced Security (if defined).",
          "https": "Connect to the LMS over HTTPS (requires reverse proxy)."
        }
      }
    },
    "error": {
      "cannot_connect": "[%key:common::config_flow::error::cannot_connect%]",
      "invalid_auth": "[%key:common::config_flow::error::invalid_auth%]",
      "unknown": "[%key:common::config_flow::error::unknown%]",
      "no_server_found": "Could not automatically discover server."
    },
    "abort": {
      "already_configured": "[%key:common::config_flow::abort::already_configured_device%]",
      "no_server_found": "No LMS found.",
      "already_in_progress": "[%key:common::config_flow::abort::already_in_progress%]"
    }
  },
  "services": {
    "call_method": {
      "name": "Call method",
      "description": "Calls a custom Squeezebox JSONRPC API.",
      "fields": {
        "command": {
          "name": "Command",
          "description": "Command to pass to Lyrion Music Server (p0 in the CLI documentation)."
=======
          "host": "[%key:component::squeezebox::config::step::user::data_description::host%]",
          "https": "Connect to the LMS over HTTPS (requires reverse proxy).",
          "password": "The password from LMS Advanced Security (if defined).",
          "port": "The web interface port on the LMS. The default is 9000.",
          "username": "The username from LMS Advanced Security (if defined)."
>>>>>>> 68036099
        },
        "title": "Edit connection information"
      },
      "user": {
        "data": {
          "host": "[%key:common::config_flow::data::host%]"
        },
        "data_description": {
          "host": "The hostname or IP address of your Lyrion Music Server."
        }
      }
    }
  },
  "entity": {
    "binary_sensor": {
      "alarm_active": {
        "name": "Alarm active"
      },
      "alarm_snooze": {
        "name": "Alarm snoozed"
      },
      "alarm_upcoming": {
        "name": "Alarm upcoming"
      },
      "needsrestart": {
        "name": "Needs restart"
      },
      "rescan": {
        "name": "Library rescan"
      }
    },
    "button": {
      "bass_down": {
        "name": "Bass down"
      },
      "bass_up": {
        "name": "Bass up"
      },
      "brightness_down": {
        "name": "Brightness down"
      },
      "brightness_up": {
        "name": "Brightness up"
      },
      "preset": {
        "name": "Preset {index}"
      },
      "treble_down": {
        "name": "Treble down"
      },
      "treble_up": {
        "name": "Treble up"
      }
    },
    "sensor": {
      "info_total_albums": {
        "name": "Total albums",
        "unit_of_measurement": "albums"
      },
      "info_total_artists": {
        "name": "Total artists",
        "unit_of_measurement": "artists"
      },
      "info_total_duration": {
        "name": "Total duration"
      },
      "info_total_genres": {
        "name": "Total genres",
        "unit_of_measurement": "genres"
      },
      "info_total_songs": {
        "name": "Total songs",
        "unit_of_measurement": "songs"
      },
      "lastscan": {
        "name": "Last scan"
      },
      "other_player_count": {
        "name": "Player count off service",
        "unit_of_measurement": "[%key:component::squeezebox::entity::sensor::player_count::unit_of_measurement%]"
      },
      "player_count": {
        "name": "Player count",
        "unit_of_measurement": "players"
      }
    },
    "switch": {
      "alarm": {
        "name": "Alarm ({alarm_id})"
      },
      "alarms_enabled": {
        "name": "Alarms enabled"
      }
    },
    "update": {
      "newplugins": {
        "name": "Updated plugins"
      },
      "newversion": {
        "name": "Lyrion Music Server"
      }
    }
  },
  "exceptions": {
    "browse_media_not_found": {
      "message": "Media not found: {type} / {id}."
    },
    "browse_media_type_not_supported": {
      "message": "Media type not supported: {media_type}."
    },
    "call_method_failed": {
      "message": "Failed to call method {command}."
    },
    "call_query_failed": {
      "message": "Failed to query method {command}."
    },
    "clear_playlist_failed": {
      "message": "Failed to clear the playlist."
    },
    "coordinator_no_data": {
      "message": "No data from status poll."
    },
    "generate_image_url_failed": {
      "message": "Failed to generate image URL for track ID {track_id}."
    },
    "init_auth_failed": {
      "message": "Authentication failed with {host}."
    },
    "init_get_status_failed": {
      "message": "Failed to get status from LMS {host} (HTTP status: {http_status}). Will retry."
    },
    "init_missing_uuid": {
      "message": "LMS {host} status response missing essential data (UUID)."
    },
    "init_timeout": {
      "message": "Timeout connecting to LMS {host}."
    },
    "invalid_announce_media_type": {
      "message": "Only type 'music' can be played as announcement (received type {media_type})."
    },
    "invalid_announce_timeout": {
      "message": "{announce_timeout} must be a number greater than 0."
    },
    "invalid_announce_volume": {
      "message": "{announce_volume} must be a number greater than 0 and less than or equal to 1."
    },
    "invalid_search_media_content_type": {
      "message": "If specified, Media content type must be one of {media_content_type}"
    },
    "join_cannot_find_other_player": {
      "message": "Could not find player with entity_id {other_player_entity_id}."
    },
    "join_cannot_join_unknown_player": {
      "message": "Could not join unknown player {other_player_entity_id}."
    },
    "load_playlist_failed": {
      "message": "Failed to load playlist with command {cmd}."
    },
    "load_url_failed": {
      "message": "Failed to load media URL {media_id} with command {cmd}."
    },
    "next_track_failed": {
      "message": "Failed to skip to the next track."
    },
    "pause_failed": {
      "message": "Failed to pause playback."
    },
    "play_failed": {
      "message": "Failed to start playback."
    },
    "play_pause_failed": {
      "message": "Failed to toggle play/pause."
    },
    "press_failed": {
      "message": "Failed to execute button action {action}."
    },
    "previous_track_failed": {
      "message": "Failed to return to the previous track."
    },
    "seek_failed": {
      "message": "Failed to seek to position {position} seconds."
    },
    "set_mute_failed": {
      "message": "Failed to mute/unmute the player."
    },
    "set_repeat_failed": {
      "message": "Failed to set repeat mode."
    },
    "set_shuffle_failed": {
      "message": "Failed to set shuffle mode."
    },
    "set_volume_failed": {
      "message": "Failed to set volume to {volume}%."
    },
    "stop_failed": {
      "message": "Failed to stop playback."
    },
    "turn_off_failed": {
      "message": "Failed to turn off the player."
    },
    "turn_on_failed": {
      "message": "Failed to turn on the player."
    },
    "unjoin_failed": {
      "message": "Failed to unsync the player."
    },
    "update_restart_failed": {
      "message": "Error trying to update LMS Plugins: Restart failed."
    }
  },
  "options": {
    "step": {
      "init": {
        "data": {
          "browse_limit": "Browse limit",
          "volume_step": "Volume step"
        },
        "data_description": {
          "browse_limit": "Maximum number of items when browsing or in a playlist.",
          "volume_step": "Amount to adjust the volume when turning volume up or down."
        },
        "title": "LMS Configuration"
      }
    }
  },
  "services": {
    "call_method": {
      "description": "Calls a custom Squeezebox JSONRPC API.",
      "fields": {
        "command": {
          "description": "Command to pass to Lyrion Music Server (p0 in the CLI documentation).",
          "name": "Command"
        },
        "parameters": {
          "description": "Array of additional parameters to pass to Lyrion Music Server (p1, ..., pN in the CLI documentation).",
          "name": "Parameters"
        }
      },
      "name": "Call method"
    },
    "call_query": {
      "description": "Calls a custom Squeezebox JSONRPC API. Result will be stored in 'query_result' attribute of the Squeezebox entity.",
      "fields": {
        "command": {
          "description": "[%key:component::squeezebox::services::call_method::fields::command::description%]",
          "name": "Command"
        },
        "parameters": {
          "description": "[%key:component::squeezebox::services::call_method::fields::parameters::description%]",
          "name": "Parameters"
        }
      },
      "name": "Call query"
    }
  }
}<|MERGE_RESOLUTION|>--- conflicted
+++ resolved
@@ -1,6 +1,5 @@
 {
   "config": {
-<<<<<<< HEAD
     "progress": {
       "title": "Lyrion Music Server",
       "start_discovery": "Attempting to discover new LMS servers\n\nThis will take about 5 seconds"
@@ -27,20 +26,6 @@
           "server_list": "Choose discovered server to configure"
         }
       },
-=======
-    "abort": {
-      "already_configured": "[%key:common::config_flow::abort::already_configured_device%]",
-      "no_server_found": "No LMS found."
-    },
-    "error": {
-      "cannot_connect": "[%key:common::config_flow::error::cannot_connect%]",
-      "invalid_auth": "[%key:common::config_flow::error::invalid_auth%]",
-      "no_server_found": "Could not automatically discover server.",
-      "unknown": "[%key:common::config_flow::error::unknown%]"
-    },
-    "flow_title": "{host}",
-    "step": {
->>>>>>> 68036099
       "edit": {
         "data": {
           "host": "[%key:common::config_flow::data::host%]",
@@ -50,7 +35,6 @@
           "username": "[%key:common::config_flow::data::username%]"
         },
         "data_description": {
-<<<<<<< HEAD
           "host": "The IP address or hostname of the LMS.",
           "port": "The web interface port on the LMS. The default is 9000.",
           "username": "The username from LMS Advanced Security (if defined).",
@@ -107,13 +91,6 @@
         "command": {
           "name": "Command",
           "description": "Command to pass to Lyrion Music Server (p0 in the CLI documentation)."
-=======
-          "host": "[%key:component::squeezebox::config::step::user::data_description::host%]",
-          "https": "Connect to the LMS over HTTPS (requires reverse proxy).",
-          "password": "The password from LMS Advanced Security (if defined).",
-          "port": "The web interface port on the LMS. The default is 9000.",
-          "username": "The username from LMS Advanced Security (if defined)."
->>>>>>> 68036099
         },
         "title": "Edit connection information"
       },
