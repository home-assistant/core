{
  "config": {
    "abort": {
      "already_configured": "[%key:common::config_flow::abort::already_configured_device%]",
      "no_server_found": "No LMS found."
    },
    "error": {
      "cannot_connect": "[%key:common::config_flow::error::cannot_connect%]",
      "invalid_auth": "[%key:common::config_flow::error::invalid_auth%]",
      "no_server_found": "Could not automatically discover server.",
      "unknown": "[%key:common::config_flow::error::unknown%]"
    },
    "flow_title": "{host}",
    "step": {
      "edit": {
        "data": {
          "host": "[%key:common::config_flow::data::host%]",
          "https": "Connect over HTTPS (requires reverse proxy)",
          "password": "[%key:common::config_flow::data::password%]",
          "port": "[%key:common::config_flow::data::port%]",
          "username": "[%key:common::config_flow::data::username%]"
        },
        "data_description": {
          "host": "[%key:component::squeezebox::config::step::user::data_description::host%]",
          "https": "Connect to the LMS over HTTPS (requires reverse proxy).",
          "password": "The password from LMS Advanced Security (if defined).",
          "port": "The web interface port on the LMS. The default is 9000.",
          "username": "The username from LMS Advanced Security (if defined)."
        },
        "title": "Edit connection information"
      },
      "user": {
        "data": {
          "host": "[%key:common::config_flow::data::host%]"
        },
        "data_description": {
          "host": "The hostname or IP address of your Lyrion Music Server."
        }
      }
    }
  },
  "entity": {
    "binary_sensor": {
      "needsrestart": {
        "name": "Needs restart"
      },
      "rescan": {
        "name": "Library rescan"
      }
    },
    "button": {
      "bass_down": {
        "name": "Bass down"
      },
      "bass_up": {
        "name": "Bass up"
      },
      "brightness_down": {
        "name": "Brightness down"
      },
      "brightness_up": {
        "name": "Brightness up"
      },
      "preset": {
        "name": "Preset {index}"
      },
      "treble_down": {
        "name": "Treble down"
      },
<<<<<<< HEAD
      "needsrestart": {
        "name": "Needs restart"
      },
      "alarm_upcoming": {
        "name": "Alarm upcoming"
      },
      "alarm_active": {
        "name": "Alarm active"
      },
      "alarm_snooze": {
        "name": "Alarm snoozed"
=======
      "treble_up": {
        "name": "Treble up"
>>>>>>> 4b25d043
      }
    },
    "sensor": {
      "info_total_albums": {
        "name": "Total albums",
        "unit_of_measurement": "albums"
      },
      "info_total_artists": {
        "name": "Total artists",
        "unit_of_measurement": "artists"
      },
      "info_total_duration": {
        "name": "Total duration"
      },
      "info_total_genres": {
        "name": "Total genres",
        "unit_of_measurement": "genres"
      },
      "info_total_songs": {
        "name": "Total songs",
        "unit_of_measurement": "songs"
      },
      "lastscan": {
        "name": "Last scan"
      },
      "other_player_count": {
        "name": "Player count off service",
        "unit_of_measurement": "[%key:component::squeezebox::entity::sensor::player_count::unit_of_measurement%]"
      },
      "player_count": {
        "name": "Player count",
        "unit_of_measurement": "players"
      }
    },
    "switch": {
      "alarm": {
        "name": "Alarm ({alarm_id})"
      },
      "alarms_enabled": {
        "name": "Alarms enabled"
      }
    },
    "update": {
      "newplugins": {
        "name": "Updated plugins"
      },
      "newversion": {
        "name": "Lyrion Music Server"
      }
    }
  },
  "exceptions": {
    "browse_media_not_found": {
      "message": "Media not found: {type} / {id}."
    },
    "browse_media_type_not_supported": {
      "message": "Media type not supported: {media_type}."
    },
    "call_method_failed": {
      "message": "Failed to call method {command}."
    },
    "call_query_failed": {
      "message": "Failed to query method {command}."
    },
    "clear_playlist_failed": {
      "message": "Failed to clear the playlist."
    },
    "coordinator_no_data": {
      "message": "No data from status poll."
    },
    "generate_image_url_failed": {
      "message": "Failed to generate image URL for track ID {track_id}."
    },
    "init_auth_failed": {
      "message": "Authentication failed with {host}."
    },
    "init_get_status_failed": {
      "message": "Failed to get status from LMS {host} (HTTP status: {http_status}). Will retry."
    },
    "init_missing_uuid": {
      "message": "LMS {host} status response missing essential data (UUID)."
    },
    "init_timeout": {
      "message": "Timeout connecting to LMS {host}."
    },
    "invalid_announce_media_type": {
      "message": "Only type 'music' can be played as announcement (received type {media_type})."
    },
    "invalid_announce_timeout": {
      "message": "{announce_timeout} must be a number greater than 0."
    },
    "invalid_announce_volume": {
      "message": "{announce_volume} must be a number greater than 0 and less than or equal to 1."
    },
    "invalid_search_media_content_type": {
      "message": "If specified, Media content type must be one of {media_content_type}"
    },
    "join_cannot_find_other_player": {
      "message": "Could not find player with entity_id {other_player_entity_id}."
    },
    "join_cannot_join_unknown_player": {
      "message": "Could not join unknown player {other_player_entity_id}."
    },
    "load_playlist_failed": {
      "message": "Failed to load playlist with command {cmd}."
    },
    "load_url_failed": {
      "message": "Failed to load media URL {media_id} with command {cmd}."
    },
    "next_track_failed": {
      "message": "Failed to skip to the next track."
    },
    "pause_failed": {
      "message": "Failed to pause playback."
    },
    "play_failed": {
      "message": "Failed to start playback."
    },
    "play_pause_failed": {
      "message": "Failed to toggle play/pause."
    },
    "press_failed": {
      "message": "Failed to execute button action {action}."
    },
    "previous_track_failed": {
      "message": "Failed to return to the previous track."
    },
    "seek_failed": {
      "message": "Failed to seek to position {position} seconds."
    },
    "set_mute_failed": {
      "message": "Failed to mute/unmute the player."
    },
    "set_repeat_failed": {
      "message": "Failed to set repeat mode."
    },
    "set_shuffle_failed": {
      "message": "Failed to set shuffle mode."
    },
    "set_volume_failed": {
      "message": "Failed to set volume to {volume}%."
    },
    "stop_failed": {
      "message": "Failed to stop playback."
    },
    "turn_off_failed": {
      "message": "Failed to turn off the player."
    },
    "turn_on_failed": {
      "message": "Failed to turn on the player."
    },
    "unjoin_failed": {
      "message": "Failed to unsync the player."
    },
    "update_restart_failed": {
      "message": "Error trying to update LMS Plugins: Restart failed."
    }
  },
  "options": {
    "step": {
      "init": {
        "data": {
          "browse_limit": "Browse limit",
          "volume_step": "Volume step"
        },
        "data_description": {
          "browse_limit": "Maximum number of items when browsing or in a playlist.",
          "volume_step": "Amount to adjust the volume when turning volume up or down."
        },
        "title": "LMS Configuration"
      }
    }
  },
  "services": {
    "call_method": {
      "description": "Calls a custom Squeezebox JSONRPC API.",
      "fields": {
        "command": {
          "description": "Command to pass to Lyrion Music Server (p0 in the CLI documentation).",
          "name": "Command"
        },
        "parameters": {
          "description": "Array of additional parameters to pass to Lyrion Music Server (p1, ..., pN in the CLI documentation).",
          "name": "Parameters"
        }
      },
      "name": "Call method"
    },
    "call_query": {
      "description": "Calls a custom Squeezebox JSONRPC API. Result will be stored in 'query_result' attribute of the Squeezebox entity.",
      "fields": {
        "command": {
          "description": "[%key:component::squeezebox::services::call_method::fields::command::description%]",
          "name": "Command"
        },
        "parameters": {
          "description": "[%key:component::squeezebox::services::call_method::fields::parameters::description%]",
          "name": "Parameters"
        }
      },
      "name": "Call query"
    }
  }
}<|MERGE_RESOLUTION|>--- conflicted
+++ resolved
@@ -41,6 +41,15 @@
   },
   "entity": {
     "binary_sensor": {
+      "alarm_active": {
+        "name": "Alarm active"
+      },
+      "alarm_snooze": {
+        "name": "Alarm snoozed"
+      },
+      "alarm_upcoming": {
+        "name": "Alarm upcoming"
+      },
       "needsrestart": {
         "name": "Needs restart"
       },
@@ -67,22 +76,8 @@
       "treble_down": {
         "name": "Treble down"
       },
-<<<<<<< HEAD
-      "needsrestart": {
-        "name": "Needs restart"
-      },
-      "alarm_upcoming": {
-        "name": "Alarm upcoming"
-      },
-      "alarm_active": {
-        "name": "Alarm active"
-      },
-      "alarm_snooze": {
-        "name": "Alarm snoozed"
-=======
       "treble_up": {
         "name": "Treble up"
->>>>>>> 4b25d043
       }
     },
     "sensor": {
