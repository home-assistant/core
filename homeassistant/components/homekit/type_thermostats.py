"""Class to hold all thermostat accessories."""
import logging

from pyhap.const import CATEGORY_THERMOSTAT

from homeassistant.components.climate.const import (
    ATTR_CURRENT_HUMIDITY,
    ATTR_CURRENT_TEMPERATURE,
    ATTR_HUMIDITY,
    ATTR_HVAC_ACTION,
    ATTR_HVAC_MODE,
    ATTR_HVAC_MODES,
    ATTR_MAX_TEMP,
    ATTR_MIN_HUMIDITY,
    ATTR_MIN_TEMP,
    ATTR_TARGET_TEMP_HIGH,
    ATTR_TARGET_TEMP_LOW,
    CURRENT_HVAC_COOL,
    CURRENT_HVAC_DRY,
    CURRENT_HVAC_FAN,
    CURRENT_HVAC_HEAT,
    CURRENT_HVAC_IDLE,
    CURRENT_HVAC_OFF,
    DEFAULT_MAX_TEMP,
    DEFAULT_MIN_HUMIDITY,
    DEFAULT_MIN_TEMP,
    DOMAIN as DOMAIN_CLIMATE,
    HVAC_MODE_AUTO,
    HVAC_MODE_COOL,
    HVAC_MODE_DRY,
    HVAC_MODE_FAN_ONLY,
    HVAC_MODE_HEAT,
    HVAC_MODE_HEAT_COOL,
    HVAC_MODE_OFF,
    SERVICE_SET_HUMIDITY,
    SERVICE_SET_HVAC_MODE as SERVICE_SET_HVAC_MODE_THERMOSTAT,
    SERVICE_SET_TEMPERATURE as SERVICE_SET_TEMPERATURE_THERMOSTAT,
    SUPPORT_TARGET_HUMIDITY,
    SUPPORT_TARGET_TEMPERATURE,
    SUPPORT_TARGET_TEMPERATURE_RANGE,
)
from homeassistant.components.water_heater import (
    DOMAIN as DOMAIN_WATER_HEATER,
    SERVICE_SET_TEMPERATURE as SERVICE_SET_TEMPERATURE_WATER_HEATER,
    SERVICE_TURN_OFF,
    SERVICE_TURN_ON,
)
from homeassistant.const import (
    ATTR_ENTITY_ID,
    ATTR_SUPPORTED_FEATURES,
    ATTR_TEMPERATURE,
    PERCENTAGE,
    STATE_OFF,
    TEMP_CELSIUS,
    TEMP_FAHRENHEIT,
)
from homeassistant.core import callback

from .accessories import TYPES, HomeAccessory
from .const import (
    CHAR_COOLING_THRESHOLD_TEMPERATURE,
    CHAR_CURRENT_HEATING_COOLING,
    CHAR_CURRENT_HUMIDITY,
    CHAR_CURRENT_TEMPERATURE,
    CHAR_HEATING_THRESHOLD_TEMPERATURE,
    CHAR_TARGET_HEATING_COOLING,
    CHAR_TARGET_HUMIDITY,
    CHAR_TARGET_TEMPERATURE,
    CHAR_TEMP_DISPLAY_UNITS,
    DEFAULT_MAX_TEMP_WATER_HEATER,
    DEFAULT_MIN_TEMP_WATER_HEATER,
    PROP_MAX_VALUE,
    PROP_MIN_VALUE,
    SERV_THERMOSTAT,
)
from .util import temperature_to_homekit, temperature_to_states

_LOGGER = logging.getLogger(__name__)

DEFAULT_HVAC_MODES = [
    HVAC_MODE_HEAT,
    HVAC_MODE_COOL,
    HVAC_MODE_HEAT_COOL,
    HVAC_MODE_OFF,
]

HC_HOMEKIT_VALID_MODES_WATER_HEATER = {"Off": 0, "Heat": 1}
UNIT_HASS_TO_HOMEKIT = {TEMP_CELSIUS: 0, TEMP_FAHRENHEIT: 1}

HC_HEAT_COOL_OFF = 0
HC_HEAT_COOL_HEAT = 1
HC_HEAT_COOL_COOL = 2
HC_HEAT_COOL_AUTO = 3

HC_HEAT_COOL_PREFER_HEAT = [
    HC_HEAT_COOL_AUTO,
    HC_HEAT_COOL_HEAT,
    HC_HEAT_COOL_COOL,
    HC_HEAT_COOL_OFF,
]

HC_HEAT_COOL_PREFER_COOL = [
    HC_HEAT_COOL_AUTO,
    HC_HEAT_COOL_COOL,
    HC_HEAT_COOL_HEAT,
    HC_HEAT_COOL_OFF,
]

HC_MIN_TEMP = 10
HC_MAX_TEMP = 38

UNIT_HOMEKIT_TO_HASS = {c: s for s, c in UNIT_HASS_TO_HOMEKIT.items()}
HC_HASS_TO_HOMEKIT = {
    HVAC_MODE_OFF: HC_HEAT_COOL_OFF,
    HVAC_MODE_HEAT: HC_HEAT_COOL_HEAT,
    HVAC_MODE_COOL: HC_HEAT_COOL_COOL,
    HVAC_MODE_AUTO: HC_HEAT_COOL_AUTO,
    HVAC_MODE_HEAT_COOL: HC_HEAT_COOL_AUTO,
    HVAC_MODE_DRY: HC_HEAT_COOL_COOL,
    HVAC_MODE_FAN_ONLY: HC_HEAT_COOL_COOL,
}
HC_HOMEKIT_TO_HASS = {c: s for s, c in HC_HASS_TO_HOMEKIT.items()}

HC_HASS_TO_HOMEKIT_ACTION = {
    CURRENT_HVAC_OFF: HC_HEAT_COOL_OFF,
    CURRENT_HVAC_IDLE: HC_HEAT_COOL_OFF,
    CURRENT_HVAC_HEAT: HC_HEAT_COOL_HEAT,
    CURRENT_HVAC_COOL: HC_HEAT_COOL_COOL,
    CURRENT_HVAC_DRY: HC_HEAT_COOL_COOL,
    CURRENT_HVAC_FAN: HC_HEAT_COOL_COOL,
}

HEAT_COOL_DEADBAND = 5


@TYPES.register("Thermostat")
class Thermostat(HomeAccessory):
    """Generate a Thermostat accessory for a climate."""

    def __init__(self, *args):
        """Initialize a Thermostat accessory object."""
        super().__init__(*args, category=CATEGORY_THERMOSTAT)
        self._unit = self.hass.config.units.temperature_unit
        self.hc_homekit_to_hass = None
        self.hc_hass_to_homekit = None
        hc_min_temp, hc_max_temp = self.get_temperature_range()

        # Add additional characteristics if auto mode is supported
        self.chars = []
        state = self.hass.states.get(self.entity_id)
        min_humidity = state.attributes.get(ATTR_MIN_HUMIDITY, DEFAULT_MIN_HUMIDITY)
        features = state.attributes.get(ATTR_SUPPORTED_FEATURES, 0)

        if features & SUPPORT_TARGET_TEMPERATURE_RANGE:
            self.chars.extend(
                (CHAR_COOLING_THRESHOLD_TEMPERATURE, CHAR_HEATING_THRESHOLD_TEMPERATURE)
            )

        if features & SUPPORT_TARGET_HUMIDITY:
            self.chars.extend((CHAR_TARGET_HUMIDITY, CHAR_CURRENT_HUMIDITY))

        serv_thermostat = self.add_preload_service(SERV_THERMOSTAT, self.chars)

        # Current mode characteristics
        self.char_current_heat_cool = serv_thermostat.configure_char(
            CHAR_CURRENT_HEATING_COOLING, value=0
        )

        self._configure_hvac_modes(state)
        # Must set the value first as setting
        # valid_values happens before setting
        # the value and if 0 is not a valid
        # value this will throw
        self.char_target_heat_cool = serv_thermostat.configure_char(
            CHAR_TARGET_HEATING_COOLING, value=list(self.hc_homekit_to_hass)[0]
        )
        self.char_target_heat_cool.override_properties(
            valid_values=self.hc_hass_to_homekit
        )
        # Current and target temperature characteristics

        self.char_current_temp = serv_thermostat.configure_char(
            CHAR_CURRENT_TEMPERATURE, value=21.0
        )

        self.char_target_temp = serv_thermostat.configure_char(
            CHAR_TARGET_TEMPERATURE,
            value=21.0,
            # We do not set PROP_MIN_STEP here and instead use the HomeKit
            # default of 0.1 in order to have enough precision to convert
            # temperature units and avoid setting to 73F will result in 74F
            properties={PROP_MIN_VALUE: hc_min_temp, PROP_MAX_VALUE: hc_max_temp},
        )

        # Display units characteristic
        self.char_display_units = serv_thermostat.configure_char(
            CHAR_TEMP_DISPLAY_UNITS, value=0
        )

        # If the device supports it: high and low temperature characteristics
        self.char_cooling_thresh_temp = None
        self.char_heating_thresh_temp = None
        if CHAR_COOLING_THRESHOLD_TEMPERATURE in self.chars:
            self.char_cooling_thresh_temp = serv_thermostat.configure_char(
                CHAR_COOLING_THRESHOLD_TEMPERATURE,
                value=23.0,
                # We do not set PROP_MIN_STEP here and instead use the HomeKit
                # default of 0.1 in order to have enough precision to convert
                # temperature units and avoid setting to 73F will result in 74F
                properties={PROP_MIN_VALUE: hc_min_temp, PROP_MAX_VALUE: hc_max_temp},
            )
        if CHAR_HEATING_THRESHOLD_TEMPERATURE in self.chars:
            self.char_heating_thresh_temp = serv_thermostat.configure_char(
                CHAR_HEATING_THRESHOLD_TEMPERATURE,
                value=19.0,
                # We do not set PROP_MIN_STEP here and instead use the HomeKit
                # default of 0.1 in order to have enough precision to convert
                # temperature units and avoid setting to 73F will result in 74F
                properties={PROP_MIN_VALUE: hc_min_temp, PROP_MAX_VALUE: hc_max_temp},
            )
        self.char_target_humidity = None
        self.char_current_humidity = None
        if CHAR_TARGET_HUMIDITY in self.chars:
            self.char_target_humidity = serv_thermostat.configure_char(
                CHAR_TARGET_HUMIDITY,
                value=50,
                # We do not set a max humidity because
                # homekit currently has a bug that will show the lower bound
                # shifted upwards.  For example if you have a max humidity
                # of 80% homekit will give you the options 20%-100% instead
                # of 0-80%
                properties={PROP_MIN_VALUE: min_humidity},
            )
            self.char_current_humidity = serv_thermostat.configure_char(
                CHAR_CURRENT_HUMIDITY, value=50
            )

        self._async_update_state(state)

        serv_thermostat.setter_callback = self._set_chars

    def _temperature_to_homekit(self, temp):
        return temperature_to_homekit(temp, self._unit)

    def _temperature_to_states(self, temp):
        return temperature_to_states(temp, self._unit)

    def _set_chars(self, char_values):
        _LOGGER.debug("Thermostat _set_chars: %s", char_values)
        events = []
        params = {}
        service = None
        state = self.hass.states.get(self.entity_id)
        features = state.attributes.get(ATTR_SUPPORTED_FEATURES, 0)

        hvac_mode = state.state
        homekit_hvac_mode = HC_HASS_TO_HOMEKIT[hvac_mode]

        if CHAR_TARGET_HEATING_COOLING in char_values:
            # Homekit will reset the mode when VIEWING the temp
            # Ignore it if its the same mode
            if char_values[CHAR_TARGET_HEATING_COOLING] != homekit_hvac_mode:
                target_hc = char_values[CHAR_TARGET_HEATING_COOLING]
                if target_hc not in self.hc_homekit_to_hass:
                    # If the target heating cooling state we want does not
                    # exist on the device, we have to sort it out
                    # based on the the current and target temperature since
                    # siri will always send HC_HEAT_COOL_AUTO in this case
                    # and hope for the best.
                    hc_target_temp = char_values.get(CHAR_TARGET_TEMPERATURE)
                    hc_current_temp = _get_current_temperature(state, self._unit)
                    hc_fallback_order = HC_HEAT_COOL_PREFER_HEAT
                    if (
                        hc_target_temp is not None
                        and hc_current_temp is not None
                        and hc_target_temp < hc_current_temp
                    ):
                        hc_fallback_order = HC_HEAT_COOL_PREFER_COOL
                    for hc_fallback in hc_fallback_order:
                        if hc_fallback in self.hc_homekit_to_hass:
                            _LOGGER.debug(
                                "Siri requested target mode: %s and the device does not support, falling back to %s",
                                target_hc,
                                hc_fallback,
                            )
                            target_hc = hc_fallback
                            break

                service = SERVICE_SET_HVAC_MODE_THERMOSTAT
                hass_value = self.hc_homekit_to_hass[target_hc]
                params = {ATTR_HVAC_MODE: hass_value}
                events.append(
                    f"{CHAR_TARGET_HEATING_COOLING} to {char_values[CHAR_TARGET_HEATING_COOLING]}"
                )

        if CHAR_TARGET_TEMPERATURE in char_values:
            hc_target_temp = char_values[CHAR_TARGET_TEMPERATURE]
            if features & SUPPORT_TARGET_TEMPERATURE:
                service = SERVICE_SET_TEMPERATURE_THERMOSTAT
                temperature = self._temperature_to_states(hc_target_temp)
                events.append(
                    f"{CHAR_TARGET_TEMPERATURE} to {char_values[CHAR_TARGET_TEMPERATURE]}°C"
                )
                params[ATTR_TEMPERATURE] = temperature
            elif features & SUPPORT_TARGET_TEMPERATURE_RANGE:
                # Homekit will send us a target temperature
                # even if the device does not support it
                _LOGGER.debug(
                    "Homekit requested target temp: %s and the device does not support",
                    hc_target_temp,
                )
                if (
                    homekit_hvac_mode == HC_HEAT_COOL_HEAT
                    and CHAR_HEATING_THRESHOLD_TEMPERATURE not in char_values
                ):
                    char_values[CHAR_HEATING_THRESHOLD_TEMPERATURE] = hc_target_temp
                if (
                    homekit_hvac_mode == HC_HEAT_COOL_COOL
                    and CHAR_COOLING_THRESHOLD_TEMPERATURE not in char_values
                ):
                    char_values[CHAR_COOLING_THRESHOLD_TEMPERATURE] = hc_target_temp

        if (
            CHAR_HEATING_THRESHOLD_TEMPERATURE in char_values
            or CHAR_COOLING_THRESHOLD_TEMPERATURE in char_values
        ):
            service = SERVICE_SET_TEMPERATURE_THERMOSTAT
            high = self.char_cooling_thresh_temp.value
            low = self.char_heating_thresh_temp.value
            min_temp, max_temp = self.get_temperature_range()
            if CHAR_COOLING_THRESHOLD_TEMPERATURE in char_values:
                events.append(
                    f"{CHAR_COOLING_THRESHOLD_TEMPERATURE} to {char_values[CHAR_COOLING_THRESHOLD_TEMPERATURE]}°C"
                )
                high = char_values[CHAR_COOLING_THRESHOLD_TEMPERATURE]
                # If the device doesn't support TARGET_TEMPATURE
                # this can happen
                if high < low:
                    low = high - HEAT_COOL_DEADBAND
            if CHAR_HEATING_THRESHOLD_TEMPERATURE in char_values:
                events.append(
                    f"{CHAR_HEATING_THRESHOLD_TEMPERATURE} to {char_values[CHAR_HEATING_THRESHOLD_TEMPERATURE]}°C"
                )
                low = char_values[CHAR_HEATING_THRESHOLD_TEMPERATURE]
                # If the device doesn't support TARGET_TEMPATURE
                # this can happen
                if low > high:
                    high = low + HEAT_COOL_DEADBAND

            high = min(high, max_temp)
            low = max(low, min_temp)

            params.update(
                {
                    ATTR_TARGET_TEMP_HIGH: self._temperature_to_states(high),
                    ATTR_TARGET_TEMP_LOW: self._temperature_to_states(low),
                }
            )

        if service:
            params[ATTR_ENTITY_ID] = self.entity_id
            self.async_call_service(
                DOMAIN_CLIMATE,
                service,
                params,
                ", ".join(events),
            )

        if CHAR_TARGET_HUMIDITY in char_values:
            self.set_target_humidity(char_values[CHAR_TARGET_HUMIDITY])

    def _configure_hvac_modes(self, state):
        """Configure target mode characteristics."""
        # This cannot be none OR an empty list
        hc_modes = state.attributes.get(ATTR_HVAC_MODES) or DEFAULT_HVAC_MODES
        # Determine available modes for this entity,
        # Prefer HEAT_COOL over AUTO and COOL over FAN_ONLY, DRY
        #
        # HEAT_COOL is preferred over auto because HomeKit Accessory Protocol describes
        # heating or cooling comes on to maintain a target temp which is closest to
        # the Home Assistant spec
        #
        # HVAC_MODE_HEAT_COOL: The device supports heating/cooling to a range
        self.hc_homekit_to_hass = {
            c: s
            for s, c in HC_HASS_TO_HOMEKIT.items()
            if (
                s in hc_modes
                and not (
                    (s == HVAC_MODE_AUTO and HVAC_MODE_HEAT_COOL in hc_modes)
                    or (
                        s in (HVAC_MODE_DRY, HVAC_MODE_FAN_ONLY)
                        and HVAC_MODE_COOL in hc_modes
                    )
                )
            )
        }
        self.hc_hass_to_homekit = {k: v for v, k in self.hc_homekit_to_hass.items()}

    def get_temperature_range(self):
        """Return min and max temperature range."""
        return _get_temperature_range_from_state(
            self.hass.states.get(self.entity_id),
            self._unit,
            DEFAULT_MIN_TEMP,
            DEFAULT_MAX_TEMP,
        )

    def set_target_humidity(self, value):
        """Set target humidity to value if call came from HomeKit."""
        _LOGGER.debug("%s: Set target humidity to %d", self.entity_id, value)
        params = {ATTR_ENTITY_ID: self.entity_id, ATTR_HUMIDITY: value}
        self.async_call_service(
            DOMAIN_CLIMATE, SERVICE_SET_HUMIDITY, params, f"{value}{PERCENTAGE}"
        )

    @callback
    def async_update_state(self, new_state):
        """Update thermostat state after state changed."""
        # We always recheck valid hvac modes as the entity
        # may not have been fully setup when we saw it last
        original_hc_hass_to_homekit = self.hc_hass_to_homekit
        self._configure_hvac_modes(new_state)

        if self.hc_hass_to_homekit != original_hc_hass_to_homekit:
            if self.char_target_heat_cool.value not in self.hc_homekit_to_hass:
                # We must make sure the char value is
                # in the new valid values before
                # setting the new valid values or
                # changing them with throw
                self.char_target_heat_cool.set_value(
                    list(self.hc_homekit_to_hass)[0], should_notify=False
                )
            self.char_target_heat_cool.override_properties(
                valid_values=self.hc_hass_to_homekit
            )

        self._async_update_state(new_state)

    @callback
    def _async_update_state(self, new_state):
        """Update state without rechecking the device features."""
        features = new_state.attributes.get(ATTR_SUPPORTED_FEATURES, 0)

        # Update target operation mode FIRST
        hvac_mode = new_state.state
        if hvac_mode and hvac_mode in HC_HASS_TO_HOMEKIT:
            homekit_hvac_mode = HC_HASS_TO_HOMEKIT[hvac_mode]
            if homekit_hvac_mode in self.hc_homekit_to_hass:
                if self.char_target_heat_cool.value != homekit_hvac_mode:
                    self.char_target_heat_cool.set_value(homekit_hvac_mode)
            else:
                _LOGGER.error(
                    "Cannot map hvac target mode: %s to homekit as only %s modes are supported",
                    hvac_mode,
                    self.hc_homekit_to_hass,
                )

        # Set current operation mode for supported thermostats
        hvac_action = new_state.attributes.get(ATTR_HVAC_ACTION)
        if hvac_action:
            homekit_hvac_action = HC_HASS_TO_HOMEKIT_ACTION[hvac_action]
            if self.char_current_heat_cool.value != homekit_hvac_action:
                self.char_current_heat_cool.set_value(homekit_hvac_action)

        # Update current temperature
        current_temp = _get_current_temperature(new_state, self._unit)
        if current_temp is not None:
            if self.char_current_temp.value != current_temp:
                self.char_current_temp.set_value(current_temp)

        # Update current humidity
        if CHAR_CURRENT_HUMIDITY in self.chars:
            current_humdity = new_state.attributes.get(ATTR_CURRENT_HUMIDITY)
            if isinstance(current_humdity, (int, float)):
                if self.char_current_humidity.value != current_humdity:
                    self.char_current_humidity.set_value(current_humdity)

        # Update target humidity
        if CHAR_TARGET_HUMIDITY in self.chars:
            target_humdity = new_state.attributes.get(ATTR_HUMIDITY)
            if isinstance(target_humdity, (int, float)):
                if self.char_target_humidity.value != target_humdity:
                    self.char_target_humidity.set_value(target_humdity)

        # Update cooling threshold temperature if characteristic exists
        if self.char_cooling_thresh_temp:
            cooling_thresh = new_state.attributes.get(ATTR_TARGET_TEMP_HIGH)
            if isinstance(cooling_thresh, (int, float)):
                cooling_thresh = self._temperature_to_homekit(cooling_thresh)
                if self.char_heating_thresh_temp.value != cooling_thresh:
                    self.char_cooling_thresh_temp.set_value(cooling_thresh)

        # Update heating threshold temperature if characteristic exists
        if self.char_heating_thresh_temp:
            heating_thresh = new_state.attributes.get(ATTR_TARGET_TEMP_LOW)
            if isinstance(heating_thresh, (int, float)):
                heating_thresh = self._temperature_to_homekit(heating_thresh)
                if self.char_heating_thresh_temp.value != heating_thresh:
                    self.char_heating_thresh_temp.set_value(heating_thresh)

        # Update target temperature
        target_temp = _get_target_temperature(new_state, self._unit)
        if target_temp is None and features & SUPPORT_TARGET_TEMPERATURE_RANGE:
            # Homekit expects a target temperature
            # even if the device does not support it
            hc_hvac_mode = self.char_target_heat_cool.value
            if hc_hvac_mode == HC_HEAT_COOL_HEAT:
                temp_low = new_state.attributes.get(ATTR_TARGET_TEMP_LOW)
                if isinstance(temp_low, (int, float)):
                    target_temp = self._temperature_to_homekit(temp_low)
            elif hc_hvac_mode == HC_HEAT_COOL_COOL:
                temp_high = new_state.attributes.get(ATTR_TARGET_TEMP_HIGH)
                if isinstance(temp_high, (int, float)):
                    target_temp = self._temperature_to_homekit(temp_high)
        if target_temp and self.char_target_temp.value != target_temp:
            self.char_target_temp.set_value(target_temp)

        # Update display units
        if self._unit and self._unit in UNIT_HASS_TO_HOMEKIT:
            unit = UNIT_HASS_TO_HOMEKIT[self._unit]
            if self.char_display_units.value != unit:
                self.char_display_units.set_value(unit)


@TYPES.register("WaterHeater")
class WaterHeater(HomeAccessory):
    """Generate a WaterHeater accessory for a water_heater."""

    def __init__(self, *args):
        """Initialize a WaterHeater accessory object."""
        super().__init__(*args, category=CATEGORY_THERMOSTAT)
        self._unit = self.hass.config.units.temperature_unit
        min_temp, max_temp = self.get_temperature_range()

        serv_thermostat = self.add_preload_service(SERV_THERMOSTAT)

        self.char_current_heat_cool = serv_thermostat.configure_char(
            CHAR_CURRENT_HEATING_COOLING,
            value=1,
            valid_values=HC_HOMEKIT_VALID_MODES_WATER_HEATER,
        )
        self.char_target_heat_cool = serv_thermostat.configure_char(
            CHAR_TARGET_HEATING_COOLING,
            value=1,
            setter_callback=self.set_heat_cool,
            valid_values=HC_HOMEKIT_VALID_MODES_WATER_HEATER,
        )

        self.char_current_temp = serv_thermostat.configure_char(
            CHAR_CURRENT_TEMPERATURE, value=50.0
        )
        self.char_target_temp = serv_thermostat.configure_char(
            CHAR_TARGET_TEMPERATURE,
            value=50.0,
            # We do not set PROP_MIN_STEP here and instead use the HomeKit
            # default of 0.1 in order to have enough precision to convert
            # temperature units and avoid setting to 73F will result in 74F
            properties={PROP_MIN_VALUE: min_temp, PROP_MAX_VALUE: max_temp},
            setter_callback=self.set_target_temperature,
        )

        self.char_display_units = serv_thermostat.configure_char(
            CHAR_TEMP_DISPLAY_UNITS, value=0
        )

        state = self.hass.states.get(self.entity_id)
        self.async_update_state(state)

    def get_temperature_range(self):
        """Return min and max temperature range."""
        return _get_temperature_range_from_state(
            self.hass.states.get(self.entity_id),
            self._unit,
            DEFAULT_MIN_TEMP_WATER_HEATER,
            DEFAULT_MAX_TEMP_WATER_HEATER,
        )

    def set_heat_cool(self, value):
        """Change operation mode to value if call came from HomeKit."""
        _LOGGER.debug("%s: Set heat-cool to %d", self.entity_id, value)
        params = {ATTR_ENTITY_ID: self.entity_id}
        self.call_service(
            DOMAIN_WATER_HEATER,
            SERVICE_TURN_ON if value else SERVICE_TURN_OFF,
            params,
        )

    def set_target_temperature(self, value):
        """Set target temperature to value if call came from HomeKit."""
        _LOGGER.debug("%s: Set target temperature to %.1f°C", self.entity_id, value)
        temperature = temperature_to_states(value, self._unit)
        params = {ATTR_ENTITY_ID: self.entity_id, ATTR_TEMPERATURE: temperature}
        self.async_call_service(
            DOMAIN_WATER_HEATER,
            SERVICE_SET_TEMPERATURE_WATER_HEATER,
            params,
            f"{temperature}{self._unit}",
        )

    @callback
    def async_update_state(self, new_state):
        """Update water_heater state after state change."""
        # Update current and target temperature
        target_temperature = _get_target_temperature(new_state, self._unit)
        if target_temperature is not None:
            if target_temperature != self.char_target_temp.value:
                self.char_target_temp.set_value(target_temperature)

        current_temperature = _get_current_temperature(new_state, self._unit)
        if current_temperature is not None:
            if current_temperature != self.char_current_temp.value:
                self.char_current_temp.set_value(current_temperature)

        # Update display units
        if self._unit and self._unit in UNIT_HASS_TO_HOMEKIT:
            unit = UNIT_HASS_TO_HOMEKIT[self._unit]
            if self.char_display_units.value != unit:
                self.char_display_units.set_value(unit)

        # Update target operation mode
        target = int(new_state.state not in (None, STATE_OFF))
        if self.char_target_heat_cool.value != target:
            self.char_target_heat_cool.set_value(target)
<<<<<<< HEAD
=======

        current = 0
        if (
            target
            and target_temperature is None
            or current_temperature is None
            or target_temperature > current_temperature
        ):
            current = 1
        if self.char_current_heat_cool.value != current:
            self.char_current_heat_cool.set_value(current)
>>>>>>> 3362ab90


def _get_temperature_range_from_state(state, unit, default_min, default_max):
    """Calculate the temperature range from a state."""
    min_temp = state.attributes.get(ATTR_MIN_TEMP)
    if min_temp:
        min_temp = round(temperature_to_homekit(min_temp, unit) * 2) / 2
    else:
        min_temp = default_min

    max_temp = state.attributes.get(ATTR_MAX_TEMP)
    if max_temp:
        max_temp = round(temperature_to_homekit(max_temp, unit) * 2) / 2
    else:
        max_temp = default_max

    # Homekit only supports 10-38, overwriting
    # the max to appears to work, but less than 0 causes
    # a crash on the home app
    min_temp = max(min_temp, 0)
    if min_temp > max_temp:
        max_temp = min_temp

    return min_temp, max_temp


def _get_target_temperature(state, unit):
    """Calculate the target temperature from a state."""
    target_temp = state.attributes.get(ATTR_TEMPERATURE)
    if isinstance(target_temp, (int, float)):
        return temperature_to_homekit(target_temp, unit)
    return None


def _get_current_temperature(state, unit):
    """Calculate the current temperature from a state."""
    target_temp = state.attributes.get(ATTR_CURRENT_TEMPERATURE)
    if isinstance(target_temp, (int, float)):
        return temperature_to_homekit(target_temp, unit)
    return None<|MERGE_RESOLUTION|>--- conflicted
+++ resolved
@@ -622,8 +622,6 @@
         target = int(new_state.state not in (None, STATE_OFF))
         if self.char_target_heat_cool.value != target:
             self.char_target_heat_cool.set_value(target)
-<<<<<<< HEAD
-=======
 
         current = 0
         if (
@@ -635,7 +633,6 @@
             current = 1
         if self.char_current_heat_cool.value != current:
             self.char_current_heat_cool.set_value(current)
->>>>>>> 3362ab90
 
 
 def _get_temperature_range_from_state(state, unit, default_min, default_max):
