"""Collection of useful functions for the HomeKit component."""

from __future__ import annotations

import io
import ipaddress
import logging
import os
import re
import secrets
import socket
from typing import Any, cast

from pyhap.accessory import Accessory
import pyqrcode
import voluptuous as vol

from homeassistant.components import (
    binary_sensor,
    media_player,
    persistent_notification,
    sensor,
)
from homeassistant.components.camera import DOMAIN as CAMERA_DOMAIN
from homeassistant.components.event import DOMAIN as EVENT_DOMAIN
from homeassistant.components.lock import DOMAIN as LOCK_DOMAIN
from homeassistant.components.media_player import (
    DOMAIN as MEDIA_PLAYER_DOMAIN,
    MediaPlayerDeviceClass,
    MediaPlayerEntityFeature,
)
from homeassistant.components.remote import DOMAIN as REMOTE_DOMAIN, RemoteEntityFeature
from homeassistant.const import (
    ATTR_CODE,
    ATTR_DEVICE_CLASS,
    ATTR_SUPPORTED_FEATURES,
    CONF_NAME,
    CONF_PORT,
    CONF_TYPE,
    UnitOfTemperature,
)
from homeassistant.core import (
    Event,
    EventStateChangedData,
    HomeAssistant,
    State,
    callback,
    split_entity_id,
)
from homeassistant.helpers import config_validation as cv
from homeassistant.helpers.storage import STORAGE_DIR
from homeassistant.util.unit_conversion import TemperatureConverter

from .const import (
    AUDIO_CODEC_COPY,
    AUDIO_CODEC_OPUS,
    CONF_AUDIO_CODEC,
    CONF_AUDIO_MAP,
    CONF_AUDIO_PACKET_SIZE,
    CONF_FEATURE,
    CONF_FEATURE_LIST,
    CONF_LINKED_BATTERY_CHARGING_SENSOR,
    CONF_LINKED_BATTERY_SENSOR,
    CONF_LINKED_DOORBELL_SENSOR,
    CONF_LINKED_HUMIDITY_SENSOR,
    CONF_LINKED_MOTION_SENSOR,
    CONF_LINKED_OBSTRUCTION_SENSOR,
    CONF_LINKED_PM25_SENSOR,
    CONF_LINKED_TEMPERATURE_SENSOR,
    CONF_LOW_BATTERY_THRESHOLD,
    CONF_MAX_FPS,
    CONF_MAX_HEIGHT,
    CONF_MAX_WIDTH,
    CONF_STREAM_ADDRESS,
    CONF_STREAM_COUNT,
    CONF_STREAM_SOURCE,
    CONF_SUPPORT_AUDIO,
    CONF_THRESHOLD_CO,
    CONF_THRESHOLD_CO2,
    CONF_VIDEO_CODEC,
    CONF_VIDEO_MAP,
    CONF_VIDEO_PACKET_SIZE,
    CONF_VIDEO_PROFILE_NAMES,
    DEFAULT_AUDIO_CODEC,
    DEFAULT_AUDIO_MAP,
    DEFAULT_AUDIO_PACKET_SIZE,
    DEFAULT_LOW_BATTERY_THRESHOLD,
    DEFAULT_MAX_FPS,
    DEFAULT_MAX_HEIGHT,
    DEFAULT_MAX_WIDTH,
    DEFAULT_STREAM_COUNT,
    DEFAULT_SUPPORT_AUDIO,
    DEFAULT_VIDEO_CODEC,
    DEFAULT_VIDEO_MAP,
    DEFAULT_VIDEO_PACKET_SIZE,
    DEFAULT_VIDEO_PROFILE_NAMES,
    DOMAIN,
    FEATURE_ON_OFF,
    FEATURE_PLAY_PAUSE,
    FEATURE_PLAY_STOP,
    FEATURE_TOGGLE_MUTE,
    MAX_NAME_LENGTH,
    TYPE_FAUCET,
    TYPE_OUTLET,
    TYPE_SHOWER,
    TYPE_SPRINKLER,
    TYPE_SWITCH,
    TYPE_VALVE,
    VIDEO_CODEC_COPY,
    VIDEO_CODEC_H264_OMX,
    VIDEO_CODEC_H264_V4L2M2M,
    VIDEO_CODEC_LIBX264,
)
from .models import HomeKitConfigEntry

_LOGGER = logging.getLogger(__name__)


NUMBERS_ONLY_RE = re.compile(r"[^\d.]+")
VERSION_RE = re.compile(r"([0-9]+)(\.[0-9]+)?(\.[0-9]+)?")
INVALID_END_CHARS = "-_ "
MAX_VERSION_PART = 2**32 - 1


MAX_PORT = 65535
VALID_VIDEO_CODECS = [
    VIDEO_CODEC_LIBX264,
    VIDEO_CODEC_H264_OMX,
    VIDEO_CODEC_H264_V4L2M2M,
    AUDIO_CODEC_COPY,
]
VALID_AUDIO_CODECS = [AUDIO_CODEC_OPUS, VIDEO_CODEC_COPY]

BASIC_INFO_SCHEMA = vol.Schema(
    {
        vol.Optional(CONF_NAME): cv.string,
        vol.Optional(CONF_LINKED_BATTERY_SENSOR): cv.entity_domain(sensor.DOMAIN),
        vol.Optional(CONF_LINKED_BATTERY_CHARGING_SENSOR): cv.entity_domain(
            binary_sensor.DOMAIN
        ),
        vol.Optional(
            CONF_LOW_BATTERY_THRESHOLD, default=DEFAULT_LOW_BATTERY_THRESHOLD
        ): cv.positive_int,
    }
)

FEATURE_SCHEMA = BASIC_INFO_SCHEMA.extend(
    {vol.Optional(CONF_FEATURE_LIST, default=None): cv.ensure_list}
)

CAMERA_SCHEMA = BASIC_INFO_SCHEMA.extend(
    {
        vol.Optional(CONF_STREAM_ADDRESS): vol.All(ipaddress.ip_address, cv.string),
        vol.Optional(CONF_STREAM_SOURCE): cv.string,
        vol.Optional(CONF_AUDIO_CODEC, default=DEFAULT_AUDIO_CODEC): vol.In(
            VALID_AUDIO_CODECS
        ),
        vol.Optional(CONF_SUPPORT_AUDIO, default=DEFAULT_SUPPORT_AUDIO): cv.boolean,
        vol.Optional(CONF_MAX_WIDTH, default=DEFAULT_MAX_WIDTH): cv.positive_int,
        vol.Optional(CONF_MAX_HEIGHT, default=DEFAULT_MAX_HEIGHT): cv.positive_int,
        vol.Optional(CONF_MAX_FPS, default=DEFAULT_MAX_FPS): cv.positive_int,
        vol.Optional(CONF_AUDIO_MAP, default=DEFAULT_AUDIO_MAP): cv.string,
        vol.Optional(CONF_VIDEO_MAP, default=DEFAULT_VIDEO_MAP): cv.string,
        vol.Optional(CONF_STREAM_COUNT, default=DEFAULT_STREAM_COUNT): vol.All(
            vol.Coerce(int), vol.Range(min=1, max=10)
        ),
        vol.Optional(CONF_VIDEO_CODEC, default=DEFAULT_VIDEO_CODEC): vol.In(
            VALID_VIDEO_CODECS
        ),
        vol.Optional(CONF_VIDEO_PROFILE_NAMES, default=DEFAULT_VIDEO_PROFILE_NAMES): [
            cv.string
        ],
        vol.Optional(
            CONF_AUDIO_PACKET_SIZE, default=DEFAULT_AUDIO_PACKET_SIZE
        ): cv.positive_int,
        vol.Optional(
            CONF_VIDEO_PACKET_SIZE, default=DEFAULT_VIDEO_PACKET_SIZE
        ): cv.positive_int,
        vol.Optional(CONF_LINKED_MOTION_SENSOR): cv.entity_domain(
            [binary_sensor.DOMAIN, EVENT_DOMAIN]
        ),
        vol.Optional(CONF_LINKED_DOORBELL_SENSOR): cv.entity_domain(
            [binary_sensor.DOMAIN, EVENT_DOMAIN]
        ),
    }
)

HUMIDIFIER_SCHEMA = BASIC_INFO_SCHEMA.extend(
    {vol.Optional(CONF_LINKED_HUMIDITY_SENSOR): cv.entity_domain(sensor.DOMAIN)}
)

<<<<<<< HEAD
FAN_SCHEMA = BASIC_INFO_SCHEMA.extend(
    {
        vol.Optional(CONF_LINKED_HUMIDITY_SENSOR): cv.entity_domain(sensor.DOMAIN),
        vol.Optional(CONF_LINKED_PM25_SENSOR): cv.entity_domain(sensor.DOMAIN),
        vol.Optional(CONF_LINKED_TEMPERATURE_SENSOR): cv.entity_domain(sensor.DOMAIN),
    }
)


=======
>>>>>>> 32c6fb86
COVER_SCHEMA = BASIC_INFO_SCHEMA.extend(
    {
        vol.Optional(CONF_LINKED_OBSTRUCTION_SENSOR): cv.entity_domain(
            binary_sensor.DOMAIN
        )
    }
)

CODE_SCHEMA = BASIC_INFO_SCHEMA.extend(
    {vol.Optional(ATTR_CODE, default=None): vol.Any(None, cv.string)}
)

LOCK_SCHEMA = CODE_SCHEMA.extend(
    {
        vol.Optional(CONF_LINKED_DOORBELL_SENSOR): cv.entity_domain(
            [binary_sensor.DOMAIN, EVENT_DOMAIN]
        ),
    }
)

MEDIA_PLAYER_SCHEMA = vol.Schema(
    {
        vol.Required(CONF_FEATURE): vol.All(
            cv.string,
            vol.In(
                (
                    FEATURE_ON_OFF,
                    FEATURE_PLAY_PAUSE,
                    FEATURE_PLAY_STOP,
                    FEATURE_TOGGLE_MUTE,
                )
            ),
        )
    }
)

SWITCH_TYPE_SCHEMA = BASIC_INFO_SCHEMA.extend(
    {
        vol.Optional(CONF_TYPE, default=TYPE_SWITCH): vol.All(
            cv.string,
            vol.In(
                (
                    TYPE_FAUCET,
                    TYPE_OUTLET,
                    TYPE_SHOWER,
                    TYPE_SPRINKLER,
                    TYPE_SWITCH,
                    TYPE_VALVE,
                )
            ),
        )
    }
)

SENSOR_SCHEMA = BASIC_INFO_SCHEMA.extend(
    {
        vol.Optional(CONF_THRESHOLD_CO): vol.Any(None, cv.positive_int),
        vol.Optional(CONF_THRESHOLD_CO2): vol.Any(None, cv.positive_int),
    }
)


HOMEKIT_CHAR_TRANSLATIONS = {
    0: " ",  # nul
    10: " ",  # nl
    13: " ",  # cr
    33: "-",  # !
    34: " ",  # "
    36: "-",  # $
    37: "-",  # %
    40: "-",  # (
    41: "-",  # )
    42: "-",  # *
    43: "-",  # +
    47: "-",  # /
    58: "-",  # :
    59: "-",  # ;
    60: "-",  # <
    61: "-",  # =
    62: "-",  # >
    63: "-",  # ?
    64: "-",  # @
    91: "-",  # [
    92: "-",  # \
    93: "-",  # ]
    94: "-",  # ^
    95: " ",  # _
    96: "-",  # `
    123: "-",  # {
    124: "-",  # |
    125: "-",  # }
    126: "-",  # ~
    127: "-",  # del
}


def validate_entity_config(values: dict) -> dict[str, dict]:
    """Validate config entry for CONF_ENTITY."""
    if not isinstance(values, dict):
        raise vol.Invalid("expected a dictionary")

    entities = {}
    for entity_id, config in values.items():
        entity = cv.entity_id(entity_id)
        domain, _ = split_entity_id(entity)

        if not isinstance(config, dict):
            raise vol.Invalid(f"The configuration for {entity} must be a dictionary.")

        if domain == "alarm_control_panel":
            config = CODE_SCHEMA(config)

        elif domain == media_player.const.DOMAIN:
            config = FEATURE_SCHEMA(config)
            feature_list = {}
            for feature in config[CONF_FEATURE_LIST]:
                params = MEDIA_PLAYER_SCHEMA(feature)
                key = params.pop(CONF_FEATURE)
                if key in feature_list:
                    raise vol.Invalid(f"A feature can be added only once for {entity}")
                feature_list[key] = params
            config[CONF_FEATURE_LIST] = feature_list

        elif domain == "camera":
            config = CAMERA_SCHEMA(config)

        elif domain == "lock":
            config = LOCK_SCHEMA(config)

        elif domain == "switch":
            config = SWITCH_TYPE_SCHEMA(config)

        elif domain == "humidifier":
            config = HUMIDIFIER_SCHEMA(config)

        elif domain == "cover":
            config = COVER_SCHEMA(config)

<<<<<<< HEAD
        elif domain == "fan":
            config = FAN_SCHEMA(config)
=======
        elif domain == "sensor":
            config = SENSOR_SCHEMA(config)
>>>>>>> 32c6fb86

        else:
            config = BASIC_INFO_SCHEMA(config)

        entities[entity] = config
    return entities


def get_media_player_features(state: State) -> list[str]:
    """Determine features for media players."""
    features = state.attributes.get(ATTR_SUPPORTED_FEATURES, 0)

    supported_modes = []
    if features & (
        MediaPlayerEntityFeature.TURN_ON | MediaPlayerEntityFeature.TURN_OFF
    ):
        supported_modes.append(FEATURE_ON_OFF)
    if features & (MediaPlayerEntityFeature.PLAY | MediaPlayerEntityFeature.PAUSE):
        supported_modes.append(FEATURE_PLAY_PAUSE)
    if features & (MediaPlayerEntityFeature.PLAY | MediaPlayerEntityFeature.STOP):
        supported_modes.append(FEATURE_PLAY_STOP)
    if features & MediaPlayerEntityFeature.VOLUME_MUTE:
        supported_modes.append(FEATURE_TOGGLE_MUTE)
    return supported_modes


def validate_media_player_features(state: State, feature_list: str) -> bool:
    """Validate features for media players."""
    if not (supported_modes := get_media_player_features(state)):
        _LOGGER.error("%s does not support any media_player features", state.entity_id)
        return False

    if not feature_list:
        # Auto detected
        return True

    error_list = [feature for feature in feature_list if feature not in supported_modes]

    if error_list:
        _LOGGER.error(
            "%s does not support media_player features: %s", state.entity_id, error_list
        )
        return False
    return True


def async_show_setup_message(
    hass: HomeAssistant, entry_id: str, bridge_name: str, pincode: bytes, uri: str
) -> None:
    """Display persistent notification with setup information."""
    pin = pincode.decode()
    _LOGGER.info("Pincode: %s", pin)

    buffer = io.BytesIO()
    url = pyqrcode.create(uri)
    url.svg(buffer, scale=5, module_color="#000", background="#FFF")
    pairing_secret = secrets.token_hex(32)

    entry = cast(HomeKitConfigEntry, hass.config_entries.async_get_entry(entry_id))
    entry_data = entry.runtime_data

    entry_data.pairing_qr = buffer.getvalue()
    entry_data.pairing_qr_secret = pairing_secret

    message = (
        f"To set up {bridge_name} in the Home App, "
        "scan the QR code or enter the following code:\n"
        f"### {pin}\n"
        f"![image](/api/homekit/pairingqr?{entry_id}-{pairing_secret})"
    )
    persistent_notification.async_create(hass, message, "HomeKit Pairing", entry_id)


def async_dismiss_setup_message(hass: HomeAssistant, entry_id: str) -> None:
    """Dismiss persistent notification and remove QR code."""
    persistent_notification.async_dismiss(hass, entry_id)


def convert_to_float(state: Any) -> float | None:
    """Return float of state, catch errors."""
    try:
        return float(state)
    except (ValueError, TypeError):
        return None


def coerce_int(state: str) -> int:
    """Return int."""
    try:
        return int(state)
    except (ValueError, TypeError):
        return 0


def cleanup_name_for_homekit(name: str | None) -> str:
    """Ensure the name of the device will not crash homekit."""
    #
    # This is not a security measure.
    #
    # UNICODE_EMOJI is also not allowed but that
    # likely isn't a problem
    if name is None:
        return "None"  # None crashes apple watches
    return (
        name.translate(HOMEKIT_CHAR_TRANSLATIONS)
        .lstrip(INVALID_END_CHARS)[:MAX_NAME_LENGTH]
        .rstrip(INVALID_END_CHARS)
    )


def temperature_to_homekit(temperature: float, unit: str) -> float:
    """Convert temperature to Celsius for HomeKit."""
    return TemperatureConverter.convert(temperature, unit, UnitOfTemperature.CELSIUS)


def temperature_to_states(temperature: float, unit: str) -> float:
    """Convert temperature back from Celsius to Home Assistant unit."""
    return TemperatureConverter.convert(temperature, UnitOfTemperature.CELSIUS, unit)


def density_to_air_quality(density: float) -> int:
    """Map PM2.5 µg/m3 density to HomeKit AirQuality level."""
    if density <= 9:  # US AQI 0-50 (HomeKit: Excellent)
        return 1
    if density <= 35.4:  # US AQI 51-100 (HomeKit: Good)
        return 2
    if density <= 55.4:  # US AQI 101-150 (HomeKit: Fair)
        return 3
    if density <= 125.4:  # US AQI 151-200 (HomeKit: Inferior)
        return 4
    return 5  # US AQI 201+ (HomeKit: Poor)


def density_to_air_quality_pm10(density: float) -> int:
    """Map PM10 µg/m3 density to HomeKit AirQuality level."""
    if density <= 54:  # US AQI 0-50 (HomeKit: Excellent)
        return 1
    if density <= 154:  # US AQI 51-100 (HomeKit: Good)
        return 2
    if density <= 254:  # US AQI 101-150 (HomeKit: Fair)
        return 3
    if density <= 354:  # US AQI 151-200 (HomeKit: Inferior)
        return 4
    return 5  # US AQI 201+ (HomeKit: Poor)


def density_to_air_quality_nitrogen_dioxide(density: float) -> int:
    """Map nitrogen dioxide µg/m3 to HomeKit AirQuality level."""
    if density <= 30:
        return 1
    if density <= 60:
        return 2
    if density <= 80:
        return 3
    if density <= 90:
        return 4
    return 5


def density_to_air_quality_voc(density: float) -> int:
    """Map VOCs µg/m3 to HomeKit AirQuality level.

    The VOC mappings use the IAQ guidelines for Europe released by the WHO (World Health Organization).
    Referenced from Sensirion_Gas_Sensors_SGP3x_TVOC_Concept.pdf
    https://github.com/paulvha/svm30/blob/master/extras/Sensirion_Gas_Sensors_SGP3x_TVOC_Concept.pdf
    """
    if density <= 250:  # WHO IAQ 1 (HomeKit: Excellent)
        return 1
    if density <= 500:  # WHO IAQ 2 (HomeKit: Good)
        return 2
    if density <= 1000:  # WHO IAQ 3 (HomeKit: Fair)
        return 3
    if density <= 3000:  # WHO IAQ 4 (HomeKit: Inferior)
        return 4
    return 5  # WHOA IAQ 5 (HomeKit: Poor)


def get_persist_filename_for_entry_id(entry_id: str) -> str:
    """Determine the filename of the homekit state file."""
    return f"{DOMAIN}.{entry_id}.state"


def get_aid_storage_filename_for_entry_id(entry_id: str) -> str:
    """Determine the filename of homekit aid storage file."""
    return f"{DOMAIN}.{entry_id}.aids"


def get_iid_storage_filename_for_entry_id(entry_id: str) -> str:
    """Determine the filename of homekit iid storage file."""
    return f"{DOMAIN}.{entry_id}.iids"


def get_persist_fullpath_for_entry_id(hass: HomeAssistant, entry_id: str) -> str:
    """Determine the path to the homekit state file."""
    return hass.config.path(STORAGE_DIR, get_persist_filename_for_entry_id(entry_id))


def get_aid_storage_fullpath_for_entry_id(hass: HomeAssistant, entry_id: str) -> str:
    """Determine the path to the homekit aid storage file."""
    return hass.config.path(
        STORAGE_DIR, get_aid_storage_filename_for_entry_id(entry_id)
    )


def get_iid_storage_fullpath_for_entry_id(hass: HomeAssistant, entry_id: str) -> str:
    """Determine the path to the homekit iid storage file."""
    return hass.config.path(
        STORAGE_DIR, get_iid_storage_filename_for_entry_id(entry_id)
    )


def _format_version_part(version_part: str) -> str:
    return str(max(0, min(MAX_VERSION_PART, coerce_int(version_part))))


def format_version(version: str) -> str | None:
    """Extract the version string in a format homekit can consume."""
    split_ver = str(version).replace("-", ".").replace(" ", ".")
    num_only = NUMBERS_ONLY_RE.sub("", split_ver)
    if (match := VERSION_RE.search(num_only)) is None:
        return None
    value = ".".join(map(_format_version_part, match.group(0).split(".")))
    return None if _is_zero_but_true(value) else value


def _is_zero_but_true(value: Any) -> bool:
    """Zero but true values can crash apple watches."""
    return convert_to_float(value) == 0


def remove_state_files_for_entry_id(hass: HomeAssistant, entry_id: str) -> None:
    """Remove the state files from disk."""
    for path in (
        get_persist_fullpath_for_entry_id(hass, entry_id),
        get_aid_storage_fullpath_for_entry_id(hass, entry_id),
        get_iid_storage_fullpath_for_entry_id(hass, entry_id),
    ):
        if os.path.exists(path):
            os.unlink(path)


def _get_test_socket() -> socket.socket:
    """Create a socket to test binding ports."""
    test_socket = socket.socket(socket.AF_INET, socket.SOCK_STREAM)
    test_socket.setblocking(False)
    test_socket.setsockopt(socket.SOL_SOCKET, socket.SO_REUSEADDR, 1)
    return test_socket


@callback
def async_port_is_available(port: int) -> bool:
    """Check to see if a port is available."""
    try:
        _get_test_socket().bind(("", port))
    except OSError:
        return False
    return True


@callback
def async_find_next_available_port(hass: HomeAssistant, start_port: int) -> int:
    """Find the next available port not assigned to a config entry."""
    exclude_ports = {
        entry.data[CONF_PORT]
        for entry in hass.config_entries.async_entries(DOMAIN)
        if CONF_PORT in entry.data
    }
    return _async_find_next_available_port(start_port, exclude_ports)


@callback
def _async_find_next_available_port(start_port: int, exclude_ports: set) -> int:
    """Find the next available port starting with the given port."""
    test_socket = _get_test_socket()
    for port in range(start_port, MAX_PORT + 1):
        if port in exclude_ports:
            continue
        try:
            test_socket.bind(("", port))
        except OSError:
            if port == MAX_PORT:
                raise
            continue
        else:
            return port
    raise RuntimeError("unreachable")


def pid_is_alive(pid: int) -> bool:
    """Check to see if a process is alive."""
    try:
        os.kill(pid, 0)
    except OSError:
        return False
    return True


def accessory_friendly_name(hass_name: str, accessory: Accessory) -> str:
    """Return the combined name for the accessory.

    The mDNS name and the Home Assistant config entry
    name are usually different which means they need to
    see both to identify the accessory.
    """
    accessory_mdns_name = cast(str, accessory.display_name)
    if hass_name.casefold().startswith(accessory_mdns_name.casefold()):
        return hass_name
    if accessory_mdns_name.casefold().startswith(hass_name.casefold()):
        return accessory_mdns_name
    return f"{hass_name} ({accessory_mdns_name})"


def state_needs_accessory_mode(state: State) -> bool:
    """Return if the entity represented by the state must be paired in accessory mode."""
    if state.domain in (CAMERA_DOMAIN, LOCK_DOMAIN):
        return True

    return (
        state.domain == MEDIA_PLAYER_DOMAIN
        and state.attributes.get(ATTR_DEVICE_CLASS)
        in (MediaPlayerDeviceClass.TV, MediaPlayerDeviceClass.RECEIVER)
    ) or (
        state.domain == REMOTE_DOMAIN
        and state.attributes.get(ATTR_SUPPORTED_FEATURES, 0)
        & RemoteEntityFeature.ACTIVITY
    )


def state_changed_event_is_same_state(event: Event[EventStateChangedData]) -> bool:
    """Check if a state changed event is the same state."""
    event_data = event.data
    old_state = event_data["old_state"]
    new_state = event_data["new_state"]
    return bool(new_state and old_state and new_state.state == old_state.state)


def get_min_max(value1: float, value2: float) -> tuple[float, float]:
    """Return the minimum and maximum of two values.

    HomeKit will go unavailable if the min and max are reversed
    so we make sure the min is always the min and the max is always the max
    as any mistakes made in integrations will cause the entire
    bridge to go unavailable.
    """
    return min(value1, value2), max(value1, value2)<|MERGE_RESOLUTION|>--- conflicted
+++ resolved
@@ -189,7 +189,6 @@
     {vol.Optional(CONF_LINKED_HUMIDITY_SENSOR): cv.entity_domain(sensor.DOMAIN)}
 )
 
-<<<<<<< HEAD
 FAN_SCHEMA = BASIC_INFO_SCHEMA.extend(
     {
         vol.Optional(CONF_LINKED_HUMIDITY_SENSOR): cv.entity_domain(sensor.DOMAIN),
@@ -199,8 +198,6 @@
 )
 
 
-=======
->>>>>>> 32c6fb86
 COVER_SCHEMA = BASIC_INFO_SCHEMA.extend(
     {
         vol.Optional(CONF_LINKED_OBSTRUCTION_SENSOR): cv.entity_domain(
@@ -339,13 +336,11 @@
         elif domain == "cover":
             config = COVER_SCHEMA(config)
 
-<<<<<<< HEAD
         elif domain == "fan":
             config = FAN_SCHEMA(config)
-=======
+
         elif domain == "sensor":
             config = SENSOR_SCHEMA(config)
->>>>>>> 32c6fb86
 
         else:
             config = BASIC_INFO_SCHEMA(config)
