--- conflicted
+++ resolved
@@ -437,11 +437,7 @@
     return str(max(0, min(MAX_VERSION_PART, coerce_int(version_part))))
 
 
-<<<<<<< HEAD
-def format_version(version):
-=======
 def format_version(version: str) -> str | None:
->>>>>>> 3c4dad0a
     """Extract the version string in a format homekit can consume."""
     split_ver = str(version).replace("-", ".").replace(" ", ".")
     num_only = NUMBERS_ONLY_RE.sub("", split_ver)
@@ -451,11 +447,7 @@
     return None if _is_zero_but_true(value) else value
 
 
-<<<<<<< HEAD
-def _is_zero_but_true(value):
-=======
 def _is_zero_but_true(value: Any) -> bool:
->>>>>>> 3c4dad0a
     """Zero but true values can crash apple watches."""
     return convert_to_float(value) == 0
 
