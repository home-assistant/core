"""Collection of useful functions for the HomeKit component."""
from __future__ import annotations

import io
import ipaddress
import logging
import os
import re
import secrets
import socket
from typing import Any, cast

from pyhap.accessory import Accessory
import pyqrcode
import voluptuous as vol

from homeassistant.components import (
    binary_sensor,
    media_player,
    persistent_notification,
    sensor,
)
from homeassistant.components.camera import DOMAIN as CAMERA_DOMAIN
from homeassistant.components.lock import DOMAIN as LOCK_DOMAIN
from homeassistant.components.media_player import (
    DOMAIN as MEDIA_PLAYER_DOMAIN,
    MediaPlayerDeviceClass,
)
from homeassistant.components.remote import DOMAIN as REMOTE_DOMAIN, SUPPORT_ACTIVITY
from homeassistant.const import (
    ATTR_CODE,
    ATTR_DEVICE_CLASS,
    ATTR_SUPPORTED_FEATURES,
    CONF_NAME,
    CONF_PORT,
    CONF_TYPE,
    TEMP_CELSIUS,
)
from homeassistant.core import HomeAssistant, State, callback, split_entity_id
import homeassistant.helpers.config_validation as cv
from homeassistant.helpers.storage import STORAGE_DIR
import homeassistant.util.temperature as temp_util

from .const import (
    AUDIO_CODEC_COPY,
    AUDIO_CODEC_OPUS,
    CONF_AUDIO_CODEC,
    CONF_AUDIO_MAP,
    CONF_AUDIO_PACKET_SIZE,
    CONF_FEATURE,
    CONF_FEATURE_LIST,
    CONF_LINKED_BATTERY_CHARGING_SENSOR,
    CONF_LINKED_BATTERY_SENSOR,
    CONF_LINKED_DOORBELL_SENSOR,
    CONF_LINKED_HUMIDITY_SENSOR,
    CONF_LINKED_MOTION_SENSOR,
    CONF_LINKED_OBSTRUCTION_SENSOR,
    CONF_LOW_BATTERY_THRESHOLD,
    CONF_MAX_FPS,
    CONF_MAX_HEIGHT,
    CONF_MAX_WIDTH,
    CONF_STREAM_ADDRESS,
    CONF_STREAM_COUNT,
    CONF_STREAM_SOURCE,
    CONF_SUPPORT_AUDIO,
    CONF_VIDEO_CODEC,
    CONF_VIDEO_MAP,
    CONF_VIDEO_PACKET_SIZE,
    DEFAULT_AUDIO_CODEC,
    DEFAULT_AUDIO_MAP,
    DEFAULT_AUDIO_PACKET_SIZE,
    DEFAULT_LOW_BATTERY_THRESHOLD,
    DEFAULT_MAX_FPS,
    DEFAULT_MAX_HEIGHT,
    DEFAULT_MAX_WIDTH,
    DEFAULT_STREAM_COUNT,
    DEFAULT_SUPPORT_AUDIO,
    DEFAULT_VIDEO_CODEC,
    DEFAULT_VIDEO_MAP,
    DEFAULT_VIDEO_PACKET_SIZE,
    DOMAIN,
    FEATURE_ON_OFF,
    FEATURE_PLAY_PAUSE,
    FEATURE_PLAY_STOP,
    FEATURE_TOGGLE_MUTE,
    HOMEKIT_PAIRING_QR,
    HOMEKIT_PAIRING_QR_SECRET,
    MAX_NAME_LENGTH,
    TYPE_FAUCET,
    TYPE_OUTLET,
    TYPE_SHOWER,
    TYPE_SPRINKLER,
    TYPE_SWITCH,
    TYPE_VALVE,
    VIDEO_CODEC_COPY,
    VIDEO_CODEC_H264_OMX,
    VIDEO_CODEC_LIBX264,
)

_LOGGER = logging.getLogger(__name__)


NUMBERS_ONLY_RE = re.compile(r"[^\d.]+")
VERSION_RE = re.compile(r"([0-9]+)(\.[0-9]+)?(\.[0-9]+)?")
MAX_VERSION_PART = 2**32 - 1


MAX_PORT = 65535
VALID_VIDEO_CODECS = [VIDEO_CODEC_LIBX264, VIDEO_CODEC_H264_OMX, AUDIO_CODEC_COPY]
VALID_AUDIO_CODECS = [AUDIO_CODEC_OPUS, VIDEO_CODEC_COPY]

BASIC_INFO_SCHEMA = vol.Schema(
    {
        vol.Optional(CONF_NAME): cv.string,
        vol.Optional(CONF_LINKED_BATTERY_SENSOR): cv.entity_domain(sensor.DOMAIN),
        vol.Optional(CONF_LINKED_BATTERY_CHARGING_SENSOR): cv.entity_domain(
            binary_sensor.DOMAIN
        ),
        vol.Optional(
            CONF_LOW_BATTERY_THRESHOLD, default=DEFAULT_LOW_BATTERY_THRESHOLD
        ): cv.positive_int,
    }
)

FEATURE_SCHEMA = BASIC_INFO_SCHEMA.extend(
    {vol.Optional(CONF_FEATURE_LIST, default=None): cv.ensure_list}
)

CAMERA_SCHEMA = BASIC_INFO_SCHEMA.extend(
    {
        vol.Optional(CONF_STREAM_ADDRESS): vol.All(ipaddress.ip_address, cv.string),
        vol.Optional(CONF_STREAM_SOURCE): cv.string,
        vol.Optional(CONF_AUDIO_CODEC, default=DEFAULT_AUDIO_CODEC): vol.In(
            VALID_AUDIO_CODECS
        ),
        vol.Optional(CONF_SUPPORT_AUDIO, default=DEFAULT_SUPPORT_AUDIO): cv.boolean,
        vol.Optional(CONF_MAX_WIDTH, default=DEFAULT_MAX_WIDTH): cv.positive_int,
        vol.Optional(CONF_MAX_HEIGHT, default=DEFAULT_MAX_HEIGHT): cv.positive_int,
        vol.Optional(CONF_MAX_FPS, default=DEFAULT_MAX_FPS): cv.positive_int,
        vol.Optional(CONF_AUDIO_MAP, default=DEFAULT_AUDIO_MAP): cv.string,
        vol.Optional(CONF_VIDEO_MAP, default=DEFAULT_VIDEO_MAP): cv.string,
        vol.Optional(CONF_STREAM_COUNT, default=DEFAULT_STREAM_COUNT): vol.All(
            vol.Coerce(int), vol.Range(min=1, max=10)
        ),
        vol.Optional(CONF_VIDEO_CODEC, default=DEFAULT_VIDEO_CODEC): vol.In(
            VALID_VIDEO_CODECS
        ),
        vol.Optional(
            CONF_AUDIO_PACKET_SIZE, default=DEFAULT_AUDIO_PACKET_SIZE
        ): cv.positive_int,
        vol.Optional(
            CONF_VIDEO_PACKET_SIZE, default=DEFAULT_VIDEO_PACKET_SIZE
        ): cv.positive_int,
        vol.Optional(CONF_LINKED_MOTION_SENSOR): cv.entity_domain(binary_sensor.DOMAIN),
        vol.Optional(CONF_LINKED_DOORBELL_SENSOR): cv.entity_domain(
            binary_sensor.DOMAIN
        ),
    }
)

HUMIDIFIER_SCHEMA = BASIC_INFO_SCHEMA.extend(
    {vol.Optional(CONF_LINKED_HUMIDITY_SENSOR): cv.entity_domain(sensor.DOMAIN)}
)


COVER_SCHEMA = BASIC_INFO_SCHEMA.extend(
    {
        vol.Optional(CONF_LINKED_OBSTRUCTION_SENSOR): cv.entity_domain(
            binary_sensor.DOMAIN
        )
    }
)

CODE_SCHEMA = BASIC_INFO_SCHEMA.extend(
    {vol.Optional(ATTR_CODE, default=None): vol.Any(None, cv.string)}
)

MEDIA_PLAYER_SCHEMA = vol.Schema(
    {
        vol.Required(CONF_FEATURE): vol.All(
            cv.string,
            vol.In(
                (
                    FEATURE_ON_OFF,
                    FEATURE_PLAY_PAUSE,
                    FEATURE_PLAY_STOP,
                    FEATURE_TOGGLE_MUTE,
                )
            ),
        )
    }
)

SWITCH_TYPE_SCHEMA = BASIC_INFO_SCHEMA.extend(
    {
        vol.Optional(CONF_TYPE, default=TYPE_SWITCH): vol.All(
            cv.string,
            vol.In(
                (
                    TYPE_FAUCET,
                    TYPE_OUTLET,
                    TYPE_SHOWER,
                    TYPE_SPRINKLER,
                    TYPE_SWITCH,
                    TYPE_VALVE,
                )
            ),
        )
    }
)


HOMEKIT_CHAR_TRANSLATIONS = {
    0: " ",  # nul
    10: " ",  # nl
    13: " ",  # cr
    33: "-",  # !
    34: " ",  # "
    36: "-",  # $
    37: "-",  # %
    40: "-",  # (
    41: "-",  # )
    42: "-",  # *
    43: "-",  # +
    47: "-",  # /
    58: "-",  # :
    59: "-",  # ;
    60: "-",  # <
    61: "-",  # =
    62: "-",  # >
    63: "-",  # ?
    64: "-",  # @
    91: "-",  # [
    92: "-",  # \
    93: "-",  # ]
    94: "-",  # ^
    95: " ",  # _
    96: "-",  # `
    123: "-",  # {
    124: "-",  # |
    125: "-",  # }
    126: "-",  # ~
    127: "-",  # del
}


def validate_entity_config(values: dict) -> dict[str, dict]:
    """Validate config entry for CONF_ENTITY."""
    if not isinstance(values, dict):
        raise vol.Invalid("expected a dictionary")

    entities = {}
    for entity_id, config in values.items():
        entity = cv.entity_id(entity_id)
        domain, _ = split_entity_id(entity)

        if not isinstance(config, dict):
            raise vol.Invalid(f"The configuration for {entity} must be a dictionary.")

        if domain in ("alarm_control_panel", "lock"):
            config = CODE_SCHEMA(config)

        elif domain == media_player.const.DOMAIN:
            config = FEATURE_SCHEMA(config)
            feature_list = {}
            for feature in config[CONF_FEATURE_LIST]:
                params = MEDIA_PLAYER_SCHEMA(feature)
                key = params.pop(CONF_FEATURE)
                if key in feature_list:
                    raise vol.Invalid(f"A feature can be added only once for {entity}")
                feature_list[key] = params
            config[CONF_FEATURE_LIST] = feature_list

        elif domain == "camera":
            config = CAMERA_SCHEMA(config)

        elif domain == "switch":
            config = SWITCH_TYPE_SCHEMA(config)

        elif domain == "humidifier":
            config = HUMIDIFIER_SCHEMA(config)

        elif domain == "cover":
            config = COVER_SCHEMA(config)

        else:
            config = BASIC_INFO_SCHEMA(config)

        entities[entity] = config
    return entities


def get_media_player_features(state: State) -> list[str]:
    """Determine features for media players."""
    features = state.attributes.get(ATTR_SUPPORTED_FEATURES, 0)

    supported_modes = []
    if features & (
        media_player.const.SUPPORT_TURN_ON | media_player.const.SUPPORT_TURN_OFF
    ):
        supported_modes.append(FEATURE_ON_OFF)
    if features & (media_player.const.SUPPORT_PLAY | media_player.const.SUPPORT_PAUSE):
        supported_modes.append(FEATURE_PLAY_PAUSE)
    if features & (media_player.const.SUPPORT_PLAY | media_player.const.SUPPORT_STOP):
        supported_modes.append(FEATURE_PLAY_STOP)
    if features & media_player.const.SUPPORT_VOLUME_MUTE:
        supported_modes.append(FEATURE_TOGGLE_MUTE)
    return supported_modes


def validate_media_player_features(state: State, feature_list: str) -> bool:
    """Validate features for media players."""
    if not (supported_modes := get_media_player_features(state)):
        _LOGGER.error("%s does not support any media_player features", state.entity_id)
        return False

    if not feature_list:
        # Auto detected
        return True

    error_list = []
    for feature in feature_list:
        if feature not in supported_modes:
            error_list.append(feature)

    if error_list:
        _LOGGER.error(
            "%s does not support media_player features: %s", state.entity_id, error_list
        )
        return False
    return True


def async_show_setup_message(
    hass: HomeAssistant, entry_id: str, bridge_name: str, pincode: bytes, uri: str
) -> None:
    """Display persistent notification with setup information."""
    pin = pincode.decode()
    _LOGGER.info("Pincode: %s", pin)

    buffer = io.BytesIO()
    url = pyqrcode.create(uri)
    url.svg(buffer, scale=5, module_color="#000", background="#FFF")
    pairing_secret = secrets.token_hex(32)

    hass.data[DOMAIN][entry_id][HOMEKIT_PAIRING_QR] = buffer.getvalue()
    hass.data[DOMAIN][entry_id][HOMEKIT_PAIRING_QR_SECRET] = pairing_secret

    message = (
        f"To set up {bridge_name} in the Home App, "
        f"scan the QR code or enter the following code:\n"
        f"### {pin}\n"
        f"![image](/api/homekit/pairingqr?{entry_id}-{pairing_secret})"
    )
    persistent_notification.async_create(hass, message, "HomeKit Pairing", entry_id)


def async_dismiss_setup_message(hass: HomeAssistant, entry_id: str) -> None:
    """Dismiss persistent notification and remove QR code."""
    persistent_notification.async_dismiss(hass, entry_id)


def convert_to_float(state: Any) -> float | None:
    """Return float of state, catch errors."""
    try:
        return float(state)
    except (ValueError, TypeError):
        return None


def coerce_int(state: str) -> int:
    """Return int."""
    try:
        return int(state)
    except (ValueError, TypeError):
        return 0


def cleanup_name_for_homekit(name: str | None) -> str:
    """Ensure the name of the device will not crash homekit."""
    #
    # This is not a security measure.
    #
    # UNICODE_EMOJI is also not allowed but that
    # likely isn't a problem
    if name is None:
        return "None"  # None crashes apple watches
    return name.translate(HOMEKIT_CHAR_TRANSLATIONS)[:MAX_NAME_LENGTH]


def temperature_to_homekit(temperature: float | int, unit: str) -> float:
    """Convert temperature to Celsius for HomeKit."""
    return round(temp_util.convert(temperature, unit, TEMP_CELSIUS), 1)


def temperature_to_states(temperature: float | int, unit: str) -> float:
    """Convert temperature back from Celsius to Home Assistant unit."""
    return round(temp_util.convert(temperature, TEMP_CELSIUS, unit) * 2) / 2


def density_to_air_quality(density: float) -> int:
    """Map PM2.5 density to HomeKit AirQuality level."""
    if density <= 35:
        return 1
    if density <= 75:
        return 2
    if density <= 115:
        return 3
    if density <= 150:
        return 4
    return 5


<<<<<<< HEAD
def get_persist_filename_for_entry_id(entry_id: str) -> str:
=======
def density_to_air_quality_pm10(density):
    """Map PM10 density to HomeKit AirQuality level."""
    if density <= 40:
        return 1
    if density <= 80:
        return 2
    if density <= 120:
        return 3
    if density <= 300:
        return 4
    return 5


def density_to_air_quality_pm25(density):
    """Map PM2.5 density to HomeKit AirQuality level."""
    if density <= 25:
        return 1
    if density <= 50:
        return 2
    if density <= 100:
        return 3
    if density <= 300:
        return 4
    return 5


def get_persist_filename_for_entry_id(entry_id: str):
>>>>>>> 6da38d67
    """Determine the filename of the homekit state file."""
    return f"{DOMAIN}.{entry_id}.state"


def get_aid_storage_filename_for_entry_id(entry_id: str) -> str:
    """Determine the ilename of homekit aid storage file."""
    return f"{DOMAIN}.{entry_id}.aids"


def get_persist_fullpath_for_entry_id(hass: HomeAssistant, entry_id: str) -> str:
    """Determine the path to the homekit state file."""
    return hass.config.path(STORAGE_DIR, get_persist_filename_for_entry_id(entry_id))


def get_aid_storage_fullpath_for_entry_id(hass: HomeAssistant, entry_id: str) -> str:
    """Determine the path to the homekit aid storage file."""
    return hass.config.path(
        STORAGE_DIR, get_aid_storage_filename_for_entry_id(entry_id)
    )


def _format_version_part(version_part: str) -> str:
    return str(max(0, min(MAX_VERSION_PART, coerce_int(version_part))))


def format_version(version: str) -> str | None:
    """Extract the version string in a format homekit can consume."""
    split_ver = str(version).replace("-", ".").replace(" ", ".")
    num_only = NUMBERS_ONLY_RE.sub("", split_ver)
    if (match := VERSION_RE.search(num_only)) is None:
        return None
    value = ".".join(map(_format_version_part, match.group(0).split(".")))
    return None if _is_zero_but_true(value) else value


def _is_zero_but_true(value: Any) -> bool:
    """Zero but true values can crash apple watches."""
    return convert_to_float(value) == 0


def remove_state_files_for_entry_id(hass: HomeAssistant, entry_id: str) -> bool:
    """Remove the state files from disk."""
    persist_file_path = get_persist_fullpath_for_entry_id(hass, entry_id)
    aid_storage_path = get_aid_storage_fullpath_for_entry_id(hass, entry_id)
    os.unlink(persist_file_path)
    if os.path.exists(aid_storage_path):
        os.unlink(aid_storage_path)
    return True


def _get_test_socket() -> socket.socket:
    """Create a socket to test binding ports."""
    test_socket = socket.socket(socket.AF_INET, socket.SOCK_STREAM)
    test_socket.setblocking(False)
    test_socket.setsockopt(socket.SOL_SOCKET, socket.SO_REUSEADDR, 1)
    return test_socket


@callback
def async_port_is_available(port: int) -> bool:
    """Check to see if a port is available."""
    try:
        _get_test_socket().bind(("", port))
    except OSError:
        return False
    return True


@callback
def async_find_next_available_port(hass: HomeAssistant, start_port: int) -> int:
    """Find the next available port not assigned to a config entry."""
    exclude_ports = {
        entry.data[CONF_PORT]
        for entry in hass.config_entries.async_entries(DOMAIN)
        if CONF_PORT in entry.data
    }
    return _async_find_next_available_port(start_port, exclude_ports)


@callback
def _async_find_next_available_port(start_port: int, exclude_ports: set) -> int:
    """Find the next available port starting with the given port."""
    test_socket = _get_test_socket()
    for port in range(start_port, MAX_PORT + 1):
        if port in exclude_ports:
            continue
        try:
            test_socket.bind(("", port))
            return port
        except OSError:
            if port == MAX_PORT:
                raise
            continue
    assert False  # unreachable


def pid_is_alive(pid: int) -> bool:
    """Check to see if a process is alive."""
    try:
        os.kill(pid, 0)
        return True
    except OSError:
        pass
    return False


def accessory_friendly_name(hass_name: str, accessory: Accessory) -> str:
    """Return the combined name for the accessory.

    The mDNS name and the Home Assistant config entry
    name are usually different which means they need to
    see both to identify the accessory.
    """
    accessory_mdns_name = cast(str, accessory.display_name)
    if hass_name.casefold().startswith(accessory_mdns_name.casefold()):
        return hass_name
    if accessory_mdns_name.casefold().startswith(hass_name.casefold()):
        return accessory_mdns_name
    return f"{hass_name} ({accessory_mdns_name})"


def state_needs_accessory_mode(state: State) -> bool:
    """Return if the entity represented by the state must be paired in accessory mode."""
    if state.domain in (CAMERA_DOMAIN, LOCK_DOMAIN):
        return True

    return (
        state.domain == MEDIA_PLAYER_DOMAIN
        and state.attributes.get(ATTR_DEVICE_CLASS) == MediaPlayerDeviceClass.TV
        or state.domain == REMOTE_DOMAIN
        and state.attributes.get(ATTR_SUPPORTED_FEATURES, 0) & SUPPORT_ACTIVITY
    )<|MERGE_RESOLUTION|>--- conflicted
+++ resolved
@@ -411,10 +411,7 @@
     return 5
 
 
-<<<<<<< HEAD
-def get_persist_filename_for_entry_id(entry_id: str) -> str:
-=======
-def density_to_air_quality_pm10(density):
+def density_to_air_quality_pm10(density: float) -> int:
     """Map PM10 density to HomeKit AirQuality level."""
     if density <= 40:
         return 1
@@ -427,7 +424,7 @@
     return 5
 
 
-def density_to_air_quality_pm25(density):
+def density_to_air_quality_pm25(density: float) -> int:
     """Map PM2.5 density to HomeKit AirQuality level."""
     if density <= 25:
         return 1
@@ -440,8 +437,7 @@
     return 5
 
 
-def get_persist_filename_for_entry_id(entry_id: str):
->>>>>>> 6da38d67
+def get_persist_filename_for_entry_id(entry_id: str) -> str:
     """Determine the filename of the homekit state file."""
     return f"{DOMAIN}.{entry_id}.state"
 
