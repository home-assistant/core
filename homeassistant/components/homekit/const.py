--- conflicted
+++ resolved
@@ -23,14 +23,11 @@
 # #### Attributes ####
 ATTR_DISPLAY_NAME = "display_name"
 ATTR_VALUE = "value"
-<<<<<<< HEAD
-ATTR_KEY_NAME = "key_name"
-=======
 ATTR_INTERGRATION = "platform"
 ATTR_MANUFACTURER = "manufacturer"
 ATTR_MODEL = "model"
 ATTR_SOFTWARE_VERSION = "sw_version"
->>>>>>> bdd99024
+ATTR_KEY_NAME = "key_name"
 
 # #### Config ####
 CONF_ADVERTISE_IP = "advertise_ip"
