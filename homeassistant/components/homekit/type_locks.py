--- conflicted
+++ resolved
@@ -6,7 +6,6 @@
 from pyhap.const import CATEGORY_DOOR_LOCK
 
 from homeassistant.components.lock import DOMAIN as LOCK_DOMAIN, LockState
-<<<<<<< HEAD
 from homeassistant.const import (
     ATTR_CODE,
     ATTR_ENTITY_ID,
@@ -14,14 +13,10 @@
     STATE_UNAVAILABLE,
     STATE_UNKNOWN,
 )
-=======
-from homeassistant.const import ATTR_CODE, ATTR_ENTITY_ID, STATE_ON, STATE_UNAVAILABLE, STATE_UNKNOWN
->>>>>>> ef7117f4
 from homeassistant.core import State, callback
 
 from .accessories import TYPES, HomeAccessory
 from .const import (
-<<<<<<< HEAD
     CHAR_LOCK_CURRENT_STATE,
     CHAR_LOCK_TARGET_STATE,
     CHAR_MUTE,
@@ -31,20 +26,13 @@
     SERV_LOCK,
     SERV_SPEAKER,
     SERV_STATELESS_PROGRAMMABLE_SWITCH,
-=======
-    CHAR_LOCK_CURRENT_STATE, 
-    CHAR_LOCK_TARGET_STATE,
-    CHAR_MUTE,
-    CHAR_PROGRAMMABLE_SWITCH_EVENT,
-    CONF_LINKED_DOORBELL_SENSOR, 
-    SERV_DOORBELL,
-    SERV_LOCK,
-    SERV_SPEAKER, 
-    SERV_STATELESS_PROGRAMMABLE_SWITCH
->>>>>>> ef7117f4
 )
 
 _LOGGER = logging.getLogger(__name__)
+
+DOORBELL_SINGLE_PRESS = 0
+DOORBELL_DOUBLE_PRESS = 1
+DOORBELL_LONG_PRESS = 2
 
 DOORBELL_SINGLE_PRESS = 0
 DOORBELL_DOUBLE_PRESS = 1
@@ -114,10 +102,6 @@
         self.async_update_state(state)
         self.init_doorbell(self)
 
-<<<<<<< HEAD
-=======
-
->>>>>>> ef7117f4
     def init_doorbell(self) -> None:
         self.char_doorbell_detected = None
         self.char_doorbell_detected_switch = None
@@ -238,4 +222,37 @@
                 self.entity_id,
                 self.linked_doorbell_sensor,
                 DOORBELL_SINGLE_PRESS,
+            )
+
+    @callback
+    def async_update_doorbell_state_event(
+        self, event: Event[EventStateChangedData]
+    ) -> None:
+        """Handle state change event listener callback."""
+        if not state_changed_event_is_same_state(event) and (
+            new_state := event.data["new_state"]
+        ):
+            self.async_update_doorbell_state(event.data["old_state"], new_state)
+
+    @callback
+    def async_update_doorbell_state(
+        self, old_state: State | None, new_state: State
+    ) -> None:
+        """Handle link doorbell sensor state change to update HomeKit value."""
+        assert self.char_doorbell_detected
+        assert self.char_doorbell_detected_switch
+        state = new_state.state
+        if state == STATE_ON or (
+            self.doorbell_is_event
+            and old_state is not None
+            and old_state.state != STATE_UNAVAILABLE
+            and state not in (STATE_UNKNOWN, STATE_UNAVAILABLE)
+        ):
+            self.char_doorbell_detected.set_value(DOORBELL_SINGLE_PRESS)
+            self.char_doorbell_detected_switch.set_value(DOORBELL_SINGLE_PRESS)
+            _LOGGER.debug(
+                "%s: Set linked doorbell %s sensor to %d",
+                self.entity_id,
+                self.linked_doorbell_sensor,
+                DOORBELL_SINGLE_PRESS,
             )