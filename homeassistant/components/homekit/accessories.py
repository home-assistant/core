"""Extend the basic Accessory and Bridge functions."""
import logging

from pyhap.accessory import Accessory, Bridge
from pyhap.accessory_driver import AccessoryDriver
from pyhap.const import CATEGORY_OTHER

from homeassistant.components import cover
from homeassistant.components.cover import (
    DEVICE_CLASS_GARAGE,
    DEVICE_CLASS_GATE,
    DEVICE_CLASS_WINDOW,
)
from homeassistant.components.media_player import DEVICE_CLASS_TV
from homeassistant.const import (
    ATTR_BATTERY_CHARGING,
    ATTR_BATTERY_LEVEL,
    ATTR_DEVICE_CLASS,
    ATTR_ENTITY_ID,
    ATTR_SERVICE,
    ATTR_SUPPORTED_FEATURES,
    ATTR_UNIT_OF_MEASUREMENT,
    CONF_NAME,
    CONF_TYPE,
    DEVICE_CLASS_HUMIDITY,
    DEVICE_CLASS_ILLUMINANCE,
    DEVICE_CLASS_TEMPERATURE,
    LIGHT_LUX,
    PERCENTAGE,
    STATE_ON,
    STATE_UNAVAILABLE,
    TEMP_CELSIUS,
    TEMP_FAHRENHEIT,
    __version__,
)
from homeassistant.core import Context, callback as ha_callback, split_entity_id
from homeassistant.helpers.event import async_track_state_change_event
from homeassistant.util.decorator import Registry

from .const import (
    ATTR_DISPLAY_NAME,
    ATTR_INTERGRATION,
    ATTR_MANUFACTURER,
    ATTR_MODEL,
    ATTR_SOFTWARE_VERSION,
    ATTR_VALUE,
    BRIDGE_MODEL,
    BRIDGE_SERIAL_NUMBER,
    CHAR_BATTERY_LEVEL,
    CHAR_CHARGING_STATE,
    CHAR_STATUS_LOW_BATTERY,
    CONF_FEATURE_LIST,
    CONF_LINKED_BATTERY_CHARGING_SENSOR,
    CONF_LINKED_BATTERY_SENSOR,
    CONF_LOW_BATTERY_THRESHOLD,
    DEFAULT_LOW_BATTERY_THRESHOLD,
    DEVICE_CLASS_CO,
    DEVICE_CLASS_CO2,
    DEVICE_CLASS_PM25,
    EVENT_HOMEKIT_CHANGED,
    HK_CHARGING,
    HK_NOT_CHARGABLE,
    HK_NOT_CHARGING,
    MANUFACTURER,
    SERV_BATTERY_SERVICE,
    TYPE_FAUCET,
    TYPE_OUTLET,
    TYPE_SHOWER,
    TYPE_SPRINKLER,
    TYPE_SWITCH,
    TYPE_VALVE,
)
from .util import (
    convert_to_float,
    dismiss_setup_message,
    format_sw_version,
    show_setup_message,
    validate_media_player_features,
)

_LOGGER = logging.getLogger(__name__)
SWITCH_TYPES = {
    TYPE_FAUCET: "Valve",
    TYPE_OUTLET: "Outlet",
    TYPE_SHOWER: "Valve",
    TYPE_SPRINKLER: "Valve",
    TYPE_SWITCH: "Switch",
    TYPE_VALVE: "Valve",
}
TYPES = Registry()


def get_accessory(hass, driver, state, aid, config):
    """Take state and return an accessory object if supported."""
    if not aid:
        _LOGGER.warning(
            'The entity "%s" is not supported, since it '
            "generates an invalid aid, please change it",
            state.entity_id,
        )
        return None

    a_type = None
    name = config.get(CONF_NAME, state.name)

    if state.domain == "alarm_control_panel":
        a_type = "SecuritySystem"

    elif state.domain in ("binary_sensor", "device_tracker", "person"):
        a_type = "BinarySensor"

    elif state.domain == "climate":
        a_type = "Thermostat"

    elif state.domain == "cover":
        device_class = state.attributes.get(ATTR_DEVICE_CLASS)
        features = state.attributes.get(ATTR_SUPPORTED_FEATURES, 0)

        if device_class in (DEVICE_CLASS_GARAGE, DEVICE_CLASS_GATE) and features & (
            cover.SUPPORT_OPEN | cover.SUPPORT_CLOSE
        ):
            a_type = "GarageDoorOpener"
        elif (
            device_class == DEVICE_CLASS_WINDOW
            and features & cover.SUPPORT_SET_POSITION
        ):
            a_type = "Window"
        elif features & cover.SUPPORT_SET_POSITION:
            a_type = "WindowCovering"
        elif features & (cover.SUPPORT_OPEN | cover.SUPPORT_CLOSE):
            a_type = "WindowCoveringBasic"

    elif state.domain == "fan":
        a_type = "Fan"

    elif state.domain == "humidifier":
        a_type = "HumidifierDehumidifier"

    elif state.domain == "light":
        a_type = "Light"

    elif state.domain == "lock":
        a_type = "Lock"

    elif state.domain == "media_player":
        device_class = state.attributes.get(ATTR_DEVICE_CLASS)
        feature_list = config.get(CONF_FEATURE_LIST, [])

        if device_class == DEVICE_CLASS_TV:
            a_type = "TelevisionMediaPlayer"
        elif validate_media_player_features(state, feature_list):
            a_type = "MediaPlayer"

    elif state.domain == "sensor":
        device_class = state.attributes.get(ATTR_DEVICE_CLASS)
        unit = state.attributes.get(ATTR_UNIT_OF_MEASUREMENT)

        if device_class == DEVICE_CLASS_TEMPERATURE or unit in (
            TEMP_CELSIUS,
            TEMP_FAHRENHEIT,
        ):
            a_type = "TemperatureSensor"
        elif device_class == DEVICE_CLASS_HUMIDITY and unit == PERCENTAGE:
            a_type = "HumiditySensor"
        elif device_class == DEVICE_CLASS_PM25 or DEVICE_CLASS_PM25 in state.entity_id:
            a_type = "AirQualitySensor"
        elif device_class == DEVICE_CLASS_CO:
            a_type = "CarbonMonoxideSensor"
        elif device_class == DEVICE_CLASS_CO2 or DEVICE_CLASS_CO2 in state.entity_id:
            a_type = "CarbonDioxideSensor"
        elif device_class == DEVICE_CLASS_ILLUMINANCE or unit in ("lm", LIGHT_LUX):
            a_type = "LightSensor"

    elif state.domain == "switch":
        switch_type = config.get(CONF_TYPE, TYPE_SWITCH)
        a_type = SWITCH_TYPES[switch_type]

    elif state.domain == "vacuum":
        a_type = "Vacuum"

    elif state.domain in ("automation", "input_boolean", "remote", "scene", "script"):
        a_type = "Switch"

    elif state.domain == "water_heater":
        a_type = "WaterHeater"

    elif state.domain == "camera":
        a_type = "Camera"

    if a_type is None:
        return None

    _LOGGER.debug('Add "%s" as "%s"', state.entity_id, a_type)
    return TYPES[a_type](hass, driver, name, state.entity_id, aid, config)


class HomeAccessory(Accessory):
    """Adapter class for Accessory."""

    def __init__(
        self,
        hass,
        driver,
        name,
        entity_id,
        aid,
        config,
        *args,
        category=CATEGORY_OTHER,
        **kwargs,
    ):
        """Initialize a Accessory object."""
        super().__init__(driver=driver, display_name=name, aid=aid, *args, **kwargs)
        self.config = config or {}
        domain = split_entity_id(entity_id)[0].replace("_", " ")

        if ATTR_MANUFACTURER in self.config:
            manufacturer = self.config[ATTR_MANUFACTURER]
        elif ATTR_INTERGRATION in self.config:
            manufacturer = self.config[ATTR_INTERGRATION].replace("_", " ").title()
        else:
            manufacturer = f"{MANUFACTURER} {domain}".title()
        if ATTR_MODEL in self.config:
            model = self.config[ATTR_MODEL]
        else:
            model = domain.title()
        if ATTR_SOFTWARE_VERSION in self.config:
            sw_version = format_sw_version(self.config[ATTR_SOFTWARE_VERSION])
        else:
            sw_version = __version__

        self.set_info_service(
            manufacturer=manufacturer,
            model=model,
            serial_number=entity_id,
            firmware_revision=sw_version,
        )

        self.category = category
        self.entity_id = entity_id
        self.hass = hass
        self._subscriptions = []
        self._char_battery = None
        self._char_charging = None
        self._char_low_battery = None
        self.linked_battery_sensor = self.config.get(CONF_LINKED_BATTERY_SENSOR)
        self.linked_battery_charging_sensor = self.config.get(
            CONF_LINKED_BATTERY_CHARGING_SENSOR
        )
        self.low_battery_threshold = self.config.get(
            CONF_LOW_BATTERY_THRESHOLD, DEFAULT_LOW_BATTERY_THRESHOLD
        )

        """Add battery service if available"""
        entity_attributes = self.hass.states.get(self.entity_id).attributes
        battery_found = entity_attributes.get(ATTR_BATTERY_LEVEL)

        if self.linked_battery_sensor:
            state = self.hass.states.get(self.linked_battery_sensor)
            if state is not None:
                battery_found = state.state
            else:
                self.linked_battery_sensor = None
                _LOGGER.warning(
                    "%s: Battery sensor state missing: %s",
                    self.entity_id,
                    self.linked_battery_sensor,
                )

        if not battery_found:
            return

        _LOGGER.debug("%s: Found battery level", self.entity_id)

        if self.linked_battery_charging_sensor:
            state = self.hass.states.get(self.linked_battery_charging_sensor)
            if state is None:
                self.linked_battery_charging_sensor = None
                _LOGGER.warning(
                    "%s: Battery charging binary_sensor state missing: %s",
                    self.entity_id,
                    self.linked_battery_charging_sensor,
                )
            else:
                _LOGGER.debug("%s: Found battery charging", self.entity_id)

        serv_battery = self.add_preload_service(SERV_BATTERY_SERVICE)
        self._char_battery = serv_battery.configure_char(CHAR_BATTERY_LEVEL, value=0)
        self._char_charging = serv_battery.configure_char(
            CHAR_CHARGING_STATE, value=HK_NOT_CHARGABLE
        )
        self._char_low_battery = serv_battery.configure_char(
            CHAR_STATUS_LOW_BATTERY, value=0
        )

    @property
    def available(self):
        """Return if accessory is available."""
        state = self.hass.states.get(self.entity_id)
        return state is not None and state.state != STATE_UNAVAILABLE

    async def run(self):
        """Handle accessory driver started event.

        Run inside the HAP-python event loop.
        """
        self.hass.add_job(self.run_handler)

    async def run_handler(self):
        """Handle accessory driver started event.

        Run inside the Home Assistant event loop.
        """
        state = self.hass.states.get(self.entity_id)
        self.async_update_state_callback(state)
        self._subscriptions.append(
            async_track_state_change_event(
                self.hass, [self.entity_id], self.async_update_event_state_callback
            )
        )

        battery_charging_state = None
        battery_state = None
        if self.linked_battery_sensor:
            linked_battery_sensor_state = self.hass.states.get(
                self.linked_battery_sensor
            )
            battery_state = linked_battery_sensor_state.state
            battery_charging_state = linked_battery_sensor_state.attributes.get(
                ATTR_BATTERY_CHARGING
            )
            self._subscriptions.append(
                async_track_state_change_event(
                    self.hass,
                    [self.linked_battery_sensor],
                    self.async_update_linked_battery_callback,
                )
            )
        elif state is not None:
            battery_state = state.attributes.get(ATTR_BATTERY_LEVEL)
        if self.linked_battery_charging_sensor:
            state = self.hass.states.get(self.linked_battery_charging_sensor)
            battery_charging_state = state and state.state == STATE_ON
            self._subscriptions.append(
                async_track_state_change_event(
                    self.hass,
                    [self.linked_battery_charging_sensor],
                    self.async_update_linked_battery_charging_callback,
                )
            )
        elif battery_charging_state is None and state is not None:
            battery_charging_state = state.attributes.get(ATTR_BATTERY_CHARGING)

        if battery_state is not None or battery_charging_state is not None:
            self.async_update_battery(battery_state, battery_charging_state)

    @ha_callback
    def async_update_event_state_callback(self, event):
        """Handle state change event listener callback."""
        self.async_update_state_callback(event.data.get("new_state"))

    @ha_callback
    def async_update_state_callback(self, new_state):
        """Handle state change listener callback."""
        _LOGGER.debug("New_state: %s", new_state)
        if new_state is None:
            return
        battery_state = None
        battery_charging_state = None
        if (
            not self.linked_battery_sensor
            and ATTR_BATTERY_LEVEL in new_state.attributes
        ):
            battery_state = new_state.attributes.get(ATTR_BATTERY_LEVEL)
        if (
            not self.linked_battery_charging_sensor
            and ATTR_BATTERY_CHARGING in new_state.attributes
        ):
            battery_charging_state = new_state.attributes.get(ATTR_BATTERY_CHARGING)
        if battery_state is not None or battery_charging_state is not None:
            self.async_update_battery(battery_state, battery_charging_state)
        self.async_update_state(new_state)

    @ha_callback
    def async_update_linked_battery_callback(self, event):
        """Handle linked battery sensor state change listener callback."""
        new_state = event.data.get("new_state")
        if new_state is None:
            return
        if self.linked_battery_charging_sensor:
            battery_charging_state = None
        else:
            battery_charging_state = new_state.attributes.get(ATTR_BATTERY_CHARGING)
        self.async_update_battery(new_state.state, battery_charging_state)

    @ha_callback
    def async_update_linked_battery_charging_callback(self, event):
        """Handle linked battery charging sensor state change listener callback."""
        new_state = event.data.get("new_state")
        if new_state is None:
            return
        self.async_update_battery(None, new_state.state == STATE_ON)

    @ha_callback
    def async_update_battery(self, battery_level, battery_charging):
        """Update battery service if available.

        Only call this function if self._support_battery_level is True.
        """
        if not self._char_battery:
            # Battery appeared after homekit was started
            return

        battery_level = convert_to_float(battery_level)
        if battery_level is not None:
            if self._char_battery.value != battery_level:
                self._char_battery.set_value(battery_level)
            is_low_battery = 1 if battery_level < self.low_battery_threshold else 0
            if self._char_low_battery.value != is_low_battery:
                self._char_low_battery.set_value(is_low_battery)
                _LOGGER.debug(
                    "%s: Updated battery level to %d", self.entity_id, battery_level
                )

        # Charging state can appear after homekit was started
        if battery_charging is None or not self._char_charging:
            return

        hk_charging = HK_CHARGING if battery_charging else HK_NOT_CHARGING
        if self._char_charging.value != hk_charging:
            self._char_charging.set_value(hk_charging)
            _LOGGER.debug(
                "%s: Updated battery charging to %d", self.entity_id, hk_charging
            )

    @ha_callback
    def async_update_state(self, new_state):
        """Handle state change to update HomeKit value.

        Overridden by accessory types.
        """
        raise NotImplementedError()

    def call_service(self, domain, service, service_data, value=None):
        """Fire event and call service for changes from HomeKit."""
        self.hass.add_job(self.async_call_service, domain, service, service_data, value)

    async def async_call_service(self, domain, service, service_data, value=None):
        """Fire event and call service for changes from HomeKit.

        This method must be run in the event loop.
        """
        event_data = {
            ATTR_ENTITY_ID: self.entity_id,
            ATTR_DISPLAY_NAME: self.display_name,
            ATTR_SERVICE: service,
            ATTR_VALUE: value,
        }
        context = Context()

        self.hass.bus.async_fire(EVENT_HOMEKIT_CHANGED, event_data, context=context)
        await self.hass.services.async_call(
            domain, service, service_data, context=context
        )

    @ha_callback
    def async_stop(self):
        """Cancel any subscriptions when the bridge is stopped."""
        while self._subscriptions:
            self._subscriptions.pop(0)()


class HomeBridge(Bridge):
    """Adapter class for Bridge."""

    def __init__(self, hass, driver, name):
        """Initialize a Bridge object."""
        super().__init__(driver, name)
        self.set_info_service(
            firmware_revision=__version__,
            manufacturer=MANUFACTURER,
            model=BRIDGE_MODEL,
            serial_number=BRIDGE_SERIAL_NUMBER,
        )
        self.hass = hass

    def setup_message(self):
        """Prevent print of pyhap setup message to terminal."""

    async def async_get_snapshot(self, info):
<<<<<<< HEAD
        """Get snapshot from accessory if supported."""
        acc = self.accessories.get(info["aid"])
        if acc is None:
            raise ValueError("Requested snapshot for missing accessory")
        if not hasattr(acc, "async_get_snapshot"):
            raise ValueError(
                "Got a request for snapshot, but the Accessory "
                'does not define a "async_get_snapshot" method'
            )
        return await acc.async_get_snapshot(info)

    def get_snapshot(self, info):
=======
>>>>>>> 07059df7
        """Get snapshot from accessory if supported."""
        acc = self.accessories.get(info["aid"])
        if acc is None:
            raise ValueError("Requested snapshot for missing accessory")
        if not hasattr(acc, "async_get_snapshot"):
            raise ValueError(
                "Got a request for snapshot, but the Accessory "
                'does not define a "async_get_snapshot" method'
            )
        return await acc.async_get_snapshot(info)


class HomeDriver(AccessoryDriver):
    """Adapter class for AccessoryDriver."""

    def __init__(self, hass, entry_id, bridge_name, **kwargs):
        """Initialize a AccessoryDriver object."""
        super().__init__(**kwargs)
        self.hass = hass
        self._entry_id = entry_id
        self._bridge_name = bridge_name

    def pair(self, client_uuid, client_public):
        """Override super function to dismiss setup message if paired."""
        success = super().pair(client_uuid, client_public)
        if success:
            dismiss_setup_message(self.hass, self._entry_id)
        return success

    def unpair(self, client_uuid):
        """Override super function to show setup message if unpaired."""
        super().unpair(client_uuid)
        show_setup_message(
            self.hass,
            self._entry_id,
            self.accessory.display_name,
            self.state.pincode,
            self.accessory.xhm_uri(),
        )<|MERGE_RESOLUTION|>--- conflicted
+++ resolved
@@ -488,21 +488,6 @@
         """Prevent print of pyhap setup message to terminal."""
 
     async def async_get_snapshot(self, info):
-<<<<<<< HEAD
-        """Get snapshot from accessory if supported."""
-        acc = self.accessories.get(info["aid"])
-        if acc is None:
-            raise ValueError("Requested snapshot for missing accessory")
-        if not hasattr(acc, "async_get_snapshot"):
-            raise ValueError(
-                "Got a request for snapshot, but the Accessory "
-                'does not define a "async_get_snapshot" method'
-            )
-        return await acc.async_get_snapshot(info)
-
-    def get_snapshot(self, info):
-=======
->>>>>>> 07059df7
         """Get snapshot from accessory if supported."""
         acc = self.accessories.get(info["aid"])
         if acc is None:
