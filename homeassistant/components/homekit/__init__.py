"""Support for Apple HomeKit."""
import asyncio
import ipaddress
import logging
import os

from aiohttp import web
from pyhap.const import STANDALONE_AID
import voluptuous as vol

from homeassistant.components import device_automation, network, zeroconf
from homeassistant.components.binary_sensor import (
    DEVICE_CLASS_BATTERY_CHARGING,
    DEVICE_CLASS_MOTION,
    DEVICE_CLASS_OCCUPANCY,
    DOMAIN as BINARY_SENSOR_DOMAIN,
)
from homeassistant.components.camera import DOMAIN as CAMERA_DOMAIN
from homeassistant.components.http import HomeAssistantView
from homeassistant.components.humidifier import DOMAIN as HUMIDIFIER_DOMAIN
from homeassistant.components.sensor import DOMAIN as SENSOR_DOMAIN
from homeassistant.config_entries import SOURCE_IMPORT, ConfigEntry
from homeassistant.const import (
    ATTR_BATTERY_CHARGING,
    ATTR_BATTERY_LEVEL,
    ATTR_DEVICE_ID,
    ATTR_ENTITY_ID,
    ATTR_MANUFACTURER,
    ATTR_MODEL,
    ATTR_SW_VERSION,
    CONF_DEVICES,
    CONF_IP_ADDRESS,
    CONF_NAME,
    CONF_PORT,
    DEVICE_CLASS_BATTERY,
    DEVICE_CLASS_HUMIDITY,
    EVENT_HOMEASSISTANT_STARTED,
    EVENT_HOMEASSISTANT_STOP,
    SERVICE_RELOAD,
)
from homeassistant.core import CoreState, HomeAssistant, callback
from homeassistant.exceptions import HomeAssistantError, Unauthorized
from homeassistant.helpers import device_registry, entity_registry
import homeassistant.helpers.config_validation as cv
from homeassistant.helpers.entityfilter import BASE_FILTER_SCHEMA, FILTER_SCHEMA
from homeassistant.helpers.reload import async_integration_yaml_config
from homeassistant.helpers.service import async_extract_referenced_entity_ids
from homeassistant.loader import IntegrationNotFound, async_get_integration

from . import (  # noqa: F401
    type_cameras,
    type_covers,
    type_fans,
    type_humidifiers,
    type_lights,
    type_locks,
    type_media_players,
    type_remotes,
    type_security_systems,
    type_sensors,
    type_switches,
    type_thermostats,
)
from .accessories import HomeBridge, HomeDriver, get_accessory
from .aidmanager import AccessoryAidStorage
from .const import (
    ATTR_INTEGRATION,
    BRIDGE_NAME,
    BRIDGE_SERIAL_NUMBER,
    CONF_ADVERTISE_IP,
    CONF_AUTO_START,
    CONF_ENTITY_CONFIG,
    CONF_ENTRY_INDEX,
    CONF_EXCLUDE_ACCESSORY_MODE,
    CONF_FILTER,
    CONF_HOMEKIT_MODE,
    CONF_LINKED_BATTERY_CHARGING_SENSOR,
    CONF_LINKED_BATTERY_SENSOR,
    CONF_LINKED_DOORBELL_SENSOR,
    CONF_LINKED_HUMIDITY_SENSOR,
    CONF_LINKED_MOTION_SENSOR,
    CONF_SAFE_MODE,
    CONF_ZEROCONF_DEFAULT_INTERFACE,
    CONFIG_OPTIONS,
    DEFAULT_AUTO_START,
    DEFAULT_EXCLUDE_ACCESSORY_MODE,
    DEFAULT_HOMEKIT_MODE,
    DEFAULT_PORT,
    DEFAULT_SAFE_MODE,
    DOMAIN,
    HOMEKIT,
    HOMEKIT_MODE_ACCESSORY,
    HOMEKIT_MODES,
    HOMEKIT_PAIRING_QR,
    HOMEKIT_PAIRING_QR_SECRET,
    MANUFACTURER,
    SERVICE_HOMEKIT_RESET_ACCESSORY,
    SERVICE_HOMEKIT_START,
    SERVICE_HOMEKIT_UNPAIR,
    SHUTDOWN_TIMEOUT,
)
from .type_triggers import DeviceTriggerAccessory
from .util import (
    accessory_friendly_name,
    dismiss_setup_message,
    get_persist_fullpath_for_entry_id,
    port_is_available,
    remove_state_files_for_entry_id,
    show_setup_message,
    state_needs_accessory_mode,
    validate_entity_config,
)

_LOGGER = logging.getLogger(__name__)

MAX_DEVICES = 150
MAX_PORT = 32768

# #### Driver Status ####
STATUS_READY = 0
STATUS_RUNNING = 1
STATUS_STOPPED = 2
STATUS_WAIT = 3

PORT_CLEANUP_CHECK_INTERVAL_SECS = 1

MDNS_TARGET_IP = "224.0.0.251"

_HOMEKIT_CONFIG_UPDATE_TIME = (
    5  # number of seconds to wait for homekit to see the c# change
)


def _has_all_unique_names_and_ports(bridges):
    """Validate that each homekit bridge configured has a unique name."""
    names = [bridge[CONF_NAME] for bridge in bridges]
    ports = [bridge[CONF_PORT] for bridge in bridges]
    vol.Schema(vol.Unique())(names)
    vol.Schema(vol.Unique())(ports)
    return bridges


BRIDGE_SCHEMA = vol.All(
    cv.deprecated(CONF_ZEROCONF_DEFAULT_INTERFACE),
    cv.deprecated(CONF_SAFE_MODE),
    cv.deprecated(CONF_AUTO_START),
    vol.Schema(
        {
            vol.Optional(CONF_HOMEKIT_MODE, default=DEFAULT_HOMEKIT_MODE): vol.In(
                HOMEKIT_MODES
            ),
            vol.Optional(CONF_NAME, default=BRIDGE_NAME): vol.All(
                cv.string, vol.Length(min=3, max=25)
            ),
            vol.Optional(CONF_PORT, default=DEFAULT_PORT): cv.port,
            vol.Optional(CONF_IP_ADDRESS): vol.All(ipaddress.ip_address, cv.string),
            vol.Optional(CONF_ADVERTISE_IP): vol.All(ipaddress.ip_address, cv.string),
            vol.Optional(CONF_AUTO_START, default=DEFAULT_AUTO_START): cv.boolean,
            vol.Optional(CONF_SAFE_MODE, default=DEFAULT_SAFE_MODE): cv.boolean,
            vol.Optional(CONF_FILTER, default={}): BASE_FILTER_SCHEMA,
            vol.Optional(CONF_ENTITY_CONFIG, default={}): validate_entity_config,
            vol.Optional(CONF_ZEROCONF_DEFAULT_INTERFACE): cv.boolean,
            vol.Optional(CONF_DEVICES): cv.ensure_list,
        },
        extra=vol.ALLOW_EXTRA,
    ),
)

CONFIG_SCHEMA = vol.Schema(
    {DOMAIN: vol.All(cv.ensure_list, [BRIDGE_SCHEMA], _has_all_unique_names_and_ports)},
    extra=vol.ALLOW_EXTRA,
)


RESET_ACCESSORY_SERVICE_SCHEMA = vol.Schema(
    {vol.Required(ATTR_ENTITY_ID): cv.entity_ids}
)


UNPAIR_SERVICE_SCHEMA = vol.All(
    vol.Schema(cv.ENTITY_SERVICE_FIELDS),
    cv.has_at_least_one_key(ATTR_DEVICE_ID),
)


def _async_get_entries_by_name(current_entries):
    """Return a dict of the entries by name."""

    # For backwards compat, its possible the first bridge is using the default
    # name.
    return {entry.data.get(CONF_NAME, BRIDGE_NAME): entry for entry in current_entries}


async def async_setup(hass: HomeAssistant, config: dict):
    """Set up the HomeKit from yaml."""
    hass.data.setdefault(DOMAIN, {})

    _async_register_events_and_services(hass)

    if DOMAIN not in config:
        return True

    current_entries = hass.config_entries.async_entries(DOMAIN)
    entries_by_name = _async_get_entries_by_name(current_entries)

    for index, conf in enumerate(config[DOMAIN]):
        if _async_update_config_entry_if_from_yaml(hass, entries_by_name, conf):
            continue

        conf[CONF_ENTRY_INDEX] = index
        hass.async_create_task(
            hass.config_entries.flow.async_init(
                DOMAIN,
                context={"source": SOURCE_IMPORT},
                data=conf,
            )
        )

    return True


@callback
def _async_update_config_entry_if_from_yaml(hass, entries_by_name, conf):
    """Update a config entry with the latest yaml.

    Returns True if a matching config entry was found

    Returns False if there is no matching config entry
    """
    bridge_name = conf[CONF_NAME]

    if (
        bridge_name in entries_by_name
        and entries_by_name[bridge_name].source == SOURCE_IMPORT
    ):
        entry = entries_by_name[bridge_name]
        # If they alter the yaml config we import the changes
        # since there currently is no practical way to support
        # all the options in the UI at this time.
        data = conf.copy()
        options = {}
        for key in CONFIG_OPTIONS:
            if key in data:
                options[key] = data[key]
                del data[key]

        hass.config_entries.async_update_entry(entry, data=data, options=options)
        return True

    return False


async def async_setup_entry(hass: HomeAssistant, entry: ConfigEntry) -> bool:
    """Set up HomeKit from a config entry."""
    _async_import_options_from_data_if_missing(hass, entry)

    conf = entry.data
    options = entry.options

    name = conf[CONF_NAME]
    port = conf[CONF_PORT]

    _LOGGER.debug("Begin setup HomeKit for %s", name)
    if port >= MAX_PORT:
        _LOGGER.warning(
            "The HomeKit server %s is using port %s which is in the ephemeral port range, and may not be reliable; Choose a port lower than %s",
            name,
            port,
            MAX_PORT,
        )

    # ip_address and advertise_ip are yaml only
    ip_address = conf.get(
        CONF_IP_ADDRESS, await network.async_get_source_ip(hass, MDNS_TARGET_IP)
    )
    advertise_ip = conf.get(CONF_ADVERTISE_IP)
    # exclude_accessory_mode is only used for config flow
    # to indicate that the config entry was setup after
    # we started creating config entries for entities that
    # to run in accessory mode and that we should never include
    # these entities on the bridge. For backwards compatibility
    # with users who have not migrated yet we do not do exclude
    # these entities by default as we cannot migrate automatically
    # since it requires a re-pairing.
    exclude_accessory_mode = conf.get(
        CONF_EXCLUDE_ACCESSORY_MODE, DEFAULT_EXCLUDE_ACCESSORY_MODE
    )
    homekit_mode = options.get(CONF_HOMEKIT_MODE, DEFAULT_HOMEKIT_MODE)
    entity_config = options.get(CONF_ENTITY_CONFIG, {}).copy()
    auto_start = options.get(CONF_AUTO_START, DEFAULT_AUTO_START)
    entity_filter = FILTER_SCHEMA(options.get(CONF_FILTER, {}))
<<<<<<< HEAD
    devices = options.get(CONF_DEVICES, [])
    entry_config = {k: v for k, v in options.items() if k in ENTRY_CONFIG_OPTIONS}
=======
>>>>>>> 54c1f4b4

    homekit = HomeKit(
        hass,
        name,
        port,
        ip_address,
        entity_filter,
        exclude_accessory_mode,
        entity_config,
        homekit_mode,
        advertise_ip,
        entry.entry_id,
        entry.title,
<<<<<<< HEAD
        devices=devices,
        entry_config=entry_config,
=======
>>>>>>> 54c1f4b4
    )

    entry.async_on_unload(entry.add_update_listener(_async_update_listener))
    entry.async_on_unload(
        hass.bus.async_listen_once(EVENT_HOMEASSISTANT_STOP, homekit.async_stop)
    )

    hass.data[DOMAIN][entry.entry_id] = {HOMEKIT: homekit}

    if hass.state == CoreState.running:
        await homekit.async_start()
    elif auto_start:
        hass.bus.async_listen_once(EVENT_HOMEASSISTANT_STARTED, homekit.async_start)

    return True


async def _async_update_listener(hass: HomeAssistant, entry: ConfigEntry):
    """Handle options update."""
    if entry.source == SOURCE_IMPORT:
        return
    await hass.config_entries.async_reload(entry.entry_id)


async def async_unload_entry(hass: HomeAssistant, entry: ConfigEntry) -> bool:
    """Unload a config entry."""
    dismiss_setup_message(hass, entry.entry_id)
    homekit = hass.data[DOMAIN][entry.entry_id][HOMEKIT]

    if homekit.status == STATUS_RUNNING:
        await homekit.async_stop()

    logged_shutdown_wait = False
    for _ in range(0, SHUTDOWN_TIMEOUT):
        if await hass.async_add_executor_job(port_is_available, entry.data[CONF_PORT]):
            break

        if not logged_shutdown_wait:
            _LOGGER.info("Waiting for the HomeKit server to shutdown")
            logged_shutdown_wait = True

        await asyncio.sleep(PORT_CLEANUP_CHECK_INTERVAL_SECS)

    hass.data[DOMAIN].pop(entry.entry_id)

    return True


async def async_remove_entry(hass: HomeAssistant, entry: ConfigEntry):
    """Remove a config entry."""
    return await hass.async_add_executor_job(
        remove_state_files_for_entry_id, hass, entry.entry_id
    )


@callback
def _async_import_options_from_data_if_missing(hass: HomeAssistant, entry: ConfigEntry):
    options = dict(entry.options)
    data = dict(entry.data)
    modified = False
    for importable_option in CONFIG_OPTIONS:
        if importable_option not in entry.options and importable_option in entry.data:
            options[importable_option] = entry.data[importable_option]
            del data[importable_option]
            modified = True

    if modified:
        hass.config_entries.async_update_entry(entry, data=data, options=options)


@callback
def _async_register_events_and_services(hass: HomeAssistant):
    """Register events and services for HomeKit."""
    hass.http.register_view(HomeKitPairingQRView)

    async def async_handle_homekit_reset_accessory(service):
        """Handle reset accessory HomeKit service call."""
        for entry_id in hass.data[DOMAIN]:
            if HOMEKIT not in hass.data[DOMAIN][entry_id]:
                continue
            homekit = hass.data[DOMAIN][entry_id][HOMEKIT]
            if homekit.status != STATUS_RUNNING:
                _LOGGER.warning(
                    "HomeKit is not running. Either it is waiting to be "
                    "started or has been stopped"
                )
                continue

            entity_ids = service.data.get("entity_id")
            await homekit.async_reset_accessories(entity_ids)

    hass.services.async_register(
        DOMAIN,
        SERVICE_HOMEKIT_RESET_ACCESSORY,
        async_handle_homekit_reset_accessory,
        schema=RESET_ACCESSORY_SERVICE_SCHEMA,
    )

    async def async_handle_homekit_unpair(service):
        """Handle unpair HomeKit service call."""
        referenced = await async_extract_referenced_entity_ids(hass, service)
        dev_reg = device_registry.async_get(hass)
        for device_id in referenced.referenced_devices:
            dev_reg_ent = dev_reg.async_get(device_id)
            if not dev_reg_ent:
                raise HomeAssistantError(f"No device found for device id: {device_id}")
            macs = [
                cval
                for ctype, cval in dev_reg_ent.connections
                if ctype == device_registry.CONNECTION_NETWORK_MAC
            ]
            domain_data = hass.data[DOMAIN]
            matching_instances = [
                domain_data[entry_id][HOMEKIT]
                for entry_id in domain_data
                if HOMEKIT in domain_data[entry_id]
                and domain_data[entry_id][HOMEKIT].driver
                and device_registry.format_mac(
                    domain_data[entry_id][HOMEKIT].driver.state.mac
                )
                in macs
            ]
            if not matching_instances:
                raise HomeAssistantError(
                    f"No homekit accessory found for device id: {device_id}"
                )
            for homekit in matching_instances:
                homekit.async_unpair()

    hass.services.async_register(
        DOMAIN,
        SERVICE_HOMEKIT_UNPAIR,
        async_handle_homekit_unpair,
        schema=UNPAIR_SERVICE_SCHEMA,
    )

    async def async_handle_homekit_service_start(service):
        """Handle start HomeKit service call."""
        tasks = []
        for entry_id in hass.data[DOMAIN]:
            if HOMEKIT not in hass.data[DOMAIN][entry_id]:
                continue
            homekit = hass.data[DOMAIN][entry_id][HOMEKIT]
            if homekit.status == STATUS_RUNNING:
                _LOGGER.debug("HomeKit is already running")
                continue
            if homekit.status != STATUS_READY:
                _LOGGER.warning(
                    "HomeKit is not ready. Either it is already starting up or has "
                    "been stopped"
                )
                continue
            tasks.append(homekit.async_start())
        await asyncio.gather(*tasks)

    hass.services.async_register(
        DOMAIN, SERVICE_HOMEKIT_START, async_handle_homekit_service_start
    )

    async def _handle_homekit_reload(service):
        """Handle start HomeKit service call."""
        config = await async_integration_yaml_config(hass, DOMAIN)

        if not config or DOMAIN not in config:
            return

        current_entries = hass.config_entries.async_entries(DOMAIN)
        entries_by_name = _async_get_entries_by_name(current_entries)

        for conf in config[DOMAIN]:
            _async_update_config_entry_if_from_yaml(hass, entries_by_name, conf)

        reload_tasks = [
            hass.config_entries.async_reload(entry.entry_id)
            for entry in current_entries
        ]

        await asyncio.gather(*reload_tasks)

    hass.helpers.service.async_register_admin_service(
        DOMAIN,
        SERVICE_RELOAD,
        _handle_homekit_reload,
    )


class HomeKit:
    """Class to handle all actions between HomeKit and Home Assistant."""

    def __init__(
        self,
        hass,
        name,
        port,
        ip_address,
        entity_filter,
        exclude_accessory_mode,
        entity_config,
        homekit_mode,
        advertise_ip=None,
        entry_id=None,
        entry_title=None,
<<<<<<< HEAD
        devices=None,
        entry_config=None,
=======
>>>>>>> 54c1f4b4
    ):
        """Initialize a HomeKit object."""
        self.hass = hass
        self._name = name
        self._port = port
        self._ip_address = ip_address
        self._filter = entity_filter
        self._config = entity_config
        self._exclude_accessory_mode = exclude_accessory_mode
        self._advertise_ip = advertise_ip
        self._entry_id = entry_id
        self._entry_title = entry_title
        self._homekit_mode = homekit_mode
<<<<<<< HEAD
        self._devices = devices or []
        self._entry_config = entry_config or {}
=======
>>>>>>> 54c1f4b4
        self.aid_storage = None
        self.status = STATUS_READY

        self.bridge = None
        self.driver = None

    def setup(self, async_zeroconf_instance):
        """Set up bridge and accessory driver."""
        persist_file = get_persist_fullpath_for_entry_id(self.hass, self._entry_id)

        self.driver = HomeDriver(
            self.hass,
            self._entry_id,
            self._name,
            self._entry_title,
            loop=self.hass.loop,
            address=self._ip_address,
            port=self._port,
            persist_file=persist_file,
            advertised_address=self._advertise_ip,
            async_zeroconf_instance=async_zeroconf_instance,
        )

        # If we do not load the mac address will be wrong
        # as pyhap uses a random one until state is restored
        if os.path.exists(persist_file):
            self.driver.load()
            self.driver.state.config_version += 1
            if self.driver.state.config_version > 65535:
                self.driver.state.config_version = 1

        self.driver.persist()

    async def async_reset_accessories(self, entity_ids):
        """Reset the accessory to load the latest configuration."""
        if not self.bridge:
            await self.async_reset_accessories_in_accessory_mode(entity_ids)
            return
        await self.async_reset_accessories_in_bridge_mode(entity_ids)

    async def async_reset_accessories_in_accessory_mode(self, entity_ids):
        """Reset accessories in accessory mode."""
        acc = self.driver.accessory
        if acc.entity_id not in entity_ids:
            return
        acc.async_stop()
        if not (state := self.hass.states.get(acc.entity_id)):
            _LOGGER.warning(
                "The underlying entity %s disappeared during reset", acc.entity
            )
            return
        if new_acc := self._async_create_single_accessory([state]):
            self.driver.accessory = new_acc
            self.hass.async_add_job(new_acc.run)
            await self.async_config_changed()

    async def async_reset_accessories_in_bridge_mode(self, entity_ids):
        """Reset accessories in bridge mode."""
        new = []
        for entity_id in entity_ids:
            aid = self.aid_storage.get_or_allocate_aid_for_entity_id(entity_id)
            if aid not in self.bridge.accessories:
                continue
            _LOGGER.info(
                "HomeKit Bridge %s will reset accessory with linked entity_id %s",
                self._name,
                entity_id,
            )
            acc = self.remove_bridge_accessory(aid)
            if state := self.hass.states.get(acc.entity_id):
                new.append(state)
            else:
                _LOGGER.warning(
                    "The underlying entity %s disappeared during reset", acc.entity
                )

        if not new:
            # No matched accessories, probably on another bridge
            return

        await self.async_config_changed()
        await asyncio.sleep(_HOMEKIT_CONFIG_UPDATE_TIME)
        for state in new:
            acc = self.add_bridge_accessory(state)
            if acc:
                self.hass.async_add_job(acc.run)
        await self.async_config_changed()

    async def async_config_changed(self):
        """Call config changed which writes out the new config to disk."""
        await self.hass.async_add_executor_job(self.driver.config_changed)

    def add_bridge_accessory(self, state):
        """Try adding accessory to bridge if configured beforehand."""
        # The bridge itself counts as an accessory
        if len(self.bridge.accessories) + 1 >= MAX_DEVICES:
            _LOGGER.warning(
                "Cannot add %s as this would exceed the %d device limit. Consider using the filter option",
                state.entity_id,
                MAX_DEVICES,
            )
            return

        if state_needs_accessory_mode(state):
            if self._exclude_accessory_mode:
                return
            _LOGGER.warning(
                "The bridge %s has entity %s. For best performance, "
                "and to prevent unexpected unavailability, create and "
                "pair a separate HomeKit instance in accessory mode for "
                "this entity",
                self._name,
                state.entity_id,
            )

        aid = self.aid_storage.get_or_allocate_aid_for_entity_id(state.entity_id)
        conf = self._config.get(state.entity_id, {}).copy()
        # If an accessory cannot be created or added due to an exception
        # of any kind (usually in pyhap) it should not prevent
        # the rest of the accessories from being created
        try:
            acc = get_accessory(self.hass, self.driver, state, aid, conf)
            if acc is not None:
                self.bridge.add_accessory(acc)
                return acc
        except Exception:  # pylint: disable=broad-except
            _LOGGER.exception(
                "Failed to create a HomeKit accessory for %s", state.entity_id
            )
        return None

    def add_bridge_triggers_accessory(self, device, device_triggers):
        """Try trigger accessory to th ebridge."""
        # The bridge itself counts as an accessory
        if len(self.bridge.accessories) + 1 >= MAX_DEVICES:
            _LOGGER.warning(
                "Cannot add %s as this would exceed the %d device limit. Consider using the filter option",
                device.name,
                MAX_DEVICES,
            )
            return

        aid = self.aid_storage.get_or_allocate_aid(device.id, device.id)
        # If an accessory cannot be created or added due to an exception
        # of any kind (usually in pyhap) it should not prevent
        # the rest of the accessories from being created
        config = {}
        if device.manufacturer:
            config[ATTR_MANUFACTURER] = device.manufacturer
        if device.model:
            config[ATTR_MODEL] = device.model
        if device.config_entries:
            first_entry = list(device.config_entries)[0]
            if entry := self.hass.config_entries.async_get_entry(first_entry):
                config[ATTR_INTEGRATION] = entry.domain

        try:
            acc = DeviceTriggerAccessory(
                self.hass,
                self.driver,
                device.name,
                None,
                aid,
                config,
                device_id=device.id,
                device_triggers=device_triggers,
            )
        except Exception:  # pylint: disable=broad-except
            _LOGGER.exception(
                "Failed to create a HomeKit accessory for %s (%s)",
                device.name,
                device.id,
            )
            return

        self.bridge.add_accessory(acc)

    def remove_bridge_accessory(self, aid):
        """Try adding accessory to bridge if configured beforehand."""
        acc = self.bridge.accessories.pop(aid, None)
        if acc:
            acc.async_stop()
        return acc

    async def async_configure_accessories(self):
        """Configure accessories for the included states."""
        dev_reg = device_registry.async_get(self.hass)
        ent_reg = entity_registry.async_get(self.hass)
        device_lookup = ent_reg.async_get_device_class_lookup(
            {
                (BINARY_SENSOR_DOMAIN, DEVICE_CLASS_BATTERY_CHARGING),
                (BINARY_SENSOR_DOMAIN, DEVICE_CLASS_MOTION),
                (BINARY_SENSOR_DOMAIN, DEVICE_CLASS_OCCUPANCY),
                (SENSOR_DOMAIN, DEVICE_CLASS_BATTERY),
                (SENSOR_DOMAIN, DEVICE_CLASS_HUMIDITY),
            }
        )

        entity_states = []
        for state in self.hass.states.async_all():
            entity_id = state.entity_id
            if not self._filter(entity_id):
                continue

            ent_reg_ent = ent_reg.async_get(entity_id)
            if ent_reg_ent:
                await self._async_set_device_info_attributes(
                    ent_reg_ent, dev_reg, entity_id
                )
                self._async_configure_linked_sensors(ent_reg_ent, device_lookup, state)

            entity_states.append(state)

        return entity_states

    async def async_start(self, *args):
        """Load storage and start."""
        if self.status != STATUS_READY:
            return
        self.status = STATUS_WAIT
        async_zc_instance = await zeroconf.async_get_async_instance(self.hass)
        await self.hass.async_add_executor_job(self.setup, async_zc_instance)
        self.aid_storage = AccessoryAidStorage(self.hass, self._entry_id)
        await self.aid_storage.async_initialize()
        if not await self._async_create_accessories():
            return
        self._async_register_bridge()
        _LOGGER.debug("Driver start for %s", self._name)
        await self.driver.async_start()
        self.status = STATUS_RUNNING

        if self.driver.state.paired:
            return
        self._async_show_setup_message()

    @callback
    def _async_show_setup_message(self):
        """Show the pairing setup message."""
        show_setup_message(
            self.hass,
            self._entry_id,
            accessory_friendly_name(self._entry_title, self.driver.accessory),
            self.driver.state.pincode,
            self.driver.accessory.xhm_uri(),
        )

    @callback
    def async_unpair(self):
        """Remove all pairings for an accessory so it can be repaired."""
        state = self.driver.state
        for client_uuid in list(state.paired_clients):
            state.remove_paired_client(client_uuid)
        self.driver.async_persist()
        self.driver.async_update_advertisement()
        self._async_show_setup_message()

    @callback
    def _async_register_bridge(self):
        """Register the bridge as a device so homekit_controller and exclude it from discovery."""
        dev_reg = device_registry.async_get(self.hass)
        formatted_mac = device_registry.format_mac(self.driver.state.mac)
        # Connections and identifiers are both used here.
        #
        # connections exists so homekit_controller can know the
        # virtual mac address of the bridge and know to not offer
        # it via discovery.
        #
        # identifiers is used as well since the virtual mac may change
        # because it will not survive manual pairing resets (deleting state file)
        # which we have trained users to do over the past few years
        # because this was the way you had to fix homekit when pairing
        # failed.
        #
        connection = (device_registry.CONNECTION_NETWORK_MAC, formatted_mac)
        identifier = (DOMAIN, self._entry_id, BRIDGE_SERIAL_NUMBER)
        self._async_purge_old_bridges(dev_reg, identifier, connection)
        is_accessory_mode = self._homekit_mode == HOMEKIT_MODE_ACCESSORY
        hk_mode_name = "Accessory" if is_accessory_mode else "Bridge"
        dev_reg.async_get_or_create(
            config_entry_id=self._entry_id,
            identifiers={identifier},
            connections={connection},
            manufacturer=MANUFACTURER,
            name=accessory_friendly_name(self._entry_title, self.driver.accessory),
            model=f"HomeKit {hk_mode_name}",
            entry_type="service",
        )

    @callback
    def _async_purge_old_bridges(self, dev_reg, identifier, connection):
        """Purge bridges that exist from failed pairing or manual resets."""
        devices_to_purge = []
        for entry in dev_reg.devices.values():
            if self._entry_id in entry.config_entries and (
                identifier not in entry.identifiers
                or connection not in entry.connections
            ):
                devices_to_purge.append(entry.id)

        for device_id in devices_to_purge:
            dev_reg.async_remove_device(device_id)

    @callback
    def _async_create_single_accessory(self, entity_states):
        """Create a single HomeKit accessory (accessory mode)."""
        if not entity_states:
            _LOGGER.error(
                "HomeKit %s cannot startup: entity not available: %s",
                self._name,
                self._filter.config,
            )
            return None
        state = entity_states[0]
        conf = self._config.get(state.entity_id, {}).copy()
        acc = get_accessory(self.hass, self.driver, state, STANDALONE_AID, conf)
        if acc is None:
            _LOGGER.error(
                "HomeKit %s cannot startup: entity not supported: %s",
                self._name,
                self._filter.config,
            )
        return acc

    async def _async_create_bridge_accessory(self, entity_states):
        """Create a HomeKit bridge with accessories. (bridge mode)."""
        self.bridge = HomeBridge(self.hass, self.driver, self._name)
        for state in entity_states:
            self.add_bridge_accessory(state)
        dev_reg = device_registry.async_get(self.hass)
        if self._devices:
            triggers = await device_automation.async_get_device_automations(
                self.hass, "trigger", self._devices
            )
            for device_id, device_triggers in triggers.items():
                device = dev_reg.async_get(device_id)
                if not device:
                    _LOGGER.warning(
                        "HomeKit %s cannot add device %s because it is missing from the device registry.",
                        self._name,
                        device_id,
                    )
                    continue
                self.add_bridge_triggers_accessory(device, device_triggers)
        return self.bridge

    async def _async_create_accessories(self):
        """Create the accessories."""
        entity_states = await self.async_configure_accessories()
        if self._homekit_mode == HOMEKIT_MODE_ACCESSORY:
            acc = self._async_create_single_accessory(entity_states)
        else:
            acc = await self._async_create_bridge_accessory(entity_states)

        if acc is None:
            return False
        # No need to load/persist as we do it in setup
        self.driver.accessory = acc
        return True

    async def async_stop(self, *args):
        """Stop the accessory driver."""
        if self.status != STATUS_RUNNING:
            return
        self.status = STATUS_STOPPED
        _LOGGER.debug("Driver stop for %s", self._name)
        await self.driver.async_stop()
        if self.bridge:
            for acc in self.bridge.accessories.values():
                acc.async_stop()
        else:
            self.driver.accessory.async_stop()

    @callback
    def _async_configure_linked_sensors(self, ent_reg_ent, device_lookup, state):
        if (
            ent_reg_ent is None
            or ent_reg_ent.device_id is None
            or ent_reg_ent.device_id not in device_lookup
            or ent_reg_ent.device_class
            in (DEVICE_CLASS_BATTERY_CHARGING, DEVICE_CLASS_BATTERY)
        ):
            return

        if ATTR_BATTERY_CHARGING not in state.attributes:
            battery_charging_binary_sensor_entity_id = device_lookup[
                ent_reg_ent.device_id
            ].get((BINARY_SENSOR_DOMAIN, DEVICE_CLASS_BATTERY_CHARGING))
            if battery_charging_binary_sensor_entity_id:
                self._config.setdefault(state.entity_id, {}).setdefault(
                    CONF_LINKED_BATTERY_CHARGING_SENSOR,
                    battery_charging_binary_sensor_entity_id,
                )

        if ATTR_BATTERY_LEVEL not in state.attributes:
            battery_sensor_entity_id = device_lookup[ent_reg_ent.device_id].get(
                (SENSOR_DOMAIN, DEVICE_CLASS_BATTERY)
            )
            if battery_sensor_entity_id:
                self._config.setdefault(state.entity_id, {}).setdefault(
                    CONF_LINKED_BATTERY_SENSOR, battery_sensor_entity_id
                )

        if state.entity_id.startswith(f"{CAMERA_DOMAIN}."):
            motion_binary_sensor_entity_id = device_lookup[ent_reg_ent.device_id].get(
                (BINARY_SENSOR_DOMAIN, DEVICE_CLASS_MOTION)
            )
            if motion_binary_sensor_entity_id:
                self._config.setdefault(state.entity_id, {}).setdefault(
                    CONF_LINKED_MOTION_SENSOR,
                    motion_binary_sensor_entity_id,
                )
            doorbell_binary_sensor_entity_id = device_lookup[ent_reg_ent.device_id].get(
                (BINARY_SENSOR_DOMAIN, DEVICE_CLASS_OCCUPANCY)
            )
            if doorbell_binary_sensor_entity_id:
                self._config.setdefault(state.entity_id, {}).setdefault(
                    CONF_LINKED_DOORBELL_SENSOR,
                    doorbell_binary_sensor_entity_id,
                )

        if state.entity_id.startswith(f"{HUMIDIFIER_DOMAIN}."):
            current_humidity_sensor_entity_id = device_lookup[
                ent_reg_ent.device_id
            ].get((SENSOR_DOMAIN, DEVICE_CLASS_HUMIDITY))
            if current_humidity_sensor_entity_id:
                self._config.setdefault(state.entity_id, {}).setdefault(
                    CONF_LINKED_HUMIDITY_SENSOR,
                    current_humidity_sensor_entity_id,
                )

    async def _async_set_device_info_attributes(self, ent_reg_ent, dev_reg, entity_id):
        """Set attributes that will be used for homekit device info."""
        ent_cfg = self._config.setdefault(entity_id, {})
        if ent_reg_ent.device_id:
            dev_reg_ent = dev_reg.async_get(ent_reg_ent.device_id)
            if dev_reg_ent is not None:
                # Handle missing devices
                if dev_reg_ent.manufacturer:
                    ent_cfg[ATTR_MANUFACTURER] = dev_reg_ent.manufacturer
                if dev_reg_ent.model:
                    ent_cfg[ATTR_MODEL] = dev_reg_ent.model
                if dev_reg_ent.sw_version:
                    ent_cfg[ATTR_SW_VERSION] = dev_reg_ent.sw_version
        if ATTR_MANUFACTURER not in ent_cfg:
            try:
                integration = await async_get_integration(
                    self.hass, ent_reg_ent.platform
                )
                ent_cfg[ATTR_INTEGRATION] = integration.name
            except IntegrationNotFound:
                ent_cfg[ATTR_INTEGRATION] = ent_reg_ent.platform


class HomeKitPairingQRView(HomeAssistantView):
    """Display the homekit pairing code at a protected url."""

    url = "/api/homekit/pairingqr"
    name = "api:homekit:pairingqr"
    requires_auth = False

    async def get(self, request):
        """Retrieve the pairing QRCode image."""
        if not request.query_string:
            raise Unauthorized()
        entry_id, secret = request.query_string.split("-")

        if (
            entry_id not in request.app["hass"].data[DOMAIN]
            or secret
            != request.app["hass"].data[DOMAIN][entry_id][HOMEKIT_PAIRING_QR_SECRET]
        ):
            raise Unauthorized()
        return web.Response(
            body=request.app["hass"].data[DOMAIN][entry_id][HOMEKIT_PAIRING_QR],
            content_type="image/svg+xml",
        )<|MERGE_RESOLUTION|>--- conflicted
+++ resolved
@@ -289,11 +289,7 @@
     entity_config = options.get(CONF_ENTITY_CONFIG, {}).copy()
     auto_start = options.get(CONF_AUTO_START, DEFAULT_AUTO_START)
     entity_filter = FILTER_SCHEMA(options.get(CONF_FILTER, {}))
-<<<<<<< HEAD
     devices = options.get(CONF_DEVICES, [])
-    entry_config = {k: v for k, v in options.items() if k in ENTRY_CONFIG_OPTIONS}
-=======
->>>>>>> 54c1f4b4
 
     homekit = HomeKit(
         hass,
@@ -307,11 +303,7 @@
         advertise_ip,
         entry.entry_id,
         entry.title,
-<<<<<<< HEAD
         devices=devices,
-        entry_config=entry_config,
-=======
->>>>>>> 54c1f4b4
     )
 
     entry.async_on_unload(entry.add_update_listener(_async_update_listener))
@@ -514,11 +506,7 @@
         advertise_ip=None,
         entry_id=None,
         entry_title=None,
-<<<<<<< HEAD
         devices=None,
-        entry_config=None,
-=======
->>>>>>> 54c1f4b4
     ):
         """Initialize a HomeKit object."""
         self.hass = hass
@@ -532,12 +520,7 @@
         self._entry_id = entry_id
         self._entry_title = entry_title
         self._homekit_mode = homekit_mode
-<<<<<<< HEAD
         self._devices = devices or []
-        self._entry_config = entry_config or {}
-=======
->>>>>>> 54c1f4b4
-        self.aid_storage = None
         self.status = STATUS_READY
 
         self.bridge = None
