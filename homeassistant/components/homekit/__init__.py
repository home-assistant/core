--- conflicted
+++ resolved
@@ -30,11 +30,8 @@
 from homeassistant.components.device_automation.trigger import (
     async_validate_trigger_config,
 )
-<<<<<<< HEAD
+from homeassistant.components.event import DOMAIN as EVENT_DOMAIN, EventDeviceClass
 from homeassistant.components.fan import DOMAIN as FAN_DOMAIN
-=======
-from homeassistant.components.event import DOMAIN as EVENT_DOMAIN, EventDeviceClass
->>>>>>> 32c6fb86
 from homeassistant.components.http import KEY_HASS, HomeAssistantView
 from homeassistant.components.humidifier import DOMAIN as HUMIDIFIER_DOMAIN
 from homeassistant.components.lock import DOMAIN as LOCK_DOMAIN
@@ -176,6 +173,8 @@
 MOTION_SENSOR = (BINARY_SENSOR_DOMAIN, BinarySensorDeviceClass.MOTION)
 DOORBELL_EVENT_SENSOR = (EVENT_DOMAIN, EventDeviceClass.DOORBELL)
 HUMIDITY_SENSOR = (SENSOR_DOMAIN, SensorDeviceClass.HUMIDITY)
+TEMPERATURE_SENSOR = (SENSOR_DOMAIN, SensorDeviceClass.TEMPERATURE)
+PM25_SENSOR = (SENSOR_DOMAIN, SensorDeviceClass.PM25)
 
 
 def _has_all_unique_names_and_ports(
@@ -1143,48 +1142,27 @@
                     CONF_LINKED_DOORBELL_SENSOR, doorbell_event_entity_id
                 )
 
-<<<<<<< HEAD
-        if state.entity_id.startswith(f"{HUMIDIFIER_DOMAIN}."):
-            current_humidity_sensor_entity_id = device_lookup.get(
-                (SENSOR_DOMAIN, SensorDeviceClass.HUMIDITY)
-            )
-            if current_humidity_sensor_entity_id:
-                self._config.setdefault(state.entity_id, {}).setdefault(
-                    CONF_LINKED_HUMIDITY_SENSOR,
-                    current_humidity_sensor_entity_id,
-                )
-
-        if state.entity_id.startswith(f"{FAN_DOMAIN}."):
-            current_humidity_sensor_entity_id = device_lookup.get(
-                (SENSOR_DOMAIN, SensorDeviceClass.HUMIDITY)
-            )
-            if current_humidity_sensor_entity_id:
-                self._config.setdefault(state.entity_id, {}).setdefault(
-                    CONF_LINKED_HUMIDITY_SENSOR,
-                    current_humidity_sensor_entity_id,
-                )
-            current_temperature_sensor_entity_id = device_lookup.get(
-                (SENSOR_DOMAIN, SensorDeviceClass.TEMPERATURE)
-=======
         if domain == HUMIDIFIER_DOMAIN and (
             current_humidity_sensor_entity_id := lookup.get(HUMIDITY_SENSOR)
         ):
             config[entity_id].setdefault(
                 CONF_LINKED_HUMIDITY_SENSOR, current_humidity_sensor_entity_id
->>>>>>> 32c6fb86
-            )
+            )
+        if domain == FAN_DOMAIN:
+            current_humidity_sensor_entity_id = lookup.get(HUMIDITY_SENSOR)
+            if current_humidity_sensor_entity_id:
+                config[entity_id].setdefault(
+                    CONF_LINKED_HUMIDITY_SENSOR, current_humidity_sensor_entity_id
+                )
+            current_temperature_sensor_entity_id = lookup.get(TEMPERATURE_SENSOR)
             if current_temperature_sensor_entity_id:
-                self._config.setdefault(state.entity_id, {}).setdefault(
-                    CONF_LINKED_TEMPERATURE_SENSOR,
-                    current_temperature_sensor_entity_id,
+                config[entity_id].setdefault(
+                    CONF_LINKED_TEMPERATURE_SENSOR, current_temperature_sensor_entity_id
                 )
-            current_air_sensor_entity_id = device_lookup.get(
-                (SENSOR_DOMAIN, SensorDeviceClass.PM25)
-            )
+            current_air_sensor_entity_id = lookup.get(PM25_SENSOR)
             if current_air_sensor_entity_id:
-                self._config.setdefault(state.entity_id, {}).setdefault(
-                    CONF_LINKED_PM25_SENSOR,
-                    current_air_sensor_entity_id,
+                config[entity_id].setdefault(
+                    CONF_LINKED_PM25_SENSOR, current_air_sensor_entity_id
                 )
 
     async def _async_set_device_info_attributes(
