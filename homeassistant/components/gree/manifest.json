--- conflicted
+++ resolved
@@ -3,11 +3,7 @@
   "name": "Gree Climate",
   "config_flow": true,
   "documentation": "https://www.home-assistant.io/integrations/gree",
-<<<<<<< HEAD
-  "requirements": ["greeclimate==0.12.2"],
-=======
   "requirements": ["greeclimate==0.12.3"],
->>>>>>> c9c95165
   "codeowners": ["@cmroche"],
   "iot_class": "local_polling"
 }