"""Helper and wrapper classes for Gree module."""
from __future__ import annotations

from datetime import timedelta
import logging

from greeclimate.device import Device, DeviceInfo
from greeclimate.discovery import Discovery, Listener
from greeclimate.exceptions import DeviceNotBoundError, DeviceTimeoutError

from homeassistant.core import HomeAssistant
from homeassistant.helpers.dispatcher import async_dispatcher_send
from homeassistant.helpers.update_coordinator import DataUpdateCoordinator, UpdateFailed

from .const import (
    COORDINATORS,
    DISCOVERY_TIMEOUT,
    DISPATCH_DEVICE_DISCOVERED,
    DOMAIN,
    MAX_ERRORS,
)

_LOGGER = logging.getLogger(__name__)


class DeviceDataUpdateCoordinator(DataUpdateCoordinator):
    """Manages polling for state changes from the device."""

    def __init__(self, hass: HomeAssistant, device: Device):
        """Initialize the data update coordinator."""
        DataUpdateCoordinator.__init__(
            self,
            hass,
            _LOGGER,
            name=f"{DOMAIN}-{device.device_info.name}",
            update_interval=timedelta(seconds=60),
        )
        self.device = device
        self._error_count = 0

    async def _async_update_data(self):
        """Update the state of the device."""
        try:
            await self.device.update_state()
        except DeviceTimeoutError as error:
            self._error_count += 1

            # Under normal conditions GREE units timeout every once in a while
            if self.last_update_success and self._error_count >= MAX_ERRORS:
                _LOGGER.warning(
                    "Device is unavailable: %s (%s)",
                    self.name,
                    self.device.device_info,
                )
                raise UpdateFailed(f"Device {self.name} is unavailable") from error

    async def push_state_update(self):
        """Send state updates to the physical device."""
        try:
            return await self.device.push_state_update()
        except DeviceTimeoutError:
            _LOGGER.warning(
                "Timeout send state update to: %s (%s)",
                self.name,
                self.device.device_info,
            )

    @property
    def device_info(self):
        """Return the gree device information."""
        return self.device.device_info


class DiscoveryService(Listener):
    """Discovery event handler for gree devices."""

    def __init__(self, hass) -> None:
        """Initialize discovery service."""
        super().__init__()
        self.hass = hass

        self.discovery = Discovery(DISCOVERY_TIMEOUT)
        self.discovery.add_listener(self)

        if COORDINATORS not in hass.data[DOMAIN]:
            hass.data[DOMAIN][COORDINATORS] = []

    async def device_found(self, device_info: DeviceInfo) -> None:
        """Handle new device found on the network."""

        device = Device(device_info)
        try:
            await device.bind()
<<<<<<< HEAD
        except DeviceNotBoundError:
            _LOGGER.error("Unable to bind to gree device: %s", device_info)
        except DeviceTimeoutError:
            _LOGGER.error("Timeout trying to bind to gree device: %s", device_info)
=======
        except DeviceNotBoundError as exception:
            raise CannotConnect from exception
        return device

    @staticmethod
    async def find_devices() -> list[DeviceInfo]:
        """Gather a list of device infos from the local network."""
        return await Discovery.search_devices()
>>>>>>> 99d2d72d

        _LOGGER.info(
            "Adding Gree device %s at %s:%i",
            device.device_info.name,
            device.device_info.ip,
            device.device_info.port,
        )
        coordo = DeviceDataUpdateCoordinator(self.hass, device)
        self.hass.data[DOMAIN][COORDINATORS].append(coordo)
        await coordo.async_refresh()

        async_dispatcher_send(self.hass, DISPATCH_DEVICE_DISCOVERED, coordo)<|MERGE_RESOLUTION|>--- conflicted
+++ resolved
@@ -91,21 +91,10 @@
         device = Device(device_info)
         try:
             await device.bind()
-<<<<<<< HEAD
         except DeviceNotBoundError:
             _LOGGER.error("Unable to bind to gree device: %s", device_info)
         except DeviceTimeoutError:
             _LOGGER.error("Timeout trying to bind to gree device: %s", device_info)
-=======
-        except DeviceNotBoundError as exception:
-            raise CannotConnect from exception
-        return device
-
-    @staticmethod
-    async def find_devices() -> list[DeviceInfo]:
-        """Gather a list of device infos from the local network."""
-        return await Discovery.search_devices()
->>>>>>> 99d2d72d
 
         _LOGGER.info(
             "Adding Gree device %s at %s:%i",
