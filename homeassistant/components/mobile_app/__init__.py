--- conflicted
+++ resolved
@@ -50,23 +50,12 @@
     }
 
     hass.http.register_view(RegistrationsView())
-
-<<<<<<< HEAD
     # AIS fix - no need to display this... TODO clear this list
     # for deleted_id in hass.data[DOMAIN][DATA_DELETED_IDS]:
-    #     try:
+    #     with suppress(ValueError):
     #         webhook_register(
     #             hass, DOMAIN, "Deleted Webhook", deleted_id, handle_webhook
     #         )
-    #     except ValueError:
-    #         pass
-=======
-    for deleted_id in hass.data[DOMAIN][DATA_DELETED_IDS]:
-        with suppress(ValueError):
-            webhook_register(
-                hass, DOMAIN, "Deleted Webhook", deleted_id, handle_webhook
-            )
->>>>>>> 75908f38
 
     hass.async_create_task(
         discovery.async_load_platform(hass, "notify", DOMAIN, {}, config)
