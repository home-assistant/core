"""Webhook handlers for mobile_app."""
from functools import partial
import logging
from typing import Dict

from aiohttp.web import HTTPBadRequest, Response, Request
import voluptuous as vol

from homeassistant.components.device_tracker import (ATTR_ATTRIBUTES,
                                                     ATTR_DEV_ID,
                                                     DOMAIN as DT_DOMAIN,
                                                     SERVICE_SEE as DT_SEE)
from homeassistant.components.webhook import async_register as webhook_register

from homeassistant.const import (ATTR_DOMAIN, ATTR_SERVICE, ATTR_SERVICE_DATA,
                                 CONF_WEBHOOK_ID, HTTP_BAD_REQUEST)
from homeassistant.core import EventOrigin
from homeassistant.exceptions import (HomeAssistantError, ServiceNotFound,
                                      TemplateError)
<<<<<<< HEAD
from homeassistant.helpers import template
from homeassistant.helpers.discovery import async_load_platform, load_platform
from homeassistant.helpers.dispatcher import async_dispatcher_send
from homeassistant.helpers.storage import Store
from homeassistant.helpers.typing import HomeAssistantType

from .const import (ATTR_APP_COMPONENT, ATTR_DEVICE_NAME, ATTR_EVENT_DATA,
                    ATTR_EVENT_TYPE, ATTR_SENSOR_TYPE, ATTR_SENSOR_UNIQUE_ID,
                    ATTR_TEMPLATE, ATTR_TEMPLATE_VARIABLES, ATTR_WEBHOOK_DATA,
                    ATTR_WEBHOOK_ENCRYPTED, ATTR_WEBHOOK_ENCRYPTED_DATA,
                    ATTR_WEBHOOK_TYPE, CONF_SECRET, DATA_DELETED_IDS,
                    DATA_REGISTRATIONS, DOMAIN, SIGNAL_SENSOR_UPDATE,
                    WEBHOOK_PAYLOAD_SCHEMA, WEBHOOK_SCHEMAS,
                    WEBHOOK_TYPE_CALL_SERVICE, WEBHOOK_TYPE_FIRE_EVENT,
                    WEBHOOK_TYPE_REGISTER_SENSOR, WEBHOOK_TYPE_RENDER_TEMPLATE,
=======
from homeassistant.helpers.template import attach
from homeassistant.helpers.discovery import load_platform
from homeassistant.helpers.storage import Store
from homeassistant.helpers.typing import HomeAssistantType

from .const import (ATTR_ALTITUDE, ATTR_APP_COMPONENT, ATTR_BATTERY,
                    ATTR_COURSE, ATTR_DEVICE_ID, ATTR_DEVICE_NAME,
                    ATTR_EVENT_DATA, ATTR_EVENT_TYPE, ATTR_GPS,
                    ATTR_GPS_ACCURACY, ATTR_LOCATION_NAME, ATTR_SPEED,
                    ATTR_SUPPORTS_ENCRYPTION, ATTR_TEMPLATE,
                    ATTR_TEMPLATE_VARIABLES, ATTR_VERTICAL_ACCURACY,
                    ATTR_WEBHOOK_DATA, ATTR_WEBHOOK_ENCRYPTED,
                    ATTR_WEBHOOK_ENCRYPTED_DATA, ATTR_WEBHOOK_TYPE,
                    CONF_SECRET, DATA_DELETED_IDS, DATA_REGISTRATIONS, DOMAIN,
                    ERR_ENCRYPTION_REQUIRED, WEBHOOK_PAYLOAD_SCHEMA,
                    WEBHOOK_SCHEMAS, WEBHOOK_TYPE_CALL_SERVICE,
                    WEBHOOK_TYPE_FIRE_EVENT, WEBHOOK_TYPE_RENDER_TEMPLATE,
>>>>>>> 95da6d41
                    WEBHOOK_TYPE_UPDATE_LOCATION,
                    WEBHOOK_TYPE_UPDATE_REGISTRATION,
                    WEBHOOK_TYPE_UPDATE_SENSOR_STATES)

from .helpers import (_decrypt_payload, empty_okay_response, error_response,
                      registration_context, safe_registration, savable_state,
                      webhook_response)


_LOGGER = logging.getLogger(__name__)


def register_deleted_webhooks(hass: HomeAssistantType, store: Store):
    """Register previously deleted webhook IDs so we can return 410."""
    for deleted_id in hass.data[DOMAIN][DATA_DELETED_IDS]:
        try:
            webhook_register(hass, DOMAIN, "Deleted Webhook", deleted_id,
                             partial(handle_webhook, store))
        except ValueError:
            pass


def setup_registration(hass: HomeAssistantType, store: Store,
                       registration: Dict) -> None:
    """Register the webhook for a registration and loads the app component."""
    registration_name = 'Mobile App: {}'.format(registration[ATTR_DEVICE_NAME])
    webhook_id = registration[CONF_WEBHOOK_ID]
    webhook_register(hass, DOMAIN, registration_name, webhook_id,
                     partial(handle_webhook, store))

    if ATTR_APP_COMPONENT in registration:
        load_platform(hass, registration[ATTR_APP_COMPONENT], DOMAIN, {},
                      {DOMAIN: {}})


async def handle_webhook(store: Store, hass: HomeAssistantType,
                         webhook_id: str, request: Request) -> Response:
    """Handle webhook callback."""
    if webhook_id in hass.data[DOMAIN][DATA_DELETED_IDS]:
        return Response(status=410)

    headers = {}

    registration = hass.data[DOMAIN][DATA_REGISTRATIONS][webhook_id]

    try:
        req_data = await request.json()
    except ValueError:
        _LOGGER.warning('Received invalid JSON from mobile_app')
        return empty_okay_response(status=HTTP_BAD_REQUEST)

    if (ATTR_WEBHOOK_ENCRYPTED not in req_data and
            registration[ATTR_SUPPORTS_ENCRYPTION]):
        _LOGGER.warning("Refusing to accept unencrypted webhook from %s",
                        registration[ATTR_DEVICE_NAME])
        return error_response(ERR_ENCRYPTION_REQUIRED, "Encryption required")

    try:
        req_data = WEBHOOK_PAYLOAD_SCHEMA(req_data)
    except vol.Invalid as ex:
        err = vol.humanize.humanize_error(req_data, ex)
        _LOGGER.error('Received invalid webhook payload: %s', err)
        return empty_okay_response()

    webhook_type = req_data[ATTR_WEBHOOK_TYPE]

    webhook_payload = req_data.get(ATTR_WEBHOOK_DATA, {})

    if req_data[ATTR_WEBHOOK_ENCRYPTED]:
        enc_data = req_data[ATTR_WEBHOOK_ENCRYPTED_DATA]
        webhook_payload = _decrypt_payload(registration[CONF_SECRET], enc_data)

    try:
        data = WEBHOOK_SCHEMAS[webhook_type](webhook_payload)
    except vol.Invalid as ex:
        err = vol.humanize.humanize_error(webhook_payload, ex)
        _LOGGER.error('Received invalid webhook payload: %s', err)
        return empty_okay_response(headers=headers)

    context = registration_context(registration)

    if webhook_type == WEBHOOK_TYPE_CALL_SERVICE:
        try:
            await hass.services.async_call(data[ATTR_DOMAIN],
                                           data[ATTR_SERVICE],
                                           data[ATTR_SERVICE_DATA],
                                           blocking=True, context=context)
        # noqa: E722 pylint: disable=broad-except
        except (vol.Invalid, ServiceNotFound, Exception) as ex:
            _LOGGER.error("Error when calling service during mobile_app "
                          "webhook (device name: %s): %s",
                          registration[ATTR_DEVICE_NAME], ex)
            raise HTTPBadRequest()

        return empty_okay_response(headers=headers)

    if webhook_type == WEBHOOK_TYPE_FIRE_EVENT:
        event_type = data[ATTR_EVENT_TYPE]
        hass.bus.async_fire(event_type, data[ATTR_EVENT_DATA],
                            EventOrigin.remote,
                            context=context)
        return empty_okay_response(headers=headers)

    if webhook_type == WEBHOOK_TYPE_RENDER_TEMPLATE:
        resp = {}
        for key, item in data.items():
            try:
                tpl = item[ATTR_TEMPLATE]
                attach(hass, tpl)
                resp[key] = tpl.async_render(item.get(ATTR_TEMPLATE_VARIABLES))
            # noqa: E722 pylint: disable=broad-except
            except TemplateError as ex:
                resp[key] = {"error": str(ex)}

        return webhook_response(resp, registration=registration,
                                headers=headers)

    if webhook_type == WEBHOOK_TYPE_UPDATE_LOCATION:
        see_payload = {
            ATTR_DEV_ID: registration[ATTR_DEVICE_ID],
            ATTR_LOCATION_NAME: data.get(ATTR_LOCATION_NAME),
            ATTR_GPS: data.get(ATTR_GPS),
            ATTR_GPS_ACCURACY: data.get(ATTR_GPS_ACCURACY),
            ATTR_BATTERY: data.get(ATTR_BATTERY),
            ATTR_ATTRIBUTES: {
                ATTR_SPEED: data.get(ATTR_SPEED),
                ATTR_ALTITUDE: data.get(ATTR_ALTITUDE),
                ATTR_COURSE: data.get(ATTR_COURSE),
                ATTR_VERTICAL_ACCURACY: data.get(ATTR_VERTICAL_ACCURACY),
            }
        }

        try:
            await hass.services.async_call(DT_DOMAIN,
                                           DT_SEE, see_payload,
                                           blocking=True, context=context)
        # noqa: E722 pylint: disable=broad-except
        except (vol.Invalid, ServiceNotFound, Exception) as ex:
            _LOGGER.error("Error when updating location during mobile_app "
                          "webhook (device name: %s): %s",
                          registration[ATTR_DEVICE_NAME], ex)
        return empty_okay_response(headers=headers)

    if webhook_type == WEBHOOK_TYPE_UPDATE_REGISTRATION:
        new_registration = {**registration, **data}

        hass.data[DOMAIN][DATA_REGISTRATIONS][webhook_id] = new_registration

        try:
            await store.async_save(savable_state(hass))
        except HomeAssistantError as ex:
            _LOGGER.error("Error updating mobile_app registration: %s", ex)
            return empty_okay_response()

<<<<<<< HEAD
        return json_response(safe_registration(new_registration))

    if webhook_type == WEBHOOK_TYPE_REGISTER_SENSOR:
        entity_type = data[ATTR_SENSOR_TYPE]

        unique_id = data[ATTR_SENSOR_UNIQUE_ID]

        unique_store_key = "{}_{}".format(webhook_id, unique_id)

        if unique_store_key in hass.data[DOMAIN][entity_type]:
            _LOGGER.error("Refusing to re-register existing sensor %s!",
                          unique_id)
            return empty_okay_response()

        data[CONF_WEBHOOK_ID] = webhook_id

        hass.data[DOMAIN][entity_type][unique_store_key] = data

        try:
            await store.async_save(savable_state(hass))
        except HomeAssistantError as ex:
            _LOGGER.error("Error updating mobile_app registration: %s", ex)
            return empty_okay_response()

        hass.async_create_task(async_load_platform(hass,
                                                   data[ATTR_SENSOR_TYPE],
                                                   DOMAIN, data, {DOMAIN: {}}))

        return json_response({"status": "registered"})

    if webhook_type == WEBHOOK_TYPE_UPDATE_SENSOR_STATES:
        resp = {}
        for sensor in data:
            entity_type = sensor[ATTR_SENSOR_TYPE]

            unique_id = sensor[ATTR_SENSOR_UNIQUE_ID]

            unique_store_key = "{}_{}".format(webhook_id, unique_id)

            if unique_store_key not in hass.data[DOMAIN][entity_type]:
                _LOGGER.error("Refusing to update non-registered sensor: %s",
                              unique_store_key)
                resp[unique_id] = {
                    "status": "error",
                    "message": "not_registered"
                }
                continue

            entry = hass.data[DOMAIN][entity_type][unique_store_key]

            new_state = {**entry, **sensor}

            hass.data[DOMAIN][entity_type][unique_store_key] = new_state

            try:
                await store.async_save(savable_state(hass))
            except HomeAssistantError as ex:
                _LOGGER.error("Error updating mobile_app registration: %s", ex)
                return empty_okay_response()

            async_dispatcher_send(hass, SIGNAL_SENSOR_UPDATE, new_state)

            resp[unique_id] = {"status": "okay"}

        return json_response(resp)
=======
        return webhook_response(safe_registration(new_registration),
                                registration=registration, headers=headers)
>>>>>>> 95da6d41
<|MERGE_RESOLUTION|>--- conflicted
+++ resolved
@@ -17,41 +17,26 @@
 from homeassistant.core import EventOrigin
 from homeassistant.exceptions import (HomeAssistantError, ServiceNotFound,
                                       TemplateError)
-<<<<<<< HEAD
-from homeassistant.helpers import template
 from homeassistant.helpers.discovery import async_load_platform, load_platform
 from homeassistant.helpers.dispatcher import async_dispatcher_send
 from homeassistant.helpers.storage import Store
-from homeassistant.helpers.typing import HomeAssistantType
-
-from .const import (ATTR_APP_COMPONENT, ATTR_DEVICE_NAME, ATTR_EVENT_DATA,
-                    ATTR_EVENT_TYPE, ATTR_SENSOR_TYPE, ATTR_SENSOR_UNIQUE_ID,
-                    ATTR_TEMPLATE, ATTR_TEMPLATE_VARIABLES, ATTR_WEBHOOK_DATA,
-                    ATTR_WEBHOOK_ENCRYPTED, ATTR_WEBHOOK_ENCRYPTED_DATA,
-                    ATTR_WEBHOOK_TYPE, CONF_SECRET, DATA_DELETED_IDS,
-                    DATA_REGISTRATIONS, DOMAIN, SIGNAL_SENSOR_UPDATE,
-                    WEBHOOK_PAYLOAD_SCHEMA, WEBHOOK_SCHEMAS,
-                    WEBHOOK_TYPE_CALL_SERVICE, WEBHOOK_TYPE_FIRE_EVENT,
-                    WEBHOOK_TYPE_REGISTER_SENSOR, WEBHOOK_TYPE_RENDER_TEMPLATE,
-=======
 from homeassistant.helpers.template import attach
-from homeassistant.helpers.discovery import load_platform
-from homeassistant.helpers.storage import Store
 from homeassistant.helpers.typing import HomeAssistantType
 
 from .const import (ATTR_ALTITUDE, ATTR_APP_COMPONENT, ATTR_BATTERY,
                     ATTR_COURSE, ATTR_DEVICE_ID, ATTR_DEVICE_NAME,
                     ATTR_EVENT_DATA, ATTR_EVENT_TYPE, ATTR_GPS,
-                    ATTR_GPS_ACCURACY, ATTR_LOCATION_NAME, ATTR_SPEED,
+                    ATTR_GPS_ACCURACY, ATTR_LOCATION_NAME, ATTR_SENSOR_TYPE,
+                    ATTR_SENSOR_UNIQUE_ID, ATTR_SPEED,
                     ATTR_SUPPORTS_ENCRYPTION, ATTR_TEMPLATE,
                     ATTR_TEMPLATE_VARIABLES, ATTR_VERTICAL_ACCURACY,
                     ATTR_WEBHOOK_DATA, ATTR_WEBHOOK_ENCRYPTED,
                     ATTR_WEBHOOK_ENCRYPTED_DATA, ATTR_WEBHOOK_TYPE,
                     CONF_SECRET, DATA_DELETED_IDS, DATA_REGISTRATIONS, DOMAIN,
-                    ERR_ENCRYPTION_REQUIRED, WEBHOOK_PAYLOAD_SCHEMA,
-                    WEBHOOK_SCHEMAS, WEBHOOK_TYPE_CALL_SERVICE,
-                    WEBHOOK_TYPE_FIRE_EVENT, WEBHOOK_TYPE_RENDER_TEMPLATE,
->>>>>>> 95da6d41
+                    ERR_ENCRYPTION_REQUIRED, SIGNAL_SENSOR_UPDATE,
+                    WEBHOOK_PAYLOAD_SCHEMA, WEBHOOK_SCHEMAS,
+                    WEBHOOK_TYPE_CALL_SERVICE, WEBHOOK_TYPE_FIRE_EVENT,
+                    WEBHOOK_TYPE_REGISTER_SENSOR, WEBHOOK_TYPE_RENDER_TEMPLATE,
                     WEBHOOK_TYPE_UPDATE_LOCATION,
                     WEBHOOK_TYPE_UPDATE_REGISTRATION,
                     WEBHOOK_TYPE_UPDATE_SENSOR_STATES)
@@ -206,8 +191,8 @@
             _LOGGER.error("Error updating mobile_app registration: %s", ex)
             return empty_okay_response()
 
-<<<<<<< HEAD
-        return json_response(safe_registration(new_registration))
+        return webhook_response(safe_registration(new_registration),
+                                registration=registration, headers=headers)
 
     if webhook_type == WEBHOOK_TYPE_REGISTER_SENSOR:
         entity_type = data[ATTR_SENSOR_TYPE]
@@ -235,7 +220,8 @@
                                                    data[ATTR_SENSOR_TYPE],
                                                    DOMAIN, data, {DOMAIN: {}}))
 
-        return json_response({"status": "registered"})
+        return webhook_response({"status": "registered"},
+                                registration=registration, headers=headers)
 
     if webhook_type == WEBHOOK_TYPE_UPDATE_SENSOR_STATES:
         resp = {}
@@ -271,8 +257,5 @@
 
             resp[unique_id] = {"status": "okay"}
 
-        return json_response(resp)
-=======
-        return webhook_response(safe_registration(new_registration),
-                                registration=registration, headers=headers)
->>>>>>> 95da6d41
+        return webhook_response(resp, registration=registration,
+                                headers=headers)