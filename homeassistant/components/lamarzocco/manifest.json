--- conflicted
+++ resolved
@@ -36,10 +36,6 @@
   "integration_type": "device",
   "iot_class": "cloud_polling",
   "loggers": ["pylamarzocco"],
-<<<<<<< HEAD
   "quality_scale": "platinum",
-  "requirements": ["pylamarzocco==1.2.11"]
-=======
   "requirements": ["pylamarzocco==1.4.0"]
->>>>>>> 991864b3
 }