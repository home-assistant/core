--- conflicted
+++ resolved
@@ -22,9 +22,5 @@
   "integration_type": "device",
   "iot_class": "cloud_polling",
   "loggers": ["lmcloud"],
-<<<<<<< HEAD
-  "requirements": ["lmcloud==1.1.12"]
-=======
   "requirements": ["lmcloud==1.1.13"]
->>>>>>> 25b3fe6b
 }