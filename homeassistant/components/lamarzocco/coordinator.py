--- conflicted
+++ resolved
@@ -3,11 +3,8 @@
 from collections.abc import Callable, Coroutine
 from datetime import timedelta
 import logging
-<<<<<<< HEAD
 from time import time
 from typing import Any
-=======
->>>>>>> 87a1b8e8
 
 from lmcloud.client_bluetooth import LaMarzoccoBluetoothClient
 from lmcloud.client_cloud import LaMarzoccoCloudClient
@@ -100,16 +97,12 @@
 
         _LOGGER.debug("Current status: %s", str(self.device.config))
 
-<<<<<<< HEAD
-    async def _async_handle_request(
-        self, func: Callable[[], Coroutine[None, None, None]]
-=======
+
     async def _async_handle_request[**_P](
         self,
         func: Callable[_P, Coroutine[None, None, None]],
         *args: _P.args,
         **kwargs: _P.kwargs,
->>>>>>> 87a1b8e8
     ) -> None:
         try:
             await func()
@@ -119,20 +112,4 @@
             raise ConfigEntryAuthFailed(msg) from ex
         except RequestNotSuccessful as ex:
             _LOGGER.debug(ex, exc_info=True)
-<<<<<<< HEAD
-            raise UpdateFailed("Querying API failed. Error: %s" % ex) from ex
-=======
-            raise UpdateFailed(f"Querying API failed. Error: {ex}") from ex
-
-    def async_get_ble_device(self) -> BLEDevice | None:
-        """Get a Bleak Client for the machine."""
-        # according to HA best practices, we should not reuse the same client
-        # get a new BLE device from hass and init a new Bleak Client with it
-        if not self._use_bluetooth:
-            return None
-
-        return async_ble_device_from_address(
-            self.hass,
-            self.lm.lm_bluetooth.address,
-        )
->>>>>>> 87a1b8e8
+            raise UpdateFailed(f"Querying API failed. Error: {ex}") from ex