"""Coordinator for La Marzocco API."""

from __future__ import annotations

from abc import abstractmethod
from collections.abc import Callable
from dataclasses import dataclass
from datetime import timedelta
import logging
from typing import Any

from pylamarzocco.clients.local import LaMarzoccoLocalClient
from pylamarzocco.devices.machine import LaMarzoccoMachine
from pylamarzocco.exceptions import AuthFail, RequestNotSuccessful

from homeassistant.config_entries import ConfigEntry
from homeassistant.const import EVENT_HOMEASSISTANT_STOP
from homeassistant.core import HomeAssistant, callback
from homeassistant.exceptions import ConfigEntryAuthFailed
import homeassistant.helpers.device_registry as dr
from homeassistant.helpers.update_coordinator import DataUpdateCoordinator, UpdateFailed

from .const import DOMAIN

SCAN_INTERVAL = timedelta(seconds=30)
FIRMWARE_UPDATE_INTERVAL = timedelta(hours=1)
STATISTICS_UPDATE_INTERVAL = timedelta(minutes=5)
_LOGGER = logging.getLogger(__name__)


@dataclass
class LaMarzoccoRuntimeData:
    """Runtime data for La Marzocco."""

    config_coordinator: LaMarzoccoConfigUpdateCoordinator
    firmware_coordinator: LaMarzoccoFirmwareUpdateCoordinator
    statistics_coordinator: LaMarzoccoStatisticsUpdateCoordinator


type LaMarzoccoConfigEntry = ConfigEntry[LaMarzoccoRuntimeData]


class LaMarzoccoUpdateCoordinator(DataUpdateCoordinator[None]):
    """Base class for La Marzocco coordinators."""

    _default_update_interval = SCAN_INTERVAL
    config_entry: LaMarzoccoConfigEntry

    def __init__(
        self,
        hass: HomeAssistant,
        entry: LaMarzoccoConfigEntry,
        device: LaMarzoccoMachine,
        local_client: LaMarzoccoLocalClient | None = None,
    ) -> None:
        """Initialize coordinator."""
        super().__init__(
            hass,
            _LOGGER,
            config_entry=entry,
            name=DOMAIN,
            update_interval=self._default_update_interval,
        )
        self.device = device
        self.local_connection_configured = local_client is not None
        self._local_client = local_client
        self.new_device_callback: list[Callable] = []

    async def _async_update_data(self) -> None:
        """Do the data update."""
        try:
            await self._internal_async_update_data()
        except AuthFail as ex:
            _LOGGER.debug("Authentication failed", exc_info=True)
            raise ConfigEntryAuthFailed(
                translation_domain=DOMAIN, translation_key="authentication_failed"
            ) from ex
        except RequestNotSuccessful as ex:
            _LOGGER.debug(ex, exc_info=True)
            raise UpdateFailed(
                translation_domain=DOMAIN, translation_key="api_error"
            ) from ex

    @abstractmethod
    async def _internal_async_update_data(self) -> None:
        """Actual data update logic."""


class LaMarzoccoConfigUpdateCoordinator(LaMarzoccoUpdateCoordinator):
    """Class to handle fetching data from the La Marzocco API centrally."""

<<<<<<< HEAD
    async def _async_connect_websocket(self) -> None:
=======
    _scale_address: str | None = None

    async def _async_setup(self) -> None:
>>>>>>> 4e316429
        """Set up the coordinator."""
        if self._local_client is not None and (
            self._local_client.websocket is None or self._local_client.websocket.closed
        ):
            _LOGGER.debug("Init WebSocket in background task")

            self.config_entry.async_create_background_task(
                hass=self.hass,
                target=self.device.websocket_connect(
                    notify_callback=lambda: self.async_set_updated_data(None)
                ),
                name="lm_websocket_task",
            )

            async def websocket_close(_: Any | None = None) -> None:
                if (
                    self._local_client is not None
                    and self._local_client.websocket is not None
                    and not self._local_client.websocket.closed
                ):
                    await self._local_client.websocket.close()

            self.config_entry.async_on_unload(
                self.hass.bus.async_listen_once(
                    EVENT_HOMEASSISTANT_STOP, websocket_close
                )
            )
            self.config_entry.async_on_unload(websocket_close)

    async def _internal_async_update_data(self) -> None:
        """Fetch data from API endpoint."""
        await self.device.get_config()
        _LOGGER.debug("Current status: %s", str(self.device.config))
<<<<<<< HEAD
        await self._async_connect_websocket()
=======
        self._async_add_remove_scale()

    @callback
    def _async_add_remove_scale(self) -> None:
        """Add or remove a scale when added or removed."""
        if self.device.config.scale and not self._scale_address:
            self._scale_address = self.device.config.scale.address
            for scale_callback in self.new_device_callback:
                scale_callback()
        elif not self.device.config.scale and self._scale_address:
            device_registry = dr.async_get(self.hass)
            if device := device_registry.async_get_device(
                identifiers={(DOMAIN, self._scale_address)}
            ):
                device_registry.async_update_device(
                    device_id=device.id,
                    remove_config_entry_id=self.config_entry.entry_id,
                )
            self._scale_address = None
>>>>>>> 4e316429


class LaMarzoccoFirmwareUpdateCoordinator(LaMarzoccoUpdateCoordinator):
    """Coordinator for La Marzocco firmware."""

    _default_update_interval = FIRMWARE_UPDATE_INTERVAL

    async def _internal_async_update_data(self) -> None:
        """Fetch data from API endpoint."""
        await self.device.get_firmware()
        _LOGGER.debug("Current firmware: %s", str(self.device.firmware))


class LaMarzoccoStatisticsUpdateCoordinator(LaMarzoccoUpdateCoordinator):
    """Coordinator for La Marzocco statistics."""

    _default_update_interval = STATISTICS_UPDATE_INTERVAL

    async def _internal_async_update_data(self) -> None:
        """Fetch data from API endpoint."""
        await self.device.get_statistics()
        _LOGGER.debug("Current statistics: %s", str(self.device.statistics))<|MERGE_RESOLUTION|>--- conflicted
+++ resolved
@@ -89,13 +89,9 @@
 class LaMarzoccoConfigUpdateCoordinator(LaMarzoccoUpdateCoordinator):
     """Class to handle fetching data from the La Marzocco API centrally."""
 
-<<<<<<< HEAD
-    async def _async_connect_websocket(self) -> None:
-=======
     _scale_address: str | None = None
 
-    async def _async_setup(self) -> None:
->>>>>>> 4e316429
+    async def _async_connect_websocket(self) -> None:
         """Set up the coordinator."""
         if self._local_client is not None and (
             self._local_client.websocket is None or self._local_client.websocket.closed
@@ -129,9 +125,7 @@
         """Fetch data from API endpoint."""
         await self.device.get_config()
         _LOGGER.debug("Current status: %s", str(self.device.config))
-<<<<<<< HEAD
         await self._async_connect_websocket()
-=======
         self._async_add_remove_scale()
 
     @callback
@@ -151,7 +145,6 @@
                     remove_config_entry_id=self.config_entry.entry_id,
                 )
             self._scale_address = None
->>>>>>> 4e316429
 
 
 class LaMarzoccoFirmwareUpdateCoordinator(LaMarzoccoUpdateCoordinator):
