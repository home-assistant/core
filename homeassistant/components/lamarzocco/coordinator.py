"""Coordinator for La Marzocco API."""

from __future__ import annotations

from abc import abstractmethod
from asyncio import Task
from collections.abc import Callable, Coroutine
from dataclasses import dataclass
from datetime import timedelta
import logging
from typing import Any

from pylamarzocco import (
    LaMarzoccoBluetoothClient,
    LaMarzoccoCloudClient,
    LaMarzoccoMachine,
)
from pylamarzocco.exceptions import (
    AuthFail,
    BluetoothConnectionFailed,
    RequestNotSuccessful,
)

from homeassistant.config_entries import ConfigEntry
from homeassistant.const import EVENT_HOMEASSISTANT_STOP
from homeassistant.core import HomeAssistant, callback
from homeassistant.exceptions import ConfigEntryAuthFailed
from homeassistant.helpers.update_coordinator import DataUpdateCoordinator, UpdateFailed

from .const import DOMAIN

SCAN_INTERVAL = timedelta(seconds=60)
SETTINGS_UPDATE_INTERVAL = timedelta(hours=8)
SCHEDULE_UPDATE_INTERVAL = timedelta(minutes=30)
STATISTICS_UPDATE_INTERVAL = timedelta(minutes=15)
_LOGGER = logging.getLogger(__name__)


@dataclass
class LaMarzoccoRuntimeData:
    """Runtime data for La Marzocco."""

    config_coordinator: LaMarzoccoConfigUpdateCoordinator
    settings_coordinator: LaMarzoccoSettingsUpdateCoordinator
    schedule_coordinator: LaMarzoccoScheduleUpdateCoordinator
    statistics_coordinator: LaMarzoccoStatisticsUpdateCoordinator
    bluetooth_coordinator: LaMarzoccoBluetoothUpdateCoordinator | None = None


type LaMarzoccoConfigEntry = ConfigEntry[LaMarzoccoRuntimeData]


class LaMarzoccoUpdateCoordinator(DataUpdateCoordinator[None]):
    """Base class for La Marzocco coordinators."""

    _default_update_interval = SCAN_INTERVAL
    config_entry: LaMarzoccoConfigEntry
<<<<<<< HEAD
    actual_update_success = False
=======
    _websocket_task: Task | None = None
>>>>>>> f8bf7ec1

    def __init__(
        self,
        hass: HomeAssistant,
        entry: LaMarzoccoConfigEntry,
        device: LaMarzoccoMachine,
        bluetooth_client: LaMarzoccoBluetoothClient | None = None,
        cloud_client: LaMarzoccoCloudClient | None = None,
    ) -> None:
        """Initialize coordinator."""
        super().__init__(
            hass,
            _LOGGER,
            config_entry=entry,
            name=DOMAIN,
            update_interval=self._default_update_interval,
        )
        self.device = device
        self.cloud_client = cloud_client
<<<<<<< HEAD
        self.bluetooth_client = bluetooth_client
        self._websocket_task: Task | None = None
=======
>>>>>>> f8bf7ec1

    @property
    def websocket_terminated(self) -> bool:
        """Return True if the websocket task is terminated or not running."""
        if self._websocket_task is None:
            return True
        return self._websocket_task.done()

    async def __handle_internal_update(
        self, func: Callable[[], Coroutine[Any, Any, None]]
    ) -> None:
        """Handle update with error handling."""
        try:
            await func()
        except AuthFail as ex:
            _LOGGER.debug("Authentication failed", exc_info=True)
            self.actual_update_success = False
            raise ConfigEntryAuthFailed(
                translation_domain=DOMAIN, translation_key="authentication_failed"
            ) from ex
        except RequestNotSuccessful as ex:
            _LOGGER.debug(ex, exc_info=True)
            self.actual_update_success = False
            # if no bluetooth coordinator, this is a fatal error
            # otherwise, bluetooth may still work
            if self.bluetooth_client is None:
                raise UpdateFailed(
                    translation_domain=DOMAIN, translation_key="api_error"
                ) from ex
        except BluetoothConnectionFailed as err:
            self.actual_update_success = False
            raise UpdateFailed(
                translation_domain=DOMAIN,
                translation_key="bluetooth_connection_failed",
            ) from err
        else:
            self.actual_update_success = True
        _LOGGER.debug("Current status: %s", self.device.dashboard.to_dict())

    async def _async_setup(self) -> None:
        """Set up coordinator."""
        await self.__handle_internal_update(self._internal_async_setup)

    async def _async_update_data(self) -> None:
        """Do the data update."""
        await self.__handle_internal_update(self._internal_async_update_data)

    async def _internal_async_setup(self) -> None:
        """Actual setup logic."""

    async def _async_setup(self) -> None:
        """Set up coordinator."""
        await self.__handle_internal_update(self._internal_async_setup)

    async def _async_update_data(self) -> None:
        """Do the data update."""
        await self.__handle_internal_update(self._internal_async_update_data)

    async def _internal_async_setup(self) -> None:
        """Actual setup logic."""

    @abstractmethod
    async def _internal_async_update_data(self) -> None:
        """Actual data update logic."""


class LaMarzoccoConfigUpdateCoordinator(LaMarzoccoUpdateCoordinator):
    """Class to handle fetching data from the La Marzocco API centrally."""

    cloud_client: LaMarzoccoCloudClient

    async def _internal_async_setup(self) -> None:
<<<<<<< HEAD
=======
        """Set up the coordinator."""
        await self.cloud_client.async_get_access_token()
>>>>>>> f8bf7ec1
        await self.device.get_dashboard()
        _LOGGER.debug("Current status: %s", self.device.dashboard.to_dict())

    async def _internal_async_update_data(self) -> None:
        """Fetch data from API endpoint."""

        # ensure token stays valid; does nothing if token is still valid
        await self.cloud_client.async_get_access_token()

<<<<<<< HEAD
=======
        # Only skip websocket reconnection if it's currently connected and the task is still running
>>>>>>> f8bf7ec1
        if self.device.websocket.connected and not self.websocket_terminated:
            return

        self._websocket_task = self.config_entry.async_create_background_task(
            hass=self.hass,
            target=self.connect_websocket(),
            name="lm_websocket_task",
        )

        async def websocket_close(_: Any | None = None) -> None:
            await self.device.websocket.disconnect()

        self.config_entry.async_on_unload(
            self.hass.bus.async_listen_once(EVENT_HOMEASSISTANT_STOP, websocket_close)
        )
        self.config_entry.async_on_unload(websocket_close)

    async def connect_websocket(self) -> None:
        """Connect to the websocket."""

        _LOGGER.debug("Init WebSocket in background task")

        self.async_update_listeners()

        @callback
        def update_callback(_: Any | None = None) -> None:
            _LOGGER.debug("Current status: %s", self.device.dashboard.to_dict())
            self.async_set_updated_data(None)

        await self.device.connect_dashboard_websocket(
            update_callback=update_callback,
            connect_callback=self.async_update_listeners,
            disconnect_callback=self.async_update_listeners,
        )

        self.async_update_listeners()


class LaMarzoccoSettingsUpdateCoordinator(LaMarzoccoUpdateCoordinator):
    """Coordinator for La Marzocco settings."""

    _default_update_interval = SETTINGS_UPDATE_INTERVAL

    async def _internal_async_update_data(self) -> None:
        """Fetch data from API endpoint."""
        await self.device.get_settings()
        _LOGGER.debug("Current settings: %s", self.device.settings.to_dict())


class LaMarzoccoScheduleUpdateCoordinator(LaMarzoccoUpdateCoordinator):
    """Coordinator for La Marzocco schedule."""

    _default_update_interval = SCHEDULE_UPDATE_INTERVAL

    async def _internal_async_update_data(self) -> None:
        """Fetch data from API endpoint."""
        await self.device.get_schedule()
        _LOGGER.debug("Current schedule: %s", self.device.schedule.to_dict())


class LaMarzoccoStatisticsUpdateCoordinator(LaMarzoccoUpdateCoordinator):
    """Coordinator for La Marzocco statistics."""

    _default_update_interval = STATISTICS_UPDATE_INTERVAL

    async def _internal_async_update_data(self) -> None:
        """Fetch data from API endpoint."""
        await self.device.get_coffee_and_flush_counter()
        _LOGGER.debug("Current statistics: %s", self.device.statistics.to_dict())


class LaMarzoccoBluetoothUpdateCoordinator(LaMarzoccoUpdateCoordinator):
    """Class to handle fetching data from the La Marzocco Bluetooth API centrally."""

    async def _async_setup(self) -> None:
        """Initial setup for Bluetooth coordinator."""
        await self.device.get_model_info_from_bluetooth()

    async def _internal_async_update_data(self) -> None:
        """Fetch data from Bluetooth endpoint."""
        # if the websocket is connected and the machine is connected to the cloud
        # skip bluetooth update, because we get push updates
        if self.device.websocket.connected and self.device.dashboard.connected:
            return
        await self.device.get_dashboard_from_bluetooth()<|MERGE_RESOLUTION|>--- conflicted
+++ resolved
@@ -55,11 +55,7 @@
 
     _default_update_interval = SCAN_INTERVAL
     config_entry: LaMarzoccoConfigEntry
-<<<<<<< HEAD
     actual_update_success = False
-=======
-    _websocket_task: Task | None = None
->>>>>>> f8bf7ec1
 
     def __init__(
         self,
@@ -79,11 +75,8 @@
         )
         self.device = device
         self.cloud_client = cloud_client
-<<<<<<< HEAD
         self.bluetooth_client = bluetooth_client
         self._websocket_task: Task | None = None
-=======
->>>>>>> f8bf7ec1
 
     @property
     def websocket_terminated(self) -> bool:
@@ -156,11 +149,6 @@
     cloud_client: LaMarzoccoCloudClient
 
     async def _internal_async_setup(self) -> None:
-<<<<<<< HEAD
-=======
-        """Set up the coordinator."""
-        await self.cloud_client.async_get_access_token()
->>>>>>> f8bf7ec1
         await self.device.get_dashboard()
         _LOGGER.debug("Current status: %s", self.device.dashboard.to_dict())
 
@@ -170,10 +158,7 @@
         # ensure token stays valid; does nothing if token is still valid
         await self.cloud_client.async_get_access_token()
 
-<<<<<<< HEAD
-=======
         # Only skip websocket reconnection if it's currently connected and the task is still running
->>>>>>> f8bf7ec1
         if self.device.websocket.connected and not self.websocket_terminated:
             return
 
