"""Config flow for La Marzocco integration."""

from collections.abc import Mapping
import logging
from typing import Any

from lmcloud import LMCloud as LaMarzoccoClient
from lmcloud.exceptions import AuthFail, RequestNotSuccessful
import voluptuous as vol

<<<<<<< HEAD
from homeassistant.components.bluetooth import BluetoothServiceInfo
from homeassistant.config_entries import (
    ConfigEntry,
    ConfigFlow,
    OptionsFlow,
    OptionsFlowWithConfigEntry,
)
from homeassistant.const import (
    CONF_HOST,
    CONF_MAC,
    CONF_NAME,
    CONF_PASSWORD,
    CONF_USERNAME,
)
from homeassistant.core import callback
from homeassistant.data_entry_flow import FlowResult
=======
from homeassistant.config_entries import ConfigEntry, ConfigFlow, ConfigFlowResult
from homeassistant.const import CONF_HOST, CONF_PASSWORD, CONF_USERNAME
>>>>>>> 34b1f848
from homeassistant.helpers import config_validation as cv
from homeassistant.helpers.selector import (
    SelectOptionDict,
    SelectSelector,
    SelectSelectorConfig,
    SelectSelectorMode,
)

from .const import CONF_MACHINE, CONF_USE_BLUETOOTH, DOMAIN

_LOGGER = logging.getLogger(__name__)


class LmConfigFlow(ConfigFlow, domain=DOMAIN):
    """Handle a config flow for La Marzocco."""

    def __init__(self) -> None:
        """Initialize the config flow."""

        self.reauth_entry: ConfigEntry | None = None
        self._config: dict[str, Any] = {}
        self._machines: list[tuple[str, str]] = []
        self._discovered: dict[str, str] = {}

    async def async_step_user(
        self, user_input: dict[str, Any] | None = None
    ) -> ConfigFlowResult:
        """Handle the initial step."""

        errors = {}

        if user_input:
            data: dict[str, Any] = {}
            if self.reauth_entry:
                data = dict(self.reauth_entry.data)
            data = {
                **data,
                **user_input,
                **self._discovered,
            }

            lm = LaMarzoccoClient()
            try:
                self._machines = await lm.get_all_machines(data)
            except AuthFail:
                _LOGGER.debug("Server rejected login credentials")
                errors["base"] = "invalid_auth"
            except RequestNotSuccessful as exc:
                _LOGGER.error("Error connecting to server: %s", exc)
                errors["base"] = "cannot_connect"
            else:
                if not self._machines:
                    errors["base"] = "no_machines"

            if not errors:
                if self.reauth_entry:
                    self.hass.config_entries.async_update_entry(
                        self.reauth_entry, data=data
                    )
                    await self.hass.config_entries.async_reload(
                        self.reauth_entry.entry_id
                    )
                    return self.async_abort(reason="reauth_successful")
                if self._discovered:
                    serials = [machine[0] for machine in self._machines]
                    if self._discovered[CONF_MACHINE] not in serials:
                        errors["base"] = "machine_not_found"
                    else:
                        self._config = data
                        return self.async_show_form(
                            step_id="machine_selection",
                            data_schema=vol.Schema(
                                {vol.Optional(CONF_HOST): cv.string}
                            ),
                        )

            if not errors:
                self._config = data
                return await self.async_step_machine_selection()

        return self.async_show_form(
            step_id="user",
            data_schema=vol.Schema(
                {
                    vol.Required(CONF_USERNAME): str,
                    vol.Required(CONF_PASSWORD): str,
                }
            ),
            errors=errors,
        )

    async def async_step_machine_selection(
        self, user_input: dict[str, Any] | None = None
    ) -> ConfigFlowResult:
        """Let user select machine to connect to."""
        errors: dict[str, str] = {}
        if user_input:
            if not self._discovered:
                serial_number = user_input[CONF_MACHINE]
                await self.async_set_unique_id(serial_number)
                self._abort_if_unique_id_configured()
            else:
                serial_number = self._discovered[CONF_MACHINE]

            # validate local connection if host is provided
            if user_input.get(CONF_HOST):
                lm = LaMarzoccoClient()
                if not await lm.check_local_connection(
                    credentials=self._config,
                    host=user_input[CONF_HOST],
                    serial=serial_number,
                ):
                    errors[CONF_HOST] = "cannot_connect"

            if not errors:
                return self.async_create_entry(
                    title=serial_number,
                    data=self._config | user_input,
                )

        machine_options = [
            SelectOptionDict(
                value=serial_number,
                label=f"{model_name} ({serial_number})",
            )
            for serial_number, model_name in self._machines
        ]

        machine_selection_schema = vol.Schema(
            {
                vol.Required(
                    CONF_MACHINE, default=machine_options[0]["value"]
                ): SelectSelector(
                    SelectSelectorConfig(
                        options=machine_options,
                        mode=SelectSelectorMode.DROPDOWN,
                    )
                ),
                vol.Optional(CONF_HOST): cv.string,
            }
        )

        return self.async_show_form(
            step_id="machine_selection",
            data_schema=machine_selection_schema,
            errors=errors,
        )

<<<<<<< HEAD
    async def async_step_bluetooth(
        self, discovery_info: BluetoothServiceInfo
    ) -> FlowResult:
        """Handle a flow initialized by discovery over Bluetooth."""
        address = discovery_info.address
        name = discovery_info.name

        _LOGGER.debug(
            "Discovered La Marzocco machine %s through Bluetooth at address %s",
            name,
            address,
        )

        self._discovered[CONF_NAME] = name
        self._discovered[CONF_MAC] = address

        serial = name.split("_")[1]
        self._discovered[CONF_MACHINE] = serial

        await self.async_set_unique_id(serial)
        self._abort_if_unique_id_configured()

        return await self.async_step_user()

    async def async_step_reauth(self, entry_data: Mapping[str, Any]) -> FlowResult:
=======
    async def async_step_reauth(
        self, entry_data: Mapping[str, Any]
    ) -> ConfigFlowResult:
>>>>>>> 34b1f848
        """Perform reauth upon an API authentication error."""
        self.reauth_entry = self.hass.config_entries.async_get_entry(
            self.context["entry_id"]
        )
        return await self.async_step_reauth_confirm()

    async def async_step_reauth_confirm(
        self, user_input: dict[str, Any] | None = None
    ) -> ConfigFlowResult:
        """Dialog that informs the user that reauth is required."""
        if not user_input:
            return self.async_show_form(
                step_id="reauth_confirm",
                data_schema=vol.Schema(
                    {
                        vol.Required(CONF_PASSWORD): str,
                    }
                ),
            )

        return await self.async_step_user(user_input)

    @staticmethod
    @callback
    def async_get_options_flow(
        config_entry: ConfigEntry,
    ) -> OptionsFlow:
        """Create the options flow."""
        return LmOptionsFlowHandler(config_entry)


class LmOptionsFlowHandler(OptionsFlowWithConfigEntry):
    """Handles options flow for the component."""

    async def async_step_init(
        self, user_input: dict[str, Any] | None = None
    ) -> FlowResult:
        """Manage the options for the custom component."""
        if user_input:
            self.hass.config_entries.async_update_entry(
                self.config_entry,
                data=self.config_entry.data | user_input,
                options=self.config_entry.options,
            )
            return self.async_create_entry(title="", data=user_input)

        options_schema = vol.Schema(
            {
                vol.Optional(
                    CONF_USE_BLUETOOTH,
                    default=self.config_entry.data.get(CONF_USE_BLUETOOTH, True),
                ): cv.boolean,
            }
        )

        return self.async_show_form(
            step_id="init",
            data_schema=options_schema,
        )<|MERGE_RESOLUTION|>--- conflicted
+++ resolved
@@ -8,11 +8,11 @@
 from lmcloud.exceptions import AuthFail, RequestNotSuccessful
 import voluptuous as vol
 
-<<<<<<< HEAD
 from homeassistant.components.bluetooth import BluetoothServiceInfo
 from homeassistant.config_entries import (
     ConfigEntry,
     ConfigFlow,
+    ConfigFlowResult
     OptionsFlow,
     OptionsFlowWithConfigEntry,
 )
@@ -24,11 +24,6 @@
     CONF_USERNAME,
 )
 from homeassistant.core import callback
-from homeassistant.data_entry_flow import FlowResult
-=======
-from homeassistant.config_entries import ConfigEntry, ConfigFlow, ConfigFlowResult
-from homeassistant.const import CONF_HOST, CONF_PASSWORD, CONF_USERNAME
->>>>>>> 34b1f848
 from homeassistant.helpers import config_validation as cv
 from homeassistant.helpers.selector import (
     SelectOptionDict,
@@ -177,10 +172,9 @@
             errors=errors,
         )
 
-<<<<<<< HEAD
     async def async_step_bluetooth(
         self, discovery_info: BluetoothServiceInfo
-    ) -> FlowResult:
+    ) -> ConfigFlowResult:
         """Handle a flow initialized by discovery over Bluetooth."""
         address = discovery_info.address
         name = discovery_info.name
@@ -202,12 +196,9 @@
 
         return await self.async_step_user()
 
-    async def async_step_reauth(self, entry_data: Mapping[str, Any]) -> FlowResult:
-=======
     async def async_step_reauth(
         self, entry_data: Mapping[str, Any]
     ) -> ConfigFlowResult:
->>>>>>> 34b1f848
         """Perform reauth upon an API authentication error."""
         self.reauth_entry = self.hass.config_entries.async_get_entry(
             self.context["entry_id"]
