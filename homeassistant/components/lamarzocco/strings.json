--- conflicted
+++ resolved
@@ -147,7 +147,6 @@
       "steam_boiler_ready_time": {
         "name": "Steam boiler ready time"
       },
-<<<<<<< HEAD
       "total_coffees_made": {
         "name": "Total coffees made",
         "unit_of_measurement": "coffees"
@@ -155,10 +154,9 @@
       "total_flushes_done": {
         "name": "Total flushes done",
         "unit_of_measurement": "flushes"
-=======
+      },
       "last_cleaning_time": {
         "name": "Last cleaning time"
->>>>>>> 1064588c
       }
     },
     "switch": {
