--- conflicted
+++ resolved
@@ -194,22 +194,12 @@
         if not self._source_list:
             self._source_list = await fs_device.get_mode_list()
 
-<<<<<<< HEAD
         # The API seems to include 'zero' in the number of steps (e.g. if the range is
         # 0-40 then get_volume_steps returns 41) subtract one to get the max volume.
         # If call to get_volume fails set to 0 and try again next time.
         if not self._max_volume:
             self._max_volume = int(await fs_device.get_volume_steps() or 1) - 1
 
-        status = await fs_device.get_play_status()
-        self._state = {
-            "playing": STATE_PLAYING,
-            "paused": STATE_PAUSED,
-            "stopped": STATE_OFF,
-            "unknown": STATE_UNKNOWN,
-            None: STATE_OFF,
-        }.get(status, STATE_UNKNOWN)
-=======
         if await fs_device.get_power():
             status = await fs_device.get_play_status()
             self._state = {
@@ -221,7 +211,6 @@
             }.get(status, STATE_UNKNOWN)
         else:
             self._state = STATE_OFF
->>>>>>> f975654a
 
         if self._state != STATE_OFF:
             info_name = await fs_device.get_play_name()
