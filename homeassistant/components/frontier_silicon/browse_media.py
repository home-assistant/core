--- conflicted
+++ resolved
@@ -38,13 +38,9 @@
         media_content_type=MediaType.CHANNEL,
         # We add 1 to the preset key to keep it in sync with the numbering shown
         # on the interface of the device
-<<<<<<< HEAD
-        media_content_id=f"{player_mode}/{MEDIA_CONTENT_ID_PRESET}/{int(preset.key) + 1}",
-=======
         media_content_id=(
             f"{player_mode}/{MEDIA_CONTENT_ID_PRESET}/{int(preset.key) + 1}"
         ),
->>>>>>> 475a2fb8
         can_play=True,
         can_expand=False,
     )
