--- conflicted
+++ resolved
@@ -13,7 +13,7 @@
 from homeassistant.const import CONF_HOST, CONF_TOKEN
 import homeassistant.helpers.config_validation as cv
 
-REQUIREMENTS = ['python-miio==0.4.1', 'construct==2.9.45']
+REQUIREMENTS = ['python-miio==0.4.2', 'construct==2.9.45']
 
 _LOGGER = logging.getLogger(__name__)
 
@@ -22,11 +22,6 @@
     vol.Required(CONF_TOKEN): vol.All(cv.string, vol.Length(min=32, max=32)),
 })
 
-<<<<<<< HEAD
-=======
-REQUIREMENTS = ['python-miio==0.4.2', 'construct==2.9.41']
-
->>>>>>> fc67f5ee
 
 def get_scanner(hass, config):
     """Return a Xiaomi MiIO device scanner."""
