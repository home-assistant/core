--- conflicted
+++ resolved
@@ -129,16 +129,6 @@
 # pylint: disable=unused-variable
 def get_value_from_json(json_dict, sensor_type, group, tool):
     """Return the value for sensor_type from the JSON."""
-<<<<<<< HEAD
-    if group in json_dict:
-        if sensor_type in json_dict[group]:
-            if sensor_type == "target" and json_dict[sensor_type] is None:
-                return 0
-            return json_dict[group][sensor_type]
-        elif tool is not None:
-            if sensor_type in json_dict[group][tool]:
-                return json_dict[group][tool][sensor_type]
-=======
     if group not in json_dict:
         return None
 
@@ -150,4 +140,5 @@
     elif tool is not None:
         if sensor_type in json_dict[group][tool]:
             return json_dict[group][tool][sensor_type]
->>>>>>> b67c5df5
+
+    return None