"""Coordinator to handle Opower connections."""

from datetime import datetime, timedelta
import logging
<<<<<<< HEAD
from types import MappingProxyType
from typing import Any
=======
from typing import cast
>>>>>>> 81cac25b

from opower import (
    Account,
    AggregateType,
    CostRead,
    Forecast,
    MeterType,
    Opower,
    ReadResolution,
)
from opower.exceptions import ApiException, CannotConnect, InvalidAuth

from homeassistant.components.recorder import get_instance
from homeassistant.components.recorder.models import StatisticData, StatisticMetaData
from homeassistant.components.recorder.statistics import (
    async_add_external_statistics,
    get_last_statistics,
    statistics_during_period,
)
from homeassistant.config_entries import ConfigEntry
from homeassistant.const import CONF_PASSWORD, CONF_USERNAME, UnitOfEnergy, UnitOfVolume
from homeassistant.core import HomeAssistant, callback
from homeassistant.exceptions import ConfigEntryAuthFailed
from homeassistant.helpers import aiohttp_client
from homeassistant.helpers.update_coordinator import DataUpdateCoordinator, UpdateFailed
from homeassistant.util import dt as dt_util

from .const import CONF_TOTP_SECRET, CONF_UTILITY, DOMAIN

_LOGGER = logging.getLogger(__name__)

type OpowerConfigEntry = ConfigEntry[OpowerCoordinator]


class OpowerCoordinator(DataUpdateCoordinator[dict[str, Forecast]]):
    """Handle fetching Opower data, updating sensors and inserting statistics."""

    config_entry: OpowerConfigEntry

    def __init__(
        self,
        hass: HomeAssistant,
        config_entry: OpowerConfigEntry,
    ) -> None:
        """Initialize the data handler."""
        super().__init__(
            hass,
            _LOGGER,
            config_entry=config_entry,
            name="Opower",
            # Data is updated daily on Opower.
            # Refresh every 12h to be at most 12h behind.
            update_interval=timedelta(hours=12),
        )
        self.api = Opower(
            aiohttp_client.async_get_clientsession(hass),
            config_entry.data[CONF_UTILITY],
            config_entry.data[CONF_USERNAME],
            config_entry.data[CONF_PASSWORD],
            config_entry.data.get(CONF_TOTP_SECRET),
        )

        @callback
        def _dummy_listener() -> None:
            pass

        # Force the coordinator to periodically update by registering at least one listener.
        # Needed when the _async_update_data below returns {} for utilities that don't provide
        # forecast, which results to no sensors added, no registered listeners, and thus
        # _async_update_data not periodically getting called which is needed for _insert_statistics.
        self.async_add_listener(_dummy_listener)

    async def _async_update_data(
        self,
    ) -> dict[str, Forecast]:
        """Fetch data from API endpoint."""
        try:
            # Login expires after a few minutes.
            # Given the infrequent updating (every 12h)
            # assume previous session has expired and re-login.
            await self.api.async_login()
        except InvalidAuth as err:
            _LOGGER.error("Error during login: %s", err)
            raise ConfigEntryAuthFailed from err
        except CannotConnect as err:
            _LOGGER.error("Error during login: %s", err)
            raise UpdateFailed(f"Error during login: {err}") from err
        try:
            forecasts: list[Forecast] = await self.api.async_get_forecast()
        except ApiException as err:
            _LOGGER.error("Error getting forecasts: %s", err)
            raise
        _LOGGER.debug("Updating sensor data with: %s", forecasts)
        # Because Opower provides historical usage/cost with a delay of a couple of days
        # we need to insert data into statistics.
        await self._insert_statistics()
        return {forecast.account.utility_account_id: forecast for forecast in forecasts}

    async def _insert_statistics(self) -> None:
        """Insert Opower statistics."""
        try:
            accounts = await self.api.async_get_accounts()
        except ApiException as err:
            _LOGGER.error("Error getting accounts: %s", err)
            raise
        for account in accounts:
            id_prefix = "_".join(
                (
                    self.api.utility.subdomain(),
                    account.meter_type.name.lower(),
                    # Some utilities like AEP have "-" in their account id.
                    # Replace it with "_" to avoid "Invalid statistic_id"
                    account.utility_account_id.replace("-", "_").lower(),
                )
            )
            cost_statistic_id = f"{DOMAIN}:{id_prefix}_energy_cost"
            compensation_statistic_id = f"{DOMAIN}:{id_prefix}_energy_compensation"
            consumption_statistic_id = f"{DOMAIN}:{id_prefix}_energy_consumption"
            return_statistic_id = f"{DOMAIN}:{id_prefix}_energy_return"
            _LOGGER.debug(
                "Updating Statistics for %s, %s, %s, and %s",
                cost_statistic_id,
                compensation_statistic_id,
                consumption_statistic_id,
                return_statistic_id,
            )

            last_stat = await get_instance(self.hass).async_add_executor_job(
                get_last_statistics, self.hass, 1, consumption_statistic_id, True, set()
            )
            if not last_stat:
                _LOGGER.debug("Updating statistic for the first time")
                cost_reads = await self._async_get_cost_reads(
                    account, self.api.utility.timezone()
                )
                cost_sum = 0.0
                compensation_sum = 0.0
                consumption_sum = 0.0
                return_sum = 0.0
                last_stats_time = None
            else:
                cost_reads = await self._async_get_cost_reads(
                    account,
                    self.api.utility.timezone(),
                    last_stat[consumption_statistic_id][0]["start"],
                )
                if not cost_reads:
                    _LOGGER.debug("No recent usage/cost data. Skipping update")
                    continue
                start = cost_reads[0].start_time
                _LOGGER.debug("Getting statistics at: %s", start)
                # In the common case there should be a previous statistic at start time
                # so we only need to fetch one statistic. If there isn't any, fetch all.
                for end in (start + timedelta(seconds=1), None):
                    stats = await get_instance(self.hass).async_add_executor_job(
                        statistics_during_period,
                        self.hass,
                        start,
                        end,
                        {
                            cost_statistic_id,
                            compensation_statistic_id,
                            consumption_statistic_id,
                            return_statistic_id,
                        },
                        "hour",
                        None,
                        {"sum"},
                    )
                    if stats:
                        break
                    if end:
                        _LOGGER.debug(
                            "Not found. Trying to find the oldest statistic after %s",
                            start,
                        )
                # We are in this code path only if get_last_statistics found a stat
                # so statistics_during_period should also have found at least one.
                assert stats

                def _safe_get_sum(records: list[Any]) -> float:
                    if records and "sum" in records[0]:
                        return float(records[0]["sum"])
                    return 0.0

                cost_sum = _safe_get_sum(stats.get(cost_statistic_id, []))
                compensation_sum = _safe_get_sum(
                    stats.get(compensation_statistic_id, [])
                )
                consumption_sum = _safe_get_sum(stats.get(consumption_statistic_id, []))
                return_sum = _safe_get_sum(stats.get(return_statistic_id, []))
                last_stats_time = stats[consumption_statistic_id][0]["start"]

            cost_statistics = []
            compensation_statistics = []
            consumption_statistics = []
            return_statistics = []

            for cost_read in cost_reads:
                start = cost_read.start_time
                if last_stats_time is not None and start.timestamp() <= last_stats_time:
                    continue
                cost_sum += max(cost_read.provided_cost, 0)
                compensation_sum += max(-cost_read.provided_cost, 0)
                consumption_sum += max(cost_read.consumption, 0)
                return_sum += max(-cost_read.consumption, 0)

                cost_statistics.append(
                    StatisticData(
                        start=start, state=cost_read.provided_cost, sum=cost_sum
                    )
                )
                compensation_statistics.append(
                    StatisticData(
                        start=start,
                        state=-cost_read.provided_cost,
                        sum=compensation_sum,
                    )
                )
                consumption_statistics.append(
                    StatisticData(
                        start=start, state=cost_read.consumption, sum=consumption_sum
                    )
                )
                return_statistics.append(
                    StatisticData(
                        start=start, state=-cost_read.consumption, sum=return_sum
                    )
                )

            name_prefix = (
                f"Opower {self.api.utility.subdomain()} "
                f"{account.meter_type.name.lower()} {account.utility_account_id}"
            )
            cost_metadata = StatisticMetaData(
                has_mean=False,
                has_sum=True,
                name=f"{name_prefix} cost",
                source=DOMAIN,
                statistic_id=cost_statistic_id,
                unit_of_measurement=None,
            )
            compensation_metadata = StatisticMetaData(
                has_mean=False,
                has_sum=True,
                name=f"{name_prefix} compensation",
                source=DOMAIN,
                statistic_id=compensation_statistic_id,
                unit_of_measurement=None,
            )
            consumption_metadata = StatisticMetaData(
                has_mean=False,
                has_sum=True,
                name=f"{name_prefix} consumption",
                source=DOMAIN,
                statistic_id=consumption_statistic_id,
                unit_of_measurement=UnitOfEnergy.KILO_WATT_HOUR
                if account.meter_type == MeterType.ELEC
                else UnitOfVolume.CENTUM_CUBIC_FEET,
            )
            return_metadata = StatisticMetaData(
                has_mean=False,
                has_sum=True,
                name=f"{name_prefix} return",
                source=DOMAIN,
                statistic_id=return_statistic_id,
                unit_of_measurement=UnitOfEnergy.KILO_WATT_HOUR
                if account.meter_type == MeterType.ELEC
                else UnitOfVolume.CENTUM_CUBIC_FEET,
            )

            _LOGGER.debug(
                "Adding %s statistics for %s",
                len(cost_statistics),
                cost_statistic_id,
            )
            async_add_external_statistics(self.hass, cost_metadata, cost_statistics)
            _LOGGER.debug(
                "Adding %s statistics for %s",
                len(compensation_statistics),
                compensation_statistic_id,
            )
            async_add_external_statistics(
                self.hass, compensation_metadata, compensation_statistics
            )
            _LOGGER.debug(
                "Adding %s statistics for %s",
                len(consumption_statistics),
                consumption_statistic_id,
            )
            async_add_external_statistics(
                self.hass, consumption_metadata, consumption_statistics
            )
            _LOGGER.debug(
                "Adding %s statistics for %s",
                len(return_statistics),
                return_statistic_id,
            )
            async_add_external_statistics(self.hass, return_metadata, return_statistics)

    async def _async_get_cost_reads(
        self, account: Account, time_zone_str: str, start_time: float | None = None
    ) -> list[CostRead]:
        """Get cost reads.

        If start_time is None, get cost reads since account activation,
        otherwise since start_time - 30 days to allow corrections in data from utilities

        We read at different resolutions depending on age:
        - month resolution for all years (since account activation)
        - day resolution for past 3 years (if account's read resolution supports it)
        - hour resolution for past 2 months (if account's read resolution supports it)
        """

        def _update_with_finer_cost_reads(
            cost_reads: list[CostRead], finer_cost_reads: list[CostRead]
        ) -> None:
            for i, cost_read in enumerate(cost_reads):
                for j, finer_cost_read in enumerate(finer_cost_reads):
                    if cost_read.start_time == finer_cost_read.start_time:
                        cost_reads[i:] = finer_cost_reads[j:]
                        return
                    if cost_read.end_time == finer_cost_read.start_time:
                        cost_reads[i + 1 :] = finer_cost_reads[j:]
                        return
                    if cost_read.end_time < finer_cost_read.start_time:
                        break
            cost_reads += finer_cost_reads

        tz = await dt_util.async_get_time_zone(time_zone_str)
        if start_time is None:
            start = None
        else:
            start = datetime.fromtimestamp(start_time, tz=tz) - timedelta(days=30)
        end = dt_util.now(tz)
        _LOGGER.debug("Getting monthly cost reads: %s - %s", start, end)
        try:
            cost_reads = await self.api.async_get_cost_reads(
                account, AggregateType.BILL, start, end
            )
        except ApiException as err:
            _LOGGER.error("Error getting monthly cost reads: %s", err)
            raise
        _LOGGER.debug("Got %s monthly cost reads", len(cost_reads))
        if account.read_resolution == ReadResolution.BILLING:
            return cost_reads

        if start_time is None:
            start = end - timedelta(days=3 * 365)
        else:
            if cost_reads:
                start = cost_reads[0].start_time
            assert start
            start = max(start, end - timedelta(days=3 * 365))
        _LOGGER.debug("Getting daily cost reads: %s - %s", start, end)
        try:
            daily_cost_reads = await self.api.async_get_cost_reads(
                account, AggregateType.DAY, start, end
            )
        except ApiException as err:
            _LOGGER.error("Error getting daily cost reads: %s", err)
            raise
        _LOGGER.debug("Got %s daily cost reads", len(daily_cost_reads))
        _update_with_finer_cost_reads(cost_reads, daily_cost_reads)
        if account.read_resolution == ReadResolution.DAY:
            return cost_reads

        if start_time is None:
            start = end - timedelta(days=2 * 30)
        else:
            assert start
            start = max(start, end - timedelta(days=2 * 30))
        _LOGGER.debug("Getting hourly cost reads: %s - %s", start, end)
        try:
            hourly_cost_reads = await self.api.async_get_cost_reads(
                account, AggregateType.HOUR, start, end
            )
        except ApiException as err:
            _LOGGER.error("Error getting hourly cost reads: %s", err)
            raise
        _LOGGER.debug("Got %s hourly cost reads", len(hourly_cost_reads))
        _update_with_finer_cost_reads(cost_reads, hourly_cost_reads)
        _LOGGER.debug("Got %s cost reads", len(cost_reads))
        return cost_reads<|MERGE_RESOLUTION|>--- conflicted
+++ resolved
@@ -2,12 +2,7 @@
 
 from datetime import datetime, timedelta
 import logging
-<<<<<<< HEAD
-from types import MappingProxyType
-from typing import Any
-=======
-from typing import cast
->>>>>>> 81cac25b
+from typing import Any, cast
 
 from opower import (
     Account,
