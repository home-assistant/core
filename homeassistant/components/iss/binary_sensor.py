--- conflicted
+++ resolved
@@ -4,18 +4,6 @@
 import logging
 from typing import Any
 
-<<<<<<< HEAD
-import voluptuous as vol
-
-from homeassistant.components.binary_sensor import PLATFORM_SCHEMA, BinarySensorEntity
-from homeassistant.config_entries import SOURCE_IMPORT, ConfigEntry
-from homeassistant.const import (
-    ATTR_LATITUDE,
-    ATTR_LONGITUDE,
-    CONF_NAME,
-    CONF_SHOW_ON_MAP,
-)
-=======
 import pyiss
 import requests
 from requests.exceptions import HTTPError
@@ -23,23 +11,10 @@
 from homeassistant.components.binary_sensor import BinarySensorEntity
 from homeassistant.config_entries import ConfigEntry
 from homeassistant.const import ATTR_LATITUDE, ATTR_LONGITUDE, CONF_SHOW_ON_MAP
->>>>>>> 7ee47f0f
 from homeassistant.core import HomeAssistant
 from homeassistant.helpers.entity_platform import AddEntitiesCallback
-<<<<<<< HEAD
-from homeassistant.helpers.typing import ConfigType, DiscoveryInfoType
-from homeassistant.helpers.update_coordinator import (
-    CoordinatorEntity,
-    DataUpdateCoordinator,
-)
-
-from . import IssData
-from .const import DOMAIN
-
-=======
 from homeassistant.util import Throttle
 
->>>>>>> 7ee47f0f
 _LOGGER = logging.getLogger(__name__)
 
 ATTR_ISS_NEXT_RISE = "next_rise"
@@ -48,38 +23,7 @@
 DEFAULT_NAME = "ISS"
 DEFAULT_DEVICE_CLASS = "visible"
 
-<<<<<<< HEAD
-PLATFORM_SCHEMA = PLATFORM_SCHEMA.extend(
-    {
-        vol.Optional(CONF_NAME, default=DEFAULT_NAME): cv.string,
-        vol.Optional(CONF_SHOW_ON_MAP, default=False): cv.boolean,
-    }
-)
-
-
-def setup_platform(
-    hass: HomeAssistant,
-    config: ConfigType,
-    add_entities: AddEntitiesCallback,
-    discovery_info: DiscoveryInfoType | None = None,
-) -> None:
-    """Import ISS configuration from yaml."""
-    _LOGGER.warning(
-        "Configuration of the iss platform in YAML is deprecated and will be "
-        "removed in Home Assistant 2022.5; Your existing configuration "
-        "has been imported into the UI automatically and can be safely removed "
-        "from your configuration.yaml file"
-    )
-    hass.async_create_task(
-        hass.config_entries.flow.async_init(
-            DOMAIN,
-            context={"source": SOURCE_IMPORT},
-            data=config,
-        )
-    )
-=======
 MIN_TIME_BETWEEN_UPDATES = timedelta(seconds=60)
->>>>>>> 7ee47f0f
 
 
 async def async_setup_entry(
