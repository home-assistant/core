--- conflicted
+++ resolved
@@ -1,23 +1,6 @@
 """Support for the OpenWeatherMap (OWM) service."""
 import logging
 
-<<<<<<< HEAD
-from pyowm import OWM
-from pyowm.exceptions.api_call_error import APICallError
-import voluptuous as vol
-
-from homeassistant.components.sensor import PLATFORM_SCHEMA
-from homeassistant.const import (
-    ATTR_ATTRIBUTION,
-    CONF_API_KEY,
-    CONF_MONITORED_CONDITIONS,
-    CONF_NAME,
-    DEGREE,
-    PERCENTAGE,
-    SPEED_METERS_PER_SECOND,
-    TEMP_CELSIUS,
-    TEMP_FAHRENHEIT,
-=======
 from .abstract_owm_sensor import AbstractOpenWeatherMapSensor
 from .const import (
     ATTR_API_THIS_DAY_FORECAST,
@@ -29,59 +12,12 @@
     FORECAST_SENSOR_TYPES,
     MONITORED_CONDITIONS,
     WEATHER_SENSOR_TYPES,
->>>>>>> cdc93d71
 )
 from .forecast_update_coordinator import ForecastUpdateCoordinator
 from .weather_update_coordinator import WeatherUpdateCoordinator
 
 _LOGGER = logging.getLogger(__name__)
 
-<<<<<<< HEAD
-ATTRIBUTION = "Data provided by OpenWeatherMap"
-
-CONF_FORECAST = "forecast"
-CONF_LANGUAGE = "language"
-
-DEFAULT_NAME = "OWM"
-
-MIN_TIME_BETWEEN_UPDATES = timedelta(seconds=120)
-
-SENSOR_TYPES = {
-    "weather": ["Condition", None],
-    "temperature": ["Temperature", None],
-    "wind_speed": ["Wind speed", SPEED_METERS_PER_SECOND],
-    "wind_bearing": ["Wind bearing", DEGREE],
-    "humidity": ["Humidity", PERCENTAGE],
-    "pressure": ["Pressure", "mbar"],
-    "clouds": ["Cloud coverage", PERCENTAGE],
-    "rain": ["Rain", "mm"],
-    "snow": ["Snow", "mm"],
-    "weather_code": ["Weather code", None],
-}
-
-PLATFORM_SCHEMA = PLATFORM_SCHEMA.extend(
-    {
-        vol.Required(CONF_API_KEY): cv.string,
-        vol.Optional(CONF_MONITORED_CONDITIONS, default=[]): vol.All(
-            cv.ensure_list, [vol.In(SENSOR_TYPES)]
-        ),
-        vol.Optional(CONF_NAME, default=DEFAULT_NAME): cv.string,
-        vol.Optional(CONF_FORECAST, default=False): cv.boolean,
-        vol.Optional(CONF_LANGUAGE): cv.string,
-    }
-)
-
-
-def setup_platform(hass, config, add_entities, discovery_info=None):
-    """Set up the OpenWeatherMap sensor."""
-
-    if None in (hass.config.latitude, hass.config.longitude):
-        _LOGGER.error("Latitude or longitude not set in Home Assistant config")
-        return
-
-    SENSOR_TYPES["temperature"][1] = hass.config.units.temperature_unit
-=======
->>>>>>> cdc93d71
 
 async def async_setup_entry(hass, config_entry, async_add_entities):
     """Set up OpenWeatherMap sensor entities based on a config entry."""
