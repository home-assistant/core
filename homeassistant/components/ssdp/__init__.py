"""The SSDP integration."""
from __future__ import annotations

import asyncio
from datetime import timedelta
from ipaddress import IPv4Address, IPv6Address
import logging
<<<<<<< HEAD
from typing import Any, Callable

from async_upnp_client.search import SSDPListener
from netdisco import ssdp
=======
from typing import Any, Callable, Mapping

from async_upnp_client.search import SSDPListener
>>>>>>> 0f5ea4ca

from homeassistant import config_entries
from homeassistant.components import network
from homeassistant.const import EVENT_HOMEASSISTANT_STARTED, EVENT_HOMEASSISTANT_STOP
from homeassistant.core import CoreState, HomeAssistant, callback as core_callback
from homeassistant.helpers.event import async_track_time_interval
from homeassistant.helpers.typing import ConfigType
from homeassistant.loader import async_get_ssdp, bind_hass

from .descriptions import DescriptionManager
from .flow import FlowDispatcher, SSDPFlow

DOMAIN = "ssdp"
SCAN_INTERVAL = timedelta(seconds=60)

# Attributes for accessing info from SSDP response
ATTR_SSDP_LOCATION = "ssdp_location"
ATTR_SSDP_ST = "ssdp_st"
ATTR_SSDP_USN = "ssdp_usn"
ATTR_SSDP_EXT = "ssdp_ext"
ATTR_SSDP_SERVER = "ssdp_server"
# Attributes for accessing info from retrieved UPnP device description
ATTR_UPNP_DEVICE_TYPE = "deviceType"
ATTR_UPNP_FRIENDLY_NAME = "friendlyName"
ATTR_UPNP_MANUFACTURER = "manufacturer"
ATTR_UPNP_MANUFACTURER_URL = "manufacturerURL"
ATTR_UPNP_MODEL_DESCRIPTION = "modelDescription"
ATTR_UPNP_MODEL_NAME = "modelName"
ATTR_UPNP_MODEL_NUMBER = "modelNumber"
ATTR_UPNP_MODEL_URL = "modelURL"
ATTR_UPNP_SERIAL = "serialNumber"
ATTR_UPNP_UDN = "UDN"
ATTR_UPNP_UPC = "UPC"
ATTR_UPNP_PRESENTATION_URL = "presentationURL"

<<<<<<< HEAD
_LOGGER = logging.getLogger(__name__)


@bind_hass
def async_register_callback(
    hass: HomeAssistant,
    callback: Callable[[dict], None],
    match_dict: None | dict[str, str] = None,
) -> Callable[[], None]:
    """Register to receive a callback on ssdp broadcast.

    Returns a callback that can be used to cancel the registration.
    """
    scanner: Scanner = hass.data[DOMAIN]
    return scanner.async_register_callback(callback, match_dict)


@bind_hass
def async_get_location_by_udn_st(  # pylint: disable=invalid-name
    hass: HomeAssistant, udn: str, st: str
) -> dict[str, str] | None:
    """Lookup a location by udn and st from previous scans."""
    scanner: Scanner = hass.data[DOMAIN]
    return scanner.cache.get((udn, st))


async def async_setup(hass: HomeAssistant, config: ConfigType) -> bool:
    """Set up the SSDP integration."""

    scanner = hass.data[DOMAIN] = Scanner(hass, await async_get_ssdp(hass))

    asyncio.create_task(scanner.async_start())

    return True


def _async_use_default_interface(adapters: list[network.Adapter]) -> bool:
    for adapter in adapters:
        if adapter["enabled"] and not adapter["default"]:
            return False
    return True
=======

DISCOVERY_MAPPING = {
    "usn": ATTR_SSDP_USN,
    "ext": ATTR_SSDP_EXT,
    "server": ATTR_SSDP_SERVER,
    "st": ATTR_SSDP_ST,
    "location": ATTR_SSDP_LOCATION,
}

>>>>>>> 0f5ea4ca

_LOGGER = logging.getLogger(__name__)

<<<<<<< HEAD
def _callback_if_match(
    callback: Callable[[dict], None], info: dict[str, str], match_dict: dict[str, str]
) -> None:
    """Fire a callback if info matches the match dict."""
    if not all(item in info.items() for item in match_dict.items()):
        return
    try:
        callback(info)
    except Exception:  # pylint: disable=broad-except
        _LOGGER.exception("Failed to callback info: %s", info)


class Scanner:
    """Class to manage SSDP scanning."""

    def __init__(
        self, hass: HomeAssistant, integration_matchers: dict[str, list[dict[str, str]]]
    ) -> None:
        """Initialize class."""
        self.hass = hass
        self.seen: set[tuple[str, str]] = set()
        self.cache: dict[tuple[str, str], dict[str, str]] = {}
        self._integration_matchers = integration_matchers
        self._cancel_scan: Callable[[], None] | None = None
        self._ssdp_listeners: list[SSDPListener] = []
        self._callbacks: list[tuple[Callable[[dict], None], dict[str, str]]] = []
        self.flow_dispatcher: FlowDispatcher | None = None
        self.description_manager: DescriptionManager | None = None

    async def _async_on_ssdp_response(self, data: Mapping[str, Any]) -> None:
        """Process an ssdp response."""
        await self._async_process_entry(
            ssdp.UPNPEntry({key.lower(): item for key, item in data.items()})
        )

    @core_callback
    def async_register_callback(
        self, callback: Callable[[dict], None], match_dict: None | dict[str, str] = None
    ) -> Callable[[], None]:
        """Register a callback."""
        if match_dict is None:
            match_dict = {}

        # Make sure any entries that happened
        # before the callback was registered are fired
        if self.hass.state != CoreState.running:
            for info in self.cache.values():
                _callback_if_match(callback, info, match_dict)

        callback_entry = (callback, match_dict)
        self._callbacks.append(callback_entry)

        @core_callback
        def _async_remove_callback() -> None:
            self._callbacks.remove(callback_entry)

        return _async_remove_callback

    @core_callback
    def async_stop(self, *_: Any) -> None:
        """Stop the scanner."""
        assert self._cancel_scan is not None
        self._cancel_scan()
        for listener in self._ssdp_listeners:
            listener.async_stop()
        self._ssdp_listeners = []

    async def _async_build_source_set(self) -> set[IPv4Address | IPv6Address]:
        """Build the list of ssdp sources."""
        adapters = await network.async_get_adapters(self.hass)
        sources: set[IPv4Address | IPv6Address] = set()
        if _async_use_default_interface(adapters):
            sources.add(IPv4Address("0.0.0.0"))
            return sources

        for adapter in adapters:
            if not adapter["enabled"]:
                continue
            if adapter["ipv4"]:
                ipv4 = adapter["ipv4"][0]
                sources.add(IPv4Address(ipv4["address"]))
            if adapter["ipv6"]:
                ipv6 = adapter["ipv6"][0]
                # With python 3.9 add scope_ids can be
                # added by enumerating adapter["ipv6"]s
                # IPv6Address(f"::%{ipv6['scope_id']}")
                sources.add(IPv6Address(ipv6["address"]))

        return sources

    @core_callback
    def async_scan(self, *_: Any) -> None:
        """Scan for new entries."""
        for listener in self._ssdp_listeners:
            listener.async_search()

    async def async_start(self) -> None:
        """Start the scanner."""
        self.description_manager = DescriptionManager(self.hass)
        self.flow_dispatcher = FlowDispatcher(self.hass)
        for source_ip in await self._async_build_source_set():
            self._ssdp_listeners.append(
                SSDPListener(
                    async_callback=self._async_on_ssdp_response, source_ip=source_ip
                )
            )

        self.hass.bus.async_listen_once(EVENT_HOMEASSISTANT_STOP, self.async_stop)
        self.hass.bus.async_listen_once(
            EVENT_HOMEASSISTANT_STARTED, self.flow_dispatcher.async_start
        )
        await asyncio.gather(
            *[listener.async_start() for listener in self._ssdp_listeners]
        )
        self._cancel_scan = async_track_time_interval(
            self.hass, self.async_scan, SCAN_INTERVAL
        )

    async def _async_process_entry(self, entry: ssdp.UPNPEntry) -> None:
        """Process SSDP entries."""
        _LOGGER.debug("_async_process_entry: %s", entry)
        key = (entry.st, entry.location)
        assert self.description_manager is not None
        info_req = await self.description_manager.fetch_description(entry.location)
        info, domains = self._info_domains(entry, info_req)

        if udn := info.get(ATTR_UPNP_UDN):
            self.cache[(udn, entry.st)] = info

        for callback, match_dict in self._callbacks:
            _callback_if_match(callback, info, match_dict)

        if key in self.seen:
            return
        self.seen.add(key)

        for domain in domains:
            _LOGGER.debug("Discovered %s at %s", domain, entry.location)
            flow: SSDPFlow = {
                "domain": domain,
                "context": {"source": config_entries.SOURCE_SSDP},
                "data": info,
            }
            assert self.flow_dispatcher is not None
            self.flow_dispatcher.create(flow)

    def _info_domains(
        self, entry: ssdp.UPNPEntry, info_req: None | dict[str, str]
    ) -> tuple[dict[str, str], set[str]]:
        """Process a single entry."""
=======

@bind_hass
def async_register_callback(
    hass: HomeAssistant,
    callback: Callable[[dict], None],
    match_dict: None | dict[str, str] = None,
) -> Callable[[], None]:
    """Register to receive a callback on ssdp broadcast.

    Returns a callback that can be used to cancel the registration.
    """
    scanner: Scanner = hass.data[DOMAIN]
    return scanner.async_register_callback(callback, match_dict)


@bind_hass
def async_get_discovery_info_by_udn_st(  # pylint: disable=invalid-name
    hass: HomeAssistant, udn: str, st: str
) -> dict[str, str] | None:
    """Lookup info by udn and st from previous scans."""
    scanner: Scanner = hass.data[DOMAIN]
    return scanner.cache.get((udn, st))


async def async_setup(hass: HomeAssistant, config: ConfigType) -> bool:
    """Set up the SSDP integration."""

    scanner = hass.data[DOMAIN] = Scanner(hass, await async_get_ssdp(hass))

    asyncio.create_task(scanner.async_start())

    return True


def _async_use_default_interface(adapters: list[network.Adapter]) -> bool:
    for adapter in adapters:
        if adapter["enabled"] and not adapter["default"]:
            return False
    return True


def _callback_if_match(
    callback: Callable[[dict], None], info: dict[str, str], match_dict: dict[str, str]
) -> None:
    """Fire a callback if info matches the match dict."""
    if not all(info.get(k) == v for (k, v) in match_dict.items()):
        return
    try:
        callback(info)
    except Exception:  # pylint: disable=broad-except
        _LOGGER.exception("Failed to callback info: %s", info)


class Scanner:
    """Class to manage SSDP scanning."""

    def __init__(
        self, hass: HomeAssistant, integration_matchers: dict[str, list[dict[str, str]]]
    ) -> None:
        """Initialize class."""
        self.hass = hass
        self.seen: set[tuple[str, str]] = set()
        self.cache: dict[tuple[str, str], dict[str, str]] = {}
        self._integration_matchers = integration_matchers
        self._cancel_scan: Callable[[], None] | None = None
        self._ssdp_listeners: list[SSDPListener] = []
        self._callbacks: list[tuple[Callable[[dict], None], dict[str, str]]] = []
        self.flow_dispatcher: FlowDispatcher | None = None
        self.description_manager: DescriptionManager | None = None

    @core_callback
    def async_register_callback(
        self, callback: Callable[[dict], None], match_dict: None | dict[str, str] = None
    ) -> Callable[[], None]:
        """Register a callback."""
        if match_dict is None:
            match_dict = {}

        # Make sure any entries that happened
        # before the callback was registered are fired
        if self.hass.state != CoreState.running:
            for info in self.cache.values():
                _callback_if_match(callback, info, match_dict)

        callback_entry = (callback, match_dict)
        self._callbacks.append(callback_entry)

        @core_callback
        def _async_remove_callback() -> None:
            self._callbacks.remove(callback_entry)

        return _async_remove_callback

    @core_callback
    def async_stop(self, *_: Any) -> None:
        """Stop the scanner."""
        assert self._cancel_scan is not None
        self._cancel_scan()
        for listener in self._ssdp_listeners:
            listener.async_stop()
        self._ssdp_listeners = []

    async def _async_build_source_set(self) -> set[IPv4Address | IPv6Address]:
        """Build the list of ssdp sources."""
        adapters = await network.async_get_adapters(self.hass)
        sources: set[IPv4Address | IPv6Address] = set()
        if _async_use_default_interface(adapters):
            sources.add(IPv4Address("0.0.0.0"))
            return sources

        for adapter in adapters:
            if not adapter["enabled"]:
                continue
            if adapter["ipv4"]:
                ipv4 = adapter["ipv4"][0]
                sources.add(IPv4Address(ipv4["address"]))
            if adapter["ipv6"]:
                ipv6 = adapter["ipv6"][0]
                # With python 3.9 add scope_ids can be
                # added by enumerating adapter["ipv6"]s
                # IPv6Address(f"::%{ipv6['scope_id']}")
                sources.add(IPv6Address(ipv6["address"]))

        return sources

    @core_callback
    def async_scan(self, *_: Any) -> None:
        """Scan for new entries."""
        for listener in self._ssdp_listeners:
            listener.async_search()

    async def async_start(self) -> None:
        """Start the scanner."""
        self.description_manager = DescriptionManager(self.hass)
        self.flow_dispatcher = FlowDispatcher(self.hass)
        for source_ip in await self._async_build_source_set():
            self._ssdp_listeners.append(
                SSDPListener(
                    async_callback=self._async_process_entry, source_ip=source_ip
                )
            )

        self.hass.bus.async_listen_once(EVENT_HOMEASSISTANT_STOP, self.async_stop)
        self.hass.bus.async_listen_once(
            EVENT_HOMEASSISTANT_STARTED, self.flow_dispatcher.async_start
        )
        await asyncio.gather(
            *[listener.async_start() for listener in self._ssdp_listeners]
        )
        self._cancel_scan = async_track_time_interval(
            self.hass, self.async_scan, SCAN_INTERVAL
        )

    async def _async_process_entry(self, headers: Mapping[str, str]) -> None:
        """Process SSDP entries."""
        _LOGGER.debug("_async_process_entry: %s", headers)
        if "st" not in headers or "location" not in headers:
            return
        st = headers["st"]
        location = headers["location"]
        assert self.description_manager is not None

        info_with_req = dict(headers)
        info_req = await self.description_manager.fetch_description(location)
        if info_req:
            info_with_req.update(info_req)

        discovery_info = discovery_info_from_headers_and_request(info_with_req)
>>>>>>> 0f5ea4ca

        if udn := discovery_info.get(ATTR_UPNP_UDN):
            self.cache[(udn, st)] = discovery_info

<<<<<<< HEAD
        if info_req:
            info.update(info_req)
=======
        for callback, match_dict in self._callbacks:
            _callback_if_match(callback, discovery_info, match_dict)

        key = (st, location)
        if key in self.seen:
            return
        self.seen.add(key)
>>>>>>> 0f5ea4ca

        domains = set()
        for domain, matchers in self._integration_matchers.items():
            for matcher in matchers:
                if all(info_with_req.get(k) == v for (k, v) in matcher.items()):
                    domains.add(domain)

<<<<<<< HEAD
        return info_from_entry(entry, info), domains


def info_from_entry(
    entry: ssdp.UPNPEntry, device_info: dict[str, str]
) -> dict[str, str]:
=======
        for domain in domains:
            _LOGGER.debug("Discovered %s at %s", domain, location)
            flow: SSDPFlow = {
                "domain": domain,
                "context": {"source": config_entries.SOURCE_SSDP},
                "data": discovery_info,
            }
            assert self.flow_dispatcher is not None
            self.flow_dispatcher.create(flow)


def discovery_info_from_headers_and_request(data: dict[str, str]) -> dict[str, str]:
>>>>>>> 0f5ea4ca
    """Get info from an entry."""
    info = {
        **{k: v for k, v in data.items() if k not in DISCOVERY_MAPPING},
        **{
            discovery_key: data[header]
            for header, discovery_key in DISCOVERY_MAPPING.items()
            if header in data
        },
    }
<<<<<<< HEAD
    if device_info:
        info.update(device_info)
        info.pop("st", None)
        if "usn" in info:
            info[ATTR_SSDP_USN] = info.pop("usn")
        if "ext" in info:
            info[ATTR_SSDP_EXT] = info.pop("ext")
        if "server" in info:
            info[ATTR_SSDP_SERVER] = info.pop("server")
        if ATTR_UPNP_UDN not in info and str(info.get(ATTR_SSDP_USN)).startswith(
            "uuid:"
        ):
            info[ATTR_UPNP_UDN] = str(info[ATTR_SSDP_USN]).split("::")[0]
=======

    if ATTR_UPNP_UDN not in info and str(info.get(ATTR_SSDP_USN)).startswith("uuid:"):
        info[ATTR_UPNP_UDN] = str(info[ATTR_SSDP_USN]).split("::")[0]
>>>>>>> 0f5ea4ca

    return info<|MERGE_RESOLUTION|>--- conflicted
+++ resolved
@@ -5,16 +5,9 @@
 from datetime import timedelta
 from ipaddress import IPv4Address, IPv6Address
 import logging
-<<<<<<< HEAD
-from typing import Any, Callable
+from typing import Any, Callable, Mapping
 
 from async_upnp_client.search import SSDPListener
-from netdisco import ssdp
-=======
-from typing import Any, Callable, Mapping
-
-from async_upnp_client.search import SSDPListener
->>>>>>> 0f5ea4ca
 
 from homeassistant import config_entries
 from homeassistant.components import network
@@ -50,7 +43,16 @@
 ATTR_UPNP_UPC = "UPC"
 ATTR_UPNP_PRESENTATION_URL = "presentationURL"
 
-<<<<<<< HEAD
+
+DISCOVERY_MAPPING = {
+    "usn": ATTR_SSDP_USN,
+    "ext": ATTR_SSDP_EXT,
+    "server": ATTR_SSDP_SERVER,
+    "st": ATTR_SSDP_ST,
+    "location": ATTR_SSDP_LOCATION,
+}
+
+
 _LOGGER = logging.getLogger(__name__)
 
 
@@ -69,10 +71,10 @@
 
 
 @bind_hass
-def async_get_location_by_udn_st(  # pylint: disable=invalid-name
+def async_get_discovery_info_by_udn_st(  # pylint: disable=invalid-name
     hass: HomeAssistant, udn: str, st: str
 ) -> dict[str, str] | None:
-    """Lookup a location by udn and st from previous scans."""
+    """Lookup info by udn and st from previous scans."""
     scanner: Scanner = hass.data[DOMAIN]
     return scanner.cache.get((udn, st))
 
@@ -92,26 +94,13 @@
         if adapter["enabled"] and not adapter["default"]:
             return False
     return True
-=======
-
-DISCOVERY_MAPPING = {
-    "usn": ATTR_SSDP_USN,
-    "ext": ATTR_SSDP_EXT,
-    "server": ATTR_SSDP_SERVER,
-    "st": ATTR_SSDP_ST,
-    "location": ATTR_SSDP_LOCATION,
-}
-
->>>>>>> 0f5ea4ca
-
-_LOGGER = logging.getLogger(__name__)
-
-<<<<<<< HEAD
+
+
 def _callback_if_match(
     callback: Callable[[dict], None], info: dict[str, str], match_dict: dict[str, str]
 ) -> None:
     """Fire a callback if info matches the match dict."""
-    if not all(item in info.items() for item in match_dict.items()):
+    if not all(info.get(k) == v for (k, v) in match_dict.items()):
         return
     try:
         callback(info)
@@ -136,12 +125,6 @@
         self.flow_dispatcher: FlowDispatcher | None = None
         self.description_manager: DescriptionManager | None = None
 
-    async def _async_on_ssdp_response(self, data: Mapping[str, Any]) -> None:
-        """Process an ssdp response."""
-        await self._async_process_entry(
-            ssdp.UPNPEntry({key.lower(): item for key, item in data.items()})
-        )
-
     @core_callback
     def async_register_callback(
         self, callback: Callable[[dict], None], match_dict: None | dict[str, str] = None
@@ -210,7 +193,7 @@
         for source_ip in await self._async_build_source_set():
             self._ssdp_listeners.append(
                 SSDPListener(
-                    async_callback=self._async_on_ssdp_response, source_ip=source_ip
+                    async_callback=self._async_process_entry, source_ip=source_ip
                 )
             )
 
@@ -225,192 +208,6 @@
             self.hass, self.async_scan, SCAN_INTERVAL
         )
 
-    async def _async_process_entry(self, entry: ssdp.UPNPEntry) -> None:
-        """Process SSDP entries."""
-        _LOGGER.debug("_async_process_entry: %s", entry)
-        key = (entry.st, entry.location)
-        assert self.description_manager is not None
-        info_req = await self.description_manager.fetch_description(entry.location)
-        info, domains = self._info_domains(entry, info_req)
-
-        if udn := info.get(ATTR_UPNP_UDN):
-            self.cache[(udn, entry.st)] = info
-
-        for callback, match_dict in self._callbacks:
-            _callback_if_match(callback, info, match_dict)
-
-        if key in self.seen:
-            return
-        self.seen.add(key)
-
-        for domain in domains:
-            _LOGGER.debug("Discovered %s at %s", domain, entry.location)
-            flow: SSDPFlow = {
-                "domain": domain,
-                "context": {"source": config_entries.SOURCE_SSDP},
-                "data": info,
-            }
-            assert self.flow_dispatcher is not None
-            self.flow_dispatcher.create(flow)
-
-    def _info_domains(
-        self, entry: ssdp.UPNPEntry, info_req: None | dict[str, str]
-    ) -> tuple[dict[str, str], set[str]]:
-        """Process a single entry."""
-=======
-
-@bind_hass
-def async_register_callback(
-    hass: HomeAssistant,
-    callback: Callable[[dict], None],
-    match_dict: None | dict[str, str] = None,
-) -> Callable[[], None]:
-    """Register to receive a callback on ssdp broadcast.
-
-    Returns a callback that can be used to cancel the registration.
-    """
-    scanner: Scanner = hass.data[DOMAIN]
-    return scanner.async_register_callback(callback, match_dict)
-
-
-@bind_hass
-def async_get_discovery_info_by_udn_st(  # pylint: disable=invalid-name
-    hass: HomeAssistant, udn: str, st: str
-) -> dict[str, str] | None:
-    """Lookup info by udn and st from previous scans."""
-    scanner: Scanner = hass.data[DOMAIN]
-    return scanner.cache.get((udn, st))
-
-
-async def async_setup(hass: HomeAssistant, config: ConfigType) -> bool:
-    """Set up the SSDP integration."""
-
-    scanner = hass.data[DOMAIN] = Scanner(hass, await async_get_ssdp(hass))
-
-    asyncio.create_task(scanner.async_start())
-
-    return True
-
-
-def _async_use_default_interface(adapters: list[network.Adapter]) -> bool:
-    for adapter in adapters:
-        if adapter["enabled"] and not adapter["default"]:
-            return False
-    return True
-
-
-def _callback_if_match(
-    callback: Callable[[dict], None], info: dict[str, str], match_dict: dict[str, str]
-) -> None:
-    """Fire a callback if info matches the match dict."""
-    if not all(info.get(k) == v for (k, v) in match_dict.items()):
-        return
-    try:
-        callback(info)
-    except Exception:  # pylint: disable=broad-except
-        _LOGGER.exception("Failed to callback info: %s", info)
-
-
-class Scanner:
-    """Class to manage SSDP scanning."""
-
-    def __init__(
-        self, hass: HomeAssistant, integration_matchers: dict[str, list[dict[str, str]]]
-    ) -> None:
-        """Initialize class."""
-        self.hass = hass
-        self.seen: set[tuple[str, str]] = set()
-        self.cache: dict[tuple[str, str], dict[str, str]] = {}
-        self._integration_matchers = integration_matchers
-        self._cancel_scan: Callable[[], None] | None = None
-        self._ssdp_listeners: list[SSDPListener] = []
-        self._callbacks: list[tuple[Callable[[dict], None], dict[str, str]]] = []
-        self.flow_dispatcher: FlowDispatcher | None = None
-        self.description_manager: DescriptionManager | None = None
-
-    @core_callback
-    def async_register_callback(
-        self, callback: Callable[[dict], None], match_dict: None | dict[str, str] = None
-    ) -> Callable[[], None]:
-        """Register a callback."""
-        if match_dict is None:
-            match_dict = {}
-
-        # Make sure any entries that happened
-        # before the callback was registered are fired
-        if self.hass.state != CoreState.running:
-            for info in self.cache.values():
-                _callback_if_match(callback, info, match_dict)
-
-        callback_entry = (callback, match_dict)
-        self._callbacks.append(callback_entry)
-
-        @core_callback
-        def _async_remove_callback() -> None:
-            self._callbacks.remove(callback_entry)
-
-        return _async_remove_callback
-
-    @core_callback
-    def async_stop(self, *_: Any) -> None:
-        """Stop the scanner."""
-        assert self._cancel_scan is not None
-        self._cancel_scan()
-        for listener in self._ssdp_listeners:
-            listener.async_stop()
-        self._ssdp_listeners = []
-
-    async def _async_build_source_set(self) -> set[IPv4Address | IPv6Address]:
-        """Build the list of ssdp sources."""
-        adapters = await network.async_get_adapters(self.hass)
-        sources: set[IPv4Address | IPv6Address] = set()
-        if _async_use_default_interface(adapters):
-            sources.add(IPv4Address("0.0.0.0"))
-            return sources
-
-        for adapter in adapters:
-            if not adapter["enabled"]:
-                continue
-            if adapter["ipv4"]:
-                ipv4 = adapter["ipv4"][0]
-                sources.add(IPv4Address(ipv4["address"]))
-            if adapter["ipv6"]:
-                ipv6 = adapter["ipv6"][0]
-                # With python 3.9 add scope_ids can be
-                # added by enumerating adapter["ipv6"]s
-                # IPv6Address(f"::%{ipv6['scope_id']}")
-                sources.add(IPv6Address(ipv6["address"]))
-
-        return sources
-
-    @core_callback
-    def async_scan(self, *_: Any) -> None:
-        """Scan for new entries."""
-        for listener in self._ssdp_listeners:
-            listener.async_search()
-
-    async def async_start(self) -> None:
-        """Start the scanner."""
-        self.description_manager = DescriptionManager(self.hass)
-        self.flow_dispatcher = FlowDispatcher(self.hass)
-        for source_ip in await self._async_build_source_set():
-            self._ssdp_listeners.append(
-                SSDPListener(
-                    async_callback=self._async_process_entry, source_ip=source_ip
-                )
-            )
-
-        self.hass.bus.async_listen_once(EVENT_HOMEASSISTANT_STOP, self.async_stop)
-        self.hass.bus.async_listen_once(
-            EVENT_HOMEASSISTANT_STARTED, self.flow_dispatcher.async_start
-        )
-        await asyncio.gather(
-            *[listener.async_start() for listener in self._ssdp_listeners]
-        )
-        self._cancel_scan = async_track_time_interval(
-            self.hass, self.async_scan, SCAN_INTERVAL
-        )
-
     async def _async_process_entry(self, headers: Mapping[str, str]) -> None:
         """Process SSDP entries."""
         _LOGGER.debug("_async_process_entry: %s", headers)
@@ -426,15 +223,10 @@
             info_with_req.update(info_req)
 
         discovery_info = discovery_info_from_headers_and_request(info_with_req)
->>>>>>> 0f5ea4ca
 
         if udn := discovery_info.get(ATTR_UPNP_UDN):
             self.cache[(udn, st)] = discovery_info
 
-<<<<<<< HEAD
-        if info_req:
-            info.update(info_req)
-=======
         for callback, match_dict in self._callbacks:
             _callback_if_match(callback, discovery_info, match_dict)
 
@@ -442,7 +234,6 @@
         if key in self.seen:
             return
         self.seen.add(key)
->>>>>>> 0f5ea4ca
 
         domains = set()
         for domain, matchers in self._integration_matchers.items():
@@ -450,14 +241,6 @@
                 if all(info_with_req.get(k) == v for (k, v) in matcher.items()):
                     domains.add(domain)
 
-<<<<<<< HEAD
-        return info_from_entry(entry, info), domains
-
-
-def info_from_entry(
-    entry: ssdp.UPNPEntry, device_info: dict[str, str]
-) -> dict[str, str]:
-=======
         for domain in domains:
             _LOGGER.debug("Discovered %s at %s", domain, location)
             flow: SSDPFlow = {
@@ -470,7 +253,6 @@
 
 
 def discovery_info_from_headers_and_request(data: dict[str, str]) -> dict[str, str]:
->>>>>>> 0f5ea4ca
     """Get info from an entry."""
     info = {
         **{k: v for k, v in data.items() if k not in DISCOVERY_MAPPING},
@@ -480,24 +262,8 @@
             if header in data
         },
     }
-<<<<<<< HEAD
-    if device_info:
-        info.update(device_info)
-        info.pop("st", None)
-        if "usn" in info:
-            info[ATTR_SSDP_USN] = info.pop("usn")
-        if "ext" in info:
-            info[ATTR_SSDP_EXT] = info.pop("ext")
-        if "server" in info:
-            info[ATTR_SSDP_SERVER] = info.pop("server")
-        if ATTR_UPNP_UDN not in info and str(info.get(ATTR_SSDP_USN)).startswith(
-            "uuid:"
-        ):
-            info[ATTR_UPNP_UDN] = str(info[ATTR_SSDP_USN]).split("::")[0]
-=======
 
     if ATTR_UPNP_UDN not in info and str(info.get(ATTR_SSDP_USN)).startswith("uuid:"):
         info[ATTR_UPNP_UDN] = str(info[ATTR_SSDP_USN]).split("::")[0]
->>>>>>> 0f5ea4ca
 
     return info