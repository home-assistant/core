--- conflicted
+++ resolved
@@ -4,11 +4,7 @@
   "documentation": "https://www.home-assistant.io/integrations/ssdp",
   "requirements": [
     "defusedxml==0.7.1",
-<<<<<<< HEAD
-    "async-upnp-client==0.21.1"
-=======
     "async-upnp-client==0.21.2"
->>>>>>> 442a72a1
   ],
   "dependencies": ["network"],
   "after_dependencies": ["zeroconf"],
