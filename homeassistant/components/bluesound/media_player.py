--- conflicted
+++ resolved
@@ -46,10 +46,7 @@
 import homeassistant.util.dt as dt_util
 
 from .const import ATTR_BLUESOUND_GROUP, ATTR_MASTER, DOMAIN, INTEGRATION_TITLE
-<<<<<<< HEAD
 from .coordinator import BluesoundCoordinator
-=======
->>>>>>> 4c60e36f
 from .utils import dispatcher_join_signal, dispatcher_unjoin_signal, format_unique_id
 
 if TYPE_CHECKING:
@@ -66,14 +63,6 @@
 SERVICE_JOIN = "join"
 SERVICE_SET_TIMER = "set_sleep_timer"
 SERVICE_UNJOIN = "unjoin"
-<<<<<<< HEAD
-=======
-
-NODE_OFFLINE_CHECK_TIMEOUT = 180
-NODE_RETRY_INITIATION = timedelta(minutes=3)
-
-SYNC_STATUS_INTERVAL = timedelta(minutes=5)
->>>>>>> 4c60e36f
 
 POLL_TIMEOUT = 120
 
@@ -206,25 +195,16 @@
         self._id = sync_status.id
         self._last_status_update: datetime | None = None
         self._sync_status = sync_status
-<<<<<<< HEAD
         self._status: Status = coordinator.data.status
         self._inputs: list[Input] = coordinator.data.inputs
         self._presets: list[Preset] = coordinator.data.presets
-=======
-        self._status: Status | None = None
-        self._inputs: list[Input] = []
-        self._presets: list[Preset] = []
->>>>>>> 4c60e36f
         self._group_name: str | None = None
         self._group_list: list[str] = []
         self._bluesound_device_name = sync_status.name
         self._player = player
-<<<<<<< HEAD
         self._last_status_update = dt_util.utcnow()
-=======
         self._is_leader = False
         self._leader: BluesoundPlayer | None = None
->>>>>>> 4c60e36f
 
         self._attr_unique_id = format_unique_id(sync_status.mac, port)
         # there should always be one player with the default port per mac
@@ -299,73 +279,7 @@
 
         self._last_status_update = dt_util.utcnow()
 
-<<<<<<< HEAD
-        group_name = self._status.group_name
-        if group_name != self._group_name:
-            _LOGGER.debug("Group name change detected on device: %s", self.id)
-            self._group_name = group_name
-            self._group_list = self.rebuild_bluesound_group()
-=======
-    async def async_update_status(self) -> None:
-        """Use the poll session to always get the status of the player."""
-        etag = None
-        if self._status is not None:
-            etag = self._status.etag
-
-        try:
-            status = await self._player.status(
-                etag=etag, poll_timeout=POLL_TIMEOUT, timeout=POLL_TIMEOUT + 5
-            )
-
-            self._attr_available = True
-            self._last_status_update = dt_util.utcnow()
-            self._status = status
-
-            self.async_write_ha_state()
-        except PlayerUnreachableError:
-            self._attr_available = False
-            self._last_status_update = None
-            self._status = None
-            self.async_write_ha_state()
-            _LOGGER.error(
-                "Client connection error, marking %s as offline",
-                self._bluesound_device_name,
-            )
-            raise
-
-    async def update_sync_status(self) -> None:
-        """Update the internal status."""
-        etag = None
-        if self._sync_status:
-            etag = self._sync_status.etag
-        sync_status = await self._player.sync_status(
-            etag=etag, poll_timeout=POLL_TIMEOUT, timeout=POLL_TIMEOUT + 5
-        )
-
-        self._sync_status = sync_status
-
         self._group_list = self.rebuild_bluesound_group()
-
-        if sync_status.leader is not None:
-            self._is_leader = False
-            leader_id = f"{sync_status.leader.ip}:{sync_status.leader.port}"
-            leader_device = [
-                device
-                for device in self.hass.data[DATA_BLUESOUND]
-                if device.id == leader_id
-            ]
-
-            if leader_device and leader_id != self.id:
-                self._leader = leader_device[0]
-            else:
-                self._leader = None
-                _LOGGER.error("Leader not found %s", leader_id)
-        else:
-            if self._leader is not None:
-                self._leader = None
-            followers = self._sync_status.followers
-            self._is_leader = followers is not None
->>>>>>> 4c60e36f
 
         self.async_write_ha_state()
 
@@ -394,11 +308,7 @@
     @property
     def media_title(self) -> str | None:
         """Title of current playing media."""
-<<<<<<< HEAD
         if self.available is False or (self.is_grouped and not self.is_leader):
-=======
-        if self._status is None or (self.is_grouped and not self.is_leader):
->>>>>>> 4c60e36f
             return None
 
         return self._status.name
@@ -417,11 +327,7 @@
     @property
     def media_album_name(self) -> str | None:
         """Artist of current playing media (Music track only)."""
-<<<<<<< HEAD
         if self.available is False or (self.is_grouped and not self.is_leader):
-=======
-        if self._status is None or (self.is_grouped and not self.is_leader):
->>>>>>> 4c60e36f
             return None
 
         return self._status.album
@@ -429,11 +335,7 @@
     @property
     def media_image_url(self) -> str | None:
         """Image url of current playing media."""
-<<<<<<< HEAD
         if self.available is False or (self.is_grouped and not self.is_leader):
-=======
-        if self._status is None or (self.is_grouped and not self.is_leader):
->>>>>>> 4c60e36f
             return None
 
         url = self._status.image
@@ -448,11 +350,7 @@
     @property
     def media_position(self) -> int | None:
         """Position of current playing media in seconds."""
-<<<<<<< HEAD
         if self.available is False or (self.is_grouped and not self.is_leader):
-=======
-        if self._status is None or (self.is_grouped and not self.is_leader):
->>>>>>> 4c60e36f
             return None
 
         mediastate = self.state
@@ -471,11 +369,7 @@
     @property
     def media_duration(self) -> int | None:
         """Duration of current playing media in seconds."""
-<<<<<<< HEAD
         if self.available is False or (self.is_grouped and not self.is_leader):
-=======
-        if self._status is None or (self.is_grouped and not self.is_leader):
->>>>>>> 4c60e36f
             return None
 
         duration = self._status.total_seconds
@@ -529,11 +423,7 @@
     @property
     def source_list(self) -> list[str] | None:
         """List of available input sources."""
-<<<<<<< HEAD
         if self.available is False or (self.is_grouped and not self.is_leader):
-=======
-        if self._status is None or (self.is_grouped and not self.is_leader):
->>>>>>> 4c60e36f
             return None
 
         sources = [x.text for x in self._inputs]
@@ -544,11 +434,7 @@
     @property
     def source(self) -> str | None:
         """Name of the current input source."""
-<<<<<<< HEAD
         if self.available is False or (self.is_grouped and not self.is_leader):
-=======
-        if self._status is None or (self.is_grouped and not self.is_leader):
->>>>>>> 4c60e36f
             return None
 
         if self._status.input_id is not None:
@@ -669,19 +555,6 @@
 
         player_entities: list[BluesoundPlayer] = self.hass.data[DATA_BLUESOUND]
 
-<<<<<<< HEAD
-        sorted_entities: list[BluesoundPlayer] = sorted(
-            self.hass.data[DATA_BLUESOUND],
-            key=lambda entity: entity.is_leader,
-            reverse=True,
-        )
-        return [
-            entity.sync_status.name
-            for entity in sorted_entities
-            if entity.bluesound_device_name in device_group
-        ]
-
-=======
         leader_sync_status: SyncStatus | None = None
         if self.sync_status.leader is None:
             leader_sync_status = self.sync_status
@@ -704,7 +577,6 @@
         follower_names.insert(0, leader_sync_status.name)
         return follower_names
 
->>>>>>> 4c60e36f
     async def async_add_follower(self, host: str, port: int) -> None:
         """Add follower to leader."""
         await self._player.add_follower(host, port)
