--- conflicted
+++ resolved
@@ -369,14 +369,6 @@
                 # rebuild ordered list of entity_ids that are in the group, master is first
                 self._group_list = self.rebuild_bluesound_group()
 
-<<<<<<< HEAD
-                # the sleep is needed to make sure that the
-                # devices is synced
-                await asyncio.sleep(1)
-                await self.async_trigger_sync_on_all()
-
-=======
->>>>>>> 8c34d8da
             self.async_write_ha_state()
         except PlayerUnreachableError:
             self._attr_available = False
@@ -408,7 +400,6 @@
                 for device in self.hass.data[DATA_BLUESOUND]
                 if device.id == master_id
             ]
-<<<<<<< HEAD
 
             if master_device and master_id != self.id:
                 self._master = master_device[0]
@@ -423,28 +414,6 @@
 
         self.async_write_ha_state()
 
-    async def async_trigger_sync_on_all(self) -> None:
-        """Trigger sync status update on all devices."""
-        _LOGGER.debug("Trigger sync status on all devices")
-=======
->>>>>>> 8c34d8da
-
-            if master_device and master_id != self.id:
-                self._master = master_device[0]
-            else:
-                self._master = None
-                _LOGGER.error("Master not found %s", master_id)
-        else:
-            if self._master is not None:
-                self._master = None
-            slaves = self._sync_status.slaves
-            self._is_master = slaves is not None
-
-<<<<<<< HEAD
-=======
-        self.async_write_ha_state()
-
->>>>>>> 8c34d8da
     async def async_update_captures(self) -> None:
         """Update Capture sources."""
         inputs = await self._player.inputs()
