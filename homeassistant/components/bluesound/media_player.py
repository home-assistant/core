--- conflicted
+++ resolved
@@ -19,15 +19,8 @@
     MediaType,
     async_process_play_media_url,
 )
-<<<<<<< HEAD
-from homeassistant.config_entries import SOURCE_IMPORT
-from homeassistant.const import CONF_HOST, CONF_HOSTS, CONF_NAME, CONF_PORT
-from homeassistant.core import DOMAIN as HOMEASSISTANT_DOMAIN, HomeAssistant, callback
-from homeassistant.data_entry_flow import FlowResultType
-=======
 from homeassistant.const import CONF_HOST, CONF_PORT
-from homeassistant.core import HomeAssistant
->>>>>>> d2a188ad
+from homeassistant.core import HomeAssistant, callback
 from homeassistant.exceptions import ServiceValidationError
 from homeassistant.helpers import config_validation as cv, entity_platform
 from homeassistant.helpers.device_registry import (
@@ -40,19 +33,12 @@
     async_dispatcher_send,
 )
 from homeassistant.helpers.entity_platform import AddEntitiesCallback
-<<<<<<< HEAD
-from homeassistant.helpers.typing import ConfigType, DiscoveryInfoType
 from homeassistant.helpers.update_coordinator import CoordinatorEntity
 from homeassistant.util import slugify
 import homeassistant.util.dt as dt_util
 
-from .const import ATTR_BLUESOUND_GROUP, ATTR_MASTER, DOMAIN, INTEGRATION_TITLE
+from .const import ATTR_BLUESOUND_GROUP, ATTR_MASTER, DOMAIN
 from .coordinator import BluesoundCoordinator
-=======
-import homeassistant.util.dt as dt_util
-
-from .const import ATTR_BLUESOUND_GROUP, ATTR_MASTER, DOMAIN
->>>>>>> d2a188ad
 from .utils import dispatcher_join_signal, dispatcher_unjoin_signal, format_unique_id
 
 if TYPE_CHECKING:
@@ -101,27 +87,7 @@
     async_add_entities([bluesound_player], update_before_add=True)
 
 
-<<<<<<< HEAD
-async def async_setup_platform(
-    hass: HomeAssistant,
-    config: ConfigType,
-    async_add_entities: AddEntitiesCallback,
-    discovery_info: DiscoveryInfoType | None,
-) -> None:
-    """Trigger import flows."""
-    hosts = config.get(CONF_HOSTS, [])
-    for host in hosts:
-        import_data = {
-            CONF_HOST: host[CONF_HOST],
-            CONF_PORT: host.get(CONF_PORT, 11000),
-        }
-        hass.async_create_task(_async_import(hass, import_data))
-
-
 class BluesoundPlayer(CoordinatorEntity[BluesoundCoordinator], MediaPlayerEntity):
-=======
-class BluesoundPlayer(MediaPlayerEntity):
->>>>>>> d2a188ad
     """Representation of a Bluesound Player."""
 
     _attr_media_content_type = MediaType.MUSIC
