--- conflicted
+++ resolved
@@ -11,15 +11,11 @@
 from .coordinator import LektricoDeviceDataUpdateCoordinator
 
 # List the platforms that charger supports.
-<<<<<<< HEAD
-CHARGERS_PLATFORMS: list[Platform] = [Platform.BUTTON, Platform.SENSOR]
-=======
 CHARGERS_PLATFORMS: list[Platform] = [
     Platform.BUTTON,
     Platform.NUMBER,
     Platform.SENSOR,
 ]
->>>>>>> 97d0d91d
 
 # List the platforms that load balancer device supports.
 LB_DEVICES_PLATFORMS: list[Platform] = [Platform.BUTTON, Platform.SENSOR]
