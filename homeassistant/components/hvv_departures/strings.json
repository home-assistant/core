{
  "title": "HVV Departures",
  "config": {
    "step": {
      "user": {
        "title": "Connect to the HVV API",
        "data": {
          "host": "[%key:common::config_flow::data::host%]",
          "username": "[%key:common::config_flow::data::username%]",
          "password": "[%key:common::config_flow::data::password%]"
        }
      },
      "station": {
        "title": "Enter Station/Address",
        "data": {
          "station": "Station/Address"
        }
      },
      "station_select": {
        "title": "Select Station/Address",
        "data": {
          "station": "Station/Address"
        }
      }
    },
    "error": {
<<<<<<< HEAD
      "cannot_connect": "Failed to connect, please try again",
=======
      "cannot_connect": "[%key:common::config_flow::error::cannot_connect%]",
>>>>>>> b56ec719
      "invalid_auth": "[%key:common::config_flow::error::invalid_auth%]",
      "no_results": "No results. Try with a different station/address"
    },
    "abort": {
      "already_configured": "[%key:common::config_flow::abort::already_configured_device%]"
    }
  },
  "options": {
    "step": {
      "init": {
        "title": "Options",
        "description": "Change options for this departure sensor",
        "data": {
          "filter": "Select lines",
          "offset": "Offset (minutes)",
          "real_time": "Use real time data"
        }
      }
    }
  }
}<|MERGE_RESOLUTION|>--- conflicted
+++ resolved
@@ -24,11 +24,7 @@
       }
     },
     "error": {
-<<<<<<< HEAD
-      "cannot_connect": "Failed to connect, please try again",
-=======
       "cannot_connect": "[%key:common::config_flow::error::cannot_connect%]",
->>>>>>> b56ec719
       "invalid_auth": "[%key:common::config_flow::error::invalid_auth%]",
       "no_results": "No results. Try with a different station/address"
     },
