"""Config flow for HVV integration."""
import logging

from pygti.auth import GTI_DEFAULT_HOST
from pygti.exceptions import CannotConnect, InvalidAuth
import voluptuous as vol

from homeassistant import config_entries
from homeassistant.const import CONF_HOST, CONF_OFFSET, CONF_PASSWORD, CONF_USERNAME
from homeassistant.core import callback
from homeassistant.helpers import aiohttp_client
import homeassistant.helpers.config_validation as cv

from .const import (  # pylint:disable=unused-import
    CONF_FILTER,
    CONF_REAL_TIME,
    CONF_STATION,
    DOMAIN,
)
from .hub import GTIHub

_LOGGER = logging.getLogger(__name__)

SCHEMA_STEP_USER = vol.Schema(
    {
        vol.Required(CONF_HOST, default=GTI_DEFAULT_HOST): str,
        vol.Required(CONF_USERNAME): str,
        vol.Required(CONF_PASSWORD): str,
    }
)

SCHEMA_STEP_STATION = vol.Schema({vol.Required(CONF_STATION): str})

SCHEMA_STEP_OPTIONS = vol.Schema(
    {
        vol.Required(CONF_FILTER): vol.In([]),
        vol.Required(CONF_OFFSET, default=0): vol.All(int, vol.Range(min=0)),
        vol.Optional(CONF_REAL_TIME, default=True): bool,
    }
)


class ConfigFlow(config_entries.ConfigFlow, domain=DOMAIN):
    """Handle a config flow for HVV."""

    VERSION = 1
    CONNECTION_CLASS = config_entries.CONN_CLASS_CLOUD_POLL

    def __init__(self):
        """Initialize component."""
        self.hub = None
        self.data = None
        self.stations = {}

    async def async_step_user(self, user_input=None):
        """Handle the initial step."""
        errors = {}

<<<<<<< HEAD
        if user_input:
=======
        if user_input is not None:
            errors = {}
>>>>>>> f88e7a89
            session = aiohttp_client.async_get_clientsession(self.hass)
            self.hub = GTIHub(
                user_input[CONF_HOST],
                user_input[CONF_USERNAME],
                user_input[CONF_PASSWORD],
                session,
            )

            try:
                response = await self.hub.authenticate()
                _LOGGER.debug("Init gti: %r", response)
            except CannotConnect:
                errors["base"] = "cannot_connect"
            except InvalidAuth:
                errors["base"] = "invalid_auth"

            if not errors:
                self.data = user_input
                return await self.async_step_station()

            return self.async_show_form(
                step_id="user", data_schema=SCHEMA_STEP_USER, errors=errors
            )

        return self.async_show_form(step_id="user", data_schema=SCHEMA_STEP_USER)

    async def async_step_station(self, user_input=None):
        """Handle the step where the user inputs his/her station."""
        if user_input is not None:

            errors = {}

            check_name = await self.hub.gti.checkName(
                {"theName": {"name": user_input[CONF_STATION]}, "maxList": 20}
            )

            stations = check_name.get("results")

            if not stations:
                errors["base"] = "no_results"

                return self.async_show_form(
                    step_id="station", data_schema=SCHEMA_STEP_STATION, errors=errors
                )

            self.stations = {
                f"{station.get('name')} ({station.get('type')})": station
                for station in stations
            }

            schema = vol.Schema(
                {vol.Required(CONF_STATION): vol.In(list(self.stations.keys()))}
            )

            return self.async_show_form(
                step_id="station_select", data_schema=schema, errors=errors
            )

        return self.async_show_form(step_id="station", data_schema=SCHEMA_STEP_STATION)

    async def async_step_station_select(self, user_input=None):
        """Handle the step where the user inputs his/her station."""
        if user_input is None:
            return self.async_show_form(
                step_id="station_select", data_schema=SCHEMA_STEP_STATION
            )

        self.data.update({"station": self.stations[user_input[CONF_STATION]]})

        # get station information
        station_information = await self.hub.gti.stationInformation(
            {"station": self.data[CONF_STATION]}
        )

        self.data.update({"stationInformation": station_information})

        title = self.data[CONF_STATION]["name"]

        return self.async_create_entry(title=title, data=self.data)

    @staticmethod
    @callback
    def async_get_options_flow(config_entry):
        """Get options flow."""
        return OptionsFlowHandler(config_entry)


class OptionsFlowHandler(config_entries.OptionsFlow):
    """Options flow handler."""

    def __init__(self, config_entry):
        """Initialize HVV Departures options flow."""
        self.config_entry = config_entry
        self.options = dict(config_entry.options)
        self.departure_filters = {}
        self.hub = None

    async def async_step_init(self, user_input=None):
        """Manage the options."""
        errors = {}
        if not self.departure_filters:

            departure_list = {}
            self.hub = self.hass.data[DOMAIN][self.config_entry.entry_id]

            try:
                departure_list = await self.hub.gti.departureList(
                    {
                        "station": self.config_entry.data[CONF_STATION],
                        "time": {"date": "heute", "time": "jetzt"},
                        "maxList": 5,
                        "maxTimeOffset": 200,
                        "useRealtime": True,
                        "returnFilters": True,
                    }
                )
            except CannotConnect:
                errors["base"] = "cannot_connect"
            except InvalidAuth:
                errors["base"] = "invalid_auth"

            if not errors:
                self.departure_filters = {
                    str(i): departure_filter
                    for i, departure_filter in enumerate(departure_list.get("filter"))
                }

        if user_input is not None and not errors:

            options = {
                CONF_FILTER: [
                    self.departure_filters[x] for x in user_input[CONF_FILTER]
                ],
                CONF_OFFSET: user_input[CONF_OFFSET],
                CONF_REAL_TIME: user_input[CONF_REAL_TIME],
            }

            return self.async_create_entry(title="", data=options)

        if CONF_FILTER in self.config_entry.options:
            old_filter = [
                i
                for (i, f) in self.departure_filters.items()
                if f in self.config_entry.options.get(CONF_FILTER)
            ]
        else:
            old_filter = []

        return self.async_show_form(
            step_id="init",
            data_schema=vol.Schema(
                {
                    vol.Optional(CONF_FILTER, default=old_filter): cv.multi_select(
                        {
                            key: f"{departure_filter['serviceName']}, {departure_filter['label']}"
                            for key, departure_filter in self.departure_filters.items()
                        }
                    ),
                    vol.Required(
                        CONF_OFFSET,
                        default=self.config_entry.options.get(CONF_OFFSET, 0),
                    ): vol.All(int, vol.Range(min=0)),
                    vol.Optional(
                        CONF_REAL_TIME,
                        default=self.config_entry.options.get(CONF_REAL_TIME, True),
                    ): bool,
                }
            ),
            errors=errors,
        )<|MERGE_RESOLUTION|>--- conflicted
+++ resolved
@@ -56,12 +56,7 @@
         """Handle the initial step."""
         errors = {}
 
-<<<<<<< HEAD
-        if user_input:
-=======
         if user_input is not None:
-            errors = {}
->>>>>>> f88e7a89
             session = aiohttp_client.async_get_clientsession(self.hass)
             self.hub = GTIHub(
                 user_input[CONF_HOST],
