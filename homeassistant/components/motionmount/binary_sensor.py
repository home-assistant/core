"""Support for MotionMount binary sensors."""

import motionmount

from homeassistant.components.binary_sensor import (
    BinarySensorDeviceClass,
    BinarySensorEntity,
)
from homeassistant.const import EntityCategory
from homeassistant.core import HomeAssistant
from homeassistant.helpers.entity_platform import AddConfigEntryEntitiesCallback

from . import MotionMountConfigEntry
from .entity import MotionMountEntity

PARALLEL_UPDATES = 0


async def async_setup_entry(
    hass: HomeAssistant,
    entry: MotionMountConfigEntry,
    async_add_entities: AddConfigEntryEntitiesCallback,
) -> None:
    """Set up Vogel's MotionMount from a config entry."""
    mm = entry.runtime_data

    async_add_entities([MotionMountMovingSensor(mm, entry)])


class MotionMountMovingSensor(MotionMountEntity, BinarySensorEntity):
    """The moving sensor of a MotionMount."""

    _attr_device_class = BinarySensorDeviceClass.MOVING
    _attr_translation_key = "motionmount_is_moving"
<<<<<<< HEAD
    _attr_entity_registry_enabled_default = False
=======
    _attr_entity_category = EntityCategory.DIAGNOSTIC
>>>>>>> 4d3a4015

    def __init__(
        self, mm: motionmount.MotionMount, config_entry: MotionMountConfigEntry
    ) -> None:
        """Initialize moving binary sensor entity."""
        super().__init__(mm, config_entry)
        self._attr_unique_id = f"{self._base_unique_id}-moving"

    @property
    def is_on(self) -> bool:
        """Get on status."""
        return self.mm.is_moving or False<|MERGE_RESOLUTION|>--- conflicted
+++ resolved
@@ -32,11 +32,8 @@
 
     _attr_device_class = BinarySensorDeviceClass.MOVING
     _attr_translation_key = "motionmount_is_moving"
-<<<<<<< HEAD
+    _attr_entity_category = EntityCategory.DIAGNOSTIC
     _attr_entity_registry_enabled_default = False
-=======
-    _attr_entity_category = EntityCategory.DIAGNOSTIC
->>>>>>> 4d3a4015
 
     def __init__(
         self, mm: motionmount.MotionMount, config_entry: MotionMountConfigEntry
