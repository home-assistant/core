rules:
  # Bronze
  action-setup:
    status: exempt
    comment: Integration does not have actions
  appropriate-polling: done
  brands: done
  common-modules: done
  config-flow-test-coverage: done
  config-flow: done
  dependency-transparency: done
  docs-actions:
    status: done
    comment: Integration does register actions aside from entity actions
  docs-high-level-description: done
  docs-installation-instructions: done
  docs-removal-instructions: done
  entity-event-setup:
    status: exempt
    comment: Integration does not register events.
  entity-unique-id: done
  has-entity-name: done
  runtime-data: done
  test-before-configure: done
  test-before-setup: done
  unique-config-entry: done

  # Silver
  action-exceptions:
    status: exempt
    comment: Integration does not have actions
  config-entry-unloading: done
  docs-configuration-parameters:
    status: exempt
    comment: Integration has no options flow
  docs-installation-parameters: done
  entity-unavailable: done
  integration-owner: done
  log-when-unavailable: done
  parallel-updates: done
  reauthentication-flow: done
  test-coverage: todo

  # Gold
  devices: done
  diagnostics: todo
  discovery-update-info: done
  discovery: done
  docs-data-update: done
  docs-examples: todo
  docs-known-limitations: done
  docs-supported-devices: done
  docs-supported-functions: done
  docs-troubleshooting: done
  docs-use-cases: done
  dynamic-devices:
    status: exempt
    comment: Single device per config entry
<<<<<<< HEAD
  entity-category: done
  entity-device-class: todo
=======
  entity-category: todo
  entity-device-class: done
>>>>>>> b9148d63
  entity-disabled-by-default: todo
  entity-translations: done
  exception-translations: done
  icon-translations: todo
  reconfiguration-flow: todo
  repair-issues:
    status: exempt
    comment: Integration does not need user intervention
  stale-devices:
    status: exempt
    comment: Integration does not support dynamic devices

  # Platinum
  async-dependency: done
  inject-websession:
    status: exempt
    comment: Device doesn't make http requests.
  strict-typing: done<|MERGE_RESOLUTION|>--- conflicted
+++ resolved
@@ -56,13 +56,8 @@
   dynamic-devices:
     status: exempt
     comment: Single device per config entry
-<<<<<<< HEAD
   entity-category: done
-  entity-device-class: todo
-=======
-  entity-category: todo
   entity-device-class: done
->>>>>>> b9148d63
   entity-disabled-by-default: todo
   entity-translations: done
   exception-translations: done
