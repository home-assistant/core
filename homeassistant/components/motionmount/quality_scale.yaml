--- conflicted
+++ resolved
@@ -57,13 +57,8 @@
     status: exempt
     comment: Single device per config entry
   entity-category: todo
-<<<<<<< HEAD
-  entity-device-class: todo
+  entity-device-class: done
   entity-disabled-by-default: done
-=======
-  entity-device-class: done
-  entity-disabled-by-default: todo
->>>>>>> 6a4f5188
   entity-translations: done
   exception-translations: done
   icon-translations: todo
