--- conflicted
+++ resolved
@@ -23,11 +23,7 @@
 from homeassistant.helpers.entity import ToggleEntity
 from homeassistant.helpers.entity_component import EntityComponent
 from homeassistant.helpers.integration_platform import (
-<<<<<<< HEAD
-    async_process_integration_platform,
-=======
     async_process_integration_platform_for_component,
->>>>>>> 2b8112a8
 )
 from homeassistant.helpers.restore_state import RestoreEntity
 import homeassistant.helpers.service
@@ -96,11 +92,7 @@
 
     # Process integration platforms right away since
     # we will create entities before firing EVENT_COMPONENT_LOADED
-<<<<<<< HEAD
-    await async_process_integration_platform(hass, DOMAIN)
-=======
     await async_process_integration_platform_for_component(hass, DOMAIN)
->>>>>>> 2b8112a8
 
     id_manager = collection.IDManager()
 
