--- conflicted
+++ resolved
@@ -37,11 +37,8 @@
             "title": "Tundmatu m\u00f5\u00f5t\u00fchik"
         },
         "entity_unexpected_unit_gas": {
-<<<<<<< HEAD
-            "description": "J\u00e4rgmistel \u00fcksustel pole eeldatavat m\u00f5\u00f5t\u00fchikut (energiaanduri puhul {energy_units {energy_units} v\u00f5i gaasianduri puhul {gas_units} ):",
-=======
+
             "description": "J\u00e4rgmistel \u00fcksustel pole eeldatavat m\u00f5\u00f5t\u00fchikut (energiaanduri puhul {energy_units} v\u00f5i gaasianduri puhul {gas_units} ):",
->>>>>>> 52795350
             "title": "Tundmatu m\u00f5\u00f5t\u00fchik"
         },
         "entity_unexpected_unit_gas_price": {
