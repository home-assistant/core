"""API for homelink bound to Home Assistant OAuth."""

from json import JSONDecodeError
import logging
import time
from typing import cast

from aiohttp import ClientError, ClientSession
from homelink.auth.abstract_auth import AbstractAuth
from homelink.settings import COGNITO_CLIENT_ID, OAUTH2_TOKEN_URL

from homeassistant.const import CONF_EMAIL
from homeassistant.core import HomeAssistant
from homeassistant.helpers import config_entry_oauth2_flow
from homeassistant.helpers.aiohttp_client import async_get_clientsession

_LOGGER = logging.getLogger(__name__)


class SRPAuthImplementation(config_entry_oauth2_flow.AbstractOAuth2Implementation):
    """Base class to abstract OAuth2 authentication."""

    def __init__(self, hass: HomeAssistant, domain: str) -> None:
        """Initialize the SRP Auth implementation."""

        self.hass = hass
        self._domain = domain
        self.client_id = COGNITO_CLIENT_ID

    @property
    def name(self) -> str:
        """Name of the implementation."""
        return "SRPAuth"

    @property
    def domain(self) -> str:
        """Domain that is providing the implementation."""
        return self._domain

    async def async_generate_authorize_url(self, flow_id: str) -> str:
        """Left intentionally blank because the auth is handled by SRP."""
        return ""

    async def async_resolve_external_data(self, external_data) -> dict:
        """Format the token from the source appropriately for HomeAssistant."""
        tokens = external_data["tokens"]
<<<<<<< HEAD
        new_token = {}
        new_token["access_token"] = tokens["AuthenticationResult"]["AccessToken"]
        new_token["refresh_token"] = tokens["AuthenticationResult"]["RefreshToken"]
        new_token["token_type"] = tokens["AuthenticationResult"]["TokenType"]
        new_token["expires_in"] = tokens["AuthenticationResult"]["ExpiresIn"]
        new_token["expires_at"] = (
            time.time() + tokens["AuthenticationResult"]["ExpiresIn"]
        )
        new_token[CONF_EMAIL] = external_data[CONF_EMAIL]

        return new_token
=======
        return {
            "access_token": tokens["AuthenticationResult"]["AccessToken"],
            "refresh_token": tokens["AuthenticationResult"]["RefreshToken"],
            "token_type": tokens["AuthenticationResult"]["TokenType"],
            "expires_in": tokens["AuthenticationResult"]["ExpiresIn"],
            "expires_at": (time.time() + tokens["AuthenticationResult"]["ExpiresIn"]),
        }
>>>>>>> 43e241ee

    async def _token_request(self, data: dict) -> dict:
        """Make a token request."""
        session = async_get_clientsession(self.hass)

        data["client_id"] = self.client_id

        _LOGGER.debug("Sending token request to %s", OAUTH2_TOKEN_URL)
        resp = await session.post(OAUTH2_TOKEN_URL, data=data)
        if resp.status >= 400:
            try:
                error_response = await resp.json()
            except (ClientError, JSONDecodeError):
                error_response = {}
                error_code = error_response.get("error", "unknown")
                error_description = error_response.get(
                    "error_description", "unknown error"
                )
                _LOGGER.error(
                    "Token request for %s failed (%s): %s",
                    self.domain,
                    error_code,
                    error_description,
                )
        resp.raise_for_status()
        return cast(dict, await resp.json())

    async def _async_refresh_token(self, token: dict) -> dict:
        """Refresh tokens."""
        new_token = await self._token_request(
            {
                "grant_type": "refresh_token",
                "client_id": self.client_id,
                "refresh_token": token["refresh_token"],
            }
        )
        return {**token, **new_token}


class AsyncConfigEntryAuth(AbstractAuth):
    """Provide homelink authentication tied to an OAuth2 based config entry."""

    def __init__(
        self,
        websession: ClientSession,
        oauth_session: config_entry_oauth2_flow.OAuth2Session,
    ) -> None:
        """Initialize homelink auth."""
        super().__init__(websession)
        self._oauth_session = oauth_session

    async def async_get_access_token(self) -> str:
        """Return a valid access token."""
        if not self._oauth_session.valid_token:
            await self._oauth_session.async_ensure_token_valid()

        return self._oauth_session.token["access_token"]<|MERGE_RESOLUTION|>--- conflicted
+++ resolved
@@ -9,7 +9,6 @@
 from homelink.auth.abstract_auth import AbstractAuth
 from homelink.settings import COGNITO_CLIENT_ID, OAUTH2_TOKEN_URL
 
-from homeassistant.const import CONF_EMAIL
 from homeassistant.core import HomeAssistant
 from homeassistant.helpers import config_entry_oauth2_flow
 from homeassistant.helpers.aiohttp_client import async_get_clientsession
@@ -44,19 +43,6 @@
     async def async_resolve_external_data(self, external_data) -> dict:
         """Format the token from the source appropriately for HomeAssistant."""
         tokens = external_data["tokens"]
-<<<<<<< HEAD
-        new_token = {}
-        new_token["access_token"] = tokens["AuthenticationResult"]["AccessToken"]
-        new_token["refresh_token"] = tokens["AuthenticationResult"]["RefreshToken"]
-        new_token["token_type"] = tokens["AuthenticationResult"]["TokenType"]
-        new_token["expires_in"] = tokens["AuthenticationResult"]["ExpiresIn"]
-        new_token["expires_at"] = (
-            time.time() + tokens["AuthenticationResult"]["ExpiresIn"]
-        )
-        new_token[CONF_EMAIL] = external_data[CONF_EMAIL]
-
-        return new_token
-=======
         return {
             "access_token": tokens["AuthenticationResult"]["AccessToken"],
             "refresh_token": tokens["AuthenticationResult"]["RefreshToken"],
@@ -64,7 +50,6 @@
             "expires_in": tokens["AuthenticationResult"]["ExpiresIn"],
             "expires_at": (time.time() + tokens["AuthenticationResult"]["ExpiresIn"]),
         }
->>>>>>> 43e241ee
 
     async def _token_request(self, data: dict) -> dict:
         """Make a token request."""
