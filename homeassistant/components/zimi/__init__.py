--- conflicted
+++ resolved
@@ -16,11 +16,8 @@
 from .const import DOMAIN
 from .helpers import async_connect_to_controller
 
-<<<<<<< HEAD
-PLATFORMS = [Platform.FAN, Platform.LIGHT]
-=======
-PLATFORMS = [Platform.LIGHT, Platform.SWITCH]
->>>>>>> 293e01f2
+
+PLATFORMS = [Platform.FAN, Platform.LIGHT, Platform.SWITCH]
 
 _LOGGER = logging.getLogger(__name__)
 
