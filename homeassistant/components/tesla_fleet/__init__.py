--- conflicted
+++ resolved
@@ -44,11 +44,8 @@
     Platform.CLIMATE,
     Platform.COVER,
     Platform.DEVICE_TRACKER,
-<<<<<<< HEAD
     Platform.LOCK,
-=======
     Platform.MEDIA_PLAYER,
->>>>>>> b107b2c7
     Platform.SELECT,
     Platform.SENSOR,
     Platform.SWITCH,
