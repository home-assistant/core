--- conflicted
+++ resolved
@@ -150,18 +150,16 @@
         "name": "Route"
       }
     },
-<<<<<<< HEAD
     "lock": {
       "charge_state_charge_port_latch": {
         "name": "Charge cable lock"
       },
       "vehicle_state_locked": {
         "name": "[%key:component::lock::title%]"
-=======
+    },
     "media_player": {
       "media": {
         "name": "[%key:component::media_player::title%]"
->>>>>>> b107b2c7
       }
     },
     "number": {
