"""Statistics helper for sensor."""
from __future__ import annotations

import datetime
import itertools
import logging
from typing import Callable

from homeassistant.components.recorder import history, statistics
from homeassistant.components.sensor import (
    ATTR_STATE_CLASS,
    DEVICE_CLASS_BATTERY,
    DEVICE_CLASS_ENERGY,
    DEVICE_CLASS_HUMIDITY,
    DEVICE_CLASS_MONETARY,
    DEVICE_CLASS_PRESSURE,
    DEVICE_CLASS_TEMPERATURE,
    STATE_CLASS_MEASUREMENT,
)
from homeassistant.const import (
    ATTR_DEVICE_CLASS,
    ATTR_UNIT_OF_MEASUREMENT,
    DEVICE_CLASS_POWER,
    ENERGY_KILO_WATT_HOUR,
    ENERGY_WATT_HOUR,
    POWER_KILO_WATT,
    POWER_WATT,
<<<<<<< HEAD
    TEMP_CELSIUS,
    TEMP_FAHRENHEIT,
    TEMP_KELVIN,
)
from homeassistant.core import HomeAssistant, State
import homeassistant.util.dt as dt_util
import homeassistant.util.temperature as temperature_util
=======
    PRESSURE_BAR,
    PRESSURE_HPA,
    PRESSURE_INHG,
    PRESSURE_MBAR,
    PRESSURE_PA,
    PRESSURE_PSI,
)
from homeassistant.core import HomeAssistant, State
import homeassistant.util.dt as dt_util
import homeassistant.util.pressure as pressure_util
>>>>>>> cca5964a

from . import DOMAIN

_LOGGER = logging.getLogger(__name__)

DEVICE_CLASS_STATISTICS = {
    DEVICE_CLASS_BATTERY: {"mean", "min", "max"},
    DEVICE_CLASS_ENERGY: {"sum"},
    DEVICE_CLASS_HUMIDITY: {"mean", "min", "max"},
    DEVICE_CLASS_MONETARY: {"sum"},
    DEVICE_CLASS_POWER: {"mean", "min", "max"},
    DEVICE_CLASS_PRESSURE: {"mean", "min", "max"},
    DEVICE_CLASS_TEMPERATURE: {"mean", "min", "max"},
}

UNIT_CONVERSIONS: dict[str, dict[str, Callable]] = {
    DEVICE_CLASS_ENERGY: {
        ENERGY_KILO_WATT_HOUR: lambda x: x,
        ENERGY_WATT_HOUR: lambda x: x / 1000,
    },
    DEVICE_CLASS_POWER: {
        POWER_WATT: lambda x: x,
        POWER_KILO_WATT: lambda x: x * 1000,
    },
<<<<<<< HEAD
    DEVICE_CLASS_TEMPERATURE: {
        TEMP_CELSIUS: lambda x: x,
        TEMP_FAHRENHEIT: temperature_util.fahrenheit_to_celsius,
        TEMP_KELVIN: temperature_util.kelvin_to_celsius,
=======
    DEVICE_CLASS_PRESSURE: {
        PRESSURE_BAR: lambda x: x / pressure_util.UNIT_CONVERSION[PRESSURE_BAR],
        PRESSURE_HPA: lambda x: x / pressure_util.UNIT_CONVERSION[PRESSURE_HPA],
        PRESSURE_INHG: lambda x: x / pressure_util.UNIT_CONVERSION[PRESSURE_INHG],
        PRESSURE_MBAR: lambda x: x / pressure_util.UNIT_CONVERSION[PRESSURE_MBAR],
        PRESSURE_PA: lambda x: x / pressure_util.UNIT_CONVERSION[PRESSURE_PA],
        PRESSURE_PSI: lambda x: x / pressure_util.UNIT_CONVERSION[PRESSURE_PSI],
>>>>>>> cca5964a
    },
}

WARN_UNSUPPORTED_UNIT = set()


def _get_entities(hass: HomeAssistant) -> list[tuple[str, str]]:
    """Get (entity_id, device_class) of all sensors for which to compile statistics."""
    all_sensors = hass.states.all(DOMAIN)
    entity_ids = []

    for state in all_sensors:
        device_class = state.attributes.get(ATTR_DEVICE_CLASS)
        state_class = state.attributes.get(ATTR_STATE_CLASS)
        if not state_class or state_class != STATE_CLASS_MEASUREMENT:
            continue
        if not device_class or device_class not in DEVICE_CLASS_STATISTICS:
            continue
        entity_ids.append((state.entity_id, device_class))
    return entity_ids


# Faster than try/except
# From https://stackoverflow.com/a/23639915
def _is_number(s: str) -> bool:  # pylint: disable=invalid-name
    """Return True if string is a number."""
    return s.replace(".", "", 1).isdigit()


def _time_weighted_average(
    fstates: list[tuple[float, State]], start: datetime.datetime, end: datetime.datetime
) -> float:
    """Calculate a time weighted average.

    The average is calculated by, weighting the states by duration in seconds between
    state changes.
    Note: there's no interpolation of values between state changes.
    """
    old_fstate: float | None = None
    old_start_time: datetime.datetime | None = None
    accumulated = 0.0

    for fstate, state in fstates:
        # The recorder will give us the last known state, which may be well
        # before the requested start time for the statistics
        start_time = start if state.last_updated < start else state.last_updated
        if old_start_time is None:
            # Adjust start time, if there was no last known state
            start = start_time
        else:
            duration = start_time - old_start_time
            # Accumulate the value, weighted by duration until next state change
            assert old_fstate is not None
            accumulated += old_fstate * duration.total_seconds()

        old_fstate = fstate
        old_start_time = start_time

    if old_fstate is not None:
        # Accumulate the value, weighted by duration until end of the period
        assert old_start_time is not None
        duration = end - old_start_time
        accumulated += old_fstate * duration.total_seconds()

    return accumulated / (end - start).total_seconds()


def _normalize_states(
    entity_history: list[State], device_class: str, entity_id: str
) -> list[tuple[float, State]]:
    """Normalize units."""

    if device_class not in UNIT_CONVERSIONS:
        # We're not normalizing this device class, return the state as they are
        return [(float(el.state), el) for el in entity_history if _is_number(el.state)]

    fstates = []

    for state in entity_history:
        # Exclude non numerical states from statistics
        if not _is_number(state.state):
            continue

        fstate = float(state.state)
        unit = state.attributes.get(ATTR_UNIT_OF_MEASUREMENT)
        # Exclude unsupported units from statistics
        if unit not in UNIT_CONVERSIONS[device_class]:
            if entity_id not in WARN_UNSUPPORTED_UNIT:
                WARN_UNSUPPORTED_UNIT.add(entity_id)
                _LOGGER.warning("%s has unknown unit %s", entity_id, unit)
            continue

        fstates.append((UNIT_CONVERSIONS[device_class][unit](fstate), state))

    return fstates


def compile_statistics(
    hass: HomeAssistant, start: datetime.datetime, end: datetime.datetime
) -> dict:
    """Compile statistics for all entities during start-end.

    Note: This will query the database and must not be run in the event loop
    """
    result: dict = {}

    entities = _get_entities(hass)

    # Get history between start and end
    history_list = history.get_significant_states(  # type: ignore
        hass, start - datetime.timedelta.resolution, end, [i[0] for i in entities]
    )

    for entity_id, device_class in entities:
        wanted_statistics = DEVICE_CLASS_STATISTICS[device_class]

        if entity_id not in history_list:
            continue

        entity_history = history_list[entity_id]
        fstates = _normalize_states(entity_history, device_class, entity_id)

        if not fstates:
            continue

        result[entity_id] = {}

        # Make calculations
        if "max" in wanted_statistics:
            result[entity_id]["max"] = max(*itertools.islice(zip(*fstates), 1))
        if "min" in wanted_statistics:
            result[entity_id]["min"] = min(*itertools.islice(zip(*fstates), 1))

        if "mean" in wanted_statistics:
            result[entity_id]["mean"] = _time_weighted_average(fstates, start, end)

        if "sum" in wanted_statistics:
            last_reset = old_last_reset = None
            new_state = old_state = None
            _sum = 0
            last_stats = statistics.get_last_statistics(hass, 1, entity_id)  # type: ignore
            if entity_id in last_stats:
                # We have compiled history for this sensor before, use that as a starting point
                last_reset = old_last_reset = last_stats[entity_id][0]["last_reset"]
                new_state = old_state = last_stats[entity_id][0]["state"]
                _sum = last_stats[entity_id][0]["sum"]

            for fstate, state in fstates:

                if "last_reset" not in state.attributes:
                    continue
                if (last_reset := state.attributes["last_reset"]) != old_last_reset:
                    # The sensor has been reset, update the sum
                    if old_state is not None:
                        _sum += new_state - old_state
                    # ..and update the starting point
                    new_state = fstate
                    old_last_reset = last_reset
                    old_state = new_state
                else:
                    new_state = fstate

            if last_reset is None or new_state is None or old_state is None:
                # No valid updates
                result.pop(entity_id)
                continue

            # Update the sum with the last state
            _sum += new_state - old_state
            result[entity_id]["last_reset"] = dt_util.parse_datetime(last_reset)
            result[entity_id]["sum"] = _sum
            result[entity_id]["state"] = new_state

    return result<|MERGE_RESOLUTION|>--- conflicted
+++ resolved
@@ -25,26 +25,20 @@
     ENERGY_WATT_HOUR,
     POWER_KILO_WATT,
     POWER_WATT,
-<<<<<<< HEAD
+    PRESSURE_BAR,
+    PRESSURE_HPA,
+    PRESSURE_INHG,
+    PRESSURE_MBAR,
+    PRESSURE_PA,
+    PRESSURE_PSI,
     TEMP_CELSIUS,
     TEMP_FAHRENHEIT,
     TEMP_KELVIN,
 )
 from homeassistant.core import HomeAssistant, State
 import homeassistant.util.dt as dt_util
+import homeassistant.util.pressure as pressure_util
 import homeassistant.util.temperature as temperature_util
-=======
-    PRESSURE_BAR,
-    PRESSURE_HPA,
-    PRESSURE_INHG,
-    PRESSURE_MBAR,
-    PRESSURE_PA,
-    PRESSURE_PSI,
-)
-from homeassistant.core import HomeAssistant, State
-import homeassistant.util.dt as dt_util
-import homeassistant.util.pressure as pressure_util
->>>>>>> cca5964a
 
 from . import DOMAIN
 
@@ -69,12 +63,6 @@
         POWER_WATT: lambda x: x,
         POWER_KILO_WATT: lambda x: x * 1000,
     },
-<<<<<<< HEAD
-    DEVICE_CLASS_TEMPERATURE: {
-        TEMP_CELSIUS: lambda x: x,
-        TEMP_FAHRENHEIT: temperature_util.fahrenheit_to_celsius,
-        TEMP_KELVIN: temperature_util.kelvin_to_celsius,
-=======
     DEVICE_CLASS_PRESSURE: {
         PRESSURE_BAR: lambda x: x / pressure_util.UNIT_CONVERSION[PRESSURE_BAR],
         PRESSURE_HPA: lambda x: x / pressure_util.UNIT_CONVERSION[PRESSURE_HPA],
@@ -82,7 +70,11 @@
         PRESSURE_MBAR: lambda x: x / pressure_util.UNIT_CONVERSION[PRESSURE_MBAR],
         PRESSURE_PA: lambda x: x / pressure_util.UNIT_CONVERSION[PRESSURE_PA],
         PRESSURE_PSI: lambda x: x / pressure_util.UNIT_CONVERSION[PRESSURE_PSI],
->>>>>>> cca5964a
+    },
+    DEVICE_CLASS_TEMPERATURE: {
+        TEMP_CELSIUS: lambda x: x,
+        TEMP_FAHRENHEIT: temperature_util.fahrenheit_to_celsius,
+        TEMP_KELVIN: temperature_util.kelvin_to_celsius,
     },
 }
 
