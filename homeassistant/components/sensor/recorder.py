--- conflicted
+++ resolved
@@ -96,12 +96,9 @@
 )
 # Link to dev statistics where issues around LTS can be fixed
 LINK_DEV_STATISTICS = "https://my.home-assistant.io/redirect/developer_statistics"
-<<<<<<< HEAD
-MEAN_TYPE_CHANGED_ISSUE = "mean_type_changed"
-=======
 STATE_CLASS_REMOVED_ISSUE = "state_class_removed"
 UNITS_CHANGED_ISSUE = "units_changed"
->>>>>>> 65c05d66
+MEAN_TYPE_CHANGED_ISSUE = "mean_type_changed"
 
 
 def _get_sensor_states(hass: HomeAssistant) -> list[State]:
@@ -875,11 +872,11 @@
                 issue.domain != DOMAIN
                 or not (issue_data := issue.data)
                 or issue_data.get("issue_type")
-<<<<<<< HEAD
-                not in ("state_class_removed", "units_changed", MEAN_TYPE_CHANGED_ISSUE)
-=======
-                not in (STATE_CLASS_REMOVED_ISSUE, UNITS_CHANGED_ISSUE)
->>>>>>> 65c05d66
+                not in (
+                    STATE_CLASS_REMOVED_ISSUE,
+                    UNITS_CHANGED_ISSUE,
+                    MEAN_TYPE_CHANGED_ISSUE,
+                )
             ):
                 continue
             issues.add(issue.issue_id)
