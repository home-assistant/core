"""
Support for Forecast.io weather service.

For more details about this platform, please refer to the documentation at
https://home-assistant.io/components/sensor.forecast/
"""
import logging
from datetime import timedelta
from requests.exceptions import ConnectionError as ConnectError, \
    HTTPError, Timeout

<<<<<<< HEAD
import homeassistant.core as HA
from homeassistant.components.sun import (
    STATE_ABOVE_HORIZON,
    ENTITY_ID as SUN_ID
)
from homeassistant.const import CONF_API_KEY, TEMP_CELCIUS
=======
from homeassistant.components.sensor import DOMAIN
from homeassistant.const import CONF_API_KEY, TEMP_CELSIUS
from homeassistant.helpers import validate_config
>>>>>>> 3c5c018e
from homeassistant.helpers.entity import Entity
from homeassistant.util import Throttle

REQUIREMENTS = ['python-forecastio==1.3.4']
_LOGGER = logging.getLogger(__name__)
GET_ICON_URL = (
    'http://api.met.no/weatherapi/weathericon/1.1/?' +
    'symbol={};content_type=image/png{}'
)

# Sensor types are defined like so:
# Name, si unit, us unit, ca unit, uk unit, uk2 unit
SENSOR_TYPES = {
    'summary': ['Summary', None, None, None, None, None],
    'minutely_summary': ['Minutely Summary', None, None, None, None, None],
    'hourly_summary': ['Hourly Summary', None, None, None, None, None],
    'daily_summary': ['Daily Summary', None, None, None, None, None],
    'icon': ['Icon', None, None, None, None, None],
    'nearest_storm_distance': ['Nearest Storm Distance',
                               'km', 'm', 'km', 'km', 'm'],
    'nearest_storm_bearing': ['Nearest Storm Bearing',
                              '°', '°', '°', '°', '°'],
    'precip_type': ['Precip', None, None, None, None, None],
    'precip_intensity': ['Precip Intensity', 'mm', 'in', 'mm', 'mm', 'mm'],
    'precip_probability': ['Precip Probability', '%', '%', '%', '%', '%'],
    'temperature': ['Temperature', '°C', '°F', '°C', '°C', '°C'],
    'apparent_temperature': ['Apparent Temperature',
                             '°C', '°F', '°C', '°C', '°C'],
    'dew_point': ['Dew point', '°C', '°F', '°C', '°C', '°C'],
    'wind_speed': ['Wind Speed', 'm/s', 'mph', 'km/h', 'mph', 'mph'],
    'wind_bearing': ['Wind Bearing', '°', '°', '°', '°', '°'],
    'cloud_cover': ['Cloud Coverage', '%', '%', '%', '%', '%'],
    'humidity': ['Humidity', '%', '%', '%', '%', '%'],
    'pressure': ['Pressure', 'mbar', 'mbar', 'mbar', 'mbar', 'mbar'],
    'visibility': ['Visibility', 'km', 'm', 'km', 'km', 'm'],
    'ozone': ['Ozone', 'DU', 'DU', 'DU', 'DU', 'DU'],
}

# Return cached results if last scan was less then this time ago.
MIN_TIME_BETWEEN_UPDATES = timedelta(seconds=120)


def is_daytime():
    """Determine if it's daytime."""
    return HA.HomeAssistant().states.is_state(SUN_ID, STATE_ABOVE_HORIZON)


def setup_platform(hass, config, add_devices, discovery_info=None):
    """Setup the Forecast.io sensor."""
    # Validate the configuration
    if None in (hass.config.latitude, hass.config.longitude):
        _LOGGER.error("Latitude or longitude not set in Home Assistant config")
        return False
    elif not validate_config({DOMAIN: config},
                             {DOMAIN: [CONF_API_KEY]}, _LOGGER):
        return False

    if 'units' in config:
        units = config['units']
    elif hass.config.temperature_unit == TEMP_CELSIUS:
        units = 'si'
    else:
        units = 'us'

    # Create a data fetcher to support all of the configured sensors. Then make
    # the first call to init the data and confirm we can connect.
    try:
        forecast_data = ForeCastData(
            config.get(CONF_API_KEY, None), hass.config.latitude,
            hass.config.longitude, units)
        forecast_data.update_currently()
    except ValueError as error:
        _LOGGER.error(error)
        return False

    # Initialize and add all of the sensors.
    sensors = []
    for variable in config['monitored_conditions']:
        if variable in SENSOR_TYPES:
            sensors.append(ForeCastSensor(forecast_data, variable))
        else:
            _LOGGER.error('Sensor type: "%s" does not exist', variable)

    add_devices(sensors)


# pylint: disable=too-few-public-methods
class ForeCastSensor(Entity):
    """Implementation of a Forecast.io sensor."""

<<<<<<< HEAD
    _icon_enum = ({
        'clear-day': 1,
        'clear-night': 1,
        'cloudy': 4,
        'fog': 15,
        'hail': 12,
        'partly-cloudy-day': 3,
        'partly-cloudy-night': 3,
        'rain': 10,
        'sleet': 12,
        'snow': 13,
        'thunderstorm': 11,
        'tornado': 34,
        'wind': 6,
    })

    def __init__(self, weather_data, sensor_type):
=======
    def __init__(self, forecast_data, sensor_type):
>>>>>>> 3c5c018e
        """Initialize the sensor."""
        self.client_name = 'Weather'
        self._name = SENSOR_TYPES[sensor_type][0]
        self.forecast_data = forecast_data
        self.type = sensor_type
        self._state = None
        self._unit_of_measurement = None

        self.update()

    @property
    def name(self):
        """Return the name of the sensor."""
        return '{} {}'.format(self.client_name, self._name)

    @property
    def state(self):
        """Return the state of the sensor."""
        return self._state

    @property
    def unit_of_measurement(self):
        """Return the unit of measurement of this entity, if any."""
        return self._unit_of_measurement

    @property
    def unit_system(self):
        """Return the unit system of this entity."""
        return self.forecast_data.unit_system

    def update_unit_of_measurement(self):
        """Update units based on unit system."""
        unit_index = {
            'si': 1,
            'us': 2,
            'ca': 3,
            'uk': 4,
            'uk2': 5
        }.get(self.unit_system, 1)
        self._unit_of_measurement = SENSOR_TYPES[self.type][unit_index]

<<<<<<< HEAD
    @property
    def entity_picture(self):
        """Get the entity picture."""
        if self.type != 'icon':
            return None
        else:
            try:
                icon = self._icon_enum[self._state]
                is_night = '' if is_daytime() else ';is_night=1'
                return (
                    GET_ICON_URL.format(
                        str(icon),
                        is_night))
            except KeyError:
                return None

    # pylint: disable=too-many-branches
=======
>>>>>>> 3c5c018e
    def update(self):
        """Get the latest data from Forecast.io and updates the states."""
        # Call the API for new forecast data. Each sensor will re-trigger this
        # same exact call, but thats fine. We cache results for a short period
        # of time to prevent hitting API limits. Note that forecast.io will
        # charge users for too many calls in 1 day, so take care when updating.
        self.forecast_data.update()
        self.update_unit_of_measurement()

        if self.type == 'minutely_summary':
            self.forecast_data.update_minutely()
            minutely = self.forecast_data.data_minutely
            self._state = getattr(minutely, 'summary', '')
        elif self.type == 'hourly_summary':
            self.forecast_data.update_hourly()
            hourly = self.forecast_data.data_hourly
            self._state = getattr(hourly, 'summary', '')
        elif self.type == 'daily_summary':
            self.forecast_data.update_daily()
            daily = self.forecast_data.data_daily
            self._state = getattr(daily, 'summary', '')
        else:
            self.forecast_data.update_currently()
            currently = self.forecast_data.data_currently
            self._state = self.get_currently_state(currently)

    def get_currently_state(self, data):
        """
        Helper function that returns a new state based on the type.

        If the sensor type is unknown, the current state is returned.
        """
        lookup_type = convert_to_camel(self.type)
        state = getattr(data, lookup_type, 0)

        # Some state data needs to be rounded to whole values or converted to
        # percentages
        if self.type in ['precip_probability', 'cloud_cover', 'humidity']:
            return round(state * 100, 1)
        elif (self.type in ['dew_point', 'temperature', 'apparent_temperature',
                            'pressure', 'ozone']):
            return round(state, 1)
        return state


def convert_to_camel(data):
    """
    Convert snake case (foo_bar_bat) to camel case (fooBarBat).

    This is not pythonic, but needed for certain situations
    """
    components = data.split('_')
    return components[0] + "".join(x.title() for x in components[1:])


class ForeCastData(object):
    """Gets the latest data from Forecast.io."""

    # pylint: disable=too-many-instance-attributes

    def __init__(self, api_key, latitude, longitude, units):
        """Initialize the data object."""
        self._api_key = api_key
        self.latitude = latitude
        self.longitude = longitude
        self.units = units

        self.data = None
        self.unit_system = None
        self.data_currently = None
        self.data_minutely = None
        self.data_hourly = None
        self.data_daily = None

        self.update()

    @Throttle(MIN_TIME_BETWEEN_UPDATES)
    def update(self):
        """Get the latest data from Forecast.io."""
        import forecastio

        try:
            self.data = forecastio.load_forecast(self._api_key,
                                                 self.latitude,
                                                 self.longitude,
                                                 units=self.units)
        except (ConnectError, HTTPError, Timeout, ValueError) as error:
            raise ValueError("Unable to init Forecast.io. - %s", error)
        self.unit_system = self.data.json['flags']['units']

    @Throttle(MIN_TIME_BETWEEN_UPDATES)
    def update_currently(self):
        """Update currently data."""
        self.data_currently = self.data.currently()

    @Throttle(MIN_TIME_BETWEEN_UPDATES)
    def update_minutely(self):
        """Update minutely data."""
        self.data_minutely = self.data.minutely()

    @Throttle(MIN_TIME_BETWEEN_UPDATES)
    def update_hourly(self):
        """Update hourly data."""
        self.data_hourly = self.data.hourly()

    @Throttle(MIN_TIME_BETWEEN_UPDATES)
    def update_daily(self):
        """Update daily data."""
        self.data_daily = self.data.daily()<|MERGE_RESOLUTION|>--- conflicted
+++ resolved
@@ -9,18 +9,14 @@
 from requests.exceptions import ConnectionError as ConnectError, \
     HTTPError, Timeout
 
-<<<<<<< HEAD
 import homeassistant.core as HA
 from homeassistant.components.sun import (
     STATE_ABOVE_HORIZON,
     ENTITY_ID as SUN_ID
 )
-from homeassistant.const import CONF_API_KEY, TEMP_CELCIUS
-=======
 from homeassistant.components.sensor import DOMAIN
 from homeassistant.const import CONF_API_KEY, TEMP_CELSIUS
 from homeassistant.helpers import validate_config
->>>>>>> 3c5c018e
 from homeassistant.helpers.entity import Entity
 from homeassistant.util import Throttle
 
@@ -111,7 +107,6 @@
 class ForeCastSensor(Entity):
     """Implementation of a Forecast.io sensor."""
 
-<<<<<<< HEAD
     _icon_enum = ({
         'clear-day': 1,
         'clear-night': 1,
@@ -128,10 +123,7 @@
         'wind': 6,
     })
 
-    def __init__(self, weather_data, sensor_type):
-=======
     def __init__(self, forecast_data, sensor_type):
->>>>>>> 3c5c018e
         """Initialize the sensor."""
         self.client_name = 'Weather'
         self._name = SENSOR_TYPES[sensor_type][0]
@@ -173,7 +165,6 @@
         }.get(self.unit_system, 1)
         self._unit_of_measurement = SENSOR_TYPES[self.type][unit_index]
 
-<<<<<<< HEAD
     @property
     def entity_picture(self):
         """Get the entity picture."""
@@ -191,8 +182,6 @@
                 return None
 
     # pylint: disable=too-many-branches
-=======
->>>>>>> 3c5c018e
     def update(self):
         """Get the latest data from Forecast.io and updates the states."""
         # Call the API for new forecast data. Each sensor will re-trigger this
