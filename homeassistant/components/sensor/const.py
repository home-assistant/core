--- conflicted
+++ resolved
@@ -17,11 +17,8 @@
     SIGNAL_STRENGTH_DECIBELS,
     SIGNAL_STRENGTH_DECIBELS_MILLIWATT,
     UnitOfApparentPower,
-<<<<<<< HEAD
     UnitOfArea,
-=======
     UnitOfBloodGlucoseConcentration,
->>>>>>> ecd8dde3
     UnitOfConductivity,
     UnitOfDataRate,
     UnitOfElectricCurrent,
