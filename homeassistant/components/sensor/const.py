"""Constants for sensor."""

from __future__ import annotations

from enum import StrEnum
from typing import Final

import voluptuous as vol

from homeassistant.const import (
    CONCENTRATION_MICROGRAMS_PER_CUBIC_METER,
    CONCENTRATION_PARTS_PER_BILLION,
    CONCENTRATION_PARTS_PER_MILLION,
    DEGREE,
    LIGHT_LUX,
    PERCENTAGE,
    SIGNAL_STRENGTH_DECIBELS,
    SIGNAL_STRENGTH_DECIBELS_MILLIWATT,
    UnitOfApparentPower,
    UnitOfArea,
    UnitOfBloodGlucoseConcentration,
    UnitOfConductivity,
    UnitOfDataRate,
    UnitOfElectricCurrent,
    UnitOfElectricPotential,
    UnitOfEnergy,
    UnitOfEnergyDistance,
    UnitOfFrequency,
    UnitOfInformation,
    UnitOfIrradiance,
    UnitOfLength,
    UnitOfMass,
    UnitOfPower,
    UnitOfPrecipitationDepth,
    UnitOfPressure,
    UnitOfReactivePower,
    UnitOfSoundPressure,
    UnitOfSpeed,
    UnitOfTemperature,
    UnitOfTime,
    UnitOfVolume,
    UnitOfVolumeFlowRate,
    UnitOfVolumetricFlux,
)
from homeassistant.util.unit_conversion import (
    AreaConverter,
    BaseUnitConverter,
    BloodGlucoseConcentrationConverter,
    ConductivityConverter,
    DataRateConverter,
    DistanceConverter,
    DurationConverter,
    ElectricCurrentConverter,
    ElectricPotentialConverter,
    EnergyConverter,
    EnergyDistanceConverter,
    InformationConverter,
    MassConverter,
    PowerConverter,
    PressureConverter,
    SpeedConverter,
    TemperatureConverter,
    UnitlessRatioConverter,
    VolumeConverter,
    VolumeFlowRateConverter,
)

DOMAIN: Final = "sensor"

CONF_STATE_CLASS: Final = "state_class"

ATTR_LAST_RESET: Final = "last_reset"
ATTR_STATE_CLASS: Final = "state_class"
ATTR_OPTIONS: Final = "options"


class SensorDeviceClass(StrEnum):
    """Device class for sensors."""

    # Non-numerical device classes
    DATE = "date"
    """Date.

    Unit of measurement: `None`

    ISO8601 format: https://en.wikipedia.org/wiki/ISO_8601
    """

    ENUM = "enum"
    """Enumeration.

    Provides a fixed list of options the state of the sensor can be in.

    Unit of measurement: `None`
    """

    TIMESTAMP = "timestamp"
    """Timestamp.

    Unit of measurement: `None`

    ISO8601 format: https://en.wikipedia.org/wiki/ISO_8601
    """

    # Numerical device classes, these should be aligned with NumberDeviceClass
    APPARENT_POWER = "apparent_power"
    """Apparent power.

    Unit of measurement: `VA`
    """

    AQI = "aqi"
    """Air Quality Index.

    Unit of measurement: `None`
    """

    AREA = "area"
    """Area

    Unit of measurement: `UnitOfArea` units
    """

    ATMOSPHERIC_PRESSURE = "atmospheric_pressure"
    """Atmospheric pressure.

    Unit of measurement: `UnitOfPressure` units
    """

    BATTERY = "battery"
    """Percentage of battery that is left.

    Unit of measurement: `%`
    """

    BLOOD_GLUCOSE_CONCENTRATION = "blood_glucose_concentration"
    """Blood glucose concentration.

    Unit of measurement: `mg/dL`, `mmol/L`
    """

    CO = "carbon_monoxide"
    """Carbon Monoxide gas concentration.

    Unit of measurement: `ppm` (parts per million)
    """

    CO2 = "carbon_dioxide"
    """Carbon Dioxide gas concentration.

    Unit of measurement: `ppm` (parts per million)
    """

    CONDUCTIVITY = "conductivity"
    """Conductivity.

    Unit of measurement: `S/cm`, `mS/cm`, `µS/cm`
    """

    CURRENT = "current"
    """Current.

    Unit of measurement: `A`, `mA`
    """

    DATA_RATE = "data_rate"
    """Data rate.

    Unit of measurement: UnitOfDataRate
    """

    DATA_SIZE = "data_size"
    """Data size.

    Unit of measurement: UnitOfInformation
    """

    DISTANCE = "distance"
    """Generic distance.

    Unit of measurement: `LENGTH_*` units
    - SI /metric: `mm`, `cm`, `m`, `km`
    - USCS / imperial: `in`, `ft`, `yd`, `mi`
    """

    DURATION = "duration"
    """Fixed duration.

    Unit of measurement: `d`, `h`, `min`, `s`, `ms`, `µs`
    """

    ENERGY = "energy"
    """Energy.

    Use this device class for sensors measuring energy consumption, for example
    electric energy consumption.
<<<<<<< HEAD
    Unit of measurement: `Wh`, `kWh`, `MWh`, `MJ`, `GJ`, `GCal`
=======
    Unit of measurement: `J`, `kJ`, `MJ`, `GJ`, `mWh`, `Wh`, `kWh`, `MWh`, `GWh`, `TWh`, `cal`, `kcal`, `Mcal`, `Gcal`
    """

    ENERGY_DISTANCE = "energy_distance"
    """Energy distance.

    Use this device class for sensors measuring energy by distance, for example the amount
    of electric energy consumed by an electric car.

    Unit of measurement: `kWh/100km`, `mi/kWh`, `km/kWh`
>>>>>>> 0f60fd8c
    """

    ENERGY_STORAGE = "energy_storage"
    """Stored energy.

    Use this device class for sensors measuring stored energy, for example the amount
    of electric energy currently stored in a battery or the capacity of a battery.

    Unit of measurement: `J`, `kJ`, `MJ`, `GJ`, `mWh`, `Wh`, `kWh`, `MWh`, `GWh`, `TWh`, `cal`, `kcal`, `Mcal`, `Gcal`
    """

    FREQUENCY = "frequency"
    """Frequency.

    Unit of measurement: `Hz`, `kHz`, `MHz`, `GHz`
    """

    GAS = "gas"
    """Gas.

    Unit of measurement:
    - SI / metric: `m³`
    - USCS / imperial: `ft³`, `CCF`
    """

    HUMIDITY = "humidity"
    """Relative humidity.

    Unit of measurement: `%`
    """

    ILLUMINANCE = "illuminance"
    """Illuminance.

    Unit of measurement: `lx`
    """

    IRRADIANCE = "irradiance"
    """Irradiance.

    Unit of measurement:
    - SI / metric: `W/m²`
    - USCS / imperial: `BTU/(h⋅ft²)`
    """

    MOISTURE = "moisture"
    """Moisture.

    Unit of measurement: `%`
    """

    MONETARY = "monetary"
    """Amount of money.

    Unit of measurement: ISO4217 currency code

    See https://en.wikipedia.org/wiki/ISO_4217#Active_codes for active codes
    """

    NITROGEN_DIOXIDE = "nitrogen_dioxide"
    """Amount of NO2.

    Unit of measurement: `µg/m³`
    """

    NITROGEN_MONOXIDE = "nitrogen_monoxide"
    """Amount of NO.

    Unit of measurement: `µg/m³`
    """

    NITROUS_OXIDE = "nitrous_oxide"
    """Amount of N2O.

    Unit of measurement: `µg/m³`
    """

    OZONE = "ozone"
    """Amount of O3.

    Unit of measurement: `µg/m³`
    """

    PH = "ph"
    """Potential hydrogen (acidity/alkalinity).

    Unit of measurement: Unitless
    """

    PM1 = "pm1"
    """Particulate matter <= 1 μm.

    Unit of measurement: `µg/m³`
    """

    PM10 = "pm10"
    """Particulate matter <= 10 μm.

    Unit of measurement: `µg/m³`
    """

    PM25 = "pm25"
    """Particulate matter <= 2.5 μm.

    Unit of measurement: `µg/m³`
    """

    POWER_FACTOR = "power_factor"
    """Power factor.

    Unit of measurement: `%`, `None`
    """

    POWER = "power"
    """Power.

    Unit of measurement: `mW`, `W`, `kW`, `MW`, `GW`, `TW`, `BTU/h`
    """

    PRECIPITATION = "precipitation"
    """Accumulated precipitation.

    Unit of measurement: UnitOfPrecipitationDepth
    - SI / metric: `cm`, `mm`
    - USCS / imperial: `in`
    """

    PRECIPITATION_INTENSITY = "precipitation_intensity"
    """Precipitation intensity.

    Unit of measurement: UnitOfVolumetricFlux
    - SI /metric: `mm/d`, `mm/h`
    - USCS / imperial: `in/d`, `in/h`
    """

    PRESSURE = "pressure"
    """Pressure.

    Unit of measurement:
    - `mbar`, `cbar`, `bar`
    - `Pa`, `hPa`, `kPa`
    - `inHg`
    - `psi`
    """

    REACTIVE_POWER = "reactive_power"
    """Reactive power.

    Unit of measurement: `var`
    """

    SIGNAL_STRENGTH = "signal_strength"
    """Signal strength.

    Unit of measurement: `dB`, `dBm`
    """

    SOUND_PRESSURE = "sound_pressure"
    """Sound pressure.

    Unit of measurement: `dB`, `dBA`
    """

    SPEED = "speed"
    """Generic speed.

    Unit of measurement: `SPEED_*` units or `UnitOfVolumetricFlux`
    - SI /metric: `mm/d`, `mm/h`, `m/s`, `km/h`, `mm/s`
    - USCS / imperial: `in/d`, `in/h`, `in/s`, `ft/s`, `mph`
    - Nautical: `kn`
    - Beaufort: `Beaufort`
    """

    SULPHUR_DIOXIDE = "sulphur_dioxide"
    """Amount of SO2.

    Unit of measurement: `µg/m³`
    """

    TEMPERATURE = "temperature"
    """Temperature.

    Unit of measurement: `°C`, `°F`, `K`
    """

    VOLATILE_ORGANIC_COMPOUNDS = "volatile_organic_compounds"
    """Amount of VOC.

    Unit of measurement: `µg/m³`
    """

    VOLATILE_ORGANIC_COMPOUNDS_PARTS = "volatile_organic_compounds_parts"
    """Ratio of VOC.

    Unit of measurement: `ppm`, `ppb`
    """

    VOLTAGE = "voltage"
    """Voltage.

    Unit of measurement: `V`, `mV`, `µV`, `kV`, `MV`
    """

    VOLUME = "volume"
    """Generic volume.

    Unit of measurement: `VOLUME_*` units
    - SI / metric: `mL`, `L`, `m³`
    - USCS / imperial: `ft³`, `CCF`, `fl. oz.`, `gal` (warning: volumes expressed in
    USCS/imperial units are currently assumed to be US volumes)
    """

    VOLUME_STORAGE = "volume_storage"
    """Generic stored volume.

    Use this device class for sensors measuring stored volume, for example the amount
    of fuel in a fuel tank.

    Unit of measurement: `VOLUME_*` units
    - SI / metric: `mL`, `L`, `m³`
    - USCS / imperial: `ft³`, `CCF`, `fl. oz.`, `gal` (warning: volumes expressed in
    USCS/imperial units are currently assumed to be US volumes)
    """

    VOLUME_FLOW_RATE = "volume_flow_rate"
    """Generic flow rate

    Unit of measurement: UnitOfVolumeFlowRate
    - SI / metric: `m³/h`, `L/min`, `mL/s`
    - USCS / imperial: `ft³/min`, `gal/min`
    """

    WATER = "water"
    """Water.

    Unit of measurement:
    - SI / metric: `m³`, `L`
    - USCS / imperial: `ft³`, `CCF`, `gal` (warning: volumes expressed in
    USCS/imperial units are currently assumed to be US volumes)
    """

    WEIGHT = "weight"
    """Generic weight, represents a measurement of an object's mass.

    Weight is used instead of mass to fit with every day language.

    Unit of measurement: `MASS_*` units
    - SI / metric: `µg`, `mg`, `g`, `kg`
    - USCS / imperial: `oz`, `lb`
    """

    WIND_DIRECTION = "wind_direction"
    """Wind direction.

    Unit of measurement: `°`
    """

    WIND_SPEED = "wind_speed"
    """Wind speed.

    Unit of measurement: `SPEED_*` units
    - SI /metric: `m/s`, `km/h`
    - USCS / imperial: `ft/s`, `mph`
    - Nautical: `kn`
    - Beaufort: `Beaufort`
    """


NON_NUMERIC_DEVICE_CLASSES = {
    SensorDeviceClass.DATE,
    SensorDeviceClass.ENUM,
    SensorDeviceClass.TIMESTAMP,
}

DEVICE_CLASSES_SCHEMA: Final = vol.All(vol.Lower, vol.Coerce(SensorDeviceClass))

# DEVICE_CLASSES is deprecated as of 2021.12
# use the SensorDeviceClass enum instead.
DEVICE_CLASSES: Final[list[str]] = [cls.value for cls in SensorDeviceClass]


class SensorStateClass(StrEnum):
    """State class for sensors."""

    MEASUREMENT = "measurement"
    """The state represents a measurement in present time."""

    TOTAL = "total"
    """The state represents a total amount.

    For example: net energy consumption"""

    TOTAL_INCREASING = "total_increasing"
    """The state represents a monotonically increasing total.

    For example: an amount of consumed gas"""


STATE_CLASSES_SCHEMA: Final = vol.All(vol.Lower, vol.Coerce(SensorStateClass))


STATE_CLASSES: Final[list[str]] = [cls.value for cls in SensorStateClass]

UNIT_CONVERTERS: dict[SensorDeviceClass | str | None, type[BaseUnitConverter]] = {
    SensorDeviceClass.AREA: AreaConverter,
    SensorDeviceClass.ATMOSPHERIC_PRESSURE: PressureConverter,
    SensorDeviceClass.BLOOD_GLUCOSE_CONCENTRATION: BloodGlucoseConcentrationConverter,
    SensorDeviceClass.CONDUCTIVITY: ConductivityConverter,
    SensorDeviceClass.CURRENT: ElectricCurrentConverter,
    SensorDeviceClass.DATA_RATE: DataRateConverter,
    SensorDeviceClass.DATA_SIZE: InformationConverter,
    SensorDeviceClass.DISTANCE: DistanceConverter,
    SensorDeviceClass.DURATION: DurationConverter,
    SensorDeviceClass.ENERGY: EnergyConverter,
    SensorDeviceClass.ENERGY_DISTANCE: EnergyDistanceConverter,
    SensorDeviceClass.ENERGY_STORAGE: EnergyConverter,
    SensorDeviceClass.GAS: VolumeConverter,
    SensorDeviceClass.POWER: PowerConverter,
    SensorDeviceClass.POWER_FACTOR: UnitlessRatioConverter,
    SensorDeviceClass.PRECIPITATION: DistanceConverter,
    SensorDeviceClass.PRECIPITATION_INTENSITY: SpeedConverter,
    SensorDeviceClass.PRESSURE: PressureConverter,
    SensorDeviceClass.SPEED: SpeedConverter,
    SensorDeviceClass.TEMPERATURE: TemperatureConverter,
    SensorDeviceClass.VOLATILE_ORGANIC_COMPOUNDS_PARTS: UnitlessRatioConverter,
    SensorDeviceClass.VOLTAGE: ElectricPotentialConverter,
    SensorDeviceClass.VOLUME: VolumeConverter,
    SensorDeviceClass.VOLUME_STORAGE: VolumeConverter,
    SensorDeviceClass.VOLUME_FLOW_RATE: VolumeFlowRateConverter,
    SensorDeviceClass.WATER: VolumeConverter,
    SensorDeviceClass.WEIGHT: MassConverter,
    SensorDeviceClass.WIND_SPEED: SpeedConverter,
}

DEVICE_CLASS_UNITS: dict[SensorDeviceClass, set[type[StrEnum] | str | None]] = {
    SensorDeviceClass.APPARENT_POWER: set(UnitOfApparentPower),
    SensorDeviceClass.AQI: {None},
    SensorDeviceClass.AREA: set(UnitOfArea),
    SensorDeviceClass.ATMOSPHERIC_PRESSURE: set(UnitOfPressure),
    SensorDeviceClass.BATTERY: {PERCENTAGE},
    SensorDeviceClass.BLOOD_GLUCOSE_CONCENTRATION: set(UnitOfBloodGlucoseConcentration),
    SensorDeviceClass.CO: {CONCENTRATION_PARTS_PER_MILLION},
    SensorDeviceClass.CO2: {CONCENTRATION_PARTS_PER_MILLION},
    SensorDeviceClass.CONDUCTIVITY: set(UnitOfConductivity),
    SensorDeviceClass.CURRENT: set(UnitOfElectricCurrent),
    SensorDeviceClass.DATA_RATE: set(UnitOfDataRate),
    SensorDeviceClass.DATA_SIZE: set(UnitOfInformation),
    SensorDeviceClass.DISTANCE: set(UnitOfLength),
    SensorDeviceClass.DURATION: {
        UnitOfTime.DAYS,
        UnitOfTime.HOURS,
        UnitOfTime.MINUTES,
        UnitOfTime.SECONDS,
        UnitOfTime.MILLISECONDS,
        UnitOfTime.MICROSECONDS,
    },
    SensorDeviceClass.ENERGY: set(UnitOfEnergy),
    SensorDeviceClass.ENERGY_DISTANCE: set(UnitOfEnergyDistance),
    SensorDeviceClass.ENERGY_STORAGE: set(UnitOfEnergy),
    SensorDeviceClass.FREQUENCY: set(UnitOfFrequency),
    SensorDeviceClass.GAS: {
        UnitOfVolume.CENTUM_CUBIC_FEET,
        UnitOfVolume.CUBIC_FEET,
        UnitOfVolume.CUBIC_METERS,
    },
    SensorDeviceClass.HUMIDITY: {PERCENTAGE},
    SensorDeviceClass.ILLUMINANCE: {LIGHT_LUX},
    SensorDeviceClass.IRRADIANCE: set(UnitOfIrradiance),
    SensorDeviceClass.MOISTURE: {PERCENTAGE},
    SensorDeviceClass.NITROGEN_DIOXIDE: {CONCENTRATION_MICROGRAMS_PER_CUBIC_METER},
    SensorDeviceClass.NITROGEN_MONOXIDE: {CONCENTRATION_MICROGRAMS_PER_CUBIC_METER},
    SensorDeviceClass.NITROUS_OXIDE: {CONCENTRATION_MICROGRAMS_PER_CUBIC_METER},
    SensorDeviceClass.OZONE: {CONCENTRATION_MICROGRAMS_PER_CUBIC_METER},
    SensorDeviceClass.PH: {None},
    SensorDeviceClass.PM1: {CONCENTRATION_MICROGRAMS_PER_CUBIC_METER},
    SensorDeviceClass.PM10: {CONCENTRATION_MICROGRAMS_PER_CUBIC_METER},
    SensorDeviceClass.PM25: {CONCENTRATION_MICROGRAMS_PER_CUBIC_METER},
    SensorDeviceClass.POWER_FACTOR: {PERCENTAGE, None},
    SensorDeviceClass.POWER: {
        UnitOfPower.MILLIWATT,
        UnitOfPower.WATT,
        UnitOfPower.KILO_WATT,
        UnitOfPower.MEGA_WATT,
        UnitOfPower.GIGA_WATT,
        UnitOfPower.TERA_WATT,
    },
    SensorDeviceClass.PRECIPITATION: set(UnitOfPrecipitationDepth),
    SensorDeviceClass.PRECIPITATION_INTENSITY: set(UnitOfVolumetricFlux),
    SensorDeviceClass.PRESSURE: set(UnitOfPressure),
    SensorDeviceClass.REACTIVE_POWER: {UnitOfReactivePower.VOLT_AMPERE_REACTIVE},
    SensorDeviceClass.SIGNAL_STRENGTH: {
        SIGNAL_STRENGTH_DECIBELS,
        SIGNAL_STRENGTH_DECIBELS_MILLIWATT,
    },
    SensorDeviceClass.SOUND_PRESSURE: set(UnitOfSoundPressure),
    SensorDeviceClass.SPEED: {*UnitOfSpeed, *UnitOfVolumetricFlux},
    SensorDeviceClass.SULPHUR_DIOXIDE: {CONCENTRATION_MICROGRAMS_PER_CUBIC_METER},
    SensorDeviceClass.TEMPERATURE: set(UnitOfTemperature),
    SensorDeviceClass.VOLATILE_ORGANIC_COMPOUNDS: {
        CONCENTRATION_MICROGRAMS_PER_CUBIC_METER
    },
    SensorDeviceClass.VOLATILE_ORGANIC_COMPOUNDS_PARTS: {
        CONCENTRATION_PARTS_PER_BILLION,
        CONCENTRATION_PARTS_PER_MILLION,
    },
    SensorDeviceClass.VOLTAGE: set(UnitOfElectricPotential),
    SensorDeviceClass.VOLUME: set(UnitOfVolume),
    SensorDeviceClass.VOLUME_FLOW_RATE: set(UnitOfVolumeFlowRate),
    SensorDeviceClass.VOLUME_STORAGE: set(UnitOfVolume),
    SensorDeviceClass.WATER: {
        UnitOfVolume.CENTUM_CUBIC_FEET,
        UnitOfVolume.CUBIC_FEET,
        UnitOfVolume.CUBIC_METERS,
        UnitOfVolume.GALLONS,
        UnitOfVolume.LITERS,
    },
    SensorDeviceClass.WEIGHT: set(UnitOfMass),
    SensorDeviceClass.WIND_DIRECTION: {DEGREE},
    SensorDeviceClass.WIND_SPEED: set(UnitOfSpeed),
}

DEVICE_CLASS_STATE_CLASSES: dict[SensorDeviceClass, set[SensorStateClass]] = {
    SensorDeviceClass.APPARENT_POWER: {SensorStateClass.MEASUREMENT},
    SensorDeviceClass.AQI: {SensorStateClass.MEASUREMENT},
    SensorDeviceClass.AREA: set(SensorStateClass),
    SensorDeviceClass.ATMOSPHERIC_PRESSURE: {SensorStateClass.MEASUREMENT},
    SensorDeviceClass.BATTERY: {SensorStateClass.MEASUREMENT},
    SensorDeviceClass.BLOOD_GLUCOSE_CONCENTRATION: {SensorStateClass.MEASUREMENT},
    SensorDeviceClass.CO: {SensorStateClass.MEASUREMENT},
    SensorDeviceClass.CO2: {SensorStateClass.MEASUREMENT},
    SensorDeviceClass.CONDUCTIVITY: {SensorStateClass.MEASUREMENT},
    SensorDeviceClass.CURRENT: {SensorStateClass.MEASUREMENT},
    SensorDeviceClass.DATA_RATE: {SensorStateClass.MEASUREMENT},
    SensorDeviceClass.DATA_SIZE: set(SensorStateClass),
    SensorDeviceClass.DATE: set(),
    SensorDeviceClass.DISTANCE: set(SensorStateClass),
    SensorDeviceClass.DURATION: set(SensorStateClass),
    SensorDeviceClass.ENERGY: {
        SensorStateClass.TOTAL,
        SensorStateClass.TOTAL_INCREASING,
    },
    SensorDeviceClass.ENERGY_DISTANCE: {SensorStateClass.MEASUREMENT},
    SensorDeviceClass.ENERGY_STORAGE: {SensorStateClass.MEASUREMENT},
    SensorDeviceClass.ENUM: set(),
    SensorDeviceClass.FREQUENCY: {SensorStateClass.MEASUREMENT},
    SensorDeviceClass.GAS: {SensorStateClass.TOTAL, SensorStateClass.TOTAL_INCREASING},
    SensorDeviceClass.HUMIDITY: {SensorStateClass.MEASUREMENT},
    SensorDeviceClass.ILLUMINANCE: {SensorStateClass.MEASUREMENT},
    SensorDeviceClass.IRRADIANCE: {SensorStateClass.MEASUREMENT},
    SensorDeviceClass.MOISTURE: {SensorStateClass.MEASUREMENT},
    SensorDeviceClass.MONETARY: {SensorStateClass.TOTAL},
    SensorDeviceClass.NITROGEN_DIOXIDE: {SensorStateClass.MEASUREMENT},
    SensorDeviceClass.NITROGEN_MONOXIDE: {SensorStateClass.MEASUREMENT},
    SensorDeviceClass.NITROUS_OXIDE: {SensorStateClass.MEASUREMENT},
    SensorDeviceClass.OZONE: {SensorStateClass.MEASUREMENT},
    SensorDeviceClass.PH: {SensorStateClass.MEASUREMENT},
    SensorDeviceClass.PM1: {SensorStateClass.MEASUREMENT},
    SensorDeviceClass.PM10: {SensorStateClass.MEASUREMENT},
    SensorDeviceClass.PM25: {SensorStateClass.MEASUREMENT},
    SensorDeviceClass.POWER_FACTOR: {SensorStateClass.MEASUREMENT},
    SensorDeviceClass.POWER: {SensorStateClass.MEASUREMENT},
    SensorDeviceClass.PRECIPITATION: set(SensorStateClass),
    SensorDeviceClass.PRECIPITATION_INTENSITY: {SensorStateClass.MEASUREMENT},
    SensorDeviceClass.PRESSURE: {SensorStateClass.MEASUREMENT},
    SensorDeviceClass.REACTIVE_POWER: {SensorStateClass.MEASUREMENT},
    SensorDeviceClass.SIGNAL_STRENGTH: {SensorStateClass.MEASUREMENT},
    SensorDeviceClass.SOUND_PRESSURE: {SensorStateClass.MEASUREMENT},
    SensorDeviceClass.SPEED: {SensorStateClass.MEASUREMENT},
    SensorDeviceClass.SULPHUR_DIOXIDE: {SensorStateClass.MEASUREMENT},
    SensorDeviceClass.TEMPERATURE: {SensorStateClass.MEASUREMENT},
    SensorDeviceClass.TIMESTAMP: set(),
    SensorDeviceClass.VOLATILE_ORGANIC_COMPOUNDS: {SensorStateClass.MEASUREMENT},
    SensorDeviceClass.VOLATILE_ORGANIC_COMPOUNDS_PARTS: {SensorStateClass.MEASUREMENT},
    SensorDeviceClass.VOLTAGE: {SensorStateClass.MEASUREMENT},
    SensorDeviceClass.VOLUME: {
        SensorStateClass.TOTAL,
        SensorStateClass.TOTAL_INCREASING,
    },
    SensorDeviceClass.VOLUME_STORAGE: {SensorStateClass.MEASUREMENT},
    SensorDeviceClass.VOLUME_FLOW_RATE: {SensorStateClass.MEASUREMENT},
    SensorDeviceClass.WATER: {
        SensorStateClass.TOTAL,
        SensorStateClass.TOTAL_INCREASING,
    },
    SensorDeviceClass.WEIGHT: {
        SensorStateClass.MEASUREMENT,
        SensorStateClass.TOTAL,
        SensorStateClass.TOTAL_INCREASING,
    },
    SensorDeviceClass.WIND_DIRECTION: set(),
    SensorDeviceClass.WIND_SPEED: {SensorStateClass.MEASUREMENT},
}<|MERGE_RESOLUTION|>--- conflicted
+++ resolved
@@ -194,9 +194,6 @@
 
     Use this device class for sensors measuring energy consumption, for example
     electric energy consumption.
-<<<<<<< HEAD
-    Unit of measurement: `Wh`, `kWh`, `MWh`, `MJ`, `GJ`, `GCal`
-=======
     Unit of measurement: `J`, `kJ`, `MJ`, `GJ`, `mWh`, `Wh`, `kWh`, `MWh`, `GWh`, `TWh`, `cal`, `kcal`, `Mcal`, `Gcal`
     """
 
@@ -207,7 +204,6 @@
     of electric energy consumed by an electric car.
 
     Unit of measurement: `kWh/100km`, `mi/kWh`, `km/kWh`
->>>>>>> 0f60fd8c
     """
 
     ENERGY_STORAGE = "energy_storage"
