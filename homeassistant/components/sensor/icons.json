{
  "entity_component": {
    "_": {
      "default": "mdi:eye"
    },
    "absolute_humidity": {
<<<<<<< HEAD
      "default": "mdi:water"
=======
      "default": "mdi:water-opacity"
>>>>>>> 25f64a2f
    },
    "apparent_power": {
      "default": "mdi:flash"
    },
    "aqi": {
      "default": "mdi:air-filter"
    },
    "area": {
      "default": "mdi:texture-box"
    },
    "atmospheric_pressure": {
      "default": "mdi:thermometer-lines"
    },
    "battery": {
      "default": "mdi:battery-unknown",
      "range": {
        "0": "mdi:battery-alert",
        "10": "mdi:battery-10",
        "20": "mdi:battery-20",
        "30": "mdi:battery-30",
        "40": "mdi:battery-40",
        "50": "mdi:battery-50",
        "60": "mdi:battery-60",
        "70": "mdi:battery-70",
        "80": "mdi:battery-80",
        "90": "mdi:battery-90",
        "100": "mdi:battery"
      }
    },
    "blood_glucose_concentration": {
      "default": "mdi:spoon-sugar"
    },
    "carbon_dioxide": {
      "default": "mdi:molecule-co2"
    },
    "carbon_monoxide": {
      "default": "mdi:molecule-co"
    },
    "conductivity": {
      "default": "mdi:sprout-outline"
    },
    "current": {
      "default": "mdi:current-ac"
    },
    "data_rate": {
      "default": "mdi:transmission-tower"
    },
    "data_size": {
      "default": "mdi:database"
    },
    "date": {
      "default": "mdi:calendar"
    },
    "distance": {
      "default": "mdi:arrow-left-right"
    },
    "duration": {
      "default": "mdi:progress-clock"
    },
    "energy": {
      "default": "mdi:lightning-bolt"
    },
    "energy_storage": {
      "default": "mdi:car-battery"
    },
    "enum": {
      "default": "mdi:eye"
    },
    "frequency": {
      "default": "mdi:sine-wave"
    },
    "gas": {
      "default": "mdi:meter-gas"
    },
    "humidity": {
      "default": "mdi:water-percent"
    },
    "illuminance": {
      "default": "mdi:brightness-5"
    },
    "irradiance": {
      "default": "mdi:sun-wireless"
    },
    "moisture": {
      "default": "mdi:water-percent"
    },
    "monetary": {
      "default": "mdi:cash"
    },
    "nitrogen_dioxide": {
      "default": "mdi:molecule"
    },
    "nitrogen_monoxide": {
      "default": "mdi:molecule"
    },
    "nitrous_oxide": {
      "default": "mdi:molecule"
    },
    "ozone": {
      "default": "mdi:molecule"
    },
    "ph": {
      "default": "mdi:ph"
    },
    "pm1": {
      "default": "mdi:molecule"
    },
    "pm10": {
      "default": "mdi:molecule"
    },
    "pm25": {
      "default": "mdi:molecule"
    },
    "power": {
      "default": "mdi:flash"
    },
    "power_factor": {
      "default": "mdi:angle-acute"
    },
    "precipitation": {
      "default": "mdi:weather-rainy"
    },
    "precipitation_intensity": {
      "default": "mdi:weather-pouring"
    },
    "pressure": {
      "default": "mdi:gauge"
    },
    "reactive_energy": {
      "default": "mdi:lightning-bolt"
    },
    "reactive_power": {
      "default": "mdi:flash"
    },
    "signal_strength": {
      "default": "mdi:wifi"
    },
    "sound_pressure": {
      "default": "mdi:ear-hearing"
    },
    "speed": {
      "default": "mdi:speedometer"
    },
    "sulphur_dioxide": {
      "default": "mdi:molecule"
    },
    "temperature": {
      "default": "mdi:thermometer"
    },
    "timestamp": {
      "default": "mdi:clock"
    },
    "volatile_organic_compounds": {
      "default": "mdi:molecule"
    },
    "volatile_organic_compounds_parts": {
      "default": "mdi:molecule"
    },
    "voltage": {
      "default": "mdi:sine-wave"
    },
    "volume": {
      "default": "mdi:car-coolant-level"
    },
    "volume_storage": {
      "default": "mdi:storage-tank"
    },
    "water": {
      "default": "mdi:water"
    },
    "weight": {
      "default": "mdi:weight"
    },
    "wind_direction": {
      "default": "mdi:compass-rose",
      "range": {
        "0": "mdi:arrow-down",
        "22.5": "mdi:arrow-bottom-left",
        "67.5": "mdi:arrow-left",
        "112.5": "mdi:arrow-top-left",
        "157.5": "mdi:arrow-up",
        "202.5": "mdi:arrow-top-right",
        "247.5": "mdi:arrow-right",
        "292.5": "mdi:arrow-bottom-right",
        "337.5": "mdi:arrow-down"
      }
    },
    "wind_speed": {
      "default": "mdi:weather-windy"
    }
  }
}<|MERGE_RESOLUTION|>--- conflicted
+++ resolved
@@ -4,11 +4,7 @@
       "default": "mdi:eye"
     },
     "absolute_humidity": {
-<<<<<<< HEAD
-      "default": "mdi:water"
-=======
       "default": "mdi:water-opacity"
->>>>>>> 25f64a2f
     },
     "apparent_power": {
       "default": "mdi:flash"
