--- conflicted
+++ resolved
@@ -6,12 +6,13 @@
 """
 import asyncio
 import logging
+import json
 
 import voluptuous as vol
 
 import homeassistant.helpers.config_validation as cv
 from homeassistant.components.sensor import PLATFORM_SCHEMA
-from homeassistant.const import CONF_NAME, EVENT_HOMEASSISTANT_STOP
+from homeassistant.const import CONF_NAME, CONF_VALUE_TEMPLATE, EVENT_HOMEASSISTANT_STOP
 from homeassistant.helpers.entity import Entity
 
 REQUIREMENTS = ['pyserial-asyncio==0.4']
@@ -19,24 +20,17 @@
 _LOGGER = logging.getLogger(__name__)
 
 CONF_SERIAL_PORT = 'serial_port'
-<<<<<<< HEAD
-CONF_SERIAL_BAUDRATE = 'baudrate'
-=======
 CONF_BAUDRATE = 'baudrate'
->>>>>>> ed9abe3f
 
 DEFAULT_NAME = "Serial Sensor"
 DEFAULT_BAUDRATE = 9600
 
 PLATFORM_SCHEMA = PLATFORM_SCHEMA.extend({
     vol.Required(CONF_SERIAL_PORT): cv.string,
-<<<<<<< HEAD
-    vol.Optional(CONF_SERIAL_BAUDRATE, default=DEFAULT_BAUDRATE): cv.positive_int,
-=======
     vol.Optional(CONF_BAUDRATE, default=DEFAULT_BAUDRATE):
         cv.positive_int,
->>>>>>> ed9abe3f
     vol.Optional(CONF_NAME, default=DEFAULT_NAME): cv.string,
+    vol.Optional(CONF_VALUE_TEMPLATE): cv.template,
 })
 
 
@@ -45,13 +39,13 @@
     """Set up the Serial sensor platform."""
     name = config.get(CONF_NAME)
     port = config.get(CONF_SERIAL_PORT)
-<<<<<<< HEAD
-    baudrate = config.get(CONF_SERIAL_BAUDRATE)
-=======
     baudrate = config.get(CONF_BAUDRATE)
->>>>>>> ed9abe3f
 
-    sensor = SerialSensor(name, port, baudrate)
+    value_template = config.get(CONF_VALUE_TEMPLATE)
+    if value_template is not None:
+        value_template.hass = hass
+
+    sensor = SerialSensor(name, port, baudrate, value_template)
 
     hass.bus.async_listen_once(
         EVENT_HOMEASSISTANT_STOP, sensor.stop_serial_read())
@@ -61,13 +55,15 @@
 class SerialSensor(Entity):
     """Representation of a Serial sensor."""
 
-    def __init__(self, name, port, baudrate):
+    def __init__(self, name, port, baudrate, value_template):
         """Initialize the Serial sensor."""
         self._name = name
         self._state = None
         self._port = port
         self._baudrate = baudrate
         self._serial_loop_task = None
+        self._template = value_template
+        self._attributes = []
 
     @asyncio.coroutine
     def async_added_to_hass(self):
@@ -83,7 +79,19 @@
             url=device, baudrate=rate, **kwargs)
         while True:
             line = yield from reader.readline()
-            self._state = line.decode('utf-8').strip()
+            line = line.decode('utf-8').strip()
+            
+            """ Parse the return text as JSON and save the json as an attribute. """
+            try:
+                self._attributes = json.loads(line)
+            except json.JSONDecodeError:
+                self._attributes = []
+
+            if self._template is not None:
+                line = self._template.async_render_with_possible_json_value(
+                    line)
+
+            self._state = line
             self.async_schedule_update_ha_state()
 
     @asyncio.coroutine
@@ -103,6 +111,15 @@
         return False
 
     @property
+    def state_attributes(self):
+        """Return the attributes of the entity.
+
+           Provide the parsed JSON data (if any).
+        """
+
+        return self._attributes
+
+    @property
     def state(self):
         """Return the state of the sensor."""
         return self._state