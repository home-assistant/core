--- conflicted
+++ resolved
@@ -132,6 +132,8 @@
         state = None
         max_price = 0
         min_price = 10000
+        sum_price = 0
+        num = 0
         now = dt_util.now()
         for key, price_total in self._tibber_home.price_total.items():
             price_time = dt_util.as_local(dt_util.parse_datetime(key))
@@ -146,12 +148,11 @@
             if now.date() == price_time.date():
                 max_price = max(max_price, price_total)
                 min_price = min(min_price, price_total)
+                num += 1
+                sum_price += price_total
         self._state = state
         self._device_state_attributes['max_price'] = max_price
-<<<<<<< HEAD
-=======
         self._device_state_attributes['avg_price'] = round(sum_price / num, 3)
->>>>>>> 28215d7e
         self._device_state_attributes['min_price'] = min_price
         return state is not None
 
@@ -175,8 +176,16 @@
 
     async def _async_callback(self, payload):
         """Handle received data."""
-        data = payload.get('data', {})
-        live_measurement = data.get('liveMeasurement', {})
+        errors = payload.get('errors')
+        if errors:
+            _LOGGER.error(errors[0])
+            return
+        data = payload.get('data')
+        if data is None:
+            return
+        live_measurement = data.get('liveMeasurement')
+        if live_measurement is None:
+            return
         self._state = live_measurement.pop('power', None)
         self._device_state_attributes = live_measurement
         self.async_schedule_update_ha_state()
