"""
Show the amount of records in a user's Discogs collection.

For more details about this platform, please refer to the documentation at
https://home-assistant.io/components/sensor.discogs/
"""
from datetime import timedelta
import logging
import random

import voluptuous as vol

from homeassistant.components.sensor import PLATFORM_SCHEMA
from homeassistant.const import (
    ATTR_ATTRIBUTION, CONF_MONITORED_CONDITIONS, CONF_NAME, CONF_TOKEN)
from homeassistant.helpers.aiohttp_client import SERVER_SOFTWARE
import homeassistant.helpers.config_validation as cv
from homeassistant.helpers.entity import Entity

REQUIREMENTS = ['discogs_client==2.2.1']

_LOGGER = logging.getLogger(__name__)

ATTR_IDENTITY = 'identity'
<<<<<<< HEAD
CONF_ATTRIBUTION = "Data provided by Discogs"
=======

ATTRIBUTION = "Data provided by Discogs"
>>>>>>> 24354562

DEFAULT_NAME = 'Discogs'

ICON_RECORD = 'mdi:album'
ICON_PLAYER = 'mdi:record-player'
UNIT_RECORDS = 'records'

SCAN_INTERVAL = timedelta(minutes=10)

SENSORS = {
    'collection': {
        'name': 'Collection',
        'icon': 'mdi:album',
        'unit_of_measurement': 'records'
    },
    'wantlist': {
        'name': 'Wantlist',
        'icon': 'mdi:album',
        'unit_of_measurement': 'records'
    },
    'random_record': {
        'name': 'Random Record',
        'icon': 'mdi:record_player',
        'unit_of_measurement': None
    },
}

PLATFORM_SCHEMA = PLATFORM_SCHEMA.extend({
    vol.Required(CONF_TOKEN): cv.string,
    vol.Optional(CONF_NAME, default=DEFAULT_NAME): cv.string,
    vol.Optional(CONF_MONITORED_CONDITIONS, default=SENSORS):
        vol.All(cv.ensure_list, [vol.In(SENSORS)])
})


def setup_platform(hass, config, add_entities, discovery_info=None):
    """Set up the Discogs sensor."""
    import discogs_client

    token = config[CONF_TOKEN]
    name = config[CONF_NAME]

    try:
        discogs_client = discogs_client.Client(
            SERVER_SOFTWARE, user_token=token)

        discogs_data = {
            'user': discogs_client.identity().name,
            'folders': discogs_client.identity().collection_folders,
            'collection_count': discogs_client.identity().num_collection,
            'wantlist_count': discogs_client.identity().num_wantlist
        }
    except discogs_client.exceptions.HTTPError:
        _LOGGER.error("API token is not valid")
        return

    sensors = []
    for sensor_type in config.get(CONF_MONITORED_CONDITIONS):
        sensors.append(DiscogsSensor(discogs_data, name, sensor_type))

    add_entities(sensors, True)


class DiscogsSensor(Entity):
    """Create a new Discogs sensor for a specific type."""

    def __init__(self, discogs_data, name, sensor_type):
        """Initialize the Discogs sensor."""
        self._discogs_data = discogs_data
        self._name = name
        self._type = sensor_type
        self._state = None
        self._attrs = {}

    @property
    def name(self):
        """Return the name of the sensor."""
        return "{} {}".format(self._name, SENSORS[self._type]['name'])

    @property
    def state(self):
        """Return the state of the sensor."""
        return self._state

    @property
    def icon(self):
        """Return the icon to use in the frontend, if any."""
        return SENSORS[self._type]['icon']

    @property
    def unit_of_measurement(self):
        """Return the unit this state is expressed in."""
        return SENSORS[self._type]['unit_of_measurement']

    @property
    def device_state_attributes(self):
        """Return the state attributes of the sensor."""
        if self._state is None or self._attrs is None:
            return None

        if self._type != 'random_record':
            return {
                ATTR_ATTRIBUTION: CONF_ATTRIBUTION,
                ATTR_IDENTITY: self._discogs_data['user'],
            }

        return {
<<<<<<< HEAD
            'cat_no': self._attrs['labels'][0]['catno'],
            'cover_image': self._attrs['cover_image'],
            'format': "{} ({})".format(
                self._attrs['formats'][0]['name'],
                self._attrs['formats'][0]['descriptions'][0]),
            'label': self._attrs['labels'][0]['name'],
            'released': self._attrs['year'],
            ATTR_ATTRIBUTION: CONF_ATTRIBUTION,
            ATTR_IDENTITY: self._discogs_data['user'],
=======
            ATTR_ATTRIBUTION: ATTRIBUTION,
            ATTR_IDENTITY: self._identity.name,
>>>>>>> 24354562
        }

    def get_random_record(self):
        """Get a random record suggestion from the user's collection."""
        # Index 0 in the folders is the 'All' folder
        collection = self._discogs_data['folders'][0]
        random_index = random.randrange(collection.count)
        random_record = collection.releases[random_index].release

        self._attrs = random_record.data
        return "{} - {}".format(
            random_record.data['artists'][0]['name'],
            random_record.data['title'])

    def update(self):
        """Set state to the amount of records in user's collection."""
        if self._type == 'collection':
            self._state = self._discogs_data['collection_count']
        elif self._type == 'wantlist':
            self._state = self._discogs_data['wantlist_count']
        else:
            self._state = self.get_random_record()<|MERGE_RESOLUTION|>--- conflicted
+++ resolved
@@ -22,12 +22,8 @@
 _LOGGER = logging.getLogger(__name__)
 
 ATTR_IDENTITY = 'identity'
-<<<<<<< HEAD
-CONF_ATTRIBUTION = "Data provided by Discogs"
-=======
 
 ATTRIBUTION = "Data provided by Discogs"
->>>>>>> 24354562
 
 DEFAULT_NAME = 'Discogs'
 
@@ -130,12 +126,11 @@
 
         if self._type != 'random_record':
             return {
-                ATTR_ATTRIBUTION: CONF_ATTRIBUTION,
+                ATTR_ATTRIBUTION: ATTRIBUTION,
                 ATTR_IDENTITY: self._discogs_data['user'],
             }
 
         return {
-<<<<<<< HEAD
             'cat_no': self._attrs['labels'][0]['catno'],
             'cover_image': self._attrs['cover_image'],
             'format': "{} ({})".format(
@@ -143,12 +138,8 @@
                 self._attrs['formats'][0]['descriptions'][0]),
             'label': self._attrs['labels'][0]['name'],
             'released': self._attrs['year'],
-            ATTR_ATTRIBUTION: CONF_ATTRIBUTION,
+            ATTR_ATTRIBUTION: ATTRIBUTION,
             ATTR_IDENTITY: self._discogs_data['user'],
-=======
-            ATTR_ATTRIBUTION: ATTRIBUTION,
-            ATTR_IDENTITY: self._identity.name,
->>>>>>> 24354562
         }
 
     def get_random_record(self):
