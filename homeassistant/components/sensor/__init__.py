"""
Component to interface with various sensors that can be monitored.

For more details about this component, please refer to the documentation at
https://home-assistant.io/components/sensor/
"""

from datetime import timedelta
import logging

import voluptuous as vol
import homeassistant.helpers.config_validation as cv

from homeassistant.core import ServiceCall
from homeassistant.helpers.entity_component import EntityComponent
from homeassistant.helpers.config_validation import PLATFORM_SCHEMA  # noqa
from homeassistant.const import (
    DEVICE_CLASS_BATTERY, DEVICE_CLASS_HUMIDITY, DEVICE_CLASS_ILLUMINANCE,
<<<<<<< HEAD
    DEVICE_CLASS_TEMPERATURE, ATTR_ENTITY_ID)
=======
    DEVICE_CLASS_TEMPERATURE, DEVICE_CLASS_PRESSURE)
>>>>>>> b6d3a199

_LOGGER = logging.getLogger(__name__)

DOMAIN = 'sensor'

ENTITY_ID_FORMAT = DOMAIN + '.{}'

SCAN_INTERVAL = timedelta(seconds=30)
DEVICE_CLASSES = [
    DEVICE_CLASS_BATTERY,  # % of battery that is left
    DEVICE_CLASS_HUMIDITY,  # % of humidity in the air
    DEVICE_CLASS_ILLUMINANCE,  # current light level (lx/lm)
    DEVICE_CLASS_TEMPERATURE,  # temperature (C/F)
    DEVICE_CLASS_PRESSURE,  # pressure (hPa/mbar)
]

DEVICE_CLASSES_SCHEMA = vol.All(vol.Lower, vol.In(DEVICE_CLASSES))

SERVICE_FORCE_UPDATE = "force_update"
SENSOR_UPDATE_SERVICE_SCHEMA = vol.Schema({
    vol.Required(ATTR_ENTITY_ID): cv.entity_id
})


async def async_setup(hass, config):
    """Track states and offer events for sensors."""
    component = hass.data[DOMAIN] = EntityComponent(
        _LOGGER, DOMAIN, hass, SCAN_INTERVAL)

    await component.async_setup(config)

    async def async_schedule_forced_update(call: ServiceCall):
        """Handle sensor force_update service calls"""
        entity_id = call.data[ATTR_ENTITY_ID]
        entity = component.get_entity(entity_id)
        entity.async_schedule_update_ha_state(True)

    hass.services.async_register(DOMAIN, SERVICE_FORCE_UPDATE,
                                 async_schedule_forced_update,
                                 SENSOR_UPDATE_SERVICE_SCHEMA)

    return True


async def async_setup_entry(hass, entry):
    """Set up a config entry."""
    return await hass.data[DOMAIN].async_setup_entry(entry)


async def async_unload_entry(hass, entry):
    """Unload a config entry."""
    return await hass.data[DOMAIN].async_unload_entry(entry)<|MERGE_RESOLUTION|>--- conflicted
+++ resolved
@@ -16,11 +16,7 @@
 from homeassistant.helpers.config_validation import PLATFORM_SCHEMA  # noqa
 from homeassistant.const import (
     DEVICE_CLASS_BATTERY, DEVICE_CLASS_HUMIDITY, DEVICE_CLASS_ILLUMINANCE,
-<<<<<<< HEAD
-    DEVICE_CLASS_TEMPERATURE, ATTR_ENTITY_ID)
-=======
-    DEVICE_CLASS_TEMPERATURE, DEVICE_CLASS_PRESSURE)
->>>>>>> b6d3a199
+    DEVICE_CLASS_TEMPERATURE, DEVICE_CLASS_PRESSURE, ATTR_ENTITY_ID)
 
 _LOGGER = logging.getLogger(__name__)
 
