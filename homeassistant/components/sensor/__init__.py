--- conflicted
+++ resolved
@@ -8,44 +8,12 @@
 
 from homeassistant.helpers.entity_component import EntityComponent
 from homeassistant.helpers.config_validation import PLATFORM_SCHEMA  # noqa
-<<<<<<< HEAD
-from homeassistant.components import (
-    insteon_hub,
-    wink,
-    zwave,
-    isy994,
-    verisure,
-    ecobee,
-    tellduslive,
-    mysensors,
-    bloomsky,
-    vera,
-)
-=======
->>>>>>> 3c5c018e
 
 DOMAIN = 'sensor'
 SCAN_INTERVAL = 30
 
 ENTITY_ID_FORMAT = DOMAIN + '.{}'
 
-<<<<<<< HEAD
-# Maps discovered services to their platforms
-DISCOVERY_PLATFORMS = {
-    bloomsky.DISCOVER_SENSORS: 'bloomsky',
-#    insteon_hub.DISCOVERY[DOMAIN]: 'insteon_hub',
-    wink.DISCOVER_SENSORS: 'wink',
-    zwave.DISCOVER_SENSORS: 'zwave',
-    isy994.DISCOVER_SENSORS: 'isy994',
-    verisure.DISCOVER_SENSORS: 'verisure',
-    ecobee.DISCOVER_SENSORS: 'ecobee',
-    tellduslive.DISCOVER_SENSORS: 'tellduslive',
-    mysensors.DISCOVER_SENSORS: 'mysensors',
-    vera.DISCOVER_SENSORS: 'vera',
-}
-
-=======
->>>>>>> 3c5c018e
 
 def setup(hass, config):
     """Track states and offer events for sensors."""
