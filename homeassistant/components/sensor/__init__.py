"""Component to interface with various sensors that can be monitored."""
from __future__ import annotations

import asyncio
from collections.abc import Mapping
from contextlib import suppress
from dataclasses import dataclass
from datetime import UTC, date, datetime, timedelta
from decimal import Decimal, InvalidOperation as DecimalInvalidOperation
import logging
from math import ceil, floor, isfinite, log10
from typing import Any, Final, Self, cast, final

from typing_extensions import override

from homeassistant.config_entries import ConfigEntry

# pylint: disable-next=hass-deprecated-import
from homeassistant.const import (  # noqa: F401
    ATTR_UNIT_OF_MEASUREMENT,
    CONF_UNIT_OF_MEASUREMENT,
    DEVICE_CLASS_AQI,
    DEVICE_CLASS_BATTERY,
    DEVICE_CLASS_CO,
    DEVICE_CLASS_CO2,
    DEVICE_CLASS_CURRENT,
    DEVICE_CLASS_DATE,
    DEVICE_CLASS_ENERGY,
    DEVICE_CLASS_FREQUENCY,
    DEVICE_CLASS_GAS,
    DEVICE_CLASS_HUMIDITY,
    DEVICE_CLASS_ILLUMINANCE,
    DEVICE_CLASS_MONETARY,
    DEVICE_CLASS_NITROGEN_DIOXIDE,
    DEVICE_CLASS_NITROGEN_MONOXIDE,
    DEVICE_CLASS_NITROUS_OXIDE,
    DEVICE_CLASS_OZONE,
    DEVICE_CLASS_PM1,
    DEVICE_CLASS_PM10,
    DEVICE_CLASS_PM25,
    DEVICE_CLASS_POWER,
    DEVICE_CLASS_POWER_FACTOR,
    DEVICE_CLASS_PRESSURE,
    DEVICE_CLASS_SIGNAL_STRENGTH,
    DEVICE_CLASS_SULPHUR_DIOXIDE,
    DEVICE_CLASS_TEMPERATURE,
    DEVICE_CLASS_TIMESTAMP,
    DEVICE_CLASS_VOLATILE_ORGANIC_COMPOUNDS,
    DEVICE_CLASS_VOLTAGE,
<<<<<<< HEAD
    DEVICE_CLASS_INTERCOM,
=======
    EntityCategory,
>>>>>>> d56b79a9
    UnitOfTemperature,
)
from homeassistant.core import HomeAssistant, State, callback
from homeassistant.exceptions import HomeAssistantError
from homeassistant.helpers import entity_registry as er
from homeassistant.helpers.config_validation import (
    PLATFORM_SCHEMA,
    PLATFORM_SCHEMA_BASE,
)
from homeassistant.helpers.entity import Entity, EntityDescription
from homeassistant.helpers.entity_component import EntityComponent
from homeassistant.helpers.entity_platform import EntityPlatform
from homeassistant.helpers.restore_state import ExtraStoredData, RestoreEntity
from homeassistant.helpers.typing import UNDEFINED, ConfigType, StateType, UndefinedType
from homeassistant.util import dt as dt_util
from homeassistant.util.enum import try_parse_enum

from .const import (  # noqa: F401
    ATTR_LAST_RESET,
    ATTR_OPTIONS,
    ATTR_STATE_CLASS,
    CONF_STATE_CLASS,
    DEVICE_CLASS_STATE_CLASSES,
    DEVICE_CLASS_UNITS,
    DEVICE_CLASSES,
    DEVICE_CLASSES_SCHEMA,
    DOMAIN,
    NON_NUMERIC_DEVICE_CLASSES,
    STATE_CLASS_MEASUREMENT,
    STATE_CLASS_TOTAL,
    STATE_CLASS_TOTAL_INCREASING,
    STATE_CLASSES,
    STATE_CLASSES_SCHEMA,
    UNIT_CONVERTERS,
    SensorDeviceClass,
    SensorStateClass,
)
from .websocket_api import async_setup as async_setup_ws_api

_LOGGER: Final = logging.getLogger(__name__)

ENTITY_ID_FORMAT: Final = DOMAIN + ".{}"

SCAN_INTERVAL: Final = timedelta(seconds=30)

__all__ = [
    "ATTR_LAST_RESET",
    "ATTR_OPTIONS",
    "ATTR_STATE_CLASS",
    "CONF_STATE_CLASS",
    "DEVICE_CLASS_STATE_CLASSES",
    "DOMAIN",
    "PLATFORM_SCHEMA_BASE",
    "PLATFORM_SCHEMA",
    "RestoreSensor",
    "SensorDeviceClass",
    "SensorEntity",
    "SensorEntityDescription",
    "SensorExtraStoredData",
    "SensorStateClass",
]

# mypy: disallow-any-generics


async def async_setup(hass: HomeAssistant, config: ConfigType) -> bool:
    """Track states and offer events for sensors."""
    component = hass.data[DOMAIN] = EntityComponent[SensorEntity](
        _LOGGER, DOMAIN, hass, SCAN_INTERVAL
    )

    async_setup_ws_api(hass)
    await component.async_setup(config)
    return True


async def async_setup_entry(hass: HomeAssistant, entry: ConfigEntry) -> bool:
    """Set up a config entry."""
    component: EntityComponent[SensorEntity] = hass.data[DOMAIN]
    return await component.async_setup_entry(entry)


async def async_unload_entry(hass: HomeAssistant, entry: ConfigEntry) -> bool:
    """Unload a config entry."""
    component: EntityComponent[SensorEntity] = hass.data[DOMAIN]
    return await component.async_unload_entry(entry)


@dataclass
class SensorEntityDescription(EntityDescription):
    """A class that describes sensor entities."""

    device_class: SensorDeviceClass | None = None
    last_reset: datetime | None = None
    native_unit_of_measurement: str | None = None
    options: list[str] | None = None
    state_class: SensorStateClass | str | None = None
    suggested_display_precision: int | None = None
    suggested_unit_of_measurement: str | None = None
    unit_of_measurement: None = None  # Type override, use native_unit_of_measurement


def _numeric_state_expected(
    device_class: SensorDeviceClass | None,
    state_class: SensorStateClass | str | None,
    native_unit_of_measurement: str | None,
    suggested_display_precision: int | None,
) -> bool:
    """Return true if the sensor must be numeric."""
    # Note: the order of the checks needs to be kept aligned
    # with the checks in `state` property.
    if device_class in NON_NUMERIC_DEVICE_CLASSES:
        return False
    if (
        state_class is not None
        or native_unit_of_measurement is not None
        or suggested_display_precision is not None
    ):
        return True
    # Sensors with custom device classes will have the device class
    # converted to None and are not considered numeric
    return device_class is not None


class SensorEntity(Entity):
    """Base class for sensor entities."""

    _entity_component_unrecorded_attributes = frozenset({ATTR_OPTIONS})

    entity_description: SensorEntityDescription
    _attr_device_class: SensorDeviceClass | None
    _attr_last_reset: datetime | None
    _attr_native_unit_of_measurement: str | None
    _attr_native_value: StateType | date | datetime | Decimal = None
    _attr_options: list[str] | None
    _attr_state_class: SensorStateClass | str | None
    _attr_state: None = None  # Subclasses of SensorEntity should not set this
    _attr_suggested_display_precision: int | None
    _attr_suggested_unit_of_measurement: str | None
    _attr_unit_of_measurement: None = (
        None  # Subclasses of SensorEntity should not set this
    )
    _invalid_state_class_reported = False
    _invalid_unit_of_measurement_reported = False
    _last_reset_reported = False
    _sensor_option_display_precision: int | None = None
    _sensor_option_unit_of_measurement: str | None | UndefinedType = UNDEFINED

    @callback
    def add_to_platform_start(
        self,
        hass: HomeAssistant,
        platform: EntityPlatform,
        parallel_updates: asyncio.Semaphore | None,
    ) -> None:
        """Start adding an entity to a platform.

        Allows integrations to remove legacy custom unit conversion which is no longer
        needed without breaking existing sensors. Only works for sensors which are in
        the entity registry.

        This can be removed once core integrations have dropped unneeded custom unit
        conversion.
        """
        super().add_to_platform_start(hass, platform, parallel_updates)

        # Bail out if the sensor doesn't have a unique_id or a device class
        if self.unique_id is None or self.device_class is None:
            return
        registry = er.async_get(self.hass)

        # Bail out if the entity is not yet registered
        if not (
            entity_id := registry.async_get_entity_id(
                platform.domain, platform.platform_name, self.unique_id
            )
        ):
            # Prime _sensor_option_unit_of_measurement to ensure the correct unit
            # is stored in the entity registry.
            self._sensor_option_unit_of_measurement = self._get_initial_suggested_unit()
            return

        registry_entry = registry.async_get(entity_id)
        assert registry_entry

        # Prime _sensor_option_unit_of_measurement to ensure the correct unit
        # is stored in the entity registry.
        self.registry_entry = registry_entry
        self._async_read_entity_options()

        # If the sensor has 'unit_of_measurement' in its sensor options, the user has
        # overridden the unit.
        # If the sensor has 'sensor.private' in its entity options, it already has a
        # suggested_unit.
        registry_unit = registry_entry.unit_of_measurement
        if (
            (
                (sensor_options := registry_entry.options.get(DOMAIN))
                and CONF_UNIT_OF_MEASUREMENT in sensor_options
            )
            or f"{DOMAIN}.private" in registry_entry.options
            or self.unit_of_measurement == registry_unit
        ):
            return

        # Make sure we can convert the units
        if (
            (unit_converter := UNIT_CONVERTERS.get(self.device_class)) is None
            or registry_unit not in unit_converter.VALID_UNITS
            or self.unit_of_measurement not in unit_converter.VALID_UNITS
        ):
            return

        # Set suggested_unit_of_measurement to the old unit to enable automatic
        # conversion
        self.registry_entry = registry.async_update_entity_options(
            entity_id,
            f"{DOMAIN}.private",
            {"suggested_unit_of_measurement": registry_unit},
        )
        # Update _sensor_option_unit_of_measurement to ensure the correct unit
        # is stored in the entity registry.
        self._async_read_entity_options()

    async def async_internal_added_to_hass(self) -> None:
        """Call when the sensor entity is added to hass."""
        await super().async_internal_added_to_hass()
        if self.entity_category == EntityCategory.CONFIG:
            raise HomeAssistantError(
                f"Entity {self.entity_id} cannot be added as the entity category is set to config"
            )

        if not self.registry_entry:
            return
        self._async_read_entity_options()
        self._update_suggested_precision()

    def _default_to_device_class_name(self) -> bool:
        """Return True if an unnamed entity should be named by its device class.

        For sensors this is True if the entity has a device class.
        """
        return self.device_class not in (None, SensorDeviceClass.ENUM)

    @property
    @override
    def device_class(self) -> SensorDeviceClass | None:
        """Return the class of this entity."""
        if hasattr(self, "_attr_device_class"):
            return self._attr_device_class
        if hasattr(self, "entity_description"):
            return self.entity_description.device_class
        return None

    @final
    @property
    def _numeric_state_expected(self) -> bool:
        """Return true if the sensor must be numeric."""
        return _numeric_state_expected(
            try_parse_enum(SensorDeviceClass, self.device_class),
            self.state_class,
            self.native_unit_of_measurement,
            self.suggested_display_precision,
        )

    @property
    def options(self) -> list[str] | None:
        """Return a set of possible options."""
        if hasattr(self, "_attr_options"):
            return self._attr_options
        if hasattr(self, "entity_description"):
            return self.entity_description.options
        return None

    @property
    def state_class(self) -> SensorStateClass | str | None:
        """Return the state class of this entity, if any."""
        if hasattr(self, "_attr_state_class"):
            return self._attr_state_class
        if hasattr(self, "entity_description"):
            return self.entity_description.state_class
        return None

    @property
    def last_reset(self) -> datetime | None:
        """Return the time when the sensor was last reset, if any."""
        if hasattr(self, "_attr_last_reset"):
            return self._attr_last_reset
        if hasattr(self, "entity_description"):
            return self.entity_description.last_reset
        return None

    @property
    @override
    def capability_attributes(self) -> Mapping[str, Any] | None:
        """Return the capability attributes."""
        if state_class := self.state_class:
            return {ATTR_STATE_CLASS: state_class}

        if options := self.options:
            return {ATTR_OPTIONS: options}

        return None

    def _get_initial_suggested_unit(self) -> str | UndefinedType:
        """Return the initial unit."""
        # Unit suggested by the integration
        suggested_unit_of_measurement = self.suggested_unit_of_measurement

        if suggested_unit_of_measurement is None:
            # Fallback to suggested by the unit conversion rules
            suggested_unit_of_measurement = self.hass.config.units.get_converted_unit(
                self.device_class, self.native_unit_of_measurement
            )

        if suggested_unit_of_measurement is None:
            return UNDEFINED

        return suggested_unit_of_measurement

    def get_initial_entity_options(self) -> er.EntityOptionsType | None:
        """Return initial entity options.

        These will be stored in the entity registry the first time the entity is seen,
        and then only updated if the unit system is changed.
        """
        suggested_unit_of_measurement = self._get_initial_suggested_unit()

        if suggested_unit_of_measurement is UNDEFINED:
            return None

        return {
            f"{DOMAIN}.private": {
                "suggested_unit_of_measurement": suggested_unit_of_measurement
            }
        }

    @final
    @property
    @override
    def state_attributes(self) -> dict[str, Any] | None:
        """Return state attributes."""
        if last_reset := self.last_reset:
            state_class = self.state_class
            if state_class != SensorStateClass.TOTAL and not self._last_reset_reported:
                self._last_reset_reported = True
                report_issue = self._suggest_report_issue()
                # This should raise in Home Assistant Core 2022.5
                _LOGGER.warning(
                    (
                        "Entity %s (%s) with state_class %s has set last_reset. Setting"
                        " last_reset for entities with state_class other than 'total'"
                        " is not supported. Please update your configuration if"
                        " state_class is manually configured, otherwise %s"
                    ),
                    self.entity_id,
                    type(self),
                    state_class,
                    report_issue,
                )

            if state_class == SensorStateClass.TOTAL:
                return {ATTR_LAST_RESET: last_reset.isoformat()}

        return None

    @property
    def native_value(self) -> StateType | date | datetime | Decimal:
        """Return the value reported by the sensor."""
        return self._attr_native_value

    @property
    def suggested_display_precision(self) -> int | None:
        """Return the suggested number of decimal digits for display."""
        if hasattr(self, "_attr_suggested_display_precision"):
            return self._attr_suggested_display_precision
        if hasattr(self, "entity_description"):
            return self.entity_description.suggested_display_precision
        return None

    @property
    def native_unit_of_measurement(self) -> str | None:
        """Return the unit of measurement of the sensor, if any."""
        if hasattr(self, "_attr_native_unit_of_measurement"):
            return self._attr_native_unit_of_measurement
        if hasattr(self, "entity_description"):
            return self.entity_description.native_unit_of_measurement
        return None

    @property
    def suggested_unit_of_measurement(self) -> str | None:
        """Return the unit which should be used for the sensor's state.

        This can be used by integrations to override automatic unit conversion rules,
        for example to make a temperature sensor display in °C even if the configured
        unit system prefers °F.

        For sensors without a `unique_id`, this takes precedence over legacy
        temperature conversion rules only.

        For sensors with a `unique_id`, this is applied only if the unit is not set by
        the user, and takes precedence over automatic device-class conversion rules.

        Note:
            suggested_unit_of_measurement is stored in the entity registry the first
            time the entity is seen, and then never updated.
        """
        if hasattr(self, "_attr_suggested_unit_of_measurement"):
            return self._attr_suggested_unit_of_measurement
        if hasattr(self, "entity_description"):
            return self.entity_description.suggested_unit_of_measurement
        return None

    @final
    @property
    @override
    def unit_of_measurement(self) -> str | None:
        """Return the unit of measurement of the entity, after unit conversion."""
        # Highest priority, for registered entities: unit set by user,with fallback to
        # unit suggested by integration or secondary fallback to unit conversion rules
        if self._sensor_option_unit_of_measurement is not UNDEFINED:
            return self._sensor_option_unit_of_measurement

        # Second priority, for non registered entities: unit suggested by integration
        if not self.registry_entry and (
            suggested_unit_of_measurement := self.suggested_unit_of_measurement
        ):
            return suggested_unit_of_measurement

        # Third priority: Legacy temperature conversion, which applies
        # to both registered and non registered entities
        native_unit_of_measurement = self.native_unit_of_measurement

        if (
            native_unit_of_measurement
            in {UnitOfTemperature.CELSIUS, UnitOfTemperature.FAHRENHEIT}
            and self.device_class == SensorDeviceClass.TEMPERATURE
        ):
            return self.hass.config.units.temperature_unit

        # Fourth priority: Native unit
        return native_unit_of_measurement

    @final
    @property
    @override
    def state(self) -> Any:
        """Return the state of the sensor and perform unit conversions, if needed."""
        native_unit_of_measurement = self.native_unit_of_measurement
        unit_of_measurement = self.unit_of_measurement
        value = self.native_value
        # For the sake of validation, we can ignore custom device classes
        # (customization and legacy style translations)
        device_class = try_parse_enum(SensorDeviceClass, self.device_class)
        state_class = self.state_class

        # Sensors with device classes indicating a non-numeric value
        # should not have a unit of measurement
        if device_class in NON_NUMERIC_DEVICE_CLASSES and unit_of_measurement:
            raise ValueError(
                f"Sensor {self.entity_id} has a unit of measurement and thus "
                "indicating it has a numeric value; however, it has the "
                f"non-numeric device class: {device_class}"
            )

        # Validate state class for sensors with a device class
        if (
            state_class
            and not self._invalid_state_class_reported
            and device_class
            and (classes := DEVICE_CLASS_STATE_CLASSES.get(device_class)) is not None
            and state_class not in classes
        ):
            self._invalid_state_class_reported = True
            report_issue = self._suggest_report_issue()

            # This should raise in Home Assistant Core 2023.6
            _LOGGER.warning(
                "Entity %s (%s) is using state class '%s' which "
                "is impossible considering device class ('%s') it is using; "
                "expected %s%s; "
                "Please update your configuration if your entity is manually "
                "configured, otherwise %s",
                self.entity_id,
                type(self),
                state_class,
                device_class,
                "None or one of " if classes else "None",
                ", ".join(f"'{value.value}'" for value in classes),
                report_issue,
            )

        # Checks below only apply if there is a value
        if value is None:
            return None

        # Received a datetime
        if device_class == SensorDeviceClass.TIMESTAMP:
            try:
                # We cast the value, to avoid using isinstance, but satisfy
                # typechecking. The errors are guarded in this try.
                value = cast(datetime, value)
                if value.tzinfo is None:
                    raise ValueError(
                        f"Invalid datetime: {self.entity_id} provides state '{value}', "
                        "which is missing timezone information"
                    )

                if value.tzinfo != UTC:
                    value = value.astimezone(UTC)

                return value.isoformat(timespec="seconds")
            except (AttributeError, OverflowError, TypeError) as err:
                raise ValueError(
                    f"Invalid datetime: {self.entity_id} has timestamp device class "
                    f"but provides state {value}:{type(value)} resulting in '{err}'"
                ) from err

        # Received a date value
        if device_class == SensorDeviceClass.DATE:
            try:
                # We cast the value, to avoid using isinstance, but satisfy
                # typechecking. The errors are guarded in this try.
                value = cast(date, value)
                return value.isoformat()
            except (AttributeError, TypeError) as err:
                raise ValueError(
                    f"Invalid date: {self.entity_id} has date device class "
                    f"but provides state {value}:{type(value)} resulting in '{err}'"
                ) from err

        # Enum checks
        if (
            options := self.options
        ) is not None or device_class == SensorDeviceClass.ENUM:
            if device_class != SensorDeviceClass.ENUM:
                reason = "is missing the enum device class"
                if device_class is not None:
                    reason = f"has device class '{device_class}' instead of 'enum'"
                raise ValueError(
                    f"Sensor {self.entity_id} is providing enum options, but {reason}"
                )

            if options and value not in options:
                raise ValueError(
                    f"Sensor {self.entity_id} provides state value '{value}', "
                    "which is not in the list of options provided"
                )
            return value

        suggested_precision = self.suggested_display_precision

        # If the sensor has neither a device class, a state class, a unit of measurement
        # nor a precision then there are no further checks or conversions
        if not _numeric_state_expected(
            device_class, state_class, native_unit_of_measurement, suggested_precision
        ):
            return value

        # From here on a numerical value is expected
        numerical_value: int | float | Decimal
        if not isinstance(value, (int, float, Decimal)):
            try:
                if isinstance(value, str) and "." not in value and "e" not in value:
                    try:
                        numerical_value = int(value)
                    except ValueError:
                        # Handle nan, inf
                        numerical_value = float(value)
                else:
                    numerical_value = float(value)  # type:ignore[arg-type]
            except (TypeError, ValueError) as err:
                raise ValueError(
                    f"Sensor {self.entity_id} has device class '{device_class}', "
                    f"state class '{state_class}' unit '{unit_of_measurement}' and "
                    f"suggested precision '{suggested_precision}' thus indicating it "
                    f"has a numeric value; however, it has the non-numeric value: "
                    f"'{value}' ({type(value)})"
                ) from err
        else:
            numerical_value = value

        if not isfinite(numerical_value):
            raise ValueError(
                f"Sensor {self.entity_id} has device class '{device_class}', "
                f"state class '{state_class}' unit '{unit_of_measurement}' and "
                f"suggested precision '{suggested_precision}' thus indicating it "
                f"has a numeric value; however, it has the non-finite value: "
                f"'{numerical_value}'"
            )

        if native_unit_of_measurement != unit_of_measurement and (
            converter := UNIT_CONVERTERS.get(device_class)
        ):
            # Unit conversion needed
            converted_numerical_value = converter.convert(
                float(numerical_value),
                native_unit_of_measurement,
                unit_of_measurement,
            )

            # If unit conversion is happening, and there's no rounding for display,
            # do a best effort rounding here.
            if (
                suggested_precision is None
                and self._sensor_option_display_precision is None
            ):
                # Deduce the precision by finding the decimal point, if any
                value_s = str(value)
                precision = (
                    len(value_s) - value_s.index(".") - 1 if "." in value_s else 0
                )

                # Scale the precision when converting to a larger unit
                # For example 1.1 Wh should be rendered as 0.0011 kWh, not 0.0 kWh
                ratio_log = max(
                    0,
                    log10(
                        converter.get_unit_ratio(
                            native_unit_of_measurement, unit_of_measurement
                        )
                    ),
                )
                precision = precision + floor(ratio_log)

                value = f"{converted_numerical_value:z.{precision}f}"
            else:
                value = converted_numerical_value

        # Validate unit of measurement used for sensors with a device class
        if (
            not self._invalid_unit_of_measurement_reported
            and device_class
            and (units := DEVICE_CLASS_UNITS.get(device_class)) is not None
            and native_unit_of_measurement not in units
        ):
            self._invalid_unit_of_measurement_reported = True
            report_issue = self._suggest_report_issue()

            # This should raise in Home Assistant Core 2023.6
            _LOGGER.warning(
                (
                    "Entity %s (%s) is using native unit of measurement '%s' which "
                    "is not a valid unit for the device class ('%s') it is using; "
                    "expected one of %s; "
                    "Please update your configuration if your entity is manually "
                    "configured, otherwise %s"
                ),
                self.entity_id,
                type(self),
                native_unit_of_measurement,
                device_class,
                [str(unit) if unit else "no unit of measurement" for unit in units],
                report_issue,
            )

        return value

    def __repr__(self) -> str:
        """Return the representation.

        Entity.__repr__ includes the state in the generated string, this fails if we're
        called before self.hass is set.
        """
        if not self.hass:
            return f"<Entity {self.name}>"

        return super().__repr__()

    def _suggested_precision_or_none(self) -> int | None:
        """Return suggested display precision, or None if not set."""
        assert self.registry_entry
        if (sensor_options := self.registry_entry.options.get(DOMAIN)) and (
            precision := sensor_options.get("suggested_display_precision")
        ) is not None:
            return cast(int, precision)
        return None

    def _update_suggested_precision(self) -> None:
        """Update suggested display precision stored in registry."""
        assert self.registry_entry

        device_class = self.device_class
        display_precision = self.suggested_display_precision
        default_unit_of_measurement = (
            self.suggested_unit_of_measurement or self.native_unit_of_measurement
        )
        unit_of_measurement = self.unit_of_measurement

        if (
            display_precision is not None
            and default_unit_of_measurement != unit_of_measurement
            and device_class in UNIT_CONVERTERS
        ):
            converter = UNIT_CONVERTERS[device_class]

            # Scale the precision when converting to a larger or smaller unit
            # For example 1.1 Wh should be rendered as 0.0011 kWh, not 0.0 kWh
            ratio_log = log10(
                converter.get_unit_ratio(
                    default_unit_of_measurement, unit_of_measurement
                )
            )
            ratio_log = floor(ratio_log) if ratio_log > 0 else ceil(ratio_log)
            display_precision = max(0, display_precision + ratio_log)

        if display_precision is None and (
            DOMAIN not in self.registry_entry.options
            or "suggested_display_precision" not in self.registry_entry.options
        ):
            return
        sensor_options: Mapping[str, Any] = self.registry_entry.options.get(DOMAIN, {})
        if (
            "suggested_display_precision" in sensor_options
            and sensor_options["suggested_display_precision"] == display_precision
        ):
            return

        registry = er.async_get(self.hass)
        sensor_options = dict(sensor_options)
        sensor_options.pop("suggested_display_precision", None)
        if display_precision is not None:
            sensor_options["suggested_display_precision"] = display_precision
        registry.async_update_entity_options(
            self.entity_id, DOMAIN, sensor_options or None
        )

    def _custom_unit_or_undef(
        self, primary_key: str, secondary_key: str
    ) -> str | None | UndefinedType:
        """Return a custom unit, or UNDEFINED if not compatible with the native unit."""
        assert self.registry_entry
        if (
            (sensor_options := self.registry_entry.options.get(primary_key))
            and secondary_key in sensor_options
            and (device_class := self.device_class) in UNIT_CONVERTERS
            and self.native_unit_of_measurement
            in UNIT_CONVERTERS[device_class].VALID_UNITS
            and (custom_unit := sensor_options[secondary_key])
            in UNIT_CONVERTERS[device_class].VALID_UNITS
        ):
            return cast(str, custom_unit)
        return UNDEFINED

    @callback
    def async_registry_entry_updated(self) -> None:
        """Run when the entity registry entry has been updated."""
        self._async_read_entity_options()
        self._update_suggested_precision()

    @callback
    def _async_read_entity_options(self) -> None:
        """Read entity options from entity registry.

        Called when the entity registry entry has been updated and before the sensor is
        added to the state machine.
        """
        self._sensor_option_display_precision = self._suggested_precision_or_none()
        assert self.registry_entry
        if (
            sensor_options := self.registry_entry.options.get(f"{DOMAIN}.private")
        ) and "refresh_initial_entity_options" in sensor_options:
            registry = er.async_get(self.hass)
            initial_options = self.get_initial_entity_options() or {}
            registry.async_update_entity_options(
                self.registry_entry.entity_id,
                f"{DOMAIN}.private",
                initial_options.get(f"{DOMAIN}.private"),
            )
        self._sensor_option_unit_of_measurement = self._custom_unit_or_undef(
            DOMAIN, CONF_UNIT_OF_MEASUREMENT
        )
        if self._sensor_option_unit_of_measurement is UNDEFINED:
            self._sensor_option_unit_of_measurement = self._custom_unit_or_undef(
                f"{DOMAIN}.private", "suggested_unit_of_measurement"
            )


@dataclass
class SensorExtraStoredData(ExtraStoredData):
    """Object to hold extra stored data."""

    native_value: StateType | date | datetime | Decimal
    native_unit_of_measurement: str | None

    def as_dict(self) -> dict[str, Any]:
        """Return a dict representation of the sensor data."""
        native_value: StateType | date | datetime | Decimal | dict[
            str, str
        ] = self.native_value
        if isinstance(native_value, (date, datetime)):
            native_value = {
                "__type": str(type(native_value)),
                "isoformat": native_value.isoformat(),
            }
        if isinstance(native_value, Decimal):
            native_value = {
                "__type": str(type(native_value)),
                "decimal_str": str(native_value),
            }
        return {
            "native_value": native_value,
            "native_unit_of_measurement": self.native_unit_of_measurement,
        }

    @classmethod
    def from_dict(cls, restored: dict[str, Any]) -> Self | None:
        """Initialize a stored sensor state from a dict."""
        try:
            native_value = restored["native_value"]
            native_unit_of_measurement = restored["native_unit_of_measurement"]
        except KeyError:
            return None
        try:
            type_ = native_value["__type"]
            if type_ == "<class 'datetime.datetime'>":
                native_value = dt_util.parse_datetime(native_value["isoformat"])
            elif type_ == "<class 'datetime.date'>":
                native_value = dt_util.parse_date(native_value["isoformat"])
            elif type_ == "<class 'decimal.Decimal'>":
                native_value = Decimal(native_value["decimal_str"])
        except TypeError:
            # native_value is not a dict
            pass
        except KeyError:
            # native_value is a dict, but does not have all values
            return None
        except DecimalInvalidOperation:
            # native_value couldn't be returned from decimal_str
            return None

        return cls(native_value, native_unit_of_measurement)


class RestoreSensor(SensorEntity, RestoreEntity):
    """Mixin class for restoring previous sensor state."""

    @property
    def extra_restore_state_data(self) -> SensorExtraStoredData:
        """Return sensor specific state data to be restored."""
        return SensorExtraStoredData(self.native_value, self.native_unit_of_measurement)

    async def async_get_last_sensor_data(self) -> SensorExtraStoredData | None:
        """Restore native_value and native_unit_of_measurement."""
        if (restored_last_extra_data := await self.async_get_last_extra_data()) is None:
            return None
        return SensorExtraStoredData.from_dict(restored_last_extra_data.as_dict())


@callback
def async_update_suggested_units(hass: HomeAssistant) -> None:
    """Update the suggested_unit_of_measurement according to the unit system."""
    registry = er.async_get(hass)

    for entry in registry.entities.values():
        if entry.domain != DOMAIN:
            continue

        sensor_private_options = dict(entry.options.get(f"{DOMAIN}.private", {}))
        sensor_private_options["refresh_initial_entity_options"] = True
        registry.async_update_entity_options(
            entry.entity_id,
            f"{DOMAIN}.private",
            sensor_private_options,
        )


def _display_precision(hass: HomeAssistant, entity_id: str) -> int | None:
    """Return the display precision."""
    if not (entry := er.async_get(hass).async_get(entity_id)) or not (
        sensor_options := entry.options.get(DOMAIN)
    ):
        return None
    if (display_precision := sensor_options.get("display_precision")) is not None:
        return cast(int, display_precision)
    return sensor_options.get("suggested_display_precision")


@callback
def async_rounded_state(hass: HomeAssistant, entity_id: str, state: State) -> str:
    """Return the state rounded for presentation."""
    value = state.state
    if (precision := _display_precision(hass, entity_id)) is None:
        return value

    with suppress(TypeError, ValueError):
        numerical_value = float(value)
        value = f"{numerical_value:z.{precision}f}"

    return value<|MERGE_RESOLUTION|>--- conflicted
+++ resolved
@@ -47,11 +47,8 @@
     DEVICE_CLASS_TIMESTAMP,
     DEVICE_CLASS_VOLATILE_ORGANIC_COMPOUNDS,
     DEVICE_CLASS_VOLTAGE,
-<<<<<<< HEAD
     DEVICE_CLASS_INTERCOM,
-=======
     EntityCategory,
->>>>>>> d56b79a9
     UnitOfTemperature,
 )
 from homeassistant.core import HomeAssistant, State, callback
