--- conflicted
+++ resolved
@@ -8,13 +8,7 @@
 from datetime import UTC, date, datetime, timedelta
 from decimal import Decimal, InvalidOperation as DecimalInvalidOperation
 import logging
-<<<<<<< HEAD
 from math import ceil, floor, isfinite, log10
-import re
-import sys
-=======
-from math import ceil, floor, log10
->>>>>>> 0aeeac5c
 from typing import Any, Final, Self, cast, final
 
 from homeassistant.config_entries import ConfigEntry
