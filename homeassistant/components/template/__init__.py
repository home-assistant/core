"""The template component."""

from __future__ import annotations

import asyncio
from collections.abc import Coroutine
import logging
from typing import Any

from homeassistant import config as conf_util
from homeassistant.config_entries import ConfigEntry
from homeassistant.const import (
    CONF_DEVICE_ID,
    CONF_NAME,
    CONF_UNIQUE_ID,
    SERVICE_RELOAD,
)
from homeassistant.core import Event, HomeAssistant, ServiceCall, callback
from homeassistant.exceptions import ConfigEntryError, HomeAssistantError
from homeassistant.helpers import discovery
from homeassistant.helpers.device import (
    async_remove_stale_devices_links_keep_current_device,
)
from homeassistant.helpers.entity_component import EntityComponent
from homeassistant.helpers.reload import async_reload_integration_platforms
from homeassistant.helpers.service import async_register_admin_service
from homeassistant.helpers.typing import ConfigType
from homeassistant.loader import async_get_integration
from homeassistant.util.hass_dict import HassKey

from .const import CONF_MAX, CONF_MIN, CONF_STEP, CONF_TRIGGER, DOMAIN, PLATFORMS
from .coordinator import TriggerUpdateCoordinator
from .helpers import async_get_blueprints
from .template_entity import TemplateEntity

_LOGGER = logging.getLogger(__name__)
DATA_COORDINATORS: HassKey[list[TriggerUpdateCoordinator]] = HassKey(DOMAIN)

DATA_COMPONENT: HassKey[EntityComponent[TemplateEntity]] = HassKey(DOMAIN)


@callback
def templates_with_blueprint(hass: HomeAssistant, blueprint_path: str) -> list[str]:
    """Return all templates that reference the blueprint."""
    if DOMAIN not in hass.data:
        return []

    return [
        template_entity.entity_id
        for template_entity in hass.data[DATA_COMPONENT].entities
        if template_entity.referenced_blueprint == blueprint_path
    ]


@callback
def blueprint_in_template(hass: HomeAssistant, entity_id: str) -> str | None:
    """Return the blueprint the template is based on or None."""
    if DATA_COMPONENT not in hass.data:
        return None

    if (template_entity := hass.data[DATA_COMPONENT].get_entity(entity_id)) is None:
        return None

    return template_entity.referenced_blueprint


async def async_setup(hass: HomeAssistant, config: ConfigType) -> bool:
    """Set up the template integration."""

    # Register template as valid domain for Blueprint
    async_get_blueprints(hass)

    if DOMAIN in config:
        await _process_config(hass, config)

    async def _reload_config(call: Event | ServiceCall) -> None:
        """Reload top-level + platforms."""
        try:
            unprocessed_conf = await conf_util.async_hass_config_yaml(hass)
        except HomeAssistantError as err:
            _LOGGER.error(err)
            return

        integration = await async_get_integration(hass, DOMAIN)
        conf = await conf_util.async_process_component_and_handle_errors(
            hass, unprocessed_conf, integration
        )

        if conf is None:
            return

        await async_reload_integration_platforms(hass, DOMAIN, PLATFORMS)

        if DOMAIN in conf:
            await _process_config(hass, conf)

        hass.bus.async_fire(f"event_{DOMAIN}_reloaded", context=call.context)

    async_register_admin_service(hass, DOMAIN, SERVICE_RELOAD, _reload_config)

    return True


async def async_setup_entry(hass: HomeAssistant, entry: ConfigEntry) -> bool:
    """Set up a config entry."""

    async_remove_stale_devices_links_keep_current_device(
        hass,
        entry.entry_id,
        entry.options.get(CONF_DEVICE_ID),
    )

    for key in (CONF_MAX, CONF_MIN, CONF_STEP):
        if key not in entry.options:
            continue
        if isinstance(entry.options[key], str):
            raise ConfigEntryError(
                f"The '{entry.options.get(CONF_NAME) or ""}' number template needs to "
                f"be reconfigured, {key} must be a number, got '{entry.options[key]}'"
            )

    await hass.config_entries.async_forward_entry_setups(
        entry, (entry.options["template_type"],)
    )
    entry.async_on_unload(entry.add_update_listener(config_entry_update_listener))
    return True


async def config_entry_update_listener(hass: HomeAssistant, entry: ConfigEntry) -> None:
    """Update listener, called when the config entry options are changed."""
    await hass.config_entries.async_reload(entry.entry_id)


async def async_unload_entry(hass: HomeAssistant, entry: ConfigEntry) -> bool:
    """Unload a config entry."""
    return await hass.config_entries.async_unload_platforms(
        entry, (entry.options["template_type"],)
    )


async def _process_config(hass: HomeAssistant, hass_config: ConfigType) -> None:
    """Process config."""
    coordinators = hass.data.pop(DATA_COORDINATORS, None)

    # Remove old ones
    if coordinators:
        for coordinator in coordinators:
            coordinator.async_remove()

<<<<<<< HEAD
    async def init_coordinator(hass: HomeAssistant, conf_section):
=======
    async def init_coordinator(
        hass: HomeAssistant, conf_section: dict[str, Any]
    ) -> TriggerUpdateCoordinator:
>>>>>>> b996bd3e
        coordinator = TriggerUpdateCoordinator(hass, conf_section)
        await coordinator.async_setup(hass_config)
        return coordinator

    coordinator_tasks: list[Coroutine[Any, Any, TriggerUpdateCoordinator]] = []

    for conf_section in hass_config[DOMAIN]:
        if CONF_TRIGGER in conf_section:
            coordinator_tasks.append(init_coordinator(hass, conf_section))
            continue

        for platform_domain in PLATFORMS:
            if platform_domain in conf_section:
                hass.async_create_task(
                    discovery.async_load_platform(
                        hass,
                        platform_domain,
                        DOMAIN,
                        {
                            "unique_id": conf_section.get(CONF_UNIQUE_ID),
                            "entities": conf_section[platform_domain],
                        },
                        hass_config,
                    ),
                    eager_start=True,
                )

    if coordinator_tasks:
        hass.data[DATA_COORDINATORS] = await asyncio.gather(*coordinator_tasks)<|MERGE_RESOLUTION|>--- conflicted
+++ resolved
@@ -147,13 +147,9 @@
         for coordinator in coordinators:
             coordinator.async_remove()
 
-<<<<<<< HEAD
-    async def init_coordinator(hass: HomeAssistant, conf_section):
-=======
     async def init_coordinator(
         hass: HomeAssistant, conf_section: dict[str, Any]
     ) -> TriggerUpdateCoordinator:
->>>>>>> b996bd3e
         coordinator = TriggerUpdateCoordinator(hass, conf_section)
         await coordinator.async_setup(hass_config)
         return coordinator
