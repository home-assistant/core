{
  "config": {
    "step": {
      "binary_sensor": {
        "data": {
          "device_id": "[%key:common::config_flow::data::device%]",
          "device_class": "[%key:component::template::config::step::sensor::data::device_class%]",
          "name": "[%key:common::config_flow::data::name%]",
          "state": "[%key:component::template::config::step::sensor::data::state%]"
        },
        "data_description": {
          "device_id": "[%key:component::template::config::step::sensor::data_description::device_id%]"
        },
        "title": "Template binary sensor"
      },
      "button": {
        "data": {
          "device_id": "[%key:common::config_flow::data::device%]",
          "device_class": "[%key:component::template::config::step::sensor::data::device_class%]",
          "name": "[%key:common::config_flow::data::name%]",
          "press": "Actions on press"
        },
        "data_description": {
          "device_id": "[%key:component::template::config::step::sensor::data_description::device_id%]"
        },
        "title": "Template button"
      },
      "sensor": {
        "data": {
          "device_id": "[%key:common::config_flow::data::device%]",
          "device_class": "Device class",
          "name": "[%key:common::config_flow::data::name%]",
          "state_class": "[%key:component::sensor::entity_component::_::state_attributes::state_class::name%]",
          "state": "State template",
          "unit_of_measurement": "Unit of measurement"
        },
        "data_description": {
          "device_id": "Select a device to link to this entity."
        },
        "title": "Template sensor"
      },
      "user": {
        "description": "This helper allows you to create helper entities that define their state using a template.",
        "menu_options": {
          "binary_sensor": "Template a binary sensor",
<<<<<<< HEAD
          "sensor": "Template a sensor",
          "switch": "Template a switch"
=======
          "button": "Template a button",
          "sensor": "Template a sensor"
>>>>>>> 91201155
        },
        "title": "Template helper"
      },
      "switch": {
        "data": {
          "device_id": "[%key:common::config_flow::data::device%]",
          "name": "[%key:common::config_flow::data::name%]",
          "turn_off": "Actions on turn off",
          "turn_on": "Actions on turn on",
          "state": "[%key:component::template::config::step::sensor::data::state%]"
        },
        "data_description": {
          "device_id": "[%key:component::template::config::step::sensor::data_description::device_id%]"
        },
        "title": "Template switch"
      }
    }
  },
  "options": {
    "step": {
      "binary_sensor": {
        "data": {
          "device_id": "[%key:common::config_flow::data::device%]",
          "state": "[%key:component::template::config::step::sensor::data::state%]"
        },
        "data_description": {
          "device_id": "[%key:component::template::config::step::sensor::data_description::device_id%]"
        },
        "title": "[%key:component::template::config::step::binary_sensor::title%]"
      },
      "button": {
        "data": {
          "device_id": "[%key:common::config_flow::data::device%]",
          "press": "[%key:component::template::config::step::button::data::press%]"
        },
        "data_description": {
          "device_id": "[%key:component::template::config::step::sensor::data_description::device_id%]"
        },
        "title": "[%key:component::template::config::step::button::title%]"
      },
      "sensor": {
        "data": {
          "device_id": "[%key:common::config_flow::data::device%]",
          "device_class": "[%key:component::template::config::step::sensor::data::device_class%]",
          "state_class": "[%key:component::sensor::entity_component::_::state_attributes::state_class::name%]",
          "state": "[%key:component::template::config::step::sensor::data::state%]",
          "unit_of_measurement": "[%key:component::template::config::step::sensor::data::unit_of_measurement%]"
        },
        "data_description": {
          "device_id": "[%key:component::template::config::step::sensor::data_description::device_id%]"
        },
        "title": "[%key:component::template::config::step::sensor::title%]"
      },
      "switch": {
        "data": {
          "device_id": "[%key:common::config_flow::data::device%]",
          "name": "[%key:common::config_flow::data::name%]",
          "state": "[%key:component::template::config::step::sensor::data::state%]",
          "turn_off": "[%key:component::template::config::step::switch::data::turn_off%]",
          "turn_on": "[%key:component::template::config::step::switch::data::turn_on%]"
        },
        "data_description": {
          "device_id": "[%key:component::template::config::step::sensor::data_description::device_id%]"
        },
        "title": "[%key:component::template::config::step::switch::title%]"
      }
    }
  },
  "selector": {
    "binary_sensor_device_class": {
      "options": {
        "battery": "[%key:component::binary_sensor::entity_component::battery::name%]",
        "battery_charging": "[%key:component::binary_sensor::entity_component::battery_charging::name%]",
        "carbon_monoxide": "[%key:component::binary_sensor::entity_component::carbon_monoxide::name%]",
        "cold": "[%key:component::binary_sensor::entity_component::cold::name%]",
        "connectivity": "[%key:component::binary_sensor::entity_component::connectivity::name%]",
        "door": "[%key:component::binary_sensor::entity_component::door::name%]",
        "garage_door": "[%key:component::binary_sensor::entity_component::garage_door::name%]",
        "gas": "[%key:component::binary_sensor::entity_component::gas::name%]",
        "heat": "[%key:component::binary_sensor::entity_component::heat::name%]",
        "light": "[%key:component::binary_sensor::entity_component::light::name%]",
        "lock": "[%key:component::binary_sensor::entity_component::lock::name%]",
        "moisture": "[%key:component::binary_sensor::entity_component::moisture::name%]",
        "motion": "[%key:component::binary_sensor::entity_component::motion::name%]",
        "moving": "[%key:component::binary_sensor::entity_component::moving::name%]",
        "occupancy": "[%key:component::binary_sensor::entity_component::occupancy::name%]",
        "opening": "[%key:component::binary_sensor::entity_component::opening::name%]",
        "plug": "[%key:component::binary_sensor::entity_component::plug::name%]",
        "power": "[%key:component::binary_sensor::entity_component::power::name%]",
        "presence": "[%key:component::binary_sensor::entity_component::presence::name%]",
        "problem": "[%key:component::binary_sensor::entity_component::problem::name%]",
        "running": "[%key:component::binary_sensor::entity_component::running::name%]",
        "safety": "[%key:component::binary_sensor::entity_component::safety::name%]",
        "smoke": "[%key:component::binary_sensor::entity_component::smoke::name%]",
        "sound": "[%key:component::binary_sensor::entity_component::sound::name%]",
        "tamper": "[%key:component::binary_sensor::entity_component::tamper::name%]",
        "update": "[%key:component::binary_sensor::entity_component::update::name%]",
        "vibration": "[%key:component::binary_sensor::entity_component::vibration::name%]",
        "window": "[%key:component::binary_sensor::entity_component::window::name%]"
      }
    },
    "button_device_class": {
      "options": {
        "identify": "[%key:component::button::entity_component::identify::name%]",
        "restart": "[%key:common::action::restart%]",
        "update": "[%key:component::button::entity_component::update::name%]"
      }
    },
    "sensor_device_class": {
      "options": {
        "apparent_power": "[%key:component::sensor::entity_component::apparent_power::name%]",
        "aqi": "[%key:component::sensor::entity_component::aqi::name%]",
        "atmospheric_pressure": "[%key:component::sensor::entity_component::atmospheric_pressure::name%]",
        "battery": "[%key:component::sensor::entity_component::battery::name%]",
        "carbon_dioxide": "[%key:component::sensor::entity_component::carbon_dioxide::name%]",
        "carbon_monoxide": "[%key:component::sensor::entity_component::carbon_monoxide::name%]",
        "conductivity": "[%key:component::sensor::entity_component::conductivity::name%]",
        "current": "[%key:component::sensor::entity_component::current::name%]",
        "data_rate": "[%key:component::sensor::entity_component::data_rate::name%]",
        "data_size": "[%key:component::sensor::entity_component::data_size::name%]",
        "date": "[%key:component::sensor::entity_component::date::name%]",
        "distance": "[%key:component::sensor::entity_component::distance::name%]",
        "duration": "[%key:component::sensor::entity_component::duration::name%]",
        "energy": "[%key:component::sensor::entity_component::energy::name%]",
        "energy_storage": "[%key:component::sensor::entity_component::energy_storage::name%]",
        "frequency": "[%key:component::sensor::entity_component::frequency::name%]",
        "gas": "[%key:component::sensor::entity_component::gas::name%]",
        "humidity": "[%key:component::sensor::entity_component::humidity::name%]",
        "illuminance": "[%key:component::sensor::entity_component::illuminance::name%]",
        "irradiance": "[%key:component::sensor::entity_component::irradiance::name%]",
        "moisture": "[%key:component::sensor::entity_component::moisture::name%]",
        "monetary": "[%key:component::sensor::entity_component::monetary::name%]",
        "nitrogen_dioxide": "[%key:component::sensor::entity_component::nitrogen_dioxide::name%]",
        "nitrogen_monoxide": "[%key:component::sensor::entity_component::nitrogen_monoxide::name%]",
        "nitrous_oxide": "[%key:component::sensor::entity_component::nitrous_oxide::name%]",
        "ozone": "[%key:component::sensor::entity_component::ozone::name%]",
        "ph": "[%key:component::sensor::entity_component::ph::name%]",
        "pm1": "[%key:component::sensor::entity_component::pm1::name%]",
        "pm10": "[%key:component::sensor::entity_component::pm10::name%]",
        "pm25": "[%key:component::sensor::entity_component::pm25::name%]",
        "power": "[%key:component::sensor::entity_component::power::name%]",
        "power_factor": "[%key:component::sensor::entity_component::power_factor::name%]",
        "precipitation": "[%key:component::sensor::entity_component::precipitation::name%]",
        "precipitation_intensity": "[%key:component::sensor::entity_component::precipitation_intensity::name%]",
        "pressure": "[%key:component::sensor::entity_component::pressure::name%]",
        "reactive_power": "[%key:component::sensor::entity_component::reactive_power::name%]",
        "signal_strength": "[%key:component::sensor::entity_component::signal_strength::name%]",
        "sound_pressure": "[%key:component::sensor::entity_component::sound_pressure::name%]",
        "speed": "[%key:component::sensor::entity_component::speed::name%]",
        "sulphur_dioxide": "[%key:component::sensor::entity_component::sulphur_dioxide::name%]",
        "temperature": "[%key:component::sensor::entity_component::temperature::name%]",
        "timestamp": "[%key:component::sensor::entity_component::timestamp::name%]",
        "volatile_organic_compounds": "[%key:component::sensor::entity_component::volatile_organic_compounds::name%]",
        "volatile_organic_compounds_parts": "[%key:component::sensor::entity_component::volatile_organic_compounds::name%]",
        "voltage": "[%key:component::sensor::entity_component::voltage::name%]",
        "volume": "[%key:component::sensor::entity_component::volume::name%]",
        "volume_flow_rate": "[%key:component::sensor::entity_component::volume_flow_rate::name%]",
        "volume_storage": "[%key:component::sensor::entity_component::volume_storage::name%]",
        "water": "[%key:component::sensor::entity_component::water::name%]",
        "weight": "[%key:component::sensor::entity_component::weight::name%]",
        "wind_speed": "[%key:component::sensor::entity_component::wind_speed::name%]"
      }
    },
    "sensor_state_class": {
      "options": {
        "measurement": "[%key:component::sensor::entity_component::_::state_attributes::state_class::state::measurement%]",
        "total": "[%key:component::sensor::entity_component::_::state_attributes::state_class::state::total%]",
        "total_increasing": "[%key:component::sensor::entity_component::_::state_attributes::state_class::state::total_increasing%]"
      }
    },
    "sensor_unit_of_measurement": {
      "options": {
        "none": "No unit of measurement"
      }
    }
  },
  "services": {
    "reload": {
      "name": "[%key:common::action::reload%]",
      "description": "Reloads template entities from the YAML-configuration."
    }
  },
  "exceptions": {
    "code_format_template_error": {
      "message": "Error evaluating code format template \"{code_format_template}\" for {entity_id}: {cause}"
    }
  }
}<|MERGE_RESOLUTION|>--- conflicted
+++ resolved
@@ -43,13 +43,9 @@
         "description": "This helper allows you to create helper entities that define their state using a template.",
         "menu_options": {
           "binary_sensor": "Template a binary sensor",
-<<<<<<< HEAD
+          "button": "Template a button",
           "sensor": "Template a sensor",
           "switch": "Template a switch"
-=======
-          "button": "Template a button",
-          "sensor": "Template a sensor"
->>>>>>> 91201155
         },
         "title": "Template helper"
       },
