--- conflicted
+++ resolved
@@ -136,6 +136,32 @@
         },
         "title": "Template cover"
       },
+      "event": {
+        "data": {
+          "device_id": "[%key:common::config_flow::data::device%]",
+          "name": "[%key:common::config_flow::data::name%]",
+          "device_class": "[%key:component::template::common::device_class%]",
+          "event_type": "Last fired event type",
+          "event_types": "[%key:component::event::entity_component::_::state_attributes::event_types::name%]"
+        },
+        "data_description": {
+          "device_id": "[%key:component::template::common::device_id_description%]",
+          "event_type": "Defines a template for the type of event.",
+          "event_types": "Defines a template for a list of available event types."
+        },
+        "sections": {
+          "advanced_options": {
+            "name": "[%key:component::template::common::advanced_options%]",
+            "data": {
+              "availability": "[%key:component::template::common::availability%]"
+            },
+            "data_description": {
+              "availability": "[%key:component::template::common::availability_description%]"
+            }
+          }
+        },
+        "title": "Template event"
+      },
       "fan": {
         "data": {
           "device_id": "[%key:common::config_flow::data::device%]",
@@ -194,20 +220,6 @@
         },
         "title": "Template image"
       },
-<<<<<<< HEAD
-      "event": {
-        "data": {
-          "device_id": "[%key:common::config_flow::data::device%]",
-          "name": "[%key:common::config_flow::data::name%]",
-          "device_class": "[%key:component::template::config::step::sensor::data::device_class%]",
-          "event_type": "Last fired event type",
-          "event_types": "[%key:component::event::entity_component::_::state_attributes::event_types::name%]"
-        },
-        "data_description": {
-          "device_id": "[%key:component::template::config::step::sensor::data_description::device_id%]"
-        },
-        "title": "Template event"
-=======
       "light": {
         "data": {
           "device_id": "[%key:common::config_flow::data::device%]",
@@ -277,7 +289,6 @@
           }
         },
         "title": "Template lock"
->>>>>>> 3a643572
       },
       "number": {
         "data": {
@@ -373,14 +384,11 @@
           "binary_sensor": "Template a binary sensor",
           "button": "Template a button",
           "cover": "Template a cover",
+          "event": "Template an event",
           "fan": "Template a fan",
           "image": "Template an image",
-<<<<<<< HEAD
-          "event": "Template an event",
-=======
           "light": "Template a light",
           "lock": "Template a lock",
->>>>>>> 3a643572
           "number": "Template a number",
           "select": "Template a select",
           "sensor": "Template a sensor",
@@ -551,19 +559,6 @@
         },
         "title": "[%key:component::template::config::step::button::title%]"
       },
-<<<<<<< HEAD
-      "event": {
-        "data": {
-          "device_id": "[%key:common::config_flow::data::device%]",
-          "name": "[%key:common::config_flow::data::name%]",
-          "event_type": "[%key:component::template::config::step::event::data::event_type%]",
-          "event_types": "[%component::event::entity_component::_::state_attributes::event_types::name%]"
-        },
-        "data_description": {
-          "device_id": "[%key:component::template::config::step::sensor::data_description::device_id%]"
-        },
-        "title": "[%key:component::template::config::step::event::title%]"
-=======
 
       "cover": {
         "data": {
@@ -597,6 +592,31 @@
         },
         "title": "[%key:component::template::config::step::cover::title%]"
       },
+      "event": {
+        "data": {
+          "device_id": "[%key:common::config_flow::data::device%]",
+          "name": "[%key:common::config_flow::data::name%]",
+          "event_type": "[%key:component::template::config::step::event::data::event_type%]",
+          "event_types": "[%component::event::entity_component::_::state_attributes::event_types::name%]"
+        },
+        "data_description": {
+          "device_id": "[%key:component::template::common::device_id_description%]",
+          "event_type": "[%key:component::template::config::step::event::data_description::event_type%]",
+          "event_types": "[%key:component::template::config::step::event::data_description::event_types%]"
+        },
+        "sections": {
+          "advanced_options": {
+            "name": "[%key:component::template::common::advanced_options%]",
+            "data": {
+              "availability": "[%key:component::template::common::availability%]"
+            },
+            "data_description": {
+              "availability": "[%key:component::template::common::availability_description%]"
+            }
+          }
+        },
+        "title": "[%key:component::template::config::step::event::title%]"
+      },
       "fan": {
         "data": {
           "device_id": "[%key:common::config_flow::data::device%]",
@@ -628,7 +648,6 @@
           }
         },
         "title": "[%key:component::template::config::step::fan::title%]"
->>>>>>> 3a643572
       },
       "image": {
         "data": {
