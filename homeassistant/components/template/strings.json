--- conflicted
+++ resolved
@@ -161,21 +161,11 @@
         },
         "title": "Template image"
       },
-<<<<<<< HEAD
-      "lock": {
-=======
       "light": {
->>>>>>> 160b61e0
-        "data": {
-          "device_id": "[%key:common::config_flow::data::device%]",
-          "name": "[%key:common::config_flow::data::name%]",
-          "state": "[%key:component::template::common::state%]",
-<<<<<<< HEAD
-          "lock": "Actions on lock",
-          "unlock": "Actions on unlock",
-          "code_format": "[%key:component::template::common::code_format%]",
-          "open": "Actions on open"
-=======
+        "data": {
+          "device_id": "[%key:common::config_flow::data::device%]",
+          "name": "[%key:common::config_flow::data::name%]",
+          "state": "[%key:component::template::common::state%]",
           "turn_off": "[%key:component::template::common::turn_off%]",
           "turn_on": "[%key:component::template::common::turn_on%]",
           "level": "Brightness level",
@@ -184,24 +174,42 @@
           "set_hs": "Actions on set HS color",
           "temperature": "Color temperature",
           "set_temperature": "Actions on set color temperature"
->>>>>>> 160b61e0
-        },
-        "data_description": {
-          "device_id": "[%key:component::template::common::device_id_description%]"
-        },
-        "sections": {
-          "advanced_options": {
-            "name": "[%key:component::template::common::advanced_options%]",
-            "data": {
-              "availability": "[%key:component::template::common::availability%]"
-            }
-          }
-        },
-<<<<<<< HEAD
+        },
+        "data_description": {
+          "device_id": "[%key:component::template::common::device_id_description%]"
+        },
+        "sections": {
+          "advanced_options": {
+            "name": "[%key:component::template::common::advanced_options%]",
+            "data": {
+              "availability": "[%key:component::template::common::availability%]"
+            }
+          }
+        },
+        "title": "Template light"
+      },
+      "lock": {
+        "data": {
+          "device_id": "[%key:common::config_flow::data::device%]",
+          "name": "[%key:common::config_flow::data::name%]",
+          "state": "[%key:component::template::common::state%]",
+          "lock": "Actions on lock",
+          "unlock": "Actions on unlock",
+          "code_format": "[%key:component::template::common::code_format%]",
+          "open": "Actions on open"
+        },
+        "data_description": {
+          "device_id": "[%key:component::template::common::device_id_description%]"
+        },
+        "sections": {
+          "advanced_options": {
+            "name": "[%key:component::template::common::advanced_options%]",
+            "data": {
+              "availability": "[%key:component::template::common::availability%]"
+            }
+          }
+        },
         "title": "Template lock"
-=======
-        "title": "Template light"
->>>>>>> 160b61e0
       },
       "number": {
         "data": {
@@ -279,11 +287,8 @@
           "cover": "Template a cover",
           "fan": "Template a fan",
           "image": "Template an image",
-<<<<<<< HEAD
+          "light": "Template a light",
           "lock": "Template a lock",
-=======
-          "light": "Template a light",
->>>>>>> 160b61e0
           "number": "Template a number",
           "select": "Template a select",
           "sensor": "Template a sensor",
@@ -458,16 +463,6 @@
         },
         "title": "[%key:component::template::config::step::image::title%]"
       },
-<<<<<<< HEAD
-      "lock": {
-        "data": {
-          "device_id": "[%key:common::config_flow::data::device%]",
-          "state": "[%key:component::template::common::state%]",
-          "lock": "[%key:component::template::config::step::lock::data::lock%]",
-          "unlock": "[%key:component::template::config::step::lock::data::unlock%]",
-          "code_format": "[%key:component::template::common::code_format%]",
-          "open": "[%key:component::template::config::step::lock::data::open%]"
-=======
       "light": {
         "data": {
           "device_id": "[%key:common::config_flow::data::device%]",
@@ -481,24 +476,41 @@
           "set_hs": "[%key:component::template::config::step::light::data::set_hs%]",
           "temperature": "[%key:component::template::config::step::light::data::temperature%]",
           "set_temperature": "[%key:component::template::config::step::light::data::set_temperature%]"
->>>>>>> 160b61e0
-        },
-        "data_description": {
-          "device_id": "[%key:component::template::common::device_id_description%]"
-        },
-        "sections": {
-          "advanced_options": {
-            "name": "[%key:component::template::common::advanced_options%]",
-            "data": {
-              "availability": "[%key:component::template::common::availability%]"
-            }
-          }
-        },
-<<<<<<< HEAD
+        },
+        "data_description": {
+          "device_id": "[%key:component::template::common::device_id_description%]"
+        },
+        "sections": {
+          "advanced_options": {
+            "name": "[%key:component::template::common::advanced_options%]",
+            "data": {
+              "availability": "[%key:component::template::common::availability%]"
+            }
+          }
+        },
+        "title": "[%key:component::template::config::step::light::title%]"
+      },
+      "lock": {
+        "data": {
+          "device_id": "[%key:common::config_flow::data::device%]",
+          "state": "[%key:component::template::common::state%]",
+          "lock": "[%key:component::template::config::step::lock::data::lock%]",
+          "unlock": "[%key:component::template::config::step::lock::data::unlock%]",
+          "code_format": "[%key:component::template::common::code_format%]",
+          "open": "[%key:component::template::config::step::lock::data::open%]"
+        },
+        "data_description": {
+          "device_id": "[%key:component::template::common::device_id_description%]"
+        },
+        "sections": {
+          "advanced_options": {
+            "name": "[%key:component::template::common::advanced_options%]",
+            "data": {
+              "availability": "[%key:component::template::common::availability%]"
+            }
+          }
+        },
         "title": "[%key:component::template::config::step::lock::title%]"
-=======
-        "title": "[%key:component::template::config::step::light::title%]"
->>>>>>> 160b61e0
       },
       "number": {
         "data": {
