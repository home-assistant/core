--- conflicted
+++ resolved
@@ -63,9 +63,6 @@
     CONF_TURN_ON,
     DOMAIN,
 )
-<<<<<<< HEAD
-from .lock import CONF_LOCK, CONF_OPEN, CONF_UNLOCK, async_create_preview_lock
-=======
 from .cover import (
     CLOSE_ACTION,
     CONF_OPEN_AND_CLOSE,
@@ -92,7 +89,7 @@
     CONF_TEMPERATURE_ACTION,
     async_create_preview_light,
 )
->>>>>>> 160b61e0
+from .lock import CONF_LOCK, CONF_OPEN, CONF_UNLOCK, async_create_preview_lock
 from .number import (
     CONF_MAX,
     CONF_MIN,
@@ -174,14 +171,6 @@
                 )
             }
 
-<<<<<<< HEAD
-    if domain == Platform.LOCK:
-        schema |= _SCHEMA_STATE | {
-            vol.Required(CONF_LOCK): selector.ActionSelector(),
-            vol.Required(CONF_UNLOCK): selector.ActionSelector(),
-            vol.Optional(CONF_CODE_FORMAT): selector.TemplateSelector(),
-            vol.Optional(CONF_OPEN): selector.ActionSelector(),
-=======
     if domain == Platform.COVER:
         schema |= _SCHEMA_STATE | {
             vol.Inclusive(OPEN_ACTION, CONF_OPEN_AND_CLOSE): selector.ActionSelector(),
@@ -213,7 +202,6 @@
                     min=1, max=100, step=1, mode=selector.NumberSelectorMode.BOX
                 ),
             ),
->>>>>>> 160b61e0
         }
 
     if domain == Platform.IMAGE:
@@ -232,6 +220,14 @@
             vol.Optional(CONF_HS_ACTION): selector.ActionSelector(),
             vol.Optional(CONF_TEMPERATURE): selector.TemplateSelector(),
             vol.Optional(CONF_TEMPERATURE_ACTION): selector.ActionSelector(),
+        }
+
+    if domain == Platform.LOCK:
+        schema |= _SCHEMA_STATE | {
+            vol.Required(CONF_LOCK): selector.ActionSelector(),
+            vol.Required(CONF_UNLOCK): selector.ActionSelector(),
+            vol.Optional(CONF_CODE_FORMAT): selector.TemplateSelector(),
+            vol.Optional(CONF_OPEN): selector.ActionSelector(),
         }
 
     if domain == Platform.NUMBER:
@@ -412,14 +408,11 @@
     Platform.ALARM_CONTROL_PANEL,
     Platform.BINARY_SENSOR,
     Platform.BUTTON,
-<<<<<<< HEAD
-    Platform.LOCK,
-=======
     Platform.COVER,
     Platform.FAN,
->>>>>>> 160b61e0
     Platform.IMAGE,
     Platform.LIGHT,
+    Platform.LOCK,
     Platform.NUMBER,
     Platform.SELECT,
     Platform.SENSOR,
@@ -457,17 +450,15 @@
         preview="template",
         validate_user_input=validate_user_input(Platform.IMAGE),
     ),
-<<<<<<< HEAD
+    Platform.LIGHT: SchemaFlowFormStep(
+        config_schema(Platform.LIGHT),
+        preview="template",
+        validate_user_input=validate_user_input(Platform.LIGHT),
+    ),
     Platform.LOCK: SchemaFlowFormStep(
         config_schema(Platform.LOCK),
         preview="template",
         validate_user_input=validate_user_input(Platform.LOCK),
-=======
-    Platform.LIGHT: SchemaFlowFormStep(
-        config_schema(Platform.LIGHT),
-        preview="template",
-        validate_user_input=validate_user_input(Platform.LIGHT),
->>>>>>> 160b61e0
     ),
     Platform.NUMBER: SchemaFlowFormStep(
         config_schema(Platform.NUMBER),
@@ -523,17 +514,15 @@
         preview="template",
         validate_user_input=validate_user_input(Platform.IMAGE),
     ),
-<<<<<<< HEAD
+    Platform.LIGHT: SchemaFlowFormStep(
+        options_schema(Platform.LIGHT),
+        preview="template",
+        validate_user_input=validate_user_input(Platform.LIGHT),
+    ),
     Platform.LOCK: SchemaFlowFormStep(
         options_schema(Platform.LOCK),
         preview="template",
         validate_user_input=validate_user_input(Platform.LOCK),
-=======
-    Platform.LIGHT: SchemaFlowFormStep(
-        options_schema(Platform.LIGHT),
-        preview="template",
-        validate_user_input=validate_user_input(Platform.LIGHT),
->>>>>>> 160b61e0
     ),
     Platform.NUMBER: SchemaFlowFormStep(
         options_schema(Platform.NUMBER),
@@ -563,13 +552,10 @@
 ] = {
     Platform.ALARM_CONTROL_PANEL: async_create_preview_alarm_control_panel,
     Platform.BINARY_SENSOR: async_create_preview_binary_sensor,
-<<<<<<< HEAD
-    Platform.LOCK: async_create_preview_lock,
-=======
     Platform.COVER: async_create_preview_cover,
     Platform.FAN: async_create_preview_fan,
     Platform.LIGHT: async_create_preview_light,
->>>>>>> 160b61e0
+    Platform.LOCK: async_create_preview_lock,
     Platform.NUMBER: async_create_preview_number,
     Platform.SELECT: async_create_preview_select,
     Platform.SENSOR: async_create_preview_sensor,
