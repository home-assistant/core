--- conflicted
+++ resolved
@@ -72,7 +72,6 @@
     STOP_ACTION,
     async_create_preview_cover,
 )
-<<<<<<< HEAD
 from .fan import (
     CONF_OFF_ACTION,
     CONF_ON_ACTION,
@@ -80,7 +79,7 @@
     CONF_SET_PERCENTAGE_ACTION,
     CONF_SPEED_COUNT,
     async_create_preview_fan,
-=======
+)
 from .light import (
     CONF_HS,
     CONF_HS_ACTION,
@@ -89,7 +88,6 @@
     CONF_TEMPERATURE,
     CONF_TEMPERATURE_ACTION,
     async_create_preview_light,
->>>>>>> a21af78a
 )
 from .number import (
     CONF_MAX,
@@ -535,11 +533,8 @@
     Platform.ALARM_CONTROL_PANEL: async_create_preview_alarm_control_panel,
     Platform.BINARY_SENSOR: async_create_preview_binary_sensor,
     Platform.COVER: async_create_preview_cover,
-<<<<<<< HEAD
     Platform.FAN: async_create_preview_fan,
-=======
     Platform.LIGHT: async_create_preview_light,
->>>>>>> a21af78a
     Platform.NUMBER: async_create_preview_number,
     Platform.SELECT: async_create_preview_select,
     Platform.SENSOR: async_create_preview_sensor,
