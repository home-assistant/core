--- conflicted
+++ resolved
@@ -97,7 +97,6 @@
     ATTR_CONDITION_EXCEPTIONAL,
 }
 
-<<<<<<< HEAD
 CONF_APPARENT_TEMPERATURE = "apparent_temperature"
 CONF_APPARENT_TEMPERATURE_TEMPLATE = "apparent_temperature_template"
 CONF_ATTRIBUTION = "attribution"
@@ -109,19 +108,11 @@
 CONF_DEW_POINT = "dew_point"
 CONF_DEW_POINT_TEMPLATE = "dew_point_template"
 CONF_FORECAST_DAILY = "forecast_daily"
-=======
-CONF_APPARENT_TEMPERATURE_TEMPLATE = "apparent_temperature_template"
-CONF_ATTRIBUTION_TEMPLATE = "attribution_template"
-CONF_CLOUD_COVERAGE_TEMPLATE = "cloud_coverage_template"
-CONF_CONDITION_TEMPLATE = "condition_template"
-CONF_DEW_POINT_TEMPLATE = "dew_point_template"
->>>>>>> 280c25cb
 CONF_FORECAST_DAILY_TEMPLATE = "forecast_daily_template"
 CONF_FORECAST_HOURLY = "forecast_hourly"
 CONF_FORECAST_HOURLY_TEMPLATE = "forecast_hourly_template"
 CONF_FORECAST_TWICE_DAILY = "forecast_twice_daily"
 CONF_FORECAST_TWICE_DAILY_TEMPLATE = "forecast_twice_daily_template"
-<<<<<<< HEAD
 CONF_HUMIDITY = "humidity"
 CONF_HUMIDITY_TEMPLATE = "humidity_template"
 CONF_OZONE = "ozone"
@@ -143,20 +134,6 @@
 CONF_WIND_GUST_SPEED = "wind_gust_speed"
 CONF_WIND_GUST_SPEED_TEMPLATE = "wind_gust_speed_template"
 CONF_WIND_SPEED = "wind_speed"
-=======
-CONF_HUMIDITY_TEMPLATE = "humidity_template"
-CONF_OZONE_TEMPLATE = "ozone_template"
-CONF_PRECIPITATION_UNIT = "precipitation_unit"
-CONF_PRESSURE_TEMPLATE = "pressure_template"
-CONF_PRESSURE_UNIT = "pressure_unit"
-CONF_TEMPERATURE_TEMPLATE = "temperature_template"
-CONF_UV_INDEX_TEMPLATE = "uv_index_template"
-CONF_VISIBILITY_TEMPLATE = "visibility_template"
-CONF_VISIBILITY_UNIT = "visibility_unit"
-CONF_WEATHER = "weather"
-CONF_WIND_BEARING_TEMPLATE = "wind_bearing_template"
-CONF_WIND_GUST_SPEED_TEMPLATE = "wind_gust_speed_template"
->>>>>>> 280c25cb
 CONF_WIND_SPEED_TEMPLATE = "wind_speed_template"
 CONF_WIND_SPEED_UNIT = "wind_speed_unit"
 
@@ -340,7 +317,6 @@
     def __init__(  # pylint: disable=super-init-not-called
         self, config: dict[str, Any], initial_state: bool | None = False
     ) -> None:
-<<<<<<< HEAD
         """Initialize the features."""
 
         # Templates
@@ -366,61 +342,13 @@
         self._attribution: str | None = None
 
         # Native units
-=======
-        """Initialize the Template weather."""
-        super().__init__(hass, config, unique_id)
-
-        self._apparent_temperature_template = config.get(
-            CONF_APPARENT_TEMPERATURE_TEMPLATE
-        )
-        self._attribution_template = config.get(CONF_ATTRIBUTION_TEMPLATE)
-        self._cloud_coverage_template = config.get(CONF_CLOUD_COVERAGE_TEMPLATE)
-        self._condition_template = config[CONF_CONDITION_TEMPLATE]
-        self._dew_point_template = config.get(CONF_DEW_POINT_TEMPLATE)
-        self._forecast_daily_template = config.get(CONF_FORECAST_DAILY_TEMPLATE)
-        self._forecast_hourly_template = config.get(CONF_FORECAST_HOURLY_TEMPLATE)
-        self._forecast_twice_daily_template = config.get(
-            CONF_FORECAST_TWICE_DAILY_TEMPLATE
-        )
-        self._humidity_template = config[CONF_HUMIDITY_TEMPLATE]
-        self._ozone_template = config.get(CONF_OZONE_TEMPLATE)
-        self._pressure_template = config.get(CONF_PRESSURE_TEMPLATE)
-        self._temperature_template = config[CONF_TEMPERATURE_TEMPLATE]
-        self._uv_index_template = config.get(CONF_UV_INDEX_TEMPLATE)
-        self._visibility_template = config.get(CONF_VISIBILITY_TEMPLATE)
-        self._wind_bearing_template = config.get(CONF_WIND_BEARING_TEMPLATE)
-        self._wind_gust_speed_template = config.get(CONF_WIND_GUST_SPEED_TEMPLATE)
-        self._wind_speed_template = config.get(CONF_WIND_SPEED_TEMPLATE)
-
->>>>>>> 280c25cb
         self._attr_native_precipitation_unit = config.get(CONF_PRECIPITATION_UNIT)
         self._attr_native_pressure_unit = config.get(CONF_PRESSURE_UNIT)
         self._attr_native_temperature_unit = config.get(CONF_TEMPERATURE_UNIT)
         self._attr_native_visibility_unit = config.get(CONF_VISIBILITY_UNIT)
         self._attr_native_wind_speed_unit = config.get(CONF_WIND_SPEED_UNIT)
 
-<<<<<<< HEAD
         # Supported Features
-=======
-        self._apparent_temperature = None
-        self._attribution = None
-        self._cloud_coverage = None
-        self._condition = None
-        self._dew_point = None
-        self._forecast_daily: list[Forecast] = []
-        self._forecast_hourly: list[Forecast] = []
-        self._forecast_twice_daily: list[Forecast] = []
-        self._humidity = None
-        self._ozone = None
-        self._pressure = None
-        self._temperature = None
-        self._uv_index = None
-        self._visibility = None
-        self._wind_bearing = None
-        self._wind_gust_speed = None
-        self._wind_speed = None
-
->>>>>>> 280c25cb
         self._attr_supported_features = 0
         if self._forecast_daily_template:
             self._attr_supported_features |= WeatherEntityFeature.FORECAST_DAILY
@@ -573,32 +501,34 @@
         """Set up templates."""
 
         if self._apparent_temperature_template:
-<<<<<<< HEAD
-=======
-            self.add_template_attribute(
-                "_apparent_temperature",
+            self.add_template_attribute(
+                "_attr_native_apparent_temperature",
                 self._apparent_temperature_template,
-            )
-        if self._attribution_template:
+                on_update=self._update_apparent_temperature,
+            )
+        if self._ozone_template:
             self.add_template_attribute(
                 "_attribution",
                 self._attribution_template,
+                on_update=self._update_attribution,
             )
         if self._cloud_coverage_template:
             self.add_template_attribute(
-                "_cloud_coverage",
+                "_attr_cloud_coverage",
                 self._cloud_coverage_template,
+                on_update=self._update_coverage,
             )
         if self._condition_template:
             self.add_template_attribute(
-                "_condition",
+                "_attr_condition",
                 self._condition_template,
-                lambda condition: condition if condition in CONDITION_CLASSES else None,
+                on_update=self._update_condition,
             )
         if self._dew_point_template:
             self.add_template_attribute(
-                "_dew_point",
+                "_attr_native_dew_point",
                 self._dew_point_template,
+                on_update=self._update_dew_point,
             )
         if self._forecast_daily_template:
             self.add_template_attribute(
@@ -615,95 +545,6 @@
                 validator=partial(self._validate_forecast, "hourly"),
             )
         if self._forecast_twice_daily_template:
-            self.add_template_attribute(
-                "_forecast_twice_daily",
-                self._forecast_twice_daily_template,
-                on_update=partial(self._update_forecast, "twice_daily"),
-                validator=partial(self._validate_forecast, "twice_daily"),
-            )
-        if self._humidity_template:
->>>>>>> 280c25cb
-            self.add_template_attribute(
-                "_attr_native_apparent_temperature",
-                self._apparent_temperature_template,
-                on_update=self._update_apparent_temperature,
-            )
-        if self._ozone_template:
-            self.add_template_attribute(
-<<<<<<< HEAD
-                "_attribution",
-                self._attribution_template,
-                on_update=self._update_attribution,
-            )
-        if self._cloud_coverage_template:
-            self.add_template_attribute(
-                "_attr_cloud_coverage",
-                self._cloud_coverage_template,
-                on_update=self._update_coverage,
-            )
-        if self._condition_template:
-            self.add_template_attribute(
-                "_attr_condition",
-                self._condition_template,
-                on_update=self._update_condition,
-            )
-        if self._dew_point_template:
-            self.add_template_attribute(
-                "_attr_native_dew_point",
-                self._dew_point_template,
-                on_update=self._update_dew_point,
-            )
-        if self._forecast_daily_template:
-            self.add_template_attribute(
-                "_forecast_daily",
-                self._forecast_daily_template,
-                on_update=partial(self._update_forecast, "daily"),
-                validator=partial(self._validate_forecast, "daily"),
-            )
-        if self._forecast_hourly_template:
-            self.add_template_attribute(
-                "_forecast_hourly",
-                self._forecast_hourly_template,
-                on_update=partial(self._update_forecast, "hourly"),
-                validator=partial(self._validate_forecast, "hourly"),
-            )
-        if self._forecast_twice_daily_template:
-=======
-                "_ozone",
-                self._ozone_template,
-            )
-        if self._pressure_template:
-            self.add_template_attribute(
-                "_pressure",
-                self._pressure_template,
-            )
-        if self._temperature_template:
-            self.add_template_attribute(
-                "_temperature",
-                self._temperature_template,
-            )
-        if self._uv_index_template:
-            self.add_template_attribute(
-                "_uv_index",
-                self._uv_index_template,
-            )
-        if self._visibility_template:
-            self.add_template_attribute(
-                "_visibility",
-                self._visibility_template,
-            )
-        if self._wind_bearing_template:
-            self.add_template_attribute(
-                "_wind_bearing",
-                self._wind_bearing_template,
-            )
-        if self._wind_gust_speed_template:
-            self.add_template_attribute(
-                "_wind_gust_speed",
-                self._wind_gust_speed_template,
-            )
-        if self._wind_speed_template:
->>>>>>> 280c25cb
             self.add_template_attribute(
                 "_wind_speed",
                 self._wind_speed_template,
