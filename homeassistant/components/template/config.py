--- conflicted
+++ resolved
@@ -152,11 +152,7 @@
         },
     ),
     ensure_domains_do_not_have_trigger_or_action(
-<<<<<<< HEAD
-        BUTTON_DOMAIN, ALARM_CONTROL_PANEL_DOMAIN, COVER_DOMAIN
-=======
-        BUTTON_DOMAIN, COVER_DOMAIN, FAN_DOMAIN, LOCK_DOMAIN
->>>>>>> ea046f32
+        ALARM_CONTROL_PANEL_DOMAIN, BUTTON_DOMAIN, COVER_DOMAIN, FAN_DOMAIN, LOCK_DOMAIN
     ),
 )
 
