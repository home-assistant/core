"""Template config validator."""

from collections.abc import Callable
from contextlib import suppress
import logging
from typing import Any

import voluptuous as vol

from homeassistant.components.binary_sensor import DOMAIN as BINARY_SENSOR_DOMAIN
from homeassistant.components.blueprint import (
    is_blueprint_instance_config,
    schemas as blueprint_schemas,
)
from homeassistant.components.button import DOMAIN as BUTTON_DOMAIN
from homeassistant.components.cover import DOMAIN as COVER_DOMAIN
from homeassistant.components.fan import DOMAIN as FAN_DOMAIN
from homeassistant.components.image import DOMAIN as IMAGE_DOMAIN
from homeassistant.components.light import DOMAIN as LIGHT_DOMAIN
from homeassistant.components.lock import DOMAIN as LOCK_DOMAIN
from homeassistant.components.number import DOMAIN as NUMBER_DOMAIN
from homeassistant.components.select import DOMAIN as SELECT_DOMAIN
from homeassistant.components.sensor import DOMAIN as SENSOR_DOMAIN
from homeassistant.components.switch import DOMAIN as SWITCH_DOMAIN
from homeassistant.components.weather import DOMAIN as WEATHER_DOMAIN
from homeassistant.config import async_log_schema_error, config_without_domain
from homeassistant.const import (
    CONF_ACTION,
    CONF_ACTIONS,
    CONF_BINARY_SENSORS,
    CONF_CONDITION,
    CONF_CONDITIONS,
    CONF_NAME,
    CONF_SENSORS,
    CONF_TRIGGER,
    CONF_TRIGGERS,
    CONF_UNIQUE_ID,
    CONF_VARIABLES,
)
from homeassistant.core import HomeAssistant
from homeassistant.helpers import config_validation as cv
from homeassistant.helpers.condition import async_validate_conditions_config
from homeassistant.helpers.trigger import async_validate_trigger_config
from homeassistant.helpers.typing import ConfigType
from homeassistant.setup import async_notify_setup_error

from . import (
    binary_sensor as binary_sensor_platform,
    button as button_platform,
    cover as cover_platform,
    fan as fan_platform,
    image as image_platform,
    light as light_platform,
    lock as lock_platform,
    number as number_platform,
    select as select_platform,
    sensor as sensor_platform,
    switch as switch_platform,
    weather as weather_platform,
)
from .const import DOMAIN, PLATFORMS, TemplateConfig
from .helpers import async_get_blueprints

PACKAGE_MERGE_HINT = "list"


def ensure_domains_do_not_have_trigger_or_action(*keys: str) -> Callable[[dict], dict]:
    """Validate that config does not contain trigger and action."""
    domains = set(keys)

    def validate(obj: dict):
        options = set(obj.keys())
        if found_domains := domains.intersection(options):
            invalid = {CONF_TRIGGERS, CONF_ACTIONS}
            if found_invalid := invalid.intersection(set(obj.keys())):
                raise vol.Invalid(
                    f"Unsupported option(s) found for domain {found_domains.pop()}, please remove ({', '.join(found_invalid)}) from your configuration",
                )

        return obj

    return validate


def _backward_compat_schema(value: Any | None) -> Any:
    """Backward compatibility for automations."""

    value = cv.renamed(CONF_TRIGGER, CONF_TRIGGERS)(value)
    value = cv.renamed(CONF_ACTION, CONF_ACTIONS)(value)
    return cv.renamed(CONF_CONDITION, CONF_CONDITIONS)(value)


CONFIG_SECTION_SCHEMA = vol.All(
    _backward_compat_schema,
    vol.Schema(
        {
            vol.Optional(CONF_UNIQUE_ID): cv.string,
            vol.Optional(CONF_TRIGGERS): cv.TRIGGER_SCHEMA,
            vol.Optional(CONF_CONDITIONS): cv.CONDITIONS_SCHEMA,
            vol.Optional(CONF_ACTIONS): cv.SCRIPT_SCHEMA,
            vol.Optional(CONF_VARIABLES): cv.SCRIPT_VARIABLES_SCHEMA,
            vol.Optional(NUMBER_DOMAIN): vol.All(
                cv.ensure_list, [number_platform.NUMBER_SCHEMA]
            ),
            vol.Optional(SENSOR_DOMAIN): vol.All(
                cv.ensure_list, [sensor_platform.SENSOR_SCHEMA]
            ),
            vol.Optional(CONF_SENSORS): cv.schema_with_slug_keys(
                sensor_platform.LEGACY_SENSOR_SCHEMA
            ),
            vol.Optional(BINARY_SENSOR_DOMAIN): vol.All(
                cv.ensure_list, [binary_sensor_platform.BINARY_SENSOR_SCHEMA]
            ),
            vol.Optional(CONF_BINARY_SENSORS): cv.schema_with_slug_keys(
                binary_sensor_platform.LEGACY_BINARY_SENSOR_SCHEMA
            ),
            vol.Optional(SELECT_DOMAIN): vol.All(
                cv.ensure_list, [select_platform.SELECT_SCHEMA]
            ),
            vol.Optional(BUTTON_DOMAIN): vol.All(
                cv.ensure_list, [button_platform.BUTTON_SCHEMA]
            ),
            vol.Optional(IMAGE_DOMAIN): vol.All(
                cv.ensure_list, [image_platform.IMAGE_SCHEMA]
            ),
            vol.Optional(LIGHT_DOMAIN): vol.All(
                cv.ensure_list, [light_platform.LIGHT_SCHEMA]
            ),
            vol.Optional(LOCK_DOMAIN): vol.All(
                cv.ensure_list, [lock_platform.LOCK_SCHEMA]
            ),
            vol.Optional(WEATHER_DOMAIN): vol.All(
                cv.ensure_list, [weather_platform.WEATHER_SCHEMA]
            ),
            vol.Optional(SWITCH_DOMAIN): vol.All(
                cv.ensure_list, [switch_platform.SWITCH_SCHEMA]
            ),
            vol.Optional(COVER_DOMAIN): vol.All(
                cv.ensure_list, [cover_platform.COVER_SCHEMA]
            ),
            vol.Optional(FAN_DOMAIN): vol.All(
                cv.ensure_list, [fan_platform.FAN_SCHEMA]
            ),
        },
    ),
    ensure_domains_do_not_have_trigger_or_action(
<<<<<<< HEAD
        BUTTON_DOMAIN, COVER_DOMAIN, LOCK_DOMAIN
=======
        BUTTON_DOMAIN, COVER_DOMAIN, FAN_DOMAIN
>>>>>>> c7cf9585
    ),
)

TEMPLATE_BLUEPRINT_SCHEMA = vol.All(
    _backward_compat_schema, blueprint_schemas.BLUEPRINT_SCHEMA
)


async def _async_resolve_blueprints(
    hass: HomeAssistant,
    config: ConfigType,
) -> TemplateConfig:
    """If a config item requires a blueprint, resolve that item to an actual config."""
    raw_config = None
    raw_blueprint_inputs = None

    with suppress(ValueError):  # Invalid config
        raw_config = dict(config)

    if is_blueprint_instance_config(config):
        blueprints = async_get_blueprints(hass)

        blueprint_inputs = await blueprints.async_inputs_from_config(
            _backward_compat_schema(config)
        )
        raw_blueprint_inputs = blueprint_inputs.config_with_inputs

        config = blueprint_inputs.async_substitute()

        platforms = [platform for platform in PLATFORMS if platform in config]
        if len(platforms) > 1:
            raise vol.Invalid("more than one platform defined per blueprint")
        if len(platforms) == 1:
            platform = platforms.pop()
            for prop in (CONF_NAME, CONF_UNIQUE_ID):
                if prop in config:
                    config[platform][prop] = config.pop(prop)
            # For regular template entities, CONF_VARIABLES should be removed because they just
            # house input results for template entities.  For Trigger based template entities
            # CONF_VARIABLES should not be removed because the variables are always
            # executed between the trigger and action.
            if CONF_TRIGGERS not in config and CONF_VARIABLES in config:
                config[platform][CONF_VARIABLES] = config.pop(CONF_VARIABLES)
        raw_config = dict(config)

    template_config = TemplateConfig(CONFIG_SECTION_SCHEMA(config))
    template_config.raw_blueprint_inputs = raw_blueprint_inputs
    template_config.raw_config = raw_config

    return template_config


async def async_validate_config_section(
    hass: HomeAssistant, config: ConfigType
) -> TemplateConfig:
    """Validate an entire config section for the template integration."""

    validated_config = await _async_resolve_blueprints(hass, config)

    if CONF_TRIGGERS in validated_config:
        validated_config[CONF_TRIGGERS] = await async_validate_trigger_config(
            hass, validated_config[CONF_TRIGGERS]
        )

    if CONF_CONDITIONS in validated_config:
        validated_config[CONF_CONDITIONS] = await async_validate_conditions_config(
            hass, validated_config[CONF_CONDITIONS]
        )

    return validated_config


async def async_validate_config(hass: HomeAssistant, config: ConfigType) -> ConfigType:
    """Validate config."""
    if DOMAIN not in config:
        return config

    config_sections = []

    for cfg in cv.ensure_list(config[DOMAIN]):
        try:
            template_config: TemplateConfig = await async_validate_config_section(
                hass, cfg
            )
        except vol.Invalid as err:
            async_log_schema_error(err, DOMAIN, cfg, hass)
            async_notify_setup_error(hass, DOMAIN)
            continue

        legacy_warn_printed = False

        for old_key, new_key, transform in (
            (
                CONF_SENSORS,
                SENSOR_DOMAIN,
                sensor_platform.rewrite_legacy_to_modern_conf,
            ),
            (
                CONF_BINARY_SENSORS,
                BINARY_SENSOR_DOMAIN,
                binary_sensor_platform.rewrite_legacy_to_modern_conf,
            ),
        ):
            if old_key not in template_config:
                continue

            if not legacy_warn_printed:
                legacy_warn_printed = True
                logging.getLogger(__name__).warning(
                    "The entity definition format under template: differs from the"
                    " platform "
                    "configuration format. See "
                    "https://www.home-assistant.io/integrations/template#configuration-for-trigger-based-template-sensors"
                )

            definitions = (
                list(template_config[new_key]) if new_key in template_config else []
            )
            definitions.extend(transform(hass, template_config[old_key]))
            template_config = TemplateConfig({**template_config, new_key: definitions})

        config_sections.append(template_config)

    # Create a copy of the configuration with all config for current
    # component removed and add validated config back in.
    config = config_without_domain(config, DOMAIN)
    config[DOMAIN] = config_sections

    return config<|MERGE_RESOLUTION|>--- conflicted
+++ resolved
@@ -144,11 +144,7 @@
         },
     ),
     ensure_domains_do_not_have_trigger_or_action(
-<<<<<<< HEAD
-        BUTTON_DOMAIN, COVER_DOMAIN, LOCK_DOMAIN
-=======
-        BUTTON_DOMAIN, COVER_DOMAIN, FAN_DOMAIN
->>>>>>> c7cf9585
+        BUTTON_DOMAIN, COVER_DOMAIN, FAN_DOMAIN, LOCK_DOMAIN
     ),
 )
 
