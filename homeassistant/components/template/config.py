--- conflicted
+++ resolved
@@ -158,11 +158,6 @@
     ),
     ensure_domains_do_not_have_trigger_or_action(
         DOMAIN_BUTTON,
-<<<<<<< HEAD
-        DOMAIN_LOCK,
-=======
-        DOMAIN_FAN,
->>>>>>> 8e6edf5e
         DOMAIN_VACUUM,
     ),
 )
