--- conflicted
+++ resolved
@@ -7,6 +7,7 @@
 CONF_ATTRIBUTES = "attributes"
 CONF_AVAILABILITY = "availability"
 CONF_AVAILABILITY_TEMPLATE = "availability_template"
+CONF_CONDITION = "condition"
 CONF_MAX = "max"
 CONF_MIN = "min"
 CONF_OBJECT_ID = "object_id"
@@ -14,12 +15,8 @@
 CONF_PRESS = "press"
 CONF_STEP = "step"
 CONF_TRIGGER = "trigger"
-<<<<<<< HEAD
-CONF_CONDITION = "condition"
-=======
 CONF_TURN_OFF = "turn_off"
 CONF_TURN_ON = "turn_on"
->>>>>>> dee4b33c
 
 DOMAIN = "template"
 
@@ -40,13 +37,4 @@
     Platform.SWITCH,
     Platform.VACUUM,
     Platform.WEATHER,
-<<<<<<< HEAD
-]
-
-CONF_AVAILABILITY = "availability"
-CONF_ATTRIBUTES = "attributes"
-CONF_PICTURE = "picture"
-CONF_OBJECT_ID = "object_id"
-=======
-]
->>>>>>> dee4b33c
+]