"""Support for locks which integrates with other components."""

from __future__ import annotations

from collections.abc import Generator, Sequence
from typing import TYPE_CHECKING, Any

import voluptuous as vol

from homeassistant.components.lock import (
    DOMAIN as LOCK_DOMAIN,
    ENTITY_ID_FORMAT,
    PLATFORM_SCHEMA as LOCK_PLATFORM_SCHEMA,
    LockEntity,
    LockEntityFeature,
    LockState,
)
from homeassistant.config_entries import ConfigEntry
from homeassistant.const import (
    ATTR_CODE,
    CONF_NAME,
    CONF_OPTIMISTIC,
    CONF_STATE,
    CONF_UNIQUE_ID,
    CONF_VALUE_TEMPLATE,
)
from homeassistant.core import HomeAssistant, callback
from homeassistant.exceptions import ServiceValidationError, TemplateError
from homeassistant.helpers import config_validation as cv, template
from homeassistant.helpers.entity_platform import (
    AddConfigEntryEntitiesCallback,
    AddEntitiesCallback,
)
from homeassistant.helpers.typing import ConfigType, DiscoveryInfoType

from .const import DOMAIN
from .coordinator import TriggerUpdateCoordinator
from .entity import AbstractTemplateEntity
from .helpers import (
    async_setup_template_entry,
    async_setup_template_platform,
    async_setup_template_preview,
)
from .template_entity import (
    TEMPLATE_ENTITY_AVAILABILITY_SCHEMA_LEGACY,
<<<<<<< HEAD
    TEMPLATE_ENTITY_COMMON_CONFIG_ENTRY_SCHEMA,
=======
    TEMPLATE_ENTITY_OPTIMISTIC_SCHEMA,
>>>>>>> 160b61e0
    TemplateEntity,
    make_template_entity_common_modern_schema,
)
from .trigger_entity import TriggerEntity

CONF_CODE_FORMAT_TEMPLATE = "code_format_template"
CONF_CODE_FORMAT = "code_format"
CONF_LOCK = "lock"
CONF_UNLOCK = "unlock"
CONF_OPEN = "open"

DEFAULT_NAME = "Template Lock"
DEFAULT_OPTIMISTIC = False

LEGACY_FIELDS = {
    CONF_CODE_FORMAT_TEMPLATE: CONF_CODE_FORMAT,
    CONF_VALUE_TEMPLATE: CONF_STATE,
}

LOCK_COMMON_SCHEMA = vol.Schema(
    {
        vol.Optional(CONF_CODE_FORMAT): cv.template,
        vol.Required(CONF_LOCK): cv.SCRIPT_SCHEMA,
        vol.Optional(CONF_OPEN): cv.SCRIPT_SCHEMA,
        vol.Optional(CONF_STATE): cv.template,
        vol.Required(CONF_UNLOCK): cv.SCRIPT_SCHEMA,
    }
)

<<<<<<< HEAD
LOCK_YAML_SCHEMA = (
    vol.Schema(
        {
            vol.Optional(CONF_OPTIMISTIC, default=DEFAULT_OPTIMISTIC): cv.boolean,
        }
    )
    .extend(LOCK_COMMON_SCHEMA.schema)
    .extend(make_template_entity_common_modern_schema(DEFAULT_NAME).schema)
=======
LOCK_YAML_SCHEMA = LOCK_COMMON_SCHEMA.extend(TEMPLATE_ENTITY_OPTIMISTIC_SCHEMA).extend(
    make_template_entity_common_modern_schema(DEFAULT_NAME).schema
>>>>>>> 160b61e0
)

PLATFORM_SCHEMA = LOCK_PLATFORM_SCHEMA.extend(
    {
        vol.Optional(CONF_CODE_FORMAT_TEMPLATE): cv.template,
        vol.Required(CONF_LOCK): cv.SCRIPT_SCHEMA,
        vol.Optional(CONF_NAME): cv.string,
        vol.Optional(CONF_OPEN): cv.SCRIPT_SCHEMA,
        vol.Optional(CONF_OPTIMISTIC, default=DEFAULT_OPTIMISTIC): cv.boolean,
        vol.Optional(CONF_UNIQUE_ID): cv.string,
        vol.Required(CONF_UNLOCK): cv.SCRIPT_SCHEMA,
        vol.Required(CONF_VALUE_TEMPLATE): cv.template,
    }
).extend(TEMPLATE_ENTITY_AVAILABILITY_SCHEMA_LEGACY.schema)

LOCK_CONFIG_ENTRY_SCHEMA = LOCK_COMMON_SCHEMA.extend(
    TEMPLATE_ENTITY_COMMON_CONFIG_ENTRY_SCHEMA.schema
)


async def async_setup_platform(
    hass: HomeAssistant,
    config: ConfigType,
    async_add_entities: AddEntitiesCallback,
    discovery_info: DiscoveryInfoType | None = None,
) -> None:
    """Set up the template fans."""
    await async_setup_template_platform(
        hass,
        LOCK_DOMAIN,
        config,
        StateLockEntity,
        TriggerLockEntity,
        async_add_entities,
        discovery_info,
        LEGACY_FIELDS,
    )


async def async_setup_entry(
    hass: HomeAssistant,
    config_entry: ConfigEntry,
    async_add_entities: AddConfigEntryEntitiesCallback,
) -> None:
    """Initialize config entry."""
    await async_setup_template_entry(
        hass,
        config_entry,
        async_add_entities,
        StateLockEntity,
        LOCK_CONFIG_ENTRY_SCHEMA,
    )


@callback
def async_create_preview_lock(
    hass: HomeAssistant, name: str, config: dict[str, Any]
) -> StateLockEntity:
    """Create a preview."""
    return async_setup_template_preview(
        hass,
        name,
        config,
        StateLockEntity,
        LOCK_CONFIG_ENTRY_SCHEMA,
    )


class AbstractTemplateLock(AbstractTemplateEntity, LockEntity):
    """Representation of a template lock features."""

    _entity_id_format = ENTITY_ID_FORMAT
    _optimistic_entity = True

    # The super init is not called because TemplateEntity and TriggerEntity will call AbstractTemplateEntity.__init__.
    # This ensures that the __init__ on AbstractTemplateEntity is not called twice.
    def __init__(self, config: dict[str, Any]) -> None:  # pylint: disable=super-init-not-called
        """Initialize the features."""

        self._state: LockState | None = None
        self._code_format_template = config.get(CONF_CODE_FORMAT)
        self._code_format: str | None = None
        self._code_format_template_error: TemplateError | None = None

    def _iterate_scripts(
        self, config: dict[str, Any]
    ) -> Generator[tuple[str, Sequence[dict[str, Any]], LockEntityFeature | int]]:
        for action_id, supported_feature in (
            (CONF_LOCK, 0),
            (CONF_UNLOCK, 0),
            (CONF_OPEN, LockEntityFeature.OPEN),
        ):
            if (action_config := config.get(action_id)) is not None:
                yield (action_id, action_config, supported_feature)

    @property
    def is_locked(self) -> bool:
        """Return true if lock is locked."""
        return self._state == LockState.LOCKED

    @property
    def is_jammed(self) -> bool:
        """Return true if lock is jammed."""
        return self._state == LockState.JAMMED

    @property
    def is_unlocking(self) -> bool:
        """Return true if lock is unlocking."""
        return self._state == LockState.UNLOCKING

    @property
    def is_locking(self) -> bool:
        """Return true if lock is locking."""
        return self._state == LockState.LOCKING

    @property
    def is_open(self) -> bool:
        """Return true if lock is open."""
        return self._state == LockState.OPEN

    @property
    def is_opening(self) -> bool:
        """Return true if lock is opening."""
        return self._state == LockState.OPENING

    @property
    def code_format(self) -> str | None:
        """Regex for code format or None if no code is required."""
        return self._code_format

    def _handle_state(self, result: Any) -> None:
        if isinstance(result, bool):
            self._state = LockState.LOCKED if result else LockState.UNLOCKED
            return

        if isinstance(result, str):
            if result.lower() in (
                "true",
                "on",
                "locked",
            ):
                self._state = LockState.LOCKED
            elif result.lower() in (
                "false",
                "off",
                "unlocked",
            ):
                self._state = LockState.UNLOCKED
            else:
                try:
                    self._state = LockState(result.lower())
                except ValueError:
                    self._state = None
            return

        self._state = None

    @callback
    def _update_code_format(self, render: str | TemplateError | None):
        """Update code format from the template."""
        if isinstance(render, TemplateError):
            self._code_format = None
            self._code_format_template_error = render
        elif render in (None, "None", ""):
            self._code_format = None
            self._code_format_template_error = None
        else:
            self._code_format = render
            self._code_format_template_error = None

    async def async_lock(self, **kwargs: Any) -> None:
        """Lock the device."""
        # Check if we need to raise for incorrect code format
        # template before processing the action.
        self._raise_template_error_if_available()

        if self._attr_assumed_state:
            self._state = LockState.LOCKED
            self.async_write_ha_state()

        tpl_vars = {ATTR_CODE: kwargs.get(ATTR_CODE) if kwargs else None}

        await self.async_run_script(
            self._action_scripts[CONF_LOCK],
            run_variables=tpl_vars,
            context=self._context,
        )

    async def async_unlock(self, **kwargs: Any) -> None:
        """Unlock the device."""
        # Check if we need to raise for incorrect code format
        # template before processing the action.
        self._raise_template_error_if_available()

        if self._attr_assumed_state:
            self._state = LockState.UNLOCKED
            self.async_write_ha_state()

        tpl_vars = {ATTR_CODE: kwargs.get(ATTR_CODE) if kwargs else None}

        await self.async_run_script(
            self._action_scripts[CONF_UNLOCK],
            run_variables=tpl_vars,
            context=self._context,
        )

    async def async_open(self, **kwargs: Any) -> None:
        """Open the device."""
        # Check if we need to raise for incorrect code format
        # template before processing the action.
        self._raise_template_error_if_available()

        if self._attr_assumed_state:
            self._state = LockState.OPEN
            self.async_write_ha_state()

        tpl_vars = {ATTR_CODE: kwargs.get(ATTR_CODE) if kwargs else None}

        await self.async_run_script(
            self._action_scripts[CONF_OPEN],
            run_variables=tpl_vars,
            context=self._context,
        )

    def _raise_template_error_if_available(self):
        """Raise an error if the rendered code format is not valid."""
        if self._code_format_template_error is not None:
            raise ServiceValidationError(
                translation_domain=DOMAIN,
                translation_key="code_format_template_error",
                translation_placeholders={
                    "entity_id": self.entity_id,
                    "code_format_template": self._code_format_template.template,
                    "cause": str(self._code_format_template_error),
                },
            )


class StateLockEntity(TemplateEntity, AbstractTemplateLock):
    """Representation of a template lock."""

    _attr_should_poll = False

    def __init__(
        self,
        hass: HomeAssistant,
        config: dict[str, Any],
        unique_id: str | None,
    ) -> None:
        """Initialize the lock."""
        TemplateEntity.__init__(self, hass, config, unique_id)
        AbstractTemplateLock.__init__(self, config)
        name = self._attr_name
        if TYPE_CHECKING:
            assert name is not None

        for action_id, action_config, supported_feature in self._iterate_scripts(
            config
        ):
            self.add_script(action_id, action_config, name, DOMAIN)
            self._attr_supported_features |= supported_feature

    @callback
    def _update_state(self, result: str | TemplateError) -> None:
        """Update the state from the template."""
        super()._update_state(result)
        if isinstance(result, TemplateError):
            self._state = None
            return

        self._handle_state(result)

    @callback
    def _async_setup_templates(self) -> None:
        """Set up templates."""
        if self._template is not None:
            self.add_template_attribute(
                "_state",
                self._template,
                None,
                self._update_state,
            )
        if self._code_format_template:
            self.add_template_attribute(
                "_code_format_template",
                self._code_format_template,
                None,
                self._update_code_format,
            )
        super()._async_setup_templates()


class TriggerLockEntity(TriggerEntity, AbstractTemplateLock):
    """Lock entity based on trigger data."""

    domain = LOCK_DOMAIN

    def __init__(
        self,
        hass: HomeAssistant,
        coordinator: TriggerUpdateCoordinator,
        config: ConfigType,
    ) -> None:
        """Initialize the entity."""
        TriggerEntity.__init__(self, hass, coordinator, config)
        AbstractTemplateLock.__init__(self, config)

        self._attr_name = name = self._rendered.get(CONF_NAME, DEFAULT_NAME)

        if CONF_STATE in config:
            self._to_render_simple.append(CONF_STATE)

        if isinstance(config.get(CONF_CODE_FORMAT), template.Template):
            self._to_render_simple.append(CONF_CODE_FORMAT)
            self._parse_result.add(CONF_CODE_FORMAT)

        for action_id, action_config, supported_feature in self._iterate_scripts(
            config
        ):
            self.add_script(action_id, action_config, name, DOMAIN)
            self._attr_supported_features |= supported_feature

    @callback
    def _handle_coordinator_update(self) -> None:
        """Handle update of the data."""
        self._process_data()

        if not self.available:
            self.async_write_ha_state()
            return

        write_ha_state = False
        for key, updater in (
            (CONF_STATE, self._handle_state),
            (CONF_CODE_FORMAT, self._update_code_format),
        ):
            if (rendered := self._rendered.get(key)) is not None:
                updater(rendered)
                write_ha_state = True

        if not self._attr_assumed_state:
            write_ha_state = True
        elif self._attr_assumed_state and len(self._rendered) > 0:
            # In case any non optimistic template
            write_ha_state = True

        if write_ha_state:
            self.async_write_ha_state()<|MERGE_RESOLUTION|>--- conflicted
+++ resolved
@@ -43,11 +43,8 @@
 )
 from .template_entity import (
     TEMPLATE_ENTITY_AVAILABILITY_SCHEMA_LEGACY,
-<<<<<<< HEAD
     TEMPLATE_ENTITY_COMMON_CONFIG_ENTRY_SCHEMA,
-=======
     TEMPLATE_ENTITY_OPTIMISTIC_SCHEMA,
->>>>>>> 160b61e0
     TemplateEntity,
     make_template_entity_common_modern_schema,
 )
@@ -77,19 +74,8 @@
     }
 )
 
-<<<<<<< HEAD
-LOCK_YAML_SCHEMA = (
-    vol.Schema(
-        {
-            vol.Optional(CONF_OPTIMISTIC, default=DEFAULT_OPTIMISTIC): cv.boolean,
-        }
-    )
-    .extend(LOCK_COMMON_SCHEMA.schema)
-    .extend(make_template_entity_common_modern_schema(DEFAULT_NAME).schema)
-=======
 LOCK_YAML_SCHEMA = LOCK_COMMON_SCHEMA.extend(TEMPLATE_ENTITY_OPTIMISTIC_SCHEMA).extend(
     make_template_entity_common_modern_schema(DEFAULT_NAME).schema
->>>>>>> 160b61e0
 )
 
 PLATFORM_SCHEMA = LOCK_PLATFORM_SCHEMA.extend(
