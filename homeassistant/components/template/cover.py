--- conflicted
+++ resolved
@@ -259,14 +259,7 @@
             self._position = None
             return
 
-<<<<<<< HEAD
-        if isinstance(result, ResultWrapper):
-            state = result.render_result.lower()
-        else:
-            state = str(result).lower()
-=======
         state = str(result).lower()
->>>>>>> 529b849e
 
         if state in _VALID_STATES:
             if state in ("true", STATE_OPEN):
@@ -311,8 +304,7 @@
         if state < 0 or state > 100:
             self._tilt_value = None
             _LOGGER.error(
-                "Tilt value must be between 0 and 100. Value was: %.2f",
-                state,
+                "Tilt value must be between 0 and 100. Value was: %.2f", state
             )
         else:
             self._tilt_value = state
