"""Allows the creation of a sensor that breaks out state_attributes."""
import logging
from typing import Optional

import voluptuous as vol

from homeassistant.core import callback
from homeassistant.components.sensor import (
    ENTITY_ID_FORMAT,
    PLATFORM_SCHEMA,
    DEVICE_CLASSES_SCHEMA,
)
from homeassistant.const import (
    ATTR_FRIENDLY_NAME,
    ATTR_UNIT_OF_MEASUREMENT,
    CONF_VALUE_TEMPLATE,
    CONF_ICON_TEMPLATE,
    CONF_ENTITY_PICTURE_TEMPLATE,
    CONF_AVAILABILITY_TEMPLATE,
    ATTR_ENTITY_ID,
    CONF_SENSORS,
    EVENT_HOMEASSISTANT_START,
    CONF_FRIENDLY_NAME_TEMPLATE,
    MATCH_ALL,
    CONF_DEVICE_CLASS,
)
<<<<<<< HEAD
from . import extract_entities, initialise_templates
=======

>>>>>>> 8fb273f0
from homeassistant.exceptions import TemplateError
import homeassistant.helpers.config_validation as cv
from homeassistant.helpers.entity import Entity, async_generate_entity_id
from homeassistant.helpers.event import async_track_state_change
from .const import CONF_AVAILABILITY_TEMPLATE

CONF_ATTRIBUTE_TEMPLATES = "attribute_templates"

_LOGGER = logging.getLogger(__name__)

SENSOR_SCHEMA = vol.Schema(
    {
        vol.Required(CONF_VALUE_TEMPLATE): cv.template,
        vol.Optional(CONF_ICON_TEMPLATE): cv.template,
        vol.Optional(CONF_ENTITY_PICTURE_TEMPLATE): cv.template,
        vol.Optional(CONF_FRIENDLY_NAME_TEMPLATE): cv.template,
        vol.Optional(CONF_AVAILABILITY_TEMPLATE): cv.template,
        vol.Optional(CONF_ATTRIBUTE_TEMPLATES, default={}): vol.Schema(
            {cv.string: cv.template}
        ),
        vol.Optional(ATTR_FRIENDLY_NAME): cv.string,
        vol.Optional(ATTR_UNIT_OF_MEASUREMENT): cv.string,
        vol.Optional(CONF_DEVICE_CLASS): DEVICE_CLASSES_SCHEMA,
        vol.Optional(ATTR_ENTITY_ID): cv.entity_ids,
    }
)

PLATFORM_SCHEMA = PLATFORM_SCHEMA.extend(
    {vol.Required(CONF_SENSORS): cv.schema_with_slug_keys(SENSOR_SCHEMA)}
)


async def async_setup_platform(hass, config, async_add_entities, discovery_info=None):
    """Set up the template sensors."""
    sensors = []

    for device, device_config in config[CONF_SENSORS].items():
        state_template = device_config[CONF_VALUE_TEMPLATE]
        icon_template = device_config.get(CONF_ICON_TEMPLATE)
        entity_picture_template = device_config.get(CONF_ENTITY_PICTURE_TEMPLATE)
        availability_template = device_config.get(CONF_AVAILABILITY_TEMPLATE)
        friendly_name = device_config.get(ATTR_FRIENDLY_NAME, device)
        friendly_name_template = device_config.get(CONF_FRIENDLY_NAME_TEMPLATE)
        unit_of_measurement = device_config.get(ATTR_UNIT_OF_MEASUREMENT)
        device_class = device_config.get(CONF_DEVICE_CLASS)
        attribute_templates = device_config[CONF_ATTRIBUTE_TEMPLATES]

        templates = {
            CONF_VALUE_TEMPLATE: state_template,
            CONF_ICON_TEMPLATE: icon_template,
            CONF_ENTITY_PICTURE_TEMPLATE: entity_picture_template,
            CONF_FRIENDLY_NAME_TEMPLATE: friendly_name_template,
            CONF_AVAILABILITY_TEMPLATE: availability_template,
        }

        initialise_templates(hass, templates, attribute_templates)
        entity_ids = extract_entities(
            device,
            "sensor",
            device_config.get(ATTR_ENTITY_ID),
            templates,
            attribute_templates,
        )

        sensors.append(
            SensorTemplate(
                hass,
                device,
                friendly_name,
                friendly_name_template,
                unit_of_measurement,
                state_template,
                icon_template,
                entity_picture_template,
                availability_template,
                entity_ids,
                device_class,
                attribute_templates,
            )
        )
<<<<<<< HEAD

    if not sensors:
        _LOGGER.error("No sensors added")
        return False

=======
>>>>>>> 8fb273f0
    async_add_entities(sensors)
    return True


class SensorTemplate(Entity):
    """Representation of a Template Sensor."""

    def __init__(
        self,
        hass,
        device_id,
        friendly_name,
        friendly_name_template,
        unit_of_measurement,
        state_template,
        icon_template,
        entity_picture_template,
        availability_template,
        entity_ids,
        device_class,
        attribute_templates,
    ):
        """Initialize the sensor."""
        self.hass = hass
        self.entity_id = async_generate_entity_id(
            ENTITY_ID_FORMAT, device_id, hass=hass
        )
        self._name = friendly_name
        self._friendly_name_template = friendly_name_template
        self._unit_of_measurement = unit_of_measurement
        self._template = state_template
        self._state = None
        self._icon_template = icon_template
        self._entity_picture_template = entity_picture_template
        self._availability_template = availability_template
        self._icon = None
        self._entity_picture = None
        self._entities = entity_ids
        self._device_class = device_class
        self._available = True
        self._attribute_templates = attribute_templates
        self._attributes = {}

    async def async_added_to_hass(self):
        """Register callbacks."""

        @callback
        def template_sensor_state_listener(entity, old_state, new_state):
            """Handle device state changes."""
            self.async_schedule_update_ha_state(True)

        @callback
        def template_sensor_startup(event):
            """Update template on startup."""
            if self._entities != MATCH_ALL:
                # Track state change only for valid templates
                async_track_state_change(
                    self.hass, self._entities, template_sensor_state_listener
                )

            self.async_schedule_update_ha_state(True)

        self.hass.bus.async_listen_once(
            EVENT_HOMEASSISTANT_START, template_sensor_startup
        )

    @property
    def name(self):
        """Return the name of the sensor."""
        return self._name

    @property
    def state(self):
        """Return the state of the sensor."""
        return self._state

    @property
    def icon(self):
        """Return the icon to use in the frontend, if any."""
        return self._icon

    @property
    def device_class(self) -> Optional[str]:
        """Return the device class of the sensor."""
        return self._device_class

    @property
    def entity_picture(self):
        """Return the entity_picture to use in the frontend, if any."""
        return self._entity_picture

    @property
    def unit_of_measurement(self):
        """Return the unit_of_measurement of the device."""
        return self._unit_of_measurement

    @property
    def available(self) -> bool:
        """Return if the device is available."""
        return self._available

    @property
    def device_state_attributes(self):
        """Return the state attributes."""
        return self._attributes

    @property
    def should_poll(self):
        """No polling needed."""
        return False

    async def async_update(self):
        """Update the state from the template."""
        try:
            self._state = self._template.async_render()
        except TemplateError as ex:
            if ex.args and ex.args[0].startswith(
                "UndefinedError: 'None' has no attribute"
            ):
                # Common during HA startup - so just a warning
                _LOGGER.warning(
                    "Could not render template %s," " the state is unknown.", self._name
                )
            else:
                self._state = None
                _LOGGER.error("Could not render template %s: %s", self._name, ex)

        templates = {
            "_icon": self._icon_template,
            "_entity_picture": self._entity_picture_template,
            "_name": self._friendly_name_template,
        }

        attrs = {}
        for key, value in self._attribute_templates.items():
            try:
                attrs[key] = value.async_render()
            except TemplateError as err:
                _LOGGER.error("Error rendering attribute %s: %s", key, err)

        self._attributes = attrs

        for property_name, template in templates.items():
            if template is None:
                continue

            try:
                setattr(self, property_name, template.async_render())
            except TemplateError as ex:
                friendly_property_name = property_name[1:].replace("_", " ")
                if ex.args and ex.args[0].startswith(
                    "UndefinedError: 'None' has no attribute"
                ):
                    # Common during HA startup - so just a warning
                    _LOGGER.warning(
                        "Could not render %s template %s," " the state is unknown.",
                        friendly_property_name,
                        self._name,
                    )
                    continue

                try:
                    setattr(self, property_name, getattr(super(), property_name))
                except AttributeError:
                    _LOGGER.error(
                        "Could not render %s template %s: %s",
                        friendly_property_name,
                        self._name,
                        ex,
                    )
        if self._availability_template is not None:
            try:
                result = self._availability_template.async_render()
                self._available = result == "true"
<<<<<<< HEAD
            except (TemplateError, ValueError) as err:
                _LOGGER.error(err)
                self._available = True
=======
            except (TemplateError, ValueError) as ex:
                self._available = True
                _LOGGER.error(
                    "Could not render %s template %s: %s",
                    CONF_AVAILABILITY_TEMPLATE,
                    self._name,
                    ex,
                )
>>>>>>> 8fb273f0
<|MERGE_RESOLUTION|>--- conflicted
+++ resolved
@@ -16,7 +16,6 @@
     CONF_VALUE_TEMPLATE,
     CONF_ICON_TEMPLATE,
     CONF_ENTITY_PICTURE_TEMPLATE,
-    CONF_AVAILABILITY_TEMPLATE,
     ATTR_ENTITY_ID,
     CONF_SENSORS,
     EVENT_HOMEASSISTANT_START,
@@ -24,15 +23,11 @@
     MATCH_ALL,
     CONF_DEVICE_CLASS,
 )
-<<<<<<< HEAD
-from . import extract_entities, initialise_templates
-=======
-
->>>>>>> 8fb273f0
 from homeassistant.exceptions import TemplateError
 import homeassistant.helpers.config_validation as cv
 from homeassistant.helpers.entity import Entity, async_generate_entity_id
 from homeassistant.helpers.event import async_track_state_change
+from . import extract_entities, initialise_templates
 from .const import CONF_AVAILABILITY_TEMPLATE
 
 CONF_ATTRIBUTE_TEMPLATES = "attribute_templates"
@@ -109,15 +104,9 @@
                 attribute_templates,
             )
         )
-<<<<<<< HEAD
-
-    if not sensors:
-        _LOGGER.error("No sensors added")
-        return False
-
-=======
->>>>>>> 8fb273f0
+
     async_add_entities(sensors)
+
     return True
 
 
@@ -291,11 +280,6 @@
             try:
                 result = self._availability_template.async_render()
                 self._available = result == "true"
-<<<<<<< HEAD
-            except (TemplateError, ValueError) as err:
-                _LOGGER.error(err)
-                self._available = True
-=======
             except (TemplateError, ValueError) as ex:
                 self._available = True
                 _LOGGER.error(
@@ -303,5 +287,4 @@
                     CONF_AVAILABILITY_TEMPLATE,
                     self._name,
                     ex,
-                )
->>>>>>> 8fb273f0
+                )