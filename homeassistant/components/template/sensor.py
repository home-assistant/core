--- conflicted
+++ resolved
@@ -39,34 +39,13 @@
 
 _LOGGER = logging.getLogger(__name__)
 
-<<<<<<< HEAD
-SENSOR_SCHEMA = vol.Schema({
-    vol.Required(CONF_VALUE_TEMPLATE): cv.template,
-    vol.Optional(CONF_ICON_TEMPLATE): cv.template,
-    vol.Optional(CONF_ENTITY_PICTURE_TEMPLATE): cv.template,
-    vol.Optional(CONF_FRIENDLY_NAME_TEMPLATE): cv.template,
-    vol.Optional(CONF_ATTRIBUTE_TEMPLATES):
-        vol.Schema({cv.string: cv.template}),
-    vol.Optional(ATTR_FRIENDLY_NAME): cv.string,
-    vol.Optional(ATTR_UNIT_OF_MEASUREMENT): cv.string,
-    vol.Optional(CONF_DEVICE_CLASS): DEVICE_CLASSES_SCHEMA,
-    vol.Optional(ATTR_ENTITY_ID): cv.entity_ids
-})
-
-PLATFORM_SCHEMA = PLATFORM_SCHEMA.extend({
-    vol.Required(CONF_SENSORS): cv.schema_with_slug_keys(SENSOR_SCHEMA),
-})
-
-
-async def async_setup_platform(hass, config, async_add_entities,
-                               discovery_info=None):
-=======
 SENSOR_SCHEMA = vol.Schema(
     {
         vol.Required(CONF_VALUE_TEMPLATE): cv.template,
         vol.Optional(CONF_ICON_TEMPLATE): cv.template,
         vol.Optional(CONF_ENTITY_PICTURE_TEMPLATE): cv.template,
         vol.Optional(CONF_FRIENDLY_NAME_TEMPLATE): cv.template,
+        vol.Optional(CONF_ATTRIBUTE_TEMPLATES): vol.Schema({cv.string: cv.template}),
         vol.Optional(ATTR_FRIENDLY_NAME): cv.string,
         vol.Optional(ATTR_UNIT_OF_MEASUREMENT): cv.string,
         vol.Optional(CONF_DEVICE_CLASS): DEVICE_CLASSES_SCHEMA,
@@ -80,7 +59,6 @@
 
 
 async def async_setup_platform(hass, config, async_add_entities, discovery_info=None):
->>>>>>> 4bcef254
     """Set up the template sensors."""
     sensors = []
 
@@ -98,25 +76,17 @@
         manual_entity_ids = device_config.get(ATTR_ENTITY_ID)
         invalid_templates = []
 
-<<<<<<< HEAD
         templates = dict((
-=======
-        for tpl_name, template in (
->>>>>>> 4bcef254
             (CONF_VALUE_TEMPLATE, state_template),
             (CONF_ICON_TEMPLATE, icon_template),
             (CONF_ENTITY_PICTURE_TEMPLATE, entity_picture_template),
             (CONF_FRIENDLY_NAME_TEMPLATE, friendly_name_template),
-<<<<<<< HEAD
         ))
 
         if attribute_templates is not None:
             templates.update(attribute_templates)
 
         for tpl_name, template in templates.items():
-=======
-        ):
->>>>>>> 4bcef254
             if template is None:
                 continue
             template.hass = hass
@@ -159,10 +129,7 @@
                 entity_picture_template,
                 entity_ids,
                 device_class,
-<<<<<<< HEAD
-                attribute_templates)
-=======
->>>>>>> 4bcef254
+                attribute_templates,
             )
         )
     if not sensors:
@@ -176,12 +143,6 @@
 class SensorTemplate(Entity):
     """Representation of a Template Sensor."""
 
-<<<<<<< HEAD
-    def __init__(self, hass, device_id, friendly_name, friendly_name_template,
-                 unit_of_measurement, state_template, icon_template,
-                 entity_picture_template, entity_ids, device_class,
-                 attribute_templates):
-=======
     def __init__(
         self,
         hass,
@@ -194,8 +155,8 @@
         entity_picture_template,
         entity_ids,
         device_class,
+        attribute_templates,
     ):
->>>>>>> 4bcef254
         """Initialize the sensor."""
         self.hass = hass
         self.entity_id = async_generate_entity_id(
@@ -292,40 +253,17 @@
                 )
             else:
                 self._state = None
-<<<<<<< HEAD
-                _LOGGER.error('Could not render template %s: %s', self._name,
-                              ex)
-
-        templates = dict((
-            ('_icon', self._icon_template),
-            ('_entity_picture', self._entity_picture_template),
-            ('_name', self._friendly_name_template),
-        ))
-
-        if self._attribute_templates is not None:
-            templates.update({'{}{}'.format(ATTRIBUTES_PREFIX, key): value
-                              for key, value
-                              in self._attribute_templates.items()})
-
-        for property_name, template in templates.items():
-=======
                 _LOGGER.error("Could not render template %s: %s", self._name, ex)
         for property_name, template in (
             ("_icon", self._icon_template),
             ("_entity_picture", self._entity_picture_template),
             ("_name", self._friendly_name_template),
         ):
->>>>>>> 4bcef254
             if template is None:
                 continue
 
             try:
-                if property_name.startswith(ATTRIBUTES_PREFIX):
-                    attribute_name = property_name.replace(ATTRIBUTES_PREFIX,
-                                                           '')
-                    self._attributes[attribute_name] = template.async_render()
-                else:
-                    setattr(self, property_name, template.async_render())
+                setattr(self, property_name, template.async_render())
             except TemplateError as ex:
                 friendly_property_name = property_name[1:].replace("_", " ")
                 if ex.args and ex.args[0].startswith(
