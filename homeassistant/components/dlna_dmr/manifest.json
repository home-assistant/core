{
  "domain": "dlna_dmr",
  "name": "DLNA Digital Media Renderer",
  "documentation": "https://www.home-assistant.io/integrations/dlna_dmr",
<<<<<<< HEAD
  "requirements": ["async-upnp-client==0.21.1"],
=======
  "requirements": ["async-upnp-client==0.21.2"],
>>>>>>> 442a72a1
  "dependencies": ["network"],
  "codeowners": [],
  "iot_class": "local_push"
}<|MERGE_RESOLUTION|>--- conflicted
+++ resolved
@@ -2,11 +2,7 @@
   "domain": "dlna_dmr",
   "name": "DLNA Digital Media Renderer",
   "documentation": "https://www.home-assistant.io/integrations/dlna_dmr",
-<<<<<<< HEAD
-  "requirements": ["async-upnp-client==0.21.1"],
-=======
   "requirements": ["async-upnp-client==0.21.2"],
->>>>>>> 442a72a1
   "dependencies": ["network"],
   "codeowners": [],
   "iot_class": "local_push"
