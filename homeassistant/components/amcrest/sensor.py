"""Support for Amcrest IP camera sensors."""
from __future__ import annotations

from datetime import timedelta
import logging
from typing import TYPE_CHECKING, Callable

from amcrest import AmcrestError

from homeassistant.components.sensor import SensorEntity, SensorEntityDescription
from homeassistant.const import CONF_NAME, CONF_SENSORS, PERCENTAGE
from homeassistant.core import HomeAssistant
from homeassistant.helpers.dispatcher import async_dispatcher_connect
from homeassistant.helpers.entity_platform import AddEntitiesCallback
from homeassistant.helpers.typing import ConfigType, DiscoveryInfoType

from .const import DATA_AMCREST, DEVICES, SENSOR_SCAN_INTERVAL_SECS, SERVICE_UPDATE
from .helpers import log_update_error, service_signal

if TYPE_CHECKING:
    from . import AmcrestDevice

_LOGGER = logging.getLogger(__name__)

SCAN_INTERVAL = timedelta(seconds=SENSOR_SCAN_INTERVAL_SECS)

SENSOR_PTZ_PRESET = "ptz_preset"
SENSOR_SDCARD = "sdcard"
<<<<<<< HEAD
# Sensor types are defined like: Name, units, icon
SENSORS = {
    SENSOR_PTZ_PRESET: ("PTZ Preset", None, "mdi:camera-iris"),
    SENSOR_SDCARD: ("SD Used", PERCENTAGE, "mdi:sd"),
}
=======

SENSOR_TYPES: tuple[SensorEntityDescription, ...] = (
    SensorEntityDescription(
        key=SENSOR_PTZ_PRESET,
        name="PTZ Preset",
        icon="mdi:camera-iris",
    ),
    SensorEntityDescription(
        key=SENSOR_SDCARD,
        name="SD Used",
        native_unit_of_measurement=PERCENTAGE,
        icon="mdi:sd",
    ),
)

SENSOR_KEYS: list[str] = [desc.key for desc in SENSOR_TYPES]
>>>>>>> de7352db


async def async_setup_platform(
    hass: HomeAssistant,
    config: ConfigType,
    async_add_entities: AddEntitiesCallback,
    discovery_info: DiscoveryInfoType | None = None,
) -> None:
    """Set up a sensor for an Amcrest IP Camera."""
    if discovery_info is None:
        return

    name = discovery_info[CONF_NAME]
    device = hass.data[DATA_AMCREST][DEVICES][name]
    sensors = discovery_info[CONF_SENSORS]
    async_add_entities(
        [
            AmcrestSensor(name, device, description)
            for description in SENSOR_TYPES
            if description.key in sensors
        ],
        True,
    )


class AmcrestSensor(SensorEntity):
    """A sensor implementation for Amcrest IP camera."""

<<<<<<< HEAD
    def __init__(self, name: str, device: AmcrestDevice, sensor_type: str) -> None:
=======
    def __init__(self, name, device, description: SensorEntityDescription):
>>>>>>> de7352db
        """Initialize a sensor for Amcrest camera."""
        self.entity_description = description
        self._signal_name = name
        self._api = device.api
<<<<<<< HEAD
        self._sensor_type = sensor_type
        self._state: int | str | None = None
        self._attrs: dict[str, str | None] = {}
        self._unit_of_measurement: str | None = SENSORS[sensor_type][1]
        self._icon: str = SENSORS[sensor_type][2]
        self._unsub_dispatcher: Callable[[], None] | None = None

    @property
    def name(self) -> str:
        """Return the name of the sensor."""
        return self._name

    @property
    def native_value(self) -> int | str | None:
        """Return the state of the sensor."""
        return self._state

    @property
    def extra_state_attributes(self) -> dict[str, str | None]:
        """Return the state attributes."""
        return self._attrs

    @property
    def icon(self) -> str:
        """Icon to use in the frontend, if any."""
        return self._icon

    @property
    def native_unit_of_measurement(self) -> str | None:
        """Return the units of measurement."""
        return self._unit_of_measurement
=======
        self._unsub_dispatcher = None

        self._attr_name = f"{name} {description.name}"
>>>>>>> de7352db

    @property
    def available(self) -> bool:
        """Return True if entity is available."""
        return self._api.available

    def update(self) -> None:
        """Get the latest data and updates the state."""
        if not self.available:
            return
        _LOGGER.debug("Updating %s sensor", self.name)

        sensor_type = self.entity_description.key
        try:
            if sensor_type == SENSOR_PTZ_PRESET:
                self._attr_native_value = self._api.ptz_presets_count

            elif sensor_type == SENSOR_SDCARD:
                storage = self._api.storage_all
                try:
                    self._attr_extra_state_attributes[
                        "Total"
                    ] = f"{storage['total'][0]:.2f} {storage['total'][1]}"
                except ValueError:
                    self._attr_extra_state_attributes[
                        "Total"
                    ] = f"{storage['total'][0]} {storage['total'][1]}"
                try:
                    self._attr_extra_state_attributes[
                        "Used"
                    ] = f"{storage['used'][0]:.2f} {storage['used'][1]}"
                except ValueError:
                    self._attr_extra_state_attributes[
                        "Used"
                    ] = f"{storage['used'][0]} {storage['used'][1]}"
                try:
                    self._attr_native_value = f"{storage['used_percent']:.2f}"
                except ValueError:
                    self._attr_native_value = storage["used_percent"]
        except AmcrestError as error:
            log_update_error(_LOGGER, "update", self.name, "sensor", error)

    async def async_on_demand_update(self) -> None:
        """Update state."""
        self.async_schedule_update_ha_state(True)

    async def async_added_to_hass(self) -> None:
        """Subscribe to update signal."""
        assert self.hass is not None
        self._unsub_dispatcher = async_dispatcher_connect(
            self.hass,
            service_signal(SERVICE_UPDATE, self._signal_name),
            self.async_on_demand_update,
        )

    async def async_will_remove_from_hass(self) -> None:
        """Disconnect from update signal."""
        assert self._unsub_dispatcher is not None
        self._unsub_dispatcher()<|MERGE_RESOLUTION|>--- conflicted
+++ resolved
@@ -26,13 +26,6 @@
 
 SENSOR_PTZ_PRESET = "ptz_preset"
 SENSOR_SDCARD = "sdcard"
-<<<<<<< HEAD
-# Sensor types are defined like: Name, units, icon
-SENSORS = {
-    SENSOR_PTZ_PRESET: ("PTZ Preset", None, "mdi:camera-iris"),
-    SENSOR_SDCARD: ("SD Used", PERCENTAGE, "mdi:sd"),
-}
-=======
 
 SENSOR_TYPES: tuple[SensorEntityDescription, ...] = (
     SensorEntityDescription(
@@ -49,7 +42,6 @@
 )
 
 SENSOR_KEYS: list[str] = [desc.key for desc in SENSOR_TYPES]
->>>>>>> de7352db
 
 
 async def async_setup_platform(
@@ -78,52 +70,17 @@
 class AmcrestSensor(SensorEntity):
     """A sensor implementation for Amcrest IP camera."""
 
-<<<<<<< HEAD
-    def __init__(self, name: str, device: AmcrestDevice, sensor_type: str) -> None:
-=======
-    def __init__(self, name, device, description: SensorEntityDescription):
->>>>>>> de7352db
+    def __init__(
+        self, name: str, device: AmcrestDevice, description: SensorEntityDescription
+    ) -> None:
         """Initialize a sensor for Amcrest camera."""
         self.entity_description = description
         self._signal_name = name
         self._api = device.api
-<<<<<<< HEAD
-        self._sensor_type = sensor_type
-        self._state: int | str | None = None
-        self._attrs: dict[str, str | None] = {}
-        self._unit_of_measurement: str | None = SENSORS[sensor_type][1]
-        self._icon: str = SENSORS[sensor_type][2]
         self._unsub_dispatcher: Callable[[], None] | None = None
 
-    @property
-    def name(self) -> str:
-        """Return the name of the sensor."""
-        return self._name
-
-    @property
-    def native_value(self) -> int | str | None:
-        """Return the state of the sensor."""
-        return self._state
-
-    @property
-    def extra_state_attributes(self) -> dict[str, str | None]:
-        """Return the state attributes."""
-        return self._attrs
-
-    @property
-    def icon(self) -> str:
-        """Icon to use in the frontend, if any."""
-        return self._icon
-
-    @property
-    def native_unit_of_measurement(self) -> str | None:
-        """Return the units of measurement."""
-        return self._unit_of_measurement
-=======
-        self._unsub_dispatcher = None
-
         self._attr_name = f"{name} {description.name}"
->>>>>>> de7352db
+        self._attr_extra_state_attributes = {}
 
     @property
     def available(self) -> bool:
