--- conflicted
+++ resolved
@@ -35,24 +35,14 @@
 
 def setup_platform(hass, config, add_entities, discovery_info=None):
     """Set up the Temper sensors."""
-<<<<<<< HEAD
-    temp_unit = hass.config.units.temperature_unit
     prefix = name = config[CONF_NAME]
-=======
-    name = config.get(CONF_NAME)
->>>>>>> bf1112bc
     scaling = {"scale": config.get(CONF_SCALE), "offset": config.get(CONF_OFFSET)}
     temper_devices = get_temper_devices()
 
     for idx, dev in enumerate(temper_devices):
         if idx != 0:
-<<<<<<< HEAD
             name = f"{prefix}_{idx!s}"
-        TEMPER_SENSORS.append(TemperSensor(dev, temp_unit, name, scaling))
-=======
-            name = f"{name}_{idx!s}"
         TEMPER_SENSORS.append(TemperSensor(dev, name, scaling))
->>>>>>> bf1112bc
     add_entities(TEMPER_SENSORS)
 
 
