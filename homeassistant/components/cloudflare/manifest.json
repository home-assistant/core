{
  "domain": "cloudflare",
  "name": "Cloudflare",
  "documentation": "https://www.home-assistant.io/integrations/cloudflare",
<<<<<<< HEAD
  "requirements": ["pycfdns==1.1.0"],
=======
  "requirements": ["pycfdns==1.1.1"],
>>>>>>> 600897a6
  "codeowners": ["@ludeeus", "@ctalkington"],
  "config_flow": true
}<|MERGE_RESOLUTION|>--- conflicted
+++ resolved
@@ -2,11 +2,7 @@
   "domain": "cloudflare",
   "name": "Cloudflare",
   "documentation": "https://www.home-assistant.io/integrations/cloudflare",
-<<<<<<< HEAD
-  "requirements": ["pycfdns==1.1.0"],
-=======
   "requirements": ["pycfdns==1.1.1"],
->>>>>>> 600897a6
   "codeowners": ["@ludeeus", "@ctalkington"],
   "config_flow": true
 }