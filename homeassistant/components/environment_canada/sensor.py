"""Support for the Environment Canada weather service."""
from __future__ import annotations

import logging
import re

import voluptuous as vol

<<<<<<< HEAD
from homeassistant.components.sensor import (
    SensorDeviceClass,
    SensorEntity,
    SensorEntityDescription,
    SensorStateClass,
)
from homeassistant.const import (
    ATTR_LOCATION,
    DEGREE,
    LENGTH_KILOMETERS,
    LENGTH_MILLIMETERS,
    PERCENTAGE,
    PRESSURE_KPA,
    SPEED_KILOMETERS_PER_HOUR,
    TEMP_CELSIUS,
    UV_INDEX,
)
=======
from homeassistant.components.sensor import SensorDeviceClass, SensorEntity
from homeassistant.config_entries import ConfigEntry
from homeassistant.const import ATTR_LOCATION, TEMP_CELSIUS
from homeassistant.core import HomeAssistant
from homeassistant.helpers.entity_platform import AddEntitiesCallback
>>>>>>> 9ef10331
from homeassistant.helpers.update_coordinator import CoordinatorEntity

from .const import ATTR_STATION, DOMAIN

ATTR_TIME = "alert time"

SENSOR_TYPES: tuple[SensorEntityDescription, ...] = (
    SensorEntityDescription(
        key="condition",
        name="Current Condition",
    ),
    SensorEntityDescription(
        key="dewpoint",
        name="Dew Point",
        device_class=SensorDeviceClass.TEMPERATURE,
        native_unit_of_measurement=TEMP_CELSIUS,
        state_class=SensorStateClass.MEASUREMENT,
    ),
    SensorEntityDescription(
        key="high_temp",
        name="High Temperature",
        device_class=SensorDeviceClass.TEMPERATURE,
        native_unit_of_measurement=TEMP_CELSIUS,
        state_class=SensorStateClass.MEASUREMENT,
    ),
    SensorEntityDescription(
        key="humidex",
        name="Humidex",
        device_class=SensorDeviceClass.TEMPERATURE,
        native_unit_of_measurement=TEMP_CELSIUS,
        state_class=SensorStateClass.MEASUREMENT,
    ),
    SensorEntityDescription(
        key="humidity",
        name="Humidity",
        device_class=SensorDeviceClass.HUMIDITY,
        native_unit_of_measurement=PERCENTAGE,
        state_class=SensorStateClass.MEASUREMENT,
    ),
    SensorEntityDescription(
        key="icon_code",
        name="Icon Code",
    ),
    SensorEntityDescription(
        key="low_temp",
        name="Low Temperature",
        device_class=SensorDeviceClass.TEMPERATURE,
        native_unit_of_measurement=TEMP_CELSIUS,
        state_class=SensorStateClass.MEASUREMENT,
    ),
    SensorEntityDescription(
        key="normal_high",
        name="Normal High Temperature",
        device_class=SensorDeviceClass.TEMPERATURE,
        native_unit_of_measurement=TEMP_CELSIUS,
    ),
    SensorEntityDescription(
        key="normal_low",
        name="Normal Low Temperature",
        device_class=SensorDeviceClass.TEMPERATURE,
        native_unit_of_measurement=TEMP_CELSIUS,
    ),
    SensorEntityDescription(
        key="pop",
        name="Chance of Precipitation",
        native_unit_of_measurement=PERCENTAGE,
    ),
    SensorEntityDescription(
        key="precip_yesterday",
        name="Precipitation Yesterday",
        native_unit_of_measurement=LENGTH_MILLIMETERS,
        state_class=SensorStateClass.MEASUREMENT,
    ),
    SensorEntityDescription(
        key="pressure",
        name="Barometric Pressure",
        device_class=SensorDeviceClass.PRESSURE,
        native_unit_of_measurement=PRESSURE_KPA,
        state_class=SensorStateClass.MEASUREMENT,
    ),
    SensorEntityDescription(
        key="temperature",
        name="Temperature",
        device_class=SensorDeviceClass.TEMPERATURE,
        native_unit_of_measurement=TEMP_CELSIUS,
        state_class=SensorStateClass.MEASUREMENT,
    ),
    SensorEntityDescription(
        key="tendency",
        name="Tendency",
    ),
    SensorEntityDescription(
        key="text_summary",
        name="Summary",
    ),
    SensorEntityDescription(
        key="timestamp",
        name="Observation Time",
        device_class=SensorDeviceClass.TIMESTAMP,
    ),
    SensorEntityDescription(
        key="uv_index",
        name="UV Index",
        native_unit_of_measurement=UV_INDEX,
        state_class=SensorStateClass.MEASUREMENT,
    ),
    SensorEntityDescription(
        key="visibility",
        name="Visibility",
        native_unit_of_measurement=LENGTH_KILOMETERS,
        state_class=SensorStateClass.MEASUREMENT,
    ),
    SensorEntityDescription(
        key="wind_bearing",
        name="Wind Bearing",
        native_unit_of_measurement=DEGREE,
    ),
    SensorEntityDescription(
        key="wind_chill",
        name="Wind Chill",
        device_class=SensorDeviceClass.TEMPERATURE,
        native_unit_of_measurement=TEMP_CELSIUS,
        state_class=SensorStateClass.MEASUREMENT,
    ),
    SensorEntityDescription(
        key="wind_dir",
        name="Wind Direction",
    ),
    SensorEntityDescription(
        key="wind_gust",
        name="Wind Gust",
        native_unit_of_measurement=SPEED_KILOMETERS_PER_HOUR,
        state_class=SensorStateClass.MEASUREMENT,
    ),
    SensorEntityDescription(
        key="wind_speed",
        name="Wind Speed",
        native_unit_of_measurement=SPEED_KILOMETERS_PER_HOUR,
        state_class=SensorStateClass.MEASUREMENT,
    ),
)

ALERT_TYPES: tuple[SensorEntityDescription, ...] = (
    SensorEntityDescription(
        key="advisories",
        name="Advisory",
        icon="mdi:bell-alert",
    ),
    SensorEntityDescription(
        key="endings",
        name="Endings",
        icon="mdi:alert-circle-check",
    ),
    SensorEntityDescription(
        key="statements",
        name="Statements",
        icon="mdi:bell-alert",
    ),
    SensorEntityDescription(
        key="warnings",
        name="Warnings",
        icon="mdi:alert-octagon",
    ),
    SensorEntityDescription(
        key="watches",
        name="Watches",
        icon="mdi:alert",
    ),
)

_LOGGER = logging.getLogger(__name__)


def validate_station(station):
    """Check that the station ID is well-formed."""
    if station is None:
        return None
    if not re.fullmatch(r"[A-Z]{2}/s0000\d{3}", station):
        raise vol.Invalid('Station ID must be of the form "XX/s0000###"')
    return station


async def async_setup_entry(
    hass: HomeAssistant,
    config_entry: ConfigEntry,
    async_add_entities: AddEntitiesCallback,
) -> None:
    """Add a weather entity from a config_entry."""
    coordinator = hass.data[DOMAIN][config_entry.entry_id]["weather_coordinator"]
    async_add_entities(ECSensor(coordinator, desc) for desc in SENSOR_TYPES)
    async_add_entities(ECAlertSensor(coordinator, desc) for desc in ALERT_TYPES)


class ECBaseSensor(CoordinatorEntity, SensorEntity):
    """Environment Canada sensor base."""

    def __init__(self, coordinator, description):
        """Initialize the base sensor."""
        super().__init__(coordinator)
        self.entity_description = description
        self._ec_data = coordinator.ec_data
        self._attr_attribution = self._ec_data.metadata["attribution"]
        self._attr_name = f"{coordinator.config_entry.title} {description.name}"
        self._attr_unique_id = f"{self._ec_data.metadata['location']}-{description.key}"


class ECSensor(ECBaseSensor):
    """Environment Canada sensor for conditions."""

    def __init__(self, coordinator, description):
        """Initialize the sensor."""
        super().__init__(coordinator, description)
        self._attr_extra_state_attributes = {
            ATTR_LOCATION: self._ec_data.metadata.get("location"),
            ATTR_STATION: self._ec_data.metadata.get("station"),
        }

    @property
    def native_value(self):
        """Update current conditions."""
        sensor_type = self.entity_description.key
        if sensor_type == "timestamp":
            return self._ec_data.metadata.get("timestamp")

        value = self._ec_data.conditions.get(sensor_type, {}).get("value")
        if sensor_type == "tendency":
            value = str(value).capitalize()
        elif isinstance(value, str) and len(value) > 255:
            value = value[:255]
            _LOGGER.info(
                "Value for %s truncated to 255 characters", self._attr_unique_id
            )
        return value


class ECAlertSensor(ECBaseSensor):
    """Environment Canada sensor for alerts."""

    @property
    def native_value(self):
        """Return the state."""
        alert_name = self.entity_description.key
        value = self._ec_data.alerts.get(alert_name, {}).get("value", [])
        return len(value)

    @property
    def extra_state_attributes(self):
        """Return the extra state attributes."""
        alert_name = self.entity_description.key
        value = self._ec_data.alerts.get(alert_name, {}).get("value", [])

        extra_state_attrs = {
            ATTR_LOCATION: self._ec_data.metadata.get("location"),
            ATTR_STATION: self._ec_data.metadata.get("station"),
        }
        for index, alert in enumerate(value, start=1):
            extra_state_attrs[f"alert_{index}"] = alert.get("title")
            extra_state_attrs[f"alert_time_{index}"] = alert.get("date")

        return extra_state_attrs<|MERGE_RESOLUTION|>--- conflicted
+++ resolved
@@ -6,13 +6,13 @@
 
 import voluptuous as vol
 
-<<<<<<< HEAD
 from homeassistant.components.sensor import (
     SensorDeviceClass,
     SensorEntity,
     SensorEntityDescription,
     SensorStateClass,
 )
+from homeassistant.config_entries import ConfigEntry
 from homeassistant.const import (
     ATTR_LOCATION,
     DEGREE,
@@ -24,13 +24,8 @@
     TEMP_CELSIUS,
     UV_INDEX,
 )
-=======
-from homeassistant.components.sensor import SensorDeviceClass, SensorEntity
-from homeassistant.config_entries import ConfigEntry
-from homeassistant.const import ATTR_LOCATION, TEMP_CELSIUS
 from homeassistant.core import HomeAssistant
 from homeassistant.helpers.entity_platform import AddEntitiesCallback
->>>>>>> 9ef10331
 from homeassistant.helpers.update_coordinator import CoordinatorEntity
 
 from .const import ATTR_STATION, DOMAIN
