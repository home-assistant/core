--- conflicted
+++ resolved
@@ -15,24 +15,22 @@
   description: Mark an item as completed in the shopping list.
   fields:
     name:
-<<<<<<< HEAD
-      description: The name of the item to mark as completed.
+      name: Name
+      description: The name of the item to mark as completed (without removing).
+      required: true
       example: Beer
+      selector:
+        text:
+
 incomplete_item:
   description: Marks an item as incomplete in the shopping list.
   fields:
     name:
       description: The name of the item to mark as incomplete.
       example: Beer
+
 complete_all:
   description: Marks all items as completed in the shopping list. It does not remove the items.
+
 incomplete_all:
-  description: Marks all items as incomplete in the shopping list.
-=======
-      name: Name
-      description: The name of the item to mark as completed (without removing).
-      required: true
-      example: Beer
-      selector:
-        text:
->>>>>>> b583ded8
+  description: Marks all items as incomplete in the shopping list.