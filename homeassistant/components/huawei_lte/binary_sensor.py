"""Support for Huawei LTE binary sensors."""
from __future__ import annotations

from dataclasses import dataclass, field
import logging
from typing import Any

from huawei_lte_api.enums.cradle import ConnectionStatusEnum

from homeassistant.components.binary_sensor import (
    DOMAIN as BINARY_SENSOR_DOMAIN,
    BinarySensorEntity,
)
from homeassistant.config_entries import ConfigEntry
from homeassistant.core import HomeAssistant
from homeassistant.helpers.entity import Entity
from homeassistant.helpers.entity_platform import AddEntitiesCallback

from . import HuaweiLteBaseEntityWithDevice
from .const import (
    DOMAIN,
    KEY_MONITORING_CHECK_NOTIFICATIONS,
    KEY_MONITORING_STATUS,
    KEY_WLAN_WIFI_FEATURE_SWITCH,
)

_LOGGER = logging.getLogger(__name__)


async def async_setup_entry(
    hass: HomeAssistant,
    config_entry: ConfigEntry,
    async_add_entities: AddEntitiesCallback,
) -> None:
    """Set up from config entry."""
    router = hass.data[DOMAIN].routers[config_entry.entry_id]
    entities: list[Entity] = []

    if router.data.get(KEY_MONITORING_STATUS):
        entities.append(HuaweiLteMobileConnectionBinarySensor(router))
        entities.append(HuaweiLteWifiStatusBinarySensor(router))
        entities.append(HuaweiLteWifi24ghzStatusBinarySensor(router))
        entities.append(HuaweiLteWifi5ghzStatusBinarySensor(router))

    if router.data.get(KEY_MONITORING_CHECK_NOTIFICATIONS):
        entities.append(HuaweiLteSmsStorageFullBinarySensor(router))

    async_add_entities(entities, True)


@dataclass
class HuaweiLteBaseBinarySensor(HuaweiLteBaseEntityWithDevice, BinarySensorEntity):
    """Huawei LTE binary sensor device base class."""

    _attr_entity_registry_enabled_default = False

    key: str = field(init=False)
    item: str = field(init=False)
    _raw_state: str | None = field(default=None, init=False)

    @property
    def _device_unique_id(self) -> str:
        return f"{self.key}.{self.item}"

    async def async_added_to_hass(self) -> None:
        """Subscribe to needed data on add."""
        await super().async_added_to_hass()
        self.router.subscriptions[self.key].append(
            f"{BINARY_SENSOR_DOMAIN}/{self.item}"
        )

    async def async_will_remove_from_hass(self) -> None:
        """Unsubscribe from needed data on remove."""
        await super().async_will_remove_from_hass()
        self.router.subscriptions[self.key].remove(
            f"{BINARY_SENSOR_DOMAIN}/{self.item}"
        )

    async def async_update(self) -> None:
        """Update state."""
        try:
            value = self.router.data[self.key][self.item]
        except KeyError:
            value = None
            _LOGGER.debug("%s[%s] not in data", self.key, self.item)
        if value is None:
            self._raw_state = value
            self._available = False
        else:
            self._raw_state = str(value)
            self._available = True


CONNECTION_STATE_ATTRIBUTES = {
    str(ConnectionStatusEnum.CONNECTING): "Connecting",
    str(ConnectionStatusEnum.DISCONNECTING): "Disconnecting",
    str(ConnectionStatusEnum.CONNECT_FAILED): "Connect failed",
    str(ConnectionStatusEnum.CONNECT_STATUS_NULL): "Status not available",
    str(ConnectionStatusEnum.CONNECT_STATUS_ERROR): "Status error",
}


@dataclass
class HuaweiLteMobileConnectionBinarySensor(HuaweiLteBaseBinarySensor):
    """Huawei LTE mobile connection binary sensor."""

<<<<<<< HEAD
    _attr_translation_key: str = field(default="mobile_connection", init=False)
=======
    _attr_name: str = field(default="Mobile connection", init=False)
    _attr_entity_registry_enabled_default = True
>>>>>>> 0f4aae41

    def __post_init__(self) -> None:
        """Initialize identifiers."""
        self.key = KEY_MONITORING_STATUS
        self.item = "ConnectionStatus"

    @property
    def is_on(self) -> bool:
        """Return whether the binary sensor is on."""
        return bool(
            self._raw_state
            and int(self._raw_state)
            in (ConnectionStatusEnum.CONNECTED, ConnectionStatusEnum.DISCONNECTING)
        )

    @property
    def assumed_state(self) -> bool:
        """Return True if real state is assumed, not known."""
        return not self._raw_state or int(self._raw_state) not in (
            ConnectionStatusEnum.CONNECT_FAILED,
            ConnectionStatusEnum.CONNECTED,
            ConnectionStatusEnum.DISCONNECTED,
        )

    @property
    def icon(self) -> str:
        """Return mobile connectivity sensor icon."""
        return "mdi:signal" if self.is_on else "mdi:signal-off"

    @property
    def extra_state_attributes(self) -> dict[str, Any] | None:
        """Get additional attributes related to connection status."""
        attributes = {}
        if self._raw_state in CONNECTION_STATE_ATTRIBUTES:
            attributes["additional_state"] = CONNECTION_STATE_ATTRIBUTES[
                self._raw_state
            ]
        return attributes


class HuaweiLteBaseWifiStatusBinarySensor(HuaweiLteBaseBinarySensor):
    """Huawei LTE WiFi status binary sensor base class."""

    @property
    def is_on(self) -> bool:
        """Return whether the binary sensor is on."""
        return self._raw_state is not None and int(self._raw_state) == 1

    @property
    def assumed_state(self) -> bool:
        """Return True if real state is assumed, not known."""
        return self._raw_state is None

    @property
    def icon(self) -> str:
        """Return WiFi status sensor icon."""
        return "mdi:wifi" if self.is_on else "mdi:wifi-off"


@dataclass
class HuaweiLteWifiStatusBinarySensor(HuaweiLteBaseWifiStatusBinarySensor):
    """Huawei LTE WiFi status binary sensor."""

    _attr_translation_key: str = field(default="wifi_status", init=False)

    def __post_init__(self) -> None:
        """Initialize identifiers."""
        self.key = KEY_MONITORING_STATUS
        self.item = "WifiStatus"


@dataclass
class HuaweiLteWifi24ghzStatusBinarySensor(HuaweiLteBaseWifiStatusBinarySensor):
    """Huawei LTE 2.4GHz WiFi status binary sensor."""

    _attr_translation_key: str = field(default="24ghz_wifi_status", init=False)

    def __post_init__(self) -> None:
        """Initialize identifiers."""
        self.key = KEY_WLAN_WIFI_FEATURE_SWITCH
        self.item = "wifi24g_switch_enable"


@dataclass
class HuaweiLteWifi5ghzStatusBinarySensor(HuaweiLteBaseWifiStatusBinarySensor):
    """Huawei LTE 5GHz WiFi status binary sensor."""

    _attr_translation_key: str = field(default="5ghz_wifi_status", init=False)

    def __post_init__(self) -> None:
        """Initialize identifiers."""
        self.key = KEY_WLAN_WIFI_FEATURE_SWITCH
        self.item = "wifi5g_enabled"


@dataclass
class HuaweiLteSmsStorageFullBinarySensor(HuaweiLteBaseBinarySensor):
    """Huawei LTE SMS storage full binary sensor."""

    _attr_translation_key: str = field(default="sms_storage_full", init=False)

    def __post_init__(self) -> None:
        """Initialize identifiers."""
        self.key = KEY_MONITORING_CHECK_NOTIFICATIONS
        self.item = "SmsStorageFull"

    @property
    def is_on(self) -> bool:
        """Return whether the binary sensor is on."""
        return self._raw_state is not None and int(self._raw_state) != 0

    @property
    def assumed_state(self) -> bool:
        """Return True if real state is assumed, not known."""
        return self._raw_state is None

    @property
    def icon(self) -> str:
        """Return WiFi status sensor icon."""
        return "mdi:email-alert" if self.is_on else "mdi:email-off"<|MERGE_RESOLUTION|>--- conflicted
+++ resolved
@@ -104,12 +104,8 @@
 class HuaweiLteMobileConnectionBinarySensor(HuaweiLteBaseBinarySensor):
     """Huawei LTE mobile connection binary sensor."""
 
-<<<<<<< HEAD
     _attr_translation_key: str = field(default="mobile_connection", init=False)
-=======
-    _attr_name: str = field(default="Mobile connection", init=False)
     _attr_entity_registry_enabled_default = True
->>>>>>> 0f4aae41
 
     def __post_init__(self) -> None:
         """Initialize identifiers."""
