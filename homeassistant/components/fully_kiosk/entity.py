"""Base entity for the Fully Kiosk Browser integration."""
from __future__ import annotations

<<<<<<< HEAD
import json

from homeassistant.components import mqtt
=======
from yarl import URL

>>>>>>> 74c51ec9
from homeassistant.const import ATTR_CONNECTIONS
from homeassistant.core import CALLBACK_TYPE, callback
from homeassistant.helpers.device_registry import CONNECTION_NETWORK_MAC, DeviceInfo
from homeassistant.helpers.entity import Entity
from homeassistant.helpers.update_coordinator import CoordinatorEntity

from .const import DOMAIN
from .coordinator import FullyKioskDataUpdateCoordinator


def valid_global_mac_address(mac: str | None) -> bool:
    """Check if a MAC address is valid, non-locally administered address."""
    if not isinstance(mac, str):
        return False
    try:
        first_octet = int(mac.split(":")[0], 16)
        # If the second least-significant bit is set, it's a locally administered address, should not be used as an ID
        return not bool(first_octet & 0x2)
    except ValueError:
        return False


class FullyKioskEntity(CoordinatorEntity[FullyKioskDataUpdateCoordinator], Entity):
    """Defines a Fully Kiosk Browser entity."""

    _attr_has_entity_name = True

    def __init__(self, coordinator: FullyKioskDataUpdateCoordinator) -> None:
        """Initialize the Fully Kiosk Browser entity."""
        super().__init__(coordinator=coordinator)

        url = URL.build(
            scheme="https" if coordinator.use_ssl else "http",
            host=coordinator.data["ip4"],
            port=2323,
        )

        device_info = DeviceInfo(
            identifiers={(DOMAIN, coordinator.data["deviceID"])},
            name=coordinator.data["deviceName"],
            manufacturer=coordinator.data["deviceManufacturer"],
            model=coordinator.data["deviceModel"],
            sw_version=coordinator.data["appVersionName"],
            configuration_url=str(url),
        )
        if "Mac" in coordinator.data and valid_global_mac_address(
            coordinator.data["Mac"]
        ):
            device_info[ATTR_CONNECTIONS] = {
                (CONNECTION_NETWORK_MAC, coordinator.data["Mac"])
            }
        self._attr_device_info = device_info

    async def mqtt_subscribe(
        self, event: str | None, event_callback: CALLBACK_TYPE
    ) -> CALLBACK_TYPE | None:
        """Subscribe to MQTT for a given event."""
        data = self.coordinator.data
        if (
            event is None
            or not mqtt.mqtt_config_entry_enabled(self.hass)
            or not data["settings"]["mqttEnabled"]
        ):
            return None

        @callback
        def message_callback(message: mqtt.ReceiveMessage) -> None:
            payload = json.loads(message.payload)
            event_callback(**payload)

        topic_template = data["settings"]["mqttEventTopic"]
        topic = (
            topic_template.replace("$appId", "fully")
            .replace("$event", event)
            .replace("$deviceId", data["deviceID"])
        )
        return await mqtt.async_subscribe(self.hass, topic, message_callback)<|MERGE_RESOLUTION|>--- conflicted
+++ resolved
@@ -1,14 +1,11 @@
 """Base entity for the Fully Kiosk Browser integration."""
 from __future__ import annotations
 
-<<<<<<< HEAD
 import json
 
-from homeassistant.components import mqtt
-=======
 from yarl import URL
 
->>>>>>> 74c51ec9
+from homeassistant.components import mqtt
 from homeassistant.const import ATTR_CONNECTIONS
 from homeassistant.core import CALLBACK_TYPE, callback
 from homeassistant.helpers.device_registry import CONNECTION_NETWORK_MAC, DeviceInfo
