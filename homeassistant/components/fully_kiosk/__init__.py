"""The Fully Kiosk Browser integration."""

from homeassistant.config_entries import ConfigEntry
from homeassistant.const import Platform
from homeassistant.core import HomeAssistant
from homeassistant.helpers import config_validation as cv
from homeassistant.helpers.typing import ConfigType

from .const import DOMAIN
from .coordinator import FullyKioskDataUpdateCoordinator
from .services import async_setup_services

PLATFORMS = [
    Platform.BINARY_SENSOR,
    Platform.BUTTON,
<<<<<<< HEAD
    Platform.IMAGE,
=======
    Platform.CAMERA,
>>>>>>> 8e93116e
    Platform.MEDIA_PLAYER,
    Platform.NOTIFY,
    Platform.NUMBER,
    Platform.SENSOR,
    Platform.SWITCH,
]

CONFIG_SCHEMA = cv.config_entry_only_config_schema(DOMAIN)


async def async_setup(hass: HomeAssistant, config: ConfigType) -> bool:
    """Set up Fully Kiosk Browser."""

    await async_setup_services(hass)

    return True


async def async_setup_entry(hass: HomeAssistant, entry: ConfigEntry) -> bool:
    """Set up Fully Kiosk Browser from a config entry."""

    coordinator = FullyKioskDataUpdateCoordinator(hass, entry)
    await coordinator.async_config_entry_first_refresh()

    hass.data.setdefault(DOMAIN, {})[entry.entry_id] = coordinator

    await hass.config_entries.async_forward_entry_setups(entry, PLATFORMS)
    coordinator.async_update_listeners()

    return True


async def async_unload_entry(hass: HomeAssistant, entry: ConfigEntry) -> bool:
    """Unload a config entry."""
    unload_ok = await hass.config_entries.async_unload_platforms(entry, PLATFORMS)
    if unload_ok:
        hass.data[DOMAIN].pop(entry.entry_id)

    return unload_ok<|MERGE_RESOLUTION|>--- conflicted
+++ resolved
@@ -13,11 +13,8 @@
 PLATFORMS = [
     Platform.BINARY_SENSOR,
     Platform.BUTTON,
-<<<<<<< HEAD
+    Platform.CAMERA,
     Platform.IMAGE,
-=======
-    Platform.CAMERA,
->>>>>>> 8e93116e
     Platform.MEDIA_PLAYER,
     Platform.NOTIFY,
     Platform.NUMBER,
