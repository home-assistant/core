"""Initialization of FYTA integration."""

from __future__ import annotations

from datetime import datetime
import logging

from fyta_cli.fyta_connector import FytaConnector

from homeassistant.config_entries import ConfigEntry
from homeassistant.const import (
    CONF_ACCESS_TOKEN,
    CONF_PASSWORD,
    CONF_USERNAME,
    Platform,
)
from homeassistant.core import HomeAssistant
from homeassistant.helpers.aiohttp_client import async_get_clientsession
from homeassistant.util.dt import async_get_time_zone

from .const import CONF_EXPIRATION
from .coordinator import FytaCoordinator

_LOGGER = logging.getLogger(__name__)

PLATFORMS = [
<<<<<<< HEAD
    Platform.IMAGE,
=======
    Platform.BINARY_SENSOR,
>>>>>>> 0e52ea48
    Platform.SENSOR,
]
type FytaConfigEntry = ConfigEntry[FytaCoordinator]


async def async_setup_entry(hass: HomeAssistant, entry: FytaConfigEntry) -> bool:
    """Set up the Fyta integration."""
    tz: str = hass.config.time_zone

    username = entry.data[CONF_USERNAME]
    password = entry.data[CONF_PASSWORD]
    access_token: str = entry.data[CONF_ACCESS_TOKEN]
    expiration: datetime = datetime.fromisoformat(
        entry.data[CONF_EXPIRATION]
    ).astimezone(await async_get_time_zone(tz))

    fyta = FytaConnector(
        username, password, access_token, expiration, tz, async_get_clientsession(hass)
    )

    coordinator = FytaCoordinator(hass, fyta)

    await coordinator.async_config_entry_first_refresh()

    entry.runtime_data = coordinator

    await hass.config_entries.async_forward_entry_setups(entry, PLATFORMS)

    return True


async def async_unload_entry(hass: HomeAssistant, entry: FytaConfigEntry) -> bool:
    """Unload Fyta entity."""

    return await hass.config_entries.async_unload_platforms(entry, PLATFORMS)


async def async_migrate_entry(
    hass: HomeAssistant, config_entry: FytaConfigEntry
) -> bool:
    """Migrate old entry."""
    _LOGGER.debug("Migrating from version %s", config_entry.version)

    if config_entry.version > 1:
        # This means the user has downgraded from a future version
        return False

    if config_entry.version == 1:
        if config_entry.minor_version < 2:
            new = {**config_entry.data}
            fyta = FytaConnector(
                config_entry.data[CONF_USERNAME], config_entry.data[CONF_PASSWORD]
            )
            credentials = await fyta.login()
            await fyta.client.close()

            new[CONF_ACCESS_TOKEN] = credentials.access_token
            new[CONF_EXPIRATION] = credentials.expiration.isoformat()

            hass.config_entries.async_update_entry(
                config_entry, data=new, minor_version=2, version=1
            )

    _LOGGER.debug(
        "Migration to version %s.%s successful",
        config_entry.version,
        config_entry.minor_version,
    )

    return True<|MERGE_RESOLUTION|>--- conflicted
+++ resolved
@@ -24,11 +24,8 @@
 _LOGGER = logging.getLogger(__name__)
 
 PLATFORMS = [
-<<<<<<< HEAD
+    Platform.BINARY_SENSOR,
     Platform.IMAGE,
-=======
-    Platform.BINARY_SENSOR,
->>>>>>> 0e52ea48
     Platform.SENSOR,
 ]
 type FytaConfigEntry = ConfigEntry[FytaCoordinator]
