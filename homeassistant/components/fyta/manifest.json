{
  "domain": "fyta",
  "name": "FYTA",
  "codeowners": ["@dontinelli"],
  "config_flow": true,
  "documentation": "https://www.home-assistant.io/integrations/fyta",
  "integration_type": "hub",
  "iot_class": "cloud_polling",
  "loggers": ["fyta_cli"],
<<<<<<< HEAD
  "quality_scale": "platinum",
  "requirements": ["fyta_cli==0.6.10"]
=======
  "requirements": ["fyta_cli==0.7.0"]
>>>>>>> 5da7b1dd
}<|MERGE_RESOLUTION|>--- conflicted
+++ resolved
@@ -7,10 +7,6 @@
   "integration_type": "hub",
   "iot_class": "cloud_polling",
   "loggers": ["fyta_cli"],
-<<<<<<< HEAD
   "quality_scale": "platinum",
-  "requirements": ["fyta_cli==0.6.10"]
-=======
   "requirements": ["fyta_cli==0.7.0"]
->>>>>>> 5da7b1dd
 }