"""The Washer/Dryer Sensor for Whirlpool Appliances."""

from abc import ABC, abstractmethod
from collections.abc import Callable
from dataclasses import dataclass
from datetime import datetime, timedelta
from typing import override

from whirlpool.appliance import Appliance
from whirlpool.dryer import Dryer, MachineState as DryerMachineState
from whirlpool.washer import MachineState as WasherMachineState, Washer

from homeassistant.components.sensor import (
    RestoreSensor,
    SensorDeviceClass,
    SensorEntity,
    SensorEntityDescription,
)
from homeassistant.core import HomeAssistant
from homeassistant.helpers.entity_platform import AddConfigEntryEntitiesCallback
from homeassistant.helpers.typing import StateType
from homeassistant.util.dt import utcnow

from . import WhirlpoolConfigEntry
from .entity import WhirlpoolEntity

SCAN_INTERVAL = timedelta(minutes=5)

WASHER_TANK_FILL = {
    0: None,
    1: "empty",
    2: "25",
    3: "50",
    4: "100",
    5: "active",
}

WASHER_MACHINE_STATE = {
    WasherMachineState.Standby: "standby",
    WasherMachineState.Setting: "setting",
    WasherMachineState.DelayCountdownMode: "delay_countdown",
    WasherMachineState.DelayPause: "delay_paused",
    WasherMachineState.SmartDelay: "smart_delay",
    WasherMachineState.SmartGridPause: "smart_grid_pause",
    WasherMachineState.Pause: "pause",
    WasherMachineState.RunningMainCycle: "running_maincycle",
    WasherMachineState.RunningPostCycle: "running_postcycle",
    WasherMachineState.Exceptions: "exception",
    WasherMachineState.Complete: "complete",
    WasherMachineState.PowerFailure: "power_failure",
    WasherMachineState.ServiceDiagnostic: "service_diagnostic_mode",
    WasherMachineState.FactoryDiagnostic: "factory_diagnostic_mode",
    WasherMachineState.LifeTest: "life_test",
    WasherMachineState.CustomerFocusMode: "customer_focus_mode",
    WasherMachineState.DemoMode: "demo_mode",
    WasherMachineState.HardStopOrError: "hard_stop_or_error",
    WasherMachineState.SystemInit: "system_initialize",
}

DRYER_MACHINE_STATE = {
    DryerMachineState.Standby: "standby",
    DryerMachineState.Setting: "setting",
    DryerMachineState.DelayCountdownMode: "delay_countdown",
    DryerMachineState.DelayPause: "delay_paused",
    DryerMachineState.SmartDelay: "smart_delay",
    DryerMachineState.SmartGridPause: "smart_grid_pause",
    DryerMachineState.Pause: "pause",
    DryerMachineState.RunningMainCycle: "running_maincycle",
    DryerMachineState.RunningPostCycle: "running_postcycle",
    DryerMachineState.Exceptions: "exception",
    DryerMachineState.Complete: "complete",
    DryerMachineState.PowerFailure: "power_failure",
    DryerMachineState.ServiceDiagnostic: "service_diagnostic_mode",
    DryerMachineState.FactoryDiagnostic: "factory_diagnostic_mode",
    DryerMachineState.LifeTest: "life_test",
    DryerMachineState.CustomerFocusMode: "customer_focus_mode",
    DryerMachineState.DemoMode: "demo_mode",
    DryerMachineState.HardStopOrError: "hard_stop_or_error",
    DryerMachineState.SystemInit: "system_initialize",
    DryerMachineState.Cancelled: "cancelled",
}

STATE_CYCLE_FILLING = "cycle_filling"
STATE_CYCLE_RINSING = "cycle_rinsing"
STATE_CYCLE_SENSING = "cycle_sensing"
STATE_CYCLE_SOAKING = "cycle_soaking"
STATE_CYCLE_SPINNING = "cycle_spinning"
STATE_CYCLE_WASHING = "cycle_washing"


def washer_state(washer: Washer) -> str | None:
    """Determine correct states for a washer."""

<<<<<<< HEAD
    machine_state = washer_dryer.get_machine_state()
=======
    if washer.get_door_open():
        return STATE_DOOR_OPEN

    machine_state = washer.get_machine_state()
>>>>>>> 7d06aec8

    if machine_state == WasherMachineState.RunningMainCycle:
        if washer.get_cycle_status_filling():
            return STATE_CYCLE_FILLING
        if washer.get_cycle_status_rinsing():
            return STATE_CYCLE_RINSING
        if washer.get_cycle_status_sensing():
            return STATE_CYCLE_SENSING
        if washer.get_cycle_status_soaking():
            return STATE_CYCLE_SOAKING
        if washer.get_cycle_status_spinning():
            return STATE_CYCLE_SPINNING
        if washer.get_cycle_status_washing():
            return STATE_CYCLE_WASHING

    return WASHER_MACHINE_STATE.get(machine_state)


def dryer_state(dryer: Dryer) -> str | None:
    """Determine correct states for a dryer."""

    if dryer.get_door_open():
        return STATE_DOOR_OPEN

    machine_state = dryer.get_machine_state()

    if machine_state == DryerMachineState.RunningMainCycle:
        if dryer.get_cycle_status_sensing():
            return STATE_CYCLE_SENSING

    return DRYER_MACHINE_STATE.get(machine_state)


@dataclass(frozen=True, kw_only=True)
class WhirlpoolSensorEntityDescription(SensorEntityDescription):
    """Describes a Whirlpool sensor entity."""

    value_fn: Callable[[Appliance], str | None]


WASHER_STATE_OPTIONS = [
    *WASHER_MACHINE_STATE.values(),
    STATE_CYCLE_FILLING,
    STATE_CYCLE_RINSING,
    STATE_CYCLE_SENSING,
    STATE_CYCLE_SOAKING,
    STATE_CYCLE_SPINNING,
    STATE_CYCLE_WASHING,
]

DRYER_STATE_OPTIONS = [
    *DRYER_MACHINE_STATE.values(),
    STATE_CYCLE_SENSING,
    STATE_DOOR_OPEN,
]

WASHER_SENSORS: tuple[WhirlpoolSensorEntityDescription, ...] = (
    WhirlpoolSensorEntityDescription(
        key="state",
        translation_key="washer_state",
        device_class=SensorDeviceClass.ENUM,
        options=WASHER_STATE_OPTIONS,
        value_fn=washer_state,
    ),
    WhirlpoolSensorEntityDescription(
        key="DispenseLevel",
        translation_key="whirlpool_tank",
        entity_registry_enabled_default=False,
        device_class=SensorDeviceClass.ENUM,
        options=[value for value in WASHER_TANK_FILL.values() if value],
        value_fn=lambda washer: WASHER_TANK_FILL.get(washer.get_dispense_1_level()),
    ),
)

DRYER_SENSORS: tuple[WhirlpoolSensorEntityDescription, ...] = (
    WhirlpoolSensorEntityDescription(
        key="state",
        translation_key="dryer_state",
        device_class=SensorDeviceClass.ENUM,
        options=DRYER_STATE_OPTIONS,
        value_fn=dryer_state,
    ),
)

WASHER_DRYER_TIME_SENSORS: tuple[SensorEntityDescription] = (
    SensorEntityDescription(
        key="timeremaining",
        translation_key="end_time",
        device_class=SensorDeviceClass.TIMESTAMP,
        icon="mdi:progress-clock",
    ),
)


async def async_setup_entry(
    hass: HomeAssistant,
    config_entry: WhirlpoolConfigEntry,
    async_add_entities: AddConfigEntryEntitiesCallback,
) -> None:
    """Config flow entry for Whirlpool sensors."""
    appliances_manager = config_entry.runtime_data

    washer_sensors = [
        WhirlpoolSensor(washer, description)
        for washer in appliances_manager.washers
        for description in WASHER_SENSORS
    ]

    washer_time_sensors = [
        WasherTimeSensor(washer, description)
        for washer in appliances_manager.washers
        for description in WASHER_DRYER_TIME_SENSORS
    ]

    dryer_sensors = [
        WhirlpoolSensor(dryer, description)
        for dryer in appliances_manager.dryers
        for description in DRYER_SENSORS
    ]

    dryer_time_sensors = [
        DryerTimeSensor(dryer, description)
        for dryer in appliances_manager.dryers
        for description in WASHER_DRYER_TIME_SENSORS
    ]

    async_add_entities(
        [
            *washer_sensors,
            *washer_time_sensors,
            *dryer_sensors,
            *dryer_time_sensors,
        ]
    )


class WhirlpoolSensor(WhirlpoolEntity, SensorEntity):
    """A class for the Whirlpool sensors."""

    def __init__(
        self, appliance: Appliance, description: WhirlpoolSensorEntityDescription
    ) -> None:
        """Initialize the washer sensor."""
        super().__init__(appliance, unique_id_suffix=f"-{description.key}")
        self.entity_description: WhirlpoolSensorEntityDescription = description

    @property
    def native_value(self) -> StateType | str:
        """Return native value of sensor."""
        return self.entity_description.value_fn(self._appliance)


class WasherDryerTimeSensorBase(WhirlpoolEntity, RestoreSensor, ABC):
    """Abstract base class for Whirlpool washer/dryer time sensors."""

    _attr_should_poll = True
    _appliance: Washer | Dryer

    def __init__(
        self, appliance: Washer | Dryer, description: SensorEntityDescription
    ) -> None:
        """Initialize the washer/dryer sensor."""
        super().__init__(appliance, unique_id_suffix=f"-{description.key}")
        self.entity_description = description

        self._running: bool | None = None
        self._value: datetime | None = None

    @abstractmethod
    def _is_machine_state_finished(self) -> bool:
        """Return true if the machine is in a finished state."""

    @abstractmethod
    def _is_machine_state_running(self) -> bool:
        """Return true if the machine is in a running state."""

    async def async_added_to_hass(self) -> None:
        """Register attribute updates callback."""
        if restored_data := await self.async_get_last_sensor_data():
            if isinstance(restored_data.native_value, datetime):
                self._value = restored_data.native_value
        await super().async_added_to_hass()

    async def async_update(self) -> None:
        """Update status of Whirlpool."""
        await self._appliance.fetch_data()

    @override
    @property
    def native_value(self) -> datetime | None:
        """Calculate the time stamp for completion."""
        now = utcnow()

        if self._is_machine_state_finished() and self._running:
            self._running = False
            self._value = now

        if self._is_machine_state_running():
            self._running = True
            new_timestamp = now + timedelta(
                seconds=self._appliance.get_time_remaining()
            )
            if self._value is None or (
                isinstance(self._value, datetime)
                and abs(new_timestamp - self._value) > timedelta(seconds=60)
            ):
                self._value = new_timestamp
        return self._value


class WasherTimeSensor(WasherDryerTimeSensorBase):
    """A timestamp class for Whirlpool washers."""

    _appliance: Washer

    def _is_machine_state_finished(self) -> bool:
        """Return true if the machine is in a finished state."""
        return self._appliance.get_machine_state() in {
            WasherMachineState.Complete,
            WasherMachineState.Standby,
        }

    def _is_machine_state_running(self) -> bool:
        """Return true if the machine is in a running state."""
        return (
            self._appliance.get_machine_state() is WasherMachineState.RunningMainCycle
        )


class DryerTimeSensor(WasherDryerTimeSensorBase):
    """A timestamp class for Whirlpool dryers."""

    _appliance: Dryer

    def _is_machine_state_finished(self) -> bool:
        """Return true if the machine is in a finished state."""
        return self._appliance.get_machine_state() in {
            DryerMachineState.Complete,
            DryerMachineState.Standby,
        }

    def _is_machine_state_running(self) -> bool:
        """Return true if the machine is in a running state."""
        return self._appliance.get_machine_state() is DryerMachineState.RunningMainCycle<|MERGE_RESOLUTION|>--- conflicted
+++ resolved
@@ -91,14 +91,7 @@
 def washer_state(washer: Washer) -> str | None:
     """Determine correct states for a washer."""
 
-<<<<<<< HEAD
-    machine_state = washer_dryer.get_machine_state()
-=======
-    if washer.get_door_open():
-        return STATE_DOOR_OPEN
-
     machine_state = washer.get_machine_state()
->>>>>>> 7d06aec8
 
     if machine_state == WasherMachineState.RunningMainCycle:
         if washer.get_cycle_status_filling():
@@ -120,9 +113,6 @@
 def dryer_state(dryer: Dryer) -> str | None:
     """Determine correct states for a dryer."""
 
-    if dryer.get_door_open():
-        return STATE_DOOR_OPEN
-
     machine_state = dryer.get_machine_state()
 
     if machine_state == DryerMachineState.RunningMainCycle:
@@ -152,7 +142,6 @@
 DRYER_STATE_OPTIONS = [
     *DRYER_MACHINE_STATE.values(),
     STATE_CYCLE_SENSING,
-    STATE_DOOR_OPEN,
 ]
 
 WASHER_SENSORS: tuple[WhirlpoolSensorEntityDescription, ...] = (
