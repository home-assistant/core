"""Support for recording details."""
from __future__ import annotations

import asyncio
from collections.abc import Callable, Iterable
from concurrent.futures import CancelledError
import contextlib
from datetime import datetime, timedelta
import logging
import queue
import sqlite3
import threading
import time
from typing import Any, TypeVar, cast

import async_timeout
from lru import LRU  # pylint: disable=no-name-in-module
from sqlalchemy import create_engine, event as sqlalchemy_event, exc, func, select
from sqlalchemy.engine import Engine
from sqlalchemy.exc import SQLAlchemyError
from sqlalchemy.orm import scoped_session, sessionmaker
from sqlalchemy.orm.session import Session

from homeassistant.components import persistent_notification
from homeassistant.const import (
    ATTR_ENTITY_ID,
    EVENT_HOMEASSISTANT_FINAL_WRITE,
    EVENT_HOMEASSISTANT_STOP,
    EVENT_STATE_CHANGED,
    MATCH_ALL,
)
from homeassistant.core import CALLBACK_TYPE, Event, HomeAssistant, callback
from homeassistant.helpers.entity import entity_sources
from homeassistant.helpers.event import (
    async_track_time_change,
    async_track_time_interval,
    async_track_utc_time_change,
)
from homeassistant.helpers.start import async_at_started
from homeassistant.helpers.typing import UNDEFINED, UndefinedType
import homeassistant.util.dt as dt_util
from homeassistant.util.enum import try_parse_enum
from homeassistant.util.json import JSON_ENCODE_EXCEPTIONS

from . import migration, statistics
from .const import (
    DB_WORKER_PREFIX,
    DOMAIN,
    KEEPALIVE_TIME,
    MARIADB_PYMYSQL_URL_PREFIX,
    MARIADB_URL_PREFIX,
    MAX_QUEUE_BACKLOG,
    MYSQLDB_PYMYSQL_URL_PREFIX,
    MYSQLDB_URL_PREFIX,
    SQLITE_URL_PREFIX,
    SupportedDialect,
)
from .db_schema import (
    SCHEMA_VERSION,
    Base,
    EventData,
    Events,
    StateAttributes,
    States,
    Statistics,
    StatisticsRuns,
    StatisticsShortTerm,
)
from .executor import DBInterruptibleThreadPoolExecutor
from .models import (
    DatabaseEngine,
    StatisticData,
    StatisticMetaData,
    UnsupportedDialect,
    process_timestamp,
)
from .pool import POOL_SIZE, MutexPool, RecorderPool
from .queries import find_shared_attributes_id, find_shared_data_id
from .run_history import RunHistory
from .tasks import (
    AdjustLRUSizeTask,
    AdjustStatisticsTask,
    ChangeStatisticsUnitTask,
    ClearStatisticsTask,
    CommitTask,
    DatabaseLockTask,
    EventTask,
    ImportStatisticsTask,
    KeepAliveTask,
    PerodicCleanupTask,
    PurgeTask,
    RecorderTask,
    StatisticsTask,
    StopTask,
    SynchronizeTask,
    UpdateStatisticsMetadataTask,
    WaitTask,
)
from .util import (
    build_mysqldb_conv,
    dburl_to_path,
    end_incomplete_runs,
    is_second_sunday,
    move_away_broken_database,
    session_scope,
    setup_connection_for_dialect,
    validate_or_move_away_sqlite_database,
    write_lock_db_sqlite,
)

_LOGGER = logging.getLogger(__name__)

T = TypeVar("T")

DEFAULT_URL = "sqlite:///{hass_config_path}"

# Controls how often we clean up
# States and Events objects
EXPIRE_AFTER_COMMITS = 120

# The number of attribute ids to cache in memory
#
# Based on:
# - The number of overlapping attributes
# - How frequently states with overlapping attributes will change
# - How much memory our low end hardware has
STATE_ATTRIBUTES_ID_CACHE_SIZE = 2048
EVENT_DATA_ID_CACHE_SIZE = 2048

SHUTDOWN_TASK = object()

COMMIT_TASK = CommitTask()
KEEP_ALIVE_TASK = KeepAliveTask()
WAIT_TASK = WaitTask()
ADJUST_LRU_SIZE_TASK = AdjustLRUSizeTask()

DB_LOCK_TIMEOUT = 30
DB_LOCK_QUEUE_CHECK_TIMEOUT = 1


INVALIDATED_ERR = "Database connection invalidated"
CONNECTIVITY_ERR = "Error in database connectivity during commit"

# Pool size must accommodate Recorder thread + All db executors
MAX_DB_EXECUTOR_WORKERS = POOL_SIZE - 1


class Recorder(threading.Thread):
    """A threaded recorder class."""

    stop_requested: bool

    def __init__(
        self,
        hass: HomeAssistant,
        auto_purge: bool,
        auto_repack: bool,
        keep_days: int,
        commit_interval: int,
        uri: str,
        db_max_retries: int,
        db_retry_wait: int,
        entity_filter: Callable[[str], bool],
        exclude_t: list[str],
        exclude_attributes_by_domain: dict[str, set[str]],
    ) -> None:
        """Initialize the recorder."""
        threading.Thread.__init__(self, name="Recorder")

        self.hass = hass
        self.auto_purge = auto_purge
        self.auto_repack = auto_repack
        self.keep_days = keep_days
        self._hass_started: asyncio.Future[object] = asyncio.Future()
        self.commit_interval = commit_interval
        self._queue: queue.SimpleQueue[RecorderTask] = queue.SimpleQueue()
        self.db_url = uri
        self.db_max_retries = db_max_retries
        self.db_retry_wait = db_retry_wait
        self.database_engine: DatabaseEngine | None = None
        # Database connection is ready, but non-live migration may be in progress
        db_connected: asyncio.Future[bool] = hass.data[DOMAIN].db_connected
        self.async_db_connected: asyncio.Future[bool] = db_connected
        # Database is ready to use but live migration may be in progress
        self.async_db_ready: asyncio.Future[bool] = asyncio.Future()
        # Database is ready to use and all migration steps completed (used by tests)
        self.async_recorder_ready = asyncio.Event()
        self._queue_watch = threading.Event()
        self.engine: Engine | None = None
        self.run_history = RunHistory()
        self._entity_sources = entity_sources(hass)

        # The entity_filter is exposed on the recorder instance so that
        # it can be used to see if an entity is being recorded and is called
        # by is_entity_recorder and the sensor recorder.
        self.entity_filter = entity_filter
        self.exclude_t = set(exclude_t)

        self.schema_version = 0
        self._commits_without_expire = 0
        self._old_states: dict[str | None, States] = {}
        self._state_attributes_ids: LRU = LRU(STATE_ATTRIBUTES_ID_CACHE_SIZE)
        self._event_data_ids: LRU = LRU(EVENT_DATA_ID_CACHE_SIZE)
        self._pending_state_attributes: dict[str, StateAttributes] = {}
        self._pending_event_data: dict[str, EventData] = {}
        self._pending_expunge: list[States] = []
        self.event_session: Session | None = None
        self._get_session: Callable[[], Session] | None = None
        self._completed_first_database_setup: bool | None = None
        self.async_migration_event = asyncio.Event()
        self.migration_in_progress = False
        self.migration_is_live = False
        self._database_lock_task: DatabaseLockTask | None = None
        self._db_executor: DBInterruptibleThreadPoolExecutor | None = None
        self._exclude_attributes_by_domain = exclude_attributes_by_domain

        self._event_listener: CALLBACK_TYPE | None = None
        self._queue_watcher: CALLBACK_TYPE | None = None
        self._keep_alive_listener: CALLBACK_TYPE | None = None
        self._commit_listener: CALLBACK_TYPE | None = None
        self._periodic_listener: CALLBACK_TYPE | None = None
        self._nightly_listener: CALLBACK_TYPE | None = None
        self._dialect_name: SupportedDialect | None = None
        self.enabled = True

    @property
    def backlog(self) -> int:
        """Return the number of items in the recorder backlog."""
        return self._queue.qsize()

    @property
    def dialect_name(self) -> SupportedDialect | None:
        """Return the dialect the recorder uses."""
        return self._dialect_name

    @property
    def _using_file_sqlite(self) -> bool:
        """Short version to check if we are using sqlite3 as a file."""
        return self.db_url != SQLITE_URL_PREFIX and self.db_url.startswith(
            SQLITE_URL_PREFIX
        )

    @property
    def recording(self) -> bool:
        """Return if the recorder is recording."""
        return self._event_listener is not None

    def get_session(self) -> Session:
        """Get a new sqlalchemy session."""
        if self._get_session is None:
            raise RuntimeError("The database connection has not been established")
        return self._get_session()

    def queue_task(self, task: RecorderTask) -> None:
        """Add a task to the recorder queue."""
        self._queue.put(task)

    def set_enable(self, enable: bool) -> None:
        """Enable or disable recording events and states."""
        self.enabled = enable

    @callback
    def async_start_executor(self) -> None:
        """Start the executor."""
        self._db_executor = DBInterruptibleThreadPoolExecutor(
            thread_name_prefix=DB_WORKER_PREFIX,
            max_workers=MAX_DB_EXECUTOR_WORKERS,
            shutdown_hook=self._shutdown_pool,
        )

    def _shutdown_pool(self) -> None:
        """Close the dbpool connections in the current thread."""
        if self.engine and hasattr(self.engine.pool, "shutdown"):
            self.engine.pool.shutdown()

    @callback
    def async_initialize(self) -> None:
        """Initialize the recorder."""
        self._event_listener = self.hass.bus.async_listen(
            MATCH_ALL,
            self.event_listener,
            run_immediately=True,
        )
        self._queue_watcher = async_track_time_interval(
            self.hass, self._async_check_queue, timedelta(minutes=10)
        )

    @callback
    def _async_keep_alive(self, now: datetime) -> None:
        """Queue a keep alive."""
        if self._event_listener:
            self.queue_task(KEEP_ALIVE_TASK)

    @callback
    def _async_commit(self, now: datetime) -> None:
        """Queue a commit."""
        if (
            self._event_listener
            and not self._database_lock_task
            and self._event_session_has_pending_writes()
        ):
            self.queue_task(COMMIT_TASK)

    @callback
    def async_add_executor_job(
        self, target: Callable[..., T], *args: Any
    ) -> asyncio.Future[T]:
        """Add an executor job from within the event loop."""
        return self.hass.loop.run_in_executor(self._db_executor, target, *args)

    def _stop_executor(self) -> None:
        """Stop the executor."""
        if self._db_executor is None:
            return
        self._db_executor.shutdown()
        self._db_executor = None

    @callback
    def _async_check_queue(self, *_: Any) -> None:
        """Periodic check of the queue size to ensure we do not exhaust memory.

        The queue grows during migration or if something really goes wrong.
        """
        size = self.backlog
        _LOGGER.debug("Recorder queue size is: %s", size)
        if size <= MAX_QUEUE_BACKLOG:
            return
        _LOGGER.error(
            (
                "The recorder backlog queue reached the maximum size of %s events; "
                "usually, the system is CPU bound, I/O bound, or the database "
                "is corrupt due to a disk problem; The recorder will stop "
                "recording events to avoid running out of memory"
            ),
            MAX_QUEUE_BACKLOG,
        )
        self._async_stop_queue_watcher_and_event_listener()

    @callback
    def _async_stop_queue_watcher_and_event_listener(self) -> None:
        """Stop watching the queue and listening for events."""
        if self._queue_watcher:
            self._queue_watcher()
            self._queue_watcher = None
        if self._event_listener:
            self._event_listener()
            self._event_listener = None

    @callback
    def _async_stop_listeners(self) -> None:
        """Stop listeners."""
        self._async_stop_queue_watcher_and_event_listener()
        if self._keep_alive_listener:
            self._keep_alive_listener()
            self._keep_alive_listener = None
        if self._commit_listener:
            self._commit_listener()
            self._commit_listener = None
        if self._nightly_listener:
            self._nightly_listener()
            self._nightly_listener = None
        if self._periodic_listener:
            self._periodic_listener()
            self._periodic_listener = None

    @callback
    def _async_event_filter(self, event: Event) -> bool:
        """Filter events."""
        if event.event_type in self.exclude_t:
            return False

        if (entity_id := event.data.get(ATTR_ENTITY_ID)) is None:
            return True

        if isinstance(entity_id, str):
            return self.entity_filter(entity_id)

        if isinstance(entity_id, list):
            for eid in entity_id:
                if self.entity_filter(eid):
                    return True
            return False

        # Unknown what it is.
        return True

    @callback
    def _async_empty_queue(self, event: Event) -> None:
        """Empty the queue if its still present at final write."""

        # If the queue is full of events to be processed because
        # the database is so broken that every event results in a retry
        # we will never be able to get though the events to shutdown in time.
        #
        # We drain all the events in the queue and then insert
        # an empty one to ensure the next thing the recorder sees
        # is a request to shutdown.
        while True:
            try:
                self._queue.get_nowait()
            except queue.Empty:
                break
        self.queue_task(StopTask())

    async def _async_shutdown(self, event: Event) -> None:
        """Shut down the Recorder."""
        if not self._hass_started.done():
            self._hass_started.set_result(SHUTDOWN_TASK)
        self.queue_task(StopTask())
        self._async_stop_listeners()
        await self.hass.async_add_executor_job(self.join)

    @callback
    def _async_hass_started(self, hass: HomeAssistant) -> None:
        """Notify that hass has started."""
        self._hass_started.set_result(None)

    @callback
    def async_register(self) -> None:
        """Post connection initialize."""
        bus = self.hass.bus
        bus.async_listen_once(EVENT_HOMEASSISTANT_FINAL_WRITE, self._async_empty_queue)
        bus.async_listen_once(EVENT_HOMEASSISTANT_STOP, self._async_shutdown)
        async_at_started(self.hass, self._async_hass_started)

    @callback
    def async_connection_failed(self) -> None:
        """Connect failed tasks."""
        self.async_db_connected.set_result(False)
        self.async_db_ready.set_result(False)
        persistent_notification.async_create(
            self.hass,
            "The recorder could not start, check [the logs](/config/logs)",
            "Recorder",
        )
        self._async_stop_listeners()

    @callback
    def async_connection_success(self) -> None:
        """Connect to the database succeeded, schema version and migration need known.

        The database may not yet be ready for use in case of a non-live migration.
        """
        self.async_db_connected.set_result(True)

    @callback
    def async_set_db_ready(self) -> None:
        """Database live and ready for use.

        Called after non-live migration steps are finished.
        """
        if self.async_db_ready.done():
            return
        self.async_db_ready.set_result(True)
        self.async_start_executor()

    @callback
    def _async_set_recorder_ready_migration_done(self) -> None:
        """Finish start and mark recorder ready.

        Called after all migration steps are finished.
        """
        self._async_setup_periodic_tasks()
        self.async_recorder_ready.set()

    @callback
    def async_nightly_tasks(self, now: datetime) -> None:
        """Trigger the purge."""
        if self.auto_purge:
            # Purge will schedule the periodic cleanups
            # after it completes to ensure it does not happen
            # until after the database is vacuumed
            repack = self.auto_repack and is_second_sunday(now)
            purge_before = dt_util.utcnow() - timedelta(days=self.keep_days)
            self.queue_task(PurgeTask(purge_before, repack=repack, apply_filter=False))
        else:
            self.queue_task(PerodicCleanupTask())

    @callback
    def _async_five_minute_tasks(self, now: datetime) -> None:
        """Run tasks every five minutes."""
        self.queue_task(ADJUST_LRU_SIZE_TASK)
        self.async_periodic_statistics()

    def _adjust_lru_size(self) -> None:
        """Trigger the LRU adjustment.

        If the number of entities has increased, increase the size of the LRU
        cache to avoid thrashing.
        """
        state_attributes_lru = self._state_attributes_ids
        current_size = state_attributes_lru.get_size()
        new_size = self.hass.states.async_entity_ids_count() * 2
        if new_size > current_size:
            state_attributes_lru.set_size(new_size)

    @callback
    def async_periodic_statistics(self) -> None:
        """Trigger the statistics run.

        Short term statistics run every 5 minutes
        """
        start = statistics.get_start_time()
        self.queue_task(StatisticsTask(start, True))

    @callback
    def async_adjust_statistics(
        self,
        statistic_id: str,
        start_time: datetime,
        sum_adjustment: float,
        adjustment_unit: str,
    ) -> None:
        """Adjust statistics."""
        self.queue_task(
            AdjustStatisticsTask(
                statistic_id, start_time, sum_adjustment, adjustment_unit
            )
        )

    @callback
    def async_clear_statistics(self, statistic_ids: list[str]) -> None:
        """Clear statistics for a list of statistic_ids."""
        self.queue_task(ClearStatisticsTask(statistic_ids))

    @callback
    def async_update_statistics_metadata(
        self,
        statistic_id: str,
        *,
        new_statistic_id: str | UndefinedType = UNDEFINED,
        new_unit_of_measurement: str | None | UndefinedType = UNDEFINED,
    ) -> None:
        """Update statistics metadata for a statistic_id."""
        self.queue_task(
            UpdateStatisticsMetadataTask(
                statistic_id, new_statistic_id, new_unit_of_measurement
            )
        )

    @callback
    def async_change_statistics_unit(
        self,
        statistic_id: str,
        *,
        new_unit_of_measurement: str,
        old_unit_of_measurement: str,
    ) -> None:
        """Change statistics unit for a statistic_id."""
        self.queue_task(
            ChangeStatisticsUnitTask(
                statistic_id, new_unit_of_measurement, old_unit_of_measurement
            )
        )

    @callback
    def async_import_statistics(
        self,
        metadata: StatisticMetaData,
        stats: Iterable[StatisticData],
        table: type[Statistics | StatisticsShortTerm],
    ) -> None:
        """Schedule import of statistics."""
        self.queue_task(ImportStatisticsTask(metadata, stats, table))

    @callback
    def _async_setup_periodic_tasks(self) -> None:
        """Prepare periodic tasks."""
        if self.hass.is_stopping or not self._get_session:
            # Home Assistant is shutting down
            return

        # If the db is using a socket connection, we need to keep alive
        # to prevent errors from unexpected disconnects
        if self.dialect_name != SupportedDialect.SQLITE:
            self._keep_alive_listener = async_track_time_interval(
                self.hass, self._async_keep_alive, timedelta(seconds=KEEPALIVE_TIME)
            )

        # If the commit interval is not 0, we need to commit periodically
        if self.commit_interval:
            self._commit_listener = async_track_time_interval(
                self.hass, self._async_commit, timedelta(seconds=self.commit_interval)
            )

        # Run nightly tasks at 4:12am
        self._nightly_listener = async_track_time_change(
            self.hass, self.async_nightly_tasks, hour=4, minute=12, second=0
        )

        # Compile short term statistics every 5 minutes
        self._periodic_listener = async_track_utc_time_change(
            self.hass, self._async_five_minute_tasks, minute=range(0, 60, 5), second=10
        )

    async def _async_wait_for_started(self) -> object | None:
        """Wait for the hass started future."""
        return await self._hass_started

    def _wait_startup_or_shutdown(self) -> object | None:
        """Wait for startup or shutdown before starting."""
        try:
            return asyncio.run_coroutine_threadsafe(
                self._async_wait_for_started(), self.hass.loop
            ).result()
        except CancelledError as ex:
            _LOGGER.warning(
                "Recorder startup was externally canceled before it could complete: %s",
                ex,
            )
            return SHUTDOWN_TASK

    def run(self) -> None:
        """Start processing events to save."""
        setup_result = self._setup_recorder()

        if not setup_result:
            # Give up if we could not connect
            self.hass.add_job(self.async_connection_failed)
            return

        schema_status = migration.validate_db_schema(self.hass, self, self.get_session)
        if schema_status is None:
            # Give up if we could not validate the schema
            self.hass.add_job(self.async_connection_failed)
            return
        self.schema_version = schema_status.current_version

        if schema_status.valid:
            self._setup_run()
        else:
            self.migration_in_progress = True
            self.migration_is_live = migration.live_migration(schema_status)

        self.hass.add_job(self.async_connection_success)

        if self.migration_is_live or schema_status.valid:
            # If the migrate is live or the schema is valid, we need to
            # wait for startup to complete. If its not live, we need to continue
            # on.
            self.hass.add_job(self.async_set_db_ready)

            # We wait to start a live migration until startup has finished
            # since it can be cpu intensive and we do not want it to compete
            # with startup which is also cpu intensive
            if self._wait_startup_or_shutdown() is SHUTDOWN_TASK:
                # Shutdown happened before Home Assistant finished starting
                self.migration_in_progress = False
                # Make sure we cleanly close the run if
                # we restart before startup finishes
                self._shutdown()
                self.hass.add_job(self.async_set_db_ready)
                return

        if not schema_status.valid:
            if self._migrate_schema_and_setup_run(schema_status):
                self.schema_version = SCHEMA_VERSION
                if not self._event_listener:
                    # If the schema migration takes so long that the end
                    # queue watcher safety kicks in because MAX_QUEUE_BACKLOG
                    # is reached, we need to reinitialize the listener.
                    self.hass.add_job(self.async_initialize)
            else:
                persistent_notification.create(
                    self.hass,
                    "The database migration failed, check [the logs](/config/logs).",
                    "Database Migration Failed",
                    "recorder_database_migration",
                )
                self.hass.add_job(self.async_set_db_ready)
                self._shutdown()
                return

        self.hass.add_job(self.async_set_db_ready)

        # Catch up with missed statistics
        with session_scope(session=self.get_session()) as session:
            self._schedule_compile_missing_statistics(session)

        _LOGGER.debug("Recorder processing the queue")
        self._adjust_lru_size()
        self.hass.add_job(self._async_set_recorder_ready_migration_done)
        self._run_event_loop()

    def _run_event_loop(self) -> None:
        """Run the event loop for the recorder."""
        # Use a session for the event read loop
        # with a commit every time the event time
        # has changed. This reduces the disk io.
        self.stop_requested = False
        while not self.stop_requested:
            task = self._queue.get()
            _LOGGER.debug("Processing task: %s", task)
            try:
                self._process_one_task_or_recover(task)
            except Exception as err:  # pylint: disable=broad-except
                _LOGGER.exception("Error while processing event %s: %s", task, err)

        self._shutdown()

    def _process_one_task_or_recover(self, task: RecorderTask) -> None:
        """Process an event, reconnect, or recover a malformed database."""
        try:
            # If its not an event, commit everything
            # that is pending before running the task
            if task.commit_before:
                self._commit_event_session_or_retry()
            return task.run(self)
        except exc.DatabaseError as err:
            if self._handle_database_error(err):
                return
            _LOGGER.exception(
                "Unhandled database error while processing task %s: %s", task, err
            )
        except SQLAlchemyError as err:
            _LOGGER.exception("SQLAlchemyError error processing task %s: %s", task, err)

        # Reset the session if an SQLAlchemyError (including DatabaseError)
        # happens to rollback and recover
        self._reopen_event_session()

    def _setup_recorder(self) -> bool:
        """Create a connection to the database."""
        tries = 1

        while tries <= self.db_max_retries:
            try:
                self._setup_connection()
                return migration.initialize_database(self.get_session)
            except UnsupportedDialect:
                break
            except Exception as err:  # pylint: disable=broad-except
                _LOGGER.exception(
                    "Error during connection setup: %s (retrying in %s seconds)",
                    err,
                    self.db_retry_wait,
                )
            tries += 1
            time.sleep(self.db_retry_wait)

        return False

    @callback
    def _async_migration_started(self) -> None:
        """Set the migration started event."""
        self.async_migration_event.set()

    def _migrate_schema_and_setup_run(
        self, schema_status: migration.SchemaValidationStatus
    ) -> bool:
        """Migrate schema to the latest version."""
        persistent_notification.create(
            self.hass,
            (
                "System performance will temporarily degrade during the database"
                " upgrade. Do not power down or restart the system until the upgrade"
                " completes. Integrations that read the database, such as logbook,"
                " history, and statistics may return inconsistent results until the "
                " upgrade completes. This notification will be automatically dismissed"
                " when the upgrade completes."
            ),
            "Database upgrade in progress",
            "recorder_database_migration",
        )
        self.hass.add_job(self._async_migration_started)

        try:
            assert self.engine is not None
            migration.migrate_schema(
                self, self.hass, self.engine, self.get_session, schema_status
            )
        except exc.DatabaseError as err:
            if self._handle_database_error(err):
                return True
            _LOGGER.exception("Database error during schema migration")
            return False
        except Exception:  # pylint: disable=broad-except
            _LOGGER.exception("Error during schema migration")
            return False
        else:
            self._setup_run()
            return True
        finally:
            self.migration_in_progress = False
            persistent_notification.dismiss(self.hass, "recorder_database_migration")

    def _lock_database(self, task: DatabaseLockTask) -> None:
        @callback
        def _async_set_database_locked(task: DatabaseLockTask) -> None:
            task.database_locked.set()

        with write_lock_db_sqlite(self):
            # Notify that lock is being held, wait until database can be used again.
            self.hass.add_job(_async_set_database_locked, task)
            while not task.database_unlock.wait(timeout=DB_LOCK_QUEUE_CHECK_TIMEOUT):
                if self.backlog > MAX_QUEUE_BACKLOG * 0.9:
                    _LOGGER.warning(
                        "Database queue backlog reached more than 90% of maximum queue "
                        "length while waiting for backup to finish; recorder will now "
                        "resume writing to database. The backup cannot be trusted and "
                        "must be restarted"
                    )
                    task.queue_overflow = True
                    break
        _LOGGER.info(
            "Database queue backlog reached %d entries during backup",
            self.backlog,
        )

    def _process_one_event(self, event: Event) -> None:
        if not self.enabled:
            return
        if event.event_type == EVENT_STATE_CHANGED:
            self._process_state_changed_event_into_session(event)
        else:
            self._process_non_state_changed_event_into_session(event)
        # Commit if the commit interval is zero
        if not self.commit_interval:
            self._commit_event_session_or_retry()

    def _find_shared_attr_in_db(self, attr_hash: int, shared_attrs: str) -> int | None:
        """Find shared attributes in the db from the hash and shared_attrs."""
        #
        # Avoid the event session being flushed since it will
        # commit all the pending events and states to the database.
        #
        # The lookup has already have checked to see if the data is cached
        # or going to be written in the next commit so there is no
        # need to flush before checking the database.
        #
        assert self.event_session is not None
        with self.event_session.no_autoflush:
            if attributes_id := self.event_session.execute(
                find_shared_attributes_id(attr_hash, shared_attrs)
            ).first():
                return cast(int, attributes_id[0])
        return None

    def _find_shared_data_in_db(self, data_hash: int, shared_data: str) -> int | None:
        """Find shared event data in the db from the hash and shared_attrs."""
        #
        # Avoid the event session being flushed since it will
        # commit all the pending events and states to the database.
        #
        # The lookup has already have checked to see if the data is cached
        # or going to be written in the next commit so there is no
        # need to flush before checking the database.
        #
        assert self.event_session is not None
        with self.event_session.no_autoflush:
            if data_id := self.event_session.execute(
                find_shared_data_id(data_hash, shared_data)
            ).first():
                return cast(int, data_id[0])
        return None

    def _process_non_state_changed_event_into_session(self, event: Event) -> None:
        """Process any event into the session except state changed."""
        assert self.event_session is not None
        dbevent = Events.from_event(event)
        if not event.data:
            self.event_session.add(dbevent)
            return

        try:
            shared_data_bytes = EventData.shared_data_bytes_from_event(
                event, self.dialect_name
            )
        except JSON_ENCODE_EXCEPTIONS as ex:
            _LOGGER.warning("Event is not JSON serializable: %s: %s", event, ex)
            return

        shared_data = shared_data_bytes.decode("utf-8")
        # Matching attributes found in the pending commit
        if pending_event_data := self._pending_event_data.get(shared_data):
            dbevent.event_data_rel = pending_event_data
        # Matching attributes id found in the cache
        elif data_id := self._event_data_ids.get(shared_data):
            dbevent.data_id = data_id
        else:
            data_hash = EventData.hash_shared_data_bytes(shared_data_bytes)
            # Matching attributes found in the database
            if data_id := self._find_shared_data_in_db(data_hash, shared_data):
                self._event_data_ids[shared_data] = dbevent.data_id = data_id
            # No matching attributes found, save them in the DB
            else:
                dbevent_data = EventData(shared_data=shared_data, hash=data_hash)
                dbevent.event_data_rel = self._pending_event_data[
                    shared_data
                ] = dbevent_data
                self.event_session.add(dbevent_data)

        self.event_session.add(dbevent)

    def _process_state_changed_event_into_session(self, event: Event) -> None:
        """Process a state_changed event into the session."""
        assert self.event_session is not None
        try:
            dbstate = States.from_event(event)
            shared_attrs_bytes = StateAttributes.shared_attrs_bytes_from_event(
                event,
                self._entity_sources,
                self._exclude_attributes_by_domain,
                self.dialect_name,
            )
        except JSON_ENCODE_EXCEPTIONS as ex:
            _LOGGER.warning(
                "State is not JSON serializable: %s: %s",
                event.data.get("new_state"),
                ex,
            )
            return

        shared_attrs = shared_attrs_bytes.decode("utf-8")
        dbstate.attributes = None
        # Matching attributes found in the pending commit
        if pending_attributes := self._pending_state_attributes.get(shared_attrs):
            dbstate.state_attributes = pending_attributes
        # Matching attributes id found in the cache
        elif attributes_id := self._state_attributes_ids.get(shared_attrs):
            dbstate.attributes_id = attributes_id
        else:
            attr_hash = StateAttributes.hash_shared_attrs_bytes(shared_attrs_bytes)
            # Matching attributes found in the database
            if attributes_id := self._find_shared_attr_in_db(attr_hash, shared_attrs):
                dbstate.attributes_id = attributes_id
                self._state_attributes_ids[shared_attrs] = attributes_id
            # No matching attributes found, save them in the DB
            else:
                dbstate_attributes = StateAttributes(
                    shared_attrs=shared_attrs, hash=attr_hash
                )
                dbstate.state_attributes = dbstate_attributes
                self._pending_state_attributes[shared_attrs] = dbstate_attributes
                self.event_session.add(dbstate_attributes)

        if old_state := self._old_states.pop(dbstate.entity_id, None):
            if old_state.state_id:
                dbstate.old_state_id = old_state.state_id
            else:
                dbstate.old_state = old_state
        if event.data.get("new_state"):
            self._old_states[dbstate.entity_id] = dbstate
            self._pending_expunge.append(dbstate)
        else:
            dbstate.state = None
        self.event_session.add(dbstate)

    def _handle_database_error(self, err: Exception) -> bool:
        """Handle a database error that may result in moving away the corrupt db."""
        if isinstance(err.__cause__, sqlite3.DatabaseError):
            _LOGGER.exception(
                "Unrecoverable sqlite3 database corruption detected: %s", err
            )
            self._handle_sqlite_corruption()
            return True
        return False

    def _event_session_has_pending_writes(self) -> bool:
        return bool(
            self.event_session and (self.event_session.new or self.event_session.dirty)
        )

    def _commit_event_session_or_retry(self) -> None:
        """Commit the event session if there is work to do."""
        if not self._event_session_has_pending_writes():
            return
        tries = 1
        while tries <= self.db_max_retries:
            try:
                self._commit_event_session()
                return
            except (exc.InternalError, exc.OperationalError) as err:
                _LOGGER.error(
                    "%s: Error executing query: %s. (retrying in %s seconds)",
                    INVALIDATED_ERR if err.connection_invalidated else CONNECTIVITY_ERR,
                    err,
                    self.db_retry_wait,
                )
                if tries == self.db_max_retries:
                    raise

                tries += 1
                time.sleep(self.db_retry_wait)

    def _commit_event_session(self) -> None:
        assert self.event_session is not None
        self._commits_without_expire += 1

        self.event_session.commit()
        if self._pending_expunge:
            for dbstate in self._pending_expunge:
                # Expunge the state so its not expired
                # until we use it later for dbstate.old_state
                if dbstate in self.event_session:
                    self.event_session.expunge(dbstate)
            self._pending_expunge = []

        # We just committed the state attributes to the database
        # and we now know the attributes_ids.  We can save
        # many selects for matching attributes by loading them
        # into the LRU cache now.
        for state_attr in self._pending_state_attributes.values():
            self._state_attributes_ids[
                state_attr.shared_attrs
            ] = state_attr.attributes_id
        self._pending_state_attributes = {}
        for event_data in self._pending_event_data.values():
            self._event_data_ids[event_data.shared_data] = event_data.data_id
        self._pending_event_data = {}

        # Expire is an expensive operation (frequently more expensive
        # than the flush and commit itself) so we only
        # do it after EXPIRE_AFTER_COMMITS commits
        if self._commits_without_expire >= EXPIRE_AFTER_COMMITS:
            self._commits_without_expire = 0
            self.event_session.expire_all()

    def _handle_sqlite_corruption(self) -> None:
        """Handle the sqlite3 database being corrupt."""
        try:
            self._close_event_session()
        finally:
            self._close_connection()
        move_away_broken_database(dburl_to_path(self.db_url))
        self.run_history.reset()
        self._setup_recorder()
        self._setup_run()

    def _close_event_session(self) -> None:
        """Close the event session."""
<<<<<<< HEAD
        self._old_states = {}
        self._state_attributes_ids = LRU(STATE_ATTRIBUTES_ID_CACHE_SIZE)
        self._event_data_ids = LRU(EVENT_DATA_ID_CACHE_SIZE)
        self._pending_state_attributes = {}
        self._pending_event_data = {}
        self._adjust_lru_size()
=======
        self._old_states.clear()
        self._state_attributes_ids.clear()
        self._event_data_ids.clear()
        self._pending_state_attributes.clear()
        self._pending_event_data.clear()
>>>>>>> 09f971d4

        if not self.event_session:
            return

        try:
            self.event_session.rollback()
            self.event_session.close()
        except SQLAlchemyError as err:
            _LOGGER.exception(
                "Error while rolling back and closing the event session: %s", err
            )

    def _reopen_event_session(self) -> None:
        """Rollback the event session and reopen it after a failure."""
        self._close_event_session()
        self._open_event_session()

    def _open_event_session(self) -> None:
        """Open the event session."""
        self.event_session = self.get_session()
        self.event_session.expire_on_commit = False

    def _post_schema_migration(self, old_version: int, new_version: int) -> None:
        """Run post schema migration tasks."""
        migration.post_schema_migration(self, old_version, new_version)

    def _send_keep_alive(self) -> None:
        """Send a keep alive to keep the db connection open."""
        assert self.event_session is not None
        _LOGGER.debug("Sending keepalive")
        self.event_session.connection().scalar(select(1))

    @callback
    def event_listener(self, event: Event) -> None:
        """Listen for new events and put them in the process queue."""
        if self._async_event_filter(event):
            self.queue_task(EventTask(event))

    async def async_block_till_done(self) -> None:
        """Async version of block_till_done."""
        if self._queue.empty() and not self._event_session_has_pending_writes():
            return
        event = asyncio.Event()
        self.queue_task(SynchronizeTask(event))
        await event.wait()

    def block_till_done(self) -> None:
        """Block till all events processed.

        This is only called in tests.

        This only blocks until the queue is empty
        which does not mean the recorder is done.

        Call tests.common's wait_recording_done
        after calling this to ensure the data
        is in the database.
        """
        self._queue_watch.clear()
        self.queue_task(WAIT_TASK)
        self._queue_watch.wait()

    async def lock_database(self) -> bool:
        """Lock database so it can be backed up safely."""
        if self.dialect_name != SupportedDialect.SQLITE:
            _LOGGER.debug(
                "Not a SQLite database or not connected, locking not necessary"
            )
            return True

        if self._database_lock_task:
            _LOGGER.warning("Database already locked")
            return False

        database_locked = asyncio.Event()
        task = DatabaseLockTask(database_locked, threading.Event(), False)
        self.queue_task(task)
        try:
            async with async_timeout.timeout(DB_LOCK_TIMEOUT):
                await database_locked.wait()
        except asyncio.TimeoutError as err:
            task.database_unlock.set()
            raise TimeoutError(
                f"Could not lock database within {DB_LOCK_TIMEOUT} seconds."
            ) from err
        self._database_lock_task = task
        return True

    @callback
    def unlock_database(self) -> bool:
        """Unlock database.

        Returns true if database lock has been held throughout the process.
        """
        if self.dialect_name != SupportedDialect.SQLITE:
            _LOGGER.debug(
                "Not a SQLite database or not connected, unlocking not necessary"
            )
            return True

        if not self._database_lock_task:
            _LOGGER.warning("Database currently not locked")
            return False

        self._database_lock_task.database_unlock.set()
        success = not self._database_lock_task.queue_overflow

        self._database_lock_task = None

        return success

    def _setup_connection(self) -> None:
        """Ensure database is ready to fly."""
        kwargs: dict[str, Any] = {}
        self._completed_first_database_setup = False

        def setup_recorder_connection(
            dbapi_connection: Any, connection_record: Any
        ) -> None:
            """Dbapi specific connection settings."""
            assert self.engine is not None
            if database_engine := setup_connection_for_dialect(
                self,
                self.engine.dialect.name,
                dbapi_connection,
                not self._completed_first_database_setup,
            ):
                self.database_engine = database_engine
            self._completed_first_database_setup = True

        if self.db_url == SQLITE_URL_PREFIX or ":memory:" in self.db_url:
            kwargs["connect_args"] = {"check_same_thread": False}
            kwargs["poolclass"] = MutexPool
            MutexPool.pool_lock = threading.RLock()
            kwargs["pool_reset_on_return"] = None
        elif self.db_url.startswith(SQLITE_URL_PREFIX):
            kwargs["poolclass"] = RecorderPool
        elif self.db_url.startswith(
            (
                MARIADB_URL_PREFIX,
                MARIADB_PYMYSQL_URL_PREFIX,
                MYSQLDB_URL_PREFIX,
                MYSQLDB_PYMYSQL_URL_PREFIX,
            )
        ):
            kwargs["connect_args"] = {"charset": "utf8mb4"}
            if self.db_url.startswith((MARIADB_URL_PREFIX, MYSQLDB_URL_PREFIX)):
                # If they have configured MySQLDB but don't have
                # the MySQLDB module installed this will throw
                # an ImportError which we suppress here since
                # sqlalchemy will give them a better error when
                # it tried to import it below.
                with contextlib.suppress(ImportError):
                    kwargs["connect_args"]["conv"] = build_mysqldb_conv()

        # Disable extended logging for non SQLite databases
        if not self.db_url.startswith(SQLITE_URL_PREFIX):
            kwargs["echo"] = False

        if self._using_file_sqlite:
            validate_or_move_away_sqlite_database(self.db_url)

        self.engine = create_engine(self.db_url, **kwargs, future=True)
        self._dialect_name = try_parse_enum(SupportedDialect, self.engine.dialect.name)
        sqlalchemy_event.listen(self.engine, "connect", setup_recorder_connection)

        Base.metadata.create_all(self.engine)
        self._get_session = scoped_session(sessionmaker(bind=self.engine, future=True))
        _LOGGER.debug("Connected to recorder database")

    def _close_connection(self) -> None:
        """Close the connection."""
        assert self.engine is not None
        self.engine.dispose()
        self.engine = None
        self._get_session = None

    def _setup_run(self) -> None:
        """Log the start of the current run and schedule any needed jobs."""
        with session_scope(session=self.get_session()) as session:
            end_incomplete_runs(session, self.run_history.recording_start)
            self.run_history.start(session)

        self._open_event_session()

    def _schedule_compile_missing_statistics(self, session: Session) -> None:
        """Add tasks for missing statistics runs."""
        now = dt_util.utcnow()
        last_period_minutes = now.minute - now.minute % 5
        last_period = now.replace(minute=last_period_minutes, second=0, microsecond=0)
        start = now - timedelta(days=self.keep_days)
        start = start.replace(minute=0, second=0, microsecond=0)

        # Find the newest statistics run, if any
        # https://github.com/sqlalchemy/sqlalchemy/issues/9189
        # pylint: disable-next=not-callable
        if last_run := session.query(func.max(StatisticsRuns.start)).scalar():
            start = max(start, process_timestamp(last_run) + timedelta(minutes=5))

        # Add tasks
        while start < last_period:
            end = start + timedelta(minutes=5)
            _LOGGER.debug("Compiling missing statistics for %s-%s", start, end)
            self.queue_task(StatisticsTask(start, end >= last_period))
            start = end

    def _end_session(self) -> None:
        """End the recorder session."""
        if self.event_session is None:
            return
        if self.run_history.active:
            self.run_history.end(self.event_session)
        try:
            self._commit_event_session_or_retry()
        except Exception as err:  # pylint: disable=broad-except
            _LOGGER.exception("Error saving the event session during shutdown: %s", err)

        self.event_session.close()
        self.run_history.clear()

    def _shutdown(self) -> None:
        """Save end time for current run."""
        self.hass.add_job(self._async_stop_listeners)
        self._stop_executor()
        try:
            self._end_session()
        finally:
            self._close_connection()<|MERGE_RESOLUTION|>--- conflicted
+++ resolved
@@ -1029,20 +1029,11 @@
 
     def _close_event_session(self) -> None:
         """Close the event session."""
-<<<<<<< HEAD
-        self._old_states = {}
-        self._state_attributes_ids = LRU(STATE_ATTRIBUTES_ID_CACHE_SIZE)
-        self._event_data_ids = LRU(EVENT_DATA_ID_CACHE_SIZE)
-        self._pending_state_attributes = {}
-        self._pending_event_data = {}
-        self._adjust_lru_size()
-=======
         self._old_states.clear()
         self._state_attributes_ids.clear()
         self._event_data_ids.clear()
         self._pending_state_attributes.clear()
         self._pending_event_data.clear()
->>>>>>> 09f971d4
 
         if not self.event_session:
             return
