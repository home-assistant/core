--- conflicted
+++ resolved
@@ -6,9 +6,5 @@
   "integration_type": "system",
   "iot_class": "local_push",
   "quality_scale": "internal",
-<<<<<<< HEAD
-  "requirements": ["sqlalchemy==2.0.7", "fnv-hash-fast==0.3.1"]
-=======
-  "requirements": ["sqlalchemy==2.0.8", "fnvhash==0.1.0"]
->>>>>>> 4a0d3e88
+  "requirements": ["sqlalchemy==2.0.8", "fnv-hash-fast==0.3.1"]
 }