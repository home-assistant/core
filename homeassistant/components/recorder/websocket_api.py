--- conflicted
+++ resolved
@@ -49,11 +49,8 @@
 )
 from .util import PERIOD_SCHEMA, get_instance, resolve_period
 
-<<<<<<< HEAD
 CLEAR_STATISTICS_TIME_OUT = 10
-=======
 UPDATE_STATISTICS_METADATA_TIME_OUT = 10
->>>>>>> 2a2af01d
 
 UNIT_SCHEMA = vol.Schema(
     {
