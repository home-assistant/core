--- conflicted
+++ resolved
@@ -2,12 +2,9 @@
 from __future__ import annotations
 
 from datetime import datetime as dt
-<<<<<<< HEAD
 import logging
 from typing import TYPE_CHECKING, Any, Literal, cast
-=======
 from typing import Any, Literal, cast
->>>>>>> 2a8e5cee
 
 import voluptuous as vol
 
@@ -521,7 +518,6 @@
         "recording": recording,
         "thread_running": is_running,
     }
-<<<<<<< HEAD
     connection.send_result(msg["id"], recorder_info)
 
 
@@ -594,7 +590,4 @@
         await instance.async_add_executor_job(
             _get_recorded_entities, hass, msg["id"], instance
         )
-    )
-=======
-    connection.send_result(msg["id"], recorder_info)
->>>>>>> 2a8e5cee
+    )