--- conflicted
+++ resolved
@@ -29,18 +29,17 @@
 from homeassistant.util.collection import chunked_or_all
 import homeassistant.util.dt as dt_util
 
-<<<<<<< HEAD
-from ..const import LAST_REPORTED_SCHEMA_VERSION, MAX_IDS_FOR_START_TIME_QUERY
-from ..db_schema import SHARED_ATTR_OR_LEGACY_ATTRIBUTES, StateAttributes, States
-=======
-from ..const import LAST_REPORTED_SCHEMA_VERSION, SupportedDialect
+from ..const import (
+    LAST_REPORTED_SCHEMA_VERSION,
+    MAX_IDS_FOR_START_TIME_QUERY,
+    SupportedDialect,
+)
 from ..db_schema import (
     SHARED_ATTR_OR_LEGACY_ATTRIBUTES,
     StateAttributes,
     States,
     StatesMeta,
 )
->>>>>>> 99698ef9
 from ..filters import Filters
 from ..models import (
     LazyState,
@@ -268,7 +267,7 @@
     start_time_ts = start_time.timestamp()
     end_time_ts = datetime_to_timestamp_or_none(end_time)
     single_metadata_id = metadata_ids[0] if len(metadata_ids) == 1 else None
-<<<<<<< HEAD
+    lateral_join_for_start_time = instance.dialect_name == SupportedDialect.POSTGRESQL
 
     rows: list[Row] = []
     if include_start_time_state:
@@ -292,6 +291,7 @@
             no_attributes,
             include_start_time_state,
             run_start_ts,
+            lateral_join_for_start_time,
         )
         row_chunk = cast(
             list[Row],
@@ -325,12 +325,9 @@
     no_attributes: bool,
     include_start_time_state: bool,
     run_start_ts: float | None,
+    lateral_join_for_start_time: bool,
 ) -> StatementLambdaElement:
     return lambda_stmt(
-=======
-    lateral_join_for_start_time = instance.dialect_name == SupportedDialect.POSTGRESQL
-    stmt = lambda_stmt(
->>>>>>> 99698ef9
         lambda: _significant_states_stmt(
             start_time_ts,
             end_time_ts,
