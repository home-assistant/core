--- conflicted
+++ resolved
@@ -122,33 +122,4 @@
         .filter(RecorderRuns.run_id != instance.run_info.run_id)
         .delete(synchronize_session=False)
     )
-<<<<<<< HEAD
-    _LOGGER.debug("Deleted %s recorder_runs", deleted_rows)
-
-
-def _repack_database(instance):
-    """Repack based on engine type."""
-
-    # Execute sqlite command to free up space on disk
-    if instance.engine.dialect.name == "sqlite":
-        _LOGGER.debug("Vacuuming SQL DB to free space")
-        instance.engine.execute("VACUUM")
-        return
-
-    # Execute sqlite or postgresql vacuum command to free up space on disk
-    if instance.engine.dialect.name == "postgresql":
-        _LOGGER.debug("Vacuuming SQL DB to free space")
-        with instance.engine.connect().execution_options(
-            isolation_level="AUTOCOMMIT"
-        ) as conn:
-            conn.execute("VACUUM")
-        return
-
-    # Optimize mysql / mariadb tables to free up space on disk
-    if instance.engine.dialect.name == "mysql":
-        _LOGGER.debug("Optimizing SQL DB to free space")
-        instance.engine.execute("OPTIMIZE TABLE states, events, recorder_runs")
-        return
-=======
-    _LOGGER.debug("Deleted %s recorder_runs", deleted_rows)
->>>>>>> 41d7faa4
+    _LOGGER.debug("Deleted %s recorder_runs", deleted_rows)