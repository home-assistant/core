--- conflicted
+++ resolved
@@ -33,7 +33,6 @@
             )
             _LOGGER.debug("Deleted %s events", deleted_rows)
 
-<<<<<<< HEAD
             deleted_rows = (
                 session.query(RecorderRuns)
                 .filter(RecorderRuns.start < purge_before)
@@ -41,11 +40,6 @@
             )
             _LOGGER.debug("Deleted %s recorder_runs", deleted_rows)
 
-        # Execute sqlite vacuum command to free up space on disk
-        if repack and instance.engine.driver in ("pysqlite", "postgresql"):
-            _LOGGER.debug("Vacuuming SQL DB to free space")
-            instance.engine.execute("VACUUM")
-=======
         if repack:
             # Execute sqlite or postgresql vacuum command to free up space on disk
             if instance.engine.driver in ("pysqlite", "postgresql"):
@@ -55,7 +49,6 @@
             elif instance.engine.driver == "mysqldb":
                 _LOGGER.debug("Optimizing SQL DB to free space")
                 instance.engine.execute("OPTIMIZE TABLE states, events")
->>>>>>> ee816ed3
 
     except SQLAlchemyError as err:
         _LOGGER.warning("Error purging history: %s.", err)