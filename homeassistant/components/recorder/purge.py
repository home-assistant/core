--- conflicted
+++ resolved
@@ -127,19 +127,11 @@
     """Remove attributes ids that are still in use for states we are not purging yet."""
     if not attributes_ids:
         return set()
-<<<<<<< HEAD
-    keep_attribute_ids = {
-        state.attributes_id
-        for state in session.query(States.attributes_id)
-        .filter(States.last_updated >= purge_before)
-        .filter(States.attributes_id.in_(attribute_ids))
-=======
     keep_attributes_ids = {
         state.attributes_id
         for state in session.query(States.attributes_id)
         .filter(States.last_updated >= purge_before)
         .filter(States.attributes_id.in_(attributes_ids))
->>>>>>> 8862804a
         .group_by(States.attributes_id)
     }
     to_remove = attributes_ids - keep_attributes_ids
@@ -346,19 +338,11 @@
     """Remove attributes ids that are still in use for entitiy_ids we are not purging yet."""
     if not attributes_ids:
         return set()
-<<<<<<< HEAD
-    keep_attribute_ids = {
-        state.attributes_id
-        for state in session.query(States.attributes_id)
-        .filter(~States.event_id.in_(entities))
-        .filter(States.attributes_id.in_(attribute_ids))
-=======
     keep_attributes_ids = {
         state.attributes_id
         for state in session.query(States.attributes_id)
         .filter(~States.event_id.in_(entities))
         .filter(States.attributes_id.in_(attributes_ids))
->>>>>>> 8862804a
         .group_by(States.attributes_id)
     }
     to_remove = attributes_ids - keep_attributes_ids
