"""Statistics helper."""
from __future__ import annotations

from collections import defaultdict
from collections.abc import Callable, Iterable
import contextlib
import dataclasses
from datetime import datetime, timedelta
from itertools import chain, groupby
import json
import logging
import os
import re
from statistics import mean
from typing import TYPE_CHECKING, Any, Literal

from sqlalchemy import bindparam, func
from sqlalchemy.exc import SQLAlchemyError, StatementError
from sqlalchemy.ext import baked
from sqlalchemy.orm.scoping import scoped_session
from sqlalchemy.sql.expression import literal_column, true

from homeassistant.const import (
    PRESSURE_PA,
    TEMP_CELSIUS,
    VOLUME_CUBIC_FEET,
    VOLUME_CUBIC_METERS,
)
from homeassistant.core import Event, HomeAssistant, callback
from homeassistant.exceptions import HomeAssistantError
from homeassistant.helpers import entity_registry
from homeassistant.helpers.json import JSONEncoder
from homeassistant.helpers.storage import STORAGE_DIR
import homeassistant.util.dt as dt_util
import homeassistant.util.pressure as pressure_util
import homeassistant.util.temperature as temperature_util
from homeassistant.util.unit_system import UnitSystem
import homeassistant.util.volume as volume_util

from .const import DATA_INSTANCE, DOMAIN, MAX_ROWS_TO_PURGE
from .models import (
    StatisticData,
    StatisticMetaData,
    StatisticResult,
    Statistics,
    StatisticsMeta,
    StatisticsRuns,
    StatisticsShortTerm,
    process_timestamp,
    process_timestamp_to_utc_isoformat,
)
from .util import execute, retryable_database_job, session_scope

if TYPE_CHECKING:
    from . import Recorder

QUERY_STATISTICS = [
    Statistics.metadata_id,
    Statistics.start,
    Statistics.mean,
    Statistics.min,
    Statistics.max,
    Statistics.last_reset,
    Statistics.state,
    Statistics.sum,
]

QUERY_STATISTICS_SHORT_TERM = [
    StatisticsShortTerm.metadata_id,
    StatisticsShortTerm.start,
    StatisticsShortTerm.mean,
    StatisticsShortTerm.min,
    StatisticsShortTerm.max,
    StatisticsShortTerm.last_reset,
    StatisticsShortTerm.state,
    StatisticsShortTerm.sum,
]

QUERY_STATISTICS_SUMMARY_MEAN = [
    StatisticsShortTerm.metadata_id,
    func.avg(StatisticsShortTerm.mean),
    func.min(StatisticsShortTerm.min),
    func.max(StatisticsShortTerm.max),
]

QUERY_STATISTICS_SUMMARY_SUM = [
    StatisticsShortTerm.metadata_id,
    StatisticsShortTerm.start,
    StatisticsShortTerm.last_reset,
    StatisticsShortTerm.state,
    StatisticsShortTerm.sum,
    func.row_number()
    .over(
        partition_by=StatisticsShortTerm.metadata_id,
        order_by=StatisticsShortTerm.start.desc(),
    )
    .label("rownum"),
]

QUERY_STATISTICS_SUMMARY_SUM_LEGACY = [
    StatisticsShortTerm.metadata_id,
    StatisticsShortTerm.last_reset,
    StatisticsShortTerm.state,
    StatisticsShortTerm.sum,
]

QUERY_STATISTIC_META = [
    StatisticsMeta.id,
    StatisticsMeta.statistic_id,
    StatisticsMeta.source,
    StatisticsMeta.unit_of_measurement,
    StatisticsMeta.has_mean,
    StatisticsMeta.has_sum,
    StatisticsMeta.name,
]

QUERY_STATISTIC_META_ID = [
    StatisticsMeta.id,
    StatisticsMeta.statistic_id,
]

STATISTICS_BAKERY = "recorder_statistics_bakery"
STATISTICS_META_BAKERY = "recorder_statistics_meta_bakery"
STATISTICS_SHORT_TERM_BAKERY = "recorder_statistics_short_term_bakery"


# Convert pressure and temperature statistics from the native unit used for statistics
# to the units configured by the user
UNIT_CONVERSIONS = {
    PRESSURE_PA: lambda x, units: pressure_util.convert(
        x, PRESSURE_PA, units.pressure_unit
    )
    if x is not None
    else None,
    TEMP_CELSIUS: lambda x, units: temperature_util.convert(
        x, TEMP_CELSIUS, units.temperature_unit
    )
    if x is not None
    else None,
    VOLUME_CUBIC_METERS: lambda x, units: volume_util.convert(
        x, VOLUME_CUBIC_METERS, _configured_unit(VOLUME_CUBIC_METERS, units)
    )
    if x is not None
    else None,
}

_LOGGER = logging.getLogger(__name__)


def split_statistic_id(entity_id: str) -> list[str]:
    """Split a state entity ID into domain and object ID."""
    return entity_id.split(":", 1)


VALID_STATISTIC_ID = re.compile(r"^(?!.+__)(?!_)[\da-z_]+(?<!_):(?!_)[\da-z_]+(?<!_)$")


def valid_statistic_id(statistic_id: str) -> bool:
    """Test if a statistic ID is a valid format.

    Format: <domain>:<statistic> where both are slugs.
    """
    return VALID_STATISTIC_ID.match(statistic_id) is not None


@dataclasses.dataclass
class ValidationIssue:
    """Error or warning message."""

    type: str
    data: dict[str, str | None] | None = None

    def as_dict(self) -> dict:
        """Return dictionary version."""
        return dataclasses.asdict(self)


def async_setup(hass: HomeAssistant) -> None:
    """Set up the history hooks."""
    hass.data[STATISTICS_BAKERY] = baked.bakery()
    hass.data[STATISTICS_META_BAKERY] = baked.bakery()
    hass.data[STATISTICS_SHORT_TERM_BAKERY] = baked.bakery()

    def entity_id_changed(event: Event) -> None:
        """Handle entity_id changed."""
        old_entity_id = event.data["old_entity_id"]
        entity_id = event.data["entity_id"]
        with session_scope(hass=hass) as session:
            session.query(StatisticsMeta).filter(
                (StatisticsMeta.statistic_id == old_entity_id)
                & (StatisticsMeta.source == DOMAIN)
            ).update({StatisticsMeta.statistic_id: entity_id})

    @callback
    def entity_registry_changed_filter(event: Event) -> bool:
        """Handle entity_id changed filter."""
        if event.data["action"] != "update" or "old_entity_id" not in event.data:
            return False

        return True

    if hass.is_running:
        hass.bus.async_listen(
            entity_registry.EVENT_ENTITY_REGISTRY_UPDATED,
            entity_id_changed,
            event_filter=entity_registry_changed_filter,
        )


def get_start_time() -> datetime:
    """Return start time."""
    now = dt_util.utcnow()
    current_period_minutes = now.minute - now.minute % 5
    current_period = now.replace(minute=current_period_minutes, second=0, microsecond=0)
    last_period = current_period - timedelta(minutes=5)
    return last_period


def _update_or_add_metadata(
    hass: HomeAssistant,
    session: scoped_session,
    new_metadata: StatisticMetaData,
) -> int:
    """Get metadata_id for a statistic_id.

    If the statistic_id is previously unknown, add it. If it's already known, update
    metadata if needed.

    Updating metadata source is not possible.
    """
    statistic_id = new_metadata["statistic_id"]
    old_metadata_dict = get_metadata_with_session(
        hass, session, statistic_ids=[statistic_id]
    )
    if not old_metadata_dict:
        meta = StatisticsMeta.from_meta(new_metadata)
        session.add(meta)
        session.flush()  # Flush to get the metadata id assigned
        _LOGGER.debug(
            "Added new statistics metadata for %s, new_metadata: %s",
            statistic_id,
            new_metadata,
        )
        return meta.id  # type: ignore[no-any-return]

    metadata_id, old_metadata = old_metadata_dict[statistic_id]
    if (
        old_metadata["has_mean"] != new_metadata["has_mean"]
        or old_metadata["has_sum"] != new_metadata["has_sum"]
        or old_metadata["unit_of_measurement"] != new_metadata["unit_of_measurement"]
    ):
        session.query(StatisticsMeta).filter_by(statistic_id=statistic_id).update(
            {
                StatisticsMeta.has_mean: new_metadata["has_mean"],
                StatisticsMeta.has_sum: new_metadata["has_sum"],
                StatisticsMeta.unit_of_measurement: new_metadata["unit_of_measurement"],
            },
            synchronize_session=False,
        )
        _LOGGER.debug(
            "Updated statistics metadata for %s, old_metadata: %s, new_metadata: %s",
            statistic_id,
            old_metadata,
            new_metadata,
        )

    return metadata_id


def _find_duplicates(
    session: scoped_session, table: type[Statistics | StatisticsShortTerm]
) -> tuple[list[int], list[dict]]:
    """Find duplicated statistics."""
    subquery = (
        session.query(
            table.start,
            table.metadata_id,
            literal_column("1").label("is_duplicate"),
        )
        .group_by(table.metadata_id, table.start)
        .having(func.count() > 1)
        .subquery()
    )
    query = (
        session.query(table)
        .outerjoin(
            subquery,
            (subquery.c.metadata_id == table.metadata_id)
            & (subquery.c.start == table.start),
        )
        .filter(subquery.c.is_duplicate == 1)
        .order_by(table.metadata_id, table.start, table.id.desc())
        .limit(1000 * MAX_ROWS_TO_PURGE)
    )
    duplicates = execute(query)
    original_as_dict = {}
    start = None
    metadata_id = None
    duplicate_ids: list[int] = []
    non_identical_duplicates_as_dict: list[dict] = []

    if not duplicates:
        return (duplicate_ids, non_identical_duplicates_as_dict)

    def columns_to_dict(duplicate: type[Statistics | StatisticsShortTerm]) -> dict:
        """Convert a SQLAlchemy row to dict."""
        dict_ = {}
        for key in duplicate.__mapper__.c.keys():
            dict_[key] = getattr(duplicate, key)
        return dict_

    def compare_statistic_rows(row1: dict, row2: dict) -> bool:
        """Compare two statistics rows, ignoring id and created."""
        ignore_keys = ["id", "created"]
        keys1 = set(row1).difference(ignore_keys)
        keys2 = set(row2).difference(ignore_keys)
        return keys1 == keys2 and all(row1[k] == row2[k] for k in keys1)

    for duplicate in duplicates:
        if start != duplicate.start or metadata_id != duplicate.metadata_id:
            original_as_dict = columns_to_dict(duplicate)
            start = duplicate.start
            metadata_id = duplicate.metadata_id
            continue
        duplicate_as_dict = columns_to_dict(duplicate)
        duplicate_ids.append(duplicate.id)
        if not compare_statistic_rows(original_as_dict, duplicate_as_dict):
            non_identical_duplicates_as_dict.append(
                {"duplicate": duplicate_as_dict, "original": original_as_dict}
            )

    return (duplicate_ids, non_identical_duplicates_as_dict)


def _delete_duplicates_from_table(
    session: scoped_session, table: type[Statistics | StatisticsShortTerm]
) -> tuple[int, list[dict]]:
    """Identify and delete duplicated statistics from a specified table."""
    all_non_identical_duplicates: list[dict] = []
    total_deleted_rows = 0
    while True:
        duplicate_ids, non_identical_duplicates = _find_duplicates(session, table)
        if not duplicate_ids:
            break
        all_non_identical_duplicates.extend(non_identical_duplicates)
        for i in range(0, len(duplicate_ids), MAX_ROWS_TO_PURGE):
            deleted_rows = (
                session.query(table)
                .filter(table.id.in_(duplicate_ids[i : i + MAX_ROWS_TO_PURGE]))
                .delete(synchronize_session=False)
            )
            total_deleted_rows += deleted_rows
    return (total_deleted_rows, all_non_identical_duplicates)


def delete_duplicates(instance: Recorder, session: scoped_session) -> None:
    """Identify and delete duplicated statistics.

    A backup will be made of duplicated statistics before it is deleted.
    """
    deleted_statistics_rows, non_identical_duplicates = _delete_duplicates_from_table(
        session, Statistics
    )
    if deleted_statistics_rows:
        _LOGGER.info("Deleted %s duplicated statistics rows", deleted_statistics_rows)

    if non_identical_duplicates:
        isotime = dt_util.utcnow().isoformat()
        backup_file_name = f"deleted_statistics.{isotime}.json"
        backup_path = instance.hass.config.path(STORAGE_DIR, backup_file_name)

        os.makedirs(os.path.dirname(backup_path), exist_ok=True)
        with open(backup_path, "w", encoding="utf8") as backup_file:
            json.dump(
                non_identical_duplicates,
                backup_file,
                indent=4,
                sort_keys=True,
                cls=JSONEncoder,
            )
        _LOGGER.warning(
            "Deleted %s non identical duplicated %s rows, a backup of the deleted rows "
            "has been saved to %s",
            len(non_identical_duplicates),
            Statistics.__tablename__,
            backup_path,
        )

    deleted_short_term_statistics_rows, _ = _delete_duplicates_from_table(
        session, StatisticsShortTerm
    )
    if deleted_short_term_statistics_rows:
        _LOGGER.warning(
            "Deleted duplicated short term statistic rows, please report at "
            'https://github.com/home-assistant/core/issues?q=is%%3Aissue+label%%3A"integration%%3A+recorder"+'
        )


def compile_hourly_statistics(
    instance: Recorder, session: scoped_session, start: datetime
) -> None:
    """Compile hourly statistics.

    This will summarize 5-minute statistics for one hour:
    - average, min max is computed by a database query
    - sum is taken from the last 5-minute entry during the hour
    """
    start_time = start.replace(minute=0)
    end_time = start_time + timedelta(hours=1)

    # Compute last hour's average, min, max
    summary: dict[str, StatisticData] = {}
    baked_query = instance.hass.data[STATISTICS_SHORT_TERM_BAKERY](
        lambda session: session.query(*QUERY_STATISTICS_SUMMARY_MEAN)
    )

    baked_query += lambda q: q.filter(
        StatisticsShortTerm.start >= bindparam("start_time")
    )
    baked_query += lambda q: q.filter(StatisticsShortTerm.start < bindparam("end_time"))
    baked_query += lambda q: q.group_by(StatisticsShortTerm.metadata_id)
    baked_query += lambda q: q.order_by(StatisticsShortTerm.metadata_id)

    stats = execute(
        baked_query(session).params(start_time=start_time, end_time=end_time)
    )

    if stats:
        for stat in stats:
            metadata_id, _mean, _min, _max = stat
            summary[metadata_id] = {
                "start": start_time,
                "mean": _mean,
                "min": _min,
                "max": _max,
            }

    # Get last hour's last sum
    if instance._db_supports_row_number:  # pylint: disable=[protected-access]
        subquery = (
            session.query(*QUERY_STATISTICS_SUMMARY_SUM)
            .filter(StatisticsShortTerm.start >= bindparam("start_time"))
            .filter(StatisticsShortTerm.start < bindparam("end_time"))
            .subquery()
        )
        query = (
            session.query(subquery)
            .filter(subquery.c.rownum == 1)
            .order_by(subquery.c.metadata_id)
        )
        stats = execute(query.params(start_time=start_time, end_time=end_time))

        if stats:
            for stat in stats:
                metadata_id, start, last_reset, state, _sum, _ = stat
                if metadata_id in summary:
                    summary[metadata_id].update(
                        {
                            "last_reset": process_timestamp(last_reset),
                            "state": state,
                            "sum": _sum,
                        }
                    )
                else:
                    summary[metadata_id] = {
                        "start": start_time,
                        "last_reset": process_timestamp(last_reset),
                        "state": state,
                        "sum": _sum,
                    }
    else:
        baked_query = instance.hass.data[STATISTICS_SHORT_TERM_BAKERY](
            lambda session: session.query(*QUERY_STATISTICS_SUMMARY_SUM_LEGACY)
        )

        baked_query += lambda q: q.filter(
            StatisticsShortTerm.start >= bindparam("start_time")
        )
        baked_query += lambda q: q.filter(
            StatisticsShortTerm.start < bindparam("end_time")
        )
        baked_query += lambda q: q.order_by(
            StatisticsShortTerm.metadata_id, StatisticsShortTerm.start.desc()
        )

        stats = execute(
            baked_query(session).params(start_time=start_time, end_time=end_time)
        )

        if stats:
            for metadata_id, group in groupby(stats, lambda stat: stat["metadata_id"]):  # type: ignore[no-any-return]
                (
                    metadata_id,
                    last_reset,
                    state,
                    _sum,
                ) = next(group)
                if metadata_id in summary:
                    summary[metadata_id].update(
                        {
                            "start": start_time,
                            "last_reset": process_timestamp(last_reset),
                            "state": state,
                            "sum": _sum,
                        }
                    )
                else:
                    summary[metadata_id] = {
                        "start": start_time,
                        "last_reset": process_timestamp(last_reset),
                        "state": state,
                        "sum": _sum,
                    }

    # Insert compiled hourly statistics in the database
    for metadata_id, stat in summary.items():
        session.add(Statistics.from_stats(metadata_id, stat))


@retryable_database_job("statistics")
def compile_statistics(instance: Recorder, start: datetime) -> bool:
    """Compile 5-minute statistics for all integrations with a recorder platform.

    The actual calculation is delegated to the platforms.
    """
    start = dt_util.as_utc(start)
    end = start + timedelta(minutes=5)

    # Return if we already have 5-minute statistics for the requested period
    with session_scope(session=instance.get_session()) as session:  # type: ignore[misc]
        if session.query(StatisticsRuns).filter_by(start=start).first():
            _LOGGER.debug("Statistics already compiled for %s-%s", start, end)
            return True

    _LOGGER.debug("Compiling statistics for %s-%s", start, end)
    platform_stats: list[StatisticResult] = []
    # Collect statistics from all platforms implementing support
    for domain, platform in instance.hass.data[DOMAIN].items():
        if not hasattr(platform, "compile_statistics"):
            continue
        platform_stat = platform.compile_statistics(instance.hass, start, end)
        _LOGGER.debug(
            "Statistics for %s during %s-%s: %s", domain, start, end, platform_stat
        )
        platform_stats.extend(platform_stat)

    # Insert collected statistics in the database
    with session_scope(
        session=instance.get_session(),  # type: ignore[misc]
        exception_filter=_filter_unique_constraint_integrity_error(instance),
    ) as session:
        for stats in platform_stats:
            metadata_id = _update_or_add_metadata(instance.hass, session, stats["meta"])
            _insert_statistics(
                session,
                StatisticsShortTerm,
                metadata_id,
                stats["stat"],
            )

        if start.minute == 55:
            # A full hour is ready, summarize it
            compile_hourly_statistics(instance, session, start)

        session.add(StatisticsRuns(start=start))

    return True


def _insert_statistics(
    session: scoped_session,
    table: type[Statistics | StatisticsShortTerm],
    metadata_id: int,
    statistic: StatisticData,
) -> None:
    """Insert statistics in the database."""
    try:
        session.add(table.from_stats(metadata_id, statistic))
    except SQLAlchemyError:
        _LOGGER.exception(
            "Unexpected exception when inserting statistics %s:%s ",
            metadata_id,
            statistic,
        )


def _update_statistics(
    session: scoped_session,
    table: type[Statistics | StatisticsShortTerm],
    stat_id: int,
    statistic: StatisticData,
) -> None:
    """Insert statistics in the database."""
    try:
        session.query(table).filter_by(id=stat_id).update(
            {
                table.mean: statistic.get("mean"),
                table.min: statistic.get("min"),
                table.max: statistic.get("max"),
                table.last_reset: statistic.get("last_reset"),
                table.state: statistic.get("state"),
                table.sum: statistic.get("sum"),
            },
            synchronize_session=False,
        )
    except SQLAlchemyError:
        _LOGGER.exception(
            "Unexpected exception when updating statistics %s:%s ",
            id,
            statistic,
        )


def get_metadata_with_session(
    hass: HomeAssistant,
    session: scoped_session,
    *,
    statistic_ids: list[str] | tuple[str] | None = None,
    statistic_type: Literal["mean"] | Literal["sum"] | None = None,
    statistic_source: str | None = None,
) -> dict[str, tuple[int, StatisticMetaData]]:
    """Fetch meta data.

    Returns a dict of (metadata_id, StatisticMetaData) tuples indexed by statistic_id.

    If statistic_ids is given, fetch metadata only for the listed statistics_ids.
    If statistic_type is given, fetch metadata only for statistic_ids supporting it.
    """

    # Fetch metatadata from the database
    baked_query = hass.data[STATISTICS_META_BAKERY](
        lambda session: session.query(*QUERY_STATISTIC_META)
    )
    if statistic_ids is not None:
        baked_query += lambda q: q.filter(
            StatisticsMeta.statistic_id.in_(bindparam("statistic_ids"))
        )
    if statistic_source is not None:
        baked_query += lambda q: q.filter(
            StatisticsMeta.source == bindparam("statistic_source")
        )
    if statistic_type == "mean":
        baked_query += lambda q: q.filter(StatisticsMeta.has_mean == true())
    elif statistic_type == "sum":
        baked_query += lambda q: q.filter(StatisticsMeta.has_sum == true())
    result = execute(
        baked_query(session).params(
            statistic_ids=statistic_ids, statistic_source=statistic_source
        )
    )
    if not result:
        return {}

    return {
        meta["statistic_id"]: (
            meta["id"],
            {
                "source": meta["source"],
                "statistic_id": meta["statistic_id"],
                "unit_of_measurement": meta["unit_of_measurement"],
                "has_mean": meta["has_mean"],
                "has_sum": meta["has_sum"],
                "name": meta["name"],
            },
        )
        for meta in result
    }


def get_metadata(
    hass: HomeAssistant,
    *,
    statistic_ids: list[str] | tuple[str] | None = None,
    statistic_type: Literal["mean"] | Literal["sum"] | None = None,
    statistic_source: str | None = None,
) -> dict[str, tuple[int, StatisticMetaData]]:
    """Return metadata for statistic_ids."""
    with session_scope(hass=hass) as session:
        return get_metadata_with_session(
            hass,
            session,
            statistic_ids=statistic_ids,
            statistic_type=statistic_type,
            statistic_source=statistic_source,
        )


def _configured_unit(unit: str, units: UnitSystem) -> str:
    """Return the pressure and temperature units configured by the user."""
    if unit == PRESSURE_PA:
        return units.pressure_unit
    if unit == TEMP_CELSIUS:
        return units.temperature_unit
    if unit == VOLUME_CUBIC_METERS:
        if units.is_metric:
            return VOLUME_CUBIC_METERS
        return VOLUME_CUBIC_FEET
    return unit


def clear_statistics(instance: Recorder, statistic_ids: list[str]) -> None:
    """Clear statistics for a list of statistic_ids."""
    with session_scope(session=instance.get_session()) as session:  # type: ignore[misc]
        session.query(StatisticsMeta).filter(
            StatisticsMeta.statistic_id.in_(statistic_ids)
        ).delete(synchronize_session=False)


<<<<<<< HEAD
=======
def update_statistics_metadata(
    instance: Recorder, statistic_id: str, unit_of_measurement: str | None
) -> None:
    """Update statistics metadata for a statistic_id."""
    with session_scope(session=instance.get_session()) as session:  # type: ignore[misc]
        session.query(StatisticsMeta).filter(
            StatisticsMeta.statistic_id == statistic_id
        ).update({StatisticsMeta.unit_of_measurement: unit_of_measurement})


>>>>>>> 4c3a028a
def list_statistic_ids(
    hass: HomeAssistant,
    statistic_type: Literal["mean"] | Literal["sum"] | None = None,
) -> list[dict | None]:
    """Return all statistic_ids and unit of measurement.

    Queries the database for existing statistic_ids, as well as integrations with
    a recorder platform for statistic_ids which will be added in the next statistics
    period.
    """
    units = hass.config.units
    statistic_ids = {}

    # Query the database
    with session_scope(hass=hass) as session:
        metadata = get_metadata_with_session(
            hass, session, statistic_type=statistic_type
        )

        for _, meta in metadata.values():
            if (unit := meta["unit_of_measurement"]) is not None:
                # Display unit according to user settings
                unit = _configured_unit(unit, units)
            meta["unit_of_measurement"] = unit

        statistic_ids = {
            meta["statistic_id"]: {
                "name": meta["name"],
                "source": meta["source"],
                "unit_of_measurement": meta["unit_of_measurement"],
            }
            for _, meta in metadata.values()
        }

    # Query all integrations with a registered recorder platform
    for platform in hass.data[DOMAIN].values():
        if not hasattr(platform, "list_statistic_ids"):
            continue
        platform_statistic_ids = platform.list_statistic_ids(hass, statistic_type)

        for statistic_id, info in platform_statistic_ids.items():
            if (unit := info["unit_of_measurement"]) is not None:
                # Display unit according to user settings
                unit = _configured_unit(unit, units)
            platform_statistic_ids[statistic_id]["unit_of_measurement"] = unit

        statistic_ids = {**statistic_ids, **platform_statistic_ids}

    # Return a list of statistic_id + metadata
    return [
        {
            "statistic_id": _id,
            "name": info.get("name"),
            "source": info["source"],
            "unit_of_measurement": info["unit_of_measurement"],
        }
        for _id, info in statistic_ids.items()
    ]


def _statistics_during_period_query(
    hass: HomeAssistant,
    end_time: datetime | None,
    statistic_ids: list[str] | None,
    bakery: Any,
    base_query: Iterable,
    table: type[Statistics | StatisticsShortTerm],
) -> Callable:
    """Prepare a database query for statistics during a given period.

    This prepares a baked query, so we don't insert the parameters yet.
    """
    baked_query = hass.data[bakery](lambda session: session.query(*base_query))

    baked_query += lambda q: q.filter(table.start >= bindparam("start_time"))

    if end_time is not None:
        baked_query += lambda q: q.filter(table.start < bindparam("end_time"))

    if statistic_ids is not None:
        baked_query += lambda q: q.filter(
            table.metadata_id.in_(bindparam("metadata_ids"))
        )

    baked_query += lambda q: q.order_by(table.metadata_id, table.start)
    return baked_query  # type: ignore[no-any-return]


def _reduce_statistics(
    stats: dict[str, list[dict[str, Any]]],
    same_period: Callable[[datetime, datetime], bool],
    period_start_end: Callable[[datetime], tuple[datetime, datetime]],
    period: timedelta,
) -> dict[str, list[dict[str, Any]]]:
    """Reduce hourly statistics to daily or monthly statistics."""
    result: dict[str, list[dict[str, Any]]] = defaultdict(list)
    for statistic_id, stat_list in stats.items():
        max_values: list[float] = []
        mean_values: list[float] = []
        min_values: list[float] = []
        prev_stat: dict[str, Any] = stat_list[0]

        # Loop over the hourly statistics + a fake entry to end the period
        for statistic in chain(
            stat_list, ({"start": stat_list[-1]["start"] + period},)
        ):
            if not same_period(prev_stat["start"], statistic["start"]):
                start, end = period_start_end(prev_stat["start"])
                # The previous statistic was the last entry of the period
                result[statistic_id].append(
                    {
                        "statistic_id": statistic_id,
                        "start": start.isoformat(),
                        "end": end.isoformat(),
                        "mean": mean(mean_values) if mean_values else None,
                        "min": min(min_values) if min_values else None,
                        "max": max(max_values) if max_values else None,
                        "last_reset": prev_stat.get("last_reset"),
                        "state": prev_stat.get("state"),
                        "sum": prev_stat["sum"],
                    }
                )
                max_values = []
                mean_values = []
                min_values = []
            if statistic.get("max") is not None:
                max_values.append(statistic["max"])
            if statistic.get("mean") is not None:
                mean_values.append(statistic["mean"])
            if statistic.get("min") is not None:
                min_values.append(statistic["min"])
            prev_stat = statistic

    return result


def same_day(time1: datetime, time2: datetime) -> bool:
    """Return True if time1 and time2 are in the same date."""
    date1 = dt_util.as_local(time1).date()
    date2 = dt_util.as_local(time2).date()
    return date1 == date2


def day_start_end(time: datetime) -> tuple[datetime, datetime]:
    """Return the start and end of the period (day) time is within."""
    start = dt_util.as_utc(
        dt_util.as_local(time).replace(hour=0, minute=0, second=0, microsecond=0)
    )
    end = start + timedelta(days=1)
    return (start, end)


def _reduce_statistics_per_day(
    stats: dict[str, list[dict[str, Any]]]
) -> dict[str, list[dict[str, Any]]]:
    """Reduce hourly statistics to daily statistics."""

    return _reduce_statistics(stats, same_day, day_start_end, timedelta(days=1))


def same_month(time1: datetime, time2: datetime) -> bool:
    """Return True if time1 and time2 are in the same year and month."""
    date1 = dt_util.as_local(time1).date()
    date2 = dt_util.as_local(time2).date()
    return (date1.year, date1.month) == (date2.year, date2.month)


def month_start_end(time: datetime) -> tuple[datetime, datetime]:
    """Return the start and end of the period (month) time is within."""
    start_local = dt_util.as_local(time).replace(
        day=1, hour=0, minute=0, second=0, microsecond=0
    )
    start = dt_util.as_utc(start_local)
    end_local = (start_local + timedelta(days=31)).replace(day=1)
    end = dt_util.as_utc(end_local)
    return (start, end)


def _reduce_statistics_per_month(
    stats: dict[str, list[dict[str, Any]]],
) -> dict[str, list[dict[str, Any]]]:
    """Reduce hourly statistics to monthly statistics."""

    return _reduce_statistics(stats, same_month, month_start_end, timedelta(days=31))


def statistics_during_period(
    hass: HomeAssistant,
    start_time: datetime,
    end_time: datetime | None = None,
    statistic_ids: list[str] | None = None,
    period: Literal["5minute", "day", "hour", "month"] = "hour",
    start_time_as_datetime: bool = False,
) -> dict[str, list[dict[str, Any]]]:
    """Return statistics during UTC period start_time - end_time for the statistic_ids.

    If end_time is omitted, returns statistics newer than or equal to start_time.
    If statistic_ids is omitted, returns statistics for all statistics ids.
    """
    metadata = None
    with session_scope(hass=hass) as session:
        # Fetch metadata for the given (or all) statistic_ids
        metadata = get_metadata_with_session(hass, session, statistic_ids=statistic_ids)
        if not metadata:
            return {}

        metadata_ids = None
        if statistic_ids is not None:
            metadata_ids = [metadata_id for metadata_id, _ in metadata.values()]

        if period == "5minute":
            bakery = STATISTICS_SHORT_TERM_BAKERY
            base_query = QUERY_STATISTICS_SHORT_TERM
            table = StatisticsShortTerm
        else:
            bakery = STATISTICS_BAKERY
            base_query = QUERY_STATISTICS
            table = Statistics

        baked_query = _statistics_during_period_query(
            hass, end_time, statistic_ids, bakery, base_query, table
        )

        stats = execute(
            baked_query(session).params(
                start_time=start_time, end_time=end_time, metadata_ids=metadata_ids
            )
        )
        if not stats:
            return {}
        # Return statistics combined with metadata
        if period not in ("day", "month"):
            return _sorted_statistics_to_dict(
                hass,
                session,
                stats,
                statistic_ids,
                metadata,
                True,
                table,
                start_time,
                start_time_as_datetime,
            )

        result = _sorted_statistics_to_dict(
            hass, session, stats, statistic_ids, metadata, True, table, start_time, True
        )

        if period == "day":
            return _reduce_statistics_per_day(result)

        return _reduce_statistics_per_month(result)


def _get_last_statistics(
    hass: HomeAssistant,
    number_of_stats: int,
    statistic_id: str,
    convert_units: bool,
    table: type[Statistics | StatisticsShortTerm],
) -> dict[str, list[dict]]:
    """Return the last number_of_stats statistics for a given statistic_id."""
    statistic_ids = [statistic_id]
    with session_scope(hass=hass) as session:
        # Fetch metadata for the given statistic_id
        metadata = get_metadata_with_session(hass, session, statistic_ids=statistic_ids)
        if not metadata:
            return {}

        if table == StatisticsShortTerm:
            bakery = STATISTICS_SHORT_TERM_BAKERY
            base_query = QUERY_STATISTICS_SHORT_TERM
        else:
            bakery = STATISTICS_BAKERY
            base_query = QUERY_STATISTICS

        baked_query = hass.data[bakery](lambda session: session.query(*base_query))

        baked_query += lambda q: q.filter_by(metadata_id=bindparam("metadata_id"))
        metadata_id = metadata[statistic_id][0]

        baked_query += lambda q: q.order_by(table.metadata_id, table.start.desc())

        baked_query += lambda q: q.limit(bindparam("number_of_stats"))

        stats = execute(
            baked_query(session).params(
                number_of_stats=number_of_stats, metadata_id=metadata_id
            )
        )
        if not stats:
            return {}

        # Return statistics combined with metadata
        return _sorted_statistics_to_dict(
            hass,
            session,
            stats,
            statistic_ids,
            metadata,
            convert_units,
            table,
            None,
        )


def get_last_statistics(
    hass: HomeAssistant, number_of_stats: int, statistic_id: str, convert_units: bool
) -> dict[str, list[dict]]:
    """Return the last number_of_stats statistics for a statistic_id."""
    return _get_last_statistics(
        hass, number_of_stats, statistic_id, convert_units, Statistics
    )


def get_last_short_term_statistics(
    hass: HomeAssistant, number_of_stats: int, statistic_id: str, convert_units: bool
) -> dict[str, list[dict]]:
    """Return the last number_of_stats short term statistics for a statistic_id."""
    return _get_last_statistics(
        hass, number_of_stats, statistic_id, convert_units, StatisticsShortTerm
    )


def _statistics_at_time(
    session: scoped_session,
    metadata_ids: set[int],
    table: type[Statistics | StatisticsShortTerm],
    start_time: datetime,
) -> list | None:
    """Return last known statistics, earlier than start_time, for the metadata_ids."""
    # Fetch metadata for the given (or all) statistic_ids
    if table == StatisticsShortTerm:
        base_query = QUERY_STATISTICS_SHORT_TERM
    else:
        base_query = QUERY_STATISTICS

    query = session.query(*base_query)

    most_recent_statistic_ids = (
        session.query(
            func.max(table.id).label("max_id"),
        )
        .filter(table.start < start_time)
        .filter(table.metadata_id.in_(metadata_ids))
    )
    most_recent_statistic_ids = most_recent_statistic_ids.group_by(table.metadata_id)
    most_recent_statistic_ids = most_recent_statistic_ids.subquery()
    query = query.join(
        most_recent_statistic_ids,
        table.id == most_recent_statistic_ids.c.max_id,
    )

    return execute(query)


def _sorted_statistics_to_dict(
    hass: HomeAssistant,
    session: scoped_session,
    stats: list,
    statistic_ids: list[str] | None,
    _metadata: dict[str, tuple[int, StatisticMetaData]],
    convert_units: bool,
    table: type[Statistics | StatisticsShortTerm],
    start_time: datetime | None,
    start_time_as_datetime: bool = False,
) -> dict[str, list[dict]]:
    """Convert SQL results into JSON friendly data structure."""
    result: dict = defaultdict(list)
    units = hass.config.units
    metadata = dict(_metadata.values())
    need_stat_at_start_time = set()
    stats_at_start_time = {}

    def no_conversion(val: Any, _: Any) -> float | None:
        """Return x."""
        return val  # type: ignore[no-any-return]

    # Set all statistic IDs to empty lists in result set to maintain the order
    if statistic_ids is not None:
        for stat_id in statistic_ids:
            result[stat_id] = []

    # Identify metadata IDs for which no data was available at the requested start time
    for meta_id, group in groupby(stats, lambda stat: stat.metadata_id):  # type: ignore[no-any-return]
        first_start_time = process_timestamp(next(group).start)
        if start_time and first_start_time > start_time:
            need_stat_at_start_time.add(meta_id)

    # Fetch last known statistics for the needed metadata IDs
    if need_stat_at_start_time:
        assert start_time  # Can not be None if need_stat_at_start_time is not empty
        tmp = _statistics_at_time(session, need_stat_at_start_time, table, start_time)
        if tmp:
            for stat in tmp:
                stats_at_start_time[stat.metadata_id] = (stat,)

    # Append all statistic entries, and optionally do unit conversion
    for meta_id, group in groupby(stats, lambda stat: stat.metadata_id):  # type: ignore[no-any-return]
        unit = metadata[meta_id]["unit_of_measurement"]
        statistic_id = metadata[meta_id]["statistic_id"]
        convert: Callable[[Any, Any], float | None]
        if convert_units:
            convert = UNIT_CONVERSIONS.get(unit, lambda x, units: x)  # type: ignore[arg-type,no-any-return]
        else:
            convert = no_conversion
        ent_results = result[meta_id]
        for db_state in chain(stats_at_start_time.get(meta_id, ()), group):
            start = process_timestamp(db_state.start)
            end = start + table.duration
            ent_results.append(
                {
                    "statistic_id": statistic_id,
                    "start": start if start_time_as_datetime else start.isoformat(),
                    "end": end.isoformat(),
                    "mean": convert(db_state.mean, units),
                    "min": convert(db_state.min, units),
                    "max": convert(db_state.max, units),
                    "last_reset": process_timestamp_to_utc_isoformat(
                        db_state.last_reset
                    ),
                    "state": convert(db_state.state, units),
                    "sum": convert(db_state.sum, units),
                }
            )

    # Filter out the empty lists if some states had 0 results.
    return {metadata[key]["statistic_id"]: val for key, val in result.items() if val}


def validate_statistics(hass: HomeAssistant) -> dict[str, list[ValidationIssue]]:
    """Validate statistics."""
    platform_validation: dict[str, list[ValidationIssue]] = {}
    for platform in hass.data[DOMAIN].values():
        if not hasattr(platform, "validate_statistics"):
            continue
        platform_validation.update(platform.validate_statistics(hass))
    return platform_validation


def _statistics_exists(
    session: scoped_session,
    table: type[Statistics | StatisticsShortTerm],
    metadata_id: int,
    start: datetime,
) -> int | None:
    """Return id if a statistics entry already exists."""
    result = (
        session.query(table.id)
        .filter((table.metadata_id == metadata_id) & (table.start == start))
        .first()
    )
    return result["id"] if result else None


@callback
def async_add_external_statistics(
    hass: HomeAssistant,
    metadata: StatisticMetaData,
    statistics: Iterable[StatisticData],
) -> None:
    """Add hourly statistics from an external source.

    This inserts an add_external_statistics job in the recorder's queue.
    """
    # The statistic_id has same limitations as an entity_id, but with a ':' as separator
    if not valid_statistic_id(metadata["statistic_id"]):
        raise HomeAssistantError("Invalid statistic_id")

    # The source must not be empty and must be aligned with the statistic_id
    domain, _object_id = split_statistic_id(metadata["statistic_id"])
    if not metadata["source"] or metadata["source"] != domain:
        raise HomeAssistantError("Invalid source")

    for statistic in statistics:
        start = statistic["start"]
        if start.tzinfo is None or start.tzinfo.utcoffset(start) is None:
            raise HomeAssistantError("Naive timestamp")
        if start.minute != 0 or start.second != 0 or start.microsecond != 0:
            raise HomeAssistantError("Invalid timestamp")
        statistic["start"] = dt_util.as_utc(start)

    # Insert job in recorder's queue
    hass.data[DATA_INSTANCE].async_external_statistics(metadata, statistics)


def _filter_unique_constraint_integrity_error(
    instance: Recorder,
) -> Callable[[Exception], bool]:
    def _filter_unique_constraint_integrity_error(err: Exception) -> bool:
        """Handle unique constraint integrity errors."""
        if not isinstance(err, StatementError):
            return False

        ignore = False
        if (
            instance.engine.dialect.name == "sqlite"
            and "UNIQUE constraint failed" in str(err)
        ):
            ignore = True
        if (
            instance.engine.dialect.name == "postgresql"
            and hasattr(err.orig, "pgcode")
            and err.orig.pgcode == "23505"
        ):
            ignore = True
        if instance.engine.dialect.name == "mysql" and hasattr(err.orig, "args"):
            with contextlib.suppress(TypeError):
                if err.orig.args[0] == 1062:
                    ignore = True

        if ignore:
            _LOGGER.warning(
                "Blocked attempt to insert duplicated statistic rows, please report at "
                'https://github.com/home-assistant/core/issues?q=is%%3Aissue+label%%3A"integration%%3A+recorder"+',
                exc_info=err,
            )

        return ignore

    return _filter_unique_constraint_integrity_error


@retryable_database_job("statistics")
def add_external_statistics(
    instance: Recorder,
    metadata: StatisticMetaData,
    statistics: Iterable[StatisticData],
) -> bool:
    """Process an add_statistics job."""

    with session_scope(
        session=instance.get_session(),  # type: ignore[misc]
        exception_filter=_filter_unique_constraint_integrity_error(instance),
    ) as session:
        metadata_id = _update_or_add_metadata(instance.hass, session, metadata)
        for stat in statistics:
            if stat_id := _statistics_exists(
                session, Statistics, metadata_id, stat["start"]
            ):
                _update_statistics(session, Statistics, stat_id, stat)
            else:
                _insert_statistics(session, Statistics, metadata_id, stat)

    return True<|MERGE_RESOLUTION|>--- conflicted
+++ resolved
@@ -706,8 +706,6 @@
         ).delete(synchronize_session=False)
 
 
-<<<<<<< HEAD
-=======
 def update_statistics_metadata(
     instance: Recorder, statistic_id: str, unit_of_measurement: str | None
 ) -> None:
@@ -718,7 +716,6 @@
         ).update({StatisticsMeta.unit_of_measurement: unit_of_measurement})
 
 
->>>>>>> 4c3a028a
 def list_statistic_ids(
     hass: HomeAssistant,
     statistic_type: Literal["mean"] | Literal["sum"] | None = None,
@@ -765,7 +762,8 @@
                 unit = _configured_unit(unit, units)
             platform_statistic_ids[statistic_id]["unit_of_measurement"] = unit
 
-        statistic_ids = {**statistic_ids, **platform_statistic_ids}
+        for key, value in platform_statistic_ids.items():
+            statistic_ids.setdefault(key, value)
 
     # Return a list of statistic_id + metadata
     return [
