--- conflicted
+++ resolved
@@ -69,13 +69,8 @@
         "mysql_collate": "utf8mb4_unicode_ci",
     }
     __tablename__ = TABLE_EVENTS
-<<<<<<< HEAD
-    event_id = Column(Integer, primary_key=True)
+    event_id = Column(Integer, Identity(), primary_key=True)
     event_type = Column(String(MAX_LENGTH_EVENT_EVENT_TYPE))
-=======
-    event_id = Column(Integer, Identity(), primary_key=True)
-    event_type = Column(String(MAX_LENGTH_EVENT_TYPE))
->>>>>>> 4d527c5c
     event_data = Column(Text().with_variant(mysql.LONGTEXT, "mysql"))
     origin = Column(String(MAX_LENGTH_EVENT_ORIGIN))
     time_fired = Column(DATETIME_TYPE, index=True)
@@ -141,17 +136,10 @@
         "mysql_collate": "utf8mb4_unicode_ci",
     }
     __tablename__ = TABLE_STATES
-<<<<<<< HEAD
-    state_id = Column(Integer, primary_key=True)
+    state_id = Column(Integer, Identity(), primary_key=True)
     domain = Column(String(MAX_LENGTH_STATE_DOMAIN))
     entity_id = Column(String(MAX_LENGTH_STATE_ENTITY_ID))
     state = Column(String(MAX_LENGTH_STATE_STATE))
-=======
-    state_id = Column(Integer, Identity(), primary_key=True)
-    domain = Column(String(64))
-    entity_id = Column(String(255))
-    state = Column(String(255))
->>>>>>> 4d527c5c
     attributes = Column(Text().with_variant(mysql.LONGTEXT, "mysql"))
     event_id = Column(
         Integer, ForeignKey("events.event_id", ondelete="CASCADE"), index=True
