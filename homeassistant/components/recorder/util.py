--- conflicted
+++ resolved
@@ -927,11 +927,7 @@
 
         if ignore:
             _LOGGER.warning(
-<<<<<<< HEAD
-                ("Blocked attempt to insert duplicated %s rows, please report at %s"),
-=======
                 "Blocked attempt to insert duplicated %s rows, please report at %s",
->>>>>>> 475a2fb8
                 row_type,
                 "https://github.com/home-assistant/core/issues?q=is%3Aopen+is%3Aissue+label%3A%22integration%3A+recorder%22",
                 exc_info=err,
