"""Schema migration helpers."""

from __future__ import annotations

from abc import ABC, abstractmethod
from collections.abc import Callable, Iterable
import contextlib
from dataclasses import dataclass, replace as dataclass_replace
from datetime import timedelta
import logging
from time import time
from typing import TYPE_CHECKING, Any, cast, final
from uuid import UUID

import sqlalchemy
from sqlalchemy import ForeignKeyConstraint, MetaData, Table, func, text, update
from sqlalchemy.engine import CursorResult, Engine
from sqlalchemy.exc import (
    DatabaseError,
    IntegrityError,
    InternalError,
    OperationalError,
    ProgrammingError,
    SQLAlchemyError,
)
from sqlalchemy.orm import DeclarativeBase
from sqlalchemy.orm.session import Session
from sqlalchemy.schema import AddConstraint, CreateTable, DropConstraint
from sqlalchemy.sql.expression import true
from sqlalchemy.sql.lambdas import StatementLambdaElement

from homeassistant.core import HomeAssistant
from homeassistant.util.enum import try_parse_enum
from homeassistant.util.ulid import ulid_at_time, ulid_to_bytes

from .auto_repairs.events.schema import (
    correct_db_schema as events_correct_db_schema,
    validate_db_schema as events_validate_db_schema,
)
from .auto_repairs.states.schema import (
    correct_db_schema as states_correct_db_schema,
    validate_db_schema as states_validate_db_schema,
)
from .auto_repairs.statistics.duplicates import (
    delete_statistics_duplicates,
    delete_statistics_meta_duplicates,
)
from .auto_repairs.statistics.schema import (
    correct_db_schema as statistics_correct_db_schema,
    validate_db_schema as statistics_validate_db_schema,
)
from .const import (
    CONTEXT_ID_AS_BINARY_SCHEMA_VERSION,
    EVENT_TYPE_IDS_SCHEMA_VERSION,
    LEGACY_STATES_EVENT_ID_INDEX_SCHEMA_VERSION,
    STATES_META_SCHEMA_VERSION,
    SupportedDialect,
)
from .db_schema import (
    BIG_INTEGER_SQL,
    CONTEXT_ID_BIN_MAX_LENGTH,
    DOUBLE_PRECISION_TYPE_SQL,
    LEGACY_STATES_ENTITY_ID_LAST_UPDATED_TS_INDEX,
    LEGACY_STATES_EVENT_ID_INDEX,
    MYSQL_COLLATE,
    MYSQL_DEFAULT_CHARSET,
    SCHEMA_VERSION,
    STATISTICS_TABLES,
    TABLE_STATES,
    Base,
    Events,
    EventTypes,
    LegacyBase,
    MigrationChanges,
    SchemaChanges,
    States,
    StatesMeta,
    Statistics,
    StatisticsMeta,
    StatisticsRuns,
    StatisticsShortTerm,
)
from .models import process_timestamp
from .models.time import datetime_to_timestamp_or_none
from .queries import (
    batch_cleanup_entity_ids,
    delete_duplicate_short_term_statistics_row,
    delete_duplicate_statistics_row,
    find_entity_ids_to_migrate,
    find_event_type_to_migrate,
    find_events_context_ids_to_migrate,
    find_states_context_ids_to_migrate,
    find_unmigrated_short_term_statistics_rows,
    find_unmigrated_statistics_rows,
    get_migration_changes,
    has_entity_ids_to_migrate,
    has_event_type_to_migrate,
    has_events_context_ids_to_migrate,
    has_states_context_ids_to_migrate,
    has_used_states_entity_ids,
    has_used_states_event_ids,
    migrate_single_short_term_statistics_row_to_timestamp,
    migrate_single_statistics_row_to_timestamp,
)
from .statistics import cleanup_statistics_timestamp_migration, get_start_time
from .tasks import RecorderTask
from .util import (
    database_job_retry_wrapper,
    database_job_retry_wrapper_method,
    execute_stmt_lambda_element,
    get_index_by_name,
    retryable_database_job_method,
    session_scope,
)

if TYPE_CHECKING:
    from . import Recorder

# Live schema migration supported starting from schema version 42 or newer
# Schema version 41 was introduced in HA Core 2023.4
# Schema version 42 was introduced in HA Core 2023.11
LIVE_MIGRATION_MIN_SCHEMA_VERSION = 42

MIGRATION_NOTE_OFFLINE = (
    "Note: this may take several hours on large databases and slow machines. "
    "Home Assistant will not start until the upgrade is completed. Please be patient "
    "and do not turn off or restart Home Assistant while the upgrade is in progress!"
)
MIGRATION_NOTE_MINUTES = (
    "Note: this may take several minutes on large databases and slow machines. "
    "Please be patient!"
)
MIGRATION_NOTE_WHILE = "This will take a while; please be patient!"

_EMPTY_ENTITY_ID = "missing.entity_id"
_EMPTY_EVENT_TYPE = "missing_event_type"

_LOGGER = logging.getLogger(__name__)


@dataclass
class _ColumnTypesForDialect:
    big_int_type: str
    timestamp_type: str
    context_bin_type: str


_MYSQL_COLUMN_TYPES = _ColumnTypesForDialect(
    big_int_type="INTEGER(20)",
    timestamp_type=DOUBLE_PRECISION_TYPE_SQL,
    context_bin_type=f"BLOB({CONTEXT_ID_BIN_MAX_LENGTH})",
)

_POSTGRESQL_COLUMN_TYPES = _ColumnTypesForDialect(
    big_int_type="INTEGER",
    timestamp_type=DOUBLE_PRECISION_TYPE_SQL,
    context_bin_type="BYTEA",
)

_SQLITE_COLUMN_TYPES = _ColumnTypesForDialect(
    big_int_type="INTEGER",
    timestamp_type="FLOAT",
    context_bin_type="BLOB",
)

_COLUMN_TYPES_FOR_DIALECT: dict[SupportedDialect | None, _ColumnTypesForDialect] = {
    SupportedDialect.MYSQL: _MYSQL_COLUMN_TYPES,
    SupportedDialect.POSTGRESQL: _POSTGRESQL_COLUMN_TYPES,
    SupportedDialect.SQLITE: _SQLITE_COLUMN_TYPES,
}


def _unindexable_legacy_column(
    instance: Recorder, base: type[DeclarativeBase], err: Exception
) -> bool:
    """Ignore index errors on char(0) columns."""
    # The error code is hard coded because the PyMySQL library may not be
    # installed when using database engines other than MySQL or MariaDB.
    # 1167: The used storage engine can't index column '%s'
    return bool(
        base == LegacyBase
        and isinstance(err, OperationalError)
        and instance.engine
        and instance.engine.dialect.name == SupportedDialect.MYSQL
        and isinstance(err.orig, BaseException)
        and err.orig.args
        and err.orig.args[0] == 1167
    )


def raise_if_exception_missing_str(ex: Exception, match_substrs: Iterable[str]) -> None:
    """Raise if the exception and cause do not contain the match substrs."""
    lower_ex_strs = [str(ex).lower(), str(ex.__cause__).lower()]
    for str_sub in match_substrs:
        for exc_str in lower_ex_strs:
            if exc_str and str_sub in exc_str:
                return

    raise ex


def _get_initial_schema_version(session: Session) -> int | None:
    """Get the schema version the database was created with."""
    res = (
        session.query(SchemaChanges.schema_version)
        .order_by(SchemaChanges.change_id.asc())
        .first()
    )
    return getattr(res, "schema_version", None)


def get_initial_schema_version(session_maker: Callable[[], Session]) -> int | None:
    """Get the schema version the database was created with."""
    try:
        with session_scope(session=session_maker(), read_only=True) as session:
            return _get_initial_schema_version(session)
    except Exception:
        _LOGGER.exception("Error when determining DB schema version")
        return None


def _get_current_schema_version(session: Session) -> int | None:
    """Get the schema version."""
    res = (
        session.query(SchemaChanges.schema_version)
        .order_by(SchemaChanges.change_id.desc())
        .first()
    )
    return getattr(res, "schema_version", None)


def get_current_schema_version(session_maker: Callable[[], Session]) -> int | None:
    """Get the schema version."""
    try:
        with session_scope(session=session_maker(), read_only=True) as session:
            return _get_current_schema_version(session)
    except Exception:
        _LOGGER.exception("Error when determining DB schema version")
        return None


@dataclass(frozen=True, kw_only=True)
class SchemaValidationStatus:
    """Store schema validation status."""

    current_version: int
    initial_version: int
    migration_needed: bool
    non_live_data_migration_needed: bool
    schema_errors: set[str]
    start_version: int


def _schema_is_current(current_version: int) -> bool:
    """Check if the schema is current."""
    return current_version == SCHEMA_VERSION


def validate_db_schema(
    hass: HomeAssistant, instance: Recorder, session_maker: Callable[[], Session]
) -> SchemaValidationStatus | None:
    """Check if the schema is valid.

    This checks that the schema is the current version as well as for some common schema
    errors caused by manual migration between database engines, for example importing an
    SQLite database to MariaDB.
    """
    schema_errors: set[str] = set()

    current_version = get_current_schema_version(session_maker)
    initial_version = get_initial_schema_version(session_maker)
    if current_version is None or initial_version is None:
        return None

    if is_current := _schema_is_current(current_version):
        # We can only check for further errors if the schema is current, because
        # columns may otherwise not exist etc.
        schema_errors = _find_schema_errors(hass, instance, session_maker)

    schema_migration_needed = not is_current
    _non_live_data_migration_needed = non_live_data_migration_needed(
        instance,
        session_maker,
        initial_schema_version=initial_version,
        start_schema_version=current_version,
    )

    return SchemaValidationStatus(
        current_version=current_version,
        initial_version=initial_version,
        non_live_data_migration_needed=_non_live_data_migration_needed,
        migration_needed=schema_migration_needed or _non_live_data_migration_needed,
        schema_errors=schema_errors,
        start_version=current_version,
    )


def _find_schema_errors(
    hass: HomeAssistant, instance: Recorder, session_maker: Callable[[], Session]
) -> set[str]:
    """Find schema errors."""
    schema_errors: set[str] = set()
    schema_errors |= statistics_validate_db_schema(instance)
    schema_errors |= states_validate_db_schema(instance)
    schema_errors |= events_validate_db_schema(instance)
    return schema_errors


def live_migration(schema_status: SchemaValidationStatus) -> bool:
    """Check if live migration is possible."""
    return (
        schema_status.current_version >= LIVE_MIGRATION_MIN_SCHEMA_VERSION
        and not schema_status.non_live_data_migration_needed
    )


def pre_migrate_schema(engine: Engine) -> None:
    """Prepare for migration.

    This function is called before calling Base.metadata.create_all.
    """
    inspector = sqlalchemy.inspect(engine)

    if inspector.has_table("statistics_meta") and not inspector.has_table(
        "statistics_short_term"
    ):
        # Prepare for migration from schema with statistics_meta table but no
        # statistics_short_term table
        LegacyBase.metadata.create_all(
            engine, (LegacyBase.metadata.tables["statistics_short_term"],)
        )


def _migrate_schema(
    instance: Recorder,
    hass: HomeAssistant,
    engine: Engine,
    session_maker: Callable[[], Session],
    schema_status: SchemaValidationStatus,
    end_version: int,
) -> SchemaValidationStatus:
    """Check if the schema needs to be upgraded."""
    current_version = schema_status.current_version
    start_version = schema_status.start_version

    if current_version < end_version:
        _LOGGER.warning(
            "The database is about to upgrade from schema version %s to %s%s",
            current_version,
            end_version,
            (
                f". {MIGRATION_NOTE_OFFLINE}"
                if current_version < LIVE_MIGRATION_MIN_SCHEMA_VERSION
                else ""
            ),
        )
        schema_status = dataclass_replace(schema_status, current_version=end_version)

    for version in range(current_version, end_version):
        new_version = version + 1
        _LOGGER.warning("Upgrading recorder db schema to version %s", new_version)
        _apply_update(instance, hass, engine, session_maker, new_version, start_version)
        with session_scope(session=session_maker()) as session:
            session.add(SchemaChanges(schema_version=new_version))

        # Log at the same level as the long schema changes
        # so its clear that the upgrade is done
        _LOGGER.warning("Upgrade to version %s done", new_version)

    return schema_status


def migrate_schema_non_live(
    instance: Recorder,
    hass: HomeAssistant,
    engine: Engine,
    session_maker: Callable[[], Session],
    schema_status: SchemaValidationStatus,
) -> SchemaValidationStatus:
    """Check if the schema needs to be upgraded."""
    end_version = LIVE_MIGRATION_MIN_SCHEMA_VERSION
    return _migrate_schema(
        instance, hass, engine, session_maker, schema_status, end_version
    )


def migrate_schema_live(
    instance: Recorder,
    hass: HomeAssistant,
    engine: Engine,
    session_maker: Callable[[], Session],
    schema_status: SchemaValidationStatus,
) -> SchemaValidationStatus:
    """Check if the schema needs to be upgraded."""
    end_version = SCHEMA_VERSION
    schema_status = _migrate_schema(
        instance, hass, engine, session_maker, schema_status, end_version
    )

    # Repairs are currently done during the live migration
    if schema_errors := schema_status.schema_errors:
        _LOGGER.warning(
            "Database is about to correct DB schema errors: %s",
            ", ".join(sorted(schema_errors)),
        )
        statistics_correct_db_schema(instance, schema_errors)
        states_correct_db_schema(instance, schema_errors)
        events_correct_db_schema(instance, schema_errors)

    return schema_status


def _get_migration_changes(session: Session) -> dict[str, int]:
    """Return migration changes as a dict."""
    migration_changes: dict[str, int] = {
        row[0]: row[1]
        for row in execute_stmt_lambda_element(session, get_migration_changes())
    }
    return migration_changes


def non_live_data_migration_needed(
    instance: Recorder,
    session_maker: Callable[[], Session],
    *,
    initial_schema_version: int,
    start_schema_version: int,
) -> bool:
    """Return True if non-live data migration is needed.

    :param initial_schema_version: The schema version the database was created with.
    :param start_schema_version: The schema version when starting the migration.

    This must only be called if database schema is current.
    """
    migration_needed = False
    with session_scope(session=session_maker()) as session:
        migration_changes = _get_migration_changes(session)
        for migrator_cls in NON_LIVE_DATA_MIGRATORS:
            migrator = migrator_cls(
                initial_schema_version=initial_schema_version,
                start_schema_version=start_schema_version,
                migration_changes=migration_changes,
            )
            migration_needed |= migrator.needs_migrate(instance, session)

    return migration_needed


def migrate_data_non_live(
    instance: Recorder,
    session_maker: Callable[[], Session],
    schema_status: SchemaValidationStatus,
) -> None:
    """Do non-live data migration.

    This must be called after non-live schema migration is completed.
    """
    with session_scope(session=session_maker()) as session:
        migration_changes = _get_migration_changes(session)

    for migrator_cls in NON_LIVE_DATA_MIGRATORS:
        migrator = migrator_cls(
            initial_schema_version=schema_status.initial_version,
            start_schema_version=schema_status.start_version,
            migration_changes=migration_changes,
        )
        migrator.migrate_all(instance, session_maker)


def migrate_data_live(
    instance: Recorder,
    session_maker: Callable[[], Session],
    schema_status: SchemaValidationStatus,
) -> None:
    """Queue live schema migration tasks.

    This must be called after live schema migration is completed.
    """
    with session_scope(session=session_maker()) as session:
        migration_changes = _get_migration_changes(session)

        for migrator_cls in LIVE_DATA_MIGRATORS:
            migrator = migrator_cls(
                initial_schema_version=schema_status.initial_version,
                start_schema_version=schema_status.start_version,
                migration_changes=migration_changes,
            )
            migrator.queue_migration(instance, session)


def _create_index(
    instance: Recorder,
    session_maker: Callable[[], Session],
    table_name: str,
    index_name: str,
    *,
    base: type[DeclarativeBase] = Base,
) -> None:
    """Create an index for the specified table.

    The index name should match the name given for the index
    within the table definition described in the models
    """
    table = Table(table_name, base.metadata)
    _LOGGER.debug("Looking up index %s for table %s", index_name, table_name)
    # Look up the index object by name from the table is the models
    index_list = [idx for idx in table.indexes if idx.name == index_name]
    if not index_list:
        _LOGGER.debug("The index %s no longer exists", index_name)
        return
    index = index_list[0]
    _LOGGER.debug("Creating %s index", index_name)
    _LOGGER.warning(
        "Adding index `%s` to table `%s`. %s",
        index_name,
        table_name,
        MIGRATION_NOTE_MINUTES,
    )
    with session_scope(session=session_maker()) as session:
        try:
            connection = session.connection()
            index.create(connection)
        except (InternalError, OperationalError, ProgrammingError) as err:
            if _unindexable_legacy_column(instance, base, err):
                _LOGGER.debug(
                    "Can't add legacy index %s to column %s, continuing",
                    index_name,
                    table_name,
                )
                return
            raise_if_exception_missing_str(err, ["already exists", "duplicate"])
            _LOGGER.warning(
                "Index %s already exists on %s, continuing", index_name, table_name
            )
            return

    _LOGGER.warning("Finished adding index `%s` to table `%s`", index_name, table_name)


def _execute_or_collect_error(
    session_maker: Callable[[], Session], query: str, errors: list[str]
) -> bool:
    """Execute a query or collect an error."""
    with session_scope(session=session_maker()) as session:
        try:
            session.connection().execute(text(query))
        except SQLAlchemyError as err:
            errors.append(str(err))
            return False
        return True


def _drop_index(
    session_maker: Callable[[], Session],
    table_name: str,
    index_name: str,
    quiet: bool | None = None,
) -> None:
    """Drop an index from a specified table.

    There is no universal way to do something like `DROP INDEX IF EXISTS`
    so we will simply execute the DROP command and ignore any exceptions

    WARNING: Due to some engines (MySQL at least) being unable to use bind
    parameters in a DROP INDEX statement (at least via SQLAlchemy), the query
    string here is generated from the method parameters without sanitizing.
    DO NOT USE THIS FUNCTION IN ANY OPERATION THAT TAKES USER INPUT.
    """
    _LOGGER.warning(
        "Dropping index `%s` from table `%s`. %s",
        index_name,
        table_name,
        MIGRATION_NOTE_MINUTES,
    )
    index_to_drop: str | None = None
    with session_scope(session=session_maker()) as session:
        index_to_drop = get_index_by_name(session, table_name, index_name)

    if index_to_drop is None:
        _LOGGER.warning(
            "The index `%s` on table `%s` no longer exists", index_name, table_name
        )
        return

    errors: list[str] = []
    for query in (
        # Engines like DB2/Oracle
        f"DROP INDEX {index_name}",
        # Engines like SQLite, SQL Server
        f"DROP INDEX {table_name}.{index_name}",
        # Engines like MySQL, MS Access
        f"DROP INDEX {index_name} ON {table_name}",
        # Engines like postgresql may have a prefix
        # ex idx_16532_ix_events_event_type_time_fired
        f"DROP INDEX {index_to_drop}",
    ):
        if _execute_or_collect_error(session_maker, query, errors):
            _LOGGER.warning(
                "Finished dropping index `%s` from table `%s`", index_name, table_name
            )
            return

    if not quiet:
        _LOGGER.warning(
            "Failed to drop index `%s` from table `%s`. Schema "
            "Migration will continue; this is not a "
            "critical operation: %s",
            index_name,
            table_name,
            errors,
        )


def _add_columns(
    session_maker: Callable[[], Session], table_name: str, columns_def: list[str]
) -> None:
    """Add columns to a table."""
    _LOGGER.warning(
        "Adding columns %s to table %s. %s",
        ", ".join(column.split(" ")[0] for column in columns_def),
        table_name,
        MIGRATION_NOTE_MINUTES,
    )

    columns_def = [f"ADD {col_def}" for col_def in columns_def]

    with session_scope(session=session_maker()) as session:
        try:
            connection = session.connection()
            connection.execute(
                text(f"ALTER TABLE {table_name} {', '.join(columns_def)}")
            )
        except (InternalError, OperationalError, ProgrammingError):
            # Some engines support adding all columns at once,
            # this error is when they don't
            _LOGGER.info("Unable to use quick column add. Adding 1 by 1")
        else:
            return

    for column_def in columns_def:
        with session_scope(session=session_maker()) as session:
            try:
                connection = session.connection()
                connection.execute(text(f"ALTER TABLE {table_name} {column_def}"))
            except (InternalError, OperationalError, ProgrammingError) as err:
                raise_if_exception_missing_str(err, ["already exists", "duplicate"])
                _LOGGER.warning(
                    "Column %s already exists on %s, continuing",
                    column_def.split(" ")[1],
                    table_name,
                )


def _modify_columns(
    session_maker: Callable[[], Session],
    engine: Engine,
    table_name: str,
    columns_def: list[str],
) -> None:
    """Modify columns in a table."""
    if engine.dialect.name == SupportedDialect.SQLITE:
        _LOGGER.debug(
            (
                "Skipping to modify columns %s in table %s; "
                "Modifying column length in SQLite is unnecessary, "
                "it does not impose any length restrictions"
            ),
            ", ".join(column.split(" ")[0] for column in columns_def),
            table_name,
        )
        return

    _LOGGER.warning(
        "Modifying columns %s in table %s. %s",
        ", ".join(column.split(" ")[0] for column in columns_def),
        table_name,
        MIGRATION_NOTE_MINUTES,
    )

    if engine.dialect.name == SupportedDialect.POSTGRESQL:
        columns_def = [
            f"ALTER {column} TYPE {type_}"
            for column, type_ in (col_def.split(" ", 1) for col_def in columns_def)
        ]
    elif engine.dialect.name == "mssql":
        columns_def = [f"ALTER COLUMN {col_def}" for col_def in columns_def]
    else:
        columns_def = [f"MODIFY {col_def}" for col_def in columns_def]

    with session_scope(session=session_maker()) as session:
        try:
            connection = session.connection()
            connection.execute(
                text(f"ALTER TABLE {table_name} {', '.join(columns_def)}")
            )
        except (InternalError, OperationalError):
            _LOGGER.info("Unable to use quick column modify. Modifying 1 by 1")
        else:
            return

    for column_def in columns_def:
        with session_scope(session=session_maker()) as session:
            try:
                connection = session.connection()
                connection.execute(text(f"ALTER TABLE {table_name} {column_def}"))
            except (InternalError, OperationalError):
                _LOGGER.exception(
                    "Could not modify column %s in table %s", column_def, table_name
                )
                raise


def _update_states_table_with_foreign_key_options(
    session_maker: Callable[[], Session], engine: Engine
) -> None:
    """Add the options to foreign key constraints.

    This is not supported for SQLite because it does not support
    dropping constraints.
    """

    if engine.dialect.name not in (SupportedDialect.MYSQL, SupportedDialect.POSTGRESQL):
        raise RuntimeError(
            "_update_states_table_with_foreign_key_options not supported for "
            f"{engine.dialect.name}"
        )

    inspector = sqlalchemy.inspect(engine)
    tmp_states_table = Table(TABLE_STATES, MetaData())
    alters = [
        {
            "old_fk": ForeignKeyConstraint(
                (), (), name=foreign_key["name"], table=tmp_states_table
            ),
            "columns": foreign_key["constrained_columns"],
        }
        for foreign_key in inspector.get_foreign_keys(TABLE_STATES)
        if foreign_key["name"]  # It's not possible to drop an unnamed constraint
        and (
            # MySQL/MariaDB will have empty options
            not foreign_key.get("options")
            # Postgres will have ondelete set to None
            or foreign_key.get("options", {}).get("ondelete") is None
        )
    ]

    if not alters:
        return

    states_key_constraints = Base.metadata.tables[TABLE_STATES].foreign_key_constraints

    for alter in alters:
        with session_scope(session=session_maker()) as session:
            try:
                connection = session.connection()
                connection.execute(DropConstraint(alter["old_fk"]))  # type: ignore[no-untyped-call]
                for fkc in states_key_constraints:
                    if fkc.column_keys == alter["columns"]:
                        # AddConstraint mutates the constraint passed to it, we need to
                        # undo that to avoid changing the behavior of the table schema.
                        # https://github.com/sqlalchemy/sqlalchemy/blob/96f1172812f858fead45cdc7874abac76f45b339/lib/sqlalchemy/sql/ddl.py#L746-L748
                        create_rule = fkc._create_rule  # noqa: SLF001
                        add_constraint = AddConstraint(fkc)  # type: ignore[no-untyped-call]
                        fkc._create_rule = create_rule  # noqa: SLF001
                        connection.execute(add_constraint)
            except (InternalError, OperationalError):
                _LOGGER.exception(
                    "Could not update foreign options in %s table", TABLE_STATES
                )
                raise


def _drop_foreign_key_constraints(
    session_maker: Callable[[], Session], engine: Engine, table: str, column: str
) -> None:
    """Drop foreign key constraints for a table on specific columns.

    This is not supported for SQLite because it does not support
    dropping constraints.
    """

    if engine.dialect.name not in (SupportedDialect.MYSQL, SupportedDialect.POSTGRESQL):
        raise RuntimeError(
            f"_drop_foreign_key_constraints not supported for {engine.dialect.name}"
        )

    inspector = sqlalchemy.inspect(engine)

    ## Find matching named constraints and bind the ForeignKeyConstraints to the table
    tmp_table = Table(table, MetaData())
    drops = [
        ForeignKeyConstraint((), (), name=foreign_key["name"], table=tmp_table)
        for foreign_key in inspector.get_foreign_keys(table)
        if foreign_key["name"] and foreign_key["constrained_columns"] == [column]
    ]

    for drop in drops:
        with session_scope(session=session_maker()) as session:
            try:
                connection = session.connection()
                connection.execute(DropConstraint(drop))  # type: ignore[no-untyped-call]
            except (InternalError, OperationalError):
                _LOGGER.exception(
                    "Could not drop foreign constraints in %s table on %s",
                    TABLE_STATES,
                    column,
                )
                raise


def _restore_foreign_key_constraints(
    session_maker: Callable[[], Session],
    engine: Engine,
    foreign_columns: list[tuple[str, str, str | None, str | None]],
) -> None:
    """Restore foreign key constraints."""
    for table, column, foreign_table, foreign_column in foreign_columns:
        constraints = Base.metadata.tables[table].foreign_key_constraints
        for constraint in constraints:
            if constraint.column_keys == [column]:
                break
        else:
            _LOGGER.info("Did not find a matching constraint for %s.%s", table, column)
            continue

        inspector = sqlalchemy.inspect(engine)
        if any(
            foreign_key["name"] and foreign_key["constrained_columns"] == [column]
            for foreign_key in inspector.get_foreign_keys(table)
        ):
            _LOGGER.info(
                "The database already has a matching constraint for %s.%s",
                table,
                column,
            )
            continue

        if TYPE_CHECKING:
            assert foreign_table is not None
            assert foreign_column is not None

        # AddConstraint mutates the constraint passed to it, we need to
        # undo that to avoid changing the behavior of the table schema.
        # https://github.com/sqlalchemy/sqlalchemy/blob/96f1172812f858fead45cdc7874abac76f45b339/lib/sqlalchemy/sql/ddl.py#L746-L748
        create_rule = constraint._create_rule  # noqa: SLF001
        add_constraint = AddConstraint(constraint)  # type: ignore[no-untyped-call]
        constraint._create_rule = create_rule  # noqa: SLF001
        try:
            _add_constraint(session_maker, add_constraint, table, column)
        except IntegrityError:
            _LOGGER.exception(
                (
                    "Could not update foreign options in %s table, will delete "
                    "violations and try again"
                ),
                table,
            )
            _delete_foreign_key_violations(
                session_maker, engine, table, column, foreign_table, foreign_column
            )
            _add_constraint(session_maker, add_constraint, table, column)


def _add_constraint(
    session_maker: Callable[[], Session],
    add_constraint: AddConstraint,
    table: str,
    column: str,
) -> None:
    """Add a foreign key constraint."""
    _LOGGER.warning(
        "Adding foreign key constraint to %s.%s. "
        "Note: this can take several minutes on large databases and slow "
        "machines. Please be patient!",
        table,
        column,
    )
    with session_scope(session=session_maker()) as session:
        try:
            connection = session.connection()
            connection.execute(add_constraint)
        except (InternalError, OperationalError):
            _LOGGER.exception("Could not update foreign options in %s table", table)
            raise


def _delete_foreign_key_violations(
    session_maker: Callable[[], Session],
    engine: Engine,
    table: str,
    column: str,
    foreign_table: str,
    foreign_column: str,
) -> None:
    """Remove rows which violate the constraints."""
    if engine.dialect.name not in (SupportedDialect.MYSQL, SupportedDialect.POSTGRESQL):
        raise RuntimeError(
            f"_delete_foreign_key_violations not supported for {engine.dialect.name}"
        )

    _LOGGER.warning(
        "Rows in table %s where %s references non existing %s.%s will be %s. "
        "Note: this can take several minutes on large databases and slow "
        "machines. Please be patient!",
        table,
        column,
        foreign_table,
        foreign_column,
        "set to NULL" if table == foreign_table else "deleted",
    )

    result: CursorResult | None = None
    if table == foreign_table:
        # In case of a foreign reference to the same table, we set invalid
        # references to NULL instead of deleting as deleting rows may
        # cause additional invalid references to be created. This is to handle
        # old_state_id referencing a missing state.
        if engine.dialect.name == SupportedDialect.MYSQL:
            while result is None or result.rowcount > 0:
                with session_scope(session=session_maker()) as session:
                    # The subquery (SELECT {foreign_column} from {foreign_table}) is
                    # to be compatible with old MySQL versions which do not allow
                    # referencing the table being updated in the WHERE clause.
                    result = session.connection().execute(
                        text(
                            f"UPDATE {table} as t1 "  # noqa: S608
                            f"SET {column} = NULL "
                            "WHERE ("
                            f"t1.{column} IS NOT NULL AND "
                            "NOT EXISTS "
                            "(SELECT 1 "
                            f"FROM (SELECT {foreign_column} from {foreign_table}) AS t2 "
                            f"WHERE t2.{foreign_column} = t1.{column})) "
                            "LIMIT 100000;"
                        )
                    )
        elif engine.dialect.name == SupportedDialect.POSTGRESQL:
            while result is None or result.rowcount > 0:
                with session_scope(session=session_maker()) as session:
                    # PostgreSQL does not support LIMIT in UPDATE clauses, so we
                    # update matches from a limited subquery instead.
                    result = session.connection().execute(
                        text(
                            f"UPDATE {table} "  # noqa: S608
                            f"SET {column} = NULL "
                            f"WHERE {column} in "
                            f"(SELECT {column} from {table} as t1 "
                            "WHERE ("
                            f"t1.{column} IS NOT NULL AND "
                            "NOT EXISTS "
                            "(SELECT 1 "
                            f"FROM {foreign_table} AS t2 "
                            f"WHERE t2.{foreign_column} = t1.{column})) "
                            "LIMIT 100000);"
                        )
                    )
        return

    if engine.dialect.name == SupportedDialect.MYSQL:
        while result is None or result.rowcount > 0:
            with session_scope(session=session_maker()) as session:
                result = session.connection().execute(
                    # We don't use an alias for the table we're deleting from,
                    # support of the form `DELETE FROM table AS t1` was added in
                    # MariaDB 11.6 and is not supported by MySQL. MySQL and older
                    # MariaDB instead support the from `DELETE t1 from table AS t1`
                    # which is undocumented for MariaDB.
                    text(
                        f"DELETE FROM {table} "  # noqa: S608
                        "WHERE ("
                        f"{table}.{column} IS NOT NULL AND "
                        "NOT EXISTS "
                        "(SELECT 1 "
                        f"FROM {foreign_table} AS t2 "
                        f"WHERE t2.{foreign_column} = {table}.{column})) "
                        "LIMIT 100000;"
                    )
                )
    elif engine.dialect.name == SupportedDialect.POSTGRESQL:
        while result is None or result.rowcount > 0:
            with session_scope(session=session_maker()) as session:
                # PostgreSQL does not support LIMIT in DELETE clauses, so we
                # delete matches from a limited subquery instead.
                result = session.connection().execute(
                    text(
                        f"DELETE FROM {table} "  # noqa: S608
                        f"WHERE {column} in "
                        f"(SELECT {column} from {table} as t1 "
                        "WHERE ("
                        f"t1.{column} IS NOT NULL AND "
                        "NOT EXISTS "
                        "(SELECT 1 "
                        f"FROM {foreign_table} AS t2 "
                        f"WHERE t2.{foreign_column} = t1.{column})) "
                        "LIMIT 100000);"
                    )
                )


@database_job_retry_wrapper("Apply migration update", 10)
def _apply_update(
    instance: Recorder,
    hass: HomeAssistant,
    engine: Engine,
    session_maker: Callable[[], Session],
    new_version: int,
    old_version: int,
) -> None:
    """Perform operations to bring schema up to date."""
    migrator_cls = _SchemaVersionMigrator.get_migrator(new_version)
    migrator_cls(instance, hass, engine, session_maker, old_version).apply_update()


class _SchemaVersionMigrator(ABC):
    """Perform operations to bring schema up to date."""

    __migrators: dict[int, type[_SchemaVersionMigrator]] = {}

    def __init_subclass__(cls, target_version: int, **kwargs: Any) -> None:
        """Post initialisation processing."""
        super().__init_subclass__(**kwargs)
        if target_version in _SchemaVersionMigrator.__migrators:
            raise ValueError("Duplicated version")
        _SchemaVersionMigrator.__migrators[target_version] = cls

    def __init__(
        self,
        instance: Recorder,
        hass: HomeAssistant,
        engine: Engine,
        session_maker: Callable[[], Session],
        old_version: int,
    ) -> None:
        """Initialize."""
        self.instance = instance
        self.hass = hass
        self.engine = engine
        self.session_maker = session_maker
        self.old_version = old_version
        assert engine.dialect.name is not None, "Dialect name must be set"
        dialect = try_parse_enum(SupportedDialect, engine.dialect.name)
        self.column_types = _COLUMN_TYPES_FOR_DIALECT.get(dialect, _SQLITE_COLUMN_TYPES)

    @classmethod
    def get_migrator(cls, target_version: int) -> type[_SchemaVersionMigrator]:
        """Return a migrator for a specific schema version."""
        try:
            return cls.__migrators[target_version]
        except KeyError as err:
            raise ValueError(
                f"No migrator for schema version {target_version}"
            ) from err

    @final
    def apply_update(self) -> None:
        """Perform operations to bring schema up to date."""
        self._apply_update()

    @abstractmethod
    def _apply_update(self) -> None:
        """Version specific update method."""


class _SchemaVersion1Migrator(_SchemaVersionMigrator, target_version=1):
    def _apply_update(self) -> None:
        """Version specific update method."""
        # This used to create ix_events_time_fired, but it was removed in version 32


class _SchemaVersion2Migrator(_SchemaVersionMigrator, target_version=2):
    def _apply_update(self) -> None:
        """Version specific update method."""
        # Create compound start/end index for recorder_runs
        _create_index(
            self.instance,
            self.session_maker,
            "recorder_runs",
            "ix_recorder_runs_start_end",
        )
        # This used to create ix_states_last_updated bit it was removed in version 32


class _SchemaVersion3Migrator(_SchemaVersionMigrator, target_version=3):
    def _apply_update(self) -> None:
        """Version specific update method."""
        # There used to be a new index here, but it was removed in version 4.


class _SchemaVersion4Migrator(_SchemaVersionMigrator, target_version=4):
    def _apply_update(self) -> None:
        """Version specific update method."""
        # Queries were rewritten in this schema release. Most indexes from
        # earlier versions of the schema are no longer needed.

        if self.old_version == 3:
            # Remove index that was added in version 3
            _drop_index(self.session_maker, "states", "ix_states_created_domain")
        if self.old_version == 2:
            # Remove index that was added in version 2
            _drop_index(self.session_maker, "states", "ix_states_entity_id_created")

        # Remove indexes that were added in version 0
        _drop_index(self.session_maker, "states", "states__state_changes")
        _drop_index(self.session_maker, "states", "states__significant_changes")
        _drop_index(self.session_maker, "states", "ix_states_entity_id_created")
        # This used to create ix_states_entity_id_last_updated,
        # but it was removed in version 32


class _SchemaVersion5Migrator(_SchemaVersionMigrator, target_version=5):
    def _apply_update(self) -> None:
        """Version specific update method."""
        # Create supporting index for States.event_id foreign key
        _create_index(
            self.instance, self.session_maker, "states", LEGACY_STATES_EVENT_ID_INDEX
        )


class _SchemaVersion6Migrator(_SchemaVersionMigrator, target_version=6):
    def _apply_update(self) -> None:
        """Version specific update method."""
        _add_columns(
            self.session_maker,
            "events",
            ["context_id CHARACTER(36)", "context_user_id CHARACTER(36)"],
        )
        _create_index(
            self.instance, self.session_maker, "events", "ix_events_context_id"
        )
        # This used to create ix_events_context_user_id,
        # but it was removed in version 28
        _add_columns(
            self.session_maker,
            "states",
            ["context_id CHARACTER(36)", "context_user_id CHARACTER(36)"],
        )
        _create_index(
            self.instance, self.session_maker, "states", "ix_states_context_id"
        )
        # This used to create ix_states_context_user_id,
        # but it was removed in version 28


class _SchemaVersion7Migrator(_SchemaVersionMigrator, target_version=7):
    def _apply_update(self) -> None:
        """Version specific update method."""
        # There used to be a ix_states_entity_id index here,
        # but it was removed in later schema


class _SchemaVersion8Migrator(_SchemaVersionMigrator, target_version=8):
    def _apply_update(self) -> None:
        """Version specific update method."""
        _add_columns(self.session_maker, "events", ["context_parent_id CHARACTER(36)"])
        _add_columns(self.session_maker, "states", ["old_state_id INTEGER"])
        # This used to create ix_events_context_parent_id,
        # but it was removed in version 28


class _SchemaVersion9Migrator(_SchemaVersionMigrator, target_version=9):
    def _apply_update(self) -> None:
        """Version specific update method."""
        # We now get the context from events with a join
        # since its always there on state_changed events
        #
        # Ideally we would drop the columns from the states
        # table as well but sqlite doesn't support that
        # and we would have to move to something like
        # sqlalchemy alembic to make that work
        #
        # no longer dropping ix_states_context_id since its recreated in 28
        _drop_index(self.session_maker, "states", "ix_states_context_user_id")
        # This index won't be there if they were not running
        # nightly but we don't treat that as a critical issue
        _drop_index(self.session_maker, "states", "ix_states_context_parent_id")
        # Redundant keys on composite index:
        # We already have ix_states_entity_id_last_updated
        _drop_index(self.session_maker, "states", "ix_states_entity_id")
        # This used to create ix_events_event_type_time_fired,
        # but it was removed in version 32
        _drop_index(self.session_maker, "events", "ix_events_event_type")


class _SchemaVersion10Migrator(_SchemaVersionMigrator, target_version=10):
    def _apply_update(self) -> None:
        """Version specific update method."""
        # Now done in step 11


class _SchemaVersion11Migrator(_SchemaVersionMigrator, target_version=11):
    def _apply_update(self) -> None:
        """Version specific update method."""
        _create_index(
            self.instance, self.session_maker, "states", "ix_states_old_state_id"
        )

        # _update_states_table_with_foreign_key_options first drops foreign
        # key constraints, and then re-adds them with the correct settings.
        # This is not supported by SQLite
        if self.engine.dialect.name in (
            SupportedDialect.MYSQL,
            SupportedDialect.POSTGRESQL,
        ):
            _update_states_table_with_foreign_key_options(
                self.session_maker, self.engine
            )


class _SchemaVersion12Migrator(_SchemaVersionMigrator, target_version=12):
    def _apply_update(self) -> None:
        """Version specific update method."""
        if self.engine.dialect.name == SupportedDialect.MYSQL:
            _modify_columns(
                self.session_maker, self.engine, "events", ["event_data LONGTEXT"]
            )
            _modify_columns(
                self.session_maker, self.engine, "states", ["attributes LONGTEXT"]
            )


class _SchemaVersion13Migrator(_SchemaVersionMigrator, target_version=13):
    def _apply_update(self) -> None:
        """Version specific update method."""
        if self.engine.dialect.name == SupportedDialect.MYSQL:
            _modify_columns(
                self.session_maker,
                self.engine,
                "events",
                ["time_fired DATETIME(6)", "created DATETIME(6)"],
            )
            _modify_columns(
                self.session_maker,
                self.engine,
                "states",
                [
                    "last_changed DATETIME(6)",
                    "last_updated DATETIME(6)",
                    "created DATETIME(6)",
                ],
            )


class _SchemaVersion14Migrator(_SchemaVersionMigrator, target_version=14):
    def _apply_update(self) -> None:
        """Version specific update method."""
        _modify_columns(
            self.session_maker, self.engine, "events", ["event_type VARCHAR(64)"]
        )


class _SchemaVersion15Migrator(_SchemaVersionMigrator, target_version=15):
    def _apply_update(self) -> None:
        """Version specific update method."""
        # This dropped the statistics table, done again in version 18.


class _SchemaVersion16Migrator(_SchemaVersionMigrator, target_version=16):
    def _apply_update(self) -> None:
        """Version specific update method."""
        # Dropping foreign key constraints is not supported by SQLite
        if self.engine.dialect.name in (
            SupportedDialect.MYSQL,
            SupportedDialect.POSTGRESQL,
        ):
            # Version 16 changes settings for the foreign key constraint on
            # states.old_state_id. Dropping the constraint is not really correct
            # we should have recreated it instead. Recreating the constraint now
            # happens in the migration to schema version 47.
            _drop_foreign_key_constraints(
                self.session_maker, self.engine, TABLE_STATES, "old_state_id"
            )


class _SchemaVersion17Migrator(_SchemaVersionMigrator, target_version=17):
    def _apply_update(self) -> None:
        """Version specific update method."""
        # This dropped the statistics table, done again in version 18.


class _SchemaVersion18Migrator(_SchemaVersionMigrator, target_version=18):
    def _apply_update(self) -> None:
        """Version specific update method."""
        # Recreate the statistics and statistics meta tables.
        #
        # Order matters! Statistics and StatisticsShortTerm have a relation with
        # StatisticsMeta, so statistics need to be deleted before meta (or in pair
        # depending on the SQL backend); and meta needs to be created before statistics.

        # We need to cast __table__ to Table, explanation in
        # https://github.com/sqlalchemy/sqlalchemy/issues/9130
        Base.metadata.drop_all(
            bind=self.engine,
            tables=[
                cast(Table, StatisticsShortTerm.__table__),
                cast(Table, Statistics.__table__),
                cast(Table, StatisticsMeta.__table__),
            ],
        )

        cast(Table, StatisticsMeta.__table__).create(self.engine)
        cast(Table, StatisticsShortTerm.__table__).create(self.engine)
        cast(Table, Statistics.__table__).create(self.engine)


class _SchemaVersion19Migrator(_SchemaVersionMigrator, target_version=19):
    def _apply_update(self) -> None:
        """Version specific update method."""
        # This adds the statistic runs table, insert a fake run to prevent duplicating
        # statistics.
        with session_scope(session=self.session_maker()) as session:
            session.add(StatisticsRuns(start=get_start_time()))


class _SchemaVersion20Migrator(_SchemaVersionMigrator, target_version=20):
    def _apply_update(self) -> None:
        """Version specific update method."""
        # This changed the precision of statistics from float to double
        if self.engine.dialect.name in [
            SupportedDialect.MYSQL,
            SupportedDialect.POSTGRESQL,
        ]:
            _modify_columns(
                self.session_maker,
                self.engine,
                "statistics",
                [
                    f"{column} {DOUBLE_PRECISION_TYPE_SQL}"
                    for column in ("max", "mean", "min", "state", "sum")
                ],
            )


class _SchemaVersion21Migrator(_SchemaVersionMigrator, target_version=21):
    def _apply_update(self) -> None:
        """Version specific update method."""
        # Try to change the character set of the statistic_meta table
        if self.engine.dialect.name == SupportedDialect.MYSQL:
            for table in ("events", "states", "statistics_meta"):
                _correct_table_character_set_and_collation(table, self.session_maker)


class _SchemaVersion22Migrator(_SchemaVersionMigrator, target_version=22):
    def _apply_update(self) -> None:
        """Version specific update method."""
        # Recreate the all statistics tables for Oracle DB with Identity columns
        #
        # Order matters! Statistics has a relation with StatisticsMeta,
        # so statistics need to be deleted before meta (or in pair depending
        # on the SQL backend); and meta needs to be created before statistics.
        if self.engine.dialect.name == "oracle":
            # We need to cast __table__ to Table, explanation in
            # https://github.com/sqlalchemy/sqlalchemy/issues/9130
            Base.metadata.drop_all(
                bind=self.engine,
                tables=[
                    cast(Table, StatisticsShortTerm.__table__),
                    cast(Table, Statistics.__table__),
                    cast(Table, StatisticsMeta.__table__),
                    cast(Table, StatisticsRuns.__table__),
                ],
            )

            cast(Table, StatisticsRuns.__table__).create(self.engine)
            cast(Table, StatisticsMeta.__table__).create(self.engine)
            cast(Table, StatisticsShortTerm.__table__).create(self.engine)
            cast(Table, Statistics.__table__).create(self.engine)

        # Block 5-minute statistics for one hour from the last run, or it will overlap
        # with existing hourly statistics. Don't block on a database with no existing
        # statistics.
        with session_scope(session=self.session_maker()) as session:
            if session.query(Statistics.id).count() and (
                last_run_string := session.query(
                    func.max(StatisticsRuns.start)
                ).scalar()
            ):
                last_run_start_time = process_timestamp(last_run_string)
                if last_run_start_time:
                    fake_start_time = last_run_start_time + timedelta(minutes=5)
                    while fake_start_time < last_run_start_time + timedelta(hours=1):
                        session.add(StatisticsRuns(start=fake_start_time))
                        fake_start_time += timedelta(minutes=5)

        # When querying the database, be careful to only explicitly query for columns
        # which were present in schema version 22. If querying the table, SQLAlchemy
        # will refer to future columns.
        with session_scope(session=self.session_maker()) as session:
            for sum_statistic in session.query(StatisticsMeta.id).filter_by(
                has_sum=true()
            ):
                last_statistic = (
                    session.query(
                        Statistics.start,
                        Statistics.last_reset,
                        Statistics.state,
                        Statistics.sum,
                    )
                    .filter_by(metadata_id=sum_statistic.id)
                    .order_by(Statistics.start.desc())
                    .first()
                )
                if last_statistic:
                    session.add(
                        StatisticsShortTerm(
                            metadata_id=sum_statistic.id,
                            start=last_statistic.start,
                            last_reset=last_statistic.last_reset,
                            state=last_statistic.state,
                            sum=last_statistic.sum,
                        )
                    )


class _SchemaVersion23Migrator(_SchemaVersionMigrator, target_version=23):
    def _apply_update(self) -> None:
        """Version specific update method."""
        # Add name column to StatisticsMeta
        _add_columns(self.session_maker, "statistics_meta", ["name VARCHAR(255)"])


class _SchemaVersion24Migrator(_SchemaVersionMigrator, target_version=24):
    def _apply_update(self) -> None:
        """Version specific update method."""
        # This used to create the unique indices for start and statistic_id
        # but we changed the format in schema 34 which will now take care
        # of removing any duplicate if they still exist.


class _SchemaVersion25Migrator(_SchemaVersionMigrator, target_version=25):
    def _apply_update(self) -> None:
        """Version specific update method."""
        _add_columns(
            self.session_maker,
            "states",
            [f"attributes_id {self.column_types.big_int_type}"],
        )
        _create_index(
            self.instance, self.session_maker, "states", "ix_states_attributes_id"
        )


class _SchemaVersion26Migrator(_SchemaVersionMigrator, target_version=26):
    def _apply_update(self) -> None:
        """Version specific update method."""
        _create_index(
            self.instance,
            self.session_maker,
            "statistics_runs",
            "ix_statistics_runs_start",
        )


class _SchemaVersion27Migrator(_SchemaVersionMigrator, target_version=27):
    def _apply_update(self) -> None:
        """Version specific update method."""
        _add_columns(
            self.session_maker, "events", [f"data_id {self.column_types.big_int_type}"]
        )
        _create_index(self.instance, self.session_maker, "events", "ix_events_data_id")


class _SchemaVersion28Migrator(_SchemaVersionMigrator, target_version=28):
    def _apply_update(self) -> None:
        """Version specific update method."""
        _add_columns(self.session_maker, "events", ["origin_idx INTEGER"])
        # We never use the user_id or parent_id index
        _drop_index(self.session_maker, "events", "ix_events_context_user_id")
        _drop_index(self.session_maker, "events", "ix_events_context_parent_id")
        _add_columns(
            self.session_maker,
            "states",
            [
                "origin_idx INTEGER",
                "context_id VARCHAR(36)",
                "context_user_id VARCHAR(36)",
                "context_parent_id VARCHAR(36)",
            ],
        )
        _create_index(
            self.instance, self.session_maker, "states", "ix_states_context_id"
        )
        # Once there are no longer any state_changed events
        # in the events table we can drop the index on states.event_id


class _SchemaVersion29Migrator(_SchemaVersionMigrator, target_version=29):
    def _apply_update(self) -> None:
        """Version specific update method."""
        # Recreate statistics_meta index to block duplicated statistic_id
        _drop_index(
            self.session_maker, "statistics_meta", "ix_statistics_meta_statistic_id"
        )
        if self.engine.dialect.name == SupportedDialect.MYSQL:
            # Ensure the row format is dynamic or the index
            # unique will be too large
            with (
                contextlib.suppress(SQLAlchemyError),
                session_scope(session=self.session_maker()) as session,
            ):
                connection = session.connection()
                # This is safe to run multiple times and fast
                # since the table is small.
                connection.execute(
                    text("ALTER TABLE statistics_meta ROW_FORMAT=DYNAMIC")
                )
        try:
            _create_index(
                self.instance,
                self.session_maker,
                "statistics_meta",
                "ix_statistics_meta_statistic_id",
            )
        except DatabaseError:
            # There may be duplicated statistics_meta entries, delete duplicates
            # and try again
            with session_scope(session=self.session_maker()) as session:
                delete_statistics_meta_duplicates(self.instance, session)
            _create_index(
                self.instance,
                self.session_maker,
                "statistics_meta",
                "ix_statistics_meta_statistic_id",
            )


class _SchemaVersion30Migrator(_SchemaVersionMigrator, target_version=30):
    def _apply_update(self) -> None:
        """Version specific update method."""
        # This added a column to the statistics_meta table, removed again before
        # release of HA Core 2022.10.0
        # SQLite 3.31.0 does not support dropping columns.
        # Once we require SQLite >= 3.35.5, we should drop the column:
        # ALTER TABLE statistics_meta DROP COLUMN state_unit_of_measurement


class _SchemaVersion31Migrator(_SchemaVersionMigrator, target_version=31):
    def _apply_update(self) -> None:
        """Version specific update method."""
        # Once we require SQLite >= 3.35.5, we should drop the column:
        # ALTER TABLE events DROP COLUMN time_fired
        # ALTER TABLE states DROP COLUMN last_updated
        # ALTER TABLE states DROP COLUMN last_changed
        _add_columns(
            self.session_maker,
            "events",
            [f"time_fired_ts {self.column_types.timestamp_type}"],
        )
        _add_columns(
            self.session_maker,
            "states",
            [
                f"last_updated_ts {self.column_types.timestamp_type}",
                f"last_changed_ts {self.column_types.timestamp_type}",
            ],
        )
        _create_index(
            self.instance, self.session_maker, "events", "ix_events_time_fired_ts"
        )
        _create_index(
            self.instance,
            self.session_maker,
            "events",
            "ix_events_event_type_time_fired_ts",
        )
        _create_index(
            self.instance,
            self.session_maker,
            "states",
            "ix_states_entity_id_last_updated_ts",
        )
        _create_index(
            self.instance, self.session_maker, "states", "ix_states_last_updated_ts"
        )
        _migrate_columns_to_timestamp(self.instance, self.session_maker, self.engine)


class _SchemaVersion32Migrator(_SchemaVersionMigrator, target_version=32):
    def _apply_update(self) -> None:
        """Version specific update method."""
        # Migration is done in two steps to ensure we can start using
        # the new columns before we wipe the old ones.
        _drop_index(self.session_maker, "states", "ix_states_entity_id_last_updated")
        _drop_index(self.session_maker, "events", "ix_events_event_type_time_fired")
        _drop_index(self.session_maker, "states", "ix_states_last_updated")
        _drop_index(self.session_maker, "events", "ix_events_time_fired")
        with session_scope(session=self.session_maker()) as session:
            # In version 31 we migrated all the time_fired, last_updated, and last_changed
            # columns to be timestamps. In version 32 we need to wipe the old columns
            # since they are no longer used and take up a significant amount of space.
            assert self.instance.engine is not None, "engine should never be None"
            _wipe_old_string_time_columns(self.instance, self.instance.engine, session)


class _SchemaVersion33Migrator(_SchemaVersionMigrator, target_version=33):
    def _apply_update(self) -> None:
        """Version specific update method."""
        # This index is no longer used and can cause MySQL to use the wrong index
        # when querying the states table.
        # https://github.com/home-assistant/core/issues/83787
        # There was an index cleanup here but its now done in schema 39


class _SchemaVersion34Migrator(_SchemaVersionMigrator, target_version=34):
    def _apply_update(self) -> None:
        """Version specific update method."""
        # Once we require SQLite >= 3.35.5, we should drop the columns:
        # ALTER TABLE statistics DROP COLUMN created
        # ALTER TABLE statistics DROP COLUMN start
        # ALTER TABLE statistics DROP COLUMN last_reset
        # ALTER TABLE statistics_short_term DROP COLUMN created
        # ALTER TABLE statistics_short_term DROP COLUMN start
        # ALTER TABLE statistics_short_term DROP COLUMN last_reset
        _add_columns(
            self.session_maker,
            "statistics",
            [
                f"created_ts {self.column_types.timestamp_type}",
                f"start_ts {self.column_types.timestamp_type}",
                f"last_reset_ts {self.column_types.timestamp_type}",
            ],
        )
        _add_columns(
            self.session_maker,
            "statistics_short_term",
            [
                f"created_ts {self.column_types.timestamp_type}",
                f"start_ts {self.column_types.timestamp_type}",
                f"last_reset_ts {self.column_types.timestamp_type}",
            ],
        )
        _create_index(
            self.instance, self.session_maker, "statistics", "ix_statistics_start_ts"
        )
        _create_index(
            self.instance,
            self.session_maker,
            "statistics",
            "ix_statistics_statistic_id_start_ts",
        )
        _create_index(
            self.instance,
            self.session_maker,
            "statistics_short_term",
            "ix_statistics_short_term_start_ts",
        )
        _create_index(
            self.instance,
            self.session_maker,
            "statistics_short_term",
            "ix_statistics_short_term_statistic_id_start_ts",
        )
        _migrate_statistics_columns_to_timestamp_removing_duplicates(
            self.hass, self.instance, self.session_maker, self.engine
        )


class _SchemaVersion35Migrator(_SchemaVersionMigrator, target_version=35):
    def _apply_update(self) -> None:
        """Version specific update method."""
        # Migration is done in two steps to ensure we can start using
        # the new columns before we wipe the old ones.
        _drop_index(
            self.session_maker,
            "statistics",
            "ix_statistics_statistic_id_start",
            quiet=True,
        )
        _drop_index(
            self.session_maker,
            "statistics_short_term",
            "ix_statistics_short_term_statistic_id_start",
            quiet=True,
        )
        # ix_statistics_start and ix_statistics_statistic_id_start are still used
        # for the post migration cleanup and can be removed in a future version.

        # In version 34 we migrated all the created, start, and last_reset
        # columns to be timestamps. In version 35 we need to wipe the old columns
        # since they are no longer used and take up a significant amount of space.
        while not cleanup_statistics_timestamp_migration(self.instance):
            pass


class _SchemaVersion36Migrator(_SchemaVersionMigrator, target_version=36):
    def _apply_update(self) -> None:
        """Version specific update method."""
        for table in ("states", "events"):
            _add_columns(
                self.session_maker,
                table,
                [
                    f"context_id_bin {self.column_types.context_bin_type}",
                    f"context_user_id_bin {self.column_types.context_bin_type}",
                    f"context_parent_id_bin {self.column_types.context_bin_type}",
                ],
            )
        _create_index(
            self.instance, self.session_maker, "events", "ix_events_context_id_bin"
        )
        _create_index(
            self.instance, self.session_maker, "states", "ix_states_context_id_bin"
        )


class _SchemaVersion37Migrator(_SchemaVersionMigrator, target_version=37):
    def _apply_update(self) -> None:
        """Version specific update method."""
        _add_columns(
            self.session_maker,
            "events",
            [f"event_type_id {self.column_types.big_int_type}"],
        )
        _create_index(
            self.instance, self.session_maker, "events", "ix_events_event_type_id"
        )
        _drop_index(self.session_maker, "events", "ix_events_event_type_time_fired_ts")
        _create_index(
            self.instance,
            self.session_maker,
            "events",
            "ix_events_event_type_id_time_fired_ts",
        )


class _SchemaVersion38Migrator(_SchemaVersionMigrator, target_version=38):
    def _apply_update(self) -> None:
        """Version specific update method."""
        _add_columns(
            self.session_maker,
            "states",
            [f"metadata_id {self.column_types.big_int_type}"],
        )
        _create_index(
            self.instance, self.session_maker, "states", "ix_states_metadata_id"
        )
        _create_index(
            self.instance,
            self.session_maker,
            "states",
            "ix_states_metadata_id_last_updated_ts",
        )


class _SchemaVersion39Migrator(_SchemaVersionMigrator, target_version=39):
    def _apply_update(self) -> None:
        """Version specific update method."""
        # Dropping indexes with PostgreSQL never worked correctly if there was a prefix
        # so we need to cleanup leftover indexes.
        _drop_index(
            self.session_maker,
            "events",
            "ix_events_event_type_time_fired_ts",
            quiet=True,
        )
        _drop_index(self.session_maker, "events", "ix_events_event_type", quiet=True)
        _drop_index(
            self.session_maker, "events", "ix_events_event_type_time_fired", quiet=True
        )
        _drop_index(self.session_maker, "events", "ix_events_time_fired", quiet=True)
        _drop_index(
            self.session_maker, "events", "ix_events_context_user_id", quiet=True
        )
        _drop_index(
            self.session_maker, "events", "ix_events_context_parent_id", quiet=True
        )
        _drop_index(
            self.session_maker, "states", "ix_states_entity_id_last_updated", quiet=True
        )
        _drop_index(self.session_maker, "states", "ix_states_last_updated", quiet=True)
        _drop_index(self.session_maker, "states", "ix_states_entity_id", quiet=True)
        _drop_index(
            self.session_maker, "states", "ix_states_context_user_id", quiet=True
        )
        _drop_index(
            self.session_maker, "states", "ix_states_context_parent_id", quiet=True
        )
        _drop_index(
            self.session_maker, "states", "ix_states_created_domain", quiet=True
        )
        _drop_index(
            self.session_maker, "states", "ix_states_entity_id_created", quiet=True
        )
        _drop_index(self.session_maker, "states", "states__state_changes", quiet=True)
        _drop_index(
            self.session_maker, "states", "states__significant_changes", quiet=True
        )
        _drop_index(
            self.session_maker, "states", "ix_states_entity_id_created", quiet=True
        )
        _drop_index(
            self.session_maker,
            "statistics",
            "ix_statistics_statistic_id_start",
            quiet=True,
        )
        _drop_index(
            self.session_maker,
            "statistics_short_term",
            "ix_statistics_short_term_statistic_id_start",
            quiet=True,
        )


class _SchemaVersion40Migrator(_SchemaVersionMigrator, target_version=40):
    def _apply_update(self) -> None:
        """Version specific update method."""
        # ix_events_event_type_id is a left-prefix of ix_events_event_type_id_time_fired_ts
        _drop_index(self.session_maker, "events", "ix_events_event_type_id")
        # ix_states_metadata_id is a left-prefix of ix_states_metadata_id_last_updated_ts
        _drop_index(self.session_maker, "states", "ix_states_metadata_id")
        # ix_statistics_metadata_id is a left-prefix of ix_statistics_statistic_id_start_ts
        _drop_index(self.session_maker, "statistics", "ix_statistics_metadata_id")
        # ix_statistics_short_term_metadata_id is a left-prefix of ix_statistics_short_term_statistic_id_start_ts
        _drop_index(
            self.session_maker,
            "statistics_short_term",
            "ix_statistics_short_term_metadata_id",
        )


class _SchemaVersion41Migrator(_SchemaVersionMigrator, target_version=41):
    def _apply_update(self) -> None:
        """Version specific update method."""
        _create_index(
            self.instance,
            self.session_maker,
            "event_types",
            "ix_event_types_event_type",
        )
        _create_index(
            self.instance, self.session_maker, "states_meta", "ix_states_meta_entity_id"
        )


class _SchemaVersion42Migrator(_SchemaVersionMigrator, target_version=42):
    def _apply_update(self) -> None:
        """Version specific update method."""
        # If the user had a previously failed migration, or they
        # downgraded from 2023.3.x to an older version we will have
        # unmigrated statistics columns so we want to clean this up
        # one last time since compiling the statistics will be slow
        # or fail if we have unmigrated statistics.
        _migrate_statistics_columns_to_timestamp_removing_duplicates(
            self.hass, self.instance, self.session_maker, self.engine
        )


class _SchemaVersion43Migrator(_SchemaVersionMigrator, target_version=43):
    def _apply_update(self) -> None:
        """Version specific update method."""
        _add_columns(
            self.session_maker,
            "states",
            [f"last_reported_ts {self.column_types.timestamp_type}"],
        )


class _SchemaVersion44Migrator(_SchemaVersionMigrator, target_version=44):
    def _apply_update(self) -> None:
        """Version specific update method."""
        # The changes in this version are identical to the changes in version
        # 46. We apply the same changes again because the migration code previously
        # swallowed errors which caused some users' databases to end up in an
        # undefined state after the migration.


class _SchemaVersion45Migrator(_SchemaVersionMigrator, target_version=45):
    def _apply_update(self) -> None:
        """Version specific update method."""
        # The changes in this version are identical to the changes in version
        # 47. We apply the same changes again because the migration code previously
        # swallowed errors which caused some users' databases to end up in an
        # undefined state after the migration.


FOREIGN_COLUMNS = (
    (
        "events",
        ("data_id", "event_type_id"),
        (
            ("data_id", "event_data", "data_id"),
            ("event_type_id", "event_types", "event_type_id"),
        ),
    ),
    (
        "states",
        ("event_id", "old_state_id", "attributes_id", "metadata_id"),
        (
            ("event_id", None, None),
            ("old_state_id", "states", "state_id"),
            ("attributes_id", "state_attributes", "attributes_id"),
            ("metadata_id", "states_meta", "metadata_id"),
        ),
    ),
    (
        "statistics",
        ("metadata_id",),
        (("metadata_id", "statistics_meta", "id"),),
    ),
    (
        "statistics_short_term",
        ("metadata_id",),
        (("metadata_id", "statistics_meta", "id"),),
    ),
)


class _SchemaVersion46Migrator(_SchemaVersionMigrator, target_version=46):
    def _apply_update(self) -> None:
        """Version specific update method."""
        # We skip this step for SQLITE, it doesn't have differently sized integers
        if self.engine.dialect.name == SupportedDialect.SQLITE:
            return
        identity_sql = (
            "NOT NULL AUTO_INCREMENT"
            if self.engine.dialect.name == SupportedDialect.MYSQL
            else ""
        )
        # First drop foreign key constraints
        for table, columns, _ in FOREIGN_COLUMNS:
            for column in columns:
                _drop_foreign_key_constraints(
                    self.session_maker, self.engine, table, column
                )

        # Then modify the constrained columns
        for table, columns, _ in FOREIGN_COLUMNS:
            _modify_columns(
                self.session_maker,
                self.engine,
                table,
                [f"{column} {BIG_INTEGER_SQL}" for column in columns],
            )

        # Then modify the ID columns
        id_columns = (
            ("events", "event_id"),
            ("event_data", "data_id"),
            ("event_types", "event_type_id"),
            ("states", "state_id"),
            ("state_attributes", "attributes_id"),
            ("states_meta", "metadata_id"),
            ("statistics", "id"),
            ("statistics_short_term", "id"),
            ("statistics_meta", "id"),
            ("recorder_runs", "run_id"),
            ("schema_changes", "change_id"),
            ("statistics_runs", "run_id"),
        )
        for table, column in id_columns:
            _modify_columns(
                self.session_maker,
                self.engine,
                table,
                [f"{column} {BIG_INTEGER_SQL} {identity_sql}"],
            )


class _SchemaVersion47Migrator(_SchemaVersionMigrator, target_version=47):
    def _apply_update(self) -> None:
        """Version specific update method."""
        # We skip this step for SQLITE, it doesn't have differently sized integers
        if self.engine.dialect.name == SupportedDialect.SQLITE:
            return

        # Restore constraints dropped in migration to schema version 46
        _restore_foreign_key_constraints(
            self.session_maker,
            self.engine,
            [
                (table, column, foreign_table, foreign_column)
                for table, _, foreign_mappings in FOREIGN_COLUMNS
                for column, foreign_table, foreign_column in foreign_mappings
            ],
        )


class _SchemaVersion48Migrator(_SchemaVersionMigrator, target_version=48):
    def _apply_update(self) -> None:
        """Version specific update method."""
        # https://github.com/home-assistant/core/issues/134002
        # If the system has unmigrated states rows, we need to
        # ensure they are migrated now so the new optimized
        # queries can be used. For most systems, this should
        # be very fast and nothing will be migrated.
        _migrate_columns_to_timestamp(self.instance, self.session_maker, self.engine)


def _migrate_statistics_columns_to_timestamp_removing_duplicates(
    hass: HomeAssistant,
    instance: Recorder,
    session_maker: Callable[[], Session],
    engine: Engine,
) -> None:
    """Migrate statistics columns to timestamp or cleanup duplicates."""
    try:
        _migrate_statistics_columns_to_timestamp(instance, session_maker, engine)
    except IntegrityError as ex:
        _LOGGER.error(
            "Statistics table contains duplicate entries: %s; "
            "Cleaning up duplicates and trying again; %s",
            ex,
            MIGRATION_NOTE_WHILE,
        )
        # There may be duplicated statistics entries, delete duplicates
        # and try again
        with session_scope(session=session_maker()) as session:
            delete_statistics_duplicates(instance, hass, session)
        try:
            _migrate_statistics_columns_to_timestamp(instance, session_maker, engine)
        except IntegrityError:
            _LOGGER.warning(
                "Statistics table still contains duplicate entries after cleanup; "
                "Falling back to a one by one migration"
            )
            _migrate_statistics_columns_to_timestamp_one_by_one(instance, session_maker)
        # Log at error level to ensure the user sees this message in the log
        # since we logged the error above.
        _LOGGER.error(
            "Statistics migration successfully recovered after statistics table duplicate cleanup"
        )


def _correct_table_character_set_and_collation(
    table: str,
    session_maker: Callable[[], Session],
) -> None:
    """Correct issues detected by validate_db_schema."""
    # Attempt to convert the table to utf8mb4
    _LOGGER.warning(
        "Updating character set and collation of table %s to utf8mb4. %s",
        table,
        MIGRATION_NOTE_MINUTES,
    )
    with (
        contextlib.suppress(SQLAlchemyError),
        session_scope(session=session_maker()) as session,
    ):
        connection = session.connection()
        connection.execute(
            # Using LOCK=EXCLUSIVE to prevent the database from corrupting
            # https://github.com/home-assistant/core/issues/56104
            text(
                f"ALTER TABLE {table} CONVERT TO CHARACTER SET "
                f"{MYSQL_DEFAULT_CHARSET} "
                f"COLLATE {MYSQL_COLLATE}, LOCK=EXCLUSIVE"
            )
        )


@database_job_retry_wrapper("Wipe old string time columns", 3)
def _wipe_old_string_time_columns(
    instance: Recorder, engine: Engine, session: Session
) -> None:
    """Wipe old string time columns to save space."""
    # Wipe Events.time_fired since its been replaced by Events.time_fired_ts
    # Wipe States.last_updated since its been replaced by States.last_updated_ts
    # Wipe States.last_changed since its been replaced by States.last_changed_ts
    #
    if engine.dialect.name == SupportedDialect.SQLITE:
        session.execute(text("UPDATE events set time_fired=NULL;"))
        session.commit()
        session.execute(text("UPDATE states set last_updated=NULL, last_changed=NULL;"))
        session.commit()
    elif engine.dialect.name == SupportedDialect.MYSQL:
        #
        # Since this is only to save space we limit the number of rows we update
        # to 100,000 per table since we do not want to block the database for too long
        # or run out of innodb_buffer_pool_size on MySQL. The old data will eventually
        # be cleaned up by the recorder purge if we do not do it now.
        #
        session.execute(text("UPDATE events set time_fired=NULL LIMIT 100000;"))
        session.commit()
        session.execute(
<<<<<<< HEAD
            text(
                "UPDATE states set last_updated=NULL, last_changed=NULL  LIMIT 100000;"
            )
=======
            text("UPDATE states set last_updated=NULL, last_changed=NULL LIMIT 100000;")
>>>>>>> 475a2fb8
        )
        session.commit()
    elif engine.dialect.name == SupportedDialect.POSTGRESQL:
        #
        # Since this is only to save space we limit the number of rows we update
        # to 100,000 per table since we do not want to block the database for too long
        # or run out ram with postgresql. The old data will eventually
        # be cleaned up by the recorder purge if we do not do it now.
        #
        session.execute(
            text(
                "UPDATE events set time_fired=NULL "
                "where event_id in "
                "(select event_id from events where time_fired_ts is NOT NULL LIMIT 100000);"
            )
        )
        session.commit()
        session.execute(
            text(
                "UPDATE states set last_updated=NULL, last_changed=NULL "
                "where state_id in "
                "(select state_id from states where last_updated_ts is NOT NULL LIMIT 100000);"
            )
        )
        session.commit()


@database_job_retry_wrapper("Migrate columns to timestamp", 3)
def _migrate_columns_to_timestamp(
    instance: Recorder, session_maker: Callable[[], Session], engine: Engine
) -> None:
    """Migrate columns to use timestamp."""
    # Migrate all data in Events.time_fired to Events.time_fired_ts
    # Migrate all data in States.last_updated to States.last_updated_ts
    # Migrate all data in States.last_changed to States.last_changed_ts
    result: CursorResult | None = None
    if engine.dialect.name == SupportedDialect.SQLITE:
        # With SQLite we do this in one go since it is faster
        with session_scope(session=session_maker()) as session:
            connection = session.connection()
            connection.execute(
                text(
                    'UPDATE events set time_fired_ts=strftime("%s",time_fired) + '
                    "cast(substr(time_fired,-7) AS FLOAT) "
                    "WHERE time_fired_ts is NULL;"
                )
            )
            connection.execute(
                text(
                    'UPDATE states set last_updated_ts=strftime("%s",last_updated) + '
                    "cast(substr(last_updated,-7) AS FLOAT), "
                    'last_changed_ts=strftime("%s",last_changed) + '
                    "cast(substr(last_changed,-7) AS FLOAT) "
                    " WHERE last_updated_ts is NULL;"
                )
            )
    elif engine.dialect.name == SupportedDialect.MYSQL:
        # With MySQL we do this in chunks to avoid hitting the `innodb_buffer_pool_size` limit
        # We also need to do this in a loop since we can't be sure that we have
        # updated all rows in the table until the rowcount is 0
        while result is None or result.rowcount > 0:
            with session_scope(session=session_maker()) as session:
                result = session.connection().execute(
                    text(
                        "UPDATE events set time_fired_ts="
                        "IF(time_fired is NULL or UNIX_TIMESTAMP(time_fired) is NULL,0,"
                        "UNIX_TIMESTAMP(time_fired)"
                        ") "
                        "where time_fired_ts is NULL "
                        "LIMIT 100000;"
                    )
                )
        result = None
        while result is None or result.rowcount > 0:  # type: ignore[unreachable]
            with session_scope(session=session_maker()) as session:
                result = session.connection().execute(
                    text(
                        "UPDATE states set last_updated_ts="
                        "IF(last_updated is NULL or UNIX_TIMESTAMP(last_updated) is NULL,0,"
                        "UNIX_TIMESTAMP(last_updated) "
                        "), "
                        "last_changed_ts="
                        "UNIX_TIMESTAMP(last_changed) "
                        "where last_updated_ts is NULL "
                        "LIMIT 100000;"
                    )
                )
    elif engine.dialect.name == SupportedDialect.POSTGRESQL:
        # With Postgresql we do this in chunks to avoid using too much memory
        # We also need to do this in a loop since we can't be sure that we have
        # updated all rows in the table until the rowcount is 0
        while result is None or result.rowcount > 0:
            with session_scope(session=session_maker()) as session:
                result = session.connection().execute(
                    text(
                        "UPDATE events SET "
                        "time_fired_ts= "
                        "(case when time_fired is NULL then 0 else EXTRACT(EPOCH FROM time_fired::timestamptz) end) "
                        "WHERE event_id IN ( "
                        "SELECT event_id FROM events where time_fired_ts is NULL LIMIT 100000 "
                        " );"
                    )
                )
        result = None
        while result is None or result.rowcount > 0:  # type: ignore[unreachable]
            with session_scope(session=session_maker()) as session:
                result = session.connection().execute(
                    text(
                        "UPDATE states set last_updated_ts="
                        "(case when last_updated is NULL then 0 else EXTRACT(EPOCH FROM last_updated::timestamptz) end), "
                        "last_changed_ts=EXTRACT(EPOCH FROM last_changed::timestamptz) "
                        "where state_id IN ( "
                        "SELECT state_id FROM states where last_updated_ts is NULL LIMIT 100000 "
                        " );"
                    )
                )


@database_job_retry_wrapper("Migrate statistics columns to timestamp one by one", 3)
def _migrate_statistics_columns_to_timestamp_one_by_one(
    instance: Recorder, session_maker: Callable[[], Session]
) -> None:
    """Migrate statistics columns to use timestamp on by one.

    If something manually inserted data into the statistics table
    in the past it may have inserted duplicate rows.

    Before we had the unique index on (statistic_id, start) this
    the data could have been inserted without any errors and we
    could end up with duplicate rows that go undetected (even by
    our current duplicate cleanup code) until we try to migrate the
    data to use timestamps.

    This will migrate the data one by one to ensure we do not hit any
    duplicate rows, and remove the duplicate rows as they are found.
    """
    for find_func, migrate_func, delete_func in (
        (
            find_unmigrated_statistics_rows,
            migrate_single_statistics_row_to_timestamp,
            delete_duplicate_statistics_row,
        ),
        (
            find_unmigrated_short_term_statistics_rows,
            migrate_single_short_term_statistics_row_to_timestamp,
            delete_duplicate_short_term_statistics_row,
        ),
    ):
        with session_scope(session=session_maker()) as session:
            while stats := session.execute(find_func(instance.max_bind_vars)).all():
                for statistic_id, start, created, last_reset in stats:
                    start_ts = datetime_to_timestamp_or_none(process_timestamp(start))
                    created_ts = datetime_to_timestamp_or_none(
                        process_timestamp(created)
                    )
                    last_reset_ts = datetime_to_timestamp_or_none(
                        process_timestamp(last_reset)
                    )
                    try:
                        session.execute(
                            migrate_func(
                                statistic_id, start_ts, created_ts, last_reset_ts
                            )
                        )
                    except IntegrityError:
                        # This can happen if we have duplicate rows
                        # in the statistics table.
                        session.execute(delete_func(statistic_id))
                session.commit()


@database_job_retry_wrapper("Migrate statistics columns to timestamp", 3)
def _migrate_statistics_columns_to_timestamp(
    instance: Recorder, session_maker: Callable[[], Session], engine: Engine
) -> None:
    """Migrate statistics columns to use timestamp."""
    # Migrate all data in statistics.start to statistics.start_ts
    # Migrate all data in statistics.created to statistics.created_ts
    # Migrate all data in statistics.last_reset to statistics.last_reset_ts
    # Migrate all data in statistics_short_term.start to statistics_short_term.start_ts
    # Migrate all data in statistics_short_term.created to statistics_short_term.created_ts
    # Migrate all data in statistics_short_term.last_reset to statistics_short_term.last_reset_ts
    result: CursorResult | None = None
    if engine.dialect.name == SupportedDialect.SQLITE:
        # With SQLite we do this in one go since it is faster
        for table in STATISTICS_TABLES:
            with session_scope(session=session_maker()) as session:
                session.connection().execute(
                    text(
                        f"UPDATE {table} set start_ts=strftime('%s',start) + "  # noqa: S608
                        "cast(substr(start,-7) AS FLOAT), "
                        f"created_ts=strftime('%s',created) + "
                        "cast(substr(created,-7) AS FLOAT), "
                        f"last_reset_ts=strftime('%s',last_reset) + "
                        "cast(substr(last_reset,-7) AS FLOAT) where start_ts is NULL;"
                    )
                )
    elif engine.dialect.name == SupportedDialect.MYSQL:
        # With MySQL we do this in chunks to avoid hitting the `innodb_buffer_pool_size` limit
        # We also need to do this in a loop since we can't be sure that we have
        # updated all rows in the table until the rowcount is 0
        for table in STATISTICS_TABLES:
            result = None
            while result is None or result.rowcount > 0:  # type: ignore[unreachable]
                with session_scope(session=session_maker()) as session:
                    result = session.connection().execute(
                        text(
                            f"UPDATE {table} set start_ts="  # noqa: S608
                            "IF(start is NULL or UNIX_TIMESTAMP(start) is NULL,0,"
                            "UNIX_TIMESTAMP(start) "
                            "), "
                            "created_ts="
                            "UNIX_TIMESTAMP(created), "
                            "last_reset_ts="
                            "UNIX_TIMESTAMP(last_reset) "
                            "where start_ts is NULL "
                            "LIMIT 100000;"
                        )
                    )
    elif engine.dialect.name == SupportedDialect.POSTGRESQL:
        # With Postgresql we do this in chunks to avoid using too much memory
        # We also need to do this in a loop since we can't be sure that we have
        # updated all rows in the table until the rowcount is 0
        for table in STATISTICS_TABLES:
            result = None
            while result is None or result.rowcount > 0:  # type: ignore[unreachable]
                with session_scope(session=session_maker()) as session:
                    result = session.connection().execute(
                        text(
                            f"UPDATE {table} set start_ts="  # noqa: S608
                            "(case when start is NULL then 0 else EXTRACT(EPOCH FROM start::timestamptz) end), "
                            "created_ts=EXTRACT(EPOCH FROM created::timestamptz), "
                            "last_reset_ts=EXTRACT(EPOCH FROM last_reset::timestamptz) "
                            "where id IN ("
                            f"SELECT id FROM {table} where start_ts is NULL LIMIT 100000"
                            ");"
                        )
                    )


def _context_id_to_bytes(context_id: str | None) -> bytes | None:
    """Convert a context_id to bytes."""
    if context_id is None:
        return None
    with contextlib.suppress(ValueError):
        # There may be garbage in the context_id column
        # from custom integrations that are not UUIDs or
        # ULIDs that filled the column to the max length
        # so we need to catch the ValueError and return
        # None if it happens
        if len(context_id) == 26:
            return ulid_to_bytes(context_id)
        return UUID(context_id).bytes
    return None


def _generate_ulid_bytes_at_time(timestamp: float | None) -> bytes:
    """Generate a ulid with a specific timestamp."""
    return ulid_to_bytes(ulid_at_time(timestamp or time()))


def post_migrate_entity_ids(instance: Recorder) -> bool:
    """Remove old entity_id strings from states.

    We cannot do this in migrate_entity_ids since the history queries
    still need to work while the migration is in progress.
    """
    session_maker = instance.get_session
    _LOGGER.debug("Cleanup legacy entity_ids")
    with session_scope(session=session_maker()) as session:
        cursor_result = session.connection().execute(batch_cleanup_entity_ids())
        is_done = not cursor_result or cursor_result.rowcount == 0
        # If there is more work to do return False
        # so that we can be called again

    _LOGGER.debug("Cleanup legacy entity_ids done=%s", is_done)
    return is_done


def _initialize_database(session: Session) -> bool:
    """Initialize a new database.

    The function determines the schema version by inspecting the db structure.

    When the schema version is not present in the db, either db was just
    created with the correct schema, or this is a db created before schema
    versions were tracked. For now, we'll test if the changes for schema
    version 1 are present to make the determination. Eventually this logic
    can be removed and we can assume a new db is being created.
    """
    inspector = sqlalchemy.inspect(session.connection())
    indexes = inspector.get_indexes("events")

    for index in indexes:
        if index["column_names"] in (["time_fired"], ["time_fired_ts"]):
            # Schema addition from version 1 detected. New DB.
            session.add(StatisticsRuns(start=get_start_time()))
            session.add(SchemaChanges(schema_version=SCHEMA_VERSION))
            return True

    # Version 1 schema changes not found, this db needs to be migrated.
    current_version = SchemaChanges(schema_version=0)
    session.add(current_version)
    return True


def initialize_database(session_maker: Callable[[], Session]) -> bool:
    """Initialize a new database."""
    try:
        with session_scope(session=session_maker(), read_only=True) as session:
            if _get_current_schema_version(session) is not None:
                return True

        with session_scope(session=session_maker()) as session:
            return _initialize_database(session)

    except Exception:
        _LOGGER.exception("Error when initialise database")
        return False


@dataclass(slots=True)
class MigrationTask(RecorderTask):
    """Base class for migration tasks."""

    migrator: BaseRunTimeMigration
    commit_before = False

    def run(self, instance: Recorder) -> None:
        """Run migration task."""
        if not self.migrator.migrate_data(instance):
            # Schedule a new migration task if this one didn't finish
            instance.queue_task(MigrationTask(self.migrator))


@dataclass(slots=True)
class CommitBeforeMigrationTask(MigrationTask):
    """Base class for migration tasks which commit first."""

    commit_before = True


@dataclass(frozen=True, kw_only=True)
class DataMigrationStatus:
    """Container for data migrator status."""

    needs_migrate: bool
    migration_done: bool


class BaseMigration(ABC):
    """Base class for migrations."""

    index_to_drop: tuple[str, str, type[DeclarativeBase]] | None = None
    required_schema_version = 0  # Schema version required to run migration queries
    max_initial_schema_version: int  # Skip migration if db created after this version
    migration_version = 1
    migration_id: str

    def __init__(
        self,
        *,
        initial_schema_version: int,
        start_schema_version: int,
        migration_changes: dict[str, int],
    ) -> None:
        """Initialize a new BaseRunTimeMigration.

        :param initial_schema_version: The schema version the database was created with.
        :param start_schema_version: The schema version when starting the migration.
        """
        self.initial_schema_version = initial_schema_version
        self.start_schema_version = start_schema_version
        self.migration_changes = migration_changes

    @abstractmethod
    def migrate_data(self, instance: Recorder, /) -> bool:
        """Migrate some data, return True if migration is completed."""

    def _migrate_data(self, instance: Recorder) -> bool:
        """Migrate some data, returns True if migration is completed."""
        status = self.migrate_data_impl(instance)
        if status.migration_done:
            with session_scope(session=instance.get_session()) as session:
                self.migration_done(instance, session)
                _mark_migration_done(session, self.__class__)
            if self.index_to_drop is not None:
                table, index, _ = self.index_to_drop
                _drop_index(instance.get_session, table, index)
        return not status.needs_migrate

    @abstractmethod
    def migrate_data_impl(self, instance: Recorder) -> DataMigrationStatus:
        """Migrate some data, return if the migration needs to run and if it is done."""

    def migration_done(self, instance: Recorder, session: Session) -> None:
        """Will be called after migrate returns True or if migration is not needed."""

    @abstractmethod
    def needs_migrate_impl(
        self, instance: Recorder, session: Session
    ) -> DataMigrationStatus:
        """Return if the migration needs to run and if it is done."""

    def needs_migrate(self, instance: Recorder, session: Session) -> bool:
        """Return if the migration needs to run.

        If the migration needs to run, it will return True.

        If the migration does not need to run, it will return False and
        mark the migration as done in the database if its not already
        marked as done.
        """
        if self.initial_schema_version > self.max_initial_schema_version:
            _LOGGER.debug(
                "Data migration '%s' not needed, database created with version %s "
                "after migrator was added",
                self.migration_id,
                self.initial_schema_version,
            )
            return False
        if self.start_schema_version < self.required_schema_version:
            # Schema is too old, we must have to migrate
            _LOGGER.info(
                "Data migration '%s' needed, schema too old", self.migration_id
            )
            return True
        has_needed_index = self._has_needed_index(session)
        if has_needed_index is True:
            # The index to be removed by the migration still exists
            _LOGGER.info(
                "Data migration '%s' needed, index to drop still exists",
                self.migration_id,
            )
            return True
        if self.migration_changes.get(self.migration_id, -1) >= self.migration_version:
            # The migration changes table indicates that the migration has been done
            _LOGGER.debug(
                "Data migration '%s' not needed, already completed", self.migration_id
            )
            return False
        if has_needed_index is False:
            # The index to be removed by the migration does not exist, but the migration
            # changes table indicates that the migration has not been done
            _LOGGER.info(
                "Data migration '%s' needed, index to drop does not exist",
                self.migration_id,
            )
            return True
        # We do not know if the migration is done from the
        # migration changes table or the index so we must check the data
        # This is the slow path
        needs_migrate = self.needs_migrate_impl(instance, session)
        if needs_migrate.migration_done:
            _mark_migration_done(session, self.__class__)
        _LOGGER.info(
            "Data migration '%s' needed: %s",
            self.migration_id,
            needs_migrate.needs_migrate,
        )
        return needs_migrate.needs_migrate

    def _has_needed_index(self, session: Session) -> bool | None:
        """Check if the index needed by the migration exists."""
        if self.index_to_drop is None:
            return None
        table_name, index_name, _ = self.index_to_drop
        return get_index_by_name(session, table_name, index_name) is not None


class BaseOffLineMigration(BaseMigration):
    """Base class for off line migrations."""

    def migrate_all(
        self, instance: Recorder, session_maker: Callable[[], Session]
    ) -> None:
        """Migrate all data."""
        with session_scope(session=session_maker()) as session:
            if not self.needs_migrate(instance, session):
                _LOGGER.debug("Migration not needed for '%s'", self.migration_id)
                self.migration_done(instance, session)
                return
        self._ensure_index_exists(instance)
        _LOGGER.warning(
            "The database is about to do data migration step '%s', %s",
            self.migration_id,
            MIGRATION_NOTE_OFFLINE,
        )
        while not self.migrate_data(instance):
            pass
        _LOGGER.warning("Data migration step '%s' completed", self.migration_id)

    @database_job_retry_wrapper_method("migrate data", 10)
    def migrate_data(self, instance: Recorder) -> bool:
        """Migrate some data, returns True if migration is completed."""
        return self._migrate_data(instance)

    def _ensure_index_exists(self, instance: Recorder) -> None:
        """Ensure the index needed by the migration exists."""
        if not self.index_to_drop:
            return
        table_name, index_name, base = self.index_to_drop
        with session_scope(session=instance.get_session()) as session:
            if get_index_by_name(session, table_name, index_name) is not None:
                return
        _LOGGER.warning(
            (
                "Data migration step '%s' needs index `%s` on table `%s`, but "
                "it does not exist and will be added now"
            ),
            self.migration_id,
            index_name,
            table_name,
        )
        _create_index(instance, instance.get_session, table_name, index_name, base=base)


class BaseRunTimeMigration(BaseMigration):
    """Base class for run time migrations."""

    task = MigrationTask

    def queue_migration(self, instance: Recorder, session: Session) -> None:
        """Start migration if needed."""
        if self.needs_migrate(instance, session):
            instance.queue_task(self.task(self))
        else:
            self.migration_done(instance, session)

    @retryable_database_job_method("migrate data")
    def migrate_data(self, instance: Recorder) -> bool:
        """Migrate some data, returns True if migration is completed."""
        return self._migrate_data(instance)


class BaseMigrationWithQuery(BaseMigration):
    """Base class for run time migrations."""

    @abstractmethod
    def needs_migrate_query(self) -> StatementLambdaElement:
        """Return the query to check if the migration needs to run."""

    def needs_migrate_impl(
        self, instance: Recorder, session: Session
    ) -> DataMigrationStatus:
        """Return if the migration needs to run."""
        needs_migrate = execute_stmt_lambda_element(session, self.needs_migrate_query())
        return DataMigrationStatus(
            needs_migrate=bool(needs_migrate), migration_done=not needs_migrate
        )


class StatesContextIDMigration(BaseMigrationWithQuery, BaseOffLineMigration):
    """Migration to migrate states context_ids to binary format."""

    required_schema_version = CONTEXT_ID_AS_BINARY_SCHEMA_VERSION
    max_initial_schema_version = CONTEXT_ID_AS_BINARY_SCHEMA_VERSION - 1
    migration_id = "state_context_id_as_binary"
    migration_version = 2
    index_to_drop = ("states", "ix_states_context_id", LegacyBase)

    def migrate_data_impl(self, instance: Recorder) -> DataMigrationStatus:
        """Migrate states context_ids to use binary format, return True if completed."""
        _to_bytes = _context_id_to_bytes
        session_maker = instance.get_session
        _LOGGER.debug("Migrating states context_ids to binary format")
        with session_scope(session=session_maker()) as session:
            if states := session.execute(
                find_states_context_ids_to_migrate(instance.max_bind_vars)
            ).all():
                session.execute(
                    update(States),
                    [
                        {
                            "state_id": state_id,
                            "context_id": None,
                            "context_id_bin": _to_bytes(context_id)
                            or _generate_ulid_bytes_at_time(last_updated_ts),
                            "context_user_id": None,
                            "context_user_id_bin": _to_bytes(context_user_id),
                            "context_parent_id": None,
                            "context_parent_id_bin": _to_bytes(context_parent_id),
                        }
                        for state_id, last_updated_ts, context_id, context_user_id, context_parent_id in states
                    ],
                )
            is_done = not states

        _LOGGER.debug("Migrating states context_ids to binary format: done=%s", is_done)
        return DataMigrationStatus(needs_migrate=not is_done, migration_done=is_done)

    def needs_migrate_query(self) -> StatementLambdaElement:
        """Return the query to check if the migration needs to run."""
        return has_states_context_ids_to_migrate()


class EventsContextIDMigration(BaseMigrationWithQuery, BaseOffLineMigration):
    """Migration to migrate events context_ids to binary format."""

    required_schema_version = CONTEXT_ID_AS_BINARY_SCHEMA_VERSION
    max_initial_schema_version = CONTEXT_ID_AS_BINARY_SCHEMA_VERSION - 1
    migration_id = "event_context_id_as_binary"
    migration_version = 2
    index_to_drop = ("events", "ix_events_context_id", LegacyBase)

    def migrate_data_impl(self, instance: Recorder) -> DataMigrationStatus:
        """Migrate events context_ids to use binary format, return True if completed."""
        _to_bytes = _context_id_to_bytes
        session_maker = instance.get_session
        _LOGGER.debug("Migrating context_ids to binary format")
        with session_scope(session=session_maker()) as session:
            if events := session.execute(
                find_events_context_ids_to_migrate(instance.max_bind_vars)
            ).all():
                session.execute(
                    update(Events),
                    [
                        {
                            "event_id": event_id,
                            "context_id": None,
                            "context_id_bin": _to_bytes(context_id)
                            or _generate_ulid_bytes_at_time(time_fired_ts),
                            "context_user_id": None,
                            "context_user_id_bin": _to_bytes(context_user_id),
                            "context_parent_id": None,
                            "context_parent_id_bin": _to_bytes(context_parent_id),
                        }
                        for event_id, time_fired_ts, context_id, context_user_id, context_parent_id in events
                    ],
                )
            is_done = not events

        _LOGGER.debug("Migrating events context_ids to binary format: done=%s", is_done)
        return DataMigrationStatus(needs_migrate=not is_done, migration_done=is_done)

    def needs_migrate_query(self) -> StatementLambdaElement:
        """Return the query to check if the migration needs to run."""
        return has_events_context_ids_to_migrate()


class EventTypeIDMigration(BaseMigrationWithQuery, BaseOffLineMigration):
    """Migration to migrate event_type to event_type_ids."""

    required_schema_version = EVENT_TYPE_IDS_SCHEMA_VERSION
    max_initial_schema_version = EVENT_TYPE_IDS_SCHEMA_VERSION - 1
    migration_id = "event_type_id_migration"

    def migrate_data_impl(self, instance: Recorder) -> DataMigrationStatus:
        """Migrate event_type to event_type_ids, return True if completed."""
        session_maker = instance.get_session
        _LOGGER.debug("Migrating event_types")
        event_type_manager = instance.event_type_manager
        with session_scope(session=session_maker()) as session:
            if events := session.execute(
                find_event_type_to_migrate(instance.max_bind_vars)
            ).all():
                event_types = {event_type for _, event_type in events}
                if None in event_types:
                    # event_type should never be None but we need to be defensive
                    # so we don't fail the migration because of a bad state
                    event_types.remove(None)
                    event_types.add(_EMPTY_EVENT_TYPE)

                event_type_to_id = event_type_manager.get_many(event_types, session)
                if missing_event_types := {
                    event_type
                    for event_type, event_id in event_type_to_id.items()
                    if event_id is None
                }:
                    missing_db_event_types = [
                        EventTypes(event_type=event_type)
                        for event_type in missing_event_types
                    ]
                    session.add_all(missing_db_event_types)
                    session.flush()  # Assign ids
                    for db_event_type in missing_db_event_types:
                        # We cannot add the assigned ids to the event_type_manager
                        # because the commit could get rolled back
                        assert db_event_type.event_type is not None, (
                            "event_type should never be None"
                        )
                        event_type_to_id[db_event_type.event_type] = (
                            db_event_type.event_type_id
                        )
                        event_type_manager.clear_non_existent(db_event_type.event_type)

                session.execute(
                    update(Events),
                    [
                        {
                            "event_id": event_id,
                            "event_type": None,
                            "event_type_id": event_type_to_id[
                                _EMPTY_EVENT_TYPE if event_type is None else event_type
                            ],
                        }
                        for event_id, event_type in events
                    ],
                )

            is_done = not events

        _LOGGER.debug("Migrating event_types done=%s", is_done)
        return DataMigrationStatus(needs_migrate=not is_done, migration_done=is_done)

    def needs_migrate_query(self) -> StatementLambdaElement:
        """Check if the data is migrated."""
        return has_event_type_to_migrate()


class EntityIDMigration(BaseMigrationWithQuery, BaseOffLineMigration):
    """Migration to migrate entity_ids to states_meta."""

    required_schema_version = STATES_META_SCHEMA_VERSION
    max_initial_schema_version = STATES_META_SCHEMA_VERSION - 1
    migration_id = "entity_id_migration"

    def migrate_data_impl(self, instance: Recorder) -> DataMigrationStatus:
        """Migrate entity_ids to states_meta, return True if completed.

        We do this in two steps because we need the history queries to work
        while we are migrating.

        1. Link the states to the states_meta table
        2. Remove the entity_id column from the states table (in post_migrate_entity_ids)
        """
        _LOGGER.debug("Migrating entity_ids")
        states_meta_manager = instance.states_meta_manager
        with session_scope(session=instance.get_session()) as session:
            if states := session.execute(
                find_entity_ids_to_migrate(instance.max_bind_vars)
            ).all():
                entity_ids = {entity_id for _, entity_id in states}
                if None in entity_ids:
                    # entity_id should never be None but we need to be defensive
                    # so we don't fail the migration because of a bad state
                    entity_ids.remove(None)
                    entity_ids.add(_EMPTY_ENTITY_ID)

                entity_id_to_metadata_id = states_meta_manager.get_many(
                    entity_ids, session, True
                )
                if missing_entity_ids := {
                    entity_id
                    for entity_id, metadata_id in entity_id_to_metadata_id.items()
                    if metadata_id is None
                }:
                    missing_states_metadata = [
                        StatesMeta(entity_id=entity_id)
                        for entity_id in missing_entity_ids
                    ]
                    session.add_all(missing_states_metadata)
                    session.flush()  # Assign ids
                    for db_states_metadata in missing_states_metadata:
                        # We cannot add the assigned ids to the event_type_manager
                        # because the commit could get rolled back
                        assert db_states_metadata.entity_id is not None, (
                            "entity_id should never be None"
                        )
                        entity_id_to_metadata_id[db_states_metadata.entity_id] = (
                            db_states_metadata.metadata_id
                        )

                session.execute(
                    update(States),
                    [
                        {
                            "state_id": state_id,
                            # We cannot set "entity_id": None yet since
                            # the history queries still need to work while the
                            # migration is in progress and we will do this in
                            # post_migrate_entity_ids
                            "metadata_id": entity_id_to_metadata_id[
                                _EMPTY_ENTITY_ID if entity_id is None else entity_id
                            ],
                        }
                        for state_id, entity_id in states
                    ],
                )

            is_done = not states

        _LOGGER.debug("Migrating entity_ids done=%s", is_done)
        return DataMigrationStatus(needs_migrate=not is_done, migration_done=is_done)

    def needs_migrate_query(self) -> StatementLambdaElement:
        """Check if the data is migrated."""
        return has_entity_ids_to_migrate()


class EventIDPostMigration(BaseRunTimeMigration):
    """Migration to remove old event_id index from states."""

    migration_id = "event_id_post_migration"
    max_initial_schema_version = LEGACY_STATES_EVENT_ID_INDEX_SCHEMA_VERSION - 1
    task = MigrationTask
    migration_version = 2

    def migrate_data_impl(self, instance: Recorder) -> DataMigrationStatus:
        """Remove old event_id index from states, returns True if completed.

        We used to link states to events using the event_id column but we no
        longer store state changed events in the events table.

        If all old states have been purged and existing states are in the new
        format we can drop the index since it can take up ~10MB per 1M rows.
        """
        session_maker = instance.get_session
        _LOGGER.debug("Cleanup legacy entity_ids")
        with session_scope(session=session_maker()) as session:
            result = session.execute(has_used_states_event_ids()).scalar()
            # In the future we may migrate existing states to the new format
            # but in practice very few of these still exist in production and
            # removing the index is the likely all that needs to happen.
            all_gone = not result

        fk_remove_ok = False
        if all_gone:
            # Only drop the index if there are no more event_ids in the states table
            # ex all NULL
            assert instance.engine is not None, "engine should never be None"
            if instance.dialect_name == SupportedDialect.SQLITE:
                # SQLite does not support dropping foreign key constraints
                # so we have to rebuild the table
                fk_remove_ok = rebuild_sqlite_table(
                    session_maker, instance.engine, States
                )
            else:
                try:
                    _drop_foreign_key_constraints(
                        session_maker, instance.engine, TABLE_STATES, "event_id"
                    )
                except (InternalError, OperationalError):
                    fk_remove_ok = False
                else:
                    fk_remove_ok = True
            if fk_remove_ok:
                _drop_index(session_maker, "states", LEGACY_STATES_EVENT_ID_INDEX)
                instance.use_legacy_events_index = False

        return DataMigrationStatus(needs_migrate=False, migration_done=fk_remove_ok)

    @staticmethod
    def _legacy_event_id_foreign_key_exists(instance: Recorder) -> bool:
        """Check if the legacy event_id foreign key exists."""
        engine = instance.engine
        assert engine is not None
        inspector = sqlalchemy.inspect(engine)
        return bool(
            next(
                (
                    fk
                    for fk in inspector.get_foreign_keys(TABLE_STATES)
                    if fk["constrained_columns"] == ["event_id"]
                ),
                None,
            )
        )

    def needs_migrate_impl(
        self, instance: Recorder, session: Session
    ) -> DataMigrationStatus:
        """Return if the migration needs to run."""
        if self.start_schema_version <= LEGACY_STATES_EVENT_ID_INDEX_SCHEMA_VERSION:
            return DataMigrationStatus(needs_migrate=False, migration_done=False)
        if get_index_by_name(
            session, TABLE_STATES, LEGACY_STATES_EVENT_ID_INDEX
        ) is not None or self._legacy_event_id_foreign_key_exists(instance):
            instance.use_legacy_events_index = True
            return DataMigrationStatus(needs_migrate=True, migration_done=False)
        return DataMigrationStatus(needs_migrate=False, migration_done=True)


class EntityIDPostMigration(BaseMigrationWithQuery, BaseOffLineMigration):
    """Migration to remove old entity_id strings from states.

    Introduced in HA Core 2023.4 by PR #89557.
    """

    migration_id = "entity_id_post_migration"
    max_initial_schema_version = STATES_META_SCHEMA_VERSION - 1
    index_to_drop = (
        TABLE_STATES,
        LEGACY_STATES_ENTITY_ID_LAST_UPDATED_TS_INDEX,
        LegacyBase,
    )

    def migrate_data_impl(self, instance: Recorder) -> DataMigrationStatus:
        """Migrate some data, returns True if migration is completed."""
        is_done = post_migrate_entity_ids(instance)
        return DataMigrationStatus(needs_migrate=not is_done, migration_done=is_done)

    def needs_migrate_query(self) -> StatementLambdaElement:
        """Check if the data is migrated."""
        return has_used_states_entity_ids()


NON_LIVE_DATA_MIGRATORS: tuple[type[BaseOffLineMigration], ...] = (
    StatesContextIDMigration,  # Introduced in HA Core 2023.4 by PR #88942
    EventsContextIDMigration,  # Introduced in HA Core 2023.4 by PR #88942
    EventTypeIDMigration,  # Introduced in HA Core 2023.4 by PR #89465
    EntityIDMigration,  # Introduced in HA Core 2023.4 by PR #89557
    EntityIDPostMigration,  # Introduced in HA Core 2023.4 by PR #89557
)

LIVE_DATA_MIGRATORS: tuple[type[BaseRunTimeMigration], ...] = (
    EventIDPostMigration,  # Introduced in HA Core 2023.4 by PR #89901
)


def _mark_migration_done(session: Session, migration: type[BaseMigration]) -> None:
    """Mark a migration as done in the database."""
    session.merge(
        MigrationChanges(
            migration_id=migration.migration_id, version=migration.migration_version
        )
    )


def rebuild_sqlite_table(
    session_maker: Callable[[], Session], engine: Engine, table: type[Base]
) -> bool:
    """Rebuild an SQLite table.

    This must only be called after all migrations are complete
    and the database is in a consistent state.

    If the table is not migrated to the current schema this
    will likely fail.
    """
    table_table = cast(Table, table.__table__)
    orig_name = table_table.name
    temp_name = f"{table_table.name}_temp_{int(time())}"

    _LOGGER.warning("Rebuilding SQLite table %s; %s", orig_name, MIGRATION_NOTE_WHILE)

    try:
        # 12 step SQLite table rebuild
        # https://www.sqlite.org/lang_altertable.html
        with session_scope(session=session_maker()) as session:
            # Step 1 - Disable foreign keys
            session.connection().execute(text("PRAGMA foreign_keys=OFF"))
        # Step 2 - create a transaction
        with session_scope(session=session_maker()) as session:
            # Step 3 - we know all the indexes, triggers, and views associated with table X
            new_sql = str(CreateTable(table_table).compile(engine)).strip("\n") + ";"
            source_sql = f"CREATE TABLE {orig_name}"
            replacement_sql = f"CREATE TABLE {temp_name}"
            assert source_sql in new_sql, f"{source_sql} should be in new_sql"
            new_sql = new_sql.replace(source_sql, replacement_sql)
            # Step 4 - Create temp table
            session.execute(text(new_sql))
            column_names = ",".join([column.name for column in table_table.columns])
            # Step 5 - Transfer content
            sql = f"INSERT INTO {temp_name} SELECT {column_names} FROM {orig_name};"  # noqa: S608
            session.execute(text(sql))
            # Step 6 - Drop the original table
            session.execute(text(f"DROP TABLE {orig_name}"))
            # Step 7 - Rename the temp table
            session.execute(text(f"ALTER TABLE {temp_name} RENAME TO {orig_name}"))
            # Step 8 - Recreate indexes
            for index in table_table.indexes:
                index.create(session.connection())
            # Step 9 - Recreate views (there are none)
            # Step 10 - Check foreign keys
            session.execute(text("PRAGMA foreign_key_check"))
            # Step 11 - Commit transaction
            session.commit()
    except SQLAlchemyError:
        _LOGGER.exception("Error recreating SQLite table %s", table_table.name)
        # Swallow the exception since we do not want to ever raise
        # an integrity error as it would cause the database
        # to be discarded and recreated from scratch
        return False
    else:
        _LOGGER.warning("Rebuilding SQLite table %s finished", orig_name)
        return True
    finally:
        with session_scope(session=session_maker()) as session:
            # Step 12 - Re-enable foreign keys
            session.connection().execute(text("PRAGMA foreign_keys=ON"))<|MERGE_RESOLUTION|>--- conflicted
+++ resolved
@@ -2073,13 +2073,7 @@
         session.execute(text("UPDATE events set time_fired=NULL LIMIT 100000;"))
         session.commit()
         session.execute(
-<<<<<<< HEAD
-            text(
-                "UPDATE states set last_updated=NULL, last_changed=NULL  LIMIT 100000;"
-            )
-=======
             text("UPDATE states set last_updated=NULL, last_changed=NULL LIMIT 100000;")
->>>>>>> 475a2fb8
         )
         session.commit()
     elif engine.dialect.name == SupportedDialect.POSTGRESQL:
