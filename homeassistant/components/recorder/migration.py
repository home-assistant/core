"""Schema migration helpers."""
import logging

from sqlalchemy import ForeignKeyConstraint, MetaData, Table, text
from sqlalchemy.engine import reflection
from sqlalchemy.exc import (
    InternalError,
    OperationalError,
    ProgrammingError,
    SQLAlchemyError,
)
from sqlalchemy.schema import AddConstraint, DropConstraint

from .const import DOMAIN
from .models import SCHEMA_VERSION, TABLE_STATES, Base, SchemaChanges
from .util import session_scope

_LOGGER = logging.getLogger(__name__)


def migrate_schema(instance):
    """Check if the schema needs to be upgraded."""
    with session_scope(session=instance.get_session()) as session:
        res = (
            session.query(SchemaChanges)
            .order_by(SchemaChanges.change_id.desc())
            .first()
        )
        current_version = getattr(res, "schema_version", None)

        if current_version is None:
            current_version = _inspect_schema_version(instance.engine, session)
            _LOGGER.debug(
                "No schema version found. Inspected version: %s", current_version
            )

        if current_version == SCHEMA_VERSION:
            return

        _LOGGER.warning(
            "Database is about to upgrade. Schema version: %s", current_version
        )

        with instance.hass.timeout.freeze(DOMAIN):
            for version in range(current_version, SCHEMA_VERSION):
                new_version = version + 1
                _LOGGER.info("Upgrading recorder db schema to version %s", new_version)
                _apply_update(instance.engine, new_version, current_version)
                session.add(SchemaChanges(schema_version=new_version))

                _LOGGER.info("Upgrade to version %s done", new_version)


def _create_index(engine, table_name, index_name):
    """Create an index for the specified table.

    The index name should match the name given for the index
    within the table definition described in the models
    """
    table = Table(table_name, Base.metadata)
    _LOGGER.debug("Looking up index %s for table %s", index_name, table_name)
    # Look up the index object by name from the table is the models
    index_list = [idx for idx in table.indexes if idx.name == index_name]
    if not index_list:
        _LOGGER.debug("The index %s no longer exists", index_name)
        return
    index = index_list[0]
    _LOGGER.debug("Creating %s index", index_name)
    _LOGGER.warning(
        "Adding index `%s` to database. Note: this can take several "
        "minutes on large databases and slow computers. Please "
        "be patient!",
        index_name,
    )
    try:
        index.create(engine)
    except (InternalError, ProgrammingError, OperationalError) as err:
        lower_err_str = str(err).lower()

        if "already exists" not in lower_err_str and "duplicate" not in lower_err_str:
            raise

        _LOGGER.warning(
            "Index %s already exists on %s, continuing", index_name, table_name
        )

    _LOGGER.debug("Finished creating %s", index_name)


def _drop_index(engine, table_name, index_name):
    """Drop an index from a specified table.

    There is no universal way to do something like `DROP INDEX IF EXISTS`
    so we will simply execute the DROP command and ignore any exceptions

    WARNING: Due to some engines (MySQL at least) being unable to use bind
    parameters in a DROP INDEX statement (at least via SQLAlchemy), the query
    string here is generated from the method parameters without sanitizing.
    DO NOT USE THIS FUNCTION IN ANY OPERATION THAT TAKES USER INPUT.
    """
    _LOGGER.debug("Dropping index %s from table %s", index_name, table_name)
    success = False

    # Engines like DB2/Oracle
    try:
        engine.execute(text(f"DROP INDEX {index_name}"))
    except SQLAlchemyError:
        pass
    else:
        success = True

    # Engines like SQLite, SQL Server
    if not success:
        try:
            engine.execute(
                text(
                    "DROP INDEX {table}.{index}".format(
                        index=index_name, table=table_name
                    )
                )
            )
        except SQLAlchemyError:
            pass
        else:
            success = True

    if not success:
        # Engines like MySQL, MS Access
        try:
            engine.execute(
                text(
                    "DROP INDEX {index} ON {table}".format(
                        index=index_name, table=table_name
                    )
                )
            )
        except SQLAlchemyError:
            pass
        else:
            success = True

    if success:
        _LOGGER.debug(
            "Finished dropping index %s from table %s", index_name, table_name
        )
    else:
        if index_name == "ix_states_context_parent_id":
            # Was only there on nightly so we do not want
            # to generate log noise or issues about it.
            return

        _LOGGER.warning(
            "Failed to drop index %s from table %s. Schema "
            "Migration will continue; this is not a "
            "critical operation",
            index_name,
            table_name,
        )


def _add_columns(engine, table_name, columns_def):
    """Add columns to a table."""
    _LOGGER.warning(
        "Adding columns %s to table %s. Note: this can take several "
        "minutes on large databases and slow computers. Please "
        "be patient!",
        ", ".join(column.split(" ")[0] for column in columns_def),
        table_name,
    )

    columns_def = [f"ADD {col_def}" for col_def in columns_def]

    try:
        engine.execute(
            text(
                "ALTER TABLE {table} {columns_def}".format(
                    table=table_name, columns_def=", ".join(columns_def)
                )
            )
        )
        return
    except (InternalError, OperationalError):
        # Some engines support adding all columns at once,
        # this error is when they don't
        _LOGGER.info("Unable to use quick column add. Adding 1 by 1")

    for column_def in columns_def:
        try:
            engine.execute(
                text(
                    "ALTER TABLE {table} {column_def}".format(
                        table=table_name, column_def=column_def
                    )
                )
            )
        except (InternalError, OperationalError) as err:
            if "duplicate" not in str(err).lower():
                raise

            _LOGGER.warning(
                "Column %s already exists on %s, continuing",
                column_def.split(" ")[1],
                table_name,
            )


def _modify_columns(engine, table_name, columns_def):
    """Modify columns in a table."""
    if engine.dialect.name == "sqlite":
        _LOGGER.debug(
            "Skipping to modify columns %s in table %s. "
            "Modifying column length in SQLite is unnecessary, "
            "it does not impose any length restrictions.",
            ", ".join(column.split(" ")[0] for column in columns_def),
            table_name,
        )
        return

    _LOGGER.warning(
        "Modifying columns %s in table %s. Note: this can take several "
        "minutes on large databases and slow computers. Please "
        "be patient!",
        ", ".join(column.split(" ")[0] for column in columns_def),
        table_name,
    )

    if engine.dialect.name == "postgresql":
        columns_def = [
            "ALTER {column} TYPE {type}".format(
                **dict(zip(["column", "type"], col_def.split(" ", 1)))
            )
            for col_def in columns_def
        ]
    elif engine.dialect.name == "mssql":
        columns_def = [f"ALTER COLUMN {col_def}" for col_def in columns_def]
    else:
        columns_def = [f"MODIFY {col_def}" for col_def in columns_def]

    try:
        engine.execute(
            text(
                "ALTER TABLE {table} {columns_def}".format(
                    table=table_name, columns_def=", ".join(columns_def)
                )
            )
        )
        return
    except (InternalError, OperationalError):
        _LOGGER.info("Unable to use quick column modify. Modifying 1 by 1")

    for column_def in columns_def:
        try:
            engine.execute(
                text(
                    "ALTER TABLE {table} {column_def}".format(
                        table=table_name, column_def=column_def
                    )
                )
            )
        except (InternalError, OperationalError):
            _LOGGER.exception(
                "Could not modify column %s in table %s", column_def, table_name
            )


def _update_states_table_with_foreign_key_options(engine):
    """Add the options to foreign key constraints."""
    inspector = reflection.Inspector.from_engine(engine)
    alters = []
    for foreign_key in inspector.get_foreign_keys(TABLE_STATES):
        if foreign_key["name"] and (
            # MySQL/MariaDB will have empty options
            not foreign_key["options"]
            or
            # Postgres will have ondelete set to None
            foreign_key["options"].get("ondelete") is None
        ):
            alters.append(
                {
                    "old_fk": ForeignKeyConstraint((), (), name=foreign_key["name"]),
                    "columns": foreign_key["constrained_columns"],
                }
            )

    if not alters:
        return

    states_key_constraints = Base.metadata.tables[TABLE_STATES].foreign_key_constraints
    old_states_table = Table(  # noqa: F841 pylint: disable=unused-variable
        TABLE_STATES, MetaData(), *[alter["old_fk"] for alter in alters]
    )

    for alter in alters:
        try:
            engine.execute(DropConstraint(alter["old_fk"]))
            for fkc in states_key_constraints:
                if fkc.column_keys == alter["columns"]:
                    engine.execute(AddConstraint(fkc))
        except (InternalError, OperationalError):
            _LOGGER.exception(
                "Could not update foreign options in %s table", TABLE_STATES
            )


def _apply_update(engine, new_version, old_version):
    """Perform operations to bring schema up to date."""
    if new_version == 1:
        _create_index(engine, "events", "ix_events_time_fired")
    elif new_version == 2:
        # Create compound start/end index for recorder_runs
        _create_index(engine, "recorder_runs", "ix_recorder_runs_start_end")
        # Create indexes for states
        _create_index(engine, "states", "ix_states_last_updated")
    elif new_version == 3:
        # There used to be a new index here, but it was removed in version 4.
        pass
    elif new_version == 4:
        # Queries were rewritten in this schema release. Most indexes from
        # earlier versions of the schema are no longer needed.

        if old_version == 3:
            # Remove index that was added in version 3
            _drop_index(engine, "states", "ix_states_created_domain")
        if old_version == 2:
            # Remove index that was added in version 2
            _drop_index(engine, "states", "ix_states_entity_id_created")

        # Remove indexes that were added in version 0
        _drop_index(engine, "states", "states__state_changes")
        _drop_index(engine, "states", "states__significant_changes")
        _drop_index(engine, "states", "ix_states_entity_id_created")

        _create_index(engine, "states", "ix_states_entity_id_last_updated")
    elif new_version == 5:
        # Create supporting index for States.event_id foreign key
        _create_index(engine, "states", "ix_states_event_id")
    elif new_version == 6:
        _add_columns(
            engine,
            "events",
            ["context_id CHARACTER(36)", "context_user_id CHARACTER(36)"],
        )
        _create_index(engine, "events", "ix_events_context_id")
        _create_index(engine, "events", "ix_events_context_user_id")
        _add_columns(
            engine,
            "states",
            ["context_id CHARACTER(36)", "context_user_id CHARACTER(36)"],
        )
        _create_index(engine, "states", "ix_states_context_id")
        _create_index(engine, "states", "ix_states_context_user_id")
    elif new_version == 7:
        _create_index(engine, "states", "ix_states_entity_id")
    elif new_version == 8:
        _add_columns(engine, "events", ["context_parent_id CHARACTER(36)"])
        _add_columns(engine, "states", ["old_state_id INTEGER"])
        _create_index(engine, "events", "ix_events_context_parent_id")
    elif new_version == 9:
        # We now get the context from events with a join
        # since its always there on state_changed events
        #
        # Ideally we would drop the columns from the states
        # table as well but sqlite doesn't support that
        # and we would have to move to something like
        # sqlalchemy alembic to make that work
        #
        _drop_index(engine, "states", "ix_states_context_id")
        _drop_index(engine, "states", "ix_states_context_user_id")
        # This index won't be there if they were not running
        # nightly but we don't treat that as a critical issue
        _drop_index(engine, "states", "ix_states_context_parent_id")
        # Redundant keys on composite index:
        # We already have ix_states_entity_id_last_updated
        _drop_index(engine, "states", "ix_states_entity_id")
        _create_index(engine, "events", "ix_events_event_type_time_fired")
        _drop_index(engine, "events", "ix_events_event_type")
    elif new_version == 10:
        # Now done in step 11
        pass
    elif new_version == 11:
        _create_index(engine, "states", "ix_states_old_state_id")
        _update_states_table_with_foreign_key_options(engine)
    elif new_version == 12:
        if engine.dialect.name == "mysql":
            _modify_columns(engine, "events", ["event_data LONGTEXT"])
            _modify_columns(engine, "states", ["attributes LONGTEXT"])
<<<<<<< HEAD
        _modify_columns(engine, "events", ["event_type VARCHAR(64)"])
=======
    elif new_version == 13:
        if engine.dialect.name == "mysql":
            _modify_columns(
                engine, "events", ["time_fired DATETIME(6)", "created DATETIME(6)"]
            )
            _modify_columns(
                engine,
                "states",
                [
                    "last_changed DATETIME(6)",
                    "last_updated DATETIME(6)",
                    "created DATETIME(6)",
                ],
            )
>>>>>>> 8e6238ff
    else:
        raise ValueError(f"No schema migration defined for version {new_version}")


def _inspect_schema_version(engine, session):
    """Determine the schema version by inspecting the db structure.

    When the schema version is not present in the db, either db was just
    created with the correct schema, or this is a db created before schema
    versions were tracked. For now, we'll test if the changes for schema
    version 1 are present to make the determination. Eventually this logic
    can be removed and we can assume a new db is being created.
    """
    inspector = reflection.Inspector.from_engine(engine)
    indexes = inspector.get_indexes("events")

    for index in indexes:
        if index["column_names"] == ["time_fired"]:
            # Schema addition from version 1 detected. New DB.
            session.add(SchemaChanges(schema_version=SCHEMA_VERSION))
            return SCHEMA_VERSION

    # Version 1 schema changes not found, this db needs to be migrated.
    current_version = SchemaChanges(schema_version=0)
    session.add(current_version)
    return current_version.schema_version<|MERGE_RESOLUTION|>--- conflicted
+++ resolved
@@ -384,9 +384,6 @@
         if engine.dialect.name == "mysql":
             _modify_columns(engine, "events", ["event_data LONGTEXT"])
             _modify_columns(engine, "states", ["attributes LONGTEXT"])
-<<<<<<< HEAD
-        _modify_columns(engine, "events", ["event_type VARCHAR(64)"])
-=======
     elif new_version == 13:
         if engine.dialect.name == "mysql":
             _modify_columns(
@@ -401,7 +398,8 @@
                     "created DATETIME(6)",
                 ],
             )
->>>>>>> 8e6238ff
+    elif new_version == 14:
+        _modify_columns(engine, "events", ["event_type VARCHAR(64)"])
     else:
         raise ValueError(f"No schema migration defined for version {new_version}")
 
