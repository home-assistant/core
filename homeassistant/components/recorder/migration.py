--- conflicted
+++ resolved
@@ -206,15 +206,9 @@
     """Modify columns in a table."""
     if engine.dialect.name == "sqlite":
         _LOGGER.debug(
-<<<<<<< HEAD
-            "Skipping to modify columns %s in table %s. "
-            "Modifying column length in SQLite is unnecessary, "
-            "it does not impose any length restrictions.",
-=======
             "Skipping to modify columns %s in table %s; "
             "Modifying column length in SQLite is unnecessary, "
             "it does not impose any length restrictions",
->>>>>>> 1f80c756
             ", ".join(column.split(" ")[0] for column in columns_def),
             table_name,
         )
