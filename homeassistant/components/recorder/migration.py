"""Schema migration helpers."""
import logging

from sqlalchemy import ForeignKeyConstraint, MetaData, Table, text
from sqlalchemy.engine import reflection
from sqlalchemy.exc import (
    InternalError,
    OperationalError,
    ProgrammingError,
    SQLAlchemyError,
)
from sqlalchemy.schema import AddConstraint, DropConstraint

from .const import DOMAIN
from .models import SCHEMA_VERSION, TABLE_STATES, Base, SchemaChanges
from .util import session_scope

_LOGGER = logging.getLogger(__name__)


def migrate_schema(instance):
    """Check if the schema needs to be upgraded."""
    with session_scope(session=instance.get_session()) as session:
        res = (
            session.query(SchemaChanges)
            .order_by(SchemaChanges.change_id.desc())
            .first()
        )
        current_version = getattr(res, "schema_version", None)

        if current_version is None:
            current_version = _inspect_schema_version(instance.engine, session)
            _LOGGER.debug(
                "No schema version found. Inspected version: %s", current_version
            )

        if current_version == SCHEMA_VERSION:
            return

        _LOGGER.warning(
            "Database is about to upgrade. Schema version: %s", current_version
        )

        with instance.hass.timeout.freeze(DOMAIN):
            for version in range(current_version, SCHEMA_VERSION):
                new_version = version + 1
                _LOGGER.info("Upgrading recorder db schema to version %s", new_version)
                _apply_update(instance.engine, new_version, current_version)
                session.add(SchemaChanges(schema_version=new_version))

                _LOGGER.info("Upgrade to version %s done", new_version)


def _create_index(engine, table_name, index_name):
    """Create an index for the specified table.

    The index name should match the name given for the index
    within the table definition described in the models
    """
    table = Table(table_name, Base.metadata)
    _LOGGER.debug("Looking up index %s for table %s", index_name, table_name)
    # Look up the index object by name from the table is the models
    index_list = [idx for idx in table.indexes if idx.name == index_name]
    if not index_list:
        _LOGGER.debug("The index %s no longer exists", index_name)
        return
    index = index_list[0]
    _LOGGER.debug("Creating %s index", index_name)
    _LOGGER.warning(
        "Adding index `%s` to database. Note: this can take several "
        "minutes on large databases and slow computers. Please "
        "be patient!",
        index_name,
    )
    try:
        index.create(engine)
    except (InternalError, ProgrammingError, OperationalError) as err:
        lower_err_str = str(err).lower()

        if "already exists" not in lower_err_str and "duplicate" not in lower_err_str:
            raise

        _LOGGER.warning(
            "Index %s already exists on %s, continuing", index_name, table_name
        )

    _LOGGER.debug("Finished creating %s", index_name)


def _drop_index(engine, table_name, index_name):
    """Drop an index from a specified table.

    There is no universal way to do something like `DROP INDEX IF EXISTS`
    so we will simply execute the DROP command and ignore any exceptions

    WARNING: Due to some engines (MySQL at least) being unable to use bind
    parameters in a DROP INDEX statement (at least via SQLAlchemy), the query
    string here is generated from the method parameters without sanitizing.
    DO NOT USE THIS FUNCTION IN ANY OPERATION THAT TAKES USER INPUT.
    """
    _LOGGER.debug("Dropping index %s from table %s", index_name, table_name)
    success = False

    # Engines like DB2/Oracle
    try:
        engine.execute(text(f"DROP INDEX {index_name}"))
    except SQLAlchemyError:
        pass
    else:
        success = True

    # Engines like SQLite, SQL Server
    if not success:
        try:
            engine.execute(
                text(
                    "DROP INDEX {table}.{index}".format(
                        index=index_name, table=table_name
                    )
                )
            )
        except SQLAlchemyError:
            pass
        else:
            success = True

    if not success:
        # Engines like MySQL, MS Access
        try:
            engine.execute(
                text(
                    "DROP INDEX {index} ON {table}".format(
                        index=index_name, table=table_name
                    )
                )
            )
        except SQLAlchemyError:
            pass
        else:
            success = True

    if success:
        _LOGGER.debug(
            "Finished dropping index %s from table %s", index_name, table_name
        )
    else:
        if index_name == "ix_states_context_parent_id":
            # Was only there on nightly so we do not want
            # to generate log noise or issues about it.
            return

        _LOGGER.warning(
            "Failed to drop index %s from table %s. Schema "
            "Migration will continue; this is not a "
            "critical operation",
            index_name,
            table_name,
        )


def _add_columns(engine, table_name, columns_def):
    """Add columns to a table."""
    _LOGGER.warning(
        "Adding columns %s to table %s. Note: this can take several "
        "minutes on large databases and slow computers. Please "
        "be patient!",
        ", ".join(column.split(" ")[0] for column in columns_def),
        table_name,
    )

    columns_def = [f"ADD {col_def}" for col_def in columns_def]

    try:
        engine.execute(
            text(
                "ALTER TABLE {table} {columns_def}".format(
                    table=table_name, columns_def=", ".join(columns_def)
                )
            )
        )
        return
    except (InternalError, OperationalError):
        # Some engines support adding all columns at once,
        # this error is when they don't
        _LOGGER.info("Unable to use quick column add. Adding 1 by 1")

    for column_def in columns_def:
        try:
            engine.execute(
                text(
                    "ALTER TABLE {table} {column_def}".format(
                        table=table_name, column_def=column_def
                    )
                )
            )
        except (InternalError, OperationalError) as err:
            if "duplicate" not in str(err).lower():
                raise

            _LOGGER.warning(
                "Column %s already exists on %s, continuing",
                column_def.split(" ")[1],
                table_name,
            )


def _modify_columns(engine, table_name, columns_def):
    """Modify columns in a table."""
    _LOGGER.warning(
        "Modifying columns %s in table %s. Note: this can take several "
        "minutes on large databases and slow computers. Please "
        "be patient!",
        ", ".join(column.split(" ")[0] for column in columns_def),
        table_name,
    )
    columns_def = [f"MODIFY {col_def}" for col_def in columns_def]

    try:
        engine.execute(
            text(
                "ALTER TABLE {table} {columns_def}".format(
                    table=table_name, columns_def=", ".join(columns_def)
                )
            )
        )
        return
    except (InternalError, OperationalError):
        _LOGGER.info("Unable to use quick column modify. Modifying 1 by 1")

    for column_def in columns_def:
        try:
            engine.execute(
                text(
                    "ALTER TABLE {table} {column_def}".format(
                        table=table_name, column_def=column_def
                    )
                )
            )
        except (InternalError, OperationalError):
            _LOGGER.exception(
                "Could not modify column %s in table %s", column_def, table_name
            )


def _update_states_table_with_foreign_key_options(engine):
    """Add the options to foreign key constraints."""
    inspector = reflection.Inspector.from_engine(engine)
    alters = []
    for foreign_key in inspector.get_foreign_keys(TABLE_STATES):
        if foreign_key["name"] and (
            # MySQL/MariaDB will have empty options
            not foreign_key["options"]
            or
            # Postgres will have ondelete set to None
            foreign_key["options"].get("ondelete") is None
        ):
            alters.append(
                {
                    "old_fk": ForeignKeyConstraint((), (), name=foreign_key["name"]),
                    "columns": foreign_key["constrained_columns"],
                }
            )

    if not alters:
        return

    states_key_constraints = Base.metadata.tables[TABLE_STATES].foreign_key_constraints
    old_states_table = Table(  # noqa: F841 pylint: disable=unused-variable
        TABLE_STATES, MetaData(), *[alter["old_fk"] for alter in alters]
    )

    for alter in alters:
        try:
            engine.execute(DropConstraint(alter["old_fk"]))
            for fkc in states_key_constraints:
                if fkc.column_keys == alter["columns"]:
                    engine.execute(AddConstraint(fkc))
        except (InternalError, OperationalError):
            _LOGGER.exception(
                "Could not update foreign options in %s table", TABLE_STATES
            )


def _apply_update(engine, new_version, old_version):
    """Perform operations to bring schema up to date."""
    if new_version == 1:
        _create_index(engine, "events", "ix_events_time_fired")
    elif new_version == 2:
        # Create compound start/end index for recorder_runs
        _create_index(engine, "recorder_runs", "ix_recorder_runs_start_end")
        # Create indexes for states
        _create_index(engine, "states", "ix_states_last_updated")
    elif new_version == 3:
        # There used to be a new index here, but it was removed in version 4.
        pass
    elif new_version == 4:
        # Queries were rewritten in this schema release. Most indexes from
        # earlier versions of the schema are no longer needed.

        if old_version == 3:
            # Remove index that was added in version 3
            _drop_index(engine, "states", "ix_states_created_domain")
        if old_version == 2:
            # Remove index that was added in version 2
            _drop_index(engine, "states", "ix_states_entity_id_created")

        # Remove indexes that were added in version 0
        _drop_index(engine, "states", "states__state_changes")
        _drop_index(engine, "states", "states__significant_changes")
        _drop_index(engine, "states", "ix_states_entity_id_created")

        _create_index(engine, "states", "ix_states_entity_id_last_updated")
    elif new_version == 5:
        # Create supporting index for States.event_id foreign key
        _create_index(engine, "states", "ix_states_event_id")
    elif new_version == 6:
        _add_columns(
            engine,
            "events",
            ["context_id CHARACTER(36)", "context_user_id CHARACTER(36)"],
        )
        _create_index(engine, "events", "ix_events_context_id")
        _create_index(engine, "events", "ix_events_context_user_id")
        _add_columns(
            engine,
            "states",
            ["context_id CHARACTER(36)", "context_user_id CHARACTER(36)"],
        )
        _create_index(engine, "states", "ix_states_context_id")
        _create_index(engine, "states", "ix_states_context_user_id")
    elif new_version == 7:
        _create_index(engine, "states", "ix_states_entity_id")
    elif new_version == 8:
        _add_columns(engine, "events", ["context_parent_id CHARACTER(36)"])
        _add_columns(engine, "states", ["old_state_id INTEGER"])
        _create_index(engine, "events", "ix_events_context_parent_id")
    elif new_version == 9:
        # We now get the context from events with a join
        # since its always there on state_changed events
        #
        # Ideally we would drop the columns from the states
        # table as well but sqlite doesn't support that
        # and we would have to move to something like
        # sqlalchemy alembic to make that work
        #
        _drop_index(engine, "states", "ix_states_context_id")
        _drop_index(engine, "states", "ix_states_context_user_id")
        # This index won't be there if they were not running
        # nightly but we don't treat that as a critical issue
        _drop_index(engine, "states", "ix_states_context_parent_id")
        # Redundant keys on composite index:
        # We already have ix_states_entity_id_last_updated
        _drop_index(engine, "states", "ix_states_entity_id")
        _create_index(engine, "events", "ix_events_event_type_time_fired")
        _drop_index(engine, "events", "ix_events_event_type")
    elif new_version == 10:
        # Now done in step 11
        pass
    elif new_version == 11:
        _create_index(engine, "states", "ix_states_old_state_id")
        _update_states_table_with_foreign_key_options(engine)
    elif new_version == 12:
        if engine.dialect.name == "mysql":
            _modify_columns(engine, "events", ["event_data LONGTEXT"])
            _modify_columns(engine, "states", ["attributes LONGTEXT"])
<<<<<<< HEAD
            _modify_columns(engine, "events", ["event_type VARCHAR(64)"])
=======
    elif new_version == 13:
        if engine.dialect.name == "mysql":
            _modify_columns(
                engine, "events", ["time_fired DATETIME(6)", "created DATETIME(6)"]
            )
            _modify_columns(
                engine,
                "states",
                [
                    "last_changed DATETIME(6)",
                    "last_updated DATETIME(6)",
                    "created DATETIME(6)",
                ],
            )
>>>>>>> 6674d036
    else:
        raise ValueError(f"No schema migration defined for version {new_version}")


def _inspect_schema_version(engine, session):
    """Determine the schema version by inspecting the db structure.

    When the schema version is not present in the db, either db was just
    created with the correct schema, or this is a db created before schema
    versions were tracked. For now, we'll test if the changes for schema
    version 1 are present to make the determination. Eventually this logic
    can be removed and we can assume a new db is being created.
    """
    inspector = reflection.Inspector.from_engine(engine)
    indexes = inspector.get_indexes("events")

    for index in indexes:
        if index["column_names"] == ["time_fired"]:
            # Schema addition from version 1 detected. New DB.
            session.add(SchemaChanges(schema_version=SCHEMA_VERSION))
            return SCHEMA_VERSION

    # Version 1 schema changes not found, this db needs to be migrated.
    current_version = SchemaChanges(schema_version=0)
    session.add(current_version)
    return current_version.schema_version<|MERGE_RESOLUTION|>--- conflicted
+++ resolved
@@ -363,9 +363,6 @@
         if engine.dialect.name == "mysql":
             _modify_columns(engine, "events", ["event_data LONGTEXT"])
             _modify_columns(engine, "states", ["attributes LONGTEXT"])
-<<<<<<< HEAD
-            _modify_columns(engine, "events", ["event_type VARCHAR(64)"])
-=======
     elif new_version == 13:
         if engine.dialect.name == "mysql":
             _modify_columns(
@@ -380,7 +377,6 @@
                     "created DATETIME(6)",
                 ],
             )
->>>>>>> 6674d036
     else:
         raise ValueError(f"No schema migration defined for version {new_version}")
 
