--- conflicted
+++ resolved
@@ -304,12 +304,8 @@
         self.get_session = None
         self._completed_database_setup = None
         self._event_listener = None
-<<<<<<< HEAD
-
-=======
         self.async_migration_event = asyncio.Event()
         self.migration_in_progress = False
->>>>>>> 4c7a010c
         self._queue_watcher = None
 
         self.enabled = True
@@ -419,7 +415,6 @@
     def async_purge(self, now):
         """Trigger the purge."""
         self.queue.put(PurgeTask(self.keep_days, repack=False, apply_filter=False))
-<<<<<<< HEAD
 
     def run(self):
         """Start processing events to save."""
@@ -429,27 +424,6 @@
         self.hass.add_job(self.async_register, shutdown_task, hass_started)
 
         current_version = self._setup_recorder()
-
-        if current_version is None:
-            self.hass.add_job(self.async_connection_failed)
-            return
-
-        schema_is_current = migration.schema_is_current(current_version)
-        if schema_is_current:
-            self._setup_run()
-
-        self.hass.add_job(self.async_connection_success)
-=======
-
-    def run(self):
-        """Start processing events to save."""
-        shutdown_task = object()
-        hass_started = concurrent.futures.Future()
-
-        self.hass.add_job(self.async_register, shutdown_task, hass_started)
-
-        current_version = self._setup_recorder()
->>>>>>> 4c7a010c
 
         if current_version is None:
             self.hass.add_job(self.async_connection_failed)
@@ -464,10 +438,7 @@
         self.hass.add_job(self.async_connection_success)
         # If shutdown happened before Home Assistant finished starting
         if hass_started.result() is shutdown_task:
-<<<<<<< HEAD
-=======
             self.migration_in_progress = False
->>>>>>> 4c7a010c
             # Make sure we cleanly close the run if
             # we restart before startup finishes
             self._shutdown()
@@ -530,19 +501,11 @@
             _LOGGER.exception(
                 "SQLAlchemyError error processing event %s: %s", event, err
             )
-<<<<<<< HEAD
 
         # Reset the session if an SQLAlchemyError (including DatabaseError)
         # happens to rollback and recover
         self._reopen_event_session()
 
-=======
-
-        # Reset the session if an SQLAlchemyError (including DatabaseError)
-        # happens to rollback and recover
-        self._reopen_event_session()
-
->>>>>>> 4c7a010c
     def _setup_recorder(self) -> None | int:
         """Create connect to the database and get the schema version."""
         tries = 1
@@ -563,14 +526,11 @@
 
         return None
 
-<<<<<<< HEAD
-=======
     @callback
     def _async_migration_started(self):
         """Set the migration started event."""
         self.async_migration_event.set()
 
->>>>>>> 4c7a010c
     def _migrate_schema_and_setup_run(self, current_version) -> bool:
         """Migrate schema to the latest version."""
         persistent_notification.create(
@@ -579,10 +539,7 @@
             "Database upgrade in progress",
             "recorder_database_migration",
         )
-<<<<<<< HEAD
-=======
         self.hass.add_job(self._async_migration_started)
->>>>>>> 4c7a010c
 
         try:
             migration.migrate_schema(self, current_version)
@@ -598,10 +555,7 @@
             self._setup_run()
             return True
         finally:
-<<<<<<< HEAD
-=======
             self.migration_in_progress = False
->>>>>>> 4c7a010c
             persistent_notification.dismiss(self.hass, "recorder_database_migration")
 
     def _run_purge(self, keep_days, repack, apply_filter):
