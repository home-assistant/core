--- conflicted
+++ resolved
@@ -496,11 +496,7 @@
                 # Expunge the state so its not expired
                 # until we use it later for dbstate.old_state
                 self.event_session.expunge(dbstate)
-<<<<<<< HEAD
-                self._pending_expunge = []
-=======
             self._pending_expunge = []
->>>>>>> 45592e98
             self.event_session.commit()
         except Exception as err:
             _LOGGER.error("Error executing query: %s", err)
