"""Support for recording details."""
from __future__ import annotations

import abc
import asyncio
from collections.abc import Callable, Iterable
from dataclasses import dataclass
from datetime import datetime, timedelta
import logging
import queue
import sqlite3
import threading
import time
from typing import Any, TypeVar, cast

from lru import LRU  # pylint: disable=no-name-in-module
from sqlalchemy import create_engine, event as sqlalchemy_event, exc, func, select
from sqlalchemy.engine import Engine
from sqlalchemy.exc import SQLAlchemyError
from sqlalchemy.orm import scoped_session, sessionmaker
from sqlalchemy.orm.session import Session
from sqlalchemy.pool import StaticPool
import voluptuous as vol

from homeassistant.components import persistent_notification
from homeassistant.const import (
    ATTR_ENTITY_ID,
    CONF_EXCLUDE,
    EVENT_HOMEASSISTANT_FINAL_WRITE,
    EVENT_HOMEASSISTANT_STARTED,
    EVENT_HOMEASSISTANT_STOP,
    EVENT_STATE_CHANGED,
    EVENT_TIME_CHANGED,
    MATCH_ALL,
)
from homeassistant.core import (
    CALLBACK_TYPE,
    CoreState,
    Event,
    HomeAssistant,
    ServiceCall,
    callback,
)
import homeassistant.helpers.config_validation as cv
from homeassistant.helpers.entityfilter import (
    INCLUDE_EXCLUDE_BASE_FILTER_SCHEMA,
    INCLUDE_EXCLUDE_FILTER_SCHEMA_INNER,
    convert_include_exclude_filter,
    generate_filter,
)
from homeassistant.helpers.event import (
    async_track_time_change,
    async_track_time_interval,
    async_track_utc_time_change,
)
from homeassistant.helpers.integration_platform import (
    async_process_integration_platforms,
)
from homeassistant.helpers.service import async_extract_entity_ids
from homeassistant.helpers.typing import ConfigType
from homeassistant.loader import bind_hass
import homeassistant.util.dt as dt_util

from . import history, migration, purge, statistics, websocket_api
from .const import (
    CONF_DB_INTEGRITY_CHECK,
    DATA_INSTANCE,
    DB_WORKER_PREFIX,
    DOMAIN,
    MAX_QUEUE_BACKLOG,
    SQLITE_URL_PREFIX,
)
from .executor import DBInterruptibleThreadPoolExecutor
from .models import (
    Base,
    Events,
    RecorderRuns,
    StateAttributes,
    States,
    StatisticsRuns,
    process_timestamp,
)
from .pool import POOL_SIZE, RecorderPool
from .util import (
    dburl_to_path,
    end_incomplete_runs,
    move_away_broken_database,
    perodic_db_cleanups,
    session_scope,
    setup_connection_for_dialect,
    validate_or_move_away_sqlite_database,
    write_lock_db_sqlite,
)

_LOGGER = logging.getLogger(__name__)

T = TypeVar("T")

EXCLUDE_ATTRIBUTES = f"{DOMAIN}_exclude_attributes_by_domain"

SERVICE_PURGE = "purge"
SERVICE_PURGE_ENTITIES = "purge_entities"
SERVICE_ENABLE = "enable"
SERVICE_DISABLE = "disable"

ATTR_KEEP_DAYS = "keep_days"
ATTR_REPACK = "repack"
ATTR_APPLY_FILTER = "apply_filter"

SERVICE_PURGE_SCHEMA = vol.Schema(
    {
        vol.Optional(ATTR_KEEP_DAYS): cv.positive_int,
        vol.Optional(ATTR_REPACK, default=False): cv.boolean,
        vol.Optional(ATTR_APPLY_FILTER, default=False): cv.boolean,
    }
)

ATTR_DOMAINS = "domains"
ATTR_ENTITY_GLOBS = "entity_globs"

SERVICE_PURGE_ENTITIES_SCHEMA = vol.Schema(
    {
        vol.Optional(ATTR_DOMAINS, default=[]): vol.All(cv.ensure_list, [cv.string]),
        vol.Optional(ATTR_ENTITY_GLOBS, default=[]): vol.All(
            cv.ensure_list, [cv.string]
        ),
    }
).extend(cv.ENTITY_SERVICE_FIELDS)
SERVICE_ENABLE_SCHEMA = vol.Schema({})
SERVICE_DISABLE_SCHEMA = vol.Schema({})

DEFAULT_URL = "sqlite:///{hass_config_path}"
DEFAULT_DB_FILE = "home-assistant_v2.db"
DEFAULT_DB_INTEGRITY_CHECK = True
DEFAULT_DB_MAX_RETRIES = 10
DEFAULT_DB_RETRY_WAIT = 3
DEFAULT_COMMIT_INTERVAL = 1
KEEPALIVE_TIME = 30

# Controls how often we clean up
# States and Events objects
EXPIRE_AFTER_COMMITS = 120

# The number of attribute ids to cache in memory
#
# Based on:
# - The number of overlapping attributes
# - How frequently states with overlapping attributes will change
# - How much memory our low end hardware has
STATE_ATTRIBUTES_ID_CACHE_SIZE = 2048

SHUTDOWN_TASK = object()


DB_LOCK_TIMEOUT = 30
DB_LOCK_QUEUE_CHECK_TIMEOUT = 1

CONF_AUTO_PURGE = "auto_purge"
CONF_DB_URL = "db_url"
CONF_DB_MAX_RETRIES = "db_max_retries"
CONF_DB_RETRY_WAIT = "db_retry_wait"
CONF_PURGE_KEEP_DAYS = "purge_keep_days"
CONF_PURGE_INTERVAL = "purge_interval"
CONF_EVENT_TYPES = "event_types"
CONF_COMMIT_INTERVAL = "commit_interval"

INVALIDATED_ERR = "Database connection invalidated"
CONNECTIVITY_ERR = "Error in database connectivity during commit"

EXCLUDE_SCHEMA = INCLUDE_EXCLUDE_FILTER_SCHEMA_INNER.extend(
    {vol.Optional(CONF_EVENT_TYPES): vol.All(cv.ensure_list, [cv.string])}
)

FILTER_SCHEMA = INCLUDE_EXCLUDE_BASE_FILTER_SCHEMA.extend(
    {vol.Optional(CONF_EXCLUDE, default=EXCLUDE_SCHEMA({})): EXCLUDE_SCHEMA}
)

CONFIG_SCHEMA = vol.Schema(
    {
        vol.Optional(DOMAIN, default=dict): vol.All(
            cv.deprecated(CONF_PURGE_INTERVAL),
            cv.deprecated(CONF_DB_INTEGRITY_CHECK),
            FILTER_SCHEMA.extend(
                {
                    vol.Optional(CONF_AUTO_PURGE, default=True): cv.boolean,
                    vol.Optional(CONF_PURGE_KEEP_DAYS, default=10): vol.All(
                        vol.Coerce(int), vol.Range(min=1)
                    ),
                    vol.Optional(CONF_PURGE_INTERVAL, default=1): cv.positive_int,
                    vol.Optional(CONF_DB_URL): cv.string,
                    vol.Optional(
                        CONF_COMMIT_INTERVAL, default=DEFAULT_COMMIT_INTERVAL
                    ): cv.positive_int,
                    vol.Optional(
                        CONF_DB_MAX_RETRIES, default=DEFAULT_DB_MAX_RETRIES
                    ): cv.positive_int,
                    vol.Optional(
                        CONF_DB_RETRY_WAIT, default=DEFAULT_DB_RETRY_WAIT
                    ): cv.positive_int,
                    vol.Optional(
                        CONF_DB_INTEGRITY_CHECK, default=DEFAULT_DB_INTEGRITY_CHECK
                    ): cv.boolean,
                }
            ),
        )
    },
    extra=vol.ALLOW_EXTRA,
)


# Pool size must accommodate Recorder thread + All db executors
MAX_DB_EXECUTOR_WORKERS = POOL_SIZE - 1


def get_instance(hass: HomeAssistant) -> Recorder:
    """Get the recorder instance."""
    instance: Recorder = hass.data[DATA_INSTANCE]
    return instance


@bind_hass
def is_entity_recorded(hass: HomeAssistant, entity_id: str) -> bool:
    """Check if an entity is being recorded.

    Async friendly.
    """
    if DATA_INSTANCE not in hass.data:
        return False
    instance: Recorder = hass.data[DATA_INSTANCE]
    return instance.entity_filter(entity_id)


def run_information(
    hass: HomeAssistant, point_in_time: datetime | None = None
) -> RecorderRuns | None:
    """Return information about current run.

    There is also the run that covers point_in_time.
    """
    if run_info := run_information_from_instance(hass, point_in_time):
        return run_info

    with session_scope(hass=hass) as session:
        return run_information_with_session(session, point_in_time)


def run_information_from_instance(
    hass: HomeAssistant, point_in_time: datetime | None = None
) -> RecorderRuns | None:
    """Return information about current run from the existing instance.

    Does not query the database for older runs.
    """
    ins = get_instance(hass)
    if point_in_time is None or point_in_time > ins.recording_start:
        return ins.run_info
    return None


def run_information_with_session(
    session: Session, point_in_time: datetime | None = None
) -> RecorderRuns | None:
    """Return information about current run from the database."""
    recorder_runs = RecorderRuns

    query = session.query(recorder_runs)
    if point_in_time:
        query = query.filter(
            (recorder_runs.start < point_in_time) & (recorder_runs.end > point_in_time)
        )

    if (res := query.first()) is not None:
        session.expunge(res)
        return cast(RecorderRuns, res)
    return res


async def async_setup(hass: HomeAssistant, config: ConfigType) -> bool:
    """Set up the recorder."""
    hass.data[DOMAIN] = {}
    exclude_attributes_by_domain: dict[str, set[str]] = {}
    hass.data[EXCLUDE_ATTRIBUTES] = exclude_attributes_by_domain
    conf = config[DOMAIN]
    entity_filter = convert_include_exclude_filter(conf)
    auto_purge = conf[CONF_AUTO_PURGE]
    keep_days = conf[CONF_PURGE_KEEP_DAYS]
    commit_interval = conf[CONF_COMMIT_INTERVAL]
    db_max_retries = conf[CONF_DB_MAX_RETRIES]
    db_retry_wait = conf[CONF_DB_RETRY_WAIT]
    db_url = conf.get(CONF_DB_URL) or DEFAULT_URL.format(
        hass_config_path=hass.config.path(DEFAULT_DB_FILE)
    )
    exclude = conf[CONF_EXCLUDE]
    exclude_t = exclude.get(CONF_EVENT_TYPES, [])
    if EVENT_STATE_CHANGED in exclude_t:
        _LOGGER.warning(
            "State change events are excluded, recorder will not record state changes."
            "This will become an error in Home Assistant Core 2022.2"
        )
    instance = hass.data[DATA_INSTANCE] = Recorder(
        hass=hass,
        auto_purge=auto_purge,
        keep_days=keep_days,
        commit_interval=commit_interval,
        uri=db_url,
        db_max_retries=db_max_retries,
        db_retry_wait=db_retry_wait,
        entity_filter=entity_filter,
        exclude_t=exclude_t,
        exclude_attributes_by_domain=exclude_attributes_by_domain,
    )
    instance.async_initialize()
    instance.async_register()
    instance.start()
    _async_register_services(hass, instance)
    history.async_setup(hass)
    statistics.async_setup(hass)
    websocket_api.async_setup(hass)
    await async_process_integration_platforms(hass, DOMAIN, _process_recorder_platform)

    return await instance.async_db_ready


async def _process_recorder_platform(
    hass: HomeAssistant, domain: str, platform: Any
) -> None:
    """Process a recorder platform."""
<<<<<<< HEAD
    platforms: dict[str, Any] = hass.data[DOMAIN]
    platforms[domain] = platform
=======
    hass.data[DOMAIN][domain] = platform
    if hasattr(platform, "exclude_attributes"):
        hass.data[EXCLUDE_ATTRIBUTES][domain] = platform.exclude_attributes(hass)
>>>>>>> 053c4428


@callback
def _async_register_services(hass: HomeAssistant, instance: Recorder) -> None:
    """Register recorder services."""

    async def async_handle_purge_service(service: ServiceCall) -> None:
        """Handle calls to the purge service."""
        instance.do_adhoc_purge(**service.data)

    hass.services.async_register(
        DOMAIN, SERVICE_PURGE, async_handle_purge_service, schema=SERVICE_PURGE_SCHEMA
    )

    async def async_handle_purge_entities_service(service: ServiceCall) -> None:
        """Handle calls to the purge entities service."""
        entity_ids = await async_extract_entity_ids(hass, service)
        domains = service.data.get(ATTR_DOMAINS, [])
        entity_globs = service.data.get(ATTR_ENTITY_GLOBS, [])

        instance.do_adhoc_purge_entities(entity_ids, domains, entity_globs)

    hass.services.async_register(
        DOMAIN,
        SERVICE_PURGE_ENTITIES,
        async_handle_purge_entities_service,
        schema=SERVICE_PURGE_ENTITIES_SCHEMA,
    )

    async def async_handle_enable_service(service: ServiceCall) -> None:
        instance.set_enable(True)

    hass.services.async_register(
        DOMAIN,
        SERVICE_ENABLE,
        async_handle_enable_service,
        schema=SERVICE_ENABLE_SCHEMA,
    )

    async def async_handle_disable_service(service: ServiceCall) -> None:
        instance.set_enable(False)

    hass.services.async_register(
        DOMAIN,
        SERVICE_DISABLE,
        async_handle_disable_service,
        schema=SERVICE_DISABLE_SCHEMA,
    )


class RecorderTask(abc.ABC):
    """ABC for recorder tasks."""

    commit_before = True

    @abc.abstractmethod
    def run(self, instance: Recorder) -> None:
        """Handle the task."""


@dataclass
class ClearStatisticsTask(RecorderTask):
    """Object to store statistics_ids which for which to remove statistics."""

    statistic_ids: list[str]

    def run(self, instance: Recorder) -> None:
        """Handle the task."""
        statistics.clear_statistics(instance, self.statistic_ids)


@dataclass
class UpdateStatisticsMetadataTask(RecorderTask):
    """Object to store statistics_id and unit for update of statistics metadata."""

    statistic_id: str
    unit_of_measurement: str | None

    def run(self, instance: Recorder) -> None:
        """Handle the task."""
        statistics.update_statistics_metadata(
            instance, self.statistic_id, self.unit_of_measurement
        )


@dataclass
class PurgeTask(RecorderTask):
    """Object to store information about purge task."""

    purge_before: datetime
    repack: bool
    apply_filter: bool

    def run(self, instance: Recorder) -> None:
        """Purge the database."""
        if purge.purge_old_data(
            instance, self.purge_before, self.repack, self.apply_filter
        ):
            # We always need to do the db cleanups after a purge
            # is finished to ensure the WAL checkpoint and other
            # tasks happen after a vacuum.
            perodic_db_cleanups(instance)
            return
        # Schedule a new purge task if this one didn't finish
        instance.queue.put(PurgeTask(self.purge_before, self.repack, self.apply_filter))


@dataclass
class PurgeEntitiesTask(RecorderTask):
    """Object to store entity information about purge task."""

    entity_filter: Callable[[str], bool]

    def run(self, instance: Recorder) -> None:
        """Purge entities from the database."""
        if purge.purge_entity_data(instance, self.entity_filter):
            return
        # Schedule a new purge task if this one didn't finish
        instance.queue.put(PurgeEntitiesTask(self.entity_filter))


@dataclass
class PerodicCleanupTask(RecorderTask):
    """An object to insert into the recorder to trigger cleanup tasks when auto purge is disabled."""

    def run(self, instance: Recorder) -> None:
        """Handle the task."""
        perodic_db_cleanups(instance)


@dataclass
class StatisticsTask(RecorderTask):
    """An object to insert into the recorder queue to run a statistics task."""

    start: datetime

    def run(self, instance: Recorder) -> None:
        """Run statistics task."""
        if statistics.compile_statistics(instance, self.start):
            return
        # Schedule a new statistics task if this one didn't finish
        instance.queue.put(StatisticsTask(self.start))


@dataclass
class ExternalStatisticsTask(RecorderTask):
    """An object to insert into the recorder queue to run an external statistics task."""

    metadata: dict
    statistics: Iterable[dict]

    def run(self, instance: Recorder) -> None:
        """Run statistics task."""
        if statistics.add_external_statistics(instance, self.metadata, self.statistics):
            return
        # Schedule a new statistics task if this one didn't finish
        instance.queue.put(ExternalStatisticsTask(self.metadata, self.statistics))


@dataclass
class AdjustStatisticsTask(RecorderTask):
    """An object to insert into the recorder queue to run an adjust statistics task."""

    statistic_id: str
    start_time: datetime
    sum_adjustment: float

    def run(self, instance: Recorder) -> None:
        """Run statistics task."""
        if statistics.adjust_statistics(
            instance,
            self.statistic_id,
            self.start_time,
            self.sum_adjustment,
        ):
            return
        # Schedule a new adjust statistics task if this one didn't finish
        instance.queue.put(
            AdjustStatisticsTask(
                self.statistic_id, self.start_time, self.sum_adjustment
            )
        )


@dataclass
class WaitTask(RecorderTask):
    """An object to insert into the recorder queue to tell it set the _queue_watch event."""

    commit_before = False

    def run(self, instance: Recorder) -> None:
        """Handle the task."""
        instance._queue_watch.set()  # pylint: disable=[protected-access]


@dataclass
class DatabaseLockTask(RecorderTask):
    """An object to insert into the recorder queue to prevent writes to the database."""

    database_locked: asyncio.Event
    database_unlock: threading.Event
    queue_overflow: bool

    def run(self, instance: Recorder) -> None:
        """Handle the task."""
        instance._lock_database(self)  # pylint: disable=[protected-access]


@dataclass
class StopTask(RecorderTask):
    """An object to insert into the recorder queue to stop the event handler."""

    commit_before = False

    def run(self, instance: Recorder) -> None:
        """Handle the task."""
        instance.stop_requested = True


@dataclass
class EventTask(RecorderTask):
    """An event to be processed."""

    event: Event
    commit_before = False

    def run(self, instance: Recorder) -> None:
        """Handle the task."""
        # pylint: disable-next=[protected-access]
        instance._process_one_event(self.event)


class Recorder(threading.Thread):
    """A threaded recorder class."""

    stop_requested: bool

    def __init__(
        self,
        hass: HomeAssistant,
        auto_purge: bool,
        keep_days: int,
        commit_interval: int,
        uri: str,
        db_max_retries: int,
        db_retry_wait: int,
        entity_filter: Callable[[str], bool],
        exclude_t: list[str],
        exclude_attributes_by_domain: dict[str, set[str]],
    ) -> None:
        """Initialize the recorder."""
        threading.Thread.__init__(self, name="Recorder")

        self.hass = hass
        self.auto_purge = auto_purge
        self.keep_days = keep_days
        self._hass_started: asyncio.Future[object] = asyncio.Future()
        self.commit_interval = commit_interval
        self.queue: queue.SimpleQueue[RecorderTask] = queue.SimpleQueue()
        self.recording_start = dt_util.utcnow()
        self.db_url = uri
        self.db_max_retries = db_max_retries
        self.db_retry_wait = db_retry_wait
        self.async_db_ready: asyncio.Future[bool] = asyncio.Future()
        self.async_recorder_ready = asyncio.Event()
        self._queue_watch = threading.Event()
        self.engine: Engine | None = None
        self.run_info: RecorderRuns | None = None

        self.entity_filter = entity_filter
        self.exclude_t = exclude_t

        self._timechanges_seen = 0
        self._commits_without_expire = 0
        self._keepalive_count = 0
        self._old_states: dict[str, States] = {}
        self._state_attributes_ids: LRU = LRU(STATE_ATTRIBUTES_ID_CACHE_SIZE)
        self._pending_state_attributes: dict[str, StateAttributes] = {}
        self._pending_expunge: list[States] = []
        self.event_session: Session | None = None
        self.get_session: Callable[[], Session] | None = None
        self._completed_first_database_setup: bool | None = None
        self._event_listener: CALLBACK_TYPE | None = None
        self.async_migration_event = asyncio.Event()
        self.migration_in_progress = False
        self._queue_watcher: CALLBACK_TYPE | None = None
        self._db_supports_row_number = True
        self._database_lock_task: DatabaseLockTask | None = None
        self._db_executor: DBInterruptibleThreadPoolExecutor | None = None
        self._exclude_attributes_by_domain = exclude_attributes_by_domain

        self.enabled = True

    def set_enable(self, enable: bool) -> None:
        """Enable or disable recording events and states."""
        self.enabled = enable

    @callback
    def async_start_executor(self) -> None:
        """Start the executor."""
        self._db_executor = DBInterruptibleThreadPoolExecutor(
            thread_name_prefix=DB_WORKER_PREFIX,
            max_workers=MAX_DB_EXECUTOR_WORKERS,
            shutdown_hook=self._shutdown_pool,
        )

    def _shutdown_pool(self) -> None:
        """Close the dbpool connections in the current thread."""
        if self.engine and hasattr(self.engine.pool, "shutdown"):
            self.engine.pool.shutdown()

    @callback
    def async_initialize(self) -> None:
        """Initialize the recorder."""
        self._event_listener = self.hass.bus.async_listen(
            MATCH_ALL, self.event_listener, event_filter=self._async_event_filter
        )
        self._queue_watcher = async_track_time_interval(
            self.hass, self._async_check_queue, timedelta(minutes=10)
        )

    @callback
    def async_add_executor_job(
        self, target: Callable[..., T], *args: Any
    ) -> asyncio.Future[T]:
        """Add an executor job from within the event loop."""
        return self.hass.loop.run_in_executor(self._db_executor, target, *args)

    def _stop_executor(self) -> None:
        """Stop the executor."""
        assert self._db_executor is not None
        self._db_executor.shutdown()
        self._db_executor = None

    @callback
    def _async_check_queue(self, *_: Any) -> None:
        """Periodic check of the queue size to ensure we do not exaust memory.

        The queue grows during migraton or if something really goes wrong.
        """
        size = self.queue.qsize()
        _LOGGER.debug("Recorder queue size is: %s", size)
        if self.queue.qsize() <= MAX_QUEUE_BACKLOG:
            return
        _LOGGER.error(
            "The recorder queue reached the maximum size of %s; Events are no longer being recorded",
            MAX_QUEUE_BACKLOG,
        )
        self._async_stop_queue_watcher_and_event_listener()

    @callback
    def _async_stop_queue_watcher_and_event_listener(self) -> None:
        """Stop watching the queue and listening for events."""
        if self._queue_watcher:
            self._queue_watcher()
            self._queue_watcher = None
        if self._event_listener:
            self._event_listener()
            self._event_listener = None

    @callback
    def _async_event_filter(self, event: Event) -> bool:
        """Filter events."""
        if event.event_type in self.exclude_t:
            return False

        if (entity_id := event.data.get(ATTR_ENTITY_ID)) is None:
            return True

        if isinstance(entity_id, str):
            return self.entity_filter(entity_id)

        if isinstance(entity_id, list):
            for eid in entity_id:
                if self.entity_filter(eid):
                    return True
            return False

        # Unknown what it is.
        return True

    def do_adhoc_purge(self, **kwargs: Any) -> None:
        """Trigger an adhoc purge retaining keep_days worth of data."""
        keep_days = kwargs.get(ATTR_KEEP_DAYS, self.keep_days)
        repack = cast(bool, kwargs[ATTR_REPACK])
        apply_filter = cast(bool, kwargs[ATTR_APPLY_FILTER])

        purge_before = dt_util.utcnow() - timedelta(days=keep_days)
        self.queue.put(PurgeTask(purge_before, repack, apply_filter))

    def do_adhoc_purge_entities(
        self, entity_ids: set[str], domains: list[str], entity_globs: list[str]
    ) -> None:
        """Trigger an adhoc purge of requested entities."""
        entity_filter = generate_filter(domains, list(entity_ids), [], [], entity_globs)
        self.queue.put(PurgeEntitiesTask(entity_filter))

    def do_adhoc_statistics(self, **kwargs: Any) -> None:
        """Trigger an adhoc statistics run."""
        if not (start := kwargs.get("start")):
            start = statistics.get_start_time()
        self.queue.put(StatisticsTask(start))

    @callback
    def async_register(self) -> None:
        """Post connection initialize."""

        def _empty_queue(event: Event) -> None:
            """Empty the queue if its still present at final write."""

            # If the queue is full of events to be processed because
            # the database is so broken that every event results in a retry
            # we will never be able to get though the events to shutdown in time.
            #
            # We drain all the events in the queue and then insert
            # an empty one to ensure the next thing the recorder sees
            # is a request to shutdown.
            while True:
                try:
                    self.queue.get_nowait()
                except queue.Empty:
                    break
            self.queue.put(StopTask())

        self.hass.bus.async_listen_once(EVENT_HOMEASSISTANT_FINAL_WRITE, _empty_queue)

        async def _async_shutdown(event: Event) -> None:
            """Shut down the Recorder."""
            if not self._hass_started.done():
                self._hass_started.set_result(SHUTDOWN_TASK)
            self.queue.put(StopTask())
            self._async_stop_queue_watcher_and_event_listener()
            await self.hass.async_add_executor_job(self.join)

        self.hass.bus.async_listen_once(EVENT_HOMEASSISTANT_STOP, _async_shutdown)

        if self.hass.state == CoreState.running:
            self._hass_started.set_result(None)
            return

        @callback
        def _async_hass_started(event: Event) -> None:
            """Notify that hass has started."""
            self._hass_started.set_result(None)

        self.hass.bus.async_listen_once(
            EVENT_HOMEASSISTANT_STARTED, _async_hass_started
        )

    @callback
    def async_connection_failed(self) -> None:
        """Connect failed tasks."""
        self.async_db_ready.set_result(False)
        persistent_notification.async_create(
            self.hass,
            "The recorder could not start, check [the logs](/config/logs)",
            "Recorder",
        )
        self._async_stop_queue_watcher_and_event_listener()

    @callback
    def async_connection_success(self) -> None:
        """Connect success tasks."""
        self.async_db_ready.set_result(True)
        self.async_start_executor()

    @callback
    def _async_recorder_ready(self) -> None:
        """Finish start and mark recorder ready."""
        self._async_setup_periodic_tasks()
        self.async_recorder_ready.set()

    @callback
    def async_nightly_tasks(self, now: datetime) -> None:
        """Trigger the purge."""
        if self.auto_purge:
            # Purge will schedule the perodic cleanups
            # after it completes to ensure it does not happen
            # until after the database is vacuumed
            purge_before = dt_util.utcnow() - timedelta(days=self.keep_days)
            self.queue.put(PurgeTask(purge_before, repack=False, apply_filter=False))
        else:
            self.queue.put(PerodicCleanupTask())

    @callback
    def async_periodic_statistics(self, now: datetime) -> None:
        """Trigger the hourly statistics run."""
        start = statistics.get_start_time()
        self.queue.put(StatisticsTask(start))

    @callback
    def async_adjust_statistics(
        self, statistic_id: str, start_time: datetime, sum_adjustment: float
    ) -> None:
        """Adjust statistics."""
        self.queue.put(AdjustStatisticsTask(statistic_id, start_time, sum_adjustment))

    @callback
    def async_clear_statistics(self, statistic_ids: list[str]) -> None:
        """Clear statistics for a list of statistic_ids."""
        self.queue.put(ClearStatisticsTask(statistic_ids))

    @callback
    def async_update_statistics_metadata(
        self, statistic_id: str, unit_of_measurement: str | None
    ) -> None:
        """Update statistics metadata for a statistic_id."""
        self.queue.put(UpdateStatisticsMetadataTask(statistic_id, unit_of_measurement))

    @callback
    def async_external_statistics(self, metadata: dict, stats: Iterable[dict]) -> None:
        """Schedule external statistics."""
        self.queue.put(ExternalStatisticsTask(metadata, stats))

    @callback
    def _async_setup_periodic_tasks(self) -> None:
        """Prepare periodic tasks."""
        if self.hass.is_stopping or not self.get_session:
            # Home Assistant is shutting down
            return

        # Run nightly tasks at 4:12am
        async_track_time_change(
            self.hass, self.async_nightly_tasks, hour=4, minute=12, second=0
        )

        # Compile short term statistics every 5 minutes
        async_track_utc_time_change(
            self.hass, self.async_periodic_statistics, minute=range(0, 60, 5), second=10
        )

    async def _async_wait_for_started(self) -> object | None:
        """Wait for the hass started future."""
        return await self._hass_started

    def _wait_startup_or_shutdown(self) -> object | None:
        """Wait for startup or shutdown before starting."""
        return asyncio.run_coroutine_threadsafe(
            self._async_wait_for_started(), self.hass.loop
        ).result()

    def run(self) -> None:
        """Start processing events to save."""
        current_version = self._setup_recorder()

        if current_version is None:
            self.hass.add_job(self.async_connection_failed)
            return

        schema_is_current = migration.schema_is_current(current_version)
        if schema_is_current:
            self._setup_run()
        else:
            self.migration_in_progress = True

        self.hass.add_job(self.async_connection_success)

        # If shutdown happened before Home Assistant finished starting
        if self._wait_startup_or_shutdown() is SHUTDOWN_TASK:
            self.migration_in_progress = False
            # Make sure we cleanly close the run if
            # we restart before startup finishes
            self._shutdown()
            return

        # We wait to start the migration until startup has finished
        # since it can be cpu intensive and we do not want it to compete
        # with startup which is also cpu intensive
        if not schema_is_current:
            if self._migrate_schema_and_setup_run(current_version):
                if not self._event_listener:
                    # If the schema migration takes so long that the end
                    # queue watcher safety kicks in because MAX_QUEUE_BACKLOG
                    # is reached, we need to reinitialize the listener.
                    self.hass.add_job(self.async_initialize)
            else:
                persistent_notification.create(
                    self.hass,
                    "The database migration failed, check [the logs](/config/logs)."
                    "Database Migration Failed",
                    "recorder_database_migration",
                )
                self._shutdown()
                return

        _LOGGER.debug("Recorder processing the queue")
        self.hass.add_job(self._async_recorder_ready)
        self._run_event_loop()

    def _run_event_loop(self) -> None:
        """Run the event loop for the recorder."""
        # Use a session for the event read loop
        # with a commit every time the event time
        # has changed. This reduces the disk io.
        self.stop_requested = False
        while not self.stop_requested:
            task = self.queue.get()
            try:
                self._process_one_task_or_recover(task)
            except Exception as err:  # pylint: disable=broad-except
                _LOGGER.exception("Error while processing event %s: %s", task, err)

        self._shutdown()

    def _process_one_task_or_recover(self, task: RecorderTask) -> None:
        """Process an event, reconnect, or recover a malformed database."""
        try:
            # If its not an event, commit everything
            # that is pending before running the task
            if task.commit_before:
                self._commit_event_session_or_retry()
            return task.run(self)
        except exc.DatabaseError as err:
            if self._handle_database_error(err):
                return
            _LOGGER.exception(
                "Unhandled database error while processing task %s: %s", task, err
            )
        except SQLAlchemyError as err:
            _LOGGER.exception("SQLAlchemyError error processing task %s: %s", task, err)

        # Reset the session if an SQLAlchemyError (including DatabaseError)
        # happens to rollback and recover
        self._reopen_event_session()

    def _setup_recorder(self) -> None | int:
        """Create connect to the database and get the schema version."""
        tries = 1

        while tries <= self.db_max_retries:
            try:
                self._setup_connection()
                return migration.get_schema_version(self)
            except Exception as err:  # pylint: disable=broad-except
                _LOGGER.exception(
                    "Error during connection setup: %s (retrying in %s seconds)",
                    err,
                    self.db_retry_wait,
                )
            tries += 1
            time.sleep(self.db_retry_wait)

        return None

    @callback
    def _async_migration_started(self) -> None:
        """Set the migration started event."""
        self.async_migration_event.set()

    def _migrate_schema_and_setup_run(self, current_version: int) -> bool:
        """Migrate schema to the latest version."""
        persistent_notification.create(
            self.hass,
            "System performance will temporarily degrade during the database upgrade. Do not power down or restart the system until the upgrade completes. Integrations that read the database, such as logbook and history, may return inconsistent results until the upgrade completes.",
            "Database upgrade in progress",
            "recorder_database_migration",
        )
        self.hass.add_job(self._async_migration_started)

        try:
            migration.migrate_schema(self, current_version)
        except exc.DatabaseError as err:
            if self._handle_database_error(err):
                return True
            _LOGGER.exception("Database error during schema migration")
            return False
        except Exception:  # pylint: disable=broad-except
            _LOGGER.exception("Error during schema migration")
            return False
        else:
            self._setup_run()
            return True
        finally:
            self.migration_in_progress = False
            persistent_notification.dismiss(self.hass, "recorder_database_migration")

    def _lock_database(self, task: DatabaseLockTask) -> None:
        @callback
        def _async_set_database_locked(task: DatabaseLockTask) -> None:
            task.database_locked.set()

        with write_lock_db_sqlite(self):
            # Notify that lock is being held, wait until database can be used again.
            self.hass.add_job(_async_set_database_locked, task)
            while not task.database_unlock.wait(timeout=DB_LOCK_QUEUE_CHECK_TIMEOUT):
                if self.queue.qsize() > MAX_QUEUE_BACKLOG * 0.9:
                    _LOGGER.warning(
                        "Database queue backlog reached more than 90% of maximum queue "
                        "length while waiting for backup to finish; recorder will now "
                        "resume writing to database. The backup can not be trusted and "
                        "must be restarted"
                    )
                    task.queue_overflow = True
                    break
        _LOGGER.info(
            "Database queue backlog reached %d entries during backup",
            self.queue.qsize(),
        )

    def _process_one_event(self, event: Event) -> None:
        if event.event_type == EVENT_TIME_CHANGED:
            self._keepalive_count += 1
            if self._keepalive_count >= KEEPALIVE_TIME:
                self._keepalive_count = 0
                self._send_keep_alive()
            if self.commit_interval:
                self._timechanges_seen += 1
                if self._timechanges_seen >= self.commit_interval:
                    self._timechanges_seen = 0
                    self._commit_event_session_or_retry()
            return

        if not self.enabled:
            return
        assert self.event_session is not None

        try:
            if event.event_type == EVENT_STATE_CHANGED:
                dbevent = Events.from_event(event, event_data=None)
            else:
                dbevent = Events.from_event(event)
        except (TypeError, ValueError):
            _LOGGER.warning("Event is not JSON serializable: %s", event)
            return

        self.event_session.add(dbevent)
        if event.event_type == EVENT_STATE_CHANGED:
            try:
                dbstate = States.from_event(event)
                shared_attrs = StateAttributes.shared_attrs_from_event(
                    event, self._exclude_attributes_by_domain
                )
            except (TypeError, ValueError) as ex:
                _LOGGER.warning(
                    "State is not JSON serializable: %s: %s",
                    event.data.get("new_state"),
                    ex,
                )
                return

            dbstate.attributes = None
            # Matching attributes found in the pending commit
            if pending_attributes := self._pending_state_attributes.get(shared_attrs):
                dbstate.state_attributes = pending_attributes
            # Matching attributes id found in the cache
            elif attributes_id := self._state_attributes_ids.get(shared_attrs):
                dbstate.attributes_id = attributes_id
            else:
                attr_hash = StateAttributes.hash_shared_attrs(shared_attrs)
                # Matching attributes found in the database
                if (
                    attributes := self.event_session.query(
                        StateAttributes.attributes_id
                    )
                    .filter(StateAttributes.hash == attr_hash)
                    .filter(StateAttributes.shared_attrs == shared_attrs)
                    .first()
                ):
                    dbstate.attributes_id = attributes[0]
                    self._state_attributes_ids[shared_attrs] = attributes[0]
                # No matching attributes found, save them in the DB
                else:
                    dbstate_attributes = StateAttributes(
                        shared_attrs=shared_attrs, hash=attr_hash
                    )
                    dbstate.state_attributes = dbstate_attributes
                    self._pending_state_attributes[shared_attrs] = dbstate_attributes
                    self.event_session.add(dbstate_attributes)

            if old_state := self._old_states.pop(dbstate.entity_id, None):
                if old_state.state_id:
                    dbstate.old_state_id = old_state.state_id
                else:
                    dbstate.old_state = old_state
            if event.data.get("new_state"):
                self._old_states[dbstate.entity_id] = dbstate
                self._pending_expunge.append(dbstate)
            else:
                dbstate.state = None
            self.event_session.add(dbstate)
            dbstate.event = dbevent

        # If they do not have a commit interval
        # than we commit right away
        if not self.commit_interval:
            self._commit_event_session_or_retry()

    def _handle_database_error(self, err: Exception) -> bool:
        """Handle a database error that may result in moving away the corrupt db."""
        if isinstance(err.__cause__, sqlite3.DatabaseError):
            _LOGGER.exception(
                "Unrecoverable sqlite3 database corruption detected: %s", err
            )
            self._handle_sqlite_corruption()
            return True
        return False

    def _commit_event_session_or_retry(self) -> None:
        """Commit the event session if there is work to do."""
        if not self.event_session or (
            not self.event_session.new and not self.event_session.dirty
        ):
            return
        tries = 1
        while tries <= self.db_max_retries:
            try:
                self._commit_event_session()
                return
            except (exc.InternalError, exc.OperationalError) as err:
                _LOGGER.error(
                    "%s: Error executing query: %s. (retrying in %s seconds)",
                    INVALIDATED_ERR if err.connection_invalidated else CONNECTIVITY_ERR,
                    err,
                    self.db_retry_wait,
                )
                if tries == self.db_max_retries:
                    raise

                tries += 1
                time.sleep(self.db_retry_wait)

    def _commit_event_session(self) -> None:
        assert self.event_session is not None
        self._commits_without_expire += 1

        if self._pending_expunge:
            self.event_session.flush()
            for dbstate in self._pending_expunge:
                # Expunge the state so its not expired
                # until we use it later for dbstate.old_state
                if dbstate in self.event_session:
                    self.event_session.expunge(dbstate)
            self._pending_expunge = []
        self.event_session.commit()

        # We just committed the state attributes to the database
        # and we now know the attributes_ids.  We can save
        # many selects for matching attributes by loading them
        # into the LRU cache now.
        for state_attr in self._pending_state_attributes.values():
            self._state_attributes_ids[
                state_attr.shared_attrs
            ] = state_attr.attributes_id
        self._pending_state_attributes = {}

        # Expire is an expensive operation (frequently more expensive
        # than the flush and commit itself) so we only
        # do it after EXPIRE_AFTER_COMMITS commits
        if self._commits_without_expire == EXPIRE_AFTER_COMMITS:
            self._commits_without_expire = 0
            self.event_session.expire_all()

    def _handle_sqlite_corruption(self) -> None:
        """Handle the sqlite3 database being corrupt."""
        self._close_event_session()
        self._close_connection()
        move_away_broken_database(dburl_to_path(self.db_url))
        self._setup_recorder()
        self._setup_run()

    def _close_event_session(self) -> None:
        """Close the event session."""
        self._old_states = {}
        self._state_attributes_ids = {}
        self._pending_state_attributes = {}

        if not self.event_session:
            return

        try:
            self.event_session.rollback()
            self.event_session.close()
        except SQLAlchemyError as err:
            _LOGGER.exception(
                "Error while rolling back and closing the event session: %s", err
            )

    def _reopen_event_session(self) -> None:
        """Rollback the event session and reopen it after a failure."""
        self._close_event_session()
        self._open_event_session()

    def _open_event_session(self) -> None:
        """Open the event session."""
        assert self.get_session is not None
        self.event_session = self.get_session()
        self.event_session.expire_on_commit = False

    def _send_keep_alive(self) -> None:
        """Send a keep alive to keep the db connection open."""
        assert self.event_session is not None
        _LOGGER.debug("Sending keepalive")
        self.event_session.connection().scalar(select([1]))

    @callback
    def event_listener(self, event: Event) -> None:
        """Listen for new events and put them in the process queue."""
        self.queue.put(EventTask(event))

    def block_till_done(self) -> None:
        """Block till all events processed.

        This is only called in tests.

        This only blocks until the queue is empty
        which does not mean the recorder is done.

        Call tests.common's wait_recording_done
        after calling this to ensure the data
        is in the database.
        """
        self._queue_watch.clear()
        self.queue.put(WaitTask())
        self._queue_watch.wait()

    async def lock_database(self) -> bool:
        """Lock database so it can be backed up safely."""
        if not self.engine or self.engine.dialect.name != "sqlite":
            _LOGGER.debug(
                "Not a SQLite database or not connected, locking not necessary"
            )
            return True

        if self._database_lock_task:
            _LOGGER.warning("Database already locked")
            return False

        database_locked = asyncio.Event()
        task = DatabaseLockTask(database_locked, threading.Event(), False)
        self.queue.put(task)
        try:
            await asyncio.wait_for(database_locked.wait(), timeout=DB_LOCK_TIMEOUT)
        except asyncio.TimeoutError as err:
            task.database_unlock.set()
            raise TimeoutError(
                f"Could not lock database within {DB_LOCK_TIMEOUT} seconds."
            ) from err
        self._database_lock_task = task
        return True

    @callback
    def unlock_database(self) -> bool:
        """Unlock database.

        Returns true if database lock has been held throughout the process.
        """
        if not self.engine or self.engine.dialect.name != "sqlite":
            _LOGGER.debug(
                "Not a SQLite database or not connected, unlocking not necessary"
            )
            return True

        if not self._database_lock_task:
            _LOGGER.warning("Database currently not locked")
            return False

        self._database_lock_task.database_unlock.set()
        success = not self._database_lock_task.queue_overflow

        self._database_lock_task = None

        return success

    def _setup_connection(self) -> None:
        """Ensure database is ready to fly."""
        kwargs: dict[str, Any] = {}
        self._completed_first_database_setup = False

        def setup_recorder_connection(
            dbapi_connection: Any, connection_record: Any
        ) -> None:
            """Dbapi specific connection settings."""
            assert self.engine is not None
            setup_connection_for_dialect(
                self,
                self.engine.dialect.name,
                dbapi_connection,
                not self._completed_first_database_setup,
            )
            self._completed_first_database_setup = True

        if self.db_url == SQLITE_URL_PREFIX or ":memory:" in self.db_url:
            kwargs["connect_args"] = {"check_same_thread": False}
            kwargs["poolclass"] = StaticPool
            kwargs["pool_reset_on_return"] = None
        elif self.db_url.startswith(SQLITE_URL_PREFIX):
            kwargs["poolclass"] = RecorderPool
        else:
            kwargs["echo"] = False

        if self._using_file_sqlite:
            validate_or_move_away_sqlite_database(self.db_url)

        self.engine = create_engine(self.db_url, **kwargs)

        sqlalchemy_event.listen(self.engine, "connect", setup_recorder_connection)

        Base.metadata.create_all(self.engine)
        self.get_session = scoped_session(sessionmaker(bind=self.engine))
        _LOGGER.debug("Connected to recorder database")

    @property
    def _using_file_sqlite(self) -> bool:
        """Short version to check if we are using sqlite3 as a file."""
        return self.db_url != SQLITE_URL_PREFIX and self.db_url.startswith(
            SQLITE_URL_PREFIX
        )

    def _close_connection(self) -> None:
        """Close the connection."""
        assert self.engine is not None
        self.engine.dispose()
        self.engine = None
        self.get_session = None

    def _setup_run(self) -> None:
        """Log the start of the current run and schedule any needed jobs."""
        assert self.get_session is not None
        with session_scope(session=self.get_session()) as session:
            start = self.recording_start
            end_incomplete_runs(session, start)
            self.run_info = RecorderRuns(start=start, created=dt_util.utcnow())
            session.add(self.run_info)
            session.flush()
            session.expunge(self.run_info)
            self._schedule_compile_missing_statistics(session)

        self._open_event_session()

    def _schedule_compile_missing_statistics(self, session: Session) -> None:
        """Add tasks for missing statistics runs."""
        now = dt_util.utcnow()
        last_period_minutes = now.minute - now.minute % 5
        last_period = now.replace(minute=last_period_minutes, second=0, microsecond=0)
        start = now - timedelta(days=self.keep_days)
        start = start.replace(minute=0, second=0, microsecond=0)

        # Find the newest statistics run, if any
        if last_run := session.query(func.max(StatisticsRuns.start)).scalar():
            start = max(start, process_timestamp(last_run) + timedelta(minutes=5))

        # Add tasks
        while start < last_period:
            end = start + timedelta(minutes=5)
            _LOGGER.debug("Compiling missing statistics for %s-%s", start, end)
            self.queue.put(StatisticsTask(start))
            start = end

    def _end_session(self) -> None:
        """End the recorder session."""
        if self.event_session is None:
            return
        assert self.run_info is not None
        try:
            self.run_info.end = dt_util.utcnow()
            self.event_session.add(self.run_info)
            self._commit_event_session_or_retry()
            self.event_session.close()
        except Exception as err:  # pylint: disable=broad-except
            _LOGGER.exception("Error saving the event session during shutdown: %s", err)

        self.run_info = None

    def _shutdown(self) -> None:
        """Save end time for current run."""
        self.hass.add_job(self._async_stop_queue_watcher_and_event_listener)
        self._stop_executor()
        self._end_session()
        self._close_connection()

    @property
    def recording(self) -> bool:
        """Return if the recorder is recording."""
        return self._event_listener is not None<|MERGE_RESOLUTION|>--- conflicted
+++ resolved
@@ -325,14 +325,10 @@
     hass: HomeAssistant, domain: str, platform: Any
 ) -> None:
     """Process a recorder platform."""
-<<<<<<< HEAD
     platforms: dict[str, Any] = hass.data[DOMAIN]
     platforms[domain] = platform
-=======
-    hass.data[DOMAIN][domain] = platform
     if hasattr(platform, "exclude_attributes"):
         hass.data[EXCLUDE_ATTRIBUTES][domain] = platform.exclude_attributes(hass)
->>>>>>> 053c4428
 
 
 @callback
