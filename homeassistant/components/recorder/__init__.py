"""Support for recording details."""
import asyncio
from collections import namedtuple
import concurrent.futures
from datetime import datetime
import logging
import queue
import sqlite3
import threading
import time
from typing import Any, Callable, List, Optional

from sqlalchemy import create_engine, event as sqlalchemy_event, exc, select
from sqlalchemy.orm import scoped_session, sessionmaker
from sqlalchemy.pool import StaticPool
import voluptuous as vol

from homeassistant.components import persistent_notification
from homeassistant.const import (
    ATTR_ENTITY_ID,
    CONF_EXCLUDE,
    EVENT_HOMEASSISTANT_START,
    EVENT_HOMEASSISTANT_STOP,
    EVENT_STATE_CHANGED,
    EVENT_TIME_CHANGED,
    MATCH_ALL,
)
from homeassistant.core import CoreState, HomeAssistant, callback
import homeassistant.helpers.config_validation as cv
from homeassistant.helpers.entityfilter import (
    INCLUDE_EXCLUDE_BASE_FILTER_SCHEMA,
    INCLUDE_EXCLUDE_FILTER_SCHEMA_INNER,
    convert_include_exclude_filter,
)
from homeassistant.helpers.typing import ConfigType
import homeassistant.util.dt as dt_util

from . import migration, purge
from .const import CONF_DB_INTEGRITY_CHECK, DATA_INSTANCE, DOMAIN, SQLITE_URL_PREFIX
from .models import Base, Events, RecorderRuns, States
from .util import (
    dburl_to_path,
    move_away_broken_database,
    session_scope,
    validate_or_move_away_sqlite_database,
)

_LOGGER = logging.getLogger(__name__)

SERVICE_PURGE = "purge"
SERVICE_ENABLE = "enable"
SERVICE_DISABLE = "disable"

ATTR_KEEP_DAYS = "keep_days"
ATTR_REPACK = "repack"

SERVICE_PURGE_SCHEMA = vol.Schema(
    {
        vol.Optional(ATTR_KEEP_DAYS): cv.positive_int,
        vol.Optional(ATTR_REPACK, default=False): cv.boolean,
    }
)
SERVICE_ENABLE_SCHEMA = vol.Schema({})
SERVICE_DISABLE_SCHEMA = vol.Schema({})

DEFAULT_URL = "sqlite:///{hass_config_path}"
DEFAULT_DB_FILE = "home-assistant_v2.db"
DEFAULT_DB_INTEGRITY_CHECK = True
DEFAULT_DB_MAX_RETRIES = 10
DEFAULT_DB_RETRY_WAIT = 3
DEFAULT_COMMIT_INTERVAL = 1
KEEPALIVE_TIME = 30

# Controls how often we clean up
# States and Events objects
EXPIRE_AFTER_COMMITS = 120

CONF_AUTO_PURGE = "auto_purge"
CONF_DB_URL = "db_url"
CONF_DB_MAX_RETRIES = "db_max_retries"
CONF_DB_RETRY_WAIT = "db_retry_wait"
CONF_PURGE_KEEP_DAYS = "purge_keep_days"
CONF_PURGE_INTERVAL = "purge_interval"
CONF_EVENT_TYPES = "event_types"
CONF_COMMIT_INTERVAL = "commit_interval"

EXCLUDE_SCHEMA = INCLUDE_EXCLUDE_FILTER_SCHEMA_INNER.extend(
    {vol.Optional(CONF_EVENT_TYPES): vol.All(cv.ensure_list, [cv.string])}
)

FILTER_SCHEMA = INCLUDE_EXCLUDE_BASE_FILTER_SCHEMA.extend(
    {vol.Optional(CONF_EXCLUDE, default=EXCLUDE_SCHEMA({})): EXCLUDE_SCHEMA}
)

CONFIG_SCHEMA = vol.Schema(
    {
        vol.Optional(DOMAIN, default=dict): vol.All(
            cv.deprecated(CONF_PURGE_INTERVAL),
            FILTER_SCHEMA.extend(
                {
                    vol.Optional(CONF_AUTO_PURGE, default=True): cv.boolean,
                    vol.Optional(CONF_PURGE_KEEP_DAYS, default=10): vol.All(
                        vol.Coerce(int), vol.Range(min=1)
                    ),
                    vol.Optional(CONF_PURGE_INTERVAL, default=1): cv.positive_int,
                    vol.Optional(CONF_DB_URL): cv.string,
                    vol.Optional(
                        CONF_COMMIT_INTERVAL, default=DEFAULT_COMMIT_INTERVAL
                    ): cv.positive_int,
                    vol.Optional(
                        CONF_DB_MAX_RETRIES, default=DEFAULT_DB_MAX_RETRIES
                    ): cv.positive_int,
                    vol.Optional(
                        CONF_DB_RETRY_WAIT, default=DEFAULT_DB_RETRY_WAIT
                    ): cv.positive_int,
                    vol.Optional(
                        CONF_DB_INTEGRITY_CHECK, default=DEFAULT_DB_INTEGRITY_CHECK
                    ): cv.boolean,
                }
            ),
        )
    },
    extra=vol.ALLOW_EXTRA,
)


def run_information(hass, point_in_time: Optional[datetime] = None):
    """Return information about current run.

    There is also the run that covers point_in_time.
    """
    run_info = run_information_from_instance(hass, point_in_time)
    if run_info:
        return run_info

    with session_scope(hass=hass) as session:
        return run_information_with_session(session, point_in_time)


def run_information_from_instance(hass, point_in_time: Optional[datetime] = None):
    """Return information about current run from the existing instance.

    Does not query the database for older runs.
    """
    ins = hass.data[DATA_INSTANCE]

    if point_in_time is None or point_in_time > ins.recording_start:
        return ins.run_info


def run_information_with_session(session, point_in_time: Optional[datetime] = None):
    """Return information about current run from the database."""
    recorder_runs = RecorderRuns

    query = session.query(recorder_runs)
    if point_in_time:
        query = query.filter(
            (recorder_runs.start < point_in_time) & (recorder_runs.end > point_in_time)
        )

    res = query.first()
    if res:
        session.expunge(res)
    return res


async def async_setup(hass: HomeAssistant, config: ConfigType) -> bool:
    """Set up the recorder."""
    conf = config[DOMAIN]
    entity_filter = convert_include_exclude_filter(conf)
    auto_purge = conf[CONF_AUTO_PURGE]
    keep_days = conf[CONF_PURGE_KEEP_DAYS]
    # commit_interval = conf[CONF_COMMIT_INTERVAL]
    # db_max_retries = conf[CONF_DB_MAX_RETRIES]
    # db_retry_wait = conf[CONF_DB_RETRY_WAIT]

    # db_url = conf.get(CONF_DB_URL, None)
    # if not db_url:
    #     db_url = DEFAULT_URL.format(hass_config_path=hass.config.path(DEFAULT_DB_FILE))
    # AIS dom fix - get recorder config from file
    commit_interval = 60
    db_max_retries = 10
    db_retry_wait = 3
    db_integrity_check = conf[CONF_DB_INTEGRITY_CHECK]
    try:
        import json

        from homeassistant.components import ais_files
        import homeassistant.components.ais_dom.ais_global as ais_global

        with open(
            hass.config.config_dir + ais_files.G_DB_SETTINGS_INFO_FILE
        ) as json_file:
            db_settings = json.load(json_file)
            ais_global.G_DB_SETTINGS_INFO = db_settings
        db_url = db_settings["dbUrl"]
        if db_url == "sqlite:///:memory:":
            keep_days = 2
        else:
            if db_url.startswith("sqlite://///"):
                # DB in file
                from homeassistant.components import ais_usb

                if ais_usb.is_usb_url_valid_external_drive(db_url) is not True:
                    _LOGGER.error(
                        "Invalid external drive: %s selected for recording! ", db_url
                    )
                    # enable recorder in memory
                    db_url = "sqlite:///:memory:"
                    keep_days = 1
                else:
                    keep_days = 10
                    if "dbKeepDays" in db_settings:
                        keep_days = int(db_settings["dbKeepDays"])
    except Exception:
        # enable recorder in memory
        db_url = "sqlite:///:memory:"
        keep_days = 1

    exclude = conf[CONF_EXCLUDE]
    exclude_t = exclude.get(CONF_EVENT_TYPES, [])
    instance = hass.data[DATA_INSTANCE] = Recorder(
        hass=hass,
        auto_purge=auto_purge,
        keep_days=keep_days,
        commit_interval=commit_interval,
        uri=db_url,
        db_max_retries=db_max_retries,
        db_retry_wait=db_retry_wait,
        entity_filter=entity_filter,
        exclude_t=exclude_t,
        db_integrity_check=db_integrity_check,
    )
    instance.async_initialize()
    instance.start()

    async def async_handle_purge_service(service):
        """Handle calls to the purge service."""
        instance.do_adhoc_purge(**service.data)

    hass.services.async_register(
        DOMAIN, SERVICE_PURGE, async_handle_purge_service, schema=SERVICE_PURGE_SCHEMA
    )

    async def async_handle_enable_sevice(service):
        instance.set_enable(True)

    hass.services.async_register(
        DOMAIN, SERVICE_ENABLE, async_handle_enable_sevice, schema=SERVICE_ENABLE_SCHEMA
    )

    async def async_handle_disable_service(service):
        instance.set_enable(False)

    hass.services.async_register(
        DOMAIN,
        SERVICE_DISABLE,
        async_handle_disable_service,
        schema=SERVICE_DISABLE_SCHEMA,
    )

    return await instance.async_db_ready


PurgeTask = namedtuple("PurgeTask", ["keep_days", "repack"])


class WaitTask:
    """An object to insert into the recorder queue to tell it set the _queue_watch event."""


class Recorder(threading.Thread):
    """A threaded recorder class."""

    def __init__(
        self,
        hass: HomeAssistant,
        auto_purge: bool,
        keep_days: int,
        commit_interval: int,
        uri: str,
        db_max_retries: int,
        db_retry_wait: int,
        entity_filter: Callable[[str], bool],
        exclude_t: List[str],
        db_integrity_check: bool,
    ) -> None:
        """Initialize the recorder."""
        threading.Thread.__init__(self, name="Recorder")

        self.hass = hass
        self.auto_purge = auto_purge
        self.keep_days = keep_days
        self.commit_interval = commit_interval
        self.queue: Any = queue.SimpleQueue()
        self.recording_start = dt_util.utcnow()
        self.db_url = uri
        self.db_max_retries = db_max_retries
        self.db_retry_wait = db_retry_wait
        self.db_integrity_check = db_integrity_check
        self.async_db_ready = asyncio.Future()
        self._queue_watch = threading.Event()
        self.engine: Any = None
        self.run_info: Any = None

        self.entity_filter = entity_filter
        self.exclude_t = exclude_t

        self._timechanges_seen = 0
        self._commits_without_expire = 0
        self._keepalive_count = 0
        self._old_states = {}
        self._pending_expunge = []
        self.event_session = None
        self.get_session = None
        self._completed_database_setup = None

        self.enabled = True

    def set_enable(self, enable):
        """Enable or disable recording events and states."""
        self.enabled = enable

    @callback
    def async_initialize(self):
        """Initialize the recorder."""
        self.hass.bus.async_listen(
            MATCH_ALL, self.event_listener, event_filter=self._async_event_filter
        )

    @callback
    def _async_event_filter(self, event):
        """Filter events."""
        if event.event_type in self.exclude_t:
            return False

        entity_id = event.data.get(ATTR_ENTITY_ID)
        if entity_id is not None:
            if not self.entity_filter(entity_id):
                return False

        return True

    def do_adhoc_purge(self, **kwargs):
        """Trigger an adhoc purge retaining keep_days worth of data."""
        keep_days = kwargs.get(ATTR_KEEP_DAYS, self.keep_days)
        repack = kwargs.get(ATTR_REPACK)

        self.queue.put(PurgeTask(keep_days, repack))

    def run(self):
        """Start processing events to save."""

        if not self._setup_recorder():
            return

        shutdown_task = object()
        hass_started = concurrent.futures.Future()

        @callback
        def register():
            """Post connection initialize."""
            self.async_db_ready.set_result(True)

            def shutdown(event):
                """Shut down the Recorder."""
                print("Shut down the Recorder.")
                if not hass_started.done():
                    hass_started.set_result(shutdown_task)
                self.queue.put(None)
                self.join()

            self.hass.bus.async_listen_once(EVENT_HOMEASSISTANT_STOP, shutdown)
            self.hass.bus.async_listen("ais_stop_recorder_event", shutdown)

            if self.hass.state == CoreState.running:
                hass_started.set_result(None)
            else:

                @callback
                def notify_hass_started(event):
                    """Notify that hass has started."""
                    hass_started.set_result(None)

                self.hass.bus.async_listen_once(
                    EVENT_HOMEASSISTANT_START, notify_hass_started
                )

        self.hass.add_job(register)
        result = hass_started.result()

        # If shutdown happened before Home Assistant finished starting
        if result is shutdown_task:
            # Make sure we cleanly close the run if
            # we restart before startup finishes
            self._shutdown()
            return

        # Start periodic purge
        if self.auto_purge:

            @callback
            def async_purge(now):
                """Trigger the purge."""
                self.queue.put(PurgeTask(self.keep_days, repack=False))

            # Purge every night at 4:12am
            self.hass.helpers.event.track_time_change(
                async_purge, hour=4, minute=12, second=0
            )

        _LOGGER.debug("Recorder processing the queue")
        # Use a session for the event read loop
        # with a commit every time the event time
        # has changed. This reduces the disk io.
        while True:
            event = self.queue.get()

            if event is None:
                self._shutdown()
                return

            self._process_one_event(event)

    def _setup_recorder(self) -> bool:
        """Create schema and connect to the database."""
        tries = 1

        while tries <= self.db_max_retries:
            try:
                self._setup_connection()
                migration.migrate_schema(self)
                self._setup_run()
            except Exception as err:  # pylint: disable=broad-except
                _LOGGER.error(
                    "Error during connection setup to %s: %s (retrying in %s seconds)",
                    self.db_url,
                    err,
                    self.db_retry_wait,
                )
            else:
                _LOGGER.debug("Connected to recorder database")
                self._open_event_session()
                return True

            tries += 1
            time.sleep(self.db_retry_wait)

        @callback
        def connection_failed():
            """Connect failed tasks."""
            self.async_db_ready.set_result(False)
            persistent_notification.async_create(
                self.hass,
                "The recorder could not start, please check the log",
                "Recorder",
            )

        self.hass.add_job(connection_failed)
        return False

    def _process_one_event(self, event):
        """Process one event."""
        if isinstance(event, PurgeTask):
            # Schedule a new purge task if this one didn't finish
            if not purge.purge_old_data(self, event.keep_days, event.repack):
                self.queue.put(PurgeTask(event.keep_days, event.repack))
            return
        if isinstance(event, WaitTask):
            self._queue_watch.set()
            return
        if event.event_type == EVENT_TIME_CHANGED:
            self._keepalive_count += 1
            if self._keepalive_count >= KEEPALIVE_TIME:
                self._keepalive_count = 0
                self._send_keep_alive()
            if self.commit_interval:
                self._timechanges_seen += 1
                if self._timechanges_seen >= self.commit_interval:
                    self._timechanges_seen = 0
                    self._commit_event_session_or_recover()
            return

        if not self.enabled:
            return

        try:
            if event.event_type == EVENT_STATE_CHANGED:
                dbevent = Events.from_event(event, event_data="{}")
            else:
                dbevent = Events.from_event(event)
            dbevent.created = event.time_fired
            self.event_session.add(dbevent)
        except (TypeError, ValueError):
            _LOGGER.warning("Event is not JSON serializable: %s", event)
            return
        except Exception as err:  # pylint: disable=broad-except
            # Must catch the exception to prevent the loop from collapsing
            _LOGGER.exception("Error adding event: %s", err)
            return

        if event.event_type == EVENT_STATE_CHANGED:
            try:
                dbstate = States.from_event(event)
                has_new_state = event.data.get("new_state")
                if dbstate.entity_id in self._old_states:
                    old_state = self._old_states.pop(dbstate.entity_id)
                    if old_state.state_id:
                        dbstate.old_state_id = old_state.state_id
                    else:
                        dbstate.old_state = old_state
                if not has_new_state:
                    dbstate.state = None
                dbstate.event = dbevent
                dbstate.created = event.time_fired
                self.event_session.add(dbstate)
                if has_new_state:
                    self._old_states[dbstate.entity_id] = dbstate
                    self._pending_expunge.append(dbstate)
            except (TypeError, ValueError):
                _LOGGER.warning(
                    "State is not JSON serializable: %s",
                    event.data.get("new_state"),
                )
            except Exception as err:  # pylint: disable=broad-except
                # Must catch the exception to prevent the loop from collapsing
                _LOGGER.exception("Error adding state change: %s", err)

        # If they do not have a commit interval
        # than we commit right away
        if not self.commit_interval:
            self._commit_event_session_or_recover()

    def _commit_event_session_or_recover(self):
        """Commit changes to the database and recover if the database fails when possible."""
        try:
            self._commit_event_session_or_retry()
            return
        except exc.DatabaseError as err:
            if isinstance(err.__cause__, sqlite3.DatabaseError):
                _LOGGER.exception(
                    "Unrecoverable sqlite3 database corruption detected: %s", err
                )
                self._handle_sqlite_corruption()
                return
            _LOGGER.exception("Unexpected error saving events: %s", err)
        except Exception as err:  # pylint: disable=broad-except
            # Must catch the exception to prevent the loop from collapsing
<<<<<<< HEAD
            _LOGGER.error("Error in database connectivity during keepalive: %s", err)
            self._reopen_event_session()
=======
            _LOGGER.exception("Unexpected error saving events: %s", err)

        self._reopen_event_session()
        return
>>>>>>> cdf7372f

    def _commit_event_session_or_retry(self):
        tries = 1
        while tries <= self.db_max_retries:
            try:
                self._commit_event_session()
                return
            except (exc.InternalError, exc.OperationalError) as err:
                if err.connection_invalidated:
                    message = "Database connection invalidated"
                else:
                    message = "Error in database connectivity during commit"
                _LOGGER.error(
                    "%s: Error executing query: %s. (retrying in %s seconds)",
                    message,
                    err,
                    self.db_retry_wait,
                )
                if tries == self.db_max_retries:
                    raise

                tries += 1
                time.sleep(self.db_retry_wait)

    def _commit_event_session(self):
        self._commits_without_expire += 1

        if self._pending_expunge:
            self.event_session.flush()
            for dbstate in self._pending_expunge:
                # Expunge the state so its not expired
                # until we use it later for dbstate.old_state
                if dbstate in self.event_session:
                    self.event_session.expunge(dbstate)
            self._pending_expunge = []
        self.event_session.commit()

        # Expire is an expensive operation (frequently more expensive
        # than the flush and commit itself) so we only
        # do it after EXPIRE_AFTER_COMMITS commits
        if self._commits_without_expire == EXPIRE_AFTER_COMMITS:
            self._commits_without_expire = 0
            self.event_session.expire_all()

    def _handle_sqlite_corruption(self):
        """Handle the sqlite3 database being corrupt."""
        self._close_connection()
        move_away_broken_database(dburl_to_path(self.db_url))
        self._setup_recorder()

    def _reopen_event_session(self):
        """Rollback the event session and reopen it after a failure."""
        self._old_states = {}

        try:
            self.event_session.rollback()
            self.event_session.close()
        except Exception as err:  # pylint: disable=broad-except
            # Must catch the exception to prevent the loop from collapsing
            _LOGGER.exception(
                "Error while rolling back and closing the event session: %s", err
            )

        self._open_event_session()

    def _open_event_session(self):
        """Open the event session."""
        try:
            self.event_session = self.get_session()
            self.event_session.expire_on_commit = False
        except Exception as err:  # pylint: disable=broad-except
            _LOGGER.exception("Error while creating new event session: %s", err)

    def _send_keep_alive(self):
        try:
            _LOGGER.debug("Sending keepalive")
            self.event_session.connection().scalar(select([1]))
            return
        except Exception as err:  # pylint: disable=broad-except
            _LOGGER.error(
                "Error in database connectivity during keepalive: %s",
                err,
            )
            self._reopen_event_session()

    @callback
    def event_listener(self, event):
        """Listen for new events and put them in the process queue."""
        self.queue.put(event)

    def block_till_done(self):
        """Block till all events processed.

        This is only called in tests.

        This only blocks until the queue is empty
        which does not mean the recorder is done.

        Call tests.common's wait_recording_done
        after calling this to ensure the data
        is in the database.
        """
        self._queue_watch.clear()
        self.queue.put(WaitTask())
        self._queue_watch.wait()

    def _setup_connection(self):
        """Ensure database is ready to fly."""
        kwargs = {}
        self._completed_database_setup = False

        def setup_recorder_connection(dbapi_connection, connection_record):
            """Dbapi specific connection settings."""
            if self._completed_database_setup:
                return

            # We do not import sqlite3 here so mysql/other
            # users do not have to pay for it to be loaded in
            # memory
            if self.db_url.startswith(SQLITE_URL_PREFIX):
                old_isolation = dbapi_connection.isolation_level
                dbapi_connection.isolation_level = None
                cursor = dbapi_connection.cursor()
                cursor.execute("PRAGMA journal_mode=WAL")
                cursor.close()
                dbapi_connection.isolation_level = old_isolation
                # WAL mode only needs to be setup once
                # instead of every time we open the sqlite connection
                # as its persistent and isn't free to call every time.
                self._completed_database_setup = True
            elif self.db_url.startswith("mysql"):
                cursor = dbapi_connection.cursor()
                cursor.execute("SET session wait_timeout=28800")
                cursor.close()

        if self.db_url == SQLITE_URL_PREFIX or ":memory:" in self.db_url:
            kwargs["connect_args"] = {"check_same_thread": False}
            kwargs["poolclass"] = StaticPool
            kwargs["pool_reset_on_return"] = None
        else:
            kwargs["echo"] = False

        if self._using_file_sqlite:
            with self.hass.timeout.freeze(DOMAIN):
                #
                # Here we run an sqlite3 quick_check.  In the majority
                # of cases, the quick_check takes under 10 seconds.
                #
                # On systems with very large databases and
                # very slow disk or cpus, this can take a while.
                #
                validate_or_move_away_sqlite_database(
                    self.db_url, self.db_integrity_check
                )

        if self.engine is not None:
            self.engine.dispose()

        self.engine = create_engine(self.db_url, **kwargs)

        sqlalchemy_event.listen(self.engine, "connect", setup_recorder_connection)

        Base.metadata.create_all(self.engine)
        self.get_session = scoped_session(sessionmaker(bind=self.engine))

    @property
    def _using_file_sqlite(self):
        """Short version to check if we are using sqlite3 as a file."""
        return self.db_url != SQLITE_URL_PREFIX and self.db_url.startswith(
            SQLITE_URL_PREFIX
        )

    def _close_connection(self):
        """Close the connection."""
        self.engine.dispose()
        self.engine = None
        self.get_session = None

    def _setup_run(self):
        """Log the start of the current run."""
        with session_scope(session=self.get_session()) as session:
            for run in session.query(RecorderRuns).filter_by(end=None):
                run.closed_incorrect = True
                run.end = self.recording_start
                _LOGGER.warning(
                    "Ended unfinished session (id=%s from %s)", run.run_id, run.start
                )
                session.add(run)

            self.run_info = RecorderRuns(
                start=self.recording_start, created=dt_util.utcnow()
            )
            session.add(self.run_info)
            session.flush()
            session.expunge(self.run_info)

    def _shutdown(self):
        """Save end time for current run."""
        if self.event_session is not None:
            self.run_info.end = dt_util.utcnow()
            self.event_session.add(self.run_info)
            try:
                self._commit_event_session_or_retry()
                self.event_session.close()
            except Exception as err:  # pylint: disable=broad-except
                _LOGGER.exception(
                    "Error saving the event session during shutdown: %s", err
                )

        self.run_info = None
        self._close_connection()<|MERGE_RESOLUTION|>--- conflicted
+++ resolved
@@ -546,15 +546,10 @@
             _LOGGER.exception("Unexpected error saving events: %s", err)
         except Exception as err:  # pylint: disable=broad-except
             # Must catch the exception to prevent the loop from collapsing
-<<<<<<< HEAD
-            _LOGGER.error("Error in database connectivity during keepalive: %s", err)
-            self._reopen_event_session()
-=======
             _LOGGER.exception("Unexpected error saving events: %s", err)
 
         self._reopen_event_session()
         return
->>>>>>> cdf7372f
 
     def _commit_event_session_or_retry(self):
         tries = 1
