--- conflicted
+++ resolved
@@ -214,14 +214,9 @@
             _LOGGER.warning("start_recorder done sleep")
 
             await instance.async_db_ready
-
-<<<<<<< HEAD
-            _LOGGER.warning("start_recorder done ready")
-
-    async_when_setup_or_start(hass, "frontend", start_recorder)
-=======
+            _LOGGER.warning("done wait")
+
     hass.async_create_task(start_recorder())
->>>>>>> b846563b
     return True
 
 
