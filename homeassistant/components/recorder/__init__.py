--- conflicted
+++ resolved
@@ -400,11 +400,7 @@
             instance, self.purge_before, self.repack, self.apply_filter
         ):
             with instance.get_session() as session:
-<<<<<<< HEAD
-                instance.run_history.update(session)
-=======
                 instance.run_history.update_from_db(session)
->>>>>>> 05da4049
             # We always need to do the db cleanups after a purge
             # is finished to ensure the WAL checkpoint and other
             # tasks happen after a vacuum.
@@ -605,26 +601,16 @@
         self._run_history = _RecorderRunsHistory([0], {})
 
     def start(self, session: Session) -> None:
-<<<<<<< HEAD
-        """Start a new run."""
-=======
         """Start a new run.
 
         Must run in the recorder thread.
         """
->>>>>>> 05da4049
         self._current_run_info = RecorderRuns(
             start=self.recording_start, created=dt_util.utcnow()
         )
         session.add(self._current_run_info)
         session.flush()
         session.expunge(self._current_run_info)
-<<<<<<< HEAD
-        self.update(session)
-
-    def end(self, session: Session) -> None:
-        """End the current run."""
-=======
         self.update_from_db(session)
 
     def end(self, session: Session) -> None:
@@ -632,21 +618,15 @@
 
         Must run in the recorder thread.
         """
->>>>>>> 05da4049
         assert self._current_run_info is not None
         self._current_run_info.end = dt_util.utcnow()
         session.add(self._current_run_info)
 
-<<<<<<< HEAD
-    def update(self, session: Session) -> None:
-        """Update the run cache."""
-=======
     def update_from_db(self, session: Session) -> None:
         """Update the run cache.
 
         Must run in the recorder thread.
         """
->>>>>>> 05da4049
         run_timestamps: list[int] = [0]
         runs_by_timestamp: dict[int, RecorderRuns] = {}
 
@@ -657,12 +637,6 @@
                 run_timestamps.append(timestamp)
                 runs_by_timestamp[timestamp] = run
 
-<<<<<<< HEAD
-        self._run_history = _RecorderRunsHistory(run_timestamps, runs_by_timestamp)
-
-    def clear(self) -> None:
-        """Clear the current run after ending it."""
-=======
         #
         # self._run_history is accessed in get()
         # which is allowed to be called from any thread
@@ -679,25 +653,17 @@
 
         Must run in the recorder thread.
         """
->>>>>>> 05da4049
         assert self._current_run_info is not None
         assert self._current_run_info.end is not None
         self._current_run_info = None
 
     def get(self, start: datetime) -> RecorderRuns | None:
-<<<<<<< HEAD
-        """Return the recorder run that started before start.
-
-        If the first run started after the start, return None
-        """
-=======
         """Return the recorder run that started before or at start.
 
         If the first run started after the start, return None
         """
         if start >= self.recording_start:
             return self.current
->>>>>>> 05da4049
         run_timestamps = self._run_history.run_timestamps
         runs_by_timestamp = self._run_history.runs_by_timestamp
         if (idx := bisect.bisect_left(run_timestamps, start.timestamp())) <= 1:
@@ -705,11 +671,7 @@
         return runs_by_timestamp[run_timestamps[idx - 1]]
 
     @property
-<<<<<<< HEAD
-    def current_run(self) -> RecorderRuns:
-=======
     def current(self) -> RecorderRuns:
->>>>>>> 05da4049
         """Get the current run."""
         assert self._current_run_info is not None
         return self._current_run_info
