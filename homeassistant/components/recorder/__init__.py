"""Support for recording details."""
from __future__ import annotations

import abc
import asyncio
from collections.abc import Callable, Iterable
from dataclasses import dataclass
from datetime import datetime, timedelta
import logging
import queue
import sqlite3
import threading
import time
from typing import Any, TypeVar, cast

from lru import LRU  # pylint: disable=no-name-in-module
from sqlalchemy import (
    bindparam,
    create_engine,
    event as sqlalchemy_event,
    exc,
    func,
    select,
)
from sqlalchemy.engine import Engine
from sqlalchemy.exc import SQLAlchemyError
from sqlalchemy.ext import baked
from sqlalchemy.orm import scoped_session, sessionmaker
from sqlalchemy.orm.query import Query
from sqlalchemy.orm.session import Session
import voluptuous as vol

from homeassistant.components import persistent_notification
from homeassistant.const import (
    ATTR_ENTITY_ID,
    CONF_EXCLUDE,
    EVENT_HOMEASSISTANT_FINAL_WRITE,
    EVENT_HOMEASSISTANT_STARTED,
    EVENT_HOMEASSISTANT_STOP,
    EVENT_STATE_CHANGED,
    MATCH_ALL,
)
from homeassistant.core import (
    CALLBACK_TYPE,
    CoreState,
    Event,
    HomeAssistant,
    ServiceCall,
    callback,
)
import homeassistant.helpers.config_validation as cv
from homeassistant.helpers.entityfilter import (
    INCLUDE_EXCLUDE_BASE_FILTER_SCHEMA,
    INCLUDE_EXCLUDE_FILTER_SCHEMA_INNER,
    convert_include_exclude_filter,
    generate_filter,
)
from homeassistant.helpers.event import (
    async_track_time_change,
    async_track_time_interval,
    async_track_utc_time_change,
)
from homeassistant.helpers.integration_platform import (
    async_process_integration_platforms,
)
from homeassistant.helpers.service import async_extract_entity_ids
from homeassistant.helpers.typing import ConfigType
from homeassistant.loader import bind_hass
import homeassistant.util.dt as dt_util

from . import history, migration, purge, statistics, websocket_api
from .const import (
    CONF_DB_INTEGRITY_CHECK,
    DATA_INSTANCE,
    DB_WORKER_PREFIX,
    DOMAIN,
    MAX_QUEUE_BACKLOG,
    SQLITE_URL_PREFIX,
)
from .executor import DBInterruptibleThreadPoolExecutor
from .models import (
    Base,
    Events,
    StateAttributes,
    States,
    StatisticsRuns,
    process_timestamp,
)
from .pool import POOL_SIZE, MutexPool, RecorderPool
from .run_history import RunHistory
from .util import (
    dburl_to_path,
    end_incomplete_runs,
    is_second_sunday,
    move_away_broken_database,
    periodic_db_cleanups,
    session_scope,
    setup_connection_for_dialect,
    validate_or_move_away_sqlite_database,
    write_lock_db_sqlite,
)

_LOGGER = logging.getLogger(__name__)

T = TypeVar("T")

EXCLUDE_ATTRIBUTES = f"{DOMAIN}_exclude_attributes_by_domain"

SERVICE_PURGE = "purge"
SERVICE_PURGE_ENTITIES = "purge_entities"
SERVICE_ENABLE = "enable"
SERVICE_DISABLE = "disable"

ATTR_KEEP_DAYS = "keep_days"
ATTR_REPACK = "repack"
ATTR_APPLY_FILTER = "apply_filter"

SERVICE_PURGE_SCHEMA = vol.Schema(
    {
        vol.Optional(ATTR_KEEP_DAYS): cv.positive_int,
        vol.Optional(ATTR_REPACK, default=False): cv.boolean,
        vol.Optional(ATTR_APPLY_FILTER, default=False): cv.boolean,
    }
)

ATTR_DOMAINS = "domains"
ATTR_ENTITY_GLOBS = "entity_globs"

SERVICE_PURGE_ENTITIES_SCHEMA = vol.Schema(
    {
        vol.Optional(ATTR_DOMAINS, default=[]): vol.All(cv.ensure_list, [cv.string]),
        vol.Optional(ATTR_ENTITY_GLOBS, default=[]): vol.All(
            cv.ensure_list, [cv.string]
        ),
    }
).extend(cv.ENTITY_SERVICE_FIELDS)
SERVICE_ENABLE_SCHEMA = vol.Schema({})
SERVICE_DISABLE_SCHEMA = vol.Schema({})

DEFAULT_URL = "sqlite:///{hass_config_path}"
DEFAULT_DB_FILE = "home-assistant_v2.db"
DEFAULT_DB_INTEGRITY_CHECK = True
DEFAULT_DB_MAX_RETRIES = 10
DEFAULT_DB_RETRY_WAIT = 3
DEFAULT_COMMIT_INTERVAL = 1
KEEPALIVE_TIME = 30

# Controls how often we clean up
# States and Events objects
EXPIRE_AFTER_COMMITS = 120

# The number of attribute ids to cache in memory
#
# Based on:
# - The number of overlapping attributes
# - How frequently states with overlapping attributes will change
# - How much memory our low end hardware has
STATE_ATTRIBUTES_ID_CACHE_SIZE = 2048

SHUTDOWN_TASK = object()


DB_LOCK_TIMEOUT = 30
DB_LOCK_QUEUE_CHECK_TIMEOUT = 1

CONF_AUTO_PURGE = "auto_purge"
CONF_AUTO_REPACK = "auto_repack"
CONF_DB_URL = "db_url"
CONF_DB_MAX_RETRIES = "db_max_retries"
CONF_DB_RETRY_WAIT = "db_retry_wait"
CONF_PURGE_KEEP_DAYS = "purge_keep_days"
CONF_PURGE_INTERVAL = "purge_interval"
CONF_EVENT_TYPES = "event_types"
CONF_COMMIT_INTERVAL = "commit_interval"

INVALIDATED_ERR = "Database connection invalidated"
CONNECTIVITY_ERR = "Error in database connectivity during commit"

EXCLUDE_SCHEMA = INCLUDE_EXCLUDE_FILTER_SCHEMA_INNER.extend(
    {vol.Optional(CONF_EVENT_TYPES): vol.All(cv.ensure_list, [cv.string])}
)

FILTER_SCHEMA = INCLUDE_EXCLUDE_BASE_FILTER_SCHEMA.extend(
    {vol.Optional(CONF_EXCLUDE, default=EXCLUDE_SCHEMA({})): EXCLUDE_SCHEMA}
)


ALLOW_IN_MEMORY_DB = False


def validate_db_url(db_url: str) -> Any:
    """Validate database URL."""
    # Don't allow on-memory sqlite databases
    if (db_url == SQLITE_URL_PREFIX or ":memory:" in db_url) and not ALLOW_IN_MEMORY_DB:
        raise vol.Invalid("In-memory SQLite database is not supported")

    return db_url


CONFIG_SCHEMA = vol.Schema(
    {
        vol.Optional(DOMAIN, default=dict): vol.All(
            cv.deprecated(CONF_PURGE_INTERVAL),
            cv.deprecated(CONF_DB_INTEGRITY_CHECK),
            FILTER_SCHEMA.extend(
                {
                    vol.Optional(CONF_AUTO_PURGE, default=True): cv.boolean,
                    vol.Optional(CONF_AUTO_REPACK, default=True): cv.boolean,
                    vol.Optional(CONF_PURGE_KEEP_DAYS, default=10): vol.All(
                        vol.Coerce(int), vol.Range(min=1)
                    ),
                    vol.Optional(CONF_PURGE_INTERVAL, default=1): cv.positive_int,
                    vol.Optional(CONF_DB_URL): vol.All(cv.string, validate_db_url),
                    vol.Optional(
                        CONF_COMMIT_INTERVAL, default=DEFAULT_COMMIT_INTERVAL
                    ): cv.positive_int,
                    vol.Optional(
                        CONF_DB_MAX_RETRIES, default=DEFAULT_DB_MAX_RETRIES
                    ): cv.positive_int,
                    vol.Optional(
                        CONF_DB_RETRY_WAIT, default=DEFAULT_DB_RETRY_WAIT
                    ): cv.positive_int,
                    vol.Optional(
                        CONF_DB_INTEGRITY_CHECK, default=DEFAULT_DB_INTEGRITY_CHECK
                    ): cv.boolean,
                }
            ),
        )
    },
    extra=vol.ALLOW_EXTRA,
)


# Pool size must accommodate Recorder thread + All db executors
MAX_DB_EXECUTOR_WORKERS = POOL_SIZE - 1


def get_instance(hass: HomeAssistant) -> Recorder:
    """Get the recorder instance."""
    instance: Recorder = hass.data[DATA_INSTANCE]
    return instance


@bind_hass
def is_entity_recorded(hass: HomeAssistant, entity_id: str) -> bool:
    """Check if an entity is being recorded.

    Async friendly.
    """
    if DATA_INSTANCE not in hass.data:
        return False
    instance: Recorder = hass.data[DATA_INSTANCE]
    return instance.entity_filter(entity_id)


async def async_setup(hass: HomeAssistant, config: ConfigType) -> bool:
    """Set up the recorder."""
    hass.data[DOMAIN] = {}
    exclude_attributes_by_domain: dict[str, set[str]] = {}
    hass.data[EXCLUDE_ATTRIBUTES] = exclude_attributes_by_domain
    conf = config[DOMAIN]
    entity_filter = convert_include_exclude_filter(conf)
    auto_purge = conf[CONF_AUTO_PURGE]
    auto_repack = conf[CONF_AUTO_REPACK]
    keep_days = conf[CONF_PURGE_KEEP_DAYS]
    commit_interval = conf[CONF_COMMIT_INTERVAL]
    db_max_retries = conf[CONF_DB_MAX_RETRIES]
    db_retry_wait = conf[CONF_DB_RETRY_WAIT]
    db_url = conf.get(CONF_DB_URL) or DEFAULT_URL.format(
        hass_config_path=hass.config.path(DEFAULT_DB_FILE)
    )
    exclude = conf[CONF_EXCLUDE]
    exclude_t = exclude.get(CONF_EVENT_TYPES, [])
    if EVENT_STATE_CHANGED in exclude_t:
        _LOGGER.warning(
            "State change events are excluded, recorder will not record state changes."
            "This will become an error in Home Assistant Core 2022.2"
        )
    instance = hass.data[DATA_INSTANCE] = Recorder(
        hass=hass,
        auto_purge=auto_purge,
        auto_repack=auto_repack,
        keep_days=keep_days,
        commit_interval=commit_interval,
        uri=db_url,
        db_max_retries=db_max_retries,
        db_retry_wait=db_retry_wait,
        entity_filter=entity_filter,
        exclude_t=exclude_t,
        exclude_attributes_by_domain=exclude_attributes_by_domain,
        bakery=baked.bakery(),
    )
    instance.async_initialize()
    instance.async_register()
    instance.start()
    _async_register_services(hass, instance)
    history.async_setup(hass)
    statistics.async_setup(hass)
    websocket_api.async_setup(hass)
    await async_process_integration_platforms(hass, DOMAIN, _process_recorder_platform)

    return await instance.async_db_ready


async def _process_recorder_platform(
    hass: HomeAssistant, domain: str, platform: Any
) -> None:
    """Process a recorder platform."""
    instance: Recorder = hass.data[DATA_INSTANCE]
    instance.queue.put(AddRecorderPlatformTask(domain, platform))


@callback
def _async_register_services(hass: HomeAssistant, instance: Recorder) -> None:
    """Register recorder services."""

    async def async_handle_purge_service(service: ServiceCall) -> None:
        """Handle calls to the purge service."""
        instance.do_adhoc_purge(**service.data)

    hass.services.async_register(
        DOMAIN, SERVICE_PURGE, async_handle_purge_service, schema=SERVICE_PURGE_SCHEMA
    )

    async def async_handle_purge_entities_service(service: ServiceCall) -> None:
        """Handle calls to the purge entities service."""
        entity_ids = await async_extract_entity_ids(hass, service)
        domains = service.data.get(ATTR_DOMAINS, [])
        entity_globs = service.data.get(ATTR_ENTITY_GLOBS, [])

        instance.do_adhoc_purge_entities(entity_ids, domains, entity_globs)

    hass.services.async_register(
        DOMAIN,
        SERVICE_PURGE_ENTITIES,
        async_handle_purge_entities_service,
        schema=SERVICE_PURGE_ENTITIES_SCHEMA,
    )

    async def async_handle_enable_service(service: ServiceCall) -> None:
        instance.set_enable(True)

    hass.services.async_register(
        DOMAIN,
        SERVICE_ENABLE,
        async_handle_enable_service,
        schema=SERVICE_ENABLE_SCHEMA,
    )

    async def async_handle_disable_service(service: ServiceCall) -> None:
        instance.set_enable(False)

    hass.services.async_register(
        DOMAIN,
        SERVICE_DISABLE,
        async_handle_disable_service,
        schema=SERVICE_DISABLE_SCHEMA,
    )


class RecorderTask(abc.ABC):
    """ABC for recorder tasks."""

    commit_before = True

    @abc.abstractmethod
    def run(self, instance: Recorder) -> None:
        """Handle the task."""


@dataclass
class ClearStatisticsTask(RecorderTask):
    """Object to store statistics_ids which for which to remove statistics."""

    statistic_ids: list[str]

    def run(self, instance: Recorder) -> None:
        """Handle the task."""
        statistics.clear_statistics(instance, self.statistic_ids)


@dataclass
class UpdateStatisticsMetadataTask(RecorderTask):
    """Object to store statistics_id and unit for update of statistics metadata."""

    statistic_id: str
    unit_of_measurement: str | None

    def run(self, instance: Recorder) -> None:
        """Handle the task."""
        statistics.update_statistics_metadata(
            instance, self.statistic_id, self.unit_of_measurement
        )


@dataclass
class PurgeTask(RecorderTask):
    """Object to store information about purge task."""

    purge_before: datetime
    repack: bool
    apply_filter: bool

    def run(self, instance: Recorder) -> None:
        """Purge the database."""
        assert instance.get_session is not None

        if purge.purge_old_data(
            instance, self.purge_before, self.repack, self.apply_filter
        ):
            with instance.get_session() as session:
<<<<<<< HEAD
                instance.run_history.update_from_db(session)
=======
                instance.run_history.load_from_db(session)
>>>>>>> f96c1136
            # We always need to do the db cleanups after a purge
            # is finished to ensure the WAL checkpoint and other
            # tasks happen after a vacuum.
            periodic_db_cleanups(instance)
            return
        # Schedule a new purge task if this one didn't finish
        instance.queue.put(PurgeTask(self.purge_before, self.repack, self.apply_filter))


@dataclass
class PurgeEntitiesTask(RecorderTask):
    """Object to store entity information about purge task."""

    entity_filter: Callable[[str], bool]

    def run(self, instance: Recorder) -> None:
        """Purge entities from the database."""
        if purge.purge_entity_data(instance, self.entity_filter):
            return
        # Schedule a new purge task if this one didn't finish
        instance.queue.put(PurgeEntitiesTask(self.entity_filter))


@dataclass
class PerodicCleanupTask(RecorderTask):
    """An object to insert into the recorder to trigger cleanup tasks when auto purge is disabled."""

    def run(self, instance: Recorder) -> None:
        """Handle the task."""
        periodic_db_cleanups(instance)


@dataclass
class StatisticsTask(RecorderTask):
    """An object to insert into the recorder queue to run a statistics task."""

    start: datetime

    def run(self, instance: Recorder) -> None:
        """Run statistics task."""
        if statistics.compile_statistics(instance, self.start):
            return
        # Schedule a new statistics task if this one didn't finish
        instance.queue.put(StatisticsTask(self.start))


@dataclass
class ExternalStatisticsTask(RecorderTask):
    """An object to insert into the recorder queue to run an external statistics task."""

    metadata: dict
    statistics: Iterable[dict]

    def run(self, instance: Recorder) -> None:
        """Run statistics task."""
        if statistics.add_external_statistics(instance, self.metadata, self.statistics):
            return
        # Schedule a new statistics task if this one didn't finish
        instance.queue.put(ExternalStatisticsTask(self.metadata, self.statistics))


@dataclass
class AdjustStatisticsTask(RecorderTask):
    """An object to insert into the recorder queue to run an adjust statistics task."""

    statistic_id: str
    start_time: datetime
    sum_adjustment: float

    def run(self, instance: Recorder) -> None:
        """Run statistics task."""
        if statistics.adjust_statistics(
            instance,
            self.statistic_id,
            self.start_time,
            self.sum_adjustment,
        ):
            return
        # Schedule a new adjust statistics task if this one didn't finish
        instance.queue.put(
            AdjustStatisticsTask(
                self.statistic_id, self.start_time, self.sum_adjustment
            )
        )


@dataclass
class WaitTask(RecorderTask):
    """An object to insert into the recorder queue to tell it set the _queue_watch event."""

    commit_before = False

    def run(self, instance: Recorder) -> None:
        """Handle the task."""
        instance._queue_watch.set()  # pylint: disable=[protected-access]


@dataclass
class DatabaseLockTask(RecorderTask):
    """An object to insert into the recorder queue to prevent writes to the database."""

    database_locked: asyncio.Event
    database_unlock: threading.Event
    queue_overflow: bool

    def run(self, instance: Recorder) -> None:
        """Handle the task."""
        instance._lock_database(self)  # pylint: disable=[protected-access]


@dataclass
class StopTask(RecorderTask):
    """An object to insert into the recorder queue to stop the event handler."""

    commit_before = False

    def run(self, instance: Recorder) -> None:
        """Handle the task."""
        instance.stop_requested = True


@dataclass
class EventTask(RecorderTask):
    """An event to be processed."""

    event: Event
    commit_before = False

    def run(self, instance: Recorder) -> None:
        """Handle the task."""
        # pylint: disable-next=[protected-access]
        instance._process_one_event(self.event)


@dataclass
class KeepAliveTask(RecorderTask):
    """A keep alive to be sent."""

    commit_before = False

    def run(self, instance: Recorder) -> None:
        """Handle the task."""
        # pylint: disable-next=[protected-access]
        instance._send_keep_alive()


@dataclass
class CommitTask(RecorderTask):
    """Commit the event session."""

    commit_before = False

    def run(self, instance: Recorder) -> None:
        """Handle the task."""
        # pylint: disable-next=[protected-access]
        instance._commit_event_session_or_retry()


@dataclass
class AddRecorderPlatformTask(RecorderTask):
    """Add a recorder platform."""

    domain: str
    platform: Any
    commit_before = False

    def run(self, instance: Recorder) -> None:
        """Handle the task."""
        hass = instance.hass
        domain = self.domain
        platform = self.platform

        platforms: dict[str, Any] = hass.data[DOMAIN]
        platforms[domain] = platform
        if hasattr(self.platform, "exclude_attributes"):
            hass.data[EXCLUDE_ATTRIBUTES][domain] = platform.exclude_attributes(hass)


COMMIT_TASK = CommitTask()
KEEP_ALIVE_TASK = KeepAliveTask()


class Recorder(threading.Thread):
    """A threaded recorder class."""

    stop_requested: bool

    def __init__(
        self,
        hass: HomeAssistant,
        auto_purge: bool,
        auto_repack: bool,
        keep_days: int,
        commit_interval: int,
        uri: str,
        db_max_retries: int,
        db_retry_wait: int,
        entity_filter: Callable[[str], bool],
        exclude_t: list[str],
        exclude_attributes_by_domain: dict[str, set[str]],
        bakery: baked.bakery,
    ) -> None:
        """Initialize the recorder."""
        threading.Thread.__init__(self, name="Recorder")

        self.hass = hass
        self.auto_purge = auto_purge
        self.auto_repack = auto_repack
        self.keep_days = keep_days
        self._hass_started: asyncio.Future[object] = asyncio.Future()
        self.commit_interval = commit_interval
        self.queue: queue.SimpleQueue[RecorderTask] = queue.SimpleQueue()
        self.db_url = uri
        self.db_max_retries = db_max_retries
        self.db_retry_wait = db_retry_wait
        self.async_db_ready: asyncio.Future[bool] = asyncio.Future()
        self.async_recorder_ready = asyncio.Event()
        self._queue_watch = threading.Event()
        self.engine: Engine | None = None
        self.run_history = RunHistory()

        self.entity_filter = entity_filter
        self.exclude_t = exclude_t

        self._commits_without_expire = 0
        self._old_states: dict[str, States] = {}
        self._state_attributes_ids: LRU = LRU(STATE_ATTRIBUTES_ID_CACHE_SIZE)
        self._pending_state_attributes: dict[str, StateAttributes] = {}
        self._pending_expunge: list[States] = []
        self._bakery = bakery
        self._find_shared_attr_query: Query | None = None
        self.event_session: Session | None = None
        self.get_session: Callable[[], Session] | None = None
        self._completed_first_database_setup: bool | None = None
        self._event_listener: CALLBACK_TYPE | None = None
        self.async_migration_event = asyncio.Event()
        self.migration_in_progress = False
        self._queue_watcher: CALLBACK_TYPE | None = None
        self._db_supports_row_number = True
        self._database_lock_task: DatabaseLockTask | None = None
        self._db_executor: DBInterruptibleThreadPoolExecutor | None = None
        self._exclude_attributes_by_domain = exclude_attributes_by_domain

        self._keep_alive_listener: CALLBACK_TYPE | None = None
        self._commit_listener: CALLBACK_TYPE | None = None
        self._periodic_listener: CALLBACK_TYPE | None = None
        self._nightly_listener: CALLBACK_TYPE | None = None
        self.enabled = True

    def set_enable(self, enable: bool) -> None:
        """Enable or disable recording events and states."""
        self.enabled = enable

    @callback
    def async_start_executor(self) -> None:
        """Start the executor."""
        self._db_executor = DBInterruptibleThreadPoolExecutor(
            thread_name_prefix=DB_WORKER_PREFIX,
            max_workers=MAX_DB_EXECUTOR_WORKERS,
            shutdown_hook=self._shutdown_pool,
        )

    def _shutdown_pool(self) -> None:
        """Close the dbpool connections in the current thread."""
        if self.engine and hasattr(self.engine.pool, "shutdown"):
            self.engine.pool.shutdown()

    @callback
    def async_initialize(self) -> None:
        """Initialize the recorder."""
        self._event_listener = self.hass.bus.async_listen(
            MATCH_ALL, self.event_listener, event_filter=self._async_event_filter
        )
        self._queue_watcher = async_track_time_interval(
            self.hass, self._async_check_queue, timedelta(minutes=10)
        )

    @callback
    def _async_keep_alive(self, now: datetime) -> None:
        """Queue a keep alive."""
        if self._event_listener:
            self.queue.put(KEEP_ALIVE_TASK)

    @callback
    def _async_commit(self, now: datetime) -> None:
        """Queue a commit."""
        if (
            self._event_listener
            and not self._database_lock_task
            and self._event_session_has_pending_writes()
        ):
            self.queue.put(COMMIT_TASK)

    @callback
    def async_add_executor_job(
        self, target: Callable[..., T], *args: Any
    ) -> asyncio.Future[T]:
        """Add an executor job from within the event loop."""
        return self.hass.loop.run_in_executor(self._db_executor, target, *args)

    def _stop_executor(self) -> None:
        """Stop the executor."""
        assert self._db_executor is not None
        self._db_executor.shutdown()
        self._db_executor = None

    @callback
    def _async_check_queue(self, *_: Any) -> None:
        """Periodic check of the queue size to ensure we do not exaust memory.

        The queue grows during migraton or if something really goes wrong.
        """
        size = self.queue.qsize()
        _LOGGER.debug("Recorder queue size is: %s", size)
        if size <= MAX_QUEUE_BACKLOG:
            return
        _LOGGER.error(
            "The recorder backlog queue reached the maximum size of %s events; "
            "usually, the system is CPU bound, I/O bound, or the database "
            "is corrupt due to a disk problem; The recorder will stop "
            "recording events to avoid running out of memory",
            MAX_QUEUE_BACKLOG,
        )
        self._async_stop_queue_watcher_and_event_listener()

    @callback
    def _async_stop_queue_watcher_and_event_listener(self) -> None:
        """Stop watching the queue and listening for events."""
        if self._queue_watcher:
            self._queue_watcher()
            self._queue_watcher = None
        if self._event_listener:
            self._event_listener()
            self._event_listener = None

    @callback
    def _async_stop_listeners(self) -> None:
        """Stop listeners."""
        self._async_stop_queue_watcher_and_event_listener()
        if self._keep_alive_listener:
            self._keep_alive_listener()
            self._keep_alive_listener = None
        if self._commit_listener:
            self._commit_listener()
            self._commit_listener = None
        if self._nightly_listener:
            self._nightly_listener()
            self._nightly_listener = None
        if self._periodic_listener:
            self._periodic_listener()
            self._periodic_listener = None

    @callback
    def _async_event_filter(self, event: Event) -> bool:
        """Filter events."""
        if event.event_type in self.exclude_t:
            return False

        if (entity_id := event.data.get(ATTR_ENTITY_ID)) is None:
            return True

        if isinstance(entity_id, str):
            return self.entity_filter(entity_id)

        if isinstance(entity_id, list):
            for eid in entity_id:
                if self.entity_filter(eid):
                    return True
            return False

        # Unknown what it is.
        return True

    def do_adhoc_purge(self, **kwargs: Any) -> None:
        """Trigger an adhoc purge retaining keep_days worth of data."""
        keep_days = kwargs.get(ATTR_KEEP_DAYS, self.keep_days)
        repack = cast(bool, kwargs[ATTR_REPACK])
        apply_filter = cast(bool, kwargs[ATTR_APPLY_FILTER])

        purge_before = dt_util.utcnow() - timedelta(days=keep_days)
        self.queue.put(PurgeTask(purge_before, repack, apply_filter))

    def do_adhoc_purge_entities(
        self, entity_ids: set[str], domains: list[str], entity_globs: list[str]
    ) -> None:
        """Trigger an adhoc purge of requested entities."""
        entity_filter = generate_filter(domains, list(entity_ids), [], [], entity_globs)
        self.queue.put(PurgeEntitiesTask(entity_filter))

    def do_adhoc_statistics(self, **kwargs: Any) -> None:
        """Trigger an adhoc statistics run."""
        if not (start := kwargs.get("start")):
            start = statistics.get_start_time()
        self.queue.put(StatisticsTask(start))

    @callback
    def async_register(self) -> None:
        """Post connection initialize."""

        def _empty_queue(event: Event) -> None:
            """Empty the queue if its still present at final write."""

            # If the queue is full of events to be processed because
            # the database is so broken that every event results in a retry
            # we will never be able to get though the events to shutdown in time.
            #
            # We drain all the events in the queue and then insert
            # an empty one to ensure the next thing the recorder sees
            # is a request to shutdown.
            while True:
                try:
                    self.queue.get_nowait()
                except queue.Empty:
                    break
            self.queue.put(StopTask())

        self.hass.bus.async_listen_once(EVENT_HOMEASSISTANT_FINAL_WRITE, _empty_queue)

        async def _async_shutdown(event: Event) -> None:
            """Shut down the Recorder."""
            if not self._hass_started.done():
                self._hass_started.set_result(SHUTDOWN_TASK)
            self.queue.put(StopTask())
            self._async_stop_listeners()
            await self.hass.async_add_executor_job(self.join)

        self.hass.bus.async_listen_once(EVENT_HOMEASSISTANT_STOP, _async_shutdown)

        if self.hass.state == CoreState.running:
            self._hass_started.set_result(None)
            return

        @callback
        def _async_hass_started(event: Event) -> None:
            """Notify that hass has started."""
            self._hass_started.set_result(None)

        self.hass.bus.async_listen_once(
            EVENT_HOMEASSISTANT_STARTED, _async_hass_started
        )

    @callback
    def async_connection_failed(self) -> None:
        """Connect failed tasks."""
        self.async_db_ready.set_result(False)
        persistent_notification.async_create(
            self.hass,
            "The recorder could not start, check [the logs](/config/logs)",
            "Recorder",
        )
        self._async_stop_listeners()

    @callback
    def async_connection_success(self) -> None:
        """Connect success tasks."""
        self.async_db_ready.set_result(True)
        self.async_start_executor()

    @callback
    def _async_recorder_ready(self) -> None:
        """Finish start and mark recorder ready."""
        self._async_setup_periodic_tasks()
        self.async_recorder_ready.set()

    @callback
    def async_nightly_tasks(self, now: datetime) -> None:
        """Trigger the purge."""
        if self.auto_purge:
            # Purge will schedule the periodic cleanups
            # after it completes to ensure it does not happen
            # until after the database is vacuumed
            repack = self.auto_repack and is_second_sunday(now)
            purge_before = dt_util.utcnow() - timedelta(days=self.keep_days)
            self.queue.put(PurgeTask(purge_before, repack=repack, apply_filter=False))
        else:
            self.queue.put(PerodicCleanupTask())

    @callback
    def async_periodic_statistics(self, now: datetime) -> None:
        """Trigger the statistics run.

        Short term statistics run every 5 minutes
        """
        start = statistics.get_start_time()
        self.queue.put(StatisticsTask(start))

    @callback
    def async_adjust_statistics(
        self, statistic_id: str, start_time: datetime, sum_adjustment: float
    ) -> None:
        """Adjust statistics."""
        self.queue.put(AdjustStatisticsTask(statistic_id, start_time, sum_adjustment))

    @callback
    def async_clear_statistics(self, statistic_ids: list[str]) -> None:
        """Clear statistics for a list of statistic_ids."""
        self.queue.put(ClearStatisticsTask(statistic_ids))

    @callback
    def async_update_statistics_metadata(
        self, statistic_id: str, unit_of_measurement: str | None
    ) -> None:
        """Update statistics metadata for a statistic_id."""
        self.queue.put(UpdateStatisticsMetadataTask(statistic_id, unit_of_measurement))

    @callback
    def async_external_statistics(self, metadata: dict, stats: Iterable[dict]) -> None:
        """Schedule external statistics."""
        self.queue.put(ExternalStatisticsTask(metadata, stats))

    @callback
    def using_sqlite(self) -> bool:
        """Return if recorder uses sqlite as the engine."""
        return bool(self.engine and self.engine.dialect.name == "sqlite")

    @callback
    def _async_setup_periodic_tasks(self) -> None:
        """Prepare periodic tasks."""
        if self.hass.is_stopping or not self.get_session:
            # Home Assistant is shutting down
            return

        # If the db is using a socket connection, we need to keep alive
        # to prevent errors from unexpected disconnects
        if not self.using_sqlite():
            self._keep_alive_listener = async_track_time_interval(
                self.hass, self._async_keep_alive, timedelta(seconds=KEEPALIVE_TIME)
            )

        # If the commit interval is not 0, we need to commit periodically
        if self.commit_interval:
            self._commit_listener = async_track_time_interval(
                self.hass, self._async_commit, timedelta(seconds=self.commit_interval)
            )

        # Run nightly tasks at 4:12am
        self._nightly_listener = async_track_time_change(
            self.hass, self.async_nightly_tasks, hour=4, minute=12, second=0
        )

        # Compile short term statistics every 5 minutes
        self._periodic_listener = async_track_utc_time_change(
            self.hass, self.async_periodic_statistics, minute=range(0, 60, 5), second=10
        )

    async def _async_wait_for_started(self) -> object | None:
        """Wait for the hass started future."""
        return await self._hass_started

    def _wait_startup_or_shutdown(self) -> object | None:
        """Wait for startup or shutdown before starting."""
        return asyncio.run_coroutine_threadsafe(
            self._async_wait_for_started(), self.hass.loop
        ).result()

    def run(self) -> None:
        """Start processing events to save."""
        current_version = self._setup_recorder()

        if current_version is None:
            self.hass.add_job(self.async_connection_failed)
            return

        schema_is_current = migration.schema_is_current(current_version)
        if schema_is_current:
            self._setup_run()
        else:
            self.migration_in_progress = True

        self.hass.add_job(self.async_connection_success)

        # If shutdown happened before Home Assistant finished starting
        if self._wait_startup_or_shutdown() is SHUTDOWN_TASK:
            self.migration_in_progress = False
            # Make sure we cleanly close the run if
            # we restart before startup finishes
            self._shutdown()
            return

        # We wait to start the migration until startup has finished
        # since it can be cpu intensive and we do not want it to compete
        # with startup which is also cpu intensive
        if not schema_is_current:
            if self._migrate_schema_and_setup_run(current_version):
                if not self._event_listener:
                    # If the schema migration takes so long that the end
                    # queue watcher safety kicks in because MAX_QUEUE_BACKLOG
                    # is reached, we need to reinitialize the listener.
                    self.hass.add_job(self.async_initialize)
            else:
                persistent_notification.create(
                    self.hass,
                    "The database migration failed, check [the logs](/config/logs)."
                    "Database Migration Failed",
                    "recorder_database_migration",
                )
                self._shutdown()
                return

        _LOGGER.debug("Recorder processing the queue")
        self.hass.add_job(self._async_recorder_ready)
        self._run_event_loop()

    def _run_event_loop(self) -> None:
        """Run the event loop for the recorder."""
        # Use a session for the event read loop
        # with a commit every time the event time
        # has changed. This reduces the disk io.
        self.stop_requested = False
        while not self.stop_requested:
            task = self.queue.get()
            _LOGGER.debug("Processing task: %s", task)
            try:
                self._process_one_task_or_recover(task)
            except Exception as err:  # pylint: disable=broad-except
                _LOGGER.exception("Error while processing event %s: %s", task, err)

        self._shutdown()

    def _process_one_task_or_recover(self, task: RecorderTask) -> None:
        """Process an event, reconnect, or recover a malformed database."""
        try:
            # If its not an event, commit everything
            # that is pending before running the task
            if task.commit_before:
                self._commit_event_session_or_retry()
            return task.run(self)
        except exc.DatabaseError as err:
            if self._handle_database_error(err):
                return
            _LOGGER.exception(
                "Unhandled database error while processing task %s: %s", task, err
            )
        except SQLAlchemyError as err:
            _LOGGER.exception("SQLAlchemyError error processing task %s: %s", task, err)

        # Reset the session if an SQLAlchemyError (including DatabaseError)
        # happens to rollback and recover
        self._reopen_event_session()

    def _setup_recorder(self) -> None | int:
        """Create connect to the database and get the schema version."""
        tries = 1

        while tries <= self.db_max_retries:
            try:
                self._setup_connection()
                return migration.get_schema_version(self)
            except Exception as err:  # pylint: disable=broad-except
                _LOGGER.exception(
                    "Error during connection setup: %s (retrying in %s seconds)",
                    err,
                    self.db_retry_wait,
                )
            tries += 1
            time.sleep(self.db_retry_wait)

        return None

    @callback
    def _async_migration_started(self) -> None:
        """Set the migration started event."""
        self.async_migration_event.set()

    def _migrate_schema_and_setup_run(self, current_version: int) -> bool:
        """Migrate schema to the latest version."""
        persistent_notification.create(
            self.hass,
            "System performance will temporarily degrade during the database upgrade. Do not power down or restart the system until the upgrade completes. Integrations that read the database, such as logbook and history, may return inconsistent results until the upgrade completes.",
            "Database upgrade in progress",
            "recorder_database_migration",
        )
        self.hass.add_job(self._async_migration_started)

        try:
            migration.migrate_schema(self, current_version)
        except exc.DatabaseError as err:
            if self._handle_database_error(err):
                return True
            _LOGGER.exception("Database error during schema migration")
            return False
        except Exception:  # pylint: disable=broad-except
            _LOGGER.exception("Error during schema migration")
            return False
        else:
            self._setup_run()
            return True
        finally:
            self.migration_in_progress = False
            persistent_notification.dismiss(self.hass, "recorder_database_migration")

    def _lock_database(self, task: DatabaseLockTask) -> None:
        @callback
        def _async_set_database_locked(task: DatabaseLockTask) -> None:
            task.database_locked.set()

        with write_lock_db_sqlite(self):
            # Notify that lock is being held, wait until database can be used again.
            self.hass.add_job(_async_set_database_locked, task)
            while not task.database_unlock.wait(timeout=DB_LOCK_QUEUE_CHECK_TIMEOUT):
                if self.queue.qsize() > MAX_QUEUE_BACKLOG * 0.9:
                    _LOGGER.warning(
                        "Database queue backlog reached more than 90% of maximum queue "
                        "length while waiting for backup to finish; recorder will now "
                        "resume writing to database. The backup can not be trusted and "
                        "must be restarted"
                    )
                    task.queue_overflow = True
                    break
        _LOGGER.info(
            "Database queue backlog reached %d entries during backup",
            self.queue.qsize(),
        )

    def _process_one_event(self, event: Event) -> None:
        if not self.enabled:
            return
        self._process_event_into_session(event)
        # Commit if the commit interval is zero
        if not self.commit_interval:
            self._commit_event_session_or_retry()

    def _find_shared_attr_in_db(self, attr_hash: int, shared_attrs: str) -> int | None:
        """Find shared attributes in the db from the hash and shared_attrs."""
        #
        # Avoid the event session being flushed since it will
        # commit all the pending events and states to the database.
        #
        # The lookup has already have checked to see if the data is cached
        # or going to be written in the next commit so there is no
        # need to flush before checking the database.
        #
        assert self.event_session is not None
        if self._find_shared_attr_query is None:
            self._find_shared_attr_query = self._bakery(
                lambda session: session.query(StateAttributes.attributes_id)
                .filter(StateAttributes.hash == bindparam("attr_hash"))
                .filter(StateAttributes.shared_attrs == bindparam("shared_attrs"))
            )
        with self.event_session.no_autoflush:
            if (
                attributes := self._find_shared_attr_query(self.event_session)
                .params(attr_hash=attr_hash, shared_attrs=shared_attrs)
                .first()
            ):
                return cast(int, attributes[0])
        return None

    def _process_event_into_session(self, event: Event) -> None:
        assert self.event_session is not None

        try:
            if event.event_type == EVENT_STATE_CHANGED:
                dbevent = Events.from_event(event, event_data=None)
            else:
                dbevent = Events.from_event(event)
        except (TypeError, ValueError):
            _LOGGER.warning("Event is not JSON serializable: %s", event)
            return

        self.event_session.add(dbevent)
        if event.event_type != EVENT_STATE_CHANGED:
            return

        try:
            dbstate = States.from_event(event)
            shared_attrs = StateAttributes.shared_attrs_from_event(
                event, self._exclude_attributes_by_domain
            )
        except (TypeError, ValueError) as ex:
            _LOGGER.warning(
                "State is not JSON serializable: %s: %s",
                event.data.get("new_state"),
                ex,
            )
            return

        dbstate.attributes = None
        # Matching attributes found in the pending commit
        if pending_attributes := self._pending_state_attributes.get(shared_attrs):
            dbstate.state_attributes = pending_attributes
        # Matching attributes id found in the cache
        elif attributes_id := self._state_attributes_ids.get(shared_attrs):
            dbstate.attributes_id = attributes_id
        else:
            attr_hash = StateAttributes.hash_shared_attrs(shared_attrs)
            # Matching attributes found in the database
            if attributes_id := self._find_shared_attr_in_db(attr_hash, shared_attrs):
                dbstate.attributes_id = attributes_id
                self._state_attributes_ids[shared_attrs] = attributes_id
            # No matching attributes found, save them in the DB
            else:
                dbstate_attributes = StateAttributes(
                    shared_attrs=shared_attrs, hash=attr_hash
                )
                dbstate.state_attributes = dbstate_attributes
                self._pending_state_attributes[shared_attrs] = dbstate_attributes
                self.event_session.add(dbstate_attributes)

        if old_state := self._old_states.pop(dbstate.entity_id, None):
            if old_state.state_id:
                dbstate.old_state_id = old_state.state_id
            else:
                dbstate.old_state = old_state
        if event.data.get("new_state"):
            self._old_states[dbstate.entity_id] = dbstate
            self._pending_expunge.append(dbstate)
        else:
            dbstate.state = None
        dbstate.event = dbevent
        self.event_session.add(dbstate)

    def _handle_database_error(self, err: Exception) -> bool:
        """Handle a database error that may result in moving away the corrupt db."""
        if isinstance(err.__cause__, sqlite3.DatabaseError):
            _LOGGER.exception(
                "Unrecoverable sqlite3 database corruption detected: %s", err
            )
            self._handle_sqlite_corruption()
            return True
        return False

    def _event_session_has_pending_writes(self) -> bool:
        return bool(
            self.event_session and (self.event_session.new or self.event_session.dirty)
        )

    def _commit_event_session_or_retry(self) -> None:
        """Commit the event session if there is work to do."""
        if not self._event_session_has_pending_writes():
            return
        tries = 1
        while tries <= self.db_max_retries:
            try:
                self._commit_event_session()
                return
            except (exc.InternalError, exc.OperationalError) as err:
                _LOGGER.error(
                    "%s: Error executing query: %s. (retrying in %s seconds)",
                    INVALIDATED_ERR if err.connection_invalidated else CONNECTIVITY_ERR,
                    err,
                    self.db_retry_wait,
                )
                if tries == self.db_max_retries:
                    raise

                tries += 1
                time.sleep(self.db_retry_wait)

    def _commit_event_session(self) -> None:
        assert self.event_session is not None
        self._commits_without_expire += 1

        if self._pending_expunge:
            self.event_session.flush()
            for dbstate in self._pending_expunge:
                # Expunge the state so its not expired
                # until we use it later for dbstate.old_state
                if dbstate in self.event_session:
                    self.event_session.expunge(dbstate)
            self._pending_expunge = []
        self.event_session.commit()

        # We just committed the state attributes to the database
        # and we now know the attributes_ids.  We can save
        # many selects for matching attributes by loading them
        # into the LRU cache now.
        for state_attr in self._pending_state_attributes.values():
            self._state_attributes_ids[
                state_attr.shared_attrs
            ] = state_attr.attributes_id
        self._pending_state_attributes = {}

        # Expire is an expensive operation (frequently more expensive
        # than the flush and commit itself) so we only
        # do it after EXPIRE_AFTER_COMMITS commits
        if self._commits_without_expire >= EXPIRE_AFTER_COMMITS:
            self._commits_without_expire = 0
            self.event_session.expire_all()

    def _handle_sqlite_corruption(self) -> None:
        """Handle the sqlite3 database being corrupt."""
        self._close_event_session()
        self._close_connection()
        move_away_broken_database(dburl_to_path(self.db_url))
        self.run_history.reset()
        self._setup_recorder()
        self._setup_run()

    def _close_event_session(self) -> None:
        """Close the event session."""
        self._old_states = {}
        self._state_attributes_ids = {}
        self._pending_state_attributes = {}

        if not self.event_session:
            return

        try:
            self.event_session.rollback()
            self.event_session.close()
        except SQLAlchemyError as err:
            _LOGGER.exception(
                "Error while rolling back and closing the event session: %s", err
            )

    def _reopen_event_session(self) -> None:
        """Rollback the event session and reopen it after a failure."""
        self._close_event_session()
        self._open_event_session()

    def _open_event_session(self) -> None:
        """Open the event session."""
        assert self.get_session is not None
        self.event_session = self.get_session()
        self.event_session.expire_on_commit = False

    def _send_keep_alive(self) -> None:
        """Send a keep alive to keep the db connection open."""
        assert self.event_session is not None
        _LOGGER.debug("Sending keepalive")
        self.event_session.connection().scalar(select([1]))

    @callback
    def event_listener(self, event: Event) -> None:
        """Listen for new events and put them in the process queue."""
        self.queue.put(EventTask(event))

    def block_till_done(self) -> None:
        """Block till all events processed.

        This is only called in tests.

        This only blocks until the queue is empty
        which does not mean the recorder is done.

        Call tests.common's wait_recording_done
        after calling this to ensure the data
        is in the database.
        """
        self._queue_watch.clear()
        self.queue.put(WaitTask())
        self._queue_watch.wait()

    async def lock_database(self) -> bool:
        """Lock database so it can be backed up safely."""
        if not self.using_sqlite():
            _LOGGER.debug(
                "Not a SQLite database or not connected, locking not necessary"
            )
            return True

        if self._database_lock_task:
            _LOGGER.warning("Database already locked")
            return False

        database_locked = asyncio.Event()
        task = DatabaseLockTask(database_locked, threading.Event(), False)
        self.queue.put(task)
        try:
            await asyncio.wait_for(database_locked.wait(), timeout=DB_LOCK_TIMEOUT)
        except asyncio.TimeoutError as err:
            task.database_unlock.set()
            raise TimeoutError(
                f"Could not lock database within {DB_LOCK_TIMEOUT} seconds."
            ) from err
        self._database_lock_task = task
        return True

    @callback
    def unlock_database(self) -> bool:
        """Unlock database.

        Returns true if database lock has been held throughout the process.
        """
        if not self.using_sqlite():
            _LOGGER.debug(
                "Not a SQLite database or not connected, unlocking not necessary"
            )
            return True

        if not self._database_lock_task:
            _LOGGER.warning("Database currently not locked")
            return False

        self._database_lock_task.database_unlock.set()
        success = not self._database_lock_task.queue_overflow

        self._database_lock_task = None

        return success

    def _setup_connection(self) -> None:
        """Ensure database is ready to fly."""
        kwargs: dict[str, Any] = {}
        self._completed_first_database_setup = False

        def setup_recorder_connection(
            dbapi_connection: Any, connection_record: Any
        ) -> None:
            """Dbapi specific connection settings."""
            assert self.engine is not None
            setup_connection_for_dialect(
                self,
                self.engine.dialect.name,
                dbapi_connection,
                not self._completed_first_database_setup,
            )
            self._completed_first_database_setup = True

        if self.db_url == SQLITE_URL_PREFIX or ":memory:" in self.db_url:
            kwargs["connect_args"] = {"check_same_thread": False}
            kwargs["poolclass"] = MutexPool
            MutexPool.pool_lock = threading.RLock()
            kwargs["pool_reset_on_return"] = None
        elif self.db_url.startswith(SQLITE_URL_PREFIX):
            kwargs["poolclass"] = RecorderPool
        else:
            kwargs["echo"] = False

        if self._using_file_sqlite:
            validate_or_move_away_sqlite_database(self.db_url)

        self.engine = create_engine(self.db_url, **kwargs, future=True)

        sqlalchemy_event.listen(self.engine, "connect", setup_recorder_connection)

        Base.metadata.create_all(self.engine)
        self.get_session = scoped_session(sessionmaker(bind=self.engine, future=True))
        _LOGGER.debug("Connected to recorder database")

    @property
    def _using_file_sqlite(self) -> bool:
        """Short version to check if we are using sqlite3 as a file."""
        return self.db_url != SQLITE_URL_PREFIX and self.db_url.startswith(
            SQLITE_URL_PREFIX
        )

    def _close_connection(self) -> None:
        """Close the connection."""
        assert self.engine is not None
        self.engine.dispose()
        self.engine = None
        self.get_session = None

    def _setup_run(self) -> None:
        """Log the start of the current run and schedule any needed jobs."""
        assert self.get_session is not None
        with session_scope(session=self.get_session()) as session:
            end_incomplete_runs(session, self.run_history.recording_start)
            self.run_history.start(session)
            self._schedule_compile_missing_statistics(session)

        self._open_event_session()

    def _schedule_compile_missing_statistics(self, session: Session) -> None:
        """Add tasks for missing statistics runs."""
        now = dt_util.utcnow()
        last_period_minutes = now.minute - now.minute % 5
        last_period = now.replace(minute=last_period_minutes, second=0, microsecond=0)
        start = now - timedelta(days=self.keep_days)
        start = start.replace(minute=0, second=0, microsecond=0)

        # Find the newest statistics run, if any
        if last_run := session.query(func.max(StatisticsRuns.start)).scalar():
            start = max(start, process_timestamp(last_run) + timedelta(minutes=5))

        # Add tasks
        while start < last_period:
            end = start + timedelta(minutes=5)
            _LOGGER.debug("Compiling missing statistics for %s-%s", start, end)
            self.queue.put(StatisticsTask(start))
            start = end

    def _end_session(self) -> None:
        """End the recorder session."""
        if self.event_session is None:
            return
        try:
            self.run_history.end(self.event_session)
            self._commit_event_session_or_retry()
            self.event_session.close()
        except Exception as err:  # pylint: disable=broad-except
            _LOGGER.exception("Error saving the event session during shutdown: %s", err)

        self.run_history.clear()

    def _shutdown(self) -> None:
        """Save end time for current run."""
        self.hass.add_job(self._async_stop_listeners)
        self._stop_executor()
        self._end_session()
        self._close_connection()

    @property
    def recording(self) -> bool:
        """Return if the recorder is recording."""
        return self._event_listener is not None<|MERGE_RESOLUTION|>--- conflicted
+++ resolved
@@ -409,11 +409,7 @@
             instance, self.purge_before, self.repack, self.apply_filter
         ):
             with instance.get_session() as session:
-<<<<<<< HEAD
-                instance.run_history.update_from_db(session)
-=======
                 instance.run_history.load_from_db(session)
->>>>>>> f96c1136
             # We always need to do the db cleanups after a purge
             # is finished to ensure the WAL checkpoint and other
             # tasks happen after a vacuum.
