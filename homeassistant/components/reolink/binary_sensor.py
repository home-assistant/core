"""Component providing support for Reolink binary sensors."""
from __future__ import annotations

from collections.abc import Callable
from dataclasses import dataclass

from reolink_aio.api import (
    DUAL_LENS_DUAL_MOTION_MODELS,
    FACE_DETECTION_TYPE,
    PERSON_DETECTION_TYPE,
    PET_DETECTION_TYPE,
    VEHICLE_DETECTION_TYPE,
    Host,
)

from homeassistant.components.binary_sensor import (
    BinarySensorDeviceClass,
    BinarySensorEntity,
    BinarySensorEntityDescription,
)
from homeassistant.config_entries import ConfigEntry
from homeassistant.core import HomeAssistant
from homeassistant.helpers.dispatcher import async_dispatcher_connect
from homeassistant.helpers.entity_platform import AddEntitiesCallback

from . import ReolinkData
from .const import DOMAIN
from .entity import ReolinkChannelCoordinatorEntity, ReolinkChannelEntityDescription


<<<<<<< HEAD
@dataclass
class ReolinkBinarySensorEntityDescriptionMixin:
    """Mixin values for Reolink binary sensor entities."""

    value: Callable[[Host, int], bool]


@dataclass
class ReolinkBinarySensorEntityDescription(
    BinarySensorEntityDescription,
    ReolinkChannelEntityDescription,
    ReolinkBinarySensorEntityDescriptionMixin,
):
=======
@dataclass(kw_only=True)
class ReolinkBinarySensorEntityDescription(BinarySensorEntityDescription):
>>>>>>> 2d362254
    """A class that describes binary sensor entities."""

    icon_off: str = "mdi:motion-sensor-off"
<<<<<<< HEAD
=======
    icon: str = "mdi:motion-sensor"
    supported: Callable[[Host, int], bool] = lambda host, ch: True
    value: Callable[[Host, int], bool]
>>>>>>> 2d362254


BINARY_SENSORS = (
    ReolinkBinarySensorEntityDescription(
        key="motion",
        device_class=BinarySensorDeviceClass.MOTION,
        value=lambda api, ch: api.motion_detected(ch),
    ),
    ReolinkBinarySensorEntityDescription(
        key=FACE_DETECTION_TYPE,
        translation_key="face",
        icon="mdi:face-recognition",
        value=lambda api, ch: api.ai_detected(ch, FACE_DETECTION_TYPE),
        supported=lambda api, ch: api.ai_supported(ch, FACE_DETECTION_TYPE),
    ),
    ReolinkBinarySensorEntityDescription(
        key=PERSON_DETECTION_TYPE,
        translation_key="person",
        value=lambda api, ch: api.ai_detected(ch, PERSON_DETECTION_TYPE),
        supported=lambda api, ch: api.ai_supported(ch, PERSON_DETECTION_TYPE),
    ),
    ReolinkBinarySensorEntityDescription(
        key=VEHICLE_DETECTION_TYPE,
        translation_key="vehicle",
        icon="mdi:car",
        icon_off="mdi:car-off",
        value=lambda api, ch: api.ai_detected(ch, VEHICLE_DETECTION_TYPE),
        supported=lambda api, ch: api.ai_supported(ch, VEHICLE_DETECTION_TYPE),
    ),
    ReolinkBinarySensorEntityDescription(
        key=PET_DETECTION_TYPE,
        translation_key="pet",
        icon="mdi:dog-side",
        icon_off="mdi:dog-side-off",
        value=lambda api, ch: api.ai_detected(ch, PET_DETECTION_TYPE),
        supported=lambda api, ch: api.ai_supported(ch, PET_DETECTION_TYPE),
    ),
    ReolinkBinarySensorEntityDescription(
        key="visitor",
        translation_key="visitor",
        icon="mdi:bell-ring-outline",
        icon_off="mdi:doorbell",
        value=lambda api, ch: api.visitor_detected(ch),
        supported=lambda api, ch: api.is_doorbell(ch),
    ),
)


async def async_setup_entry(
    hass: HomeAssistant,
    config_entry: ConfigEntry,
    async_add_entities: AddEntitiesCallback,
) -> None:
    """Set up a Reolink IP Camera."""
    reolink_data: ReolinkData = hass.data[DOMAIN][config_entry.entry_id]

    entities: list[ReolinkBinarySensorEntity] = []
    for channel in reolink_data.host.api.channels:
        entities.extend(
            [
                ReolinkBinarySensorEntity(reolink_data, channel, entity_description)
                for entity_description in BINARY_SENSORS
                if entity_description.supported(reolink_data.host.api, channel)
            ]
        )

    async_add_entities(entities)


class ReolinkBinarySensorEntity(ReolinkChannelCoordinatorEntity, BinarySensorEntity):
    """Base binary-sensor class for Reolink IP camera motion sensors."""

    entity_description: ReolinkBinarySensorEntityDescription

    def __init__(
        self,
        reolink_data: ReolinkData,
        channel: int,
        entity_description: ReolinkBinarySensorEntityDescription,
    ) -> None:
        """Initialize Reolink binary sensor."""
        self.entity_description = entity_description
        super().__init__(reolink_data, channel)

        if self._host.api.model in DUAL_LENS_DUAL_MOTION_MODELS:
            if entity_description.translation_key is not None:
                key = entity_description.translation_key
            else:
                key = entity_description.key
            self._attr_translation_key = f"{key}_lens_{self._channel}"

    @property
    def icon(self) -> str | None:
        """Icon of the sensor."""
        if self.is_on is False:
            return self.entity_description.icon_off
        return super().icon

    @property
    def is_on(self) -> bool:
        """State of the sensor."""
        return self.entity_description.value(self._host.api, self._channel)

    async def async_added_to_hass(self) -> None:
        """Entity created."""
        await super().async_added_to_hass()
        self.async_on_remove(
            async_dispatcher_connect(
                self.hass,
                f"{self._host.webhook_id}_{self._channel}",
                self._async_handle_event,
            )
        )
        self.async_on_remove(
            async_dispatcher_connect(
                self.hass,
                f"{self._host.webhook_id}_all",
                self._async_handle_event,
            )
        )

    async def _async_handle_event(self, event: str) -> None:
        """Handle incoming event for motion detection."""
        self.async_write_ha_state()<|MERGE_RESOLUTION|>--- conflicted
+++ resolved
@@ -28,33 +28,16 @@
 from .entity import ReolinkChannelCoordinatorEntity, ReolinkChannelEntityDescription
 
 
-<<<<<<< HEAD
-@dataclass
-class ReolinkBinarySensorEntityDescriptionMixin:
-    """Mixin values for Reolink binary sensor entities."""
-
-    value: Callable[[Host, int], bool]
-
-
-@dataclass
+@dataclass(kw_only=True)
 class ReolinkBinarySensorEntityDescription(
     BinarySensorEntityDescription,
     ReolinkChannelEntityDescription,
-    ReolinkBinarySensorEntityDescriptionMixin,
 ):
-=======
-@dataclass(kw_only=True)
-class ReolinkBinarySensorEntityDescription(BinarySensorEntityDescription):
->>>>>>> 2d362254
     """A class that describes binary sensor entities."""
 
     icon_off: str = "mdi:motion-sensor-off"
-<<<<<<< HEAD
-=======
     icon: str = "mdi:motion-sensor"
-    supported: Callable[[Host, int], bool] = lambda host, ch: True
     value: Callable[[Host, int], bool]
->>>>>>> 2d362254
 
 
 BINARY_SENSORS = (
