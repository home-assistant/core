--- conflicted
+++ resolved
@@ -4,12 +4,8 @@
 from dataclasses import dataclass
 from typing import Any
 
-<<<<<<< HEAD
-=======
-from reolink_aio.api import Host
 from reolink_aio.exceptions import InvalidParameterError, ReolinkError
 
->>>>>>> c929b70f
 from homeassistant.components.siren import (
     ATTR_DURATION,
     ATTR_VOLUME_LEVEL,
