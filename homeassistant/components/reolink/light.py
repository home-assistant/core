--- conflicted
+++ resolved
@@ -23,31 +23,16 @@
 from .entity import ReolinkChannelCoordinatorEntity, ReolinkChannelEntityDescription
 
 
-<<<<<<< HEAD
-@dataclass
-class ReolinkLightEntityDescriptionMixin:
-    """Mixin values for Reolink light entities."""
-
-    is_on_fn: Callable[[Host, int], bool]
-    turn_on_off_fn: Callable[[Host, int, bool], Any]
-
-
-@dataclass
+@dataclass(kw_only=True)
 class ReolinkLightEntityDescription(
     LightEntityDescription,
     ReolinkChannelEntityDescription,
-    ReolinkLightEntityDescriptionMixin,
 ):
-=======
-@dataclass(kw_only=True)
-class ReolinkLightEntityDescription(LightEntityDescription):
->>>>>>> 2d362254
     """A class that describes light entities."""
 
     get_brightness_fn: Callable[[Host, int], int | None] | None = None
     is_on_fn: Callable[[Host, int], bool]
     set_brightness_fn: Callable[[Host, int, int], Any] | None = None
-    supported_fn: Callable[[Host, int], bool] = lambda api, ch: True
     turn_on_off_fn: Callable[[Host, int, bool], Any]
 
 
