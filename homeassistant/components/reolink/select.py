--- conflicted
+++ resolved
@@ -251,7 +251,6 @@
         method=lambda api, ch, value: api.set_bit_rate(ch, int(value), "sub"),
     ),
     ReolinkSelectEntityDescription(
-<<<<<<< HEAD
         key="pre_record_fps",
         cmd_key="594",
         translation_key="pre_record_fps",
@@ -264,7 +263,8 @@
         method=lambda api, ch, value: api.baichuan.set_pre_recording(
             ch, fps=int(value)
         ),
-=======
+    ),
+    ReolinkSelectEntityDescription(
         key="post_rec_time",
         cmd_key="GetRec",
         translation_key="post_rec_time",
@@ -274,7 +274,6 @@
         supported=lambda api, ch: api.supported(ch, "post_rec_time"),
         value=lambda api, ch: api.post_recording_time(ch),
         method=lambda api, ch, value: api.set_post_recording_time(ch, value),
->>>>>>> 0e9ced3c
     ),
 )
 
