--- conflicted
+++ resolved
@@ -835,15 +835,11 @@
       "vehicle_type": {
         "name": "Vehicle type",
         "state": {
+          "bus": "Bus",
           "motorcycle": "Motorcycle",
           "pickup_truck": "Pickup truck",
-<<<<<<< HEAD
-          "bus": "Bus",
-          "motorcycle": "Motorcycle"
-=======
           "sedan": "Sedan",
           "suv": "SUV"
->>>>>>> c3cf24ba
         }
       },
       "wifi_signal": {
