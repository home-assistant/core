--- conflicted
+++ resolved
@@ -529,13 +529,11 @@
       "motion_sensitivity": {
         "name": "Motion sensitivity"
       },
-<<<<<<< HEAD
       "audio_noise_reduction": {
         "name": "Audio noise reduction"
-=======
+      },
       "pir_interval": {
         "name": "PIR interval"
->>>>>>> 76b24daf
       },
       "pir_sensitivity": {
         "name": "PIR sensitivity"
