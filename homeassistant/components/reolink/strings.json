--- conflicted
+++ resolved
@@ -102,17 +102,13 @@
       "message": "Error trying to update Reolink firmware: {err}"
     },
     "config_entry_not_ready": {
-<<<<<<< HEAD
-      "message": "Error while trying to setup {host}: {err}"
+      "message": "Error while trying to set up {host}: {err}"
     },
     "update_already_running": {
       "message": "Reolink firmware update already running, wait on completion before starting another"
     },
     "firmware_rate_limit": {
       "message": "Reolink firmware update server reached hourly rate limit: updating can be tried again in 1 hour"
-=======
-      "message": "Error while trying to set up {host}: {err}"
->>>>>>> d20fc304
     }
   },
   "issues": {
