{
  "config": {
    "flow_title": "{hostname} ({ip_address})",
    "step": {
      "user": {
        "description": "See the [troubleshooting steps]({troubleshooting_link}) if you encounter problems. {error}",
        "data": {
          "host": "[%key:common::config_flow::data::host%]",
          "port": "[%key:common::config_flow::data::port%]",
          "use_https": "Enable HTTPS",
          "baichuan_port": "Basic service port",
          "username": "[%key:common::config_flow::data::username%]",
          "password": "[%key:common::config_flow::data::password%]"
        },
        "data_description": {
          "host": "The hostname or IP address of your Reolink device. For example: '192.168.1.25'.",
          "port": "The HTTP(s) port to connect to the Reolink device API. For HTTP normally: '80', for HTTPS normally '443'.",
          "use_https": "Use an HTTPS (SSL) connection to the Reolink device.",
          "baichuan_port": "The 'Basic Service Port' to connect to the Reolink device over TCP. Normally '9000' unless manually changed in the Reolink desktop client.",
          "username": "Username to log in to the Reolink device itself. Not the Reolink cloud account.",
          "password": "Password to log in to the Reolink device itself. Not the Reolink cloud account."
        }
      },
      "privacy": {
        "title": "Permission to disable Reolink privacy mode",
        "description": "Privacy mode is enabled on Reolink device {host}. By pressing SUBMIT, the privacy mode will be disabled to retrieve the necessary information from the Reolink device. You can abort the setup by pressing X and repeat the setup at a time in which privacy mode can be disabled. After this configuration, you are free to enable the privacy mode again using the privacy mode switch entity. During normal startup the privacy mode will not be disabled. Note however that all entities will be marked unavailable as long as the privacy mode is active."
      }
    },
    "error": {
      "api_error": "API error occurred",
      "cannot_connect": "Failed to connect, check the IP address of the camera",
      "invalid_auth": "[%key:common::config_flow::error::invalid_auth%]",
      "not_admin": "User needs to be admin, user \"{username}\" has authorization level \"{userlevel}\"",
      "password_incompatible": "Password contains incompatible special character or is too long, maximum 31 characters and only these characters are allowed: a-z, A-Z, 0-9 or {special_chars}. The streaming protocols necessitate these additional password restrictions.",
      "unknown": "[%key:common::config_flow::error::unknown%]",
      "update_needed": "Failed to log in because of outdated firmware, please update the firmware to version {needed_firmware} using the Reolink Download Center: {download_center_url}, currently version {current_firmware} is installed",
      "webhook_exception": "Home Assistant URL is not available, go to Settings > System > Network > Home Assistant URL and correct the URLs, see {more_info}"
    },
    "abort": {
      "already_configured": "[%key:common::config_flow::abort::already_configured_device%]",
      "reauth_successful": "[%key:common::config_flow::abort::reauth_successful%]",
      "reconfigure_successful": "[%key:common::config_flow::abort::reconfigure_successful%]",
      "unique_id_mismatch": "The MAC address of the device does not match the previous MAC address"
    }
  },
  "options": {
    "step": {
      "init": {
        "data": {
          "protocol": "Protocol"
        },
        "data_description": {
          "protocol": "Streaming protocol to use for the camera entities. RTSP supports 4K streams (h265 encoding) while RTMP and FLV do not. FLV is the least demanding on the camera."
        }
      }
    }
  },
  "exceptions": {
    "service_entry_ex": {
      "message": "Reolink {service_name} error: config entry not found or not loaded"
    },
    "service_not_chime": {
      "message": "Reolink play_chime error: {device_name} is not a Chime"
    },
    "invalid_parameter": {
      "message": "Invalid input parameter: {err}"
    },
    "api_error": {
      "message": "The device responded with an error: {err}"
    },
    "invalid_content_type": {
      "message": "Received a different content type than expected: {err}"
    },
    "invalid_credentials": {
      "message": "Invalid credentials: {err}"
    },
    "login_error": {
      "message": "Error during login attempt: {err}"
    },
    "no_data": {
      "message": "Device returned no data: {err}"
    },
    "unexpected_data": {
      "message": "Device returned unexpected data: {err}"
    },
    "not_supported": {
      "message": "Function not supported by this device: {err}"
    },
    "subscription_error": {
      "message": "Error during ONVIF subscription: {err}"
    },
    "connection_error": {
      "message": "Could not connect to the device: {err}"
    },
    "timeout": {
      "message": "Timeout waiting on a response: {err}"
    },
    "unexpected": {
      "message": "Unexpected Reolink error: {err}"
    },
    "firmware_install_error": {
      "message": "Error trying to update Reolink firmware: {err}"
    },
    "config_entry_not_ready": {
      "message": "Error while trying to set up {host}: {err}"
    },
    "update_already_running": {
      "message": "Reolink firmware update already running, wait on completion before starting another"
    },
    "firmware_rate_limit": {
      "message": "Reolink firmware update server reached hourly rate limit: updating can be tried again in 1 hour"
    }
  },
  "issues": {
    "https_webhook": {
      "title": "Reolink webhook URL uses HTTPS (SSL)",
      "description": "Reolink products can not push motion events to an HTTPS address (SSL), please configure a (local) HTTP address under \"Home Assistant URL\" in the [network settings]({network_link}). The current (local) address is: `{base_url}`, a valid address could, for example, be `http://192.168.1.10:8123` where `192.168.1.10` is the IP of the Home Assistant device"
    },
    "ssl": {
      "title": "Reolink incompatible with global SSL certificate",
      "description": "Global SSL certificate configured in the [configuration.yaml under http]({ssl_link}) while a local HTTP address `{base_url}` is configured under \"Home Assistant URL\" in the [network settings]({network_link}). Therefore, the Reolink device can not reach Home Assistant to push its motion/AI events. Please make sure the local HTTP address is not covered by the SSL certificate, by for instance using [NGINX add-on]({nginx_link}) instead of a globally enforced SSL certificate."
    },
    "webhook_url": {
      "title": "Reolink webhook URL unreachable",
      "description": "Did not receive initial ONVIF state from {name}. Most likely, the Reolink camera can not reach the current (local) Home Assistant URL `{base_url}`, please configure a (local) HTTP address under \"Home Assistant URL\" in the [network settings]({network_link}) that points to Home Assistant. For example `http://192.168.1.10:8123` where `192.168.1.10` is the IP of the Home Assistant device. Also, make sure the Reolink camera can reach that URL. Using fast motion/AI state polling until the first ONVIF push is received."
    },
    "enable_port": {
      "title": "Reolink port not enabled",
      "description": "Failed to automatically enable {ports}port(s) on {name}. Use the [Reolink client]({info_link}) to manually set it to ON"
    },
    "firmware_update": {
      "title": "Reolink firmware update required",
      "description": "\"{name}\" with model \"{model}\" and hardware version \"{hw_version}\" is running an old firmware version \"{current_firmware}\", while at least firmware version \"{required_firmware}\" is required for proper operation of the Reolink integration. The firmware can be updated by pressing \"install\" in the more info dialog of the update entity of \"{name}\" from within Home Assistant. Alternatively, the latest firmware can be downloaded from the [Reolink download center]({download_link})."
    },
    "hub_switch_deprecated": {
      "title": "Reolink Home Hub switches deprecated",
      "description": "The redundant 'Record', 'Email on event', 'FTP upload', 'Push notifications', and 'Buzzer on event' switches on the Reolink Home Hub are deprecated since the new firmware no longer supports these. Please use the equally named switches under each of the camera devices connected to the Home Hub instead. To remove this issue, please adjust automations accordingly and disable the switch entities mentioned."
    },
    "password_too_long": {
      "title": "Reolink password too long",
      "description": "The password for \"{name}\" is more than 31 characters long, this is no longer compatible with the Reolink API. Please change the password using the Reolink app/client to a password with is shorter than 32 characters. After changing the password, fill in the new password in the Reolink Re-authentication flow to continue using this integration. The latest version of the Reolink app/client also has a password limit of 31 characters."
    }
  },
  "services": {
    "ptz_move": {
      "name": "PTZ move",
      "description": "Moves the camera with a specific speed.",
      "fields": {
        "speed": {
          "name": "Speed",
          "description": "PTZ move speed."
        }
      }
    },
    "play_chime": {
      "name": "Play chime",
      "description": "Plays a ringtone on a Reolink Chime.",
      "fields": {
        "device_id": {
          "name": "Target chime",
          "description": "The Reolink Chime to play the ringtone on."
        },
        "ringtone": {
          "name": "Ringtone",
          "description": "Ringtone to play."
        }
      }
    }
  },
  "selector": {
    "ringtone": {
      "options": {
        "citybird": "[%key:component::reolink::entity::select::motion_tone::state::citybird%]",
        "originaltune": "[%key:component::reolink::entity::select::motion_tone::state::originaltune%]",
        "pianokey": "[%key:component::reolink::entity::select::motion_tone::state::pianokey%]",
        "loop": "[%key:component::reolink::entity::select::motion_tone::state::loop%]",
        "attraction": "[%key:component::reolink::entity::select::motion_tone::state::attraction%]",
        "hophop": "[%key:component::reolink::entity::select::motion_tone::state::hophop%]",
        "goodday": "[%key:component::reolink::entity::select::motion_tone::state::goodday%]",
        "operetta": "[%key:component::reolink::entity::select::motion_tone::state::operetta%]",
        "moonlight": "[%key:component::reolink::entity::select::motion_tone::state::moonlight%]",
        "waybackhome": "[%key:component::reolink::entity::select::motion_tone::state::waybackhome%]"
      }
    }
  },
  "entity": {
    "binary_sensor": {
      "face": {
        "name": "Face",
        "state": {
          "off": "[%key:component::binary_sensor::entity_component::gas::state::off%]",
          "on": "[%key:component::binary_sensor::entity_component::gas::state::on%]"
        }
      },
      "person": {
        "name": "Person",
        "state": {
          "off": "[%key:component::binary_sensor::entity_component::gas::state::off%]",
          "on": "[%key:component::binary_sensor::entity_component::gas::state::on%]"
        }
      },
      "vehicle": {
        "name": "Vehicle",
        "state": {
          "off": "[%key:component::binary_sensor::entity_component::gas::state::off%]",
          "on": "[%key:component::binary_sensor::entity_component::gas::state::on%]"
        }
      },
      "pet": {
        "name": "Pet",
        "state": {
          "off": "[%key:component::binary_sensor::entity_component::gas::state::off%]",
          "on": "[%key:component::binary_sensor::entity_component::gas::state::on%]"
        }
      },
      "animal": {
        "name": "Animal",
        "state": {
          "off": "[%key:component::binary_sensor::entity_component::gas::state::off%]",
          "on": "[%key:component::binary_sensor::entity_component::gas::state::on%]"
        }
      },
      "visitor": {
        "name": "Visitor"
      },
      "package": {
        "name": "Package",
        "state": {
          "off": "[%key:component::binary_sensor::entity_component::gas::state::off%]",
          "on": "[%key:component::binary_sensor::entity_component::gas::state::on%]"
        }
      },
      "cry": {
        "name": "Baby crying",
        "state": {
          "off": "[%key:component::binary_sensor::entity_component::gas::state::off%]",
          "on": "[%key:component::binary_sensor::entity_component::gas::state::on%]"
        }
      },
      "motion_lens_0": {
        "name": "Motion lens 0",
        "state": {
          "off": "[%key:component::binary_sensor::entity_component::gas::state::off%]",
          "on": "[%key:component::binary_sensor::entity_component::gas::state::on%]"
        }
      },
      "face_lens_0": {
        "name": "Face lens 0",
        "state": {
          "off": "[%key:component::binary_sensor::entity_component::gas::state::off%]",
          "on": "[%key:component::binary_sensor::entity_component::gas::state::on%]"
        }
      },
      "person_lens_0": {
        "name": "Person lens 0",
        "state": {
          "off": "[%key:component::binary_sensor::entity_component::gas::state::off%]",
          "on": "[%key:component::binary_sensor::entity_component::gas::state::on%]"
        }
      },
      "vehicle_lens_0": {
        "name": "Vehicle lens 0",
        "state": {
          "off": "[%key:component::binary_sensor::entity_component::gas::state::off%]",
          "on": "[%key:component::binary_sensor::entity_component::gas::state::on%]"
        }
      },
      "pet_lens_0": {
        "name": "Pet lens 0",
        "state": {
          "off": "[%key:component::binary_sensor::entity_component::gas::state::off%]",
          "on": "[%key:component::binary_sensor::entity_component::gas::state::on%]"
        }
      },
      "animal_lens_0": {
        "name": "Animal lens 0",
        "state": {
          "off": "[%key:component::binary_sensor::entity_component::gas::state::off%]",
          "on": "[%key:component::binary_sensor::entity_component::gas::state::on%]"
        }
      },
      "visitor_lens_0": {
        "name": "Visitor lens 0"
      },
      "package_lens_0": {
        "name": "Package lens 0",
        "state": {
          "off": "[%key:component::binary_sensor::entity_component::gas::state::off%]",
          "on": "[%key:component::binary_sensor::entity_component::gas::state::on%]"
        }
      },
      "motion_lens_1": {
        "name": "Motion lens 1",
        "state": {
          "off": "[%key:component::binary_sensor::entity_component::gas::state::off%]",
          "on": "[%key:component::binary_sensor::entity_component::gas::state::on%]"
        }
      },
      "face_lens_1": {
        "name": "Face lens 1",
        "state": {
          "off": "[%key:component::binary_sensor::entity_component::gas::state::off%]",
          "on": "[%key:component::binary_sensor::entity_component::gas::state::on%]"
        }
      },
      "person_lens_1": {
        "name": "Person lens 1",
        "state": {
          "off": "[%key:component::binary_sensor::entity_component::gas::state::off%]",
          "on": "[%key:component::binary_sensor::entity_component::gas::state::on%]"
        }
      },
      "vehicle_lens_1": {
        "name": "Vehicle lens 1",
        "state": {
          "off": "[%key:component::binary_sensor::entity_component::gas::state::off%]",
          "on": "[%key:component::binary_sensor::entity_component::gas::state::on%]"
        }
      },
      "pet_lens_1": {
        "name": "Pet lens 1",
        "state": {
          "off": "[%key:component::binary_sensor::entity_component::gas::state::off%]",
          "on": "[%key:component::binary_sensor::entity_component::gas::state::on%]"
        }
      },
      "animal_lens_1": {
        "name": "Animal lens 1",
        "state": {
          "off": "[%key:component::binary_sensor::entity_component::gas::state::off%]",
          "on": "[%key:component::binary_sensor::entity_component::gas::state::on%]"
        }
      },
      "visitor_lens_1": {
        "name": "Visitor lens 1"
      },
      "package_lens_1": {
        "name": "Package lens 1",
        "state": {
          "off": "[%key:component::binary_sensor::entity_component::gas::state::off%]",
          "on": "[%key:component::binary_sensor::entity_component::gas::state::on%]"
        }
      },
      "sleep": {
        "name": "Sleep status",
        "state": {
          "off": "Awake",
          "on": "Sleeping"
        }
      },
      "crossline_person": {
        "name": "Crossline {zone_name} person",
        "state": {
          "off": "[%key:component::binary_sensor::entity_component::gas::state::off%]",
          "on": "[%key:component::binary_sensor::entity_component::gas::state::on%]"
        }
      },
      "crossline_vehicle": {
        "name": "Crossline {zone_name} vehicle",
        "state": {
          "off": "[%key:component::binary_sensor::entity_component::gas::state::off%]",
          "on": "[%key:component::binary_sensor::entity_component::gas::state::on%]"
        }
      },
      "crossline_dog_cat": {
        "name": "Crossline {zone_name} animal",
        "state": {
          "off": "[%key:component::binary_sensor::entity_component::gas::state::off%]",
          "on": "[%key:component::binary_sensor::entity_component::gas::state::on%]"
        }
      },
      "intrusion_person": {
        "name": "Intrusion {zone_name} person",
        "state": {
          "off": "[%key:component::binary_sensor::entity_component::gas::state::off%]",
          "on": "[%key:component::binary_sensor::entity_component::gas::state::on%]"
        }
      },
      "intrusion_vehicle": {
        "name": "Intrusion {zone_name} vehicle",
        "state": {
          "off": "[%key:component::binary_sensor::entity_component::gas::state::off%]",
          "on": "[%key:component::binary_sensor::entity_component::gas::state::on%]"
        }
      },
      "intrusion_dog_cat": {
        "name": "Intrusion {zone_name} animal",
        "state": {
          "off": "[%key:component::binary_sensor::entity_component::gas::state::off%]",
          "on": "[%key:component::binary_sensor::entity_component::gas::state::on%]"
        }
      },
      "linger_person": {
        "name": "Linger {zone_name} person",
        "state": {
          "off": "[%key:component::binary_sensor::entity_component::gas::state::off%]",
          "on": "[%key:component::binary_sensor::entity_component::gas::state::on%]"
        }
      },
      "linger_vehicle": {
        "name": "Linger {zone_name} vehicle",
        "state": {
          "off": "[%key:component::binary_sensor::entity_component::gas::state::off%]",
          "on": "[%key:component::binary_sensor::entity_component::gas::state::on%]"
        }
      },
      "linger_dog_cat": {
        "name": "Linger {zone_name} animal",
        "state": {
          "off": "[%key:component::binary_sensor::entity_component::gas::state::off%]",
          "on": "[%key:component::binary_sensor::entity_component::gas::state::on%]"
        }
      },
      "forgotten_item": {
        "name": "Item forgotten {zone_name}",
        "state": {
          "off": "[%key:component::binary_sensor::entity_component::gas::state::off%]",
          "on": "[%key:component::binary_sensor::entity_component::gas::state::on%]"
        }
      },
      "taken_item": {
        "name": "Item taken {zone_name}",
        "state": {
          "off": "[%key:component::binary_sensor::entity_component::gas::state::off%]",
          "on": "[%key:component::binary_sensor::entity_component::gas::state::on%]"
        }
      }
    },
    "button": {
      "ptz_stop": {
        "name": "PTZ stop"
      },
      "ptz_left": {
        "name": "PTZ left"
      },
      "ptz_right": {
        "name": "PTZ right"
      },
      "ptz_up": {
        "name": "PTZ up"
      },
      "ptz_down": {
        "name": "PTZ down"
      },
      "ptz_zoom_in": {
        "name": "PTZ zoom in"
      },
      "ptz_zoom_out": {
        "name": "PTZ zoom out"
      },
      "ptz_calibrate": {
        "name": "PTZ calibrate"
      },
      "guard_go_to": {
        "name": "Guard go to"
      },
      "guard_set": {
        "name": "Guard set current position"
      }
    },
    "camera": {
      "sub": {
        "name": "Fluent"
      },
      "main": {
        "name": "Clear"
      },
      "snapshots_sub": {
        "name": "Snapshots fluent"
      },
      "snapshots_main": {
        "name": "Snapshots clear"
      },
      "ext": {
        "name": "Balanced"
      },
      "sub_lens_0": {
        "name": "Fluent lens 0"
      },
      "main_lens_0": {
        "name": "Clear lens 0"
      },
      "snapshots_sub_lens_0": {
        "name": "Snapshots fluent lens 0"
      },
      "snapshots_main_lens_0": {
        "name": "Snapshots clear lens 0"
      },
      "ext_lens_0": {
        "name": "Balanced lens 0"
      },
      "sub_lens_1": {
        "name": "Fluent lens 1"
      },
      "main_lens_1": {
        "name": "Clear lens 1"
      },
      "snapshots_sub_lens_1": {
        "name": "Snapshots fluent lens 1"
      },
      "snapshots_main_lens_1": {
        "name": "Snapshots clear lens 1"
      },
      "ext_lens_1": {
        "name": "Balanced lens 1"
      },
      "telephoto_sub": {
        "name": "Telephoto fluent"
      },
      "telephoto_main": {
        "name": "Telephoto clear"
      },
      "telephoto_snapshots_sub": {
        "name": "Telephoto snapshots fluent"
      },
      "telephoto_snapshots_main": {
        "name": "Telephoto snapshots clear"
      }
    },
    "light": {
      "floodlight": {
        "name": "Floodlight"
      },
      "status_led": {
        "name": "Status LED"
      }
    },
    "number": {
      "zoom": {
        "name": "Zoom"
      },
      "focus": {
        "name": "Focus"
      },
      "floodlight_brightness": {
        "name": "Floodlight turn on brightness"
      },
      "ir_brightness": {
        "name": "Infrared light brightness"
      },
      "volume": {
        "name": "Volume"
      },
      "alarm_volume": {
        "name": "Alarm volume"
      },
      "message_volume": {
        "name": "Message volume"
      },
      "guard_return_time": {
        "name": "Guard return time"
      },
      "motion_sensitivity": {
        "name": "Motion sensitivity"
      },
      "pir_sensitivity": {
        "name": "PIR sensitivity"
      },
      "ai_face_sensitivity": {
        "name": "AI face sensitivity"
      },
      "ai_person_sensitivity": {
        "name": "AI person sensitivity"
      },
      "ai_vehicle_sensitivity": {
        "name": "AI vehicle sensitivity"
      },
      "ai_package_sensitivity": {
        "name": "AI package sensitivity"
      },
      "ai_pet_sensitivity": {
        "name": "AI pet sensitivity"
      },
      "ai_animal_sensitivity": {
        "name": "AI animal sensitivity"
      },
      "cry_sensitivity": {
        "name": "Baby cry sensitivity"
      },
      "crossline_sensitivity": {
        "name": "AI crossline {zone_name} sensitivity"
      },
      "intrusion_sensitivity": {
        "name": "AI intrusion {zone_name} sensitivity"
      },
      "linger_sensitivity": {
        "name": "AI linger {zone_name} sensitivity"
      },
      "forgotten_item_sensitivity": {
        "name": "AI item forgotten {zone_name} sensitivity"
      },
      "taken_item_sensitivity": {
        "name": "AI item taken {zone_name} sensitivity"
      },
      "ai_face_delay": {
        "name": "AI face delay"
      },
      "ai_person_delay": {
        "name": "AI person delay"
      },
      "ai_vehicle_delay": {
        "name": "AI vehicle delay"
      },
      "ai_package_delay": {
        "name": "AI package delay"
      },
      "ai_pet_delay": {
        "name": "AI pet delay"
      },
      "ai_animal_delay": {
        "name": "AI animal delay"
      },
      "intrusion_delay": {
        "name": "AI intrusion {zone_name} delay"
      },
      "linger_delay": {
        "name": "AI linger {zone_name} delay"
      },
      "forgotten_item_delay": {
        "name": "AI item forgotten {zone_name} delay"
      },
      "taken_item_delay": {
        "name": "AI item taken {zone_name} delay"
      },
      "auto_quick_reply_time": {
        "name": "Auto quick reply time"
      },
      "auto_track_limit_left": {
        "name": "Auto track limit left"
      },
      "auto_track_limit_right": {
        "name": "Auto track limit right"
      },
      "auto_track_disappear_time": {
        "name": "Auto track disappear time"
      },
      "auto_track_stop_time": {
        "name": "Auto track stop time"
      },
      "day_night_switch_threshold": {
        "name": "Day night switch threshold"
      },
      "image_brightness": {
        "name": "Image brightness"
      },
      "image_contrast": {
        "name": "Image contrast"
      },
      "image_saturation": {
        "name": "Image saturation"
      },
      "image_sharpness": {
        "name": "Image sharpness"
      },
      "image_hue": {
        "name": "Image hue"
      },
      "pre_record_time": {
        "name": "Pre-recording time"
      },
      "pre_record_battery_stop": {
        "name": "Pre-recording battery stop"
      }
    },
    "select": {
      "floodlight_mode": {
        "name": "Floodlight mode",
        "state": {
          "off": "[%key:common::state::off%]",
          "auto": "[%key:common::state::auto%]",
          "onatnight": "On at night",
          "schedule": "Schedule",
          "adaptive": "Adaptive",
          "autoadaptive": "Auto adaptive"
        }
      },
      "day_night_mode": {
        "name": "Day night mode",
        "state": {
          "auto": "[%key:common::state::auto%]",
          "color": "Color",
          "blackwhite": "Black & white"
        }
      },
      "ptz_preset": {
        "name": "PTZ preset"
      },
      "play_quick_reply_message": {
        "name": "Play quick reply message"
      },
      "auto_quick_reply_message": {
        "name": "Auto quick reply message",
        "state": {
          "off": "[%key:common::state::off%]"
        }
      },
      "auto_track_method": {
        "name": "Auto track method",
        "state": {
          "digital": "Digital",
          "digitalfirst": "Digital first",
          "pantiltfirst": "Pan/tilt first"
        }
      },
      "doorbell_led": {
        "name": "Doorbell LED",
        "state": {
          "stayoff": "Stay off",
          "auto": "[%key:common::state::auto%]",
          "alwaysonatnight": "Auto & always on at night",
          "always": "Always on",
          "alwayson": "Always on"
        }
      },
      "hdr": {
        "name": "HDR",
        "state": {
          "off": "[%key:common::state::off%]",
          "on": "[%key:common::state::on%]",
          "auto": "[%key:common::state::auto%]"
        }
      },
      "binning_mode": {
        "name": "Binning mode",
        "state": {
          "off": "[%key:common::state::off%]",
          "on": "[%key:common::state::on%]",
          "auto": "[%key:common::state::auto%]"
        }
      },
      "hub_alarm_ringtone": {
        "name": "Hub alarm ringtone",
        "state": {
          "alarm": "Alarm",
          "citybird": "[%key:component::reolink::entity::select::motion_tone::state::citybird%]",
          "originaltune": "[%key:component::reolink::entity::select::motion_tone::state::originaltune%]",
          "pianokey": "[%key:component::reolink::entity::select::motion_tone::state::pianokey%]",
          "loop": "[%key:component::reolink::entity::select::motion_tone::state::loop%]",
          "attraction": "[%key:component::reolink::entity::select::motion_tone::state::attraction%]",
          "hophop": "[%key:component::reolink::entity::select::motion_tone::state::hophop%]",
          "goodday": "[%key:component::reolink::entity::select::motion_tone::state::goodday%]",
          "operetta": "[%key:component::reolink::entity::select::motion_tone::state::operetta%]",
          "moonlight": "[%key:component::reolink::entity::select::motion_tone::state::moonlight%]",
          "waybackhome": "[%key:component::reolink::entity::select::motion_tone::state::waybackhome%]"
        }
      },
      "hub_visitor_ringtone": {
        "name": "Hub visitor ringtone",
        "state": {
          "alarm": "[%key:component::reolink::entity::select::hub_alarm_ringtone::state::alarm%]",
          "citybird": "[%key:component::reolink::entity::select::motion_tone::state::citybird%]",
          "originaltune": "[%key:component::reolink::entity::select::motion_tone::state::originaltune%]",
          "pianokey": "[%key:component::reolink::entity::select::motion_tone::state::pianokey%]",
          "loop": "[%key:component::reolink::entity::select::motion_tone::state::loop%]",
          "attraction": "[%key:component::reolink::entity::select::motion_tone::state::attraction%]",
          "hophop": "[%key:component::reolink::entity::select::motion_tone::state::hophop%]",
          "goodday": "[%key:component::reolink::entity::select::motion_tone::state::goodday%]",
          "operetta": "[%key:component::reolink::entity::select::motion_tone::state::operetta%]",
          "moonlight": "[%key:component::reolink::entity::select::motion_tone::state::moonlight%]",
          "waybackhome": "[%key:component::reolink::entity::select::motion_tone::state::waybackhome%]"
        }
      },
      "motion_tone": {
        "name": "Motion ringtone",
        "state": {
          "off": "[%key:common::state::off%]",
          "citybird": "City bird",
          "originaltune": "Original tune",
          "pianokey": "Piano key",
          "loop": "Loop",
          "attraction": "Attraction",
          "hophop": "Hop hop",
          "goodday": "Good day",
          "operetta": "Operetta",
          "moonlight": "Moonlight",
          "waybackhome": "Way back home"
        }
      },
      "people_tone": {
        "name": "Person ringtone",
        "state": {
          "off": "[%key:common::state::off%]",
          "citybird": "[%key:component::reolink::entity::select::motion_tone::state::citybird%]",
          "originaltune": "[%key:component::reolink::entity::select::motion_tone::state::originaltune%]",
          "pianokey": "[%key:component::reolink::entity::select::motion_tone::state::pianokey%]",
          "loop": "[%key:component::reolink::entity::select::motion_tone::state::loop%]",
          "attraction": "[%key:component::reolink::entity::select::motion_tone::state::attraction%]",
          "hophop": "[%key:component::reolink::entity::select::motion_tone::state::hophop%]",
          "goodday": "[%key:component::reolink::entity::select::motion_tone::state::goodday%]",
          "operetta": "[%key:component::reolink::entity::select::motion_tone::state::operetta%]",
          "moonlight": "[%key:component::reolink::entity::select::motion_tone::state::moonlight%]",
          "waybackhome": "[%key:component::reolink::entity::select::motion_tone::state::waybackhome%]"
        }
      },
      "vehicle_tone": {
        "name": "Vehicle ringtone",
        "state": {
          "off": "[%key:common::state::off%]",
          "citybird": "[%key:component::reolink::entity::select::motion_tone::state::citybird%]",
          "originaltune": "[%key:component::reolink::entity::select::motion_tone::state::originaltune%]",
          "pianokey": "[%key:component::reolink::entity::select::motion_tone::state::pianokey%]",
          "loop": "[%key:component::reolink::entity::select::motion_tone::state::loop%]",
          "attraction": "[%key:component::reolink::entity::select::motion_tone::state::attraction%]",
          "hophop": "[%key:component::reolink::entity::select::motion_tone::state::hophop%]",
          "goodday": "[%key:component::reolink::entity::select::motion_tone::state::goodday%]",
          "operetta": "[%key:component::reolink::entity::select::motion_tone::state::operetta%]",
          "moonlight": "[%key:component::reolink::entity::select::motion_tone::state::moonlight%]",
          "waybackhome": "[%key:component::reolink::entity::select::motion_tone::state::waybackhome%]"
        }
      },
      "visitor_tone": {
        "name": "Visitor ringtone",
        "state": {
          "off": "[%key:common::state::off%]",
          "citybird": "[%key:component::reolink::entity::select::motion_tone::state::citybird%]",
          "originaltune": "[%key:component::reolink::entity::select::motion_tone::state::originaltune%]",
          "pianokey": "[%key:component::reolink::entity::select::motion_tone::state::pianokey%]",
          "loop": "[%key:component::reolink::entity::select::motion_tone::state::loop%]",
          "attraction": "[%key:component::reolink::entity::select::motion_tone::state::attraction%]",
          "hophop": "[%key:component::reolink::entity::select::motion_tone::state::hophop%]",
          "goodday": "[%key:component::reolink::entity::select::motion_tone::state::goodday%]",
          "operetta": "[%key:component::reolink::entity::select::motion_tone::state::operetta%]",
          "moonlight": "[%key:component::reolink::entity::select::motion_tone::state::moonlight%]",
          "waybackhome": "[%key:component::reolink::entity::select::motion_tone::state::waybackhome%]"
        }
      },
      "package_tone": {
        "name": "Package ringtone",
        "state": {
          "off": "[%key:common::state::off%]",
          "citybird": "[%key:component::reolink::entity::select::motion_tone::state::citybird%]",
          "originaltune": "[%key:component::reolink::entity::select::motion_tone::state::originaltune%]",
          "pianokey": "[%key:component::reolink::entity::select::motion_tone::state::pianokey%]",
          "loop": "[%key:component::reolink::entity::select::motion_tone::state::loop%]",
          "attraction": "[%key:component::reolink::entity::select::motion_tone::state::attraction%]",
          "hophop": "[%key:component::reolink::entity::select::motion_tone::state::hophop%]",
          "goodday": "[%key:component::reolink::entity::select::motion_tone::state::goodday%]",
          "operetta": "[%key:component::reolink::entity::select::motion_tone::state::operetta%]",
          "moonlight": "[%key:component::reolink::entity::select::motion_tone::state::moonlight%]",
          "waybackhome": "[%key:component::reolink::entity::select::motion_tone::state::waybackhome%]"
        }
      },
      "main_frame_rate": {
        "name": "Clear frame rate"
      },
      "sub_frame_rate": {
        "name": "Fluent frame rate"
      },
      "main_bit_rate": {
        "name": "Clear bit rate"
      },
      "sub_bit_rate": {
        "name": "Fluent bit rate"
      },
      "scene_mode": {
        "name": "Scene mode",
        "state": {
          "off": "[%key:common::state::off%]",
          "disarm": "Disarmed",
          "home": "[%key:common::state::home%]",
          "away": "[%key:common::state::not_home%]"
        }
      },
<<<<<<< HEAD
      "pre_record_fps": {
        "name": "Pre-recording frame rate"
=======
      "packing_time": {
        "name": "Recording packing time"
      },
      "post_rec_time": {
        "name": "Post-recording time"
>>>>>>> 0e9ced3c
      }
    },
    "sensor": {
      "wifi_signal": {
        "name": "Wi-Fi signal"
      },
      "cpu_usage": {
        "name": "CPU usage"
      },
      "ptz_pan_position": {
        "name": "PTZ pan position"
      },
      "ptz_tilt_position": {
        "name": "PTZ tilt position"
      },
      "battery_temperature": {
        "name": "Battery temperature"
      },
      "battery_state": {
        "name": "Battery state",
        "state": {
          "discharging": "[%key:common::state::discharging%]",
          "charging": "[%key:common::state::charging%]",
          "chargecomplete": "Charge complete"
        }
      },
      "day_night_state": {
        "name": "Day night state",
        "state": {
          "day": "Color",
          "night": "Black & white",
          "led_day": "Color with floodlight"
        }
      },
      "hdd_storage": {
        "name": "HDD {hdd_index} storage"
      },
      "sd_storage": {
        "name": "SD {hdd_index} storage"
      }
    },
    "siren": {
      "siren": {
        "name": "[%key:component::siren::title%]"
      }
    },
    "switch": {
      "ir_lights": {
        "name": "Infrared lights in night mode"
      },
      "record_audio": {
        "name": "Record audio"
      },
      "siren_on_event": {
        "name": "Siren on event"
      },
      "auto_tracking": {
        "name": "Auto tracking"
      },
      "auto_focus": {
        "name": "Auto focus"
      },
      "hardwired_chime_enabled": {
        "name": "Hardwired chime enabled"
      },
      "guard_return": {
        "name": "Guard return"
      },
      "ptz_patrol": {
        "name": "PTZ patrol"
      },
      "email": {
        "name": "Email on event"
      },
      "ftp_upload": {
        "name": "FTP upload"
      },
      "push_notifications": {
        "name": "Push notifications"
      },
      "record": {
        "name": "Record"
      },
      "manual_record": {
        "name": "Manual record"
      },
      "pre_record": {
        "name": "Pre-recording"
      },
      "hub_ringtone_on_event": {
        "name": "Hub ringtone on event"
      },
      "doorbell_button_sound": {
        "name": "Doorbell button sound"
      },
      "hdr": {
        "name": "[%key:component::reolink::entity::select::hdr::name%]"
      },
      "pir_enabled": {
        "name": "PIR enabled"
      },
      "pir_reduce_alarm": {
        "name": "PIR reduce false alarm"
      },
      "led": {
        "name": "LED"
      },
      "privacy_mode": {
        "name": "Privacy mode"
      },
      "privacy_mask": {
        "name": "Privacy mask"
      }
    }
  }
}<|MERGE_RESOLUTION|>--- conflicted
+++ resolved
@@ -861,16 +861,14 @@
           "away": "[%key:common::state::not_home%]"
         }
       },
-<<<<<<< HEAD
+      "packing_time": {
+        "name": "Recording packing time"
+      },
       "pre_record_fps": {
         "name": "Pre-recording frame rate"
-=======
-      "packing_time": {
-        "name": "Recording packing time"
       },
       "post_rec_time": {
         "name": "Post-recording time"
->>>>>>> 0e9ced3c
       }
     },
     "sensor": {
