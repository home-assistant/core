--- conflicted
+++ resolved
@@ -315,11 +315,7 @@
             f"{rule}_line_crossed",
             f"{rule} Line Crossed",
             "event",
-<<<<<<< HEAD
             entity_enabled=msg.Message._value_1.PropertyOperation != "Initialized",
-=======
-            enabled=msg.Message._value_1.PropertyOperation != "Initialized",
->>>>>>> 1548f526
         )
     except (AttributeError, KeyError):
         return None
