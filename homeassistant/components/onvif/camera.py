"""
Support for ONVIF Cameras with FFmpeg as decoder.

For more details about this platform, please refer to the documentation at
https://home-assistant.io/components/camera.onvif/
"""
import asyncio
import datetime as dt
import logging
import os
import voluptuous as vol

from homeassistant.const import (
    CONF_NAME,
    CONF_HOST,
    CONF_USERNAME,
    CONF_PASSWORD,
    CONF_PORT,
    ATTR_ENTITY_ID,
)
from homeassistant.components.camera import Camera, PLATFORM_SCHEMA, SUPPORT_STREAM
from homeassistant.components.camera.const import DOMAIN
from homeassistant.components.ffmpeg import DATA_FFMPEG, CONF_EXTRA_ARGUMENTS
import homeassistant.helpers.config_validation as cv
from homeassistant.helpers.aiohttp_client import async_aiohttp_proxy_stream
from homeassistant.helpers.service import extract_entity_ids
import homeassistant.util.dt as dt_util

_LOGGER = logging.getLogger(__name__)

DEFAULT_NAME = "ONVIF Camera"
DEFAULT_PORT = 5000
DEFAULT_USERNAME = "admin"
DEFAULT_PASSWORD = "888888"
DEFAULT_ARGUMENTS = "-pred 1"
DEFAULT_PROFILE = 0

CONF_PROFILE = "profile"

ATTR_PAN = "pan"
ATTR_TILT = "tilt"
ATTR_ZOOM = "zoom"

DIR_UP = "UP"
DIR_DOWN = "DOWN"
DIR_LEFT = "LEFT"
DIR_RIGHT = "RIGHT"
ZOOM_OUT = "ZOOM_OUT"
ZOOM_IN = "ZOOM_IN"
PTZ_NONE = "NONE"

SERVICE_PTZ = "onvif_ptz"

ONVIF_DATA = "onvif"
ENTITIES = "entities"

PLATFORM_SCHEMA = PLATFORM_SCHEMA.extend(
    {
        vol.Required(CONF_HOST): cv.string,
        vol.Optional(CONF_NAME, default=DEFAULT_NAME): cv.string,
        vol.Optional(CONF_PASSWORD, default=DEFAULT_PASSWORD): cv.string,
        vol.Optional(CONF_USERNAME, default=DEFAULT_USERNAME): cv.string,
        vol.Optional(CONF_PORT, default=DEFAULT_PORT): cv.port,
        vol.Optional(CONF_EXTRA_ARGUMENTS, default=DEFAULT_ARGUMENTS): cv.string,
        vol.Optional(CONF_PROFILE, default=DEFAULT_PROFILE): vol.All(
            vol.Coerce(int), vol.Range(min=0)
        ),
    }
)

SERVICE_PTZ_SCHEMA = vol.Schema(
    {
        ATTR_ENTITY_ID: cv.entity_ids,
        ATTR_PAN: vol.In([DIR_LEFT, DIR_RIGHT, PTZ_NONE]),
        ATTR_TILT: vol.In([DIR_UP, DIR_DOWN, PTZ_NONE]),
        ATTR_ZOOM: vol.In([ZOOM_OUT, ZOOM_IN, PTZ_NONE]),
    }
)


async def async_setup_platform(hass, config, async_add_entities, discovery_info=None):
    """Set up a ONVIF camera."""
    _LOGGER.debug("Setting up the ONVIF camera platform")

    async def async_handle_ptz(service):
        """Handle PTZ service call."""
        pan = service.data.get(ATTR_PAN, None)
        tilt = service.data.get(ATTR_TILT, None)
        zoom = service.data.get(ATTR_ZOOM, None)
        all_cameras = hass.data[ONVIF_DATA][ENTITIES]
        entity_ids = extract_entity_ids(hass, service)
        target_cameras = []
        if not entity_ids:
            target_cameras = all_cameras
        else:
            target_cameras = [
                camera for camera in all_cameras if camera.entity_id in entity_ids
            ]
        for camera in target_cameras:
            await camera.async_perform_ptz(pan, tilt, zoom)

    hass.services.async_register(
        DOMAIN, SERVICE_PTZ, async_handle_ptz, schema=SERVICE_PTZ_SCHEMA
    )

    _LOGGER.debug("Constructing the ONVIFHassCamera")

    hass_camera = ONVIFHassCamera(hass, config)

    await hass_camera.async_initialize()

    async_add_entities([hass_camera])
    return


class ONVIFHassCamera(Camera):
    """An implementation of an ONVIF camera."""

    def __init__(self, hass, config):
        """Initialize an ONVIF camera."""
        super().__init__()

        _LOGGER.debug("Importing dependencies")

        import onvif
        from onvif import ONVIFCamera

        _LOGGER.debug("Setting up the ONVIF camera component")

        self._username = config.get(CONF_USERNAME)
        self._password = config.get(CONF_PASSWORD)
        self._host = config.get(CONF_HOST)
        self._port = config.get(CONF_PORT)
        self._name = config.get(CONF_NAME)
        self._ffmpeg_arguments = config.get(CONF_EXTRA_ARGUMENTS)
        self._profile_index = config.get(CONF_PROFILE)
        self._ptz_service = None
        self._input = None

        _LOGGER.debug(
            "Setting up the ONVIF camera device @ '%s:%s'", self._host, self._port
        )

        self._camera = ONVIFCamera(
            self._host,
            self._port,
            self._username,
            self._password,
            "{}/wsdl/".format(os.path.dirname(onvif.__file__)),
        )

    async def async_initialize(self):
        """
        Initialize the camera.

        Initializes the camera by obtaining the input uri and connecting to
        the camera. Also retrieves the ONVIF profiles.
        """
        from aiohttp.client_exceptions import ClientConnectorError
        from homeassistant.exceptions import PlatformNotReady
        from zeep.exceptions import Fault

        try:
            _LOGGER.debug("Updating service addresses")
            await self._camera.update_xaddrs()

            await self.async_check_date_and_time()
            await self.async_obtain_input_uri()
            self.setup_ptz()
        except ClientConnectorError as err:
            _LOGGER.warning("Couldn't connect to camera '%s', but will "
                            "retry later. Error: %s",
                            self._name, err)
            raise PlatformNotReady
        except Fault as err:
            _LOGGER.error("Couldn't connect to camera '%s', please verify "
                          "that the credentials are correct. Error: %s",
                          self._name, err)

    async def async_check_date_and_time(self):
        """Warns if camera and system date not synced."""
        from aiohttp.client_exceptions import ServerDisconnectedError

        _LOGGER.debug("Setting up the ONVIF device management service")
        devicemgmt = self._camera.create_devicemgmt_service()

        _LOGGER.debug("Retrieving current camera date/time")
        try:
            system_date = dt_util.utcnow()
            device_time = await devicemgmt.GetSystemDateAndTime()
            if device_time:
                cdate = device_time.UTCDateTime
                cam_date = dt.datetime(
                    cdate.Date.Year,
                    cdate.Date.Month,
                    cdate.Date.Day,
                    cdate.Time.Hour,
                    cdate.Time.Minute,
                    cdate.Time.Second,
                    0,
                    dt_util.UTC,
                )

                _LOGGER.debug("Camera date/time: %s", cam_date)

                _LOGGER.debug("System date/time: %s", system_date)

                dt_diff = cam_date - system_date
                dt_diff_seconds = dt_diff.total_seconds()

                if dt_diff_seconds > 5:
<<<<<<< HEAD
                    _LOGGER.warning("The date/time on the camera is '%s', "
                                    "which is different from the system '%s', "
                                    "this could lead to authentication issues",
                                    cam_date,
                                    system_date)
        except ServerDisconnectedError as err:
            _LOGGER.warning("Couldn't get camera '%s' date/time. Error: %s",
                            self._name, err)
=======
                    _LOGGER.warning(
                        "The date/time on the camera is '%s', "
                        "which is different from the system '%s', "
                        "this could lead to authentication issues",
                        cam_date,
                        system_date,
                    )

            _LOGGER.debug("Obtaining input uri")

            await self.async_obtain_input_uri()

            _LOGGER.debug("Setting up the ONVIF PTZ service")

            if self._camera.get_service("ptz", create=False) is None:
                _LOGGER.warning("PTZ is not available on this camera")
            else:
                self._ptz_service = self._camera.create_ptz_service()
                _LOGGER.debug("Completed set up of the ONVIF camera component")
        except ClientConnectorError as err:
            _LOGGER.warning(
                "Couldn't connect to camera '%s', but will " "retry later. Error: %s",
                self._name,
                err,
            )
            raise PlatformNotReady
        except Fault as err:
            _LOGGER.error(
                "Couldn't connect to camera '%s', please verify "
                "that the credentials are correct. Error: %s",
                self._name,
                err,
            )
        return
>>>>>>> b8460bb3

    async def async_obtain_input_uri(self):
        """Set the input uri for the camera."""
        from onvif import exceptions

<<<<<<< HEAD
        _LOGGER.debug("Obtaining input uri")
        _LOGGER.debug("Connecting with ONVIF Camera: %s on port %s",
                      self._host, self._port)
=======
        _LOGGER.debug(
            "Connecting with ONVIF Camera: %s on port %s", self._host, self._port
        )
>>>>>>> b8460bb3

        try:
            _LOGGER.debug("Retrieving profiles")

            media_service = self._camera.create_media_service()

            profiles = await media_service.GetProfiles()

            _LOGGER.debug("Retrieved '%d' profiles", len(profiles))

            if self._profile_index >= len(profiles):
                _LOGGER.warning(
                    "ONVIF Camera '%s' doesn't provide profile %d."
                    " Using the last profile.",
                    self._name,
                    self._profile_index,
                )
                self._profile_index = -1

            _LOGGER.debug("Using profile index '%d'", self._profile_index)

            _LOGGER.debug("Retrieving stream uri")

            req = media_service.create_type("GetStreamUri")
            req.ProfileToken = profiles[self._profile_index].token
            req.StreamSetup = {
                "Stream": "RTP-Unicast",
                "Transport": {"Protocol": "RTSP"},
            }

            stream_uri = await media_service.GetStreamUri(req)
            uri_no_auth = stream_uri.Uri
            uri_for_log = uri_no_auth.replace("rtsp://", "rtsp://<user>:<password>@", 1)
            self._input = uri_no_auth.replace(
                "rtsp://", "rtsp://{}:{}@".format(self._username, self._password), 1
            )

            _LOGGER.debug(
                "ONVIF Camera Using the following URL for %s: %s",
                self._name,
                uri_for_log,
            )
        except exceptions.ONVIFError as err:
<<<<<<< HEAD
            _LOGGER.error("Couldn't setup camera '%s'. Error: %s",
                          self._name, err)

    def setup_ptz(self):
        """Set up PTZ if available."""
        _LOGGER.debug("Setting up the ONVIF PTZ service")
        if self._camera.get_service('ptz', create=False) is None:
            _LOGGER.warning("PTZ is not available on this camera")
        else:
            self._ptz_service = self._camera.create_ptz_service()
            _LOGGER.debug("Completed set up of the ONVIF camera component")
=======
            _LOGGER.error("Couldn't setup camera '%s'. Error: %s", self._name, err)
            return
>>>>>>> b8460bb3

    async def async_perform_ptz(self, pan, tilt, zoom):
        """Perform a PTZ action on the camera."""
        from onvif import exceptions

        if self._ptz_service is None:
            _LOGGER.warning("PTZ actions are not supported on camera '%s'", self._name)
            return

        if self._ptz_service:
            pan_val = 1 if pan == DIR_RIGHT else -1 if pan == DIR_LEFT else 0
            tilt_val = 1 if tilt == DIR_UP else -1 if tilt == DIR_DOWN else 0
            zoom_val = 1 if zoom == ZOOM_IN else -1 if zoom == ZOOM_OUT else 0
            req = {
                "Velocity": {
                    "PanTilt": {"_x": pan_val, "_y": tilt_val},
                    "Zoom": {"_x": zoom_val},
                }
            }
            try:
                _LOGGER.debug(
                    "Calling PTZ | Pan = %d | Tilt = %d | Zoom = %d",
                    pan_val,
                    tilt_val,
                    zoom_val,
                )

                await self._ptz_service.ContinuousMove(req)
            except exceptions.ONVIFError as err:
                if "Bad Request" in err.reason:
                    self._ptz_service = None
                    _LOGGER.debug("Camera '%s' doesn't support PTZ.", self._name)
        else:
            _LOGGER.debug("Camera '%s' doesn't support PTZ.", self._name)

    async def async_added_to_hass(self):
        """Handle entity addition to hass."""
        _LOGGER.debug("Camera '%s' added to hass", self._name)

        if ONVIF_DATA not in self.hass.data:
            self.hass.data[ONVIF_DATA] = {}
            self.hass.data[ONVIF_DATA][ENTITIES] = []
        self.hass.data[ONVIF_DATA][ENTITIES].append(self)

    async def async_camera_image(self):
        """Return a still image response from the camera."""
        from haffmpeg.tools import ImageFrame, IMAGE_JPEG

        _LOGGER.debug("Retrieving image from camera '%s'", self._name)

        ffmpeg = ImageFrame(self.hass.data[DATA_FFMPEG].binary, loop=self.hass.loop)

        image = await asyncio.shield(
            ffmpeg.get_image(
                self._input, output_format=IMAGE_JPEG, extra_cmd=self._ffmpeg_arguments
            )
        )
        return image

    async def handle_async_mjpeg_stream(self, request):
        """Generate an HTTP MJPEG stream from the camera."""
        from haffmpeg.camera import CameraMjpeg

        _LOGGER.debug("Handling mjpeg stream from camera '%s'", self._name)

        ffmpeg_manager = self.hass.data[DATA_FFMPEG]
        stream = CameraMjpeg(ffmpeg_manager.binary, loop=self.hass.loop)

        await stream.open_camera(self._input, extra_cmd=self._ffmpeg_arguments)

        try:
            stream_reader = await stream.get_reader()
            return await async_aiohttp_proxy_stream(
                self.hass,
                request,
                stream_reader,
                ffmpeg_manager.ffmpeg_stream_content_type,
            )
        finally:
            await stream.close()

    @property
    def supported_features(self):
        """Return supported features."""
        if self._input:
            return SUPPORT_STREAM
        return 0

    async def stream_source(self):
        """Return the stream source."""
        return self._input

    @property
    def name(self):
        """Return the name of this camera."""
        return self._name<|MERGE_RESOLUTION|>--- conflicted
+++ resolved
@@ -168,14 +168,19 @@
             await self.async_obtain_input_uri()
             self.setup_ptz()
         except ClientConnectorError as err:
-            _LOGGER.warning("Couldn't connect to camera '%s', but will "
-                            "retry later. Error: %s",
-                            self._name, err)
+            _LOGGER.warning(
+                "Couldn't connect to camera '%s', but will " "retry later. Error: %s",
+                self._name,
+                err,
+            )
             raise PlatformNotReady
         except Fault as err:
-            _LOGGER.error("Couldn't connect to camera '%s', please verify "
-                          "that the credentials are correct. Error: %s",
-                          self._name, err)
+            _LOGGER.error(
+                "Couldn't connect to camera '%s', please verify "
+                "that the credentials are correct. Error: %s",
+                self._name,
+                err,
+            )
 
     async def async_check_date_and_time(self):
         """Warns if camera and system date not synced."""
@@ -209,16 +214,6 @@
                 dt_diff_seconds = dt_diff.total_seconds()
 
                 if dt_diff_seconds > 5:
-<<<<<<< HEAD
-                    _LOGGER.warning("The date/time on the camera is '%s', "
-                                    "which is different from the system '%s', "
-                                    "this could lead to authentication issues",
-                                    cam_date,
-                                    system_date)
-        except ServerDisconnectedError as err:
-            _LOGGER.warning("Couldn't get camera '%s' date/time. Error: %s",
-                            self._name, err)
-=======
                     _LOGGER.warning(
                         "The date/time on the camera is '%s', "
                         "which is different from the system '%s', "
@@ -226,48 +221,19 @@
                         cam_date,
                         system_date,
                     )
-
-            _LOGGER.debug("Obtaining input uri")
-
-            await self.async_obtain_input_uri()
-
-            _LOGGER.debug("Setting up the ONVIF PTZ service")
-
-            if self._camera.get_service("ptz", create=False) is None:
-                _LOGGER.warning("PTZ is not available on this camera")
-            else:
-                self._ptz_service = self._camera.create_ptz_service()
-                _LOGGER.debug("Completed set up of the ONVIF camera component")
-        except ClientConnectorError as err:
+        except ServerDisconnectedError as err:
             _LOGGER.warning(
-                "Couldn't connect to camera '%s', but will " "retry later. Error: %s",
-                self._name,
-                err,
-            )
-            raise PlatformNotReady
-        except Fault as err:
-            _LOGGER.error(
-                "Couldn't connect to camera '%s', please verify "
-                "that the credentials are correct. Error: %s",
-                self._name,
-                err,
-            )
-        return
->>>>>>> b8460bb3
+                "Couldn't get camera '%s' date/time. Error: %s", self._name, err
+            )
 
     async def async_obtain_input_uri(self):
         """Set the input uri for the camera."""
         from onvif import exceptions
 
-<<<<<<< HEAD
         _LOGGER.debug("Obtaining input uri")
-        _LOGGER.debug("Connecting with ONVIF Camera: %s on port %s",
-                      self._host, self._port)
-=======
         _LOGGER.debug(
             "Connecting with ONVIF Camera: %s on port %s", self._host, self._port
         )
->>>>>>> b8460bb3
 
         try:
             _LOGGER.debug("Retrieving profiles")
@@ -311,22 +277,16 @@
                 uri_for_log,
             )
         except exceptions.ONVIFError as err:
-<<<<<<< HEAD
-            _LOGGER.error("Couldn't setup camera '%s'. Error: %s",
-                          self._name, err)
+            _LOGGER.error("Couldn't setup camera '%s'. Error: %s", self._name, err)
 
     def setup_ptz(self):
         """Set up PTZ if available."""
         _LOGGER.debug("Setting up the ONVIF PTZ service")
-        if self._camera.get_service('ptz', create=False) is None:
+        if self._camera.get_service("ptz", create=False) is None:
             _LOGGER.warning("PTZ is not available on this camera")
         else:
             self._ptz_service = self._camera.create_ptz_service()
             _LOGGER.debug("Completed set up of the ONVIF camera component")
-=======
-            _LOGGER.error("Couldn't setup camera '%s'. Error: %s", self._name, err)
-            return
->>>>>>> b8460bb3
 
     async def async_perform_ptz(self, pan, tilt, zoom):
         """Perform a PTZ action on the camera."""
