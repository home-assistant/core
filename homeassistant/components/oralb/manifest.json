{
  "domain": "oralb",
  "name": "Oral-B",
  "config_flow": true,
  "documentation": "https://www.home-assistant.io/integrations/oralb",
  "bluetooth": [
    {
      "manufacturer_id": 220
    }
  ],
<<<<<<< HEAD
  "requirements": ["oralb-ble==0.14.3"],
  "dependencies": ["bluetooth_adapters"],
  "codeowners": ["@bdraco"],
=======
  "requirements": ["oralb-ble==0.17.1"],
  "dependencies": ["bluetooth"],
  "codeowners": ["@bdraco", "@conway20"],
>>>>>>> 28a45c1c
  "iot_class": "local_push"
}<|MERGE_RESOLUTION|>--- conflicted
+++ resolved
@@ -8,14 +8,8 @@
       "manufacturer_id": 220
     }
   ],
-<<<<<<< HEAD
-  "requirements": ["oralb-ble==0.14.3"],
+  "requirements": ["oralb-ble==0.17.1"],
   "dependencies": ["bluetooth_adapters"],
-  "codeowners": ["@bdraco"],
-=======
-  "requirements": ["oralb-ble==0.17.1"],
-  "dependencies": ["bluetooth"],
   "codeowners": ["@bdraco", "@conway20"],
->>>>>>> 28a45c1c
   "iot_class": "local_push"
 }