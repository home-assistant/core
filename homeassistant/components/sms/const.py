"""Constants for sms Component."""
from typing import Final

from homeassistant.components.sensor import SensorDeviceClass, SensorEntityDescription
from homeassistant.const import PERCENTAGE, SIGNAL_STRENGTH_DECIBELS
from homeassistant.helpers.entity import EntityCategory

DOMAIN = "sms"
SMS_GATEWAY = "SMS_GATEWAY"
SMS_STATE_UNREAD = "UnRead"
<<<<<<< HEAD
SIGNAL_COORDINATOR = "signal_coordinator"
NETWORK_COORDINATOR = "network_coordinator"
GATEWAY = "gateway"

DEFAULT_SCAN_INTERVAL = 30

SIGNAL_SENSORS: Final[dict[str, SensorEntityDescription]] = {
    "SignalStrength": SensorEntityDescription(
        key="SignalStrength",
        name="Signal Strength",
        device_class=SensorDeviceClass.SIGNAL_STRENGTH,
        entity_category=EntityCategory.DIAGNOSTIC,
        native_unit_of_measurement=SIGNAL_STRENGTH_DECIBELS,
        entity_registry_enabled_default=False,
    ),
    "SignalPercent": SensorEntityDescription(
        key="SignalPercent",
        icon="mdi:signal-cellular-3",
        name="Signal Percent",
        native_unit_of_measurement=PERCENTAGE,
        entity_registry_enabled_default=True,
    ),
    "BitErrorRate": SensorEntityDescription(
        key="BitErrorRate",
        name="Bit Error Rate",
        entity_category=EntityCategory.DIAGNOSTIC,
        native_unit_of_measurement=PERCENTAGE,
        entity_registry_enabled_default=False,
    ),
}

NETWORK_SENSORS: Final[dict[str, SensorEntityDescription]] = {
    "NetworkName": SensorEntityDescription(
        key="NetworkName",
        name="Network Name",
        entity_category=EntityCategory.DIAGNOSTIC,
        entity_registry_enabled_default=False,
    ),
    "State": SensorEntityDescription(
        key="State",
        name="Network Status",
        entity_registry_enabled_default=True,
    ),
    "NetworkCode": SensorEntityDescription(
        key="NetworkCode",
        name="GSM network code",
        entity_category=EntityCategory.DIAGNOSTIC,
        entity_registry_enabled_default=False,
    ),
    "CID": SensorEntityDescription(
        key="CID",
        name="Cell ID",
        icon="mdi:radio-tower",
        entity_category=EntityCategory.DIAGNOSTIC,
        entity_registry_enabled_default=False,
    ),
    "LAC": SensorEntityDescription(
        key="LAC",
        name="Local Area Code",
        entity_category=EntityCategory.DIAGNOSTIC,
        entity_registry_enabled_default=False,
    ),
}
=======
CONF_BAUD_SPEED = "baud_speed"
DEFAULT_BAUD_SPEED = "0"
DEFAULT_BAUD_SPEEDS = [
    {"value": DEFAULT_BAUD_SPEED, "label": "Auto"},
    {"value": "50", "label": "50"},
    {"value": "75", "label": "75"},
    {"value": "110", "label": "110"},
    {"value": "134", "label": "134"},
    {"value": "150", "label": "150"},
    {"value": "200", "label": "200"},
    {"value": "300", "label": "300"},
    {"value": "600", "label": "600"},
    {"value": "1200", "label": "1200"},
    {"value": "1800", "label": "1800"},
    {"value": "2400", "label": "2400"},
    {"value": "4800", "label": "4800"},
    {"value": "9600", "label": "9600"},
    {"value": "19200", "label": "19200"},
    {"value": "28800", "label": "28800"},
    {"value": "38400", "label": "38400"},
    {"value": "57600", "label": "57600"},
    {"value": "76800", "label": "76800"},
    {"value": "115200", "label": "115200"},
]
>>>>>>> 34323ce6
<|MERGE_RESOLUTION|>--- conflicted
+++ resolved
@@ -8,12 +8,34 @@
 DOMAIN = "sms"
 SMS_GATEWAY = "SMS_GATEWAY"
 SMS_STATE_UNREAD = "UnRead"
-<<<<<<< HEAD
 SIGNAL_COORDINATOR = "signal_coordinator"
 NETWORK_COORDINATOR = "network_coordinator"
 GATEWAY = "gateway"
-
 DEFAULT_SCAN_INTERVAL = 30
+CONF_BAUD_SPEED = "baud_speed"
+DEFAULT_BAUD_SPEED = "0"
+DEFAULT_BAUD_SPEEDS = [
+    {"value": DEFAULT_BAUD_SPEED, "label": "Auto"},
+    {"value": "50", "label": "50"},
+    {"value": "75", "label": "75"},
+    {"value": "110", "label": "110"},
+    {"value": "134", "label": "134"},
+    {"value": "150", "label": "150"},
+    {"value": "200", "label": "200"},
+    {"value": "300", "label": "300"},
+    {"value": "600", "label": "600"},
+    {"value": "1200", "label": "1200"},
+    {"value": "1800", "label": "1800"},
+    {"value": "2400", "label": "2400"},
+    {"value": "4800", "label": "4800"},
+    {"value": "9600", "label": "9600"},
+    {"value": "19200", "label": "19200"},
+    {"value": "28800", "label": "28800"},
+    {"value": "38400", "label": "38400"},
+    {"value": "57600", "label": "57600"},
+    {"value": "76800", "label": "76800"},
+    {"value": "115200", "label": "115200"},
+]
 
 SIGNAL_SENSORS: Final[dict[str, SensorEntityDescription]] = {
     "SignalStrength": SensorEntityDescription(
@@ -71,30 +93,4 @@
         entity_category=EntityCategory.DIAGNOSTIC,
         entity_registry_enabled_default=False,
     ),
-}
-=======
-CONF_BAUD_SPEED = "baud_speed"
-DEFAULT_BAUD_SPEED = "0"
-DEFAULT_BAUD_SPEEDS = [
-    {"value": DEFAULT_BAUD_SPEED, "label": "Auto"},
-    {"value": "50", "label": "50"},
-    {"value": "75", "label": "75"},
-    {"value": "110", "label": "110"},
-    {"value": "134", "label": "134"},
-    {"value": "150", "label": "150"},
-    {"value": "200", "label": "200"},
-    {"value": "300", "label": "300"},
-    {"value": "600", "label": "600"},
-    {"value": "1200", "label": "1200"},
-    {"value": "1800", "label": "1800"},
-    {"value": "2400", "label": "2400"},
-    {"value": "4800", "label": "4800"},
-    {"value": "9600", "label": "9600"},
-    {"value": "19200", "label": "19200"},
-    {"value": "28800", "label": "28800"},
-    {"value": "38400", "label": "38400"},
-    {"value": "57600", "label": "57600"},
-    {"value": "76800", "label": "76800"},
-    {"value": "115200", "label": "115200"},
-]
->>>>>>> 34323ce6
+}