--- conflicted
+++ resolved
@@ -255,34 +255,6 @@
         self._attr_unique_id = f"{data.vin}-{key}"
         self._attr_device_info = data.device
 
-<<<<<<< HEAD
-=======
-    async def async_added_to_hass(self) -> None:
-        """When entity is added to hass."""
-        await super().async_added_to_hass()
-        if self.streaming_key:
-            self.async_on_remove(
-                self.stream.async_add_listener(
-                    self._handle_stream_update,
-                    {"vin": self.vin, "data": {self.streaming_key: None}},
-                )
-            )
-            self.vehicle.config_entry.async_create_background_task(
-                self.hass,
-                self.add_field(self.streaming_key),
-                f"Adding field {self.streaming_key.value} to {self.vehicle.vin}",
-            )
-
-    def _handle_stream_update(self, data: dict[str, Any]) -> None:
-        """Handle updated data from the stream."""
-        self._async_value_from_stream(data["data"][self.streaming_key])
-        self.async_write_ha_state()
-
-    def _async_value_from_stream(self, value: Any) -> None:
-        """Update the entity with the latest value from the stream."""
-        raise NotImplementedError
-
->>>>>>> 24b51e05
     @property
     def available(self) -> bool:
         """Return True if entity is available."""
