"""Climate platform for Teslemetry integration."""

from __future__ import annotations

from itertools import chain
from typing import Any, cast

from tesla_fleet_api.const import CabinOverheatProtectionTemp, Scope
<<<<<<< HEAD
from tesla_fleet_api.teslemetry import Vehicle
=======
from tesla_fleet_api.vehicle import VehicleSpecific
>>>>>>> 013439f7

from homeassistant.components.climate import (
    ATTR_HVAC_MODE,
    HVAC_MODES,
    ClimateEntity,
    ClimateEntityFeature,
    HVACMode,
)
from homeassistant.const import (
    ATTR_TEMPERATURE,
    PRECISION_HALVES,
    PRECISION_WHOLE,
    UnitOfTemperature,
)
from homeassistant.core import HomeAssistant
from homeassistant.exceptions import ServiceValidationError
from homeassistant.helpers.entity_platform import AddConfigEntryEntitiesCallback
from homeassistant.helpers.restore_state import RestoreEntity

from . import TeslemetryConfigEntry
from .const import DOMAIN, TeslemetryClimateSide
from .entity import (
    TeslemetryRootEntity,
    TeslemetryVehicleEntity,
    TeslemetryVehicleStreamEntity,
)
from .helpers import handle_vehicle_command
from .models import TeslemetryVehicleData

DEFAULT_MIN_TEMP = 15
DEFAULT_MAX_TEMP = 28
COP_TEMPERATURES = {
    30: CabinOverheatProtectionTemp.LOW,
    35: CabinOverheatProtectionTemp.MEDIUM,
    40: CabinOverheatProtectionTemp.HIGH,
}
PRESET_MODES = {
    "Off": "off",
    "On": "keep",
    "Dog": "dog",
    "Party": "camp",
}


PARALLEL_UPDATES = 0


async def async_setup_entry(
    hass: HomeAssistant,
    entry: TeslemetryConfigEntry,
    async_add_entities: AddConfigEntryEntitiesCallback,
) -> None:
    """Set up the Teslemetry Climate platform from a config entry."""

    async_add_entities(
        chain(
            (
                TeslemetryPollingClimateEntity(
                    vehicle, TeslemetryClimateSide.DRIVER, entry.runtime_data.scopes
                )
                if vehicle.api.pre2021 or vehicle.firmware < "2024.44.25"
                else TeslemetryStreamingClimateEntity(
                    vehicle, TeslemetryClimateSide.DRIVER, entry.runtime_data.scopes
                )
                for vehicle in entry.runtime_data.vehicles
            ),
            (
                TeslemetryPollingCabinOverheatProtectionEntity(
                    vehicle, entry.runtime_data.scopes
                )
                if vehicle.api.pre2021 or vehicle.firmware < "2024.44.25"
                else TeslemetryStreamingCabinOverheatProtectionEntity(
                    vehicle, entry.runtime_data.scopes
                )
                for vehicle in entry.runtime_data.vehicles
            ),
        )
    )


class TeslemetryClimateEntity(TeslemetryRootEntity, ClimateEntity):
    """Vehicle Climate Control."""

<<<<<<< HEAD
    api: Vehicle
=======
    api: VehicleSpecific
>>>>>>> 013439f7

    _attr_precision = PRECISION_HALVES
    _attr_temperature_unit = UnitOfTemperature.CELSIUS
    _attr_hvac_modes = [HVACMode.HEAT_COOL, HVACMode.OFF]
    _attr_preset_modes = list(PRESET_MODES.values())
    _attr_fan_modes = ["off", "bioweapon"]
    _enable_turn_on_off_backwards_compatibility = False

    async def async_turn_on(self) -> None:
        """Set the climate state to on."""
        self.raise_for_scope(Scope.VEHICLE_CMDS)

        await handle_vehicle_command(self.api.auto_conditioning_start())

        self._attr_hvac_mode = HVACMode.HEAT_COOL
        self.async_write_ha_state()

    async def async_turn_off(self) -> None:
        """Set the climate state to off."""
        self.raise_for_scope(Scope.VEHICLE_CMDS)

        await handle_vehicle_command(self.api.auto_conditioning_stop())

        self._attr_hvac_mode = HVACMode.OFF
        self._attr_preset_mode = self._attr_preset_modes[0]
        self._attr_fan_mode = self._attr_fan_modes[0]
        self.async_write_ha_state()

    async def async_set_temperature(self, **kwargs: Any) -> None:
        """Set the climate temperature."""

        if temp := kwargs.get(ATTR_TEMPERATURE):
            self.raise_for_scope(Scope.VEHICLE_CMDS)

            await handle_vehicle_command(
                self.api.set_temps(
                    driver_temp=temp,
                    passenger_temp=temp,
                )
            )
            self._attr_target_temperature = temp

        if mode := kwargs.get(ATTR_HVAC_MODE):
            # Set HVAC mode will call write_ha_state
            await self.async_set_hvac_mode(mode)
        else:
            self.async_write_ha_state()

    async def async_set_hvac_mode(self, hvac_mode: HVACMode) -> None:
        """Set the climate mode and state."""
        if hvac_mode == HVACMode.OFF:
            await self.async_turn_off()
        else:
            await self.async_turn_on()

    async def async_set_preset_mode(self, preset_mode: str) -> None:
        """Set the climate preset mode."""
        self.raise_for_scope(Scope.VEHICLE_CMDS)

        await handle_vehicle_command(
            self.api.set_climate_keeper_mode(
                climate_keeper_mode=self._attr_preset_modes.index(preset_mode)
            )
        )
        self._attr_preset_mode = preset_mode
        if preset_mode == self._attr_preset_modes[0]:
            self._attr_hvac_mode = HVACMode.OFF
        else:
            self._attr_hvac_mode = HVACMode.HEAT_COOL
        self.async_write_ha_state()

    async def async_set_fan_mode(self, fan_mode: str) -> None:
        """Set the Bioweapon defense mode."""
        self.raise_for_scope(Scope.VEHICLE_CMDS)

        await handle_vehicle_command(
            self.api.set_bioweapon_mode(
                on=(fan_mode != "off"),
                manual_override=True,
            )
        )
        self._attr_fan_mode = fan_mode
        if fan_mode == self._attr_fan_modes[1]:
            self._attr_hvac_mode = HVACMode.HEAT_COOL
        self.async_write_ha_state()


class TeslemetryPollingClimateEntity(TeslemetryClimateEntity, TeslemetryVehicleEntity):
    """Polling vehicle climate entity."""

    _attr_supported_features = (
        ClimateEntityFeature.TURN_ON
        | ClimateEntityFeature.TURN_OFF
        | ClimateEntityFeature.TARGET_TEMPERATURE
        | ClimateEntityFeature.PRESET_MODE
        | ClimateEntityFeature.FAN_MODE
    )

    def __init__(
        self,
        data: TeslemetryVehicleData,
        side: TeslemetryClimateSide,
        scopes: list[Scope],
    ) -> None:
        """Initialize the climate."""
        self.scoped = Scope.VEHICLE_CMDS in scopes
        if not self.scoped:
            self._attr_supported_features = ClimateEntityFeature(0)

<<<<<<< HEAD
        super().__init__(
            data,
            side,
        )
=======
        super().__init__(data, side)
>>>>>>> 013439f7

    def _async_update_attrs(self) -> None:
        """Update the attributes of the entity."""
        value = self.get("climate_state_is_climate_on")
        if value is None:
            self._attr_hvac_mode = None
        if value:
            self._attr_hvac_mode = HVACMode.HEAT_COOL
        else:
            self._attr_hvac_mode = HVACMode.OFF

        self._attr_current_temperature = self.get("climate_state_inside_temp")
        self._attr_target_temperature = self.get(f"climate_state_{self.key}_setting")
        self._attr_preset_mode = self.get("climate_state_climate_keeper_mode")
        if self.get("climate_state_bioweapon_mode"):
            self._attr_fan_mode = "bioweapon"
        else:
            self._attr_fan_mode = "off"
        self._attr_min_temp = cast(
            float, self.get("climate_state_min_avail_temp", DEFAULT_MIN_TEMP)
        )
        self._attr_max_temp = cast(
            float, self.get("climate_state_max_avail_temp", DEFAULT_MAX_TEMP)
        )


class TeslemetryStreamingClimateEntity(
    TeslemetryClimateEntity, TeslemetryVehicleStreamEntity, RestoreEntity
):
    """Teslemetry steering wheel climate control."""

    _attr_supported_features = (
        ClimateEntityFeature.TURN_ON
        | ClimateEntityFeature.TURN_OFF
        | ClimateEntityFeature.TARGET_TEMPERATURE
        | ClimateEntityFeature.PRESET_MODE
    )

    def __init__(
        self,
        data: TeslemetryVehicleData,
        side: TeslemetryClimateSide,
        scopes: list[Scope],
    ) -> None:
        """Initialize the climate."""

        # Initialize defaults
        self._attr_hvac_mode = None
        self._attr_current_temperature = None
        self._attr_target_temperature = None
        self._attr_fan_mode = None
        self._attr_preset_mode = None

        self.scoped = Scope.VEHICLE_CMDS in scopes
        if not self.scoped:
            self._attr_supported_features = ClimateEntityFeature(0)
        self.side = side
        super().__init__(
            data,
            side,
        )

        self._attr_min_temp = cast(
            float,
            data.coordinator.data.get("climate_state_min_avail_temp", DEFAULT_MIN_TEMP),
        )
        self._attr_max_temp = cast(
            float,
            data.coordinator.data.get("climate_state_max_avail_temp", DEFAULT_MAX_TEMP),
        )
        self.rhd: bool = data.coordinator.data.get("vehicle_config_rhd", False)

    async def async_added_to_hass(self) -> None:
        """Handle entity which will be added."""
        await super().async_added_to_hass()
        if (state := await self.async_get_last_state()) is not None:
            self._attr_hvac_mode = (
                HVACMode(state.state) if state.state in HVAC_MODES else None
            )
            self._attr_current_temperature = state.attributes.get("current_temperature")
            self._attr_target_temperature = state.attributes.get("temperature")
            self._attr_preset_mode = state.attributes.get("preset_mode")

        self.async_on_remove(
            self.vehicle.stream_vehicle.listen_InsideTemp(
                self._async_handle_inside_temp
            )
        )
        self.async_on_remove(
            self.vehicle.stream_vehicle.listen_HvacACEnabled(
                self._async_handle_hvac_ac_enabled
            )
        )
        self.async_on_remove(
            self.vehicle.stream_vehicle.listen_ClimateKeeperMode(
                self._async_handle_climate_keeper_mode
            )
        )
        self.async_on_remove(
            self.vehicle.stream_vehicle.listen_RightHandDrive(self._async_handle_rhd)
        )

        if self.side == TeslemetryClimateSide.DRIVER:
            if self.rhd:
                self.async_on_remove(
                    self.vehicle.stream_vehicle.listen_HvacRightTemperatureRequest(
                        self._async_handle_hvac_temperature_request
                    )
                )
            else:
                self.async_on_remove(
                    self.vehicle.stream_vehicle.listen_HvacLeftTemperatureRequest(
                        self._async_handle_hvac_temperature_request
                    )
                )
        elif self.side == TeslemetryClimateSide.PASSENGER:
            if self.rhd:
                self.async_on_remove(
                    self.vehicle.stream_vehicle.listen_HvacLeftTemperatureRequest(
                        self._async_handle_hvac_temperature_request
                    )
                )
            else:
                self.async_on_remove(
                    self.vehicle.stream_vehicle.listen_HvacRightTemperatureRequest(
                        self._async_handle_hvac_temperature_request
                    )
                )

    def _async_handle_inside_temp(self, data: float | None):
        self._attr_current_temperature = data
        self.async_write_ha_state()

    def _async_handle_hvac_ac_enabled(self, data: bool | None):
        self._attr_hvac_mode = (
            None if data is None else HVACMode.HEAT_COOL if data else HVACMode.OFF
        )
        self.async_write_ha_state()

    def _async_handle_climate_keeper_mode(self, data: str | None):
        self._attr_preset_mode = PRESET_MODES.get(data) if data else None
        self.async_write_ha_state()

    def _async_handle_hvac_temperature_request(self, data: float | None):
        self._attr_target_temperature = data
        self.async_write_ha_state()

    def _async_handle_rhd(self, data: bool | None):
        if data is not None:
            self.rhd = data


COP_MODES = {
    "Off": HVACMode.OFF,
    "On": HVACMode.COOL,
    "FanOnly": HVACMode.FAN_ONLY,
}

COP_LEVELS = {
    "Low": 30,
    "Medium": 35,
    "High": 40,
}


class TeslemetryCabinOverheatProtectionEntity(TeslemetryRootEntity, ClimateEntity):
    """Vehicle Cabin Overheat Protection."""

<<<<<<< HEAD
    api: Vehicle
=======
    api: VehicleSpecific
>>>>>>> 013439f7

    _attr_precision = PRECISION_WHOLE
    _attr_target_temperature_step = 5
    _attr_min_temp = 30
    _attr_max_temp = 40
    _attr_temperature_unit = UnitOfTemperature.CELSIUS
    _attr_hvac_modes = list(COP_MODES.values())
    _attr_entity_registry_enabled_default = False

    _enable_turn_on_off_backwards_compatibility = False

    async def async_turn_on(self) -> None:
        """Set the climate state to on."""
        await self.async_set_hvac_mode(HVACMode.COOL)

    async def async_turn_off(self) -> None:
        """Set the climate state to off."""
        await self.async_set_hvac_mode(HVACMode.OFF)

    async def async_set_temperature(self, **kwargs: Any) -> None:
        """Set the climate temperature."""

        if temp := kwargs.get(ATTR_TEMPERATURE):
            if (cop_mode := COP_TEMPERATURES.get(temp)) is None:
                raise ServiceValidationError(
                    translation_domain=DOMAIN,
                    translation_key="invalid_cop_temp",
                )
            self.raise_for_scope(Scope.VEHICLE_CMDS)

            await handle_vehicle_command(self.api.set_cop_temp(cop_mode))
            self._attr_target_temperature = temp

        if mode := kwargs.get(ATTR_HVAC_MODE):
            # Set HVAC mode will call write_ha_state
            await self.async_set_hvac_mode(mode)
        else:
            self.async_write_ha_state()

    async def async_set_hvac_mode(self, hvac_mode: HVACMode) -> None:
        """Set the climate mode and state."""
        self.raise_for_scope(Scope.VEHICLE_CMDS)

        if hvac_mode == HVACMode.OFF:
            await handle_vehicle_command(
                self.api.set_cabin_overheat_protection(on=False, fan_only=False)
            )
        elif hvac_mode == HVACMode.COOL:
            await handle_vehicle_command(
                self.api.set_cabin_overheat_protection(on=True, fan_only=False)
            )
        elif hvac_mode == HVACMode.FAN_ONLY:
            await handle_vehicle_command(
                self.api.set_cabin_overheat_protection(on=True, fan_only=True)
            )

        self._attr_hvac_mode = hvac_mode
        self.async_write_ha_state()


class TeslemetryPollingCabinOverheatProtectionEntity(
    TeslemetryVehicleEntity, TeslemetryCabinOverheatProtectionEntity
):
    """Vehicle Cabin Overheat Protection."""

    def __init__(
        self,
        data: TeslemetryVehicleData,
        scopes: list[Scope],
    ) -> None:
        """Initialize the climate."""

        super().__init__(
            data,
            "climate_state_cabin_overheat_protection",
        )

        # Supported Features
        self._attr_supported_features = (
            ClimateEntityFeature.TURN_ON | ClimateEntityFeature.TURN_OFF
        )
        if self.get("vehicle_config_cop_user_set_temp_supported"):
            self._attr_supported_features |= ClimateEntityFeature.TARGET_TEMPERATURE

        # Scopes
        self.scoped = Scope.VEHICLE_CMDS in scopes
        if not self.scoped:
            self._attr_supported_features = ClimateEntityFeature(0)

    def _async_update_attrs(self) -> None:
        """Update the attributes of the entity."""

        if (state := self.get("climate_state_cabin_overheat_protection")) is None:
            self._attr_hvac_mode = None
        else:
            self._attr_hvac_mode = COP_MODES.get(state)

        if (level := self.get("climate_state_cop_activation_temperature")) is None:
            self._attr_target_temperature = None
        else:
            self._attr_target_temperature = COP_LEVELS.get(level)

        self._attr_current_temperature = self.get("climate_state_inside_temp")


class TeslemetryStreamingCabinOverheatProtectionEntity(
    TeslemetryVehicleStreamEntity,
    TeslemetryCabinOverheatProtectionEntity,
    RestoreEntity,
):
    """Vehicle Cabin Overheat Protection."""

    def __init__(
        self,
        data: TeslemetryVehicleData,
        scopes: list[Scope],
    ) -> None:
        """Initialize the climate."""

        # Initialize defaults
        self._attr_hvac_mode = None
        self._attr_current_temperature = None
        self._attr_target_temperature = None
        self._attr_fan_mode = None
        self._attr_preset_mode = None

        super().__init__(data, "climate_state_cabin_overheat_protection")

        # Supported Features
        self._attr_supported_features = (
            ClimateEntityFeature.TURN_ON | ClimateEntityFeature.TURN_OFF
        )
        if data.coordinator.data.get("vehicle_config_cop_user_set_temp_supported"):
            self._attr_supported_features |= ClimateEntityFeature.TARGET_TEMPERATURE

        # Scopes
        self.scoped = Scope.VEHICLE_CMDS in scopes
        if not self.scoped:
            self._attr_supported_features = ClimateEntityFeature(0)

    async def async_added_to_hass(self) -> None:
        """Handle entity which will be added."""
        await super().async_added_to_hass()
        if (state := await self.async_get_last_state()) is not None:
            self._attr_hvac_mode = (
                HVACMode(state.state) if state.state in HVAC_MODES else None
            )
            self._attr_current_temperature = state.attributes.get("temperature")
            self._attr_target_temperature = state.attributes.get("target_temperature")

        self.async_on_remove(
            self.vehicle.stream_vehicle.listen_InsideTemp(
                self._async_handle_inside_temp
            )
        )
        self.async_on_remove(
            self.vehicle.stream_vehicle.listen_CabinOverheatProtectionMode(
                self._async_handle_protection_mode
            )
        )
        self.async_on_remove(
            self.vehicle.stream_vehicle.listen_CabinOverheatProtectionTemperatureLimit(
                self._async_handle_temperature_limit
            )
        )

    def _async_handle_inside_temp(self, value: float | None):
        self._attr_current_temperature = value
        self.async_write_ha_state()

    def _async_handle_protection_mode(self, value: str | None):
        self._attr_hvac_mode = COP_MODES.get(value) if value is not None else None
        self.async_write_ha_state()

    def _async_handle_temperature_limit(self, value: str | None):
        self._attr_target_temperature = (
            COP_LEVELS.get(value) if value is not None else None
        )
        self.async_write_ha_state()<|MERGE_RESOLUTION|>--- conflicted
+++ resolved
@@ -6,11 +6,7 @@
 from typing import Any, cast
 
 from tesla_fleet_api.const import CabinOverheatProtectionTemp, Scope
-<<<<<<< HEAD
 from tesla_fleet_api.teslemetry import Vehicle
-=======
-from tesla_fleet_api.vehicle import VehicleSpecific
->>>>>>> 013439f7
 
 from homeassistant.components.climate import (
     ATTR_HVAC_MODE,
@@ -94,11 +90,7 @@
 class TeslemetryClimateEntity(TeslemetryRootEntity, ClimateEntity):
     """Vehicle Climate Control."""
 
-<<<<<<< HEAD
     api: Vehicle
-=======
-    api: VehicleSpecific
->>>>>>> 013439f7
 
     _attr_precision = PRECISION_HALVES
     _attr_temperature_unit = UnitOfTemperature.CELSIUS
@@ -208,14 +200,7 @@
         if not self.scoped:
             self._attr_supported_features = ClimateEntityFeature(0)
 
-<<<<<<< HEAD
-        super().__init__(
-            data,
-            side,
-        )
-=======
         super().__init__(data, side)
->>>>>>> 013439f7
 
     def _async_update_attrs(self) -> None:
         """Update the attributes of the entity."""
@@ -384,11 +369,7 @@
 class TeslemetryCabinOverheatProtectionEntity(TeslemetryRootEntity, ClimateEntity):
     """Vehicle Cabin Overheat Protection."""
 
-<<<<<<< HEAD
     api: Vehicle
-=======
-    api: VehicleSpecific
->>>>>>> 013439f7
 
     _attr_precision = PRECISION_WHOLE
     _attr_target_temperature_step = 5
